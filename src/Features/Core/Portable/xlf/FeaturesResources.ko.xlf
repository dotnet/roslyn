﻿<?xml version="1.0" encoding="utf-8"?>
<xliff xmlns="urn:oasis:names:tc:xliff:document:1.2" xmlns:xsi="http://www.w3.org/2001/XMLSchema-instance" version="1.2" xsi:schemaLocation="urn:oasis:names:tc:xliff:document:1.2 xliff-core-1.2-transitional.xsd">
  <file datatype="xml" source-language="en" target-language="ko" original="../FeaturesResources.resx">
    <body>
      <trans-unit id="Add_member_name">
        <source>Add member name</source>
        <target state="translated">멤버 이름 추가</target>
        <note />
      </trans-unit>
      <trans-unit id="Add_parameter_to_0_and_overrides_implementations">
        <source>Add parameter to '{0}' (and overrides/implementations)</source>
        <target state="translated">'{0}'(및 재정의/구현)에 매개 변수 추가</target>
        <note />
      </trans-unit>
      <trans-unit id="Add_project_reference_to_0">
        <source>Add project reference to '{0}'.</source>
        <target state="translated">프로젝트 참조를 '{0}'에 추가합니다.</target>
        <note />
      </trans-unit>
      <trans-unit id="Add_reference_to_0">
        <source>Add reference to '{0}'.</source>
        <target state="translated">참조를 '{0}'에 추가합니다.</target>
        <note />
      </trans-unit>
      <trans-unit id="Actions_can_not_be_empty">
        <source>Actions can not be empty.</source>
        <target state="translated">작업은 비워 둘 수 없습니다.</target>
        <note />
      </trans-unit>
      <trans-unit id="Add_tuple_element_name_0">
        <source>Add tuple element name '{0}'</source>
        <target state="translated">튜플 요소 이름 '{0}' 추가</target>
        <note />
      </trans-unit>
      <trans-unit id="Adding_method_with_explicit_interface_specifier_will_prevernt_the_debug_session_from_continuing">
        <source>Adding a method with an explicit interface specifier will prevent the debug session from continuing.</source>
        <target state="translated">명시적 인터페이스 지정자를 사용하여 메서드를 추가하면 디버그 세션을 계속할 수 없습니다.</target>
        <note />
      </trans-unit>
      <trans-unit id="Align_wrapped_arguments">
        <source>Align wrapped arguments</source>
        <target state="translated">줄 바꿈 된 인수 맞춤</target>
        <note />
      </trans-unit>
      <trans-unit id="Align_wrapped_parameters">
        <source>Align wrapped parameters</source>
        <target state="translated">줄 바꿈 된 매개 변수 맞춤</target>
        <note />
      </trans-unit>
      <trans-unit id="Change_namespace_to_0">
        <source>Change namespace to '{0}'</source>
        <target state="translated">네임스페이스를 '{0}'(으)로 변경</target>
        <note />
      </trans-unit>
      <trans-unit id="Change_to_global_namespace">
        <source>Change to global namespace</source>
        <target state="translated">전역 네임스페이스로 변경</target>
        <note />
      </trans-unit>
      <trans-unit id="Code_Quality">
        <source>Code Quality</source>
        <target state="translated">코드 품질</target>
        <note />
      </trans-unit>
      <trans-unit id="Convert_to_linq">
        <source>Convert to LINQ</source>
        <target state="translated">LINQ로 변환</target>
        <note />
      </trans-unit>
      <trans-unit id="Add_to_0">
        <source>Add to '{0}'</source>
        <target state="translated">'{0}'에 추가</target>
        <note />
      </trans-unit>
      <trans-unit id="Convert_to_class">
        <source>Convert to class</source>
        <target state="translated">클래스로 변환</target>
        <note />
      </trans-unit>
      <trans-unit id="Convert_to_linq_call_form">
        <source>Convert to LINQ (call form)</source>
        <target state="translated">LINQ로 변환(통화 양식)</target>
        <note />
      </trans-unit>
      <trans-unit id="Convert_to_struct">
        <source>Convert to struct</source>
        <target state="translated">구조체로 변환</target>
        <note />
      </trans-unit>
      <trans-unit id="Convert_to_tuple">
        <source>Convert to tuple</source>
        <target state="translated">튜플로 변환</target>
        <note />
      </trans-unit>
      <trans-unit id="Expression_value_is_never_used">
        <source>Expression value is never used</source>
        <target state="translated">식 값은 절대 사용되지 않습니다.</target>
        <note />
      </trans-unit>
      <trans-unit id="Failed_to_analyze_data_flow_for_0">
        <source>Failed to analyze data-flow for: {0}</source>
        <target state="translated">{0}의 데이터 흐름 분석 실패</target>
        <note />
      </trans-unit>
      <trans-unit id="Fix_formatting">
        <source>Fix formatting</source>
        <target state="translated">서식 수정</target>
        <note />
      </trans-unit>
      <trans-unit id="Fix_typo_0">
        <source>Fix typo '{0}'</source>
        <target state="translated">오타 '{0}' 수정</target>
        <note />
      </trans-unit>
      <trans-unit id="Formatting_document">
        <source>Formatting document</source>
        <target state="translated">문서 서식을 지정하는 중</target>
        <note />
      </trans-unit>
      <trans-unit id="Indent_all_arguments">
        <source>Indent all arguments</source>
        <target state="translated">모든 인수 들여쓰기</target>
        <note />
      </trans-unit>
      <trans-unit id="Indent_all_parameters">
        <source>Indent all parameters</source>
        <target state="translated">모든 매개 변수 들여쓰기</target>
        <note />
      </trans-unit>
      <trans-unit id="Indent_wrapped_arguments">
        <source>Indent wrapped arguments</source>
        <target state="translated">줄 바꿈 된 인수 들여쓰기</target>
        <note />
      </trans-unit>
      <trans-unit id="Indent_wrapped_parameters">
        <source>Indent wrapped parameters</source>
        <target state="translated">줄 바꿈 된 매개 변수 들여쓰기</target>
        <note />
      </trans-unit>
      <trans-unit id="Local_function_can_be_made_static">
        <source>Local function can be made static</source>
        <target state="new">Local function can be made static</target>
        <note />
      </trans-unit>
      <trans-unit id="Make_local_function_static">
        <source>Make local function 'static'</source>
        <target state="new">Make local function 'static'</target>
        <note />
      </trans-unit>
      <trans-unit id="Merge_with_nested_0_statement">
        <source>Merge with nested '{0}' statement</source>
        <target state="new">Merge with nested '{0}' statement</target>
        <note />
      </trans-unit>
      <trans-unit id="Merge_with_next_0_statement">
        <source>Merge with next '{0}' statement</source>
        <target state="new">Merge with next '{0}' statement</target>
        <note />
      </trans-unit>
      <trans-unit id="Merge_with_outer_0_statement">
        <source>Merge with outer '{0}' statement</source>
        <target state="new">Merge with outer '{0}' statement</target>
        <note />
      </trans-unit>
      <trans-unit id="Merge_with_previous_0_statement">
        <source>Merge with previous '{0}' statement</source>
        <target state="new">Merge with previous '{0}' statement</target>
        <note />
      </trans-unit>
      <trans-unit id="Move_file_to_0">
        <source>Move file to '{0}'</source>
        <target state="new">Move file to '{0}'</target>
        <note />
      </trans-unit>
      <trans-unit id="Move_file_to_project_root_folder">
        <source>Move file to project root folder</source>
        <target state="new">Move file to project root folder</target>
        <note />
      </trans-unit>
      <trans-unit id="Indexing_can_be_simplified">
        <source>Indexing can be simplified</source>
        <target state="translated">인덱싱은 단순화될 수 있습니다.</target>
        <note />
      </trans-unit>
      <trans-unit id="Introduce_constant">
        <source>Introduce constant</source>
        <target state="translated">상수 지정</target>
        <note />
      </trans-unit>
      <trans-unit id="Introduce_field">
        <source>Introduce field</source>
        <target state="translated">필드 지정</target>
        <note />
      </trans-unit>
      <trans-unit id="Introduce_local">
        <source>Introduce local</source>
        <target state="translated">로컬 소개</target>
        <note />
      </trans-unit>
      <trans-unit id="Introduce_query_variable">
        <source>Introduce query variable</source>
        <target state="translated">쿼리 변수 지정</target>
        <note />
      </trans-unit>
      <trans-unit id="Make_readonly_fields_writable">
        <source>Make readonly fields writable</source>
        <target state="new">Make readonly fields writable</target>
        <note>{Locked="readonly"} "readonly" is C# keyword and should not be localized.</note>
      </trans-unit>
      <trans-unit id="Invert_conditional">
        <source>Invert conditional</source>
        <target state="translated">조건 반전</target>
        <note />
      </trans-unit>
<<<<<<< HEAD
=======
      <trans-unit id="Move_file_to_0">
        <source>Move file to '{0}'</source>
        <target state="translated">파일을 '{0}'(으)로 이동</target>
        <note />
      </trans-unit>
      <trans-unit id="Move_file_to_project_root_folder">
        <source>Move file to project root folder</source>
        <target state="translated">파일을 프로젝트 루트 폴더로 이동</target>
        <note />
      </trans-unit>
>>>>>>> 88ca01f7
      <trans-unit id="Private_member_0_can_be_removed_as_the_value_assigned_to_it_is_never_read">
        <source>Private member '{0}' can be removed as the value assigned to it is never read.</source>
        <target state="translated">Private 멤버 '{0}'에 할당된 값을 읽을 수 없으므로 이 멤버를 제거할 수 있습니다.</target>
        <note />
      </trans-unit>
      <trans-unit id="Private_member_0_is_unused">
        <source>Private member '{0}' is unused.</source>
        <target state="translated">Private 멤버 '{0}'을(를) 사용하지 않습니다.</target>
        <note />
      </trans-unit>
      <trans-unit id="Modifying_source_file_will_prevent_the_debug_session_from_continuing_due_to_internal_error">
        <source>Modifying source file {0} will prevent the debug session from continuing due to internal error: {1}.</source>
        <target state="translated">소스 파일 {0}을(를) 수정하면 다음 내부 오류로 인해 디버그 세션을 계속 진행할 수 없습니다. {1}.</target>
        <note />
      </trans-unit>
      <trans-unit id="Private_method_0_can_be_removed_as_it_is_never_invoked">
        <source>Private method '{0}' can be removed as it is never invoked.</source>
        <target state="translated">개인 메서드 '{0}'은(는) 호출되지 않으므로 제거할 수 있습니다.</target>
        <note />
      </trans-unit>
      <trans-unit id="Pull_0_up">
        <source>Pull '{0}' up</source>
        <target state="translated">'{0}' 끌어오기</target>
        <note />
      </trans-unit>
      <trans-unit id="Pull_0_up_to_1">
        <source>Pull '{0}' up to '{1}'</source>
        <target state="translated">'{0}'을(를) '{1}'(으)로 끌어오기</target>
        <note />
      </trans-unit>
      <trans-unit id="Pull_members_up_to_base_type">
        <source>Pull members up to base type...</source>
        <target state="translated">기본 형식까지 멤버를 풀...</target>
        <note />
      </trans-unit>
      <trans-unit id="Related_method_signatures_found_in_metadata_will_not_be_updated">
        <source>Related method signatures found in metadata will not be updated.</source>
        <target state="translated">메타데이터에서 찾은 관련 메서드 시그니처가 업데이트되지 않습니다.</target>
        <note />
      </trans-unit>
      <trans-unit id="Remove_redundant_assignment">
        <source>Remove redundant assignment</source>
        <target state="translated">중복 할당 제거</target>
        <note />
      </trans-unit>
      <trans-unit id="Remove_unread_private_members">
        <source>Remove unread private members</source>
        <target state="translated">읽지 않은 private 멤버 제거</target>
        <note />
      </trans-unit>
      <trans-unit id="Remove_unused_member">
        <source>Remove unused member</source>
        <target state="translated">사용되지 않은 멤버 제거</target>
        <note />
      </trans-unit>
      <trans-unit id="Remove_unused_parameter">
        <source>Remove unused parameter</source>
        <target state="translated">사용하지 않는 매개 변수를 제거하세요.</target>
        <note />
      </trans-unit>
      <trans-unit id="Remove_unused_parameter_0">
        <source>Remove unused parameter '{0}'</source>
        <target state="translated">사용하지 않는 매개 변수 '{0}' 제거</target>
        <note />
      </trans-unit>
      <trans-unit id="Remove_unused_parameter_0_if_it_is_not_part_of_a_shipped_public_API">
        <source>Remove unused parameter '{0}' if it is not part of a shipped public API</source>
        <target state="translated">제공된 공용 API의 일부가 아닌 경우 사용하지 않는 매개 변수 '{0}' 제거</target>
        <note />
      </trans-unit>
      <trans-unit id="Remove_unused_parameter_0_if_it_is_not_part_of_a_shipped_public_API_its_initial_value_is_never_used">
        <source>Remove unused parameter '{0}' if it is not part of a shipped public API, its initial value is never used</source>
        <target state="translated">제공된 공용 API의 일부가 아닌 경우 사용하지 않는 '{0}' 매개 변수를 제거하세요. 초기 값은 사용되지 않습니다.</target>
        <note />
      </trans-unit>
      <trans-unit id="Remove_unused_parameter_0_its_initial_value_is_never_used">
        <source>Remove unused parameter '{0}', its initial value is never used</source>
        <target state="translated">사용하지 않는 매개 변수 '{0}'을(를) 제거합니다. 이 매개 변수의 초기 값은 절대 사용되지 않습니다.</target>
        <note />
      </trans-unit>
      <trans-unit id="Remove_unused_private_members">
        <source>Remove unused private members</source>
        <target state="translated">사용되지 않는 private 멤버 제거</target>
        <note />
      </trans-unit>
      <trans-unit id="Replace_0_with_1">
        <source>Replace '{0}' with '{1}' </source>
        <target state="translated">'{0}'을(를) '{1}'(으)로 바꾸기</target>
        <note />
      </trans-unit>
      <trans-unit id="Split_into_consecutive_0_statements">
        <source>Split into consecutive '{0}' statements</source>
        <target state="new">Split into consecutive '{0}' statements</target>
        <note />
      </trans-unit>
      <trans-unit id="Split_into_nested_0_statements">
        <source>Split into nested '{0}' statements</source>
        <target state="new">Split into nested '{0}' statements</target>
        <note />
      </trans-unit>
      <trans-unit id="Unwrap_all_arguments">
        <source>Unwrap all arguments</source>
        <target state="translated">모든 인수 줄 바꿈 조정</target>
        <note />
      </trans-unit>
      <trans-unit id="Unwrap_all_parameters">
        <source>Unwrap all parameters</source>
        <target state="translated">모든 매개 변수 줄 바꿈 조정</target>
        <note />
      </trans-unit>
      <trans-unit id="Unwrap_and_indent_all_arguments">
        <source>Unwrap and indent all arguments</source>
        <target state="translated">모든 인수 줄 바꿈 조정 및 들여쓰기</target>
        <note />
      </trans-unit>
      <trans-unit id="Unwrap_and_indent_all_parameters">
        <source>Unwrap and indent all parameters</source>
        <target state="translated">모든 매개 변수 줄 바꿈 조정 및 들여쓰기</target>
        <note />
      </trans-unit>
      <trans-unit id="Unwrap_argument_list">
        <source>Unwrap argument list</source>
        <target state="translated">인수 목록 줄 바꿈 조정</target>
        <note />
      </trans-unit>
      <trans-unit id="Unwrap_expression">
        <source>Unwrap expression</source>
        <target state="translated">식 줄 바꿈 조정</target>
        <note />
      </trans-unit>
      <trans-unit id="Unwrap_parameter_list">
        <source>Unwrap parameter list</source>
        <target state="translated">매개 변수 목록 줄 바꿈 조정</target>
        <note />
      </trans-unit>
      <trans-unit id="Use_block_body_for_lambda_expressions">
        <source>Use block body for lambda expressions</source>
        <target state="translated">람다 식에 블록 본문 사용</target>
        <note />
      </trans-unit>
      <trans-unit id="Use_block_body_for_local_functions">
        <source>Use block body for local functions</source>
        <target state="translated">로컬 함수에 블록 본문 사용</target>
        <note />
      </trans-unit>
      <trans-unit id="Use_compound_assignment">
        <source>Use compound assignment</source>
        <target state="translated">복합형 할당 사용</target>
        <note />
      </trans-unit>
      <trans-unit id="Use_discard_underscore">
        <source>Use discard '_'</source>
        <target state="translated">무시 항목 '_' 사용</target>
        <note />
      </trans-unit>
      <trans-unit id="Use_discarded_local">
        <source>Use discarded local</source>
        <target state="translated">무시된 로컬 사용</target>
        <note />
      </trans-unit>
      <trans-unit id="Use_expression_body_for_lambda_expressions">
        <source>Use expression body for lambda expressions</source>
        <target state="translated">람다 식에 식 본문 사용</target>
        <note />
      </trans-unit>
      <trans-unit id="Use_expression_body_for_local_functions">
        <source>Use expression body for local functions</source>
        <target state="translated">로컬 함수의 식 본문 사용</target>
        <note />
      </trans-unit>
      <trans-unit id="Use_index_operator">
        <source>Use index operator</source>
        <target state="translated">인덱스 연산자 사용</target>
        <note />
      </trans-unit>
      <trans-unit id="Use_interpolated_verbatim_string">
        <source>Use interpolated verbatim string</source>
        <target state="translated">보간된 축자 문자열 사용</target>
        <note />
      </trans-unit>
      <trans-unit id="Use_simple_using_statement">
        <source>Use simple 'using' statement</source>
        <target state="new">Use simple 'using' statement</target>
        <note />
      </trans-unit>
      <trans-unit id="Warning_colon_changing_namespace_may_produce_invalid_code_and_change_code_meaning">
        <source>Warning: Changing namespace may produce invalid code and change code meaning.</source>
        <target state="new">Warning: Changing namespace may produce invalid code and change code meaning.</target>
        <note />
      </trans-unit>
      <trans-unit id="Use_range_operator">
        <source>Use range operator</source>
        <target state="translated">범위 연산자 사용</target>
        <note />
      </trans-unit>
      <trans-unit id="Value_assigned_to_0_is_never_used">
        <source>Value assigned to '{0}' is never used</source>
        <target state="translated">'{0}'에 할당된 값은 사용되지 않습니다.</target>
        <note />
      </trans-unit>
      <trans-unit id="Value_assigned_to_symbol_is_never_used">
        <source>Value assigned to symbol is never used</source>
        <target state="translated">기호에 할당된 값은 사용되지 않습니다.</target>
        <note />
      </trans-unit>
<<<<<<< HEAD
      <trans-unit id="Wrap_and_align_expression">
        <source>Wrap and align expression</source>
        <target state="new">Wrap and align expression</target>
=======
      <trans-unit id="Warning_colon_changing_namespace_may_produce_invalid_code_and_change_code_meaning">
        <source>Warning: Changing namespace may produce invalid code and change code meaning.</source>
        <target state="translated">경고: 네임스페이스를 변경하면 잘못된 코드가 발생하고 코드 의미가 변경될 수 있습니다.</target>
>>>>>>> 88ca01f7
        <note />
      </trans-unit>
      <trans-unit id="Wrap_every_argument">
        <source>Wrap every argument</source>
        <target state="translated">모든 인수 줄 바꿈</target>
        <note />
      </trans-unit>
      <trans-unit id="Wrap_every_parameter">
        <source>Wrap every parameter</source>
        <target state="translated">모든 매개 변수 줄 바꿈</target>
        <note />
      </trans-unit>
      <trans-unit id="Wrap_expression">
        <source>Wrap expression</source>
        <target state="translated">식 줄 바꿈</target>
        <note />
      </trans-unit>
      <trans-unit id="Wrap_long_argument_list">
        <source>Wrap long argument list</source>
        <target state="translated">긴 인수 목록 줄 바꿈</target>
        <note />
      </trans-unit>
      <trans-unit id="Wrap_long_parameter_list">
        <source>Wrap long parameter list</source>
        <target state="translated">긴 매개 변수 목록 줄 바꿈</target>
        <note />
      </trans-unit>
      <trans-unit id="Wrapping">
        <source>Wrapping</source>
        <target state="translated">줄 바꿈</target>
        <note />
      </trans-unit>
      <trans-unit id="_0_can_be_simplified">
        <source>{0} can be simplified</source>
        <target state="translated">{0}은(는) 단순화될 수 있습니다.</target>
        <note />
      </trans-unit>
      <trans-unit id="generic_overload">
        <source>generic overload</source>
        <target state="translated">제네릭 오버로드</target>
        <note />
      </trans-unit>
      <trans-unit id="generic_overloads">
        <source>generic overloads</source>
        <target state="translated">제네릭 오버로드</target>
        <note />
      </trans-unit>
      <trans-unit id="overload">
        <source>overload</source>
        <target state="translated">오버로드</target>
        <note />
      </trans-unit>
      <trans-unit id="overloads_">
        <source>overloads</source>
        <target state="translated">오버로드</target>
        <note />
      </trans-unit>
      <trans-unit id="_0_Keyword">
        <source>{0} Keyword</source>
        <target state="translated">{0} 키워드</target>
        <note />
      </trans-unit>
      <trans-unit id="Encapsulate_field_colon_0_and_use_property">
        <source>Encapsulate field: '{0}' (and use property)</source>
        <target state="translated">필드 캡슐화: '{0}'(그리고 속성을 사용함)</target>
        <note />
      </trans-unit>
      <trans-unit id="Encapsulate_field_colon_0_but_still_use_field">
        <source>Encapsulate field: '{0}' (but still use field)</source>
        <target state="translated">필드 캡슐화: '{0}'(그러나 여전히 필드를 사용함)</target>
        <note />
      </trans-unit>
      <trans-unit id="Encapsulate_fields_and_use_property">
        <source>Encapsulate fields (and use property)</source>
        <target state="translated">필드 캡슐화(그리고 속성을 사용함)</target>
        <note />
      </trans-unit>
      <trans-unit id="Encapsulate_fields_but_still_use_field">
        <source>Encapsulate fields (but still use field)</source>
        <target state="translated">필드 캡슐화(그러나 여전히 필드를 사용함)</target>
        <note />
      </trans-unit>
      <trans-unit id="Could_not_extract_interface_colon_The_selection_is_not_inside_a_class_interface_struct">
        <source>Could not extract interface: The selection is not inside a class/interface/struct.</source>
        <target state="translated">인터페이스를 추출할 수 없습니다. 선택 영역이 class/interface/struct 내부에 없습니다.</target>
        <note />
      </trans-unit>
      <trans-unit id="Could_not_extract_interface_colon_The_type_does_not_contain_any_member_that_can_be_extracted_to_an_interface">
        <source>Could not extract interface: The type does not contain any member that can be extracted to an interface.</source>
        <target state="translated">인터페이스를 추출할 수 없습니다. 형식에 인터페이스로 추출할 수 있는 멤버가 포함되어 있지 않습니다.</target>
        <note />
      </trans-unit>
      <trans-unit id="can_t_not_construct_final_tree">
        <source>can't not construct final tree</source>
        <target state="translated">최종 트리를 생성할 수 없습니다.</target>
        <note />
      </trans-unit>
      <trans-unit id="Parameters_type_or_return_type_cannot_be_an_anonymous_type_colon_bracket_0_bracket">
        <source>Parameters' type or return type cannot be an anonymous type : [{0}]</source>
        <target state="translated">매개 변수 형식 또는 반환 형식은 익명 형식 [{0}]일 수 없습니다.</target>
        <note />
      </trans-unit>
      <trans-unit id="The_selection_contains_no_active_statement">
        <source>The selection contains no active statement.</source>
        <target state="translated">선택 영역에 활성 문이 포함되어 있지 않습니다.</target>
        <note />
      </trans-unit>
      <trans-unit id="The_selection_contains_an_error_or_unknown_type">
        <source>The selection contains an error or unknown type.</source>
        <target state="translated">이 섹션에는 오류 또는 알 수 없는 형식이 포함되어 있습니다.</target>
        <note />
      </trans-unit>
      <trans-unit id="Type_parameter_0_is_hidden_by_another_type_parameter_1">
        <source>Type parameter '{0}' is hidden by another type parameter '{1}'.</source>
        <target state="translated">{0}' 형식 매개 변수가 다른 '{1}' 형식 매개 변수에 의해 숨겨집니다.</target>
        <note />
      </trans-unit>
      <trans-unit id="The_address_of_a_variable_is_used_inside_the_selected_code">
        <source>The address of a variable is used inside the selected code.</source>
        <target state="translated">변수 주소는 선택한 코드 내부에서 사용됩니다.</target>
        <note />
      </trans-unit>
      <trans-unit id="Assigning_to_readonly_fields_must_be_done_in_a_constructor_colon_bracket_0_bracket">
        <source>Assigning to readonly fields must be done in a constructor : [{0}].</source>
        <target state="translated">생성자 [{0}]에서 읽기 전용 필드에 대한 할당 작업을 수행해야 합니다.</target>
        <note />
      </trans-unit>
      <trans-unit id="generated_code_is_overlapping_with_hidden_portion_of_the_code">
        <source>generated code is overlapping with hidden portion of the code</source>
        <target state="translated">생성된 코드가 숨겨진 코드 부분과 겹쳐져 있습니다.</target>
        <note />
      </trans-unit>
      <trans-unit id="Add_optional_parameters_to_0">
        <source>Add optional parameters to '{0}'</source>
        <target state="translated">{0}'에 선택적 매개 변수 추가</target>
        <note />
      </trans-unit>
      <trans-unit id="Add_parameters_to_0">
        <source>Add parameters to '{0}'</source>
        <target state="translated">{0}'에 매개 변수 추가</target>
        <note />
      </trans-unit>
      <trans-unit id="Generate_delegating_constructor_0_1">
        <source>Generate delegating constructor '{0}({1})'</source>
        <target state="translated">위임하는 생성자 '{0}({1})' 생성</target>
        <note />
      </trans-unit>
      <trans-unit id="Generate_constructor_0_1">
        <source>Generate constructor '{0}({1})'</source>
        <target state="translated">생성자 '{0}({1})' 생성</target>
        <note />
      </trans-unit>
      <trans-unit id="Generate_field_assigning_constructor_0_1">
        <source>Generate field assigning constructor '{0}({1})'</source>
        <target state="translated">생성자 '{0}({1})'을(를) 할당하는 필드 생성</target>
        <note />
      </trans-unit>
      <trans-unit id="Generate_Equals_and_GetHashCode">
        <source>Generate Equals and GetHashCode</source>
        <target state="translated">Equals 및 GetHashCode 생성</target>
        <note />
      </trans-unit>
      <trans-unit id="Generate_Equals_object">
        <source>Generate Equals(object)</source>
        <target state="translated">Equals(object) 생성</target>
        <note />
      </trans-unit>
      <trans-unit id="Generate_GetHashCode">
        <source>Generate GetHashCode()</source>
        <target state="translated">GetHashCode() 생성</target>
        <note />
      </trans-unit>
      <trans-unit id="Generate_constructor_in_0">
        <source>Generate constructor in '{0}'</source>
        <target state="translated">{0}'에서 생성자 생성</target>
        <note />
      </trans-unit>
      <trans-unit id="Generate_all">
        <source>Generate all</source>
        <target state="translated">모두 생성</target>
        <note />
      </trans-unit>
      <trans-unit id="Generate_enum_member_1_0">
        <source>Generate enum member '{1}.{0}'</source>
        <target state="translated">열거형 멤버 '{1}.{0}' 생성</target>
        <note />
      </trans-unit>
      <trans-unit id="Generate_constant_1_0">
        <source>Generate constant '{1}.{0}'</source>
        <target state="translated">{1}.{0}' 상수 생성</target>
        <note />
      </trans-unit>
      <trans-unit id="Generate_read_only_property_1_0">
        <source>Generate read-only property '{1}.{0}'</source>
        <target state="translated">{1}.{0}' 읽기 전용 속성 생성</target>
        <note />
      </trans-unit>
      <trans-unit id="Generate_property_1_0">
        <source>Generate property '{1}.{0}'</source>
        <target state="translated">{1}.{0}' 속성 생성</target>
        <note />
      </trans-unit>
      <trans-unit id="Generate_read_only_field_1_0">
        <source>Generate read-only field '{1}.{0}'</source>
        <target state="translated">{1}.{0}' 읽기 전용 필드 생성</target>
        <note />
      </trans-unit>
      <trans-unit id="Generate_field_1_0">
        <source>Generate field '{1}.{0}'</source>
        <target state="translated">{1}.{0}' 필드 생성</target>
        <note />
      </trans-unit>
      <trans-unit id="Generate_local_0">
        <source>Generate local '{0}'</source>
        <target state="translated">{0}' 로컬을 생성합니다.</target>
        <note />
      </trans-unit>
      <trans-unit id="Generate_0_1_in_new_file">
        <source>Generate {0} '{1}' in new file</source>
        <target state="translated">새 파일에서 {0} '{1}' 생성</target>
        <note />
      </trans-unit>
      <trans-unit id="Generate_nested_0_1">
        <source>Generate nested {0} '{1}'</source>
        <target state="translated">중첩된 {0} '{1}' 생성</target>
        <note />
      </trans-unit>
      <trans-unit id="Global_Namespace">
        <source>Global Namespace</source>
        <target state="translated">전역 네임스페이스</target>
        <note />
      </trans-unit>
      <trans-unit id="Implement_interface_explicitly">
        <source>Implement interface explicitly</source>
        <target state="translated">명시적으로 인터페이스 구현</target>
        <note />
      </trans-unit>
      <trans-unit id="Implement_interface_abstractly">
        <source>Implement interface abstractly</source>
        <target state="translated">추상적으로 인터페이스 구현</target>
        <note />
      </trans-unit>
      <trans-unit id="Implement_interface_through_0">
        <source>Implement interface through '{0}'</source>
        <target state="translated">{0}'을(를) 통해 인터페이스 구현</target>
        <note />
      </trans-unit>
      <trans-unit id="Implement_interface">
        <source>Implement interface</source>
        <target state="translated">인터페이스 구현</target>
        <note />
      </trans-unit>
      <trans-unit id="Loading_context_from_0">
        <source>Loading context from '{0}'.</source>
        <target state="translated">{0}'에서 컨텍스트를 로드하는 중입니다.</target>
        <note />
      </trans-unit>
      <trans-unit id="Type_Sharphelp_for_more_information">
        <source>Type "#help" for more information.</source>
        <target state="translated">자세한 내용을 보려면 "#help"를 입력하세요.</target>
        <note />
      </trans-unit>
      <trans-unit id="Specified_file_not_found_colon_0">
        <source>Specified file not found: {0}</source>
        <target state="translated">지정한 파일을 찾을 수 없음: {0}</target>
        <note />
      </trans-unit>
      <trans-unit id="Specified_file_not_found">
        <source>Specified file not found.</source>
        <target state="translated">지정한 파일을 찾을 수 없습니다.</target>
        <note />
      </trans-unit>
      <trans-unit id="Searched_in_directory_colon">
        <source>Searched in directory:</source>
        <target state="translated">디렉터리에서 검색됨:</target>
        <note />
      </trans-unit>
      <trans-unit id="Searched_in_directories_colon">
        <source>Searched in directories:</source>
        <target state="translated">디렉터리에서 검색됨:</target>
        <note />
      </trans-unit>
      <trans-unit id="Introduce_field_for_0">
        <source>Introduce field for '{0}'</source>
        <target state="translated">{0}'에 대한 필드 지정</target>
        <note />
      </trans-unit>
      <trans-unit id="Introduce_local_for_0">
        <source>Introduce local for '{0}'</source>
        <target state="translated">{0}'에 대한 로컬 지정</target>
        <note />
      </trans-unit>
      <trans-unit id="Introduce_constant_for_0">
        <source>Introduce constant for '{0}'</source>
        <target state="translated">{0}'에 대한 상수 지정</target>
        <note />
      </trans-unit>
      <trans-unit id="Introduce_local_constant_for_0">
        <source>Introduce local constant for '{0}'</source>
        <target state="translated">{0}'에 대한 지역 상수 지정</target>
        <note />
      </trans-unit>
      <trans-unit id="Introduce_field_for_all_occurrences_of_0">
        <source>Introduce field for all occurrences of '{0}'</source>
        <target state="translated">{0}'의 모든 항목에 대한 필드 지정</target>
        <note />
      </trans-unit>
      <trans-unit id="Introduce_local_for_all_occurrences_of_0">
        <source>Introduce local for all occurrences of '{0}'</source>
        <target state="translated">{0}'의 모든 항목에 대한 로컬 지정</target>
        <note />
      </trans-unit>
      <trans-unit id="Introduce_constant_for_all_occurrences_of_0">
        <source>Introduce constant for all occurrences of '{0}'</source>
        <target state="translated">{0}'의 모든 항목에 대한 상수 지정</target>
        <note />
      </trans-unit>
      <trans-unit id="Introduce_local_constant_for_all_occurrences_of_0">
        <source>Introduce local constant for all occurrences of '{0}'</source>
        <target state="translated">{0}'의 모든 항목에 대한 지역 상수 지정</target>
        <note />
      </trans-unit>
      <trans-unit id="Introduce_query_variable_for_all_occurrences_of_0">
        <source>Introduce query variable for all occurrences of '{0}'</source>
        <target state="translated">{0}'의 모든 항목에 대한 쿼리 변수 지정</target>
        <note />
      </trans-unit>
      <trans-unit id="Introduce_query_variable_for_0">
        <source>Introduce query variable for '{0}'</source>
        <target state="translated">{0}'에 대한 쿼리 변수 지정</target>
        <note />
      </trans-unit>
      <trans-unit id="Anonymous_Types_colon">
        <source>Anonymous Types:</source>
        <target state="translated">익명 형식:</target>
        <note />
      </trans-unit>
      <trans-unit id="is_">
        <source>is</source>
        <target state="translated">은(는)</target>
        <note />
      </trans-unit>
      <trans-unit id="Represents_an_object_whose_operations_will_be_resolved_at_runtime">
        <source>Represents an object whose operations will be resolved at runtime.</source>
        <target state="translated">런타임에 확인될 작업이 포함된 개체를 나타냅니다.</target>
        <note />
      </trans-unit>
      <trans-unit id="constant">
        <source>constant</source>
        <target state="translated">상수</target>
        <note />
      </trans-unit>
      <trans-unit id="field">
        <source>field</source>
        <target state="translated">필드</target>
        <note />
      </trans-unit>
      <trans-unit id="local_constant">
        <source>local constant</source>
        <target state="translated">지역 상수</target>
        <note />
      </trans-unit>
      <trans-unit id="local_variable">
        <source>local variable</source>
        <target state="translated">지역 변수</target>
        <note />
      </trans-unit>
      <trans-unit id="label">
        <source>label</source>
        <target state="translated">레이블</target>
        <note />
      </trans-unit>
      <trans-unit id="range_variable">
        <source>range variable</source>
        <target state="translated">범위 변수</target>
        <note />
      </trans-unit>
      <trans-unit id="parameter">
        <source>parameter</source>
        <target state="translated">매개 변수</target>
        <note />
      </trans-unit>
      <trans-unit id="in_">
        <source>in</source>
        <target state="translated">In</target>
        <note />
      </trans-unit>
      <trans-unit id="Summary_colon">
        <source>Summary:</source>
        <target state="translated">요약:</target>
        <note />
      </trans-unit>
      <trans-unit id="Locals_and_parameters">
        <source>Locals and parameters</source>
        <target state="translated">로컬 항목 및 매개 변수</target>
        <note />
      </trans-unit>
      <trans-unit id="Type_parameters_colon">
        <source>Type parameters:</source>
        <target state="translated">형식 매개 변수:</target>
        <note />
      </trans-unit>
      <trans-unit id="Returns_colon">
        <source>Returns:</source>
        <target state="translated">반환 값:</target>
        <note />
      </trans-unit>
      <trans-unit id="Exceptions_colon">
        <source>Exceptions:</source>
        <target state="translated">예외:</target>
        <note />
      </trans-unit>
      <trans-unit id="Remarks_colon">
        <source>Remarks:</source>
        <target state="translated">설명:</target>
        <note />
      </trans-unit>
      <trans-unit id="generating_source_for_symbols_of_this_type_is_not_supported">
        <source>generating source for symbols of this type is not supported</source>
        <target state="translated">이 형식의 기호에 대한 소스는 생성할 수 없습니다.</target>
        <note />
      </trans-unit>
      <trans-unit id="Assembly">
        <source>Assembly</source>
        <target state="translated">어셈블리</target>
        <note />
      </trans-unit>
      <trans-unit id="location_unknown">
        <source>location unknown</source>
        <target state="translated">위치를 알 수 없음</target>
        <note />
      </trans-unit>
      <trans-unit id="Extract_Interface">
        <source>Extract Interface...</source>
        <target state="translated">인터페이스 추출...</target>
        <note />
      </trans-unit>
      <trans-unit id="Updating_0_will_prevent_the_debug_session_from_continuing">
        <source>Updating '{0}' will prevent the debug session from continuing.</source>
        <target state="translated">{0}'을(를) 업데이트하면 디버그 세션을 계속할 수 없습니다.</target>
        <note />
      </trans-unit>
      <trans-unit id="Updating_a_complex_statement_containing_an_await_expression_will_prevent_the_debug_session_from_continuing">
        <source>Updating a complex statement containing an await expression will prevent the debug session from continuing.</source>
        <target state="translated">await 식이 포함된 복합 문을 업데이트하면 디버그 세션을 계속할 수 없습니다.</target>
        <note />
      </trans-unit>
      <trans-unit id="Changing_visibility_of_a_constructor_will_prevent_the_debug_session_from_continuing">
        <source>Changing visibility of a constructor will prevent the debug session from continuing.</source>
        <target state="translated">생성자 표시 여부를 변경하면 디버그 세션을 계속할 수 없습니다.</target>
        <note />
      </trans-unit>
      <trans-unit id="Capturing_variable_0_that_hasn_t_been_captured_before_will_prevent_the_debug_session_from_continuing">
        <source>Capturing variable '{0}' that hasn't been captured before will prevent the debug session from continuing.</source>
        <target state="translated">이전에 캡처되지 않았던 '{0}' 변수를 캡처하면 디버그 세션을 계속할 수 없습니다.</target>
        <note />
      </trans-unit>
      <trans-unit id="Ceasing_to_capture_variable_0_will_prevent_the_debug_session_from_continuing">
        <source>Ceasing to capture variable '{0}' will prevent the debug session from continuing.</source>
        <target state="translated">{0}' 변수의 캡처를 중단하면 디버그 세션을 계속할 수 없습니다.</target>
        <note />
      </trans-unit>
      <trans-unit id="Deleting_captured_variable_0_will_prevent_the_debug_session_from_continuing">
        <source>Deleting captured variable '{0}' will prevent the debug session from continuing.</source>
        <target state="translated">캡처 변수 '{0}'을(를) 삭제하면 디버그 세션을 계속할 수 없습니다.</target>
        <note />
      </trans-unit>
      <trans-unit id="Changing_the_type_of_a_captured_variable_0_previously_of_type_1_will_prevent_the_debug_session_from_continuing">
        <source>Changing the type of a captured variable '{0}' previously of type '{1}' will prevent the debug session from continuing.</source>
        <target state="translated">이전에 '{1}' 형식이었던 캡처 변수 '{0}'의 형식을 변경하면 디버그 세션을 계속할 수 없습니다.</target>
        <note />
      </trans-unit>
      <trans-unit id="Changing_the_parameters_of_0_will_prevent_the_debug_session_from_continuing">
        <source>Changing the parameters of '{0}' will prevent the debug session from continuing.</source>
        <target state="translated">{0}' 매개 변수를 변경하면 디버그 세션을 계속할 수 없습니다.</target>
        <note />
      </trans-unit>
      <trans-unit id="Changing_the_return_type_of_0_will_prevent_the_debug_session_from_continuing">
        <source>Changing the return type of '{0}' will prevent the debug session from continuing.</source>
        <target state="translated">{0}'의 반환 형식을 변경하면 디버그 세션을 계속할 수 없습니다.</target>
        <note />
      </trans-unit>
      <trans-unit id="Changing_the_type_of_0_will_prevent_the_debug_session_from_continuing">
        <source>Changing the type of '{0}' will prevent the debug session from continuing.</source>
        <target state="translated">{0}'의 형식을 변경하면 디버그 세션을 계속할 수 없습니다.</target>
        <note />
      </trans-unit>
      <trans-unit id="Changing_the_declaration_scope_of_a_captured_variable_0_will_prevent_the_debug_session_from_continuing">
        <source>Changing the declaration scope of a captured variable '{0}' will prevent the debug session from continuing.</source>
        <target state="translated">캡처 변수 '{0}'의 선언 범위를 변경하면 디버그 세션을 계속할 수 없습니다.</target>
        <note />
      </trans-unit>
      <trans-unit id="Accessing_captured_variable_0_that_hasn_t_been_accessed_before_in_1_will_prevent_the_debug_session_from_continuing">
        <source>Accessing captured variable '{0}' that hasn't been accessed before in {1} will prevent the debug session from continuing.</source>
        <target state="translated">{1}에서 이전에 액세스하지 않았던 캡처 변수 '{0}'에 액세스하면 디버그 세션을 계속할 수 없습니다.</target>
        <note />
      </trans-unit>
      <trans-unit id="Ceasing_to_access_captured_variable_0_in_1_will_prevent_the_debug_session_from_continuing">
        <source>Ceasing to access captured variable '{0}' in {1} will prevent the debug session from continuing.</source>
        <target state="translated">{1}의 캡처 변수 '{0}'에 대한 액세스를 중단하면 디버그 세션을 계속할 수 없습니다.</target>
        <note />
      </trans-unit>
      <trans-unit id="Adding_0_that_accesses_captured_variables_1_and_2_declared_in_different_scopes_will_prevent_the_debug_session_from_continuing">
        <source>Adding '{0}' that accesses captured variables '{1}' and '{2}' declared in different scopes will prevent the debug session from continuing.</source>
        <target state="translated">서로 다른 범위로 선언된 캡처 변수 '{1}' 및 '{2}'에 액세스하는 '{0}'을(를) 추가하면 디버그 세션을 계속할 수 없습니다.</target>
        <note />
      </trans-unit>
      <trans-unit id="Removing_0_that_accessed_captured_variables_1_and_2_declared_in_different_scopes_will_prevent_the_debug_session_from_continuing">
        <source>Removing '{0}' that accessed captured variables '{1}' and '{2}' declared in different scopes will prevent the debug session from continuing.</source>
        <target state="translated">서로 다른 범위로 선언된 캡처 변수 '{1}' 및 '{2}'에 액세스하는 '{0}'을(를) 제거하면 디버그 세션을 계속할 수 없습니다.</target>
        <note />
      </trans-unit>
      <trans-unit id="Adding_0_into_a_1_will_prevent_the_debug_session_from_continuing">
        <source>Adding '{0}' into a '{1}' will prevent the debug session from continuing.</source>
        <target state="translated">{0}'을(를) '{1}'에 추가하면 디버그 세션을 계속할 수 없습니다.</target>
        <note />
      </trans-unit>
      <trans-unit id="Adding_0_into_a_class_with_explicit_or_sequential_layout_will_prevent_the_debug_session_from_continuing">
        <source>Adding '{0}' into a class with explicit or sequential layout will prevent the debug session from continuing.</source>
        <target state="translated">{0}'을(를) 명시적 또는 순차적 레이아웃으로 클래스에 추가하면 디버그 세션을 계속할 수 없습니다.</target>
        <note />
      </trans-unit>
      <trans-unit id="Updating_the_modifiers_of_0_will_prevent_the_debug_session_from_continuing">
        <source>Updating the modifiers of '{0}' will prevent the debug session from continuing.</source>
        <target state="translated">{0}'의 한정자를 업데이트하면 디버그 세션을 계속할 수 없습니다.</target>
        <note />
      </trans-unit>
      <trans-unit id="Updating_the_Handles_clause_of_0_will_prevent_the_debug_session_from_continuing">
        <source>Updating the Handles clause of '{0}' will prevent the debug session from continuing.</source>
        <target state="translated">{0}'의 Handles 절을 업데이트하면 디버그 세션을 계속할 수 없습니다.</target>
        <note />
      </trans-unit>
      <trans-unit id="Adding_0_with_the_Handles_clause_will_prevent_the_debug_session_from_continuing">
        <source>Adding '{0}' with the Handles clause will prevent the debug session from continuing.</source>
        <target state="translated">핸들 절과 함께 '{0}'을(를) 추가하면 디버그 세션이 계속되지 않습니다.</target>
        <note />
      </trans-unit>
      <trans-unit id="Updating_the_Implements_clause_of_a_0_will_prevent_the_debug_session_from_continuing">
        <source>Updating the Implements clause of a '{0}' will prevent the debug session from continuing.</source>
        <target state="translated">{0}'의 Implements 절을 업데이트하면 디버그 세션을 계속할 수 없습니다.</target>
        <note />
      </trans-unit>
      <trans-unit id="Changing_the_constraint_from_0_to_1_will_prevent_the_debug_session_from_continuing">
        <source>Changing the constraint from '{0}' to '{1}' will prevent the debug session from continuing.</source>
        <target state="translated">{0}'에서 '{1}'(으)로 제약 조건을 변경하면 디버그 세션을 계속할 수 없습니다.</target>
        <note />
      </trans-unit>
      <trans-unit id="Updating_the_variance_of_0_will_prevent_the_debug_session_from_continuing">
        <source>Updating the variance of '{0}' will prevent the debug session from continuing.</source>
        <target state="translated">{0}'의 가변성(variance)을 업데이트하면 디버그 세션을 계속할 수 없습니다.</target>
        <note />
      </trans-unit>
      <trans-unit id="Updating_the_type_of_0_will_prevent_the_debug_session_from_continuing">
        <source>Updating the type of '{0}' will prevent the debug session from continuing.</source>
        <target state="translated">{0}'의 형식을 업데이트하면 디버그 세션을 계속할 수 없습니다.</target>
        <note />
      </trans-unit>
      <trans-unit id="Updating_the_initializer_of_0_will_prevent_the_debug_session_from_continuing">
        <source>Updating the initializer of '{0}' will prevent the debug session from continuing.</source>
        <target state="translated">{0}'의 이니셜라이저를 업데이트하면 디버그 세션을 계속할 수 없습니다.</target>
        <note />
      </trans-unit>
      <trans-unit id="Updating_the_size_of_a_0_will_prevent_the_debug_session_from_continuing">
        <source>Updating the size of a '{0}' will prevent the debug session from continuing.</source>
        <target state="translated">{0}'의 크기를 업데이트하면 디버그 세션을 계속할 수 없습니다.</target>
        <note />
      </trans-unit>
      <trans-unit id="Updating_the_underlying_type_of_0_will_prevent_the_debug_session_from_continuing">
        <source>Updating the underlying type of '{0}' will prevent the debug session from continuing.</source>
        <target state="translated">{0}'의 기본 형식을 업데이트하면 디버그 세션을 계속할 수 없습니다.</target>
        <note />
      </trans-unit>
      <trans-unit id="Updating_the_base_class_and_or_base_interface_s_of_0_will_prevent_the_debug_session_from_continuing">
        <source>Updating the base class and/or base interface(s) of '{0}' will prevent the debug session from continuing.</source>
        <target state="translated">기본 클래스 및/또는 '{0}'의 기본 인터페이스를 업데이트하면 디버그 세션을 계속할 수 없습니다.</target>
        <note />
      </trans-unit>
      <trans-unit id="Updating_a_field_to_an_event_or_vice_versa_will_prevent_the_debug_session_from_continuing">
        <source>Updating a field to an event or vice versa will prevent the debug session from continuing.</source>
        <target state="translated">필드를 이벤트로 업데이트하거나 그 반대로 업데이트하면 디버그 세션을 계속할 수 없습니다.</target>
        <note />
      </trans-unit>
      <trans-unit id="Updating_the_kind_of_a_type_will_prevent_the_debug_session_from_continuing">
        <source>Updating the kind of a type will prevent the debug session from continuing.</source>
        <target state="translated">형식 종류를 업데이트하면 디버그 세션을 계속할 수 없습니다.</target>
        <note />
      </trans-unit>
      <trans-unit id="Updating_the_kind_of_an_property_event_accessor_will_prevent_the_debug_session_from_continuing">
        <source>Updating the kind of an property/event accessor will prevent the debug session from continuing.</source>
        <target state="translated">속성/이벤트 접근자 종류를 업데이트하면 디버그 세션을 계속할 수 없습니다.</target>
        <note />
      </trans-unit>
      <trans-unit id="Updating_the_kind_of_a_method_Sub_Function_will_prevent_the_debug_session_from_continuing">
        <source>Updating the kind of a method (Sub/Function) will prevent the debug session from continuing.</source>
        <target state="translated">메서드(Sub/Function) 종류를 업데이트하면 디버그 세션을 계속할 수 없습니다.</target>
        <note />
      </trans-unit>
      <trans-unit id="Updating_the_library_name_of_Declare_Statement_will_prevent_the_debug_session_from_continuing">
        <source>Updating the library name of Declare Statement will prevent the debug session from continuing.</source>
        <target state="translated">선언 문의 라이브러리 이름을 업데이트하면 디버그 세션을 계속할 수 없습니다.</target>
        <note />
      </trans-unit>
      <trans-unit id="Updating_the_alias_of_Declare_Statement_will_prevent_the_debug_session_from_continuing">
        <source>Updating the alias of Declare Statement will prevent the debug session from continuing.</source>
        <target state="translated">선언 문 별칭을 업데이트하면 디버그 세션을 계속할 수 없습니다.</target>
        <note />
      </trans-unit>
      <trans-unit id="Renaming_0_will_prevent_the_debug_session_from_continuing">
        <source>Renaming '{0}' will prevent the debug session from continuing.</source>
        <target state="translated">{0}'의 이름을 변경하면 디버그 세션을 계속할 수 없습니다.</target>
        <note />
      </trans-unit>
      <trans-unit id="Adding_0_will_prevent_the_debug_session_from_continuing">
        <source>Adding '{0}' will prevent the debug session from continuing.</source>
        <target state="translated">{0}'을(를) 추가하면 디버그 세션을 계속할 수 없습니다.</target>
        <note />
      </trans-unit>
      <trans-unit id="Adding_an_abstract_0_or_overriding_an_inherited_0_will_prevent_the_debug_session_from_continuing">
        <source>Adding an abstract '{0}' or overriding an inherited '{0}' will prevent the debug session from continuing.</source>
        <target state="translated">추상 '{0}'을(를) 추가하거나 상속된 '{0}'을(를) 재정의하면 디버그 세션을 계속할 수 없습니다.</target>
        <note />
      </trans-unit>
      <trans-unit id="Adding_a_MustOverride_0_or_overriding_an_inherited_0_will_prevent_the_debug_session_from_continuing">
        <source>Adding a MustOverride '{0}' or overriding an inherited '{0}' will prevent the debug session from continuing.</source>
        <target state="translated">MustOverride '{0}'을(를) 추가하거나 상속된 '{0}'을(를) 재정의하면 디버그 세션을 계속할 수 없습니다.</target>
        <note />
      </trans-unit>
      <trans-unit id="Adding_an_extern_0_will_prevent_the_debug_session_from_continuing">
        <source>Adding an extern '{0}' will prevent the debug session from continuing.</source>
        <target state="translated">extern '{0}'을(를) 추가하면 디버그 세션을 계속할 수 없습니다.</target>
        <note />
      </trans-unit>
      <trans-unit id="Adding_an_imported_method_will_prevent_the_debug_session_from_continuing">
        <source>Adding an imported method will prevent the debug session from continuing.</source>
        <target state="translated">가져온 메서드를 추가하면 디버그 세션을 계속할 수 없습니다.</target>
        <note />
      </trans-unit>
      <trans-unit id="Adding_a_user_defined_0_will_prevent_the_debug_session_from_continuing">
        <source>Adding a user defined '{0}' will prevent the debug session from continuing.</source>
        <target state="translated">사용자 정의된 '{0}'을(를) 추가하면 디버그 세션을 계속할 수 없습니다.</target>
        <note />
      </trans-unit>
      <trans-unit id="Adding_a_generic_0_will_prevent_the_debug_session_from_continuing">
        <source>Adding a generic '{0}' will prevent the debug session from continuing.</source>
        <target state="translated">제네릭 '{0}'을(를) 추가하면 디버그 세션을 계속할 수 없습니다.</target>
        <note />
      </trans-unit>
      <trans-unit id="Adding_0_around_an_active_statement_will_prevent_the_debug_session_from_continuing">
        <source>Adding '{0}' around an active statement will prevent the debug session from continuing.</source>
        <target state="translated">활성 문 주위에 '{0}'을(를) 추가하면 디버그 세션을 계속할 수 없습니다.</target>
        <note />
      </trans-unit>
      <trans-unit id="Moving_0_will_prevent_the_debug_session_from_continuing">
        <source>Moving '{0}' will prevent the debug session from continuing.</source>
        <target state="translated">{0}'을(를) 이동하면 디버그 세션을 계속할 수 없습니다.</target>
        <note />
      </trans-unit>
      <trans-unit id="Deleting_0_will_prevent_the_debug_session_from_continuing">
        <source>Deleting '{0}' will prevent the debug session from continuing.</source>
        <target state="translated">{0}'을(를) 삭제하면 디버그 세션을 계속할 수 없습니다.</target>
        <note />
      </trans-unit>
      <trans-unit id="Deleting_0_around_an_active_statement_will_prevent_the_debug_session_from_continuing">
        <source>Deleting '{0}' around an active statement will prevent the debug session from continuing.</source>
        <target state="translated">활성 문 주위에서 '{0}'을(를) 삭제하면 디버그 세션을 계속할 수 없습니다.</target>
        <note />
      </trans-unit>
      <trans-unit id="Adding_a_method_body_will_prevent_the_debug_session_from_continuing">
        <source>Adding a method body will prevent the debug session from continuing.</source>
        <target state="translated">메서드 본문을 추가하면 디버그 세션을 계속할 수 없습니다.</target>
        <note />
      </trans-unit>
      <trans-unit id="Deleting_a_method_body_will_prevent_the_debug_session_from_continuing">
        <source>Deleting a method body will prevent the debug session from continuing.</source>
        <target state="translated">메서드 본문을 삭제하면 디버그 세션을 계속할 수 없습니다.</target>
        <note />
      </trans-unit>
      <trans-unit id="An_active_statement_has_been_removed_from_its_original_method_You_must_revert_your_changes_to_continue_or_restart_the_debugging_session">
        <source>An active statement has been removed from its original method. You must revert your changes to continue or restart the debugging session.</source>
        <target state="translated">원래 메서드에서 활성 문이 제거되었습니다. 변경 내용을 취소하고 계속하거나 디버깅 세션을 다시 시작해야 합니다.</target>
        <note />
      </trans-unit>
      <trans-unit id="Updating_a_0_statement_around_an_active_statement_will_prevent_the_debug_session_from_continuing">
        <source>Updating a '{0}' statement around an active statement will prevent the debug session from continuing.</source>
        <target state="translated">활성 문 주위의 '{0}' 문을 업데이트하면 디버그 세션을 계속할 수 없습니다.</target>
        <note />
      </trans-unit>
      <trans-unit id="Updating_async_or_iterator_modifier_around_an_active_statement_will_prevent_the_debug_session_from_continuing">
        <source>Updating async or iterator modifier around an active statement will prevent the debug session from continuing.</source>
        <target state="translated">활성 문 주위의 async 또는 iterator 한정자를 업데이트하면 디버그 세션이 계속되지 않습니다.</target>
        <note>{Locked="async"}{Locked="iterator"} "async" and "iterator" are C#/VB keywords and should not be localized.</note>
      </trans-unit>
      <trans-unit id="Modifying_a_generic_method_will_prevent_the_debug_session_from_continuing">
        <source>Modifying a generic method will prevent the debug session from continuing.</source>
        <target state="translated">제네릭 메서드를 수정하면 디버그 세션을 계속할 수 없습니다.</target>
        <note />
      </trans-unit>
      <trans-unit id="Modifying_whitespace_or_comments_in_a_generic_0_will_prevent_the_debug_session_from_continuing">
        <source>Modifying whitespace or comments in a generic '{0}' will prevent the debug session from continuing.</source>
        <target state="translated">제네릭 '{0}'에서 공백 또는 주석을 수정하면 디버그 세션을 계속할 수 없습니다.</target>
        <note />
      </trans-unit>
      <trans-unit id="Modifying_a_method_inside_the_context_of_a_generic_type_will_prevent_the_debug_session_from_continuing">
        <source>Modifying a method inside the context of a generic type will prevent the debug session from continuing.</source>
        <target state="translated">제네릭 형식 컨텍스트 내부의 메서드를 수정하면 디버그 세션을 계속할 수 없습니다.</target>
        <note />
      </trans-unit>
      <trans-unit id="Modifying_whitespace_or_comments_in_0_inside_the_context_of_a_generic_type_will_prevent_the_debug_session_from_continuing">
        <source>Modifying whitespace or comments in '{0}' inside the context of a generic type will prevent the debug session from continuing.</source>
        <target state="translated">제네릭 형식의 컨텍스트 내부에서 '{0}'의 공백 또는 주석을 수정하면 디버그 세션을 계속할 수 없습니다.</target>
        <note />
      </trans-unit>
      <trans-unit id="Modifying_the_initializer_of_0_in_a_generic_type_will_prevent_the_debug_session_from_continuing">
        <source>Modifying the initializer of '{0}' in a generic type will prevent the debug session from continuing.</source>
        <target state="translated">제네릭 형식에서 '{0}'의 이니셜라이저를 수정하면 디버그 세션을 계속할 수 없습니다.</target>
        <note />
      </trans-unit>
      <trans-unit id="Modifying_the_initializer_of_0_in_a_partial_type_will_prevent_the_debug_session_from_continuing">
        <source>Modifying the initializer of '{0}' in a partial type will prevent the debug session from continuing.</source>
        <target state="translated">부분 형식에서 '{0}'의 이니셜라이저를 수정하면 디버그 세션을 계속할 수 없습니다.</target>
        <note />
      </trans-unit>
      <trans-unit id="Adding_a_constructor_to_a_type_with_a_field_or_property_initializer_that_contains_an_anonymous_function_will_prevent_the_debug_session_from_continuing">
        <source>Adding a constructor to a type with a field or property initializer that contains an anonymous function will prevent the debug session from continuing.</source>
        <target state="translated">익명 함수를 포함하는 필드 또는 속성 이니셜라이저가 있는 형식에 생성자를 추가하면 디버그 세션을 계속할 수 없습니다.</target>
        <note />
      </trans-unit>
      <trans-unit id="Renaming_a_captured_variable_from_0_to_1_will_prevent_the_debug_session_from_continuing">
        <source>Renaming a captured variable, from '{0}' to '{1}' will prevent the debug session from continuing.</source>
        <target state="translated">캡처된 변수의 이름을 '{0}'에서 '{1}'(으)로 바꾸면 디버그 세션을 계속할 수 없습니다.</target>
        <note />
      </trans-unit>
      <trans-unit id="Modifying_a_catch_finally_handler_with_an_active_statement_in_the_try_block_will_prevent_the_debug_session_from_continuing">
        <source>Modifying a catch/finally handler with an active statement in the try block will prevent the debug session from continuing.</source>
        <target state="translated">try 블록의 활성 문에 있는 catch/finally 처리기를 수정하면 디버그 세션을 계속할 수 없습니다.</target>
        <note />
      </trans-unit>
      <trans-unit id="Modifying_a_try_catch_finally_statement_when_the_finally_block_is_active_will_prevent_the_debug_session_from_continuing">
        <source>Modifying a try/catch/finally statement when the finally block is active will prevent the debug session from continuing.</source>
        <target state="translated">finally 블록이 활성화되어 있을 때 try/catch/finally 문을 수정하면 디버그 세션을 계속할 수 없습니다.</target>
        <note />
      </trans-unit>
      <trans-unit id="Modifying_a_catch_handler_around_an_active_statement_will_prevent_the_debug_session_from_continuing">
        <source>Modifying a catch handler around an active statement will prevent the debug session from continuing.</source>
        <target state="translated">활성 문 주위의 catch 처리기를 수정하면 디버그 세션을 계속할 수 없습니다.</target>
        <note />
      </trans-unit>
      <trans-unit id="Modifying_0_which_contains_the_stackalloc_operator_will_prevent_the_debug_session_from_continuing">
        <source>Modifying '{0}' which contains the 'stackalloc' operator will prevent the debug session from continuing.</source>
        <target state="translated">stackalloc' 연산자가 포함된 '{0}'을(를) 수정하면 디버그 세션을 계속할 수 없습니다.</target>
        <note />
      </trans-unit>
      <trans-unit id="Modifying_an_active_0_which_contains_On_Error_or_Resume_statements_will_prevent_the_debug_session_from_continuing">
        <source>Modifying an active '{0}' which contains 'On Error' or 'Resume' statements will prevent the debug session from continuing.</source>
        <target state="translated">On Error' 또는 'Resume' 문이 포함된 활성 '{0}'을(를) 수정하면 디버그 세션을 계속할 수 없습니다.</target>
        <note />
      </trans-unit>
      <trans-unit id="Modifying_0_which_contains_an_Aggregate_Group_By_or_Join_query_clauses_will_prevent_the_debug_session_from_continuing">
        <source>Modifying '{0}' which contains an Aggregate, Group By, or Join query clauses will prevent the debug session from continuing.</source>
        <target state="translated">Aggregate, Group By 또는 Join 쿼리 절이 포함된 '{0}'을(를) 수정하면 디버그 세션을 계속할 수 없습니다.</target>
        <note />
      </trans-unit>
      <trans-unit id="Modifying_source_with_experimental_language_features_enabled_will_prevent_the_debug_session_from_continuing">
        <source>Modifying source with experimental language features enabled will prevent the debug session from continuing.</source>
        <target state="translated">실험적 언어 기능이 포함된 소스를 수정하면 디버그 세션을 계속할 수 없습니다.</target>
        <note />
      </trans-unit>
      <trans-unit id="Updating_an_active_statement_will_prevent_the_debug_session_from_continuing">
        <source>Updating an active statement will prevent the debug session from continuing.</source>
        <target state="translated">활성 문을 업데이트하면 디버그 세션을 계속할 수 없습니다.</target>
        <note />
      </trans-unit>
      <trans-unit id="Removing_0_that_contains_an_active_statement_will_prevent_the_debug_session_from_continuing">
        <source>Removing '{0}' that contains an active statement will prevent the debug session from continuing.</source>
        <target state="translated">활성 문이 포함된 '{0}'을(를) 제거하면 디버그 세션을 계속할 수 없습니다.</target>
        <note />
      </trans-unit>
      <trans-unit id="Adding_a_new_file_will_prevent_the_debug_session_from_continuing">
        <source>Adding a new file will prevent the debug session from continuing.</source>
        <target state="translated">새 파일을 추가하면 디버그 세션이 계속되지 않습니다.</target>
        <note />
      </trans-unit>
      <trans-unit id="Attribute_0_is_missing_Updating_an_async_method_or_an_iterator_will_prevent_the_debug_session_from_continuing">
        <source>Attribute '{0}' is missing. Updating an async method or an iterator will prevent the debug session from continuing.</source>
        <target state="translated">{0}' 특성이 없습니다. 비동기 메서드 또는 반복기를 업데이트하면 디버그 세션을 계속할 수 없습니다.</target>
        <note />
      </trans-unit>
      <trans-unit id="Unexpected_interface_member_kind_colon_0">
        <source>Unexpected interface member kind: {0}</source>
        <target state="translated">예기치 않은 인터페이스 멤버 종류: {0}</target>
        <note />
      </trans-unit>
      <trans-unit id="Unknown_symbol_kind">
        <source>Unknown symbol kind</source>
        <target state="translated">알 수 없는 기호 종류</target>
        <note />
      </trans-unit>
      <trans-unit id="Generate_abstract_property_1_0">
        <source>Generate abstract property '{1}.{0}'</source>
        <target state="translated">추상 속성 '{1}.{0}' 생성</target>
        <note />
      </trans-unit>
      <trans-unit id="Generate_abstract_method_1_0">
        <source>Generate abstract method '{1}.{0}'</source>
        <target state="translated">추상 메서드 '{1}.{0}' 생성</target>
        <note />
      </trans-unit>
      <trans-unit id="Generate_method_1_0">
        <source>Generate method '{1}.{0}'</source>
        <target state="translated">{1}.{0}' 메서드 생성</target>
        <note />
      </trans-unit>
      <trans-unit id="Failed_to_create_a_remote_process_for_interactive_code_execution">
        <source>Failed to create a remote process for interactive code execution.</source>
        <target state="translated">대화형 코드 실행에 대한 원격 프로세스를 만들지 못했습니다.</target>
        <note />
      </trans-unit>
      <trans-unit id="Failed_to_initialize_remote_interactive_process">
        <source>Failed to initialize remote interactive process.</source>
        <target state="translated">원격 대화형 프로세스를 초기화하지 못했습니다.</target>
        <note />
      </trans-unit>
      <trans-unit id="Attempt_to_connect_to_process_Sharp_0_failed_retrying">
        <source>Attempt to connect to process #{0} failed, retrying ...</source>
        <target state="translated">#{0} 프로세스에 연결하지 못했습니다. 다시 시도하고 있습니다.</target>
        <note />
      </trans-unit>
      <trans-unit id="Failed_to_launch_0_process_exit_code_colon_1_with_output_colon">
        <source>Failed to launch '{0}' process (exit code: {1}) with output: </source>
        <target state="translated">출력에서 '{0}' 프로세스(종료 코드: {1})를 실행하지 못했습니다. </target>
        <note />
      </trans-unit>
      <trans-unit id="Hosting_process_exited_with_exit_code_0">
        <source>Hosting process exited with exit code {0}.</source>
        <target state="translated">호스팅 프로세스가 종료되었습니다(종료 코드: {0}).</target>
        <note />
      </trans-unit>
      <trans-unit id="Interactive_Host_not_initialized">
        <source>Interactive Host not initialized.</source>
        <target state="translated">대화형 호스트가 초기화되지 않았습니다.</target>
        <note />
      </trans-unit>
      <trans-unit id="Cannot_resolve_reference_0">
        <source>Cannot resolve reference '{0}'.</source>
        <target state="translated">{0}' 참조를 확인할 수 없습니다.</target>
        <note />
      </trans-unit>
      <trans-unit id="Requested_assembly_already_loaded_from_0">
        <source>Requested assembly already loaded from '{0}'.</source>
        <target state="translated">요청한 어셈블리가 이미 '{0}'에서 로드되었습니다.</target>
        <note />
      </trans-unit>
      <trans-unit id="plus_additional_0_1">
        <source> + additional {0} {1}</source>
        <target state="translated"> + 추가 {0} {1}</target>
        <note />
      </trans-unit>
      <trans-unit id="Unable_to_create_hosting_process">
        <source>Unable to create hosting process.</source>
        <target state="translated">호스팅 프로세스를 만들 수 없습니다.</target>
        <note />
      </trans-unit>
      <trans-unit id="The_symbol_does_not_have_an_icon">
        <source>The symbol does not have an icon.</source>
        <target state="translated">기호에 아이콘이 없습니다.</target>
        <note />
      </trans-unit>
      <trans-unit id="Unknown">
        <source>Unknown</source>
        <target state="translated">알 수 없음</target>
        <note />
      </trans-unit>
      <trans-unit id="Extract_Method">
        <source>Extract Method</source>
        <target state="translated">메서드 추출</target>
        <note />
      </trans-unit>
      <trans-unit id="Extract_Method_plus_Local">
        <source>Extract Method + Local</source>
        <target state="translated">메서드 추출 + 로컬</target>
        <note />
      </trans-unit>
      <trans-unit id="Asynchronous_method_cannot_have_ref_out_parameters_colon_bracket_0_bracket">
        <source>Asynchronous method cannot have ref/out parameters : [{0}]</source>
        <target state="translated">비동기 메서드에는 ref/out 매개 변수 [{0}]을(를) 포함할 수 없습니다.</target>
        <note />
      </trans-unit>
      <trans-unit id="The_member_is_defined_in_metadata">
        <source>The member is defined in metadata.</source>
        <target state="translated">멤버가 메타데이터에 정의되어 있습니다.</target>
        <note />
      </trans-unit>
      <trans-unit id="You_can_only_change_the_signature_of_a_constructor_indexer_method_or_delegate">
        <source>You can only change the signature of a constructor, indexer, method or delegate.</source>
        <target state="translated">생성자, 인덱서, 메서드 또는 대리자의 서명만 변경할 수 있습니다.</target>
        <note />
      </trans-unit>
      <trans-unit id="This_symbol_has_related_definitions_or_references_in_metadata_Changing_its_signature_may_result_in_build_errors_Do_you_want_to_continue">
        <source>This symbol has related definitions or references in metadata. Changing its signature may result in build errors.

Do you want to continue?</source>
        <target state="translated">이 기호에는 메타데이터에 관련된 정의 또는 참조가 있습니다. 시그니처를 변경하면 빌드 오류가 발생할 수 있습니다.

계속하시겠습니까?</target>
        <note />
      </trans-unit>
      <trans-unit id="Change_signature">
        <source>Change signature...</source>
        <target state="translated">시그니처 변경...</target>
        <note />
      </trans-unit>
      <trans-unit id="Generate_new_type">
        <source>Generate new type...</source>
        <target state="translated">새 형식 생성...</target>
        <note />
      </trans-unit>
      <trans-unit id="User_Diagnostic_Analyzer_Failure">
        <source>User Diagnostic Analyzer Failure.</source>
        <target state="translated">사용자 진단 분석기 오류입니다.</target>
        <note />
      </trans-unit>
      <trans-unit id="Analyzer_0_threw_an_exception_of_type_1_with_message_2">
        <source>Analyzer '{0}' threw an exception of type '{1}' with message '{2}'.</source>
        <target state="translated">분석기 '{0}'에서 '{2}' 메시지와 함께 '{1}' 형식의 예외를 throw했습니다.</target>
        <note />
      </trans-unit>
      <trans-unit id="Analyzer_0_threw_the_following_exception_colon_1">
        <source>Analyzer '{0}' threw the following exception:
'{1}'.</source>
        <target state="translated">{0}' 분석기에서 다음 예외를 throw했습니다.
'{1}'</target>
        <note />
      </trans-unit>
      <trans-unit id="Remove_Unnecessary_Cast">
        <source>Remove Unnecessary Cast</source>
        <target state="translated">불필요한 캐스트 제거</target>
        <note />
      </trans-unit>
      <trans-unit id="Simplify_Names">
        <source>Simplify Names</source>
        <target state="translated">이름 단순화</target>
        <note />
      </trans-unit>
      <trans-unit id="Simplify_Member_Access">
        <source>Simplify Member Access</source>
        <target state="translated">멤버 액세스 단순화</target>
        <note />
      </trans-unit>
      <trans-unit id="Remove_qualification">
        <source>Remove qualification</source>
        <target state="translated">한정자 제거</target>
        <note />
      </trans-unit>
      <trans-unit id="Edit_and_Continue1">
        <source>Edit and Continue</source>
        <target state="translated">편집하며 계속하기</target>
        <note />
      </trans-unit>
      <trans-unit id="This_signature_does_not_contain_parameters_that_can_be_changed">
        <source>This signature does not contain parameters that can be changed.</source>
        <target state="translated">이 시그니처에는 변경할 수 있는 매개 변수가 포함되어 있지 않습니다.</target>
        <note />
      </trans-unit>
      <trans-unit id="Unknown_error_occurred">
        <source>Unknown error occurred</source>
        <target state="translated">알 수 없는 오류 발생</target>
        <note />
      </trans-unit>
      <trans-unit id="Available">
        <source>Available</source>
        <target state="translated">사용할 수 있는</target>
        <note />
      </trans-unit>
      <trans-unit id="Not_Available">
        <source>Not Available</source>
        <target state="translated">사용할 수 없음</target>
        <note />
      </trans-unit>
      <trans-unit id="_0_1">
        <source>    {0} - {1}</source>
        <target state="translated">    {0} - {1}</target>
        <note />
      </trans-unit>
      <trans-unit id="You_can_use_the_navigation_bar_to_switch_context">
        <source>You can use the navigation bar to switch context.</source>
        <target state="translated">탐색 모음을 사용하여 컨텍스트를 전환할 수 있습니다.</target>
        <note />
      </trans-unit>
      <trans-unit id="in_Source">
        <source>in Source</source>
        <target state="translated">소스</target>
        <note />
      </trans-unit>
      <trans-unit id="in_Suppression_File">
        <source>in Suppression File</source>
        <target state="translated">비표시 오류(Suppression) 파일</target>
        <note />
      </trans-unit>
      <trans-unit id="Remove_Suppression_0">
        <source>Remove Suppression {0}</source>
        <target state="translated">비표시 오류(Suppression) {0} 제거</target>
        <note />
      </trans-unit>
      <trans-unit id="Remove_Suppression">
        <source>Remove Suppression</source>
        <target state="translated">비표시 오류(Suppression) 제거</target>
        <note />
      </trans-unit>
      <trans-unit id="Pending">
        <source>&lt;Pending&gt;</source>
        <target state="translated">&lt;보류 중&gt;</target>
        <note />
      </trans-unit>
      <trans-unit id="Awaited_task_returns">
        <source>Awaited task returns</source>
        <target state="translated">대기된 작업 반환</target>
        <note />
      </trans-unit>
      <trans-unit id="no_value">
        <source>no value.</source>
        <target state="translated">값이 없습니다.</target>
        <note />
      </trans-unit>
      <trans-unit id="Note_colon_Tab_twice_to_insert_the_0_snippet">
        <source>Note: Tab twice to insert the '{0}' snippet.</source>
        <target state="translated">참고: '{0}' 코드 조각을 삽입하려면 두 번 탭하세요.</target>
        <note />
      </trans-unit>
      <trans-unit id="Implement_interface_explicitly_with_Dispose_pattern">
        <source>Implement interface explicitly with Dispose pattern</source>
        <target state="translated">인터페이스를 Dispose 패턴으로 명시적으로 구현</target>
        <note />
      </trans-unit>
      <trans-unit id="Implement_interface_with_Dispose_pattern">
        <source>Implement interface with Dispose pattern</source>
        <target state="translated">인터페이스를 Dispose 패턴으로 구현</target>
        <note />
      </trans-unit>
      <trans-unit id="Compiler1">
        <source>Compiler</source>
        <target state="translated">컴파일러</target>
        <note />
      </trans-unit>
      <trans-unit id="Edit_and_Continue2">
        <source>Edit and Continue</source>
        <target state="translated">편집하며 계속하기</target>
        <note />
      </trans-unit>
      <trans-unit id="Style">
        <source>Style</source>
        <target state="translated">스타일</target>
        <note />
      </trans-unit>
      <trans-unit id="Suppress_0">
        <source>Suppress {0}</source>
        <target state="translated">{0}을(를) 표시하지 않음</target>
        <note />
      </trans-unit>
      <trans-unit id="Re_triage_0_currently_1">
        <source>Re-triage {0}(currently '{1}')</source>
        <target state="translated">{0}(현재 '{1}') 다시 심사</target>
        <note />
      </trans-unit>
      <trans-unit id="Argument_cannot_have_a_null_element">
        <source>Argument cannot have a null element.</source>
        <target state="translated">인수에는 null 요소가 있을 수 없습니다.</target>
        <note />
      </trans-unit>
      <trans-unit id="Argument_cannot_be_empty">
        <source>Argument cannot be empty.</source>
        <target state="translated">인수는 비워 둘 수 없습니다.</target>
        <note />
      </trans-unit>
      <trans-unit id="Reported_diagnostic_with_ID_0_is_not_supported_by_the_analyzer">
        <source>Reported diagnostic with ID '{0}' is not supported by the analyzer.</source>
        <target state="translated">ID가 '{0}'인 보고된 진단이 분석기에서 지원되지 않습니다.</target>
        <note />
      </trans-unit>
      <trans-unit id="Computing_fix_all_occurrences_code_fix">
        <source>Computing fix all occurrences code fix...</source>
        <target state="translated">모든 항목 코드 수정 사항을 계산하는 중...</target>
        <note />
      </trans-unit>
      <trans-unit id="Fix_all_occurrences">
        <source>Fix all occurrences</source>
        <target state="translated">모든 발생 수정</target>
        <note />
      </trans-unit>
      <trans-unit id="Document">
        <source>Document</source>
        <target state="translated">문서</target>
        <note />
      </trans-unit>
      <trans-unit id="Project">
        <source>Project</source>
        <target state="translated">프로젝트</target>
        <note />
      </trans-unit>
      <trans-unit id="Solution">
        <source>Solution</source>
        <target state="translated">솔루션</target>
        <note />
      </trans-unit>
      <trans-unit id="TODO_colon_dispose_managed_state_managed_objects">
        <source>TODO: dispose managed state (managed objects).</source>
        <target state="translated">TODO: 관리되는 상태(관리되는 개체)를 삭제합니다.</target>
        <note />
      </trans-unit>
      <trans-unit id="TODO_colon_set_large_fields_to_null">
        <source>TODO: set large fields to null.</source>
        <target state="translated">TODO: 큰 필드를 null로 설정합니다.</target>
        <note />
      </trans-unit>
      <trans-unit id="To_detect_redundant_calls">
        <source>To detect redundant calls</source>
        <target state="translated">중복 호출을 검색하려면</target>
        <note />
      </trans-unit>
      <trans-unit id="Modifying_0_which_contains_a_static_variable_will_prevent_the_debug_session_from_continuing">
        <source>Modifying '{0}' which contains a static variable will prevent the debug session from continuing.</source>
        <target state="translated">정적 변수가 포함된 '{0}'을(를) 수정하면 디버그 세션을 계속할 수 없습니다.</target>
        <note />
      </trans-unit>
      <trans-unit id="Compiler2">
        <source>Compiler</source>
        <target state="translated">컴파일러</target>
        <note />
      </trans-unit>
      <trans-unit id="Edit_And_Continue">
        <source>Edit And Continue</source>
        <target state="translated">편집하며 계속하기</target>
        <note />
      </trans-unit>
      <trans-unit id="Live">
        <source>Live</source>
        <target state="translated">라이브</target>
        <note />
      </trans-unit>
      <trans-unit id="enum_value">
        <source>enum value</source>
        <target state="translated">열거형 값</target>
        <note>{Locked="enum"} "enum" is a C#/VB keyword and should not be localized.</note>
      </trans-unit>
      <trans-unit id="const_field">
        <source>const field</source>
        <target state="translated">const 필드</target>
        <note>{Locked="const"} "const" is a C#/VB keyword and should not be localized.</note>
      </trans-unit>
      <trans-unit id="method">
        <source>method</source>
        <target state="translated">메서드</target>
        <note />
      </trans-unit>
      <trans-unit id="operator_">
        <source>operator</source>
        <target state="translated">운영자</target>
        <note />
      </trans-unit>
      <trans-unit id="constructor">
        <source>constructor</source>
        <target state="translated">생성자</target>
        <note />
      </trans-unit>
      <trans-unit id="auto_property">
        <source>auto-property</source>
        <target state="translated">Auto 속성</target>
        <note />
      </trans-unit>
      <trans-unit id="property_">
        <source>property</source>
        <target state="translated">속성</target>
        <note />
      </trans-unit>
      <trans-unit id="event_accessor">
        <source>event accessor</source>
        <target state="translated">이벤트 접근자</target>
        <note />
      </trans-unit>
      <trans-unit id="type_constraint">
        <source>type constraint</source>
        <target state="translated">형식 제약 조건</target>
        <note />
      </trans-unit>
      <trans-unit id="type_parameter">
        <source>type parameter</source>
        <target state="translated">형식 매개 변수</target>
        <note />
      </trans-unit>
      <trans-unit id="attribute">
        <source>attribute</source>
        <target state="translated">특성</target>
        <note />
      </trans-unit>
      <trans-unit id="Use_auto_property">
        <source>Use auto property</source>
        <target state="translated">auto 속성 사용</target>
        <note />
      </trans-unit>
      <trans-unit id="Replace_0_and_1_with_property">
        <source>Replace '{0}' and '{1}' with property</source>
        <target state="translated">속성으로 '{0}' 및 '{1}' 바꾸기</target>
        <note />
      </trans-unit>
      <trans-unit id="Replace_0_with_property">
        <source>Replace '{0}' with property</source>
        <target state="translated">속성으로 '{0}' 바꾸기</target>
        <note />
      </trans-unit>
      <trans-unit id="Method_referenced_implicitly">
        <source>Method referenced implicitly</source>
        <target state="translated">메서드가 암시적으로 참조됨</target>
        <note />
      </trans-unit>
      <trans-unit id="Generate_type_0">
        <source>Generate type '{0}'</source>
        <target state="translated">{0}' 형식 생성</target>
        <note />
      </trans-unit>
      <trans-unit id="Generate_0_1">
        <source>Generate {0} '{1}'</source>
        <target state="translated">{0} '{1}' 생성</target>
        <note />
      </trans-unit>
      <trans-unit id="Change_0_to_1">
        <source>Change '{0}' to '{1}'.</source>
        <target state="translated">{0}'을(를) '{1}'(으)로 변경합니다.</target>
        <note />
      </trans-unit>
      <trans-unit id="Non_invoked_method_cannot_be_replaced_with_property">
        <source>Non-invoked method cannot be replaced with property.</source>
        <target state="translated">호출되지 않은 메서드는 속성으로 대체될 수 없습니다.</target>
        <note />
      </trans-unit>
      <trans-unit id="Only_methods_with_a_single_argument_which_is_not_an_out_variable_declaration_can_be_replaced_with_a_property">
        <source>Only methods with a single argument, which is not an out variable declaration, can be replaced with a property.</source>
        <target state="translated">출력 변수 선언이 아닌, 단일 인수를 사용하는 메서드만 속성으로 대체될 수 있습니다.</target>
        <note />
      </trans-unit>
      <trans-unit id="Roslyn_HostError">
        <source>Roslyn.HostError</source>
        <target state="translated">Roslyn.HostError</target>
        <note />
      </trans-unit>
      <trans-unit id="An_instance_of_analyzer_0_cannot_be_created_from_1_colon_2">
        <source>An instance of analyzer {0} cannot be created from {1}: {2}.</source>
        <target state="translated">{0} 분석기 인스턴스는 {1}에서 만들 수 없습니다. {2}</target>
        <note />
      </trans-unit>
      <trans-unit id="The_assembly_0_does_not_contain_any_analyzers">
        <source>The assembly {0} does not contain any analyzers.</source>
        <target state="translated">{0} 어셈블리에는 분석기가 포함되어 있지 않습니다.</target>
        <note />
      </trans-unit>
      <trans-unit id="Unable_to_load_Analyzer_assembly_0_colon_1">
        <source>Unable to load Analyzer assembly {0}: {1}</source>
        <target state="translated">{0} 분석기 어셈블리를 로드할 수 없습니다. {1}</target>
        <note />
      </trans-unit>
      <trans-unit id="Make_method_synchronous">
        <source>Make method synchronous</source>
        <target state="translated">메서드를 동기 메서드로 설정</target>
        <note />
      </trans-unit>
      <trans-unit id="Add_this_or_Me_qualification">
        <source>Add 'this' or 'Me' qualification.</source>
        <target state="translated">this' 또는 'Me' 한정자를 추가합니다.</target>
        <note />
      </trans-unit>
      <trans-unit id="Fix_Name_Violation_colon_0">
        <source>Fix Name Violation: {0}</source>
        <target state="translated">이름 위반 수정: {0}</target>
        <note />
      </trans-unit>
      <trans-unit id="Naming_rule_violation_0">
        <source>Naming rule violation: {0}</source>
        <target state="translated">명명 규칙 위반: {0}</target>
        <note>{0} is the rule title, {1} is the way in which the rule was violated</note>
      </trans-unit>
      <trans-unit id="Naming_Styles">
        <source>Naming Styles</source>
        <target state="translated">명명 스타일</target>
        <note />
      </trans-unit>
      <trans-unit id="from_0">
        <source>from {0}</source>
        <target state="translated">소스: {0}</target>
        <note />
      </trans-unit>
      <trans-unit id="Find_and_install_latest_version">
        <source>Find and install latest version</source>
        <target state="translated">최신 버전 찾기 및 설치</target>
        <note />
      </trans-unit>
      <trans-unit id="Use_local_version_0">
        <source>Use local version '{0}'</source>
        <target state="translated">로컬 버전 '{0}' 사용</target>
        <note />
      </trans-unit>
      <trans-unit id="Use_locally_installed_0_version_1_This_version_used_in_colon_2">
        <source>Use locally installed '{0}' version '{1}'
This version used in: {2}</source>
        <target state="translated">로컬에 설치된 '{0}' 버전 '{1}' 사용
이 버전 사용 대상: {2}</target>
        <note />
      </trans-unit>
      <trans-unit id="Find_and_install_latest_version_of_0">
        <source>Find and install latest version of '{0}'</source>
        <target state="translated">{0}'의 최신 버전 찾기 및 설치</target>
        <note />
      </trans-unit>
      <trans-unit id="Install_with_package_manager">
        <source>Install with package manager...</source>
        <target state="translated">패키지 관리자를 사용하여 설치...</target>
        <note />
      </trans-unit>
      <trans-unit id="Install_0_1">
        <source>Install '{0} {1}'</source>
        <target state="translated">{0} {1}' 설치</target>
        <note />
      </trans-unit>
      <trans-unit id="Install_version_0">
        <source>Install version '{0}'</source>
        <target state="translated">{0}' 버전 설치</target>
        <note />
      </trans-unit>
      <trans-unit id="Generate_variable_0">
        <source>Generate variable '{0}'</source>
        <target state="translated">{0}' 변수 생성</target>
        <note />
      </trans-unit>
      <trans-unit id="Classes">
        <source>Classes</source>
        <target state="translated">클래스</target>
        <note />
      </trans-unit>
      <trans-unit id="Constants">
        <source>Constants</source>
        <target state="translated">상수</target>
        <note />
      </trans-unit>
      <trans-unit id="Delegates">
        <source>Delegates</source>
        <target state="translated">대리자</target>
        <note />
      </trans-unit>
      <trans-unit id="Enums">
        <source>Enums</source>
        <target state="translated">열거형</target>
        <note />
      </trans-unit>
      <trans-unit id="Events">
        <source>Events</source>
        <target state="translated">이벤트</target>
        <note />
      </trans-unit>
      <trans-unit id="Extension_methods">
        <source>Extension methods</source>
        <target state="translated">확장 메서드</target>
        <note />
      </trans-unit>
      <trans-unit id="Fields">
        <source>Fields</source>
        <target state="translated">필드</target>
        <note />
      </trans-unit>
      <trans-unit id="Interfaces">
        <source>Interfaces</source>
        <target state="translated">인터페이스</target>
        <note />
      </trans-unit>
      <trans-unit id="Locals">
        <source>Locals</source>
        <target state="translated">로컬 항목</target>
        <note />
      </trans-unit>
      <trans-unit id="Methods">
        <source>Methods</source>
        <target state="translated">메서드</target>
        <note />
      </trans-unit>
      <trans-unit id="Modules">
        <source>Modules</source>
        <target state="translated">모듈</target>
        <note />
      </trans-unit>
      <trans-unit id="Namespaces">
        <source>Namespaces</source>
        <target state="translated">네임스페이스</target>
        <note />
      </trans-unit>
      <trans-unit id="Properties">
        <source>Properties</source>
        <target state="translated">속성</target>
        <note />
      </trans-unit>
      <trans-unit id="Structures">
        <source>Structures</source>
        <target state="translated">구조</target>
        <note />
      </trans-unit>
      <trans-unit id="Parameters_colon">
        <source>Parameters:</source>
        <target state="translated">매개 변수:</target>
        <note />
      </trans-unit>
      <trans-unit id="Add_missing_cases">
        <source>Add missing cases</source>
        <target state="translated">누락된 사례 추가</target>
        <note />
      </trans-unit>
      <trans-unit id="Add_both">
        <source>Add both</source>
        <target state="translated">둘 다 추가</target>
        <note />
      </trans-unit>
      <trans-unit id="Add_default_case">
        <source>Add default case</source>
        <target state="translated">Default Case 추가</target>
        <note />
      </trans-unit>
      <trans-unit id="Variadic_SignatureHelpItem_must_have_at_least_one_parameter">
        <source>Variadic SignatureHelpItem must have at least one parameter.</source>
        <target state="translated">Variadic SignatureHelpItem에는 매개 변수가 하나 이상 있어야 합니다.</target>
        <note />
      </trans-unit>
      <trans-unit id="Add_braces">
        <source>Add braces</source>
        <target state="translated">중괄호 추가</target>
        <note />
      </trans-unit>
      <trans-unit id="Replace_0_with_method">
        <source>Replace '{0}' with method</source>
        <target state="translated">{0}'을(를) 메서드로 대체</target>
        <note />
      </trans-unit>
      <trans-unit id="Replace_0_with_methods">
        <source>Replace '{0}' with methods</source>
        <target state="translated">{0}'을(를) 메서드로 대체</target>
        <note />
      </trans-unit>
      <trans-unit id="Property_referenced_implicitly">
        <source>Property referenced implicitly</source>
        <target state="translated">속성이 암시적으로 참조됩니다.</target>
        <note />
      </trans-unit>
      <trans-unit id="Property_cannot_safely_be_replaced_with_a_method_call">
        <source>Property cannot safely be replaced with a method call</source>
        <target state="translated">속성을 메서드 호출로 안전하게 대체할 수 없습니다.</target>
        <note />
      </trans-unit>
      <trans-unit id="Convert_to_interpolated_string">
        <source>Convert to interpolated string</source>
        <target state="translated">보간된 문자열로 변환</target>
        <note />
      </trans-unit>
      <trans-unit id="Move_type_to_0">
        <source>Move type to {0}</source>
        <target state="translated">{0}(으)로 형식 이동</target>
        <note />
      </trans-unit>
      <trans-unit id="Rename_file_to_0">
        <source>Rename file to {0}</source>
        <target state="translated">{0}(으)로 파일 이름 바꾸기</target>
        <note />
      </trans-unit>
      <trans-unit id="Rename_type_to_0">
        <source>Rename type to {0}</source>
        <target state="translated">{0}(으)로 형식 이름 바꾸기</target>
        <note />
      </trans-unit>
      <trans-unit id="Remove_tag">
        <source>Remove tag</source>
        <target state="translated">태그 제거</target>
        <note />
      </trans-unit>
      <trans-unit id="Add_missing_param_nodes">
        <source>Add missing param nodes</source>
        <target state="translated">누락된 매개 변수 노드 추가</target>
        <note />
      </trans-unit>
      <trans-unit id="Make_containing_scope_async">
        <source>Make containing scope async</source>
        <target state="translated">포함 범위를 비동기로 설정</target>
        <note />
      </trans-unit>
      <trans-unit id="Make_containing_scope_async_return_Task">
        <source>Make containing scope async (return Task)</source>
        <target state="translated">포함 범위를 비동기로 설정(Task 반환)</target>
        <note />
      </trans-unit>
      <trans-unit id="paren_Unknown_paren">
        <source>(Unknown)</source>
        <target state="translated">(알 수 없음)</target>
        <note />
      </trans-unit>
      <trans-unit id="Implement_Abstract_Class">
        <source>Implement Abstract Class</source>
        <target state="translated">추상 클래스 구현</target>
        <note />
      </trans-unit>
      <trans-unit id="Use_framework_type">
        <source>Use framework type</source>
        <target state="translated">Framework 형식 사용</target>
        <note />
      </trans-unit>
      <trans-unit id="Install_package_0">
        <source>Install package '{0}'</source>
        <target state="translated">{0}' 패키지 설치</target>
        <note />
      </trans-unit>
      <trans-unit id="Object_initialization_can_be_simplified">
        <source>Object initialization can be simplified</source>
        <target state="translated">개체 초기화를 간단하게 만들 수 있습니다.</target>
        <note />
      </trans-unit>
      <trans-unit id="Use_throw_expression">
        <source>Use 'throw' expression</source>
        <target state="translated">throw' 식 사용</target>
        <note />
      </trans-unit>
      <trans-unit id="project_0">
        <source>project {0}</source>
        <target state="translated">프로젝트 {0}</target>
        <note />
      </trans-unit>
      <trans-unit id="Inline_variable_declaration">
        <source>Inline variable declaration</source>
        <target state="translated">인라인 변수 선언</target>
        <note />
      </trans-unit>
      <trans-unit id="Use_pattern_matching">
        <source>Use pattern matching</source>
        <target state="translated">패턴 일치 사용</target>
        <note />
      </trans-unit>
      <trans-unit id="Use_expression_body_for_methods">
        <source>Use expression body for methods</source>
        <target state="translated">메서드에 식 본문 사용</target>
        <note />
      </trans-unit>
      <trans-unit id="Use_block_body_for_methods">
        <source>Use block body for methods</source>
        <target state="translated">메서드에 블록 본문 사용</target>
        <note />
      </trans-unit>
      <trans-unit id="Use_block_body_for_accessors">
        <source>Use block body for accessors</source>
        <target state="translated">접근자에 블록 본문 사용</target>
        <note />
      </trans-unit>
      <trans-unit id="Use_block_body_for_constructors">
        <source>Use block body for constructors</source>
        <target state="translated">생성자에 블록 본문 사용</target>
        <note />
      </trans-unit>
      <trans-unit id="Use_block_body_for_indexers">
        <source>Use block body for indexers</source>
        <target state="translated">인덱서에 블록 본문 사용</target>
        <note />
      </trans-unit>
      <trans-unit id="Use_block_body_for_operators">
        <source>Use block body for operators</source>
        <target state="translated">연산자에 블록 본문 사용</target>
        <note />
      </trans-unit>
      <trans-unit id="Use_block_body_for_properties">
        <source>Use block body for properties</source>
        <target state="translated">속성에 블록 본문 사용</target>
        <note />
      </trans-unit>
      <trans-unit id="Use_expression_body_for_accessors">
        <source>Use expression body for accessors</source>
        <target state="translated">접근자에 식 본문 사용</target>
        <note />
      </trans-unit>
      <trans-unit id="Use_expression_body_for_constructors">
        <source>Use expression body for constructors</source>
        <target state="translated">생성자에 식 본문 사용</target>
        <note />
      </trans-unit>
      <trans-unit id="Use_expression_body_for_indexers">
        <source>Use expression body for indexers</source>
        <target state="translated">인덱서에 식 본문 사용</target>
        <note />
      </trans-unit>
      <trans-unit id="Use_expression_body_for_operators">
        <source>Use expression body for operators</source>
        <target state="translated">연산자에 식 본문 사용</target>
        <note />
      </trans-unit>
      <trans-unit id="Use_expression_body_for_properties">
        <source>Use expression body for properties</source>
        <target state="translated">속성에 식 본문 사용</target>
        <note />
      </trans-unit>
      <trans-unit id="Fully_qualify_0">
        <source>Fully qualify '{0}'</source>
        <target state="translated">{0}' 정규화</target>
        <note />
      </trans-unit>
      <trans-unit id="Remove_reference_to_0">
        <source>Remove reference to '{0}'.</source>
        <target state="translated">{0}'에 대한 참조를 제거합니다.</target>
        <note />
      </trans-unit>
      <trans-unit id="Keywords">
        <source>Keywords</source>
        <target state="translated">키워드</target>
        <note />
      </trans-unit>
      <trans-unit id="Snippets">
        <source>Snippets</source>
        <target state="translated">코드 조각</target>
        <note />
      </trans-unit>
      <trans-unit id="All_lowercase">
        <source>All lowercase</source>
        <target state="translated">모두 소문자</target>
        <note />
      </trans-unit>
      <trans-unit id="All_uppercase">
        <source>All uppercase</source>
        <target state="translated">모두 대문자</target>
        <note />
      </trans-unit>
      <trans-unit id="First_word_capitalized">
        <source>First word capitalized</source>
        <target state="translated">첫 글자 대문자로 표시</target>
        <note />
      </trans-unit>
      <trans-unit id="Pascal_Case">
        <source>Pascal Case</source>
        <target state="translated">파스칼식 대/소문자</target>
        <note />
      </trans-unit>
      <trans-unit id="Collection_initialization_can_be_simplified">
        <source>Collection initialization can be simplified</source>
        <target state="translated">컬렉션 초기화를 단순화할 수 있습니다.</target>
        <note />
      </trans-unit>
      <trans-unit id="Use_coalesce_expression">
        <source>Use coalesce expression</source>
        <target state="translated">COALESCE 식 사용</target>
        <note />
      </trans-unit>
      <trans-unit id="Use_null_propagation">
        <source>Use null propagation</source>
        <target state="translated">Null 전파 사용</target>
        <note />
      </trans-unit>
      <trans-unit id="Variable_declaration_can_be_inlined">
        <source>Variable declaration can be inlined</source>
        <target state="translated">변수 선언은 인라인될 수 있습니다.</target>
        <note />
      </trans-unit>
      <trans-unit id="Null_check_can_be_simplified">
        <source>Null check can be simplified</source>
        <target state="translated">Null 검사를 단순화할 수 있습니다.</target>
        <note />
      </trans-unit>
      <trans-unit id="Simplify_collection_initialization">
        <source>Simplify collection initialization</source>
        <target state="translated">컬렉션 초기화 단순화</target>
        <note />
      </trans-unit>
      <trans-unit id="Simplify_object_initialization">
        <source>Simplify object initialization</source>
        <target state="translated">개체 초기화 단순화</target>
        <note />
      </trans-unit>
      <trans-unit id="Prefer_explicitly_provided_tuple_element_name">
        <source>Prefer explicitly provided tuple element name</source>
        <target state="translated">명시적으로 제공된 튜플 요소 이름 기본 사용</target>
        <note />
      </trans-unit>
      <trans-unit id="Use_explicitly_provided_tuple_name">
        <source>Use explicitly provided tuple name</source>
        <target state="translated">명시적으로 제공된 튜플 이름 사용</target>
        <note />
      </trans-unit>
      <trans-unit id="Remove_document_0">
        <source>Remove document '{0}'</source>
        <target state="translated">문서 '{0}' 제거</target>
        <note />
      </trans-unit>
      <trans-unit id="Add_document_0">
        <source>Add document '{0}'</source>
        <target state="translated">문서 '{0}' 추가</target>
        <note />
      </trans-unit>
      <trans-unit id="Add_argument_name_0">
        <source>Add argument name '{0}'</source>
        <target state="translated">인수 이름 '{0}' 추가</target>
        <note />
      </trans-unit>
      <trans-unit id="Take_0">
        <source>Take '{0}'</source>
        <target state="translated">{0}' 사용</target>
        <note />
      </trans-unit>
      <trans-unit id="Take_both">
        <source>Take both</source>
        <target state="translated">둘 다 사용</target>
        <note />
      </trans-unit>
      <trans-unit id="Take_bottom">
        <source>Take bottom</source>
        <target state="translated">맨 아래 사용</target>
        <note />
      </trans-unit>
      <trans-unit id="Take_top">
        <source>Take top</source>
        <target state="translated">맨 위 사용</target>
        <note />
      </trans-unit>
      <trans-unit id="Remove_unused_variable">
        <source>Remove unused variable</source>
        <target state="translated">사용하지 않는 변수 제거</target>
        <note />
      </trans-unit>
      <trans-unit id="Convert_to_binary">
        <source>Convert to binary</source>
        <target state="translated">이진으로 변환</target>
        <note />
      </trans-unit>
      <trans-unit id="Convert_to_decimal">
        <source>Convert to decimal</source>
        <target state="translated">10진수로 변환</target>
        <note />
      </trans-unit>
      <trans-unit id="Convert_to_hex">
        <source>Convert to hex</source>
        <target state="translated">16진수로 변환</target>
        <note />
      </trans-unit>
      <trans-unit id="Separate_thousands">
        <source>Separate thousands</source>
        <target state="translated">천 단위 구분</target>
        <note />
      </trans-unit>
      <trans-unit id="Separate_words">
        <source>Separate words</source>
        <target state="translated">단어 구분</target>
        <note />
      </trans-unit>
      <trans-unit id="Separate_nibbles">
        <source>Separate nibbles</source>
        <target state="translated">니블 구분</target>
        <note />
      </trans-unit>
      <trans-unit id="Remove_separators">
        <source>Remove separators</source>
        <target state="translated">구분 기호 제거</target>
        <note />
      </trans-unit>
      <trans-unit id="Add_parameter_to_0">
        <source>Add parameter to '{0}'</source>
        <target state="translated">{0}'에 매개 변수 추가</target>
        <note />
      </trans-unit>
      <trans-unit id="Generate_constructor">
        <source>Generate constructor...</source>
        <target state="translated">생성자 생성...</target>
        <note />
      </trans-unit>
      <trans-unit id="Pick_members_to_be_used_as_constructor_parameters">
        <source>Pick members to be used as constructor parameters</source>
        <target state="translated">생성자 매개 변수로 사용할 멤버 선택</target>
        <note />
      </trans-unit>
      <trans-unit id="Pick_members_to_be_used_in_Equals_GetHashCode">
        <source>Pick members to be used in Equals/GetHashCode</source>
        <target state="translated">Equals/GetHashCode에 사용할 멤버 선택</target>
        <note />
      </trans-unit>
      <trans-unit id="Changes_to_expression_trees_may_result_in_behavior_changes_at_runtime">
        <source>Changes to expression trees may result in behavior changes at runtime</source>
        <target state="translated">식 트리를 변경하면 런타임에 동작이 변경될 수 있습니다.</target>
        <note />
      </trans-unit>
      <trans-unit id="Generate_overrides">
        <source>Generate overrides...</source>
        <target state="translated">재정의 생성...</target>
        <note />
      </trans-unit>
      <trans-unit id="Pick_members_to_override">
        <source>Pick members to override</source>
        <target state="translated">재정의할 멤버 선택</target>
        <note />
      </trans-unit>
      <trans-unit id="Add_null_check">
        <source>Add null check</source>
        <target state="translated">null 검사 추가</target>
        <note />
      </trans-unit>
      <trans-unit id="Add_string_IsNullOrEmpty_check">
        <source>Add 'string.IsNullOrEmpty' check</source>
        <target state="translated">string.IsNullOrEmpty' 검사 추가</target>
        <note />
      </trans-unit>
      <trans-unit id="Add_string_IsNullOrWhiteSpace_check">
        <source>Add 'string.IsNullOrWhiteSpace' check</source>
        <target state="translated">string.IsNullOrWhiteSpace' 검사 추가</target>
        <note />
      </trans-unit>
      <trans-unit id="Create_and_initialize_field_0">
        <source>Create and initialize field '{0}'</source>
        <target state="translated">{0}' 필드 만들기 및 초기화</target>
        <note />
      </trans-unit>
      <trans-unit id="Create_and_initialize_property_0">
        <source>Create and initialize property '{0}'</source>
        <target state="translated">{0}' 속성 만들기 및 초기화</target>
        <note />
      </trans-unit>
      <trans-unit id="Initialize_field_0">
        <source>Initialize field '{0}'</source>
        <target state="translated">{0}' 필드 초기화</target>
        <note />
      </trans-unit>
      <trans-unit id="Initialize_property_0">
        <source>Initialize property '{0}'</source>
        <target state="translated">{0}' 속성 초기화</target>
        <note />
      </trans-unit>
      <trans-unit id="Add_null_checks">
        <source>Add null checks</source>
        <target state="translated">null 검사 추가</target>
        <note />
      </trans-unit>
      <trans-unit id="Generate_operators">
        <source>Generate operators</source>
        <target state="translated">연산자 생성</target>
        <note />
      </trans-unit>
      <trans-unit id="Implement_0">
        <source>Implement {0}</source>
        <target state="translated">{0} 구현</target>
        <note />
      </trans-unit>
      <trans-unit id="Simplify_default_expression">
        <source>Simplify 'default' expression</source>
        <target state="translated">default' 식 단순화</target>
        <note />
      </trans-unit>
      <trans-unit id="default_expression_can_be_simplified">
        <source>'default' expression can be simplified</source>
        <target state="translated">'default' 식을 단순화할 수 있습니다.</target>
        <note />
      </trans-unit>
      <trans-unit id="Format_string_contains_invalid_placeholder">
        <source>Format string contains invalid placeholder</source>
        <target state="translated">형식 문자열에 잘못된 자리 표시자가 포함되어 있습니다.</target>
        <note />
      </trans-unit>
      <trans-unit id="Invalid_format_string">
        <source>Invalid format string</source>
        <target state="translated">잘못된 형식 문자열</target>
        <note />
      </trans-unit>
      <trans-unit id="Use_inferred_member_name">
        <source>Use inferred member name</source>
        <target state="translated">유추 멤버 이름 사용</target>
        <note />
      </trans-unit>
      <trans-unit id="Member_name_can_be_simplified">
        <source>Member name can be simplified</source>
        <target state="translated">멤버 이름을 간단하게 줄일 수 있음</target>
        <note />
      </trans-unit>
      <trans-unit id="Reported_diagnostic_0_has_a_source_location_in_file_1_which_is_not_part_of_the_compilation_being_analyzed">
        <source>Reported diagnostic '{0}' has a source location in file '{1}', which is not part of the compilation being analyzed.</source>
        <target state="translated">보고된 진단 '{0}'의 소스 위치가 분석되는 컴파일의 일부가 아닌 '{1}' 파일에 있습니다.</target>
        <note />
      </trans-unit>
      <trans-unit id="Reported_diagnostic_0_has_a_source_location_1_in_file_2_which_is_outside_of_the_given_file">
        <source>Reported diagnostic '{0}' has a source location '{1}' in file '{2}', which is outside of the given file.</source>
        <target state="translated">보고된 진단 '{0}'의 소스 위치 '{1}'이(가) 지정된 파일의 범위 밖인 파일 '{2}'에 있습니다.</target>
        <note />
      </trans-unit>
      <trans-unit id="Unreachable_code_detected">
        <source>Unreachable code detected</source>
        <target state="translated">접근할 수 없는 코드가 있습니다.</target>
        <note />
      </trans-unit>
      <trans-unit id="Remove_unreachable_code">
        <source>Remove unreachable code</source>
        <target state="translated">접근할 수 없는 코드 제거</target>
        <note />
      </trans-unit>
      <trans-unit id="Modifiers_are_not_ordered">
        <source>Modifiers are not ordered</source>
        <target state="translated">한정자가 순서대로 정렬되지 않음</target>
        <note />
      </trans-unit>
      <trans-unit id="Order_modifiers">
        <source>Order modifiers</source>
        <target state="translated">순서 한정자</target>
        <note />
      </trans-unit>
      <trans-unit id="in_0_project_1">
        <source>in {0} (project {1})</source>
        <target state="translated">{0}(프로젝트 {1})</target>
        <note />
      </trans-unit>
      <trans-unit id="Accessibility_modifiers_required">
        <source>Accessibility modifiers required</source>
        <target state="translated">접근성 한정자 필요</target>
        <note />
      </trans-unit>
      <trans-unit id="Add_accessibility_modifiers">
        <source>Add accessibility modifiers</source>
        <target state="translated">접근성 한정자 추가</target>
        <note />
      </trans-unit>
      <trans-unit id="Use_local_function">
        <source>Use local function</source>
        <target state="translated">로컬 함수 사용</target>
        <note />
      </trans-unit>
      <trans-unit id="Warning_colon_Declaration_changes_scope_and_may_change_meaning">
        <source>Warning: Declaration changes scope and may change meaning.</source>
        <target state="translated">경고: 선언 시 범위가 변경되고 의미가 변경될 수 있습니다.</target>
        <note />
      </trans-unit>
      <trans-unit id="Move_declaration_near_reference">
        <source>Move declaration near reference</source>
        <target state="translated">참조 근처로 선언 이동</target>
        <note />
      </trans-unit>
      <trans-unit id="Convert_to_full_property">
        <source>Convert to full property</source>
        <target state="translated">전체 속성으로 변환</target>
        <note />
      </trans-unit>
      <trans-unit id="Generate_constructor_in_0_without_fields">
        <source>Generate constructor in '{0}' (without fields)</source>
        <target state="translated">{0}'에 생성자 생성(필드 제외)</target>
        <note />
      </trans-unit>
      <trans-unit id="Add_file_banner">
        <source>Add file banner</source>
        <target state="translated">파일 배너 추가</target>
        <note />
      </trans-unit>
      <trans-unit id="Warning_Method_overrides_symbol_from_metadata">
        <source>Warning: Method overrides symbol from metadata</source>
        <target state="translated">경고: 메서드가 메타데이터의 기호를 재정의합니다.</target>
        <note />
      </trans-unit>
      <trans-unit id="Use_0">
        <source>Use {0}</source>
        <target state="translated">{0} 사용</target>
        <note />
      </trans-unit>
      <trans-unit id="Switching_between_lambda_and_local_function_will_prevent_the_debug_session_from_continuing">
        <source>Switching between a lambda and a local function will prevent the debug session from continuing.</source>
        <target state="translated">람다와 로컬 함수 간에 전환하면 디버그 세션을 계속할 수 없게 됩니다.</target>
        <note />
      </trans-unit>
      <trans-unit id="Deconstruct_variable_declaration">
        <source>Deconstruct variable declaration</source>
        <target state="translated">변수 선언 분해</target>
        <note />
      </trans-unit>
      <trans-unit id="Variable_declaration_can_be_deconstructed">
        <source>Variable declaration can be deconstructed</source>
        <target state="translated">변수 선언을 분해할 수 있습니다.</target>
        <note />
      </trans-unit>
      <trans-unit id="Add_argument_name_0_including_trailing_arguments">
        <source>Add argument name '{0}' (including trailing arguments)</source>
        <target state="translated">인수 이름 '{0}' 추가(후행 인수 포함)</target>
        <note />
      </trans-unit>
      <trans-unit id="Using_readonly_structs_will_prevent_the_debug_session_from_continuing">
        <source>Using readonly structs will prevent the debug session from continuing.</source>
        <target state="translated">읽기 전용 구조체를 사용하면 디버그 세션을 계속할 수 없습니다.</target>
        <note />
      </trans-unit>
      <trans-unit id="Using_ref_structs_will_prevent_the_debug_session_from_continuing">
        <source>Using ref structs will prevent the debug session from continuing.</source>
        <target state="translated">ref struct를 사용하면 디버그 세션을 계속할 수 없습니다.</target>
        <note />
      </trans-unit>
      <trans-unit id="Using_readonly_references_will_prevent_the_debug_session_from_continuing">
        <source>Using readonly references will prevent the debug session from continuing.</source>
        <target state="translated">읽기 전용 참조를 사용하면 디버그 세션을 계속할 수 없습니다.</target>
        <note />
      </trans-unit>
      <trans-unit id="local_function">
        <source>local function</source>
        <target state="translated">로컬 함수</target>
        <note />
      </trans-unit>
      <trans-unit id="indexer_">
        <source>indexer</source>
        <target state="translated">인덱서</target>
        <note />
      </trans-unit>
      <trans-unit id="Parentheses_can_be_removed">
        <source>Parentheses can be removed</source>
        <target state="translated">괄호를 제거할 수 있습니다.</target>
        <note />
      </trans-unit>
      <trans-unit id="Remove_unnecessary_parentheses">
        <source>Remove unnecessary parentheses</source>
        <target state="translated">불필요한 괄호 제거</target>
        <note />
      </trans-unit>
      <trans-unit id="Add_parentheses_for_clarity">
        <source>Add parentheses for clarity</source>
        <target state="translated">명확하게 하기 위해 괄호 추가</target>
        <note />
      </trans-unit>
      <trans-unit id="Parentheses_should_be_added_for_clarity">
        <source>Parentheses should be added for clarity</source>
        <target state="translated">명확하게 하기 위해 괄호를 추가해야 합니다.</target>
        <note />
      </trans-unit>
      <trans-unit id="Alias_ambiguous_type_0">
        <source>Alias ambiguous type '{0}'</source>
        <target state="translated">별칭 모호한 형식 '{0}'</target>
        <note />
      </trans-unit>
      <trans-unit id="Warning_colon_Collection_was_modified_during_iteration">
        <source>Warning: Collection was modified during iteration.</source>
        <target state="translated">경고: 반복 중 컬렉션이 수정되었습니다.</target>
        <note />
      </trans-unit>
      <trans-unit id="Warning_colon_Iteration_variable_crossed_function_boundary">
        <source>Warning: Iteration variable crossed function boundary.</source>
        <target state="translated">경고: 반복 변수가 함수 경계를 벗어났습니다.</target>
        <note />
      </trans-unit>
      <trans-unit id="Warning_colon_Collection_may_be_modified_during_iteration">
        <source>Warning: Collection may be modified during iteration.</source>
        <target state="translated">경고: 반복 계산 중 컬렉션이 수정될 수 있습니다.</target>
        <note />
      </trans-unit>
      <trans-unit id="Add_readonly_modifier">
        <source>Add readonly modifier</source>
        <target state="translated">읽기 전용 한정자 추가</target>
        <note />
      </trans-unit>
      <trans-unit id="Make_field_readonly">
        <source>Make field readonly</source>
        <target state="translated">필드를 읽기 전용으로 만들기</target>
        <note />
      </trans-unit>
      <trans-unit id="Convert_to_conditional_expression">
        <source>Convert to conditional expression</source>
        <target state="translated">조건식으로 변환</target>
        <note />
      </trans-unit>
      <trans-unit id="updating_usages_in_containing_member">
        <source>updating usages in containing member</source>
        <target state="translated">포함하는 멤버에서 사용을 업데이트하는 중</target>
        <note />
      </trans-unit>
      <trans-unit id="updating_usages_in_containing_project">
        <source>updating usages in containing project</source>
        <target state="translated">포함하는 프로젝트에서 사용을 업데이트하는 중</target>
        <note />
      </trans-unit>
      <trans-unit id="updating_usages_in_containing_type">
        <source>updating usages in containing type</source>
        <target state="translated">포함하는 형식에서 사용을 업데이트하는 중</target>
        <note />
      </trans-unit>
      <trans-unit id="updating_usages_in_dependent_projects">
        <source>updating usages in dependent projects</source>
        <target state="translated">종속 프로젝트에서 사용을 업데이트하는 중</target>
        <note />
      </trans-unit>
      <trans-unit id="using_statement_can_be_simplified">
        <source>'using' statement can be simplified</source>
        <target state="new">'using' statement can be simplified</target>
        <note />
      </trans-unit>
    </body>
  </file>
</xliff><|MERGE_RESOLUTION|>--- conflicted
+++ resolved
@@ -137,46 +137,6 @@
         <target state="translated">줄 바꿈 된 매개 변수 들여쓰기</target>
         <note />
       </trans-unit>
-      <trans-unit id="Local_function_can_be_made_static">
-        <source>Local function can be made static</source>
-        <target state="new">Local function can be made static</target>
-        <note />
-      </trans-unit>
-      <trans-unit id="Make_local_function_static">
-        <source>Make local function 'static'</source>
-        <target state="new">Make local function 'static'</target>
-        <note />
-      </trans-unit>
-      <trans-unit id="Merge_with_nested_0_statement">
-        <source>Merge with nested '{0}' statement</source>
-        <target state="new">Merge with nested '{0}' statement</target>
-        <note />
-      </trans-unit>
-      <trans-unit id="Merge_with_next_0_statement">
-        <source>Merge with next '{0}' statement</source>
-        <target state="new">Merge with next '{0}' statement</target>
-        <note />
-      </trans-unit>
-      <trans-unit id="Merge_with_outer_0_statement">
-        <source>Merge with outer '{0}' statement</source>
-        <target state="new">Merge with outer '{0}' statement</target>
-        <note />
-      </trans-unit>
-      <trans-unit id="Merge_with_previous_0_statement">
-        <source>Merge with previous '{0}' statement</source>
-        <target state="new">Merge with previous '{0}' statement</target>
-        <note />
-      </trans-unit>
-      <trans-unit id="Move_file_to_0">
-        <source>Move file to '{0}'</source>
-        <target state="new">Move file to '{0}'</target>
-        <note />
-      </trans-unit>
-      <trans-unit id="Move_file_to_project_root_folder">
-        <source>Move file to project root folder</source>
-        <target state="new">Move file to project root folder</target>
-        <note />
-      </trans-unit>
       <trans-unit id="Indexing_can_be_simplified">
         <source>Indexing can be simplified</source>
         <target state="translated">인덱싱은 단순화될 수 있습니다.</target>
@@ -202,18 +162,11 @@
         <target state="translated">쿼리 변수 지정</target>
         <note />
       </trans-unit>
-      <trans-unit id="Make_readonly_fields_writable">
-        <source>Make readonly fields writable</source>
-        <target state="new">Make readonly fields writable</target>
-        <note>{Locked="readonly"} "readonly" is C# keyword and should not be localized.</note>
-      </trans-unit>
       <trans-unit id="Invert_conditional">
         <source>Invert conditional</source>
         <target state="translated">조건 반전</target>
         <note />
       </trans-unit>
-<<<<<<< HEAD
-=======
       <trans-unit id="Move_file_to_0">
         <source>Move file to '{0}'</source>
         <target state="translated">파일을 '{0}'(으)로 이동</target>
@@ -224,7 +177,6 @@
         <target state="translated">파일을 프로젝트 루트 폴더로 이동</target>
         <note />
       </trans-unit>
->>>>>>> 88ca01f7
       <trans-unit id="Private_member_0_can_be_removed_as_the_value_assigned_to_it_is_never_read">
         <source>Private member '{0}' can be removed as the value assigned to it is never read.</source>
         <target state="translated">Private 멤버 '{0}'에 할당된 값을 읽을 수 없으므로 이 멤버를 제거할 수 있습니다.</target>
@@ -315,16 +267,6 @@
         <target state="translated">'{0}'을(를) '{1}'(으)로 바꾸기</target>
         <note />
       </trans-unit>
-      <trans-unit id="Split_into_consecutive_0_statements">
-        <source>Split into consecutive '{0}' statements</source>
-        <target state="new">Split into consecutive '{0}' statements</target>
-        <note />
-      </trans-unit>
-      <trans-unit id="Split_into_nested_0_statements">
-        <source>Split into nested '{0}' statements</source>
-        <target state="new">Split into nested '{0}' statements</target>
-        <note />
-      </trans-unit>
       <trans-unit id="Unwrap_all_arguments">
         <source>Unwrap all arguments</source>
         <target state="translated">모든 인수 줄 바꿈 조정</target>
@@ -405,16 +347,6 @@
         <target state="translated">보간된 축자 문자열 사용</target>
         <note />
       </trans-unit>
-      <trans-unit id="Use_simple_using_statement">
-        <source>Use simple 'using' statement</source>
-        <target state="new">Use simple 'using' statement</target>
-        <note />
-      </trans-unit>
-      <trans-unit id="Warning_colon_changing_namespace_may_produce_invalid_code_and_change_code_meaning">
-        <source>Warning: Changing namespace may produce invalid code and change code meaning.</source>
-        <target state="new">Warning: Changing namespace may produce invalid code and change code meaning.</target>
-        <note />
-      </trans-unit>
       <trans-unit id="Use_range_operator">
         <source>Use range operator</source>
         <target state="translated">범위 연산자 사용</target>
@@ -430,15 +362,9 @@
         <target state="translated">기호에 할당된 값은 사용되지 않습니다.</target>
         <note />
       </trans-unit>
-<<<<<<< HEAD
-      <trans-unit id="Wrap_and_align_expression">
-        <source>Wrap and align expression</source>
-        <target state="new">Wrap and align expression</target>
-=======
       <trans-unit id="Warning_colon_changing_namespace_may_produce_invalid_code_and_change_code_meaning">
         <source>Warning: Changing namespace may produce invalid code and change code meaning.</source>
         <target state="translated">경고: 네임스페이스를 변경하면 잘못된 코드가 발생하고 코드 의미가 변경될 수 있습니다.</target>
->>>>>>> 88ca01f7
         <note />
       </trans-unit>
       <trans-unit id="Wrap_every_argument">
@@ -2514,11 +2440,6 @@
         <target state="translated">종속 프로젝트에서 사용을 업데이트하는 중</target>
         <note />
       </trans-unit>
-      <trans-unit id="using_statement_can_be_simplified">
-        <source>'using' statement can be simplified</source>
-        <target state="new">'using' statement can be simplified</target>
-        <note />
-      </trans-unit>
     </body>
   </file>
 </xliff>