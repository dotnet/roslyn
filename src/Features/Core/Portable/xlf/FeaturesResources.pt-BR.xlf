--- conflicted
+++ resolved
@@ -1192,11 +1192,7 @@
       </trans-unit>
       <trans-unit id="Move_static_members_to_another_type">
         <source>Move static members to another type...</source>
-<<<<<<< HEAD
-        <target state="new">Move static members to another type...</target>
-=======
         <target state="translated">Mover membros estáticos para outro tipo...</target>
->>>>>>> 608fa01d
         <note />
       </trans-unit>
       <trans-unit id="Move_to_namespace">
@@ -1444,13 +1440,7 @@
 'name1' is the current group (optional), 'name2' is a previously defined group, and 'subexpression' is any valid regular expression pattern. The balancing group definition deletes the definition of name2 and stores the interval between name2 and name1 in name1. If no name2 group is defined, the match backtracks. Because deleting the last definition of name2 reveals the previous definition of name2, this construct lets you use the stack of captures for group name2 as a counter for keeping track of nested constructs such as parentheses or opening and closing brackets.
 
 The balancing group definition uses 'name2' as a stack. The beginning character of each nested construct is placed in the group and in its Group.Captures collection. When the closing character is matched, its corresponding opening character is removed from the group, and the Captures collection is decreased by one. After the opening and closing characters of all nested constructs have been matched, 'name1' is empty.</source>
-<<<<<<< HEAD
-        <target state="needs-review-translation">Uma definição de grupo de balanceamento exclui a definição de um grupo definido anteriormente e armazena, no grupo atual, o intervalo entre o grupo definido anteriormente e o grupo atual.
-    
-'name1' é o grupo atual (opcional), 'name2' é um grupo definido anteriormente e 'subexpression' é qualquer padrão de expressão regular válido. A definição de grupo de balanceamento exclui a definição de name2 e armazena o intervalo entre name2 e name1 no name1. Se não for definido nenhum name2, a correspondência retrocederá. Como a exclusão da última definição de name2 revela a definição anterior de name2, esse constructo permite o uso da pilha de capturas para o grupo name2 como um contador para manter o controle de constructos aninhados, como parênteses ou colchetes de abertura e fechamento.
-=======
         <target state="translated">Uma definição de grupo de balanceamento exclui a definição de um grupo definido anteriormente e armazena, no grupo atual, o intervalo entre o grupo definido anteriormente e o grupo atual.
->>>>>>> 608fa01d
 
 'name1' é o grupo atual (opcional), 'name2' é um grupo definido anteriormente e 'subexpression' é qualquer padrão de expressão regular válido. A definição de grupo de balanceamento exclui a definição de name2 e armazena o intervalo entre name2 e name1 no name1. Se não for definido nenhum name2, a correspondência retrocederá. Como a exclusão da última definição de name2 revela a definição anterior de name2, essa construção permite usar a pilha de capturas para o grupo name2 como um contador para manter o controle de construções aninhadas, como parênteses ou colchetes de abertura e fechamento.
 
