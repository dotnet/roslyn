﻿<?xml version="1.0" encoding="utf-8"?>
<xliff xmlns="urn:oasis:names:tc:xliff:document:1.2" xmlns:xsi="http://www.w3.org/2001/XMLSchema-instance" version="1.2" xsi:schemaLocation="urn:oasis:names:tc:xliff:document:1.2 xliff-core-1.2-transitional.xsd">
  <file datatype="xml" source-language="en" target-language="it" original="../FeaturesResources.resx">
    <body>
      <trans-unit id="0_directive">
        <source>#{0} directive</source>
        <target state="translated">direttiva #{0}</target>
        <note />
      </trans-unit>
      <trans-unit id="AM_PM_abbreviated">
        <source>AM/PM (abbreviated)</source>
        <target state="translated">AM/PM (abbreviato)</target>
        <note />
      </trans-unit>
      <trans-unit id="AM_PM_abbreviated_description">
        <source>The "t" custom format specifier represents the first character of the AM/PM designator. The appropriate localized designator is retrieved from the DateTimeFormatInfo.AMDesignator or DateTimeFormatInfo.PMDesignator property of the current or specific culture. The AM designator is used for all times from 0:00:00 (midnight) to 11:59:59.999. The PM designator is used for all times from 12:00:00 (noon) to 23:59:59.999.

If the "t" format specifier is used without other custom format specifiers, it's interpreted as the "t" standard date and time format specifier.</source>
        <target state="translated">L'identificatore di formato personalizzato "t" rappresenta il primo carattere dell'indicatore AM/PM. L'indicatore localizzato appropriato viene recuperato dalla proprietà DateTimeFormatInfo.AMDesignator o DateTimeFormatInfo.PMDesignator delle impostazioni cultura correnti o specificate. L'indicatore AM viene usato per tutti gli orari compresi tra 0:00:00 (mezzanotte) e 11:59:59.999. L'indicatore PM viene usato per tutti gli orari compresi tra 12:00:00 (mezzogiorno) e 23:59:59.999.

Se l'identificatore di formato "t" viene usato senza altri identificatori di formato personalizzati, viene interpretato come l'identificatore di formato data e ora standard "t".</target>
        <note />
      </trans-unit>
      <trans-unit id="AM_PM_full">
        <source>AM/PM (full)</source>
        <target state="translated">AM/PM (esteso)</target>
        <note />
      </trans-unit>
      <trans-unit id="AM_PM_full_description">
        <source>The "tt" custom format specifier (plus any number of additional "t" specifiers) represents the entire AM/PM designator. The appropriate localized designator is retrieved from the DateTimeFormatInfo.AMDesignator or DateTimeFormatInfo.PMDesignator property of the current or specific culture. The AM designator is used for all times from 0:00:00 (midnight) to 11:59:59.999. The PM designator is used for all times from 12:00:00 (noon) to 23:59:59.999.

Make sure to use the "tt" specifier for languages for which it's necessary to maintain the distinction between AM and PM. An example is Japanese, for which the AM and PM designators differ in the second character instead of the first character.</source>
        <target state="translated">L'identificatore di formato personalizzato "tt" (più qualsiasi numero di identificatori "t" aggiuntivi) rappresenta l'indicatore AM/PM completo. L'indicatore localizzato appropriato viene recuperato dalla proprietà DateTimeFormatInfo.AMDesignator o DateTimeFormatInfo.PMDesignator delle impostazioni cultura correnti o specificate. L'indicatore AM viene usato per tutti gli orari compresi tra 0:00:00 (mezzanotte) e 11:59:59.999. L'indicatore PM viene usato per tutti gli orari compresi tra 12:00:00 (mezzogiorno) e 23:59:59.999.

Assicurarsi di usare l'identificatore "tt" per le lingue per le quali è necessario mantenere la distinzione tra AM e PM. Un esempio è la lingua giapponese, in cui gli indicatori AM e PM sono diversi nel secondo carattere anziché nel primo.</target>
        <note />
      </trans-unit>
      <trans-unit id="A_subtraction_must_be_the_last_element_in_a_character_class">
        <source>A subtraction must be the last element in a character class</source>
        <target state="translated">L'ultimo elemento di una classe di caratteri deve essere una sottrazione</target>
        <note>This is an error message shown to the user when they write an invalid Regular Expression. Example: [a-[b]-c]</note>
      </trans-unit>
      <trans-unit id="Add_DebuggerDisplay_attribute">
        <source>Add 'DebuggerDisplay' attribute</source>
        <target state="translated">Aggiungi l'attributo 'DebuggerDisplay'</target>
        <note>{Locked="DebuggerDisplay"} "DebuggerDisplay" is a BCL class and should not be localized.</note>
      </trans-unit>
      <trans-unit id="Add_null_checks_for_all_parameters">
        <source>Add null checks for all parameters</source>
        <target state="translated">Aggiungi controlli Null per tutti i parametri</target>
        <note />
      </trans-unit>
      <trans-unit id="Add_optional_parameter_to_constructor">
        <source>Add optional parameter to constructor</source>
        <target state="translated">Aggiungi il parametro facoltativo al costruttore</target>
        <note />
      </trans-unit>
      <trans-unit id="Add_parameter_to_constructor">
        <source>Add parameter to constructor</source>
        <target state="translated">Aggiungi il parametro al costruttore</target>
        <note />
      </trans-unit>
      <trans-unit id="Add_project_reference_to_0">
        <source>Add project reference to '{0}'.</source>
        <target state="translated">Aggiunge il riferimento al progetto a '{0}'.</target>
        <note />
      </trans-unit>
      <trans-unit id="Add_reference_to_0">
        <source>Add reference to '{0}'.</source>
        <target state="translated">Aggiunge il riferimento a '{0}'.</target>
        <note />
      </trans-unit>
      <trans-unit id="Actions_can_not_be_empty">
        <source>Actions can not be empty.</source>
        <target state="translated">Il campo Azioni non può essere vuoto.</target>
        <note />
      </trans-unit>
      <trans-unit id="Add_tuple_element_name_0">
        <source>Add tuple element name '{0}'</source>
        <target state="translated">Aggiungi il nome dell'elemento tupla '{0}'</target>
        <note />
      </trans-unit>
      <trans-unit id="Adding_0_around_an_active_statement_requires_restarting_the_application">
        <source>Adding {0} around an active statement requires restarting the application.</source>
        <target state="translated">Se si aggiunge {0} all'inizio di un'istruzione attiva, è necessario riavviare l'applicazione.</target>
        <note />
      </trans-unit>
      <trans-unit id="Adding_0_into_a_1_requires_restarting_the_application">
        <source>Adding {0} into a {1} requires restarting the application.</source>
        <target state="translated">Se si aggiunge {0} in un elemento {1}, è necessario riavviare l'applicazione.</target>
        <note />
      </trans-unit>
      <trans-unit id="Adding_0_into_a_class_with_explicit_or_sequential_layout_requires_restarting_the_application">
        <source>Adding {0} into a class with explicit or sequential layout requires restarting the application.</source>
        <target state="translated">Se si aggiunge {0} in una classe con layout esplicito o sequenziale, è necessario riavviare l'applicazione.</target>
        <note />
      </trans-unit>
      <trans-unit id="Adding_0_into_an_interface_method_requires_restarting_the_application">
        <source>Adding {0} into an interface method requires restarting the application.</source>
        <target state="translated">Se si aggiunge {0} in un metodo di interfaccia, è necessario riavviare l'applicazione.</target>
        <note />
      </trans-unit>
      <trans-unit id="Adding_0_into_an_interface_requires_restarting_the_application">
        <source>Adding {0} into an interface requires restarting the application.</source>
        <target state="translated">Se si aggiunge {0} in un'interfaccia, è necessario riavviare l'applicazione.</target>
        <note />
      </trans-unit>
      <trans-unit id="Adding_0_requires_restarting_the_application">
        <source>Adding {0} requires restarting the application.</source>
        <target state="translated">Se si aggiunge {0}, è necessario riavviare l'applicazione.</target>
        <note />
      </trans-unit>
      <trans-unit id="Adding_0_with_the_Handles_clause_requires_restarting_the_application">
        <source>Adding {0} with the Handles clause requires restarting the application.</source>
        <target state="translated">Se si aggiunge {0} con la clausola Handles, è necessario riavviare l'applicazione.</target>
        <note>{Locked="Handles"} "Handles" is VB keywords and should not be localized.</note>
      </trans-unit>
      <trans-unit id="Adding_a_MustOverride_0_or_overriding_an_inherited_0_requires_restarting_the_application">
        <source>Adding a MustOverride {0} or overriding an inherited {0} requires restarting the application.</source>
        <target state="translated">Se si aggiunge un elemento {0} MustOverride o si esegue l'override di un elemento {0} ereditato, è necessario riavviare l'applicazione.</target>
        <note>{Locked="MustOverride"} "MustOverride" is VB keyword and should not be localized.</note>
      </trans-unit>
      <trans-unit id="Adding_a_constructor_to_a_type_with_a_field_or_property_initializer_that_contains_an_anonymous_function_requires_restarting_the_application">
        <source>Adding a constructor to a type with a field or property initializer that contains an anonymous function requires restarting the application.</source>
        <target state="translated">Se aggiunge un costruttore a un tipo con un inizializzatore di campo o proprietà che contiene una funzione anonima, è necessario riavviare l'applicazione.</target>
        <note />
      </trans-unit>
      <trans-unit id="Adding_a_method_with_an_explicit_interface_specifier_requires_restarting_the_application">
        <source>Adding a method with an explicit interface specifier requires restarting the application.</source>
        <target state="translated">Se si aggiunge un metodo con un identificatore di interfaccia esplicito, è necessario riavviare l'applicazione.</target>
        <note />
      </trans-unit>
      <trans-unit id="Adding_a_new_file_requires_restarting_the_application">
        <source>Adding a new file requires restarting the application.</source>
        <target state="translated">Se si aggiunge un nuovo file, è necessario riavviare l'applicazione.</target>
        <note />
      </trans-unit>
      <trans-unit id="Adding_a_user_defined_0_requires_restarting_the_application">
        <source>Adding a user defined {0} requires restarting the application.</source>
        <target state="translated">Se si aggiorna un elemento {0} definito dall'utente, è necessario riavviare l'applicazione.</target>
        <note />
      </trans-unit>
      <trans-unit id="Adding_an_abstract_0_or_overriding_an_inherited_0_requires_restarting_the_application">
        <source>Adding an abstract {0} or overriding an inherited {0} requires restarting the application.</source>
        <target state="translated">Se si aggiunge un elemento {0} astratto o si esegue l'override di un elemento {0} ereditato, è necessario riavviare l'applicazione.</target>
        <note />
      </trans-unit>
      <trans-unit id="Adding_an_extern_0_requires_restarting_the_application">
        <source>Adding an extern {0} requires restarting the application.</source>
        <target state="translated">Se si aggiunge un elemento {0} extern, è necessario riavviare l'applicazione.</target>
        <note>{Locked="extern"} "extern" is C# keyword and should not be localized.</note>
      </trans-unit>
      <trans-unit id="Adding_an_imported_method_requires_restarting_the_application">
        <source>Adding an imported method requires restarting the application.</source>
        <target state="translated">Se si aggiunge un metodo importato, è necessario riavviare l'applicazione.</target>
        <note />
      </trans-unit>
      <trans-unit id="Align_wrapped_arguments">
        <source>Align wrapped arguments</source>
        <target state="translated">Allinea gli argomenti con ritorno a capo</target>
        <note />
      </trans-unit>
      <trans-unit id="Align_wrapped_parameters">
        <source>Align wrapped parameters</source>
        <target state="translated">Allinea i parametri con ritorno a capo</target>
        <note />
      </trans-unit>
      <trans-unit id="Alternation_conditions_cannot_be_comments">
        <source>Alternation conditions cannot be comments</source>
        <target state="translated">Le condizioni di alternanza non possono essere commenti</target>
        <note>This is an error message shown to the user when they write an invalid Regular Expression. Example: a|(?#b)</note>
      </trans-unit>
      <trans-unit id="Alternation_conditions_do_not_capture_and_cannot_be_named">
        <source>Alternation conditions do not capture and cannot be named</source>
        <target state="translated">Le condizioni di alternanza non consentono l'acquisizione e non possono essere denominate</target>
        <note>This is an error message shown to the user when they write an invalid Regular Expression. Example: (?(?'x'))</note>
      </trans-unit>
      <trans-unit id="An_update_that_causes_the_return_type_of_implicit_main_to_change_requires_restarting_the_application">
        <source>An update that causes the return type of the implicit Main method to change requires restarting the application.</source>
        <target state="translated">Con un aggiornamento che causa la modifica del tipo restituito del metodo Main implicito è necessario riavviare l'applicazione.</target>
        <note>{Locked="Main"} is C# keywords and should not be localized.</note>
      </trans-unit>
      <trans-unit id="Apply_auto_property_preferences">
        <source>Apply auto property preferences</source>
        <target state="translated">Applica preferenze delle proprietà automatiche</target>
        <note />
      </trans-unit>
      <trans-unit id="Apply_blank_line_preferences_experimental">
        <source>Apply blank line preferences (experimental)</source>
        <target state="translated">Applica preferenze riga vuota (sperimentale)</target>
        <note />
      </trans-unit>
      <trans-unit id="Apply_coalesce_expression_preferences">
        <source>Apply coalesce expression preferences</source>
        <target state="translated">Applica preferenze delle espressioni di unione</target>
        <note />
      </trans-unit>
      <trans-unit id="Apply_compound_assignment_preferences">
        <source>Apply compound assignment preferences</source>
        <target state="translated">Applica preferenze di assegnazione composta</target>
        <note />
      </trans-unit>
      <trans-unit id="Apply_conditional_expression_preferences">
        <source>Apply conditional expression preferences</source>
        <target state="translated">Applica preferenze per le espressioni condizionali</target>
        <note />
      </trans-unit>
      <trans-unit id="Apply_file_header_preferences">
        <source>Apply file header preferences</source>
        <target state="translated">Applica le preferenze relative alle intestazioni di file</target>
        <note />
      </trans-unit>
      <trans-unit id="Apply_inferred_anonymous_type_member_names_preferences">
        <source>Apply inferred anonymous type member names preferences</source>
        <target state="translated">Applica preferenze dei nomi dei membri di tipo anonimo dedotti</target>
        <note />
      </trans-unit>
      <trans-unit id="Apply_language_framework_type_preferences">
        <source>Apply language/framework type preferences</source>
        <target state="translated">Applica le preferenze relative al tipo di linguaggio/framework</target>
        <note />
      </trans-unit>
      <trans-unit id="Apply_namespace_matches_folder_preferences">
        <source>Apply namespace matches folder preferences</source>
        <target state="translated">Applica preferenze cartella delle corrispondenze dello spazio dei nomi</target>
        <note />
      </trans-unit>
      <trans-unit id="Apply_null_checking_preferences">
        <source>Apply null checking preferences</source>
        <target state="translated">Applica preferenze di controllo Null</target>
        <note />
      </trans-unit>
      <trans-unit id="Apply_null_propagation_preferences">
        <source>Apply null propagation preferences</source>
        <target state="translated">Applica preferenze di propagazione Null</target>
        <note />
      </trans-unit>
      <trans-unit id="Apply_object_collection_initialization_preferences">
        <source>Apply object/collection initialization preferences</source>
        <target state="translated">Applica le preferenze di inizializzazione di oggetti/raccolte</target>
        <note />
      </trans-unit>
      <trans-unit id="Apply_object_initializer_preferences">
        <source>Apply object initializer preferences</source>
        <target state="translated">Applica le preferenze dell'inizializzatore di oggetto</target>
        <note />
      </trans-unit>
      <trans-unit id="Apply_parentheses_preferences">
        <source>Apply parentheses preferences</source>
        <target state="translated">Applica preferenze delle parentesi</target>
        <note />
      </trans-unit>
      <trans-unit id="Apply_simplify_boolean_expression_preferences">
        <source>Apply simplify boolean expression preferences</source>
        <target state="translated">Applica preferenze delle espressioni booleane semplificate</target>
        <note />
      </trans-unit>
      <trans-unit id="Apply_statement_after_block_preferences_experimental">
        <source>Apply statement after block preferences (experimental)</source>
        <target state="translated">Applica preferenze istruzione dopo blocco (sperimentale)</target>
        <note />
      </trans-unit>
      <trans-unit id="Apply_string_interpolation_preferences">
        <source>Apply string interpolation preferences</source>
        <target state="translated">Applica preferenze di interpolazione stringa</target>
        <note />
      </trans-unit>
      <trans-unit id="Apply_tuple_name_preferences">
        <source>Apply tuple name preferences</source>
        <target state="translated">Applica le preferenze per il nome della tupla</target>
        <note />
      </trans-unit>
      <trans-unit id="Apply_unused_value_preferences">
        <source>Apply unused value preferences</source>
        <target state="translated">Applica preferenze valore inutilizzato</target>
        <note />
      </trans-unit>
      <trans-unit id="Apply_using_directive_placement_preferences">
        <source>Apply using directive placement preferences</source>
        <target state="translated">Applica preferenze di posizionamento per le direttive</target>
        <note />
      </trans-unit>
      <trans-unit id="Applying_source_changes_while_the_application_is_running_is_not_supported_by_the_runtime">
        <source>Applying source changes while the application is running is not supported by the runtime.</source>
        <target state="translated">L'applicazione delle modifiche all'origine durante l'esecuzione dell'applicazione non è supportata dal runtime.</target>
        <note />
      </trans-unit>
      <trans-unit id="Attribute_0_is_missing_Updating_an_async_method_or_an_iterator_requires_restarting_the_application">
        <source>Attribute '{0}' is missing. Updating an async method or an iterator requires restarting the application.</source>
        <target state="translated">Manca l'attributo '{0}'. Se si aggiorna un metodo asincrono o un iteratore, è necessario riavviare l'applicazione.</target>
        <note />
      </trans-unit>
      <trans-unit id="Asynchronously_waits_for_the_task_to_finish">
        <source>Asynchronously waits for the task to finish.</source>
        <target state="translated">Attende in modalità asincrona il completamento dell'attività.</target>
        <note />
      </trans-unit>
      <trans-unit id="Await_the_preceding_expression">
        <source>Await the preceding expression</source>
        <target state="translated">Attendi l'espressione precedente</target>
        <note />
      </trans-unit>
      <trans-unit id="Await_the_preceding_expression_and_add_ConfigureAwait_0">
        <source>Await the preceding expression and add ConfigureAwait({0}).</source>
        <target state="translated">Attendi l'espressione precedente e aggiungi ConfigureAwait({0}).</target>
        <note>{Locked="ConfigureAwait"} "ConfigureAwait" is an api name and should not be localized. {0} is a placeholder for the language specific keyword 'false'.</note>
      </trans-unit>
      <trans-unit id="Awaited_task_returns_0">
        <source>Awaited task returns {0}</source>
        <target state="translated">L'attività attesa restituisce {0}</target>
        <note />
      </trans-unit>
      <trans-unit id="Awaited_task_returns_no_value">
        <source>Awaited task returns no value</source>
        <target state="translated">L'attività attesa non restituisce alcun valore</target>
        <note />
      </trans-unit>
      <trans-unit id="Built_in_Copilot_analysis">
        <source>Built-in Copilot analysis</source>
        <target state="translated">Analisi Copilot predefinita</target>
        <note />
      </trans-unit>
      <trans-unit id="CSharp_VisualBasic_References">
        <source>C# and Visual Basic References</source>
        <target state="translated">Riferimenti per C# e Visual Basic</target>
        <note />
      </trans-unit>
      <trans-unit id="CannotApplyChangesUnexpectedError">
        <source>Cannot apply changes -- unexpected error: '{0}'</source>
        <target state="translated">Non è possibile applicare le modifiche. Errore imprevisto: '{0}'</target>
        <note />
      </trans-unit>
      <trans-unit id="Cannot_include_class_0_in_character_range">
        <source>Cannot include class \{0} in character range</source>
        <target state="translated">Non è possibile includere la classe \{0} nell'intervallo di caratteri</target>
        <note>This is an error message shown to the user when they write an invalid Regular Expression. Example: [a-\w]. {0} is the invalid class (\w here)</note>
      </trans-unit>
      <trans-unit id="Cannot_navigate_to_the_symbol_under_the_caret">
        <source>Cannot navigate to the symbol under the caret.</source>
        <target state="translated">Non è possibile passare al simbolo sotto il punto di inserimento.</target>
        <note />
      </trans-unit>
      <trans-unit id="Capture_group_numbers_must_be_less_than_or_equal_to_Int32_MaxValue">
        <source>Capture group numbers must be less than or equal to Int32.MaxValue</source>
        <target state="translated">I numeri del gruppo Capture devono essere minori o uguali a Int32.MaxValue</target>
        <note>This is an error message shown to the user when they write an invalid Regular Expression. Example: a{2147483648}</note>
      </trans-unit>
      <trans-unit id="Capture_number_cannot_be_zero">
        <source>Capture number cannot be zero</source>
        <target state="translated">Il numero di acquisizioni non può essere zero</target>
        <note>This is an error message shown to the user when they write an invalid Regular Expression. Example: (?&lt;0&gt;a)</note>
      </trans-unit>
      <trans-unit id="Capturing_primary_constructor_parameter_0_that_hasn_t_been_captured_before_requires_restarting_the_application">
        <source>Capturing primary constructor parameter '{0}' that hasn't been capture before requires restarting the application.</source>
        <target state="translated">L'acquisizione del parametro primario del costruttore '{0}' che non è stato acquisito prima richiede il riavvio dell'applicazione.</target>
        <note />
      </trans-unit>
      <trans-unit id="Ceasing_to_capture_primary_constructor_parameter_0_of_1_requires_restarting_the_application">
        <source>Ceasing to capture primary constructor parameter '{0}' of '{1}' requires restarting the application.</source>
        <target state="translated">Per non acquisire il parametro del costruttore primario '{0}' di '{1}' è necessario riavviare l'applicazione.</target>
        <note />
      </trans-unit>
      <trans-unit id="ChangeSignature_NewParameterInferValue">
        <source>&lt;infer&gt;</source>
        <target state="translated">&lt;deduci&gt;</target>
        <note />
      </trans-unit>
      <trans-unit id="ChangeSignature_NewParameterIntroduceTODOVariable">
        <source>TODO</source>
        <target state="translated">TODO</target>
        <note>"TODO" is an indication that there is work still to be done.</note>
      </trans-unit>
      <trans-unit id="ChangeSignature_NewParameterOmitValue">
        <source>&lt;omit&gt;</source>
        <target state="translated">&lt;ometti&gt;</target>
        <note />
      </trans-unit>
      <trans-unit id="Change_namespace_to_0">
        <source>Change namespace to '{0}'</source>
        <target state="translated">Modifica lo spazio dei nomi in '{0}'</target>
        <note />
      </trans-unit>
      <trans-unit id="Change_to_global_namespace">
        <source>Change to global namespace</source>
        <target state="translated">Passa allo spazio dei nomi globale</target>
        <note />
      </trans-unit>
      <trans-unit id="ChangesDisallowedWhileStoppedAtException">
        <source>Changes are not allowed while stopped at exception</source>
        <target state="translated">Le modifiche non sono consentite in caso di arresto in corrispondenza dell'eccezione</target>
        <note />
      </trans-unit>
      <trans-unit id="ChangesRequiredSynthesizedType">
        <source>One or more changes result in a new type being created by the compiler, which requires restarting the application because it is not supported by the runtime</source>
        <target state="translated">Una o più modifiche determinano la creazione di un nuovo tipo da parte del compilatore e tale operazione richiede il riavvio dell'applicazione perché non è supportata dal runtime</target>
        <note />
      </trans-unit>
      <trans-unit id="Changing_0_from_asynchronous_to_synchronous_requires_restarting_the_application">
        <source>Changing {0} from asynchronous to synchronous requires restarting the application.</source>
        <target state="translated">Se si modifica {0} da asincrono a sincrono, è necessario riavviare l'applicazione.</target>
        <note />
      </trans-unit>
      <trans-unit id="Changing_0_might_not_have_any_effect_until_the_application_is_restarted">
        <source>Changing '{0}' might not have any effect until the application is restarted.</source>
        <target state="translated">La modifica di '{0}' potrebbe non avere alcun effetto fino al riavvio dell'applicazione.</target>
        <note />
      </trans-unit>
      <trans-unit id="Changing_0_to_1_requires_restarting_the_application_because_it_changes_the_shape_of_the_state_machine">
        <source>Changing '{0}' to '{1}' requires restarting the application because it changes the shape of the state machine.</source>
        <target state="translated">Se si modifica '{0}' in '{1}', è necessario il riavvio dell'applicazione perché l'operazione comporta la modifica della forma della macchina a stati.</target>
        <note />
      </trans-unit>
      <trans-unit id="Changing_a_field_to_an_event_or_vice_versa_requires_restarting_the_application">
        <source>Changing a field to an event or vice versa requires restarting the application.</source>
        <target state="translated">Se si modifica un campo per un evento o viceversa, è necessario riavviare l'applicazione.</target>
        <note />
      </trans-unit>
      <trans-unit id="Changing_attribute_0_requires_restarting_the_application">
        <source>Changing attribute '{0}' requires restarting the application.</source>
        <target state="translated">La modifica dell'attributo '{0}' richiede il riavvio dell'applicazione.</target>
        <note />
      </trans-unit>
      <trans-unit id="Changing_constraints_of_0_requires_restarting_the_application">
        <source>Changing constraints of {0} requires restarting the application.</source>
        <target state="translated">Se si modificano i vincoli di {0}, è necessario riavviare l'applicazione.</target>
        <note />
      </trans-unit>
      <trans-unit id="Changing_name_or_signature_of_0_that_contains_an_active_statement_requires_restarting_the_application">
        <source>Changing attribute '{0}' requires restarting the application.</source>
        <target state="translated">La modifica dell'attributo '{0}' richiede il riavvio dell'applicazione.</target>
        <note />
      </trans-unit>
      <trans-unit id="Changing_parameter_types_of_0_requires_restarting_the_application">
        <source>Changing parameter types of {0} requires restarting the application.</source>
        <target state="translated">Se si modificano i tipi di parametro di {0}, è necessario riavviare l'applicazione.</target>
        <note />
      </trans-unit>
      <trans-unit id="Changing_pseudo_custom_attribute_0_of_1_requires_restarting_th_application">
        <source>Changing pseudo-custom attribute '{0}' of {1} requires restarting the application</source>
        <target state="translated">Se si modifica l'attributo pseudo-personalizzato '{0}' di {1}, è necessario riavviare l'applicazione</target>
        <note />
      </trans-unit>
      <trans-unit id="Changing_the_containing_namespace_of_0_from_1_to_2_requires_restarting_th_application">
        <source>Changing the containing namespace of '{0}' from '{1}' to '{2}' requires restarting the application</source>
        <target state="translated">Per modificare lo spazio dei nomi contenitore di '{0}' da '{1}' a '{2}' è necessario riavviare l'applicazione</target>
        <note />
      </trans-unit>
      <trans-unit id="Changing_the_declaration_scope_of_a_captured_variable_0_requires_restarting_the_application">
        <source>Changing the declaration scope of a captured variable '{0}' requires restarting the application.</source>
        <target state="translated">Se si modifica l'ambito di dichiarazione di una variabile catturata '{0}', è necessario riavviare l'applicazione.</target>
        <note />
      </trans-unit>
      <trans-unit id="Changing_the_parameters_of_0_requires_restarting_the_application">
        <source>Changing the parameters of {0} requires restarting the application.</source>
        <target state="translated">Se si modificano i parametri di {0}, è necessario riavviare l'applicazione.</target>
        <note />
      </trans-unit>
      <trans-unit id="Changing_the_return_type_of_0_requires_restarting_the_application">
        <source>Changing the return type of {0} requires restarting the application.</source>
        <target state="translated">Se si modifica il tipo restituito di {0}, è necessario riavviare l'applicazione.</target>
        <note />
      </trans-unit>
      <trans-unit id="Changing_the_signature_of_0_requires_restarting_the_application_because_it_is_not_supported_by_the_runtime">
        <source>Changing the signature of {0} requires restarting the application because is not supported by the runtime.</source>
        <target state="translated">Se si modifica la firma di {0}, è necessario riavviare l'applicazione perché l'operazione non è supportata dal runtime.</target>
        <note />
      </trans-unit>
      <trans-unit id="Changing_the_type_of_a_captured_variable_0_previously_of_type_1_requires_restarting_the_application">
        <source>Changing the type of a captured variable '{0}' previously of type '{1}' requires restarting the application.</source>
        <target state="translated">Se si modifica il tipo di una variabile catturata '{0}', in precedenza di tipo '{1}', è necessario riavviare l'applicazione.</target>
        <note />
      </trans-unit>
      <trans-unit id="Changing_type_parameters_of_0_requires_restarting_the_application">
        <source>Changing type parameters of {0} requires restarting the application.</source>
        <target state="translated">Se si modificano i parametri di tipo di {0}, è necessario riavviare l'applicazione.</target>
        <note />
      </trans-unit>
      <trans-unit id="Changing_visibility_of_0_requires_restarting_the_application">
        <source>Changing visibility of {0} requires restarting the application.</source>
        <target state="translated">Se si modifica la visibilità di {0}, è necessario riavviare l'applicazione.</target>
        <note />
      </trans-unit>
      <trans-unit id="Chosen_version_0">
        <source>Chosen version: '{0}'</source>
        <target state="translated">Versione selezionata: '{0}'</target>
        <note />
      </trans-unit>
      <trans-unit id="Code_snippet_for_0">
        <source>Code snippet for '{0}'</source>
        <target state="translated">Frammento di codice per '{0}'</target>
        <note />
      </trans-unit>
      <trans-unit id="Comments_not_allowed">
        <source>Comments not allowed</source>
        <target state="translated">Commenti non consentiti</target>
        <note />
      </trans-unit>
      <trans-unit id="Configure_0_code_style">
        <source>Configure {0} code style</source>
        <target state="translated">Configura lo stile del codice di {0}</target>
        <note />
      </trans-unit>
      <trans-unit id="Configure_0_severity">
        <source>Configure {0} severity</source>
        <target state="translated">Configura la gravità di {0}</target>
        <note />
      </trans-unit>
      <trans-unit id="Configure_severity_for_all_0_analyzers">
        <source>Configure severity for all '{0}' analyzers</source>
        <target state="translated">Configura la gravità per tutti gli analizzatori di '{0}'</target>
        <note />
      </trans-unit>
      <trans-unit id="Configure_severity_for_all_analyzers">
        <source>Configure severity for all analyzers</source>
        <target state="translated">Configura la gravità per tutti gli analizzatori</target>
        <note />
      </trans-unit>
      <trans-unit id="Constructors_not_allowed">
        <source>Constructors not allowed</source>
        <target state="translated">Costruttori non consentiti</target>
        <note />
      </trans-unit>
      <trans-unit id="Containing_Member">
        <source>Containing Member</source>
        <target state="translated">Membro contenitore</target>
        <note />
      </trans-unit>
      <trans-unit id="Containing_Type">
        <source>Containing Type</source>
        <target state="translated">Tipo contenitore</target>
        <note />
      </trans-unit>
      <trans-unit id="Convert_number">
        <source>Convert number</source>
        <target state="translated">Converti numero</target>
        <note />
      </trans-unit>
      <trans-unit id="Convert_to_linq">
        <source>Convert to LINQ</source>
        <target state="translated">Converti in LINQ</target>
        <note />
      </trans-unit>
      <trans-unit id="Convert_to_class">
        <source>Convert to class</source>
        <target state="translated">Converti in classe</target>
        <note />
      </trans-unit>
      <trans-unit id="Convert_to_linq_call_form">
        <source>Convert to LINQ (call form)</source>
        <target state="translated">Converti in LINQ (form di chiamata)</target>
        <note />
      </trans-unit>
      <trans-unit id="Convert_to_record">
        <source>Convert to record</source>
        <target state="translated">Converti in record</target>
        <note />
      </trans-unit>
      <trans-unit id="Convert_to_record_struct">
        <source>Convert to record struct</source>
        <target state="translated">Converti in struct di record</target>
        <note />
      </trans-unit>
      <trans-unit id="Convert_to_struct">
        <source>Convert to struct</source>
        <target state="translated">Converti in struct</target>
        <note />
      </trans-unit>
      <trans-unit id="Convert_to_tuple">
        <source>Convert to tuple</source>
        <target state="translated">Converti in tupla</target>
        <note />
      </trans-unit>
      <trans-unit id="Could_not_find_PDB_on_disk_or_embedded">
        <source>Could not find portable PDB on disk or embedded.</source>
        <target state="translated">Impossibile trovare PDB portabile su disco o incorporato.</target>
        <note />
      </trans-unit>
      <trans-unit id="Could_not_find_PDB_on_disk_or_embedded_or_server">
        <source>Could not find PDB on disk, or embedded, or on a symbol server.</source>
        <target state="translated">Impossibile trovare PDB su disco, incorporato o su un server di simboli.</target>
        <note />
      </trans-unit>
      <trans-unit id="Could_not_find_by_name_0">
        <source>Could not find by name: '{0}'</source>
        <target state="translated">Non è stato possibile eseguire la ricerca per nome: '{0}'</target>
        <note />
      </trans-unit>
      <trans-unit id="Could_not_find_implementation_of_symbol_0">
        <source>Could not find implementation of symbol '{0}'</source>
        <target state="translated">Non è stato possibile trovare l'implementazione del simbolo '{0}'</target>
        <note />
      </trans-unit>
      <trans-unit id="Create_and_assign_field_0">
        <source>Create and assign field '{0}'</source>
        <target state="translated">Crea e assegna il campo '{0}'</target>
        <note />
      </trans-unit>
      <trans-unit id="Create_and_assign_property_0">
        <source>Create and assign property '{0}'</source>
        <target state="translated">Crea e assegna la proprietà '{0}'</target>
        <note />
      </trans-unit>
      <trans-unit id="Create_and_assign_remaining_as_fields">
        <source>Create and assign remaining as fields</source>
        <target state="translated">Crea e assegna rimanenti come campi</target>
        <note />
      </trans-unit>
      <trans-unit id="Create_and_assign_remaining_as_properties">
        <source>Create and assign remaining as properties</source>
        <target state="translated">Crea e assegna rimanenti come proprietà</target>
        <note />
      </trans-unit>
      <trans-unit id="Debug_All_Tests">
        <source>Debug All Tests</source>
        <target state="translated">Esegui il debug di tutti i test</target>
        <note />
      </trans-unit>
      <trans-unit id="Debug_Test">
        <source>Debug Test</source>
        <target state="translated">Test di debug</target>
        <note />
      </trans-unit>
      <trans-unit id="Decompilation_log">
        <source>Decompilation log</source>
        <target state="translated">Log di decompilazione</target>
        <note />
      </trans-unit>
      <trans-unit id="Decompiled">
        <source>decompiled</source>
        <target state="translated">decompilato</target>
        <note />
      </trans-unit>
      <trans-unit id="Deconstruct_locals_for_0">
        <source>Deconstruct locals for '{0}'</source>
        <target state="translated">Locali di decostruzione per '{0}'</target>
        <note />
      </trans-unit>
      <trans-unit id="Deleting_0_around_an_active_statement_requires_restarting_the_application">
        <source>Deleting {0} around an active statement requires restarting the application.</source>
        <target state="translated">Se si elimina {0} all'inizio di un'istruzione attiva, è necessario riavviare l'applicazione.</target>
        <note />
      </trans-unit>
      <trans-unit id="Deleting_0_requires_restarting_the_application">
        <source>Deleting {0} requires restarting the application.</source>
        <target state="translated">Se si elimina {0}, è necessario riavviare l'applicazione.</target>
        <note />
      </trans-unit>
      <trans-unit id="Deleting_0_requires_restarting_the_application_because_is_not_supported_by_the_runtime">
        <source>Deleting {0} requires restarting the application because is not supported by the runtime.</source>
        <target state="translated">Se si elimina {0}, è necessario riavviare l'applicazione perché l'operazione non è supportata dal runtime.</target>
        <note />
      </trans-unit>
      <trans-unit id="Directives_from_0">
        <source>Directives from '{0}'</source>
        <target state="translated">Direttive da '{0}'</target>
        <note />
      </trans-unit>
      <trans-unit id="Dismiss">
        <source>Dismiss</source>
        <target state="translated">Chiudi</target>
        <note />
      </trans-unit>
      <trans-unit id="DocumentIsOutOfSyncWithDebuggee">
        <source>The current content of source file '{0}' does not match the built source. Any changes made to this file while debugging won't be applied until its content matches the built source.</source>
        <target state="translated">Il contenuto corrente del file di origine '{0}' non corrisponde al codice sorgente compilato. Tutte le modifiche apportate a questo file durante il debug non verranno applicate finché il relativo contenuto non corrisponde al codice sorgente compilato.</target>
        <note />
      </trans-unit>
      <trans-unit id="Document_must_be_contained_in_the_workspace_that_created_this_service">
        <source>Document must be contained in the workspace that created this service</source>
        <target state="translated">Il documento deve essere contenuto nell'area di lavoro che ha creato il servizio</target>
        <note />
      </trans-unit>
      <trans-unit id="EditAndContinue">
        <source>Edit and Continue</source>
        <target state="translated">Modifica e continuazione</target>
        <note />
      </trans-unit>
      <trans-unit id="EditAndContinueDisallowedByProject">
        <source>Changes made in project '{0}' require restarting the application: {1}</source>
        <target state="translated">Le modifiche apportate nel progetto '{0}' richiedono il riavvio dell'applicazione: {1}</target>
        <note />
      </trans-unit>
      <trans-unit id="Enable_all_JSON_editor_features">
        <source>Enable all JSON editor features</source>
        <target state="translated">Abilita tutte le funzionalità dell'editor JSON</target>
        <note />
      </trans-unit>
      <trans-unit id="Enum_members">
        <source>Enum members</source>
        <target state="translated">Membri enumerazione</target>
        <note />
      </trans-unit>
      <trans-unit id="ErrorReadingFile">
        <source>Error while reading file '{0}': {1}</source>
        <target state="translated">Si è verificato un errore durante la lettura del file '{0}': {1}</target>
        <note />
      </trans-unit>
      <trans-unit id="Error_creating_instance_of_CodeFixProvider">
        <source>Error creating instance of CodeFixProvider</source>
        <target state="translated">Si è verificato un errore durante la creazione dell'istanza di CodeFixProvider</target>
        <note />
      </trans-unit>
      <trans-unit id="Error_creating_instance_of_CodeFixProvider_0">
        <source>Error creating instance of CodeFixProvider '{0}'</source>
        <target state="translated">Si è verificato un errore durante la creazione dell'istanza di CodeFixProvider '{0}'</target>
        <note />
      </trans-unit>
      <trans-unit id="Error_parsing_comment">
        <source>Error parsing comment</source>
        <target state="translated">Errore durante l'analisi del commento</target>
        <note />
      </trans-unit>
      <trans-unit id="Error_reading_PDB_0">
        <source>Error reading PDB: '{0}'</source>
        <target state="translated">Errore durante la lettura del PDB: '{0}'</target>
        <note />
      </trans-unit>
      <trans-unit id="Example">
        <source>Example:</source>
        <target state="translated">Esempio:</target>
        <note>Singular form when we want to show an example, but only have one to show.</note>
      </trans-unit>
      <trans-unit id="Examples">
        <source>Examples:</source>
        <target state="translated">Esempi:</target>
        <note>Plural form when we have multiple examples to show.</note>
      </trans-unit>
      <trans-unit id="Extract_base_class">
        <source>Extract base class...</source>
        <target state="translated">Estrai classe di base...</target>
        <note />
      </trans-unit>
      <trans-unit id="Extract_base_record">
        <source>Extract base record...</source>
        <target state="translated">Estrai record di base...</target>
        <note>{Locked="record"} "record" is a language construct for C# and should not be localized.</note>
      </trans-unit>
      <trans-unit id="Extract_interface">
        <source>Extract interface...</source>
        <target state="translated">Estrai interfaccia...</target>
        <note />
      </trans-unit>
      <trans-unit id="Extract_local_function">
        <source>Extract local function</source>
        <target state="translated">Estrai funzione locale</target>
        <note />
      </trans-unit>
      <trans-unit id="Extract_method">
        <source>Extract method</source>
        <target state="translated">Estrai il metodo</target>
        <note />
      </trans-unit>
      <trans-unit id="Failed_to_analyze_data_flow_for_0">
        <source>Failed to analyze data-flow for: {0}</source>
        <target state="translated">Non è stato possibile analizzare il flusso di dati per: {0}</target>
        <note />
      </trans-unit>
      <trans-unit id="Find_All_References_not_invoked_on_applicable_symbol">
        <source>'Find All References' not invoked on applicable symbol</source>
        <target state="translated">'Trova tutti i riferimenti' non richiamato su un simbolo applicabile</target>
        <note />
      </trans-unit>
      <trans-unit id="Fix_All_0">
        <source>Fix All: {0}</source>
        <target state="translated">Correggi tutto: {0}</target>
        <note />
      </trans-unit>
      <trans-unit id="Fix_typo_0">
        <source>Fix typo '{0}'</source>
        <target state="translated">Correggi l'errore di ortografia '{0}'</target>
        <note />
      </trans-unit>
      <trans-unit id="Fixing_0">
        <source>Fixing '{0}'</source>
        <target state="translated">Correzione di '{0}'</target>
        <note />
      </trans-unit>
      <trans-unit id="Formatting_document">
        <source>Formatting document</source>
        <target state="translated">Formattazione del documento</target>
        <note />
      </trans-unit>
      <trans-unit id="Found_0_assemblies_for_1">
        <source>Found '{0}' assemblies for '{1}':</source>
        <target state="translated">Sono stati trovati '{0}' assembly per '{1}':</target>
        <note />
      </trans-unit>
      <trans-unit id="Found_PDB_file_at_0">
        <source>Found PDB file at '{0}'</source>
        <target state="translated">Trovato file PDB in '{0}'</target>
        <note />
      </trans-unit>
      <trans-unit id="Found_PDB_on_symbol_server">
        <source>Found PDB on symbol server.</source>
        <target state="translated">È stato trovato il PDB nel server dei simboli.</target>
        <note />
      </trans-unit>
      <trans-unit id="Found_PDB_on_symbol_server_but_could_not_read_file">
        <source>Found PDB on symbol server but could not read file.</source>
        <target state="translated">Il file PDB è stato trovato nel server dei simboli ma non è stato possibile leggere il file.</target>
        <note />
      </trans-unit>
      <trans-unit id="Found_embedded_PDB_file">
        <source>Found embedded PDB file.</source>
        <target state="translated">Trovato file PDB incorporato.</target>
        <note />
      </trans-unit>
      <trans-unit id="Found_exact_match_0">
        <source>Found exact match: '{0}'</source>
        <target state="translated">È stata trovata una corrispondenza esatta: '{0}'</target>
        <note />
      </trans-unit>
      <trans-unit id="Found_higher_version_match_0">
        <source>Found higher version match: '{0}'</source>
        <target state="translated">È stata trovata una versione corrispondente successiva: '{0}'</target>
        <note />
      </trans-unit>
      <trans-unit id="Found_single_assembly_0">
        <source>Found single assembly: '{0}'</source>
        <target state="translated">È stato trovato un solo assembly: '{0}'</target>
        <note />
      </trans-unit>
      <trans-unit id="Generate_comparison_operators">
        <source>Generate comparison operators</source>
        <target state="translated">Genera gli operatori di confronto</target>
        <note />
      </trans-unit>
      <trans-unit id="Generate_for_0">
        <source>Generate for '{0}'</source>
        <target state="translated">Genera per '{0}'</target>
        <note />
      </trans-unit>
      <trans-unit id="Illegal_backslash_at_end_of_pattern">
        <source>Illegal \ at end of pattern</source>
        <target state="translated">Carattere \ non valido alla fine del criterio</target>
        <note>This is an error message shown to the user when they write an invalid Regular Expression. Example: \</note>
      </trans-unit>
      <trans-unit id="Illegal_string_character">
        <source>Illegal string character</source>
        <target state="translated">Carattere stringa non valido</target>
        <note />
      </trans-unit>
      <trans-unit id="Illegal_whitespace_character">
        <source>Illegal whitespace character</source>
        <target state="translated">Carattere di spazio vuoto non valido</target>
        <note />
      </trans-unit>
      <trans-unit id="Illegal_x_y_with_x_less_than_y">
        <source>Illegal {x,y} with x &gt; y</source>
        <target state="translated">{x,y} non valido con x &gt; y</target>
        <note>This is an error message shown to the user when they write an invalid Regular Expression. Example: a{1,0}</note>
      </trans-unit>
      <trans-unit id="Implement_0_explicitly">
        <source>Implement '{0}' explicitly</source>
        <target state="translated">Implementa '{0}' in modo esplicito</target>
        <note />
      </trans-unit>
      <trans-unit id="Implement_0_implicitly">
        <source>Implement '{0}' implicitly</source>
        <target state="translated">Implementa '{0}' in modo implicito</target>
        <note />
      </trans-unit>
      <trans-unit id="Implement_all_interfaces_explicitly">
        <source>Implement all interfaces explicitly</source>
        <target state="translated">Implementa tutte le interfacce in modo esplicito</target>
        <note />
      </trans-unit>
      <trans-unit id="Implement_all_interfaces_implicitly">
        <source>Implement all interfaces implicitly</source>
        <target state="translated">Implementa tutte le interfacce in modo implicito</target>
        <note />
      </trans-unit>
      <trans-unit id="Implement_explicitly">
        <source>Implement explicitly</source>
        <target state="translated">Implementa in modo esplicito</target>
        <note />
      </trans-unit>
      <trans-unit id="Implement_implicitly">
        <source>Implement implicitly</source>
        <target state="translated">Implementa in modo implicito</target>
        <note />
      </trans-unit>
      <trans-unit id="Incomplete_character_escape">
        <source>Incomplete \p{X} character escape</source>
        <target state="translated">Sequenza di caratteri di escape \p{X} incompleta</target>
        <note>This is an error message shown to the user when they write an invalid Regular Expression. Example: \p{ Cc }</note>
      </trans-unit>
      <trans-unit id="Indent_all_arguments">
        <source>Indent all arguments</source>
        <target state="translated">Imposta rientro per tutti gli argomenti</target>
        <note />
      </trans-unit>
      <trans-unit id="Indent_all_elements">
        <source>Indent all elements</source>
        <target state="translated">Applica un rientro a tutti gli elementi</target>
        <note />
      </trans-unit>
      <trans-unit id="Indent_all_parameters">
        <source>Indent all parameters</source>
        <target state="translated">Imposta rientro per tutti i parametri</target>
        <note />
      </trans-unit>
      <trans-unit id="Indent_wrapped_arguments">
        <source>Indent wrapped arguments</source>
        <target state="translated">Imposta rientro per argomenti con ritorno a capo</target>
        <note />
      </trans-unit>
      <trans-unit id="Indent_wrapped_parameters">
        <source>Indent wrapped parameters</source>
        <target state="translated">Imposta rientro per parametri con ritorno a capo</target>
        <note />
      </trans-unit>
      <trans-unit id="Inline_0">
        <source>Inline '{0}'</source>
        <target state="translated">Imposta '{0}' come inline</target>
        <note />
      </trans-unit>
      <trans-unit id="Inline_and_keep_0">
        <source>Inline and keep '{0}'</source>
        <target state="translated">Imposta come inline e mantieni '{0}'</target>
        <note />
      </trans-unit>
      <trans-unit id="Inline_temporary_variable">
        <source>Inline temporary variable</source>
        <target state="translated">Variabile temporanea inline</target>
        <note />
      </trans-unit>
      <trans-unit id="Insufficient_hexadecimal_digits">
        <source>Insufficient hexadecimal digits</source>
        <target state="translated">Cifre esadecimali insufficienti</target>
        <note>This is an error message shown to the user when they write an invalid Regular Expression. Example: \x</note>
      </trans-unit>
      <trans-unit id="Introduce_constant">
        <source>Introduce constant</source>
        <target state="translated">Introduci costante</target>
        <note />
      </trans-unit>
      <trans-unit id="Introduce_field">
        <source>Introduce field</source>
        <target state="translated">Introduci campo</target>
        <note />
      </trans-unit>
      <trans-unit id="Introduce_local">
        <source>Introduce local</source>
        <target state="translated">Introduci variabile locale</target>
        <note />
      </trans-unit>
      <trans-unit id="Introduce_parameter_for_0">
        <source>Introduce parameter for '{0}'</source>
        <target state="translated">Introduci parametro per '{0}'</target>
        <note />
      </trans-unit>
      <trans-unit id="Introduce_parameter_for_all_occurrences_of_0">
        <source>Introduce parameter for all occurrences of '{0}'</source>
        <target state="translated">Introdurre il parametro per tutte le occorrenze di '{0}'</target>
        <note />
      </trans-unit>
      <trans-unit id="Introduce_query_variable">
        <source>Introduce query variable</source>
        <target state="translated">Introduci la variabile di query</target>
        <note />
      </trans-unit>
      <trans-unit id="Invalid_JSON_pattern">
        <source>Invalid JSON pattern</source>
        <target state="translated">Modello JSON non valido</target>
        <note />
      </trans-unit>
      <trans-unit id="Invalid_constructor_name">
        <source>Invalid constructor name</source>
        <target state="translated">Nome costruttore non valido</target>
        <note />
      </trans-unit>
      <trans-unit id="Invalid_escape_sequence">
        <source>Invalid escape sequence</source>
        <target state="translated">Sequenza di escape non valida</target>
        <note />
      </trans-unit>
      <trans-unit id="Invalid_group_name_Group_names_must_begin_with_a_word_character">
        <source>Invalid group name: Group names must begin with a word character</source>
        <target state="translated">Nome di gruppo non valido: i nomi di gruppo devono iniziare con un carattere alfanumerico</target>
        <note>This is an error message shown to the user when they write an invalid Regular Expression. Example: (?&lt;a &gt;a)</note>
      </trans-unit>
      <trans-unit id="Invalid_number">
        <source>Invalid number</source>
        <target state="translated">Numero non valido</target>
        <note />
      </trans-unit>
      <trans-unit id="Invalid_property_name">
        <source>Invalid property name</source>
        <target state="translated">Nome proprietà non valido</target>
        <note />
      </trans-unit>
      <trans-unit id="Invalid_regex_pattern">
        <source>Invalid regex pattern</source>
        <target state="translated">Modello regex non valido</target>
        <note />
      </trans-unit>
      <trans-unit id="Invalid_selection">
        <source>Invalid selection.</source>
        <target state="translated">Selezione non valida.</target>
        <note />
      </trans-unit>
      <trans-unit id="JSON_issue_0">
        <source>JSON issue: {0}</source>
        <target state="translated">Problema JSON: {0}</target>
        <note />
      </trans-unit>
      <trans-unit id="Invert_conditional">
        <source>Invert conditional</source>
        <target state="translated">Inverti espressione condizionale</target>
        <note />
      </trans-unit>
      <trans-unit id="Load_from_0">
        <source>Load from: '{0}'</source>
        <target state="translated">Carica da: '{0}'</target>
        <note />
      </trans-unit>
      <trans-unit id="Making_a_method_an_iterator_requires_restarting_the_application_because_it_is_not_supported_by_the_runtime">
        <source>Making a method an iterator requires restarting the application because is not supported by the runtime.</source>
        <target state="translated">Per rendere un metodo un iteratore, è necessario riavviare l'applicazione perché non è supportata dal runtime.</target>
        <note />
      </trans-unit>
      <trans-unit id="Making_a_method_asynchronous_requires_restarting_the_application_because_it_is_not_supported_by_the_runtime">
        <source>Making a method asynchronous requires restarting the application because is not supported by the runtime.</source>
        <target state="translated">Per rendere un metodo asincrono, è necessario riavviare l'applicazione perché non è supportata dal runtime.</target>
        <note />
      </trans-unit>
      <trans-unit id="Malformed">
        <source>malformed</source>
        <target state="translated">non valido</target>
        <note>This is an error message shown to the user when they write an invalid Regular Expression. Example: (?(0</note>
      </trans-unit>
      <trans-unit id="Malformed_character_escape">
        <source>Malformed \p{X} character escape</source>
        <target state="translated">Sequenza di caratteri di escape \\p{X} non valida</target>
        <note>This is an error message shown to the user when they write an invalid Regular Expression. Example: \p {Cc}</note>
      </trans-unit>
      <trans-unit id="Malformed_named_back_reference">
        <source>Malformed \k&lt;...&gt; named back reference</source>
        <target state="translated">Backreference denominato \k&lt;...&gt; in formato non corretto</target>
        <note>This is an error message shown to the user when they write an invalid Regular Expression. Example: \k'</note>
      </trans-unit>
      <trans-unit id="Merge_with_nested_0_statement">
        <source>Merge with nested '{0}' statement</source>
        <target state="translated">Unisci con istruzione '{0}' nidificata</target>
        <note />
      </trans-unit>
      <trans-unit id="Merge_with_next_0_statement">
        <source>Merge with next '{0}' statement</source>
        <target state="translated">Unisci con istruzione '{0}' successiva</target>
        <note />
      </trans-unit>
      <trans-unit id="Merge_with_outer_0_statement">
        <source>Merge with outer '{0}' statement</source>
        <target state="translated">Unisci con istruzione '{0}' esterna</target>
        <note />
      </trans-unit>
      <trans-unit id="Merge_with_previous_0_statement">
        <source>Merge with previous '{0}' statement</source>
        <target state="translated">Unisci con istruzione '{0}' precedente</target>
        <note />
      </trans-unit>
      <trans-unit id="MethodMustReturnStreamThatSupportsReadAndSeek">
        <source>{0} must return a stream that supports read and seek operations.</source>
        <target state="translated">{0} deve restituire un flusso che supporta operazioni di lettura e ricerca.</target>
        <note />
      </trans-unit>
      <trans-unit id="Method_0_must_be_static_and_non_generic">
        <source>Method '{0}' must be static and non-generic</source>
        <target state="translated">Il metodo '{0}' deve essere statico e non generico</target>
        <note />
      </trans-unit>
      <trans-unit id="Method_0_must_have_a_single_parameter_of_type_1_and_return_2">
        <source>Method '{0}' must have a single parameter of type '{1}' and return '{2}'</source>
        <target state="translated">Il metodo '{0}' deve avere un singolo parametro di tipo '{1}' e restituire '{2}'</target>
        <note />
      </trans-unit>
      <trans-unit id="Miscellaneous_Files">
        <source>Miscellaneous Files</source>
        <target state="translated">File esterni</target>
        <note />
      </trans-unit>
      <trans-unit id="Missing_control_character">
        <source>Missing control character</source>
        <target state="translated">Carattere di controllo mancante</target>
        <note>This is an error message shown to the user when they write an invalid Regular Expression. Example: \c</note>
      </trans-unit>
      <trans-unit id="Missing_property_value">
        <source>Missing property value</source>
        <target state="translated">Valore della proprietà mancante</target>
        <note />
      </trans-unit>
      <trans-unit id="Modifying_0_which_contains_a_static_variable_requires_restarting_the_application">
        <source>Modifying {0} which contains a static variable requires restarting the application.</source>
        <target state="translated">Se si modifica {0} che contiene una variabile statica, è necessario riavviare l'applicazione.</target>
        <note />
      </trans-unit>
      <trans-unit id="Modifying_0_which_contains_an_Aggregate_Group_By_or_Join_query_clauses_requires_restarting_the_application">
        <source>Modifying {0} which contains an Aggregate, Group By, or Join query clauses requires restarting the application.</source>
        <target state="translated">Se si modifica {0}, che contiene una clausola di query Aggregate, Group By o Join, è necessario riavviare l'applicazione.</target>
        <note>{Locked="Aggregate"}{Locked="Group By"}{Locked="Join"} are VB keywords and should not be localized.</note>
      </trans-unit>
      <trans-unit id="Modifying_0_which_contains_the_stackalloc_operator_requires_restarting_the_application">
        <source>Modifying {0} which contains the stackalloc operator requires restarting the application.</source>
        <target state="translated">Se si modifica {0} che contiene l'operatore stackalloc, è necessario riavviare l'applicazione.</target>
        <note>{Locked="stackalloc"} "stackalloc" is C# keyword and should not be localized.</note>
      </trans-unit>
      <trans-unit id="Modifying_a_catch_finally_handler_with_an_active_statement_in_the_try_block_requires_restarting_the_application">
        <source>Modifying a catch/finally handler with an active statement in the try block requires restarting the application.</source>
        <target state="translated">Se si modifica un gestore catch/finally con un'istruzione attiva nel blocco try, è necessario riavviare l'applicazione.</target>
        <note />
      </trans-unit>
      <trans-unit id="Modifying_a_catch_handler_around_an_active_statement_requires_restarting_the_application">
        <source>Modifying a catch handler around an active statement requires restarting the application.</source>
        <target state="translated">Se si modifica un gestore catch all'inizio di un'istruzione attiva, è necessario riavviare l'applicazione.</target>
        <note />
      </trans-unit>
      <trans-unit id="Modifying_a_generic_method_requires_restarting_the_application">
        <source>Modifying a generic method requires restarting the application.</source>
        <target state="translated">Se si modifica un metodo generico, è necessario riavviare l'applicazione.</target>
        <note />
      </trans-unit>
      <trans-unit id="Modifying_a_method_inside_the_context_of_a_generic_type_requires_restarting_the_application">
        <source>Modifying a method inside the context of a generic type requires restarting the application.</source>
        <target state="translated">Se si modifica un metodo all'interno del contesto di un tipo generico, è necessario riavviare l'applicazione.</target>
        <note />
      </trans-unit>
      <trans-unit id="Modifying_a_try_catch_finally_statement_when_the_finally_block_is_active_requires_restarting_the_application">
        <source>Modifying a try/catch/finally statement when the finally block is active requires restarting the application.</source>
        <target state="translated">Se si modifica un'istruzione try/catch/finally quando il blocco finally è attivo, è necessario riavviare l'applicazione.</target>
        <note />
      </trans-unit>
      <trans-unit id="Modifying_body_of_0_requires_restarting_the_application_because_the_body_has_too_many_statements">
        <source>Modifying the body of {0} requires restarting the application because the body has too many statements.</source>
        <target state="translated">Se si modifica il corpo di {0}, è necessario riavviare l'applicazione perché il corpo contiene troppe istruzioni.</target>
        <note />
      </trans-unit>
      <trans-unit id="Modifying_body_of_0_requires_restarting_the_application_due_to_internal_error_1">
        <source>Modifying the body of {0} requires restarting the application due to internal error: {1}</source>
        <target state="translated">Se si modifica il corpo di {0}, è necessario riavviare l'applicazione a causa di un errore interno: {1}</target>
        <note>{1} is a multi-line exception message including a stacktrace. Place it at the end of the message and don't add any punctation after or around {1}</note>
      </trans-unit>
      <trans-unit id="Modifying_source_file_0_requires_restarting_the_application_because_the_file_is_too_big">
        <source>Modifying source file '{0}' requires restarting the application because the file is too big.</source>
        <target state="translated">Se si modifica il file di origine '{0}', è necessario riavviare l'applicazione perché le dimensioni del file sono eccessive.</target>
        <note />
      </trans-unit>
      <trans-unit id="Modifying_source_file_0_requires_restarting_the_application_due_to_internal_error_1">
        <source>Modifying source file '{0}' requires restarting the application due to internal error: {1}</source>
        <target state="translated">Se si modifica il corpo di origine '{0}', è necessario riavviare l'applicazione a causa di un errore interno: {1}</target>
        <note>{2} is a multi-line exception message including a stacktrace. Place it at the end of the message and don't add any punctation after or around {1}</note>
      </trans-unit>
      <trans-unit id="Modifying_source_with_experimental_language_features_enabled_requires_restarting_the_application">
        <source>Modifying source with experimental language features enabled requires restarting the application.</source>
        <target state="translated">Se si modifica l'origine con le funzionalità del linguaggio sperimentali abilitate, è necessario riavviare l'applicazione.</target>
        <note />
      </trans-unit>
      <trans-unit id="Module_not_found">
        <source>Module not found!</source>
        <target state="translated">Modulo non trovato.</target>
        <note />
      </trans-unit>
      <trans-unit id="Move_contents_to_namespace">
        <source>Move contents to namespace...</source>
        <target state="translated">Sposta contenuto nello spazio dei nomi...</target>
        <note />
      </trans-unit>
      <trans-unit id="Move_file_to_0">
        <source>Move file to '{0}'</source>
        <target state="translated">Sposta il file in '{0}'</target>
        <note />
      </trans-unit>
      <trans-unit id="Move_file_to_project_root_folder">
        <source>Move file to project root folder</source>
        <target state="translated">Sposta il file nella cartella radice del progetto</target>
        <note />
      </trans-unit>
      <trans-unit id="Move_static_members_to_another_type">
        <source>Move static members to another type...</source>
        <target state="translated">Sposta membri statici in un altro tipo...</target>
        <note />
      </trans-unit>
      <trans-unit id="Move_to_namespace">
        <source>Move to namespace...</source>
        <target state="translated">Sposta nello spazio dei nomi...</target>
        <note />
      </trans-unit>
      <trans-unit id="Moving_0_requires_restarting_the_application">
        <source>Moving {0} requires restarting the application.</source>
        <target state="translated">Se si sposta {0}, è necessario riavviare l'applicazione.</target>
        <note />
      </trans-unit>
      <trans-unit id="NET_Code_Actions">
        <source>.NET Code Actions</source>
<<<<<<< HEAD
        <target state="new">.NET Code Actions</target>
=======
        <target state="translated">Azioni codice .NET</target>
>>>>>>> a573b409
        <note />
      </trans-unit>
      <trans-unit id="Name_expected">
        <source>Name expected</source>
        <target state="translated">Previsto nome</target>
        <note />
      </trans-unit>
      <trans-unit id="Navigating_to_symbol_0_from_1">
        <source>Navigating to symbol '{0}' from '{1}'.</source>
        <target state="translated">Passaggio al simbolo '{0}' da '{1}'.</target>
        <note />
      </trans-unit>
      <trans-unit id="Nested_properties_not_allowed">
        <source>Nested properties not allowed</source>
        <target state="translated">Proprietà annidate non consentite</target>
        <note />
      </trans-unit>
      <trans-unit id="Nested_quantifier_0">
        <source>Nested quantifier {0}</source>
        <target state="translated">Quantificatore nidificato {0}</target>
        <note>This is an error message shown to the user when they write an invalid Regular Expression. Example: a**. In this case {0} will be '*', the extra unnecessary quantifier.</note>
      </trans-unit>
      <trans-unit id="No_common_root_node_for_extraction">
        <source>No common root node for extraction.</source>
        <target state="translated">Non esiste un nodo radice comune per l'estrazione.</target>
        <note />
      </trans-unit>
      <trans-unit id="No_source_document_info_found_in_PDB">
        <source>No source document info found in PDB.</source>
        <target state="translated">Nessuna informazione sul documento di origine trovata nel PDB.</target>
        <note />
      </trans-unit>
      <trans-unit id="No_valid_location_to_insert_method_call">
        <source>No valid location to insert method call.</source>
        <target state="translated">Non ci sono posizioni valide per inserire la chiamata a un metodo.</target>
        <note />
      </trans-unit>
      <trans-unit id="No_valid_selection_to_perform_extraction">
        <source>No valid selection to perform extraction.</source>
        <target state="translated">La selezione non è valida per eseguire l'estrazione.</target>
        <note />
      </trans-unit>
      <trans-unit id="Not_enough_close_parens">
        <source>Not enough )'s</source>
        <target state="translated">Parentesi chiuse insufficienti</target>
        <note>This is an error message shown to the user when they write an invalid Regular Expression. Example: (a</note>
      </trans-unit>
      <trans-unit id="Only_properties_allowed_in_an_object">
        <source>Only properties allowed in an object</source>
        <target state="translated">Solo le proprietà consentite in un oggetto</target>
        <note />
      </trans-unit>
      <trans-unit id="Operators">
        <source>Operators</source>
        <target state="translated">Operatori</target>
        <note />
      </trans-unit>
      <trans-unit id="Please_resolve_errors_in_your_code_before_renaming_this_element">
        <source>Please resolve errors in your code before renaming this element.</source>
        <target state="translated">Prima di rinominare l'elemento risolvere gli errori nel codice.</target>
        <note />
      </trans-unit>
      <trans-unit id="Probable_JSON_string_detected">
        <source>Probable JSON string detected</source>
        <target state="translated">Rilevata probabile stringa JSON</target>
        <note />
      </trans-unit>
      <trans-unit id="Properties_not_allowed_in_an_array">
        <source>Properties not allowed in an array</source>
        <target state="translated">Proprietà non consentite in una matrice</target>
        <note />
      </trans-unit>
      <trans-unit id="Property_name_must_be_a_string">
        <source>Property name must be a string</source>
        <target state="translated">Il nome della proprietà deve essere una stringa</target>
        <note />
      </trans-unit>
      <trans-unit id="Property_name_must_be_followed_by_a_colon">
        <source>Property name must be followed by a ':'</source>
        <target state="translated">Il nome della proprietà deve essere seguito da ':'</target>
        <note />
      </trans-unit>
      <trans-unit id="Property_reference_cannot_be_updated">
        <source>Property reference cannot be updated</source>
        <target state="translated">Non è possibile aggiornare il riferimento alla proprietà</target>
        <note />
      </trans-unit>
      <trans-unit id="Pull_0_up">
        <source>Pull '{0}' up</source>
        <target state="translated">Esegui pull '{0}' al livello superiore</target>
        <note />
      </trans-unit>
      <trans-unit id="Pull_0_up_to_1">
        <source>Pull '{0}' up to '{1}'</source>
        <target state="translated">Esegui pull di '{0}' fino a '{1}'</target>
        <note />
      </trans-unit>
      <trans-unit id="Pull_members_up_to_base_type">
        <source>Pull members up to base type...</source>
        <target state="translated">Esegui pull dei membri fino al tipo di base...</target>
        <note />
      </trans-unit>
      <trans-unit id="Pull_selected_members_up">
        <source>Pull selected members up</source>
        <target state="translated">Pull dei membri selezionati fino a</target>
        <note />
      </trans-unit>
      <trans-unit id="Pull_selected_members_up_to_0">
        <source>Pull selected members up to {0}</source>
        <target state="translated">Pull dei membri selezionati fino a {0}</target>
        <note />
      </trans-unit>
      <trans-unit id="Quantifier_x_y_following_nothing">
        <source>Quantifier {x,y} following nothing</source>
        <target state="translated">Il quantificatore {x,y} non segue alcun elemento</target>
        <note>This is an error message shown to the user when they write an invalid Regular Expression. Example: *</note>
      </trans-unit>
      <trans-unit id="Query">
        <source>Query</source>
        <target state="translated">Query</target>
        <note />
      </trans-unit>
      <trans-unit id="Reference_to_undefined_group">
        <source>reference to undefined group</source>
        <target state="translated">riferimento a gruppo indefinito</target>
        <note>This is an error message shown to the user when they write an invalid Regular Expression. Example: (?(1))</note>
      </trans-unit>
      <trans-unit id="Reference_to_undefined_group_name_0">
        <source>Reference to undefined group name {0}</source>
        <target state="translated">Riferimento a nome di gruppo indefinito: {0}</target>
        <note>This is an error message shown to the user when they write an invalid Regular Expression. Example: \k&lt;a&gt;. Here, {0} will be the name of the undefined group ('a')</note>
      </trans-unit>
      <trans-unit id="Reference_to_undefined_group_number_0">
        <source>Reference to undefined group number {0}</source>
        <target state="translated">Riferimento a numero di gruppo indefinito: {0}</target>
        <note>This is an error message shown to the user when they write an invalid Regular Expression. Example: (?&lt;-1&gt;). Here, {0} will be the number of the undefined group ('1')</note>
      </trans-unit>
      <trans-unit id="Regex_all_control_characters_long">
        <source>All control characters. This includes the Cc, Cf, Cs, Co, and Cn categories.</source>
        <target state="translated">Tutti i caratteri di controllo. Sono incluse le categorie Cc, Cf, Cs, Co e Cn.</target>
        <note />
      </trans-unit>
      <trans-unit id="Regex_all_control_characters_short">
        <source>all control characters</source>
        <target state="translated">tutti i caratteri di controllo</target>
        <note />
      </trans-unit>
      <trans-unit id="Regex_all_diacritic_marks_long">
        <source>All diacritic marks. This includes the Mn, Mc, and Me categories.</source>
        <target state="translated">Tutti i contrassegni diacritici. Sono incluse le categorie Mn, Mc e Me.</target>
        <note />
      </trans-unit>
      <trans-unit id="Regex_all_diacritic_marks_short">
        <source>all diacritic marks</source>
        <target state="translated">tutti i contrassegni diacritici</target>
        <note />
      </trans-unit>
      <trans-unit id="Regex_all_letter_characters_long">
        <source>All letter characters. This includes the Lu, Ll, Lt, Lm, and Lo characters.</source>
        <target state="translated">Tutti i caratteri alfanumerici. Sono incluse le categorie Lu, Ll, Lt, Lm e Lo.</target>
        <note />
      </trans-unit>
      <trans-unit id="Regex_all_letter_characters_short">
        <source>all letter characters</source>
        <target state="translated">tutti i caratteri alfanumerici</target>
        <note />
      </trans-unit>
      <trans-unit id="Regex_all_numbers_long">
        <source>All numbers. This includes the Nd, Nl, and No categories.</source>
        <target state="translated">Tutti i numeri. Sono incluse le categorie Nd, Nl e No.</target>
        <note />
      </trans-unit>
      <trans-unit id="Regex_all_numbers_short">
        <source>all numbers</source>
        <target state="translated">tutti i numeri</target>
        <note />
      </trans-unit>
      <trans-unit id="Regex_all_punctuation_characters_long">
        <source>All punctuation characters. This includes the Pc, Pd, Ps, Pe, Pi, Pf, and Po categories.</source>
        <target state="translated">Tutti i caratteri di punteggiatura. Sono incluse le categorie Pc, Pd, Ps, Pe, Pi, Pf e Po.</target>
        <note />
      </trans-unit>
      <trans-unit id="Regex_all_punctuation_characters_short">
        <source>all punctuation characters</source>
        <target state="translated">tutti i caratteri di punteggiatura</target>
        <note />
      </trans-unit>
      <trans-unit id="Regex_all_separator_characters_long">
        <source>All separator characters. This includes the Zs, Zl, and Zp categories.</source>
        <target state="translated">Tutti i caratteri separatori. Sono incluse le categorie Zs, Zl e Zp.</target>
        <note />
      </trans-unit>
      <trans-unit id="Regex_all_separator_characters_short">
        <source>all separator characters</source>
        <target state="translated">tutti i caratteri separatori</target>
        <note />
      </trans-unit>
      <trans-unit id="Regex_all_symbols_long">
        <source>All symbols. This includes the Sm, Sc, Sk, and So categories.</source>
        <target state="translated">Tutti i simboli. Sono incluse le categorie Sm, Sc, Sk e So.</target>
        <note />
      </trans-unit>
      <trans-unit id="Regex_all_symbols_short">
        <source>all symbols</source>
        <target state="translated">tutti i simboli</target>
        <note />
      </trans-unit>
      <trans-unit id="Regex_alternation_long">
        <source>You can use the vertical bar (|) character to match any one of a series of patterns, where the | character separates each pattern.</source>
        <target state="translated">È possibile usare la barra verticale (|) per trovare la corrispondenza con uno qualsiasi di una serie di criteri, dove i singoli criteri sono separati dal carattere |.</target>
        <note />
      </trans-unit>
      <trans-unit id="Regex_alternation_short">
        <source>alternation</source>
        <target state="translated">alternanza</target>
        <note />
      </trans-unit>
      <trans-unit id="Regex_any_character_group_long">
        <source>The period character (.) matches any character except \n (the newline character, \u000A).  If a regular expression pattern is modified by the RegexOptions.Singleline option, or if the portion of the pattern that contains the . character class is modified by the 's' option, . matches any character.</source>
        <target state="translated">Il carattere punto (.) corrisponde a qualsiasi carattere tranne \n (carattere di nuova riga \u000A).  Se un criterio di ricerca di espressioni regolari viene modificato dall'opzione RegexOptions.Singleline o se la parte del criterio contenente la classe di caratteri . viene modificata dall'opzione 's', . corrisponde a qualsiasi carattere.</target>
        <note />
      </trans-unit>
      <trans-unit id="Regex_any_character_group_short">
        <source>any character</source>
        <target state="translated">qualsiasi carattere</target>
        <note />
      </trans-unit>
      <trans-unit id="Regex_atomic_group_long">
        <source>Atomic groups (known in some other regular expression engines as a nonbacktracking subexpression, an atomic subexpression, or a once-only subexpression) disable backtracking. The regular expression engine will match as many characters in the input string as it can. When no further match is possible, it will not backtrack to attempt alternate pattern matches. (That is, the subexpression matches only strings that would be matched by the subexpression alone; it does not attempt to match a string based on the subexpression and any subexpressions that follow it.)

This option is recommended if you know that backtracking will not succeed. Preventing the regular expression engine from performing unnecessary searching improves performance.</source>
        <target state="translated">I gruppi atomici (noti in alcuni motori delle espressioni regolari come sottoespressione di non backtracking, sottoespressione atomica o sottoespressione once-only) disabilitano il backtracking. Il motore delle espressioni regolari troverà la corrispondenza con il numero massimo possibile di caratteri nella stringa di input. Quando non sarà più possibile trovare altre corrispondenze, non eseguirà il backtracking per trovare corrispondenze alternative con i criteri. Viene quindi trovata la corrispondenza della sottoespressione solo con stringhe corrispondenti esclusivamente alla sottoespressione; non viene effettuato alcun tentativo per trovare la corrispondenza per una stringa in base alla sottoespressione e a qualsiasi sottoespressione successiva.

Questa opzione è consigliata solo se si è certi che il backtracking avrà esito negativo. Impedendo al motore delle espressioni regolari di eseguire ricerche non necessarie è possibile notare un miglioramento delle prestazioni.</target>
        <note />
      </trans-unit>
      <trans-unit id="Regex_atomic_group_short">
        <source>atomic group</source>
        <target state="translated">gruppo atomico</target>
        <note />
      </trans-unit>
      <trans-unit id="Regex_backspace_character_long">
        <source>Matches a backspace character, \u0008</source>
        <target state="translated">Trova la corrispondenza di un carattere backspace \u0008</target>
        <note />
      </trans-unit>
      <trans-unit id="Regex_backspace_character_short">
        <source>backspace character</source>
        <target state="translated">carattere backspace</target>
        <note />
      </trans-unit>
      <trans-unit id="Regex_balancing_group_long">
        <source>A balancing group definition deletes the definition of a previously defined group and stores, in the current group, the interval between the previously defined group and the current group.

'name1' is the current group (optional), 'name2' is a previously defined group, and 'subexpression' is any valid regular expression pattern. The balancing group definition deletes the definition of name2 and stores the interval between name2 and name1 in name1. If no name2 group is defined, the match backtracks. Because deleting the last definition of name2 reveals the previous definition of name2, this construct lets you use the stack of captures for group name2 as a counter for keeping track of nested constructs such as parentheses or opening and closing brackets.

The balancing group definition uses 'name2' as a stack. The beginning character of each nested construct is placed in the group and in its Group.Captures collection. When the closing character is matched, its corresponding opening character is removed from the group, and the Captures collection is decreased by one. After the opening and closing characters of all nested constructs have been matched, 'name1' is empty.</source>
        <target state="translated">La definizione di gruppo di bilanciamento elimina la definizione di un gruppo definito in precedenza e archivia, nel gruppo corrente, l'intervallo tra il gruppo definito in precedenza e il gruppo corrente.

'name1' è il gruppo corrente (facoltativo), 'name2' è un gruppo definito in precedenza e 'subexpression' è qualsiasi criterio di espressione regolare valido. La definizione del gruppo di bilanciamento elimina la definizione di name2 e archivia l'intervallo tra name2 e name1 in name1. Se non viene definito alcun gruppo name2, viene eseguito il backtracking della corrispondenza. Dal momento che l'eliminazione dell'ultima definizione di name2 rivela la definizione precedente di name2, questo costrutto consente di usare lo stack di acquisizioni per il gruppo name2 come contatore per tenere traccia dei costrutti annidati, come ad esempio le parentesi o le parentesi quadre di apertura e chiusura.

La definizione del gruppo di bilanciamento utilizza 'name2' come stack. Il carattere iniziale di ogni costrutto annidato viene inserito nel gruppo e nella relativa raccolta Group.Captures. Quando viene trovata una corrispondenza con il carattere di chiusura, il carattere di apertura corrispondente viene rimosso dal gruppo e la raccolta Captures viene ridotta di uno. Dopo che la corrispondenza dei caratteri di apertura e chiusura di tutti i costrutti annidati è stata trovata, 'name1' risulta vuoto.</target>
        <note />
      </trans-unit>
      <trans-unit id="Regex_balancing_group_short">
        <source>balancing group</source>
        <target state="translated">gruppo di bilanciamento</target>
        <note />
      </trans-unit>
      <trans-unit id="Regex_base_group">
        <source>base-group</source>
        <target state="translated">gruppo di base</target>
        <note />
      </trans-unit>
      <trans-unit id="Regex_bell_character_long">
        <source>Matches a bell (alarm) character, \u0007</source>
        <target state="translated">Trova la corrispondenza di un carattere di controllo del segnale acustico di avviso \u0007</target>
        <note />
      </trans-unit>
      <trans-unit id="Regex_bell_character_short">
        <source>bell character</source>
        <target state="translated">carattere di controllo del segnale acustico di avviso</target>
        <note />
      </trans-unit>
      <trans-unit id="Regex_carriage_return_character_long">
        <source>Matches a carriage-return character, \u000D.  Note that \r is not equivalent to the newline character, \n.</source>
        <target state="translated">Trova la corrispondenza di un carattere di ritorno a capo \u000D.  Si noti che \r non equivale al carattere di nuova riga \n.</target>
        <note />
      </trans-unit>
      <trans-unit id="Regex_carriage_return_character_short">
        <source>carriage-return character</source>
        <target state="translated">carattere di ritorno a capo</target>
        <note />
      </trans-unit>
      <trans-unit id="Regex_character_class_subtraction_long">
        <source>Character class subtraction yields a set of characters that is the result of excluding the characters in one character class from another character class.

'base_group' is a positive or negative character group or range. The 'excluded_group' component is another positive or negative character group, or another character class subtraction expression (that is, you can nest character class subtraction expressions).</source>
        <target state="translated">La sottrazione di classi di caratteri produce un set di caratteri che è il risultato dell'esclusione dei caratteri di una classe di caratteri da un'altra classe di caratteri.

'base_group' è un gruppo o un intervallo di caratteri positivi o negativi. Il componente 'excluded_group' è un altro gruppo di caratteri positivi o negativi o un'altra espressione di sottrazione di classi di caratteri, ovvero è possibile annidare espressioni di sottrazione di classi di caratteri.</target>
        <note />
      </trans-unit>
      <trans-unit id="Regex_character_class_subtraction_short">
        <source>character class subtraction</source>
        <target state="translated">sottrazione di classi di caratteri</target>
        <note />
      </trans-unit>
      <trans-unit id="Regex_character_group">
        <source>character-group</source>
        <target state="translated">gruppo di caratteri</target>
        <note />
      </trans-unit>
      <trans-unit id="Regex_comment">
        <source>comment</source>
        <target state="translated">commento</target>
        <note />
      </trans-unit>
      <trans-unit id="Regex_conditional_expression_match_long">
        <source>This language element attempts to match one of two patterns depending on whether it can match an initial pattern.

'expression' is the initial pattern to match, 'yes' is the pattern to match if expression is matched, and 'no' is the optional pattern to match if expression is not matched.</source>
        <target state="translated">Questo elemento del linguaggio effettua un tentativo per trovare una corrispondenza con uno di due criteri, a seconda della possibilità di trovare una corrispondenza con un criterio iniziale.

dove 'expression' è il criterio iniziale per la corrispondenza, 'yes' è il criterio di corrispondenza se viene trovata una corrispondenza per l'espressione e 'no' è il criterio facoltativo di corrispondenza se non viene trovata una corrispondenza per l'espressione.</target>
        <note />
      </trans-unit>
      <trans-unit id="Regex_conditional_expression_match_short">
        <source>conditional expression match</source>
        <target state="translated">corrispondenza di espressione condizionale</target>
        <note />
      </trans-unit>
      <trans-unit id="Regex_conditional_group_match_long">
        <source>This language element attempts to match one of two patterns depending on whether it has matched a specified capturing group.

'name' is the name (or number) of a capturing group, 'yes' is the expression to match if 'name' (or 'number') has a match, and 'no' is the optional expression to match if it does not.</source>
        <target state="translated">Questo elemento del linguaggio effettua un tentativo per trovare una corrispondenza con uno di due criteri, a seconda dell'effettiva corrispondenza con un gruppo di acquisizione specificato.

'name' è il nome (o il numero) di un gruppo di acquisizione, 'yes' è l'espressione di cui trovare la corrispondenza se per 'name' (o 'number') è disponibile una corrispondenza e 'no' è l'espressione facoltativa di cui trovare la corrispondenza in caso contrario.</target>
        <note />
      </trans-unit>
      <trans-unit id="Regex_conditional_group_match_short">
        <source>conditional group match</source>
        <target state="translated">corrispondenza di gruppo condizionale</target>
        <note />
      </trans-unit>
      <trans-unit id="Regex_contiguous_matches_long">
        <source>The \G anchor specifies that a match must occur at the point where the previous match ended. When you use this anchor with the Regex.Matches or Match.NextMatch method, it ensures that all matches are contiguous.</source>
        <target state="translated">L'ancoraggio \G specifica che la corrispondenza deve verificarsi nel punto in cui è terminata la corrispondenza precedente. Se usato con il metodo Regex.Matches o Match.NextMatch, questo ancoraggio garantisce che tutte le corrispondenze siano contigue.</target>
        <note />
      </trans-unit>
      <trans-unit id="Regex_contiguous_matches_short">
        <source>contiguous matches</source>
        <target state="translated">corrispondenze contigue</target>
        <note />
      </trans-unit>
      <trans-unit id="Regex_control_character_long">
        <source>Matches an ASCII control character, where X is the letter of the control character. For example, \cC is CTRL-C.</source>
        <target state="translated">Trova la corrispondenza di un carattere di controllo ASCII, dove X è la lettera del carattere di controllo. Ad esempio, \cC corrisponde a CTRL+C.</target>
        <note />
      </trans-unit>
      <trans-unit id="Regex_control_character_short">
        <source>control character</source>
        <target state="translated">carattere di controllo</target>
        <note />
      </trans-unit>
      <trans-unit id="Regex_decimal_digit_character_long">
        <source>\d matches any decimal digit. It is equivalent to the \p{Nd} regular expression pattern, which includes the standard decimal digits 0-9 as well as the decimal digits of a number of other character sets.

If ECMAScript-compliant behavior is specified, \d is equivalent to [0-9]</source>
        <target state="translated">\d trova la corrispondenza di qualsiasi cifra decimale. Equivale al criterio di ricerca di espressioni regolari \p{Nd}, che include le cifre decimali standard da 0 a 9 e le cifre decimali di altri set di caratteri.

Se viene specificato il comportamento conforme a ECMAScript, \d equivale a [0-9]</target>
        <note />
      </trans-unit>
      <trans-unit id="Regex_decimal_digit_character_short">
        <source>decimal-digit character</source>
        <target state="translated">carattere di cifra decimale</target>
        <note />
      </trans-unit>
      <trans-unit id="Regex_end_of_line_comment_long">
        <source>A number sign (#) marks an x-mode comment, which starts at the unescaped # character at the end of the regular expression pattern and continues until the end of the line. To use this construct, you must either enable the x option (through inline options) or supply the RegexOptions.IgnorePatternWhitespace value to the option parameter when instantiating the Regex object or calling a static Regex method.</source>
        <target state="translated">Un cancelletto (#) contrassegna un commento in modalità x, che inizia in corrispondenza del carattere senza escape # alla fine del criterio di ricerca di espressioni regolari e continua fino alla fine della riga. Per usare questo costrutto, è necessario abilitare l'opzione x (con opzioni inline) o specificare il valore RegexOptions.IgnorePatternWhitespace per il parametro option quando si crea l'istanza dell'oggetto Regex o si chiama un metodo statico Regex.</target>
        <note />
      </trans-unit>
      <trans-unit id="Regex_end_of_line_comment_short">
        <source>end-of-line comment</source>
        <target state="translated">commento di fine riga</target>
        <note />
      </trans-unit>
      <trans-unit id="Regex_end_of_string_only_long">
        <source>The \z anchor specifies that a match must occur at the end of the input string. Like the $ language element, \z ignores the RegexOptions.Multiline option. Unlike the \Z language element, \z does not match a \n character at the end of a string. Therefore, it can only match the last line of the input string.</source>
        <target state="translated">L'ancoraggio \z specifica che la corrispondenza deve verificarsi alla fine della stringa di input. Come per l'elemento del linguaggio $, \z ignora l'opzione RegexOptions.Multiline. Diversamente dall'elemento del linguaggio \Z, \z non trova un carattere \n alla fine di una stringa. Di conseguenza, può trovare solo l'ultima riga della stringa di input.</target>
        <note />
      </trans-unit>
      <trans-unit id="Regex_end_of_string_only_short">
        <source>end of string only</source>
        <target state="translated">solo fine di stringa</target>
        <note />
      </trans-unit>
      <trans-unit id="Regex_end_of_string_or_before_ending_newline_long">
        <source>The \Z anchor specifies that a match must occur at the end of the input string, or before \n at the end of the input string. It is identical to the $ anchor, except that \Z ignores the RegexOptions.Multiline option. Therefore, in a multiline string, it can only match the end of the last line, or the last line before \n.

The \Z anchor matches \n but does not match \r\n (the CR/LF character combination). To match CR/LF, include \r?\Z in the regular expression pattern.</source>
        <target state="translated">L'ancoraggio \Z specifica che la corrispondenza deve verificarsi alla fine della stringa di input oppure prima di \n alla fine della stringa di input. L'ancoraggio è identico a $, ad eccezione del fatto che \Z ignora l'opzione RegexOptions.Multiline. Di conseguenza, in una stringa con più righe può trovare solo la fine dell'ultima riga oppure l'ultima riga prima di \n.

L'ancoraggio \Z corrisponde a \n, ma non a \r\n (combinazione di caratteri CR/LF). Per trovare la combinazione di caratteri CR/LF, includere \r?\Z nel criterio di ricerca di espressioni regolari.</target>
        <note />
      </trans-unit>
      <trans-unit id="Regex_end_of_string_or_before_ending_newline_short">
        <source>end of string or before ending newline</source>
        <target state="translated">fine di stringa o prima di terminare una nuova riga</target>
        <note />
      </trans-unit>
      <trans-unit id="Regex_end_of_string_or_line_long">
        <source>The $ anchor specifies that the preceding pattern must occur at the end of the input string, or before \n at the end of the input string. If you use $ with the RegexOptions.Multiline option, the match can also occur at the end of a line.

The $ anchor matches \n but does not match \r\n (the combination of carriage return and newline characters, or CR/LF). To match the CR/LF character combination, include \r?$ in the regular expression pattern.</source>
        <target state="translated">L'ancoraggio $ specifica che il criterio precedente deve verificarsi alla fine della stringa di input oppure prima di \n alla fine della stringa di input. Se si usa $ con l'opzione RegexOptions.Multiline, la corrispondenza può verificarsi anche alla fine di una riga.

L'ancoraggio $ corrisponde a \n, ma non a \r\n (combinazione di ritorno a capo e caratteri di nuova riga o CR/LF). Per trovare la combinazione di caratteri CR/LF, includere \r?$ nel criterio di ricerca di espressioni regolari.</target>
        <note />
      </trans-unit>
      <trans-unit id="Regex_end_of_string_or_line_short">
        <source>end of string or line</source>
        <target state="translated">fine di stringa o riga</target>
        <note />
      </trans-unit>
      <trans-unit id="Regex_escape_character_long">
        <source>Matches an escape character, \u001B</source>
        <target state="translated">Trova la corrispondenza di un carattere di escape \u001B</target>
        <note />
      </trans-unit>
      <trans-unit id="Regex_escape_character_short">
        <source>escape character</source>
        <target state="translated">carattere di escape</target>
        <note />
      </trans-unit>
      <trans-unit id="Regex_excluded_group">
        <source>excluded-group</source>
        <target state="translated">gruppo escluso</target>
        <note />
      </trans-unit>
      <trans-unit id="Regex_expression">
        <source>expression</source>
        <target state="translated">espressione</target>
        <note />
      </trans-unit>
      <trans-unit id="Regex_form_feed_character_long">
        <source>Matches a form-feed character, \u000C</source>
        <target state="translated">Trova la corrispondenza di un carattere di avanzamento carta \u000C</target>
        <note />
      </trans-unit>
      <trans-unit id="Regex_form_feed_character_short">
        <source>form-feed character</source>
        <target state="translated">carattere di avanzamento carta</target>
        <note />
      </trans-unit>
      <trans-unit id="Regex_group_options_long">
        <source>This grouping construct applies or disables the specified options within a subexpression. The options to enable are specified after the question mark, and the options to disable after the minus sign. The allowed options are:

    i	Use case-insensitive matching.
    m	Use multiline mode, where ^ and $ match the beginning and end of each line
	(instead of the beginning and end of the input string).
    s	Use single-line mode, where the period (.) matches every character
	(instead of every character except \n).
    n	Do not capture unnamed groups. The only valid captures are explicitly
	named or numbered groups of the form (?&lt;name&gt; subexpression).
    x	Exclude unescaped white space from the pattern, and enable comments
	after a number sign (#).</source>
        <target state="translated">Questo costrutto di raggruppamento applica o disabilita le opzioni specificate all'interno di una sottoespressione. Le opzioni da abilitare vengono specificate dopo il punto interrogativo, mentre quelle da disabilitare vengono specificate dopo il segno meno. Le opzioni consentite sono:

    i	Usa la corrispondenza che non fa distinzione tra maiuscole e minuscole.
    m	Usa la modalità multiriga, in cui ^ e $ corrispondono all'inizio e alla fine di ogni riga
	anziché all'inizio e alla fine della stringa di input.
    s	Usa la modalità a riga singola, in cui il punto (.) corrisponde a qualsiasi carattere
	anziché a ogni carattere eccetto \n.
    n	Non acquisisce gruppi senza nome. Le uniche acquisizioni valide sono i gruppi
	denominati o numerati in modo esplicito in formato (?&lt;nome&gt; sottoespressione).
    x	Esclude gli spazi vuoti senza caratteri di escape nel criterio e abilita i commenti
	dopo un simbolo di cancelletto (#).</target>
        <note />
      </trans-unit>
      <trans-unit id="Regex_group_options_short">
        <source>group options</source>
        <target state="translated">opzioni di raggruppamento</target>
        <note />
      </trans-unit>
      <trans-unit id="Regex_hexadecimal_escape_long">
        <source>Matches an ASCII character, where ## is a two-digit hexadecimal character code.</source>
        <target state="translated">Trova la corrispondenza di un carattere ASCII dove nn è un codice carattere esadecimale a due cifre.</target>
        <note />
      </trans-unit>
      <trans-unit id="Regex_hexadecimal_escape_short">
        <source>hexadecimal escape</source>
        <target state="translated">carattere di escape esadecimale</target>
        <note />
      </trans-unit>
      <trans-unit id="Regex_inline_comment_long">
        <source>The (?# comment) construct lets you include an inline comment in a regular expression. The regular expression engine does not use any part of the comment in pattern matching, although the comment is included in the string that is returned by the Regex.ToString method. The comment ends at the first closing parenthesis.</source>
        <target state="translated">Il costrutto (?# comment) consente di includere un commento inline in un'espressione regolare. Il motore delle espressioni regolari non usa una parte del commento nei criteri di ricerca, anche se il commento è incluso nella stringa restituita dal metodo Regex.ToString. Il commento termina in corrispondenza della prima parentesi chiusa.</target>
        <note />
      </trans-unit>
      <trans-unit id="Regex_inline_comment_short">
        <source>inline comment</source>
        <target state="translated">commento inline</target>
        <note />
      </trans-unit>
      <trans-unit id="Regex_inline_options_long">
        <source>Enables or disables specific pattern matching options for the remainder of a regular expression. The options to enable are specified after the question mark, and the options to disable after the minus sign. The allowed options are:

    i	Use case-insensitive matching.
    m	Use multiline mode, where ^ and $ match the beginning and end of each line
	(instead of the beginning and end of the input string).
    s	Use single-line mode, where the period (.) matches every character
	(instead of every character except \n).
    n	Do not capture unnamed groups. The only valid captures are explicitly named
	or numbered groups of the form (?&lt;name&gt; subexpression).
    x	Exclude unescaped white space from the pattern, and enable comments
	after a number sign (#).</source>
        <target state="translated">Abilita o disabilita opzioni specifiche dei criteri di ricerca per il resto di un'espressione regolare. Le opzioni da abilitare vengono specificate dopo il punto interrogativo, mentre quelle da disabilitare vengono specificate dopo il segno meno. Le opzioni consentite sono:

    i	Usa la corrispondenza che non fa distinzione tra maiuscole e minuscole.
    m	Usa la modalità multiriga, in cui ^ e $ corrispondono all'inizio e alla fine di ogni riga
	anziché all'inizio e alla fine della stringa di input.
    s	Usa la modalità a riga singola, in cui il punto (.) corrisponde a qualsiasi carattere
	anziché a ogni carattere eccetto \n.
    n	Non acquisisce gruppi senza nome. Le uniche acquisizioni valide sono gruppi
	denominati o numerati in modo esplicito nel formato (?&lt;nome&gt; sottoespressione).
    x	Esclude gli spazi vuoti senza caratteri di escape nel criterio e abilita i commenti
	dopo un simbolo di cancelletto (#).</target>
        <note />
      </trans-unit>
      <trans-unit id="Regex_inline_options_short">
        <source>inline options</source>
        <target state="translated">opzioni inline</target>
        <note />
      </trans-unit>
      <trans-unit id="Regex_issue_0">
        <source>Regex issue: {0}</source>
        <target state="translated">Problema di regex: {0}</target>
        <note>This is an error message shown to the user when they write an invalid Regular Expression. {0} will be the actual text of one of the above Regular Expression errors.</note>
      </trans-unit>
      <trans-unit id="Regex_letter_lowercase">
        <source>letter, lowercase</source>
        <target state="translated">alfanumerico, minuscolo</target>
        <note />
      </trans-unit>
      <trans-unit id="Regex_letter_modifier">
        <source>letter, modifier</source>
        <target state="translated">alfanumerico, modificatore</target>
        <note />
      </trans-unit>
      <trans-unit id="Regex_letter_other">
        <source>letter, other</source>
        <target state="translated">alfanumerico, altro</target>
        <note />
      </trans-unit>
      <trans-unit id="Regex_letter_titlecase">
        <source>letter, titlecase</source>
        <target state="translated">alfanumerico, titolo</target>
        <note />
      </trans-unit>
      <trans-unit id="Regex_letter_uppercase">
        <source>letter, uppercase</source>
        <target state="translated">alfanumerico, maiuscolo</target>
        <note />
      </trans-unit>
      <trans-unit id="Regex_mark_enclosing">
        <source>mark, enclosing</source>
        <target state="translated">contrassegno, chiusura</target>
        <note />
      </trans-unit>
      <trans-unit id="Regex_mark_nonspacing">
        <source>mark, nonspacing</source>
        <target state="translated">contrassegno, non spaziatura</target>
        <note />
      </trans-unit>
      <trans-unit id="Regex_mark_spacing_combining">
        <source>mark, spacing combining</source>
        <target state="translated">contrassegno, spaziatura combinata</target>
        <note />
      </trans-unit>
      <trans-unit id="Regex_match_at_least_n_times_lazy_long">
        <source>The {n,}? quantifier matches the preceding element at least n times, where n is any integer, but as few times as possible. It is the lazy counterpart of the greedy quantifier {n,}</source>
        <target state="translated">Il quantificatore {n,}? trova la corrispondenza con l'elemento precedente almeno n volte, dove n è qualsiasi numero intero, ma il minor numero di volte possibile. Si tratta della controparte lazy del quantificatore greedy {n,}</target>
        <note />
      </trans-unit>
      <trans-unit id="Regex_match_at_least_n_times_lazy_short">
        <source>match at least 'n' times (lazy)</source>
        <target state="translated">trova la corrispondenza almeno 'n' volte (corrispondenza lazy)</target>
        <note />
      </trans-unit>
      <trans-unit id="Regex_match_at_least_n_times_long">
        <source>The {n,} quantifier matches the preceding element at least n times, where n is any integer. {n,} is a greedy quantifier whose lazy equivalent is {n,}?</source>
        <target state="translated">Il quantificatore {n,} trova la corrispondenza con l'elemento precedente almeno n volte, dove n è qualsiasi numero intero. {n,} è un quantificatore greedy il cui equivalente lazy è {n,}?</target>
        <note />
      </trans-unit>
      <trans-unit id="Regex_match_at_least_n_times_short">
        <source>match at least 'n' times</source>
        <target state="translated">trova la corrispondenza almeno 'n' volte</target>
        <note />
      </trans-unit>
      <trans-unit id="Regex_match_between_m_and_n_times_lazy_long">
        <source>The {n,m}? quantifier matches the preceding element between n and m times, where n and m are integers, but as few times as possible. It is the lazy counterpart of the greedy quantifier {n,m}</source>
        <target state="translated">Il quantificatore {n,m}? trova la corrispondenza con l'elemento precedente tra n e m volte, dove n e m sono numeri interi, ma il minor numero di volte possibile. Si tratta della controparte lazy del quantificatore greedy {n,m}</target>
        <note />
      </trans-unit>
      <trans-unit id="Regex_match_between_m_and_n_times_lazy_short">
        <source>match at least 'n' times (lazy)</source>
        <target state="translated">trova la corrispondenza almeno 'n' volte (corrispondenza lazy)</target>
        <note />
      </trans-unit>
      <trans-unit id="Regex_match_between_m_and_n_times_long">
        <source>The {n,m} quantifier matches the preceding element at least n times, but no more than m times, where n and m are integers. {n,m} is a greedy quantifier whose lazy equivalent is {n,m}?</source>
        <target state="translated">Il quantificatore {n,m} trova la corrispondenza con l'elemento precedente almeno n volte, ma non più di m volte, dove n e m sono numeri interi. {n,m} è un quantificatore greedy il cui equivalente lazy è {n,m}?</target>
        <note />
      </trans-unit>
      <trans-unit id="Regex_match_between_m_and_n_times_short">
        <source>match between 'm' and 'n' times</source>
        <target state="translated">trova la corrispondenza tra 'n' e 'm' volte</target>
        <note />
      </trans-unit>
      <trans-unit id="Regex_match_exactly_n_times_lazy_long">
        <source>The {n}? quantifier matches the preceding element exactly n times, where n is any integer. It is the lazy counterpart of the greedy quantifier {n}+</source>
        <target state="translated">Il quantificatore {n}? trova la corrispondenza con l'elemento precedente esattamente n volte, dove n è qualsiasi numero intero. Si tratta della controparte lazy del quantificatore greedy {n}+</target>
        <note />
      </trans-unit>
      <trans-unit id="Regex_match_exactly_n_times_lazy_short">
        <source>match exactly 'n' times (lazy)</source>
        <target state="translated">trova la corrispondenza esatta 'n' volte (corrispondenza lazy)</target>
        <note />
      </trans-unit>
      <trans-unit id="Regex_match_exactly_n_times_long">
        <source>The {n} quantifier matches the preceding element exactly n times, where n is any integer. {n} is a greedy quantifier whose lazy equivalent is {n}?</source>
        <target state="translated">Il quantificatore {n} trova la corrispondenza con l'elemento precedente esattamente n volte, dove n è qualsiasi numero intero. {n} è un quantificatore greedy il cui equivalente lazy è {n}?</target>
        <note />
      </trans-unit>
      <trans-unit id="Regex_match_exactly_n_times_short">
        <source>match exactly 'n' times</source>
        <target state="translated">trova la corrispondenza esatta 'n' volte</target>
        <note />
      </trans-unit>
      <trans-unit id="Regex_match_one_or_more_times_lazy_long">
        <source>The +? quantifier matches the preceding element one or more times, but as few times as possible. It is the lazy counterpart of the greedy quantifier +</source>
        <target state="translated">Il quantificatore +? trova la corrispondenza con l'elemento precedente una o più volte, ma il minor numero di volte possibile. Si tratta della controparte lazy del quantificatore greedy +</target>
        <note />
      </trans-unit>
      <trans-unit id="Regex_match_one_or_more_times_lazy_short">
        <source>match one or more times (lazy)</source>
        <target state="translated">trova la corrispondenza una o più volte (corrispondenza lazy)</target>
        <note />
      </trans-unit>
      <trans-unit id="Regex_match_one_or_more_times_long">
        <source>The + quantifier matches the preceding element one or more times. It is equivalent to the {1,} quantifier. + is a greedy quantifier whose lazy equivalent is +?.</source>
        <target state="translated">Il quantificatore + trova la corrispondenza con l'elemento precedente una o più volte. Equivale al quantificatore {1,}. + è un quantificatore greedy il cui equivalente lazy è +?.</target>
        <note />
      </trans-unit>
      <trans-unit id="Regex_match_one_or_more_times_short">
        <source>match one or more times</source>
        <target state="translated">trova la corrispondenza una o più volte</target>
        <note />
      </trans-unit>
      <trans-unit id="Regex_match_zero_or_more_times_lazy_long">
        <source>The *? quantifier matches the preceding element zero or more times, but as few times as possible. It is the lazy counterpart of the greedy quantifier *</source>
        <target state="translated">Il quantificatore *? trova la corrispondenza con l'elemento precedente zero o più volte, ma il minor numero di volte possibile. Si tratta della controparte lazy del quantificatore greedy *</target>
        <note />
      </trans-unit>
      <trans-unit id="Regex_match_zero_or_more_times_lazy_short">
        <source>match zero or more times (lazy)</source>
        <target state="translated">trova la corrispondenza zero o più volte (corrispondenza lazy)</target>
        <note />
      </trans-unit>
      <trans-unit id="Regex_match_zero_or_more_times_long">
        <source>The * quantifier matches the preceding element zero or more times. It is equivalent to the {0,} quantifier. * is a greedy quantifier whose lazy equivalent is *?.</source>
        <target state="translated">Il quantificatore * trova la corrispondenza con l'elemento precedente zero o più volte. Equivale al quantificatore {0,}. * è un quantificatore greedy il cui equivalente lazy è *?.</target>
        <note />
      </trans-unit>
      <trans-unit id="Regex_match_zero_or_more_times_short">
        <source>match zero or more times</source>
        <target state="translated">trova la corrispondenza zero o più volte</target>
        <note />
      </trans-unit>
      <trans-unit id="Regex_match_zero_or_one_time_lazy_long">
        <source>The ?? quantifier matches the preceding element zero or one time, but as few times as possible. It is the lazy counterpart of the greedy quantifier ?</source>
        <target state="translated">Il quantificatore ?? trova la corrispondenza con l'elemento precedente zero o una volta, ma il minor numero di volte possibile. Si tratta della controparte lazy del quantificatore greedy ?</target>
        <note />
      </trans-unit>
      <trans-unit id="Regex_match_zero_or_one_time_lazy_short">
        <source>match zero or one time (lazy)</source>
        <target state="translated">trova la corrispondenza zero o una volta (corrispondenza lazy)</target>
        <note />
      </trans-unit>
      <trans-unit id="Regex_match_zero_or_one_time_long">
        <source>The ? quantifier matches the preceding element zero or one time. It is equivalent to the {0,1} quantifier. ? is a greedy quantifier whose lazy equivalent is ??.</source>
        <target state="translated">Il quantificatore ? trova la corrispondenza con l'elemento precedente zero o una volta. Equivale al quantificatore {0,1}. ? è un quantificatore greedy il cui equivalente lazy è ??.</target>
        <note />
      </trans-unit>
      <trans-unit id="Regex_match_zero_or_one_time_short">
        <source>match zero or one time</source>
        <target state="translated">trova la corrispondenza zero o una volta</target>
        <note />
      </trans-unit>
      <trans-unit id="Regex_matched_subexpression_long">
        <source>This grouping construct captures a matched 'subexpression', where 'subexpression' is any valid regular expression pattern. Captures that use parentheses are numbered automatically from left to right based on the order of the opening parentheses in the regular expression, starting from one. The capture that is numbered zero is the text matched by the entire regular expression pattern.</source>
        <target state="translated">Questo costrutto di raggruppamento acquisisce una 'subexpression' corrispondente, in cui 'subexpression' è qualsiasi criterio di ricerca di espressioni regolari valido. Le acquisizioni che usano parentesi sono numerate automaticamente da sinistra verso destra in base all'ordine delle parentesi di apertura nell'espressione regolare, a partire da uno. L'acquisizione che viene numerata zero è il testo corrispondente all'intero criterio di ricerca di espressioni regolari.</target>
        <note />
      </trans-unit>
      <trans-unit id="Regex_matched_subexpression_short">
        <source>matched subexpression</source>
        <target state="translated">sottoespressione corrispondente</target>
        <note />
      </trans-unit>
      <trans-unit id="Regex_name">
        <source>name</source>
        <target state="translated">nome</target>
        <note />
      </trans-unit>
      <trans-unit id="Regex_name1">
        <source>name1</source>
        <target state="translated">name1</target>
        <note />
      </trans-unit>
      <trans-unit id="Regex_name2">
        <source>name2</source>
        <target state="translated">name2</target>
        <note />
      </trans-unit>
      <trans-unit id="Regex_name_or_number">
        <source>name-or-number</source>
        <target state="translated">nome o numero</target>
        <note />
      </trans-unit>
      <trans-unit id="Regex_named_backreference_long">
        <source>A named or numbered backreference.

'name' is the name of a capturing group defined in the regular expression pattern.</source>
        <target state="translated">Backreference denominato o numerato.

'name' è il nome di un gruppo di acquisizione definito nel criterio di ricerca di espressioni regolari.</target>
        <note />
      </trans-unit>
      <trans-unit id="Regex_named_backreference_short">
        <source>named backreference</source>
        <target state="translated">backreference denominato</target>
        <note />
      </trans-unit>
      <trans-unit id="Regex_named_matched_subexpression_long">
        <source>Captures a matched subexpression and lets you access it by name or by number.

'name' is a valid group name, and 'subexpression' is any valid regular expression pattern. 'name' must not contain any punctuation characters and cannot begin with a number.

If the RegexOptions parameter of a regular expression pattern matching method includes the RegexOptions.ExplicitCapture flag, or if the n option is applied to this subexpression, the only way to capture a subexpression is to explicitly name capturing groups.</source>
        <target state="translated">Acquisisce una sottoespressione corrispondente e consente di accedervi tramite nome o numero.

'name' è un nome di gruppo valido e 'subexpression' è un qualsiasi criterio di ricerca di espressioni regolari valido. 'name' non deve contenere alcun simbolo di punteggiatura e non può iniziare con un numero.

Se il parametro RegexOptions di un criterio di ricerca di espressioni regolari include il flag RegexOptions.ExplicitCapture o se l'opzione n viene applicata a questa sottoespressione, l'unico modo per acquisire una sottoespressione consiste nell'assegnare esplicitamente un nome ai gruppi di acquisizione.</target>
        <note />
      </trans-unit>
      <trans-unit id="Regex_named_matched_subexpression_short">
        <source>named matched subexpression</source>
        <target state="translated">sottoespressione corrispondente denominate</target>
        <note />
      </trans-unit>
      <trans-unit id="Regex_negative_character_group_long">
        <source>A negative character group specifies a list of characters that must not appear in an input string for a match to occur. The list of characters are specified individually.

Two or more character ranges can be concatenated. For example, to specify the range of decimal digits from "0" through "9", the range of lowercase letters from "a" through "f", and the range of uppercase letters from "A" through "F", use [0-9a-fA-F].</source>
        <target state="translated">Un gruppo di caratteri negativi specifica un elenco di caratteri che non devono essere presenti in una stringa di input per trovare una corrispondenza. L'elenco di caratteri viene specificato singolarmente.

Due o più intervalli di caratteri possono essere concatenati. Ad esempio, per specificare l'intervallo di cifre decimali comprese tra "0" e "9", l'intervallo di lettere minuscole comprese tra "a" e "f" e l'intervallo di lettere maiuscole comprese tra "A" e "F", usare [0-9a-fA-F].</target>
        <note />
      </trans-unit>
      <trans-unit id="Regex_negative_character_group_short">
        <source>negative character group</source>
        <target state="translated">gruppo di caratteri negativi</target>
        <note />
      </trans-unit>
      <trans-unit id="Regex_negative_character_range_long">
        <source>A negative character range specifies a list of characters that must not appear in an input string for a match to occur. 'firstCharacter' is the character that begins the range, and 'lastCharacter' is the character that ends the range.

Two or more character ranges can be concatenated. For example, to specify the range of decimal digits from "0" through "9", the range of lowercase letters from "a" through "f", and the range of uppercase letters from "A" through "F", use [0-9a-fA-F].</source>
        <target state="translated">Un intervallo di caratteri negativi specifica un elenco di caratteri che non devono essere presenti in una stringa di input per trovare una corrispondenza. 'firstCharacter' è il carattere che inizia l'intervallo e 'lastCharacter' è il carattere che lo termina.

Due o più intervalli di caratteri possono essere concatenati. Ad esempio, per specificare l'intervallo di cifre decimali comprese tra "0" e "9", l'intervallo di lettere minuscole comprese tra "a" e "f" e l'intervallo di lettere maiuscole comprese tra "A" e "F", usare [0-9a-fA-F].</target>
        <note />
      </trans-unit>
      <trans-unit id="Regex_negative_unicode_category_long">
        <source>The regular expression construct \P{ name } matches any character that does not belong to a Unicode general category or named block, where name is the category abbreviation or named block name.</source>
        <target state="translated">Il costrutto di espressione regolare \P{ name } corrisponde a qualsiasi carattere non appartenente a una categoria generale Unicode o a un blocco denominato, dove name è l'abbreviazione della categoria o il nome del blocco denominato.</target>
        <note />
      </trans-unit>
      <trans-unit id="Regex_negative_unicode_category_short">
        <source>negative unicode category</source>
        <target state="translated">categoria Unicode negativa</target>
        <note />
      </trans-unit>
      <trans-unit id="Regex_new_line_character_long">
        <source>Matches a new-line character, \u000A</source>
        <target state="translated">Trova la corrispondenza di un carattere di nuova riga \u000A</target>
        <note />
      </trans-unit>
      <trans-unit id="Regex_new_line_character_short">
        <source>new-line character</source>
        <target state="translated">carattere di nuova riga</target>
        <note />
      </trans-unit>
      <trans-unit id="Regex_no">
        <source>no</source>
        <target state="translated">no</target>
        <note />
      </trans-unit>
      <trans-unit id="Regex_non_digit_character_long">
        <source>\D matches any non-digit character. It is equivalent to the \P{Nd} regular expression pattern.

If ECMAScript-compliant behavior is specified, \D is equivalent to [^0-9]</source>
        <target state="translated">\D trova la corrispondenza con qualsiasi carattere non numerico. Equivale al criterio di ricerca di espressioni regolari \P{Nd}.

Se viene specificato il comportamento conforme a ECMAScript, \D equivale a [^0-9]</target>
        <note />
      </trans-unit>
      <trans-unit id="Regex_non_digit_character_short">
        <source>non-digit character</source>
        <target state="translated">carattere non numerico</target>
        <note />
      </trans-unit>
      <trans-unit id="Regex_non_white_space_character_long">
        <source>\S matches any non-white-space character. It is equivalent to the [^\f\n\r\t\v\x85\p{Z}] regular expression pattern, or the opposite of the regular expression pattern that is equivalent to \s, which matches white-space characters.

If ECMAScript-compliant behavior is specified, \S is equivalent to [^ \f\n\r\t\v]</source>
        <target state="translated">\S trova la corrispondenza di qualsiasi carattere diverso da uno spazio. Equivale al criterio di ricerca di espressioni regolari [^\f\n\r\t\v\x85\p{Z}] o è il contrario del criterio di ricerca di espressioni regolari equivalente a \s, che corrisponde a spazi vuoti.

Se viene specificato il comportamento conforme a ECMAScript, \S equivale a [^ \f\n\r\t\v]</target>
        <note />
      </trans-unit>
      <trans-unit id="Regex_non_white_space_character_short">
        <source>non-white-space character</source>
        <target state="translated">carattere diverso da uno spazio vuoto</target>
        <note />
      </trans-unit>
      <trans-unit id="Regex_non_word_boundary_long">
        <source>The \B anchor specifies that the match must not occur on a word boundary. It is the opposite of the \b anchor.</source>
        <target state="translated">L'ancoraggio \B specifica che la corrispondenza non deve verificarsi in un confine di parola. Si tratta dell'effetto contrario rispetto all'ancoraggio \b.</target>
        <note />
      </trans-unit>
      <trans-unit id="Regex_non_word_boundary_short">
        <source>non-word boundary</source>
        <target state="translated">carattere che non costituisce un confine di parola</target>
        <note />
      </trans-unit>
      <trans-unit id="Regex_non_word_character_long">
        <source>\W matches any non-word character. It matches any character except for those in the following Unicode categories:

    Ll	Letter, Lowercase
    Lu	Letter, Uppercase
    Lt	Letter, Titlecase
    Lo	Letter, Other
    Lm	Letter, Modifier
    Mn	Mark, Nonspacing
    Nd	Number, Decimal Digit
    Pc	Punctuation, Connector

If ECMAScript-compliant behavior is specified, \W is equivalent to [^a-zA-Z_0-9]</source>
        <target state="translated">\W trova la corrispondenza di qualsiasi carattere non alfabetico. Corrisponde a tutti i caratteri, ad eccezione di quelli inclusi nelle categorie Unicode seguenti:

    Ll	Letter, Lowercase
    Lu	Letter, Uppercase
    Lt	Letter, Titlecase
    Lo	Letter, Other
    Lm	Letter, Modifier
    Mn	Mark, Nonspacing
    Nd	Number, Decimal Digit
    Pc	Punctuation, Connector

Se viene specificato il comportamento conforme a ECMAScript, \W equivale a [^a-zA-Z_0-9]</target>
        <note>Note: Ll, Lu, Lt, Lo, Lm, Mn, Nd, and Pc are all things that should not be localized. </note>
      </trans-unit>
      <trans-unit id="Regex_non_word_character_short">
        <source>non-word character</source>
        <target state="translated">carattere non alfanumerico</target>
        <note />
      </trans-unit>
      <trans-unit id="Regex_noncapturing_group_long">
        <source>This construct does not capture the substring that is matched by a subexpression:

The noncapturing group construct is typically used when a quantifier is applied to a group, but the substrings captured by the group are of no interest.

If a regular expression includes nested grouping constructs, an outer noncapturing group construct does not apply to the inner nested group constructs.</source>
        <target state="translated">Questo costrutto non acquisisce la sottostringa corrispondente a una sottoespressione:

Il costrutto del gruppo non di acquisizione viene generalmente usato quando un quantificatore è applicato a un gruppo, ma le sottostringhe acquisite dal gruppo non sono di alcun interesse.

Se un'espressione regolare include costrutti di raggruppamento annidati, un costrutto del gruppo di non acquisizione esterno non si applica ai costrutti del gruppo annidati interni.</target>
        <note />
      </trans-unit>
      <trans-unit id="Regex_noncapturing_group_short">
        <source>noncapturing group</source>
        <target state="translated">gruppo di non acquisizione</target>
        <note />
      </trans-unit>
      <trans-unit id="Regex_number_decimal_digit">
        <source>number, decimal digit</source>
        <target state="translated">numerico, cifra decimale</target>
        <note />
      </trans-unit>
      <trans-unit id="Regex_number_letter">
        <source>number, letter</source>
        <target state="translated">numerico, alfanumerico</target>
        <note />
      </trans-unit>
      <trans-unit id="Regex_number_other">
        <source>number, other</source>
        <target state="translated">numerico, altro</target>
        <note />
      </trans-unit>
      <trans-unit id="Regex_numbered_backreference_long">
        <source>A numbered backreference, where 'number' is the ordinal position of the capturing group in the regular expression. For example, \4 matches the contents of the fourth capturing group.

There is an ambiguity between octal escape codes (such as \16) and \number backreferences that use the same notation. If the ambiguity is a problem, you can use the \k&lt;name&gt; notation, which is unambiguous and cannot be confused with octal character codes. Similarly, hexadecimal codes such as \xdd are unambiguous and cannot be confused with backreferences.</source>
        <target state="translated">Backreference numerato, in cui 'number' è la posizione ordinale del gruppo di acquisizione nell'espressione regolare. Ad esempio, \4 corrisponde al contenuto del quarto gruppo di acquisizione.

È presente un'ambiguità tra i codici di escape ottale, ad esempio \16, e i backreference \number che usano la stessa notazione. Se il problema è dovuto all'ambiguità, è possibile usare la notazione \k&lt;name&gt; che, non essendo ambigua, non può essere confusa con codici di caratteri ottali. Analogamente, i codici esadecimale come \xdd non sono ambigui e non possono essere confusi con backreference.</target>
        <note />
      </trans-unit>
      <trans-unit id="Regex_numbered_backreference_short">
        <source>numbered backreference</source>
        <target state="translated">backreference numerato</target>
        <note />
      </trans-unit>
      <trans-unit id="Regex_other_control">
        <source>other, control</source>
        <target state="translated">altro, controllo</target>
        <note />
      </trans-unit>
      <trans-unit id="Regex_other_format">
        <source>other, format</source>
        <target state="translated">altro, formato</target>
        <note />
      </trans-unit>
      <trans-unit id="Regex_other_not_assigned">
        <source>other, not assigned</source>
        <target state="translated">altro, non assegnato</target>
        <note />
      </trans-unit>
      <trans-unit id="Regex_other_private_use">
        <source>other, private use</source>
        <target state="translated">altro, uso privato</target>
        <note />
      </trans-unit>
      <trans-unit id="Regex_other_surrogate">
        <source>other, surrogate</source>
        <target state="translated">altro, surrogato</target>
        <note />
      </trans-unit>
      <trans-unit id="Regex_positive_character_group_long">
        <source>A positive character group specifies a list of characters, any one of which may appear in an input string for a match to occur.</source>
        <target state="translated">Un gruppo di caratteri positivi specifica un elenco di caratteri che possono essere presenti in una stringa di input per trovare una corrispondenza.</target>
        <note />
      </trans-unit>
      <trans-unit id="Regex_positive_character_group_short">
        <source>positive character group</source>
        <target state="translated">gruppo di caratteri positivi</target>
        <note />
      </trans-unit>
      <trans-unit id="Regex_positive_character_range_long">
        <source>A positive character range specifies a range of characters, any one of which may appear in an input string for a match to occur.  'firstCharacter' is the character that begins the range and 'lastCharacter' is the character that ends the range. </source>
        <target state="translated">Un intervallo di caratteri positivi specifica un intervallo di caratteri che possono essere presenti in una stringa di input per trovare una corrispondenza.  'firstCharacter' è il carattere che inizia l'intervallo e 'lastCharacter' è il carattere che lo termina. </target>
        <note />
      </trans-unit>
      <trans-unit id="Regex_positive_character_range_short">
        <source>positive character range</source>
        <target state="translated">intervallo di caratteri positivi</target>
        <note />
      </trans-unit>
      <trans-unit id="Regex_punctuation_close">
        <source>punctuation, close</source>
        <target state="translated">punteggiatura, chiusura</target>
        <note />
      </trans-unit>
      <trans-unit id="Regex_punctuation_connector">
        <source>punctuation, connector</source>
        <target state="translated">punteggiatura, connettore</target>
        <note />
      </trans-unit>
      <trans-unit id="Regex_punctuation_dash">
        <source>punctuation, dash</source>
        <target state="translated">punteggiatura, trattino</target>
        <note />
      </trans-unit>
      <trans-unit id="Regex_punctuation_final_quote">
        <source>punctuation, final quote</source>
        <target state="translated">punteggiatura, virgoletta finale</target>
        <note />
      </trans-unit>
      <trans-unit id="Regex_punctuation_initial_quote">
        <source>punctuation, initial quote</source>
        <target state="translated">punteggiatura, virgoletta iniziale</target>
        <note />
      </trans-unit>
      <trans-unit id="Regex_punctuation_open">
        <source>punctuation, open</source>
        <target state="translated">punteggiatura, apertura</target>
        <note />
      </trans-unit>
      <trans-unit id="Regex_punctuation_other">
        <source>punctuation, other</source>
        <target state="translated">punteggiatura, altro</target>
        <note />
      </trans-unit>
      <trans-unit id="Regex_separator_line">
        <source>separator, line</source>
        <target state="translated">separatore, riga</target>
        <note />
      </trans-unit>
      <trans-unit id="Regex_separator_paragraph">
        <source>separator, paragraph</source>
        <target state="translated">separatore, paragrafo</target>
        <note />
      </trans-unit>
      <trans-unit id="Regex_separator_space">
        <source>separator, space</source>
        <target state="translated">separatore, spazio</target>
        <note />
      </trans-unit>
      <trans-unit id="Regex_start_of_string_only_long">
        <source>The \A anchor specifies that a match must occur at the beginning of the input string. It is identical to the ^ anchor, except that \A ignores the RegexOptions.Multiline option. Therefore, it can only match the start of the first line in a multiline input string.</source>
        <target state="translated">L'ancoraggio \A specifica che la corrispondenza deve verificarsi all'inizio della stringa di input. L'ancoraggio è identico a ^, ad eccezione del fatto che \A ignora l'opzione RegexOptions.Multiline. Di conseguenza, può trovare solo l'inizio della prima riga in una stringa di input con più righe.</target>
        <note />
      </trans-unit>
      <trans-unit id="Regex_start_of_string_only_short">
        <source>start of string only</source>
        <target state="translated">solo inizio di stringa</target>
        <note />
      </trans-unit>
      <trans-unit id="Regex_start_of_string_or_line_long">
        <source>The ^ anchor specifies that the following pattern must begin at the first character position of the string. If you use ^ with the RegexOptions.Multiline option, the match must occur at the beginning of each line.</source>
        <target state="translated">L'ancoraggio ^ specifica che il criterio seguente deve iniziare in corrispondenza della posizione del primo carattere della stringa. Se si usa ^ con l'opzione RegexOptions.Multiline, la corrispondenza deve verificarsi all'inizio di ogni riga.</target>
        <note />
      </trans-unit>
      <trans-unit id="Regex_start_of_string_or_line_short">
        <source>start of string or line</source>
        <target state="translated">inizio di stringa o riga</target>
        <note />
      </trans-unit>
      <trans-unit id="Regex_subexpression">
        <source>subexpression</source>
        <target state="translated">sottoespressione</target>
        <note />
      </trans-unit>
      <trans-unit id="Regex_symbol_currency">
        <source>symbol, currency</source>
        <target state="translated">simbolo, valuta</target>
        <note />
      </trans-unit>
      <trans-unit id="Regex_symbol_math">
        <source>symbol, math</source>
        <target state="translated">simbolo, matematica</target>
        <note />
      </trans-unit>
      <trans-unit id="Regex_symbol_modifier">
        <source>symbol, modifier</source>
        <target state="translated">simbolo, modificatore</target>
        <note />
      </trans-unit>
      <trans-unit id="Regex_symbol_other">
        <source>symbol, other</source>
        <target state="translated">simbolo, altro</target>
        <note />
      </trans-unit>
      <trans-unit id="Regex_tab_character_long">
        <source>Matches a tab character, \u0009</source>
        <target state="translated">Trova la corrispondenza di un carattere di tabulazione \u0009</target>
        <note />
      </trans-unit>
      <trans-unit id="Regex_tab_character_short">
        <source>tab character</source>
        <target state="translated">carattere di tabulazione</target>
        <note />
      </trans-unit>
      <trans-unit id="Regex_unicode_category_long">
        <source>The regular expression construct \p{ name } matches any character that belongs to a Unicode general category or named block, where name is the category abbreviation or named block name.</source>
        <target state="translated">Il costrutto di espressione regolare \p{ name } corrisponde a qualsiasi carattere appartenente a una categoria generale Unicode o a un blocco denominato, dove name è l'abbreviazione della categoria o il nome del blocco denominato.</target>
        <note />
      </trans-unit>
      <trans-unit id="Regex_unicode_category_short">
        <source>unicode category</source>
        <target state="translated">categoria Unicode</target>
        <note />
      </trans-unit>
      <trans-unit id="Regex_unicode_escape_long">
        <source>Matches a UTF-16 code unit whose value is #### hexadecimal.</source>
        <target state="translated">Trova la corrispondenza di un'unità di codice UTF-16 il cui valore è l'esadecimale ####.</target>
        <note />
      </trans-unit>
      <trans-unit id="Regex_unicode_escape_short">
        <source>unicode escape</source>
        <target state="translated">carattere di escape Unicode</target>
        <note />
      </trans-unit>
      <trans-unit id="Regex_unicode_general_category_0">
        <source>Unicode General Category: {0}</source>
        <target state="translated">Categoria generale Unicode: {0}</target>
        <note />
      </trans-unit>
      <trans-unit id="Regex_vertical_tab_character_long">
        <source>Matches a vertical-tab character, \u000B</source>
        <target state="translated">Trova la corrispondenza di un carattere di tabulazione verticale \u000B</target>
        <note />
      </trans-unit>
      <trans-unit id="Regex_vertical_tab_character_short">
        <source>vertical-tab character</source>
        <target state="translated">carattere di tabulazione verticale</target>
        <note />
      </trans-unit>
      <trans-unit id="Regex_white_space_character_long">
        <source>\s matches any white-space character. It is equivalent to the following escape sequences and Unicode categories:

    \f	The form feed character, \u000C
    \n	The newline character, \u000A
    \r	The carriage return character, \u000D
    \t	The tab character, \u0009
    \v	The vertical tab character, \u000B
    \x85	The ellipsis or NEXT LINE (NEL) character (…), \u0085
    \p{Z}	Matches any separator character

If ECMAScript-compliant behavior is specified, \s is equivalent to [ \f\n\r\t\v]</source>
        <target state="translated">\s trova la corrispondenza di qualsiasi carattere di spazio. Equivale alle sequenze di escape e alle categorie Unicode seguenti:

    \f	Carattere di avanzamento modulo \u000C
    \n	Carattere di nuova riga \u000A
    \r	Carattere di ritorno a capo \u000D
    \t	Carattere di tabulazione \u0009
    \v	Carattere di tabulazione verticale \u000B
    \x85	Puntini di sospensione o carattere NEXT LINE (NEL) (…) \u0085
    \p{Z}	Trova la corrispondenza di un qualsiasi carattere separatore

Se viene specificato il comportamento conforme a ECMAScript, \s equivale a [ \f\n\r\t\v]</target>
        <note />
      </trans-unit>
      <trans-unit id="Regex_white_space_character_short">
        <source>white-space character</source>
        <target state="translated">spazio vuoto</target>
        <note />
      </trans-unit>
      <trans-unit id="Regex_word_boundary_long">
        <source>The \b anchor specifies that the match must occur on a boundary between a word character (the \w language element) and a non-word character (the \W language element). Word characters consist of alphanumeric characters and underscores; a non-word character is any character that is not alphanumeric or an underscore. The match may also occur on a word boundary at the beginning or end of the string.

The \b anchor is frequently used to ensure that a subexpression matches an entire word instead of just the beginning or end of a word.</source>
        <target state="translated">L'ancoraggio \b specifica che la corrispondenza deve verificarsi in un confine tra un carattere alfanumerico (elemento del linguaggio \w) e uno non alfanumerico (elemento del linguaggio \W). I caratteri alfanumerici sono costituiti da lettere, cifre e caratteri di sottolineatura. Un carattere non alfanumerico è qualsiasi carattere diverso da lettere, cifre e carattere di sottolineatura. La corrispondenza può verificarsi anche in un confine di parola all'inizio o alla fine della stringa.

L'ancoraggio \b viene usato di frequente per garantire che una sottoespressione corrisponda a un'intera parola anziché solo all'inizio o alla fine di una parola.</target>
        <note />
      </trans-unit>
      <trans-unit id="Regex_word_boundary_short">
        <source>word boundary</source>
        <target state="translated">confine di parola</target>
        <note />
      </trans-unit>
      <trans-unit id="Regex_word_character_long">
        <source>\w matches any word character. A word character is a member of any of the following Unicode categories:

    Ll	Letter, Lowercase
    Lu	Letter, Uppercase
    Lt	Letter, Titlecase
    Lo	Letter, Other
    Lm	Letter, Modifier
    Mn	Mark, Nonspacing
    Nd	Number, Decimal Digit
    Pc	Punctuation, Connector

If ECMAScript-compliant behavior is specified, \w is equivalent to [a-zA-Z_0-9]</source>
        <target state="translated">\w trova la corrispondenza di qualsiasi carattere alfanumerico. Un carattere alfanumerico è un membro di una delle categorie Unicode seguenti:

    Ll	Letter, Lowercase
    Lu	Letter, Uppercase
    Lt	Letter, Titlecase
    Lo	Letter, Other
    Lm	Letter, Modifier
    Mn	Mark, Nonspacing
    Nd	Number, Decimal Digit
    Pc	Punctuation, Connector

Se viene specificato il comportamento conforme a ECMAScript, \w equivale a [a-zA-Z_0-9]</target>
        <note>Note: Ll, Lu, Lt, Lo, Lm, Mn, Nd, and Pc are all things that should not be localized.</note>
      </trans-unit>
      <trans-unit id="Regex_word_character_short">
        <source>word character</source>
        <target state="translated">carattere alfanumerico</target>
        <note />
      </trans-unit>
      <trans-unit id="Regex_yes">
        <source>yes</source>
        <target state="translated">sì</target>
        <note />
      </trans-unit>
      <trans-unit id="Regex_zero_width_negative_lookahead_assertion_long">
        <source>A zero-width negative lookahead assertion, where for the match to be successful, the input string must not match the regular expression pattern in subexpression. The matched string is not included in the match result.

A zero-width negative lookahead assertion is typically used either at the beginning or at the end of a regular expression. At the beginning of a regular expression, it can define a specific pattern that should not be matched when the beginning of the regular expression defines a similar but more general pattern to be matched. In this case, it is often used to limit backtracking. At the end of a regular expression, it can define a subexpression that cannot occur at the end of a match.</source>
        <target state="translated">Asserzione lookahead negativa di larghezza zero, in cui per trovare una corrispondenza, la stringa di input non deve corrispondere al criterio di ricerca di espressioni regolari in subexpression. La stringa corrispondente non è inclusa nei risultati della corrispondenza.

Un'asserzione lookahead negativa di larghezza zero viene usata in genere all'inizio o alla fine di un'espressione regolare. All'inizio di un'espressione regolare, può definire un criterio specifico per il quale non deve essere trovata una corrispondenza quando l'inizio dell'espressione regolare definisce un criterio simile, ma più generale, per cui stabilire la corrispondenza. In questo caso, viene spesso usata per limitare il backtracking. Alla fine di un'espressione regolare, può definire una sottoespressione che non può verificarsi alla fine di una corrispondenza.</target>
        <note />
      </trans-unit>
      <trans-unit id="Regex_zero_width_negative_lookahead_assertion_short">
        <source>zero-width negative lookahead assertion</source>
        <target state="translated">asserzione lookahead negativa di larghezza zero</target>
        <note />
      </trans-unit>
      <trans-unit id="Regex_zero_width_negative_lookbehind_assertion_long">
        <source>A zero-width negative lookbehind assertion, where for a match to be successful, 'subexpression' must not occur at the input string to the left of the current position. Any substring that does not match 'subexpression' is not included in the match result.

Zero-width negative lookbehind assertions are typically used at the beginning of regular expressions. The pattern that they define precludes a match in the string that follows. They are also used to limit backtracking when the last character or characters in a captured group must not be one or more of the characters that match that group's regular expression pattern.</source>
        <target state="translated">Asserzione lookbehind negativa di larghezza zero, in cui per trovare una corrispondenza, 'subexpression' non deve trovarsi nella stringa di input a sinistra della posizione corrente. Qualsiasi sottostringa che non corrisponde a 'subexpression' non viene inclusa nel risultato della corrispondenza.

Le asserzioni lookbehind negative di larghezza zero vengono usate in genere all'inizio delle espressioni regolari. Il criterio definito preclude una corrispondenza nella stringa che segue. Queste asserzioni vengono usate anche per limitare il backtracking quando l'ultimo carattere o gli ultimi caratteri in un gruppo acquisito non devono essere costituiti da uno o più caratteri corrispondenti al criterio di ricerca di espressioni regolari di tale gruppo.</target>
        <note />
      </trans-unit>
      <trans-unit id="Regex_zero_width_negative_lookbehind_assertion_short">
        <source>zero-width negative lookbehind assertion</source>
        <target state="translated">asserzione lookbehind negativa di larghezza zero</target>
        <note />
      </trans-unit>
      <trans-unit id="Regex_zero_width_positive_lookahead_assertion_long">
        <source>A zero-width positive lookahead assertion, where for a match to be successful, the input string must match the regular expression pattern in 'subexpression'. The matched substring is not included in the match result. A zero-width positive lookahead assertion does not backtrack.

Typically, a zero-width positive lookahead assertion is found at the end of a regular expression pattern. It defines a substring that must be found at the end of a string for a match to occur but that should not be included in the match. It is also useful for preventing excessive backtracking. You can use a zero-width positive lookahead assertion to ensure that a particular captured group begins with text that matches a subset of the pattern defined for that captured group.</source>
        <target state="translated">Asserzione lookahead positiva di larghezza zero, in cui per trovare una corrispondenza, la stringa di input deve corrispondere al criterio di ricerca di espressioni regolari in 'subexpression'. La sottostringa corrispondente non è inclusa nei risultati della corrispondenza. Un'asserzione lookahead positiva di larghezza zero non esegue il backtracking.

In genere, un'asserzione lookahead positiva di larghezza zero viene trovata alla fine di un criterio di ricerca di espressioni regolari. Definisce una sottostringa che deve trovarsi alla fine di una stringa per stabilire una corrispondenza, ma che non deve essere inclusa nella corrispondenza. È anche utile per impedire un backtracking eccessivo. È possibile usare un'asserzione lookahead positiva di larghezza zero per assicurarsi che un particolare gruppo acquisito inizi con il testo che corrisponde a un subset del criterio definito per tale gruppo acquisito.</target>
        <note />
      </trans-unit>
      <trans-unit id="Regex_zero_width_positive_lookahead_assertion_short">
        <source>zero-width positive lookahead assertion</source>
        <target state="translated">asserzione lookahead positiva di larghezza zero</target>
        <note />
      </trans-unit>
      <trans-unit id="Regex_zero_width_positive_lookbehind_assertion_long">
        <source>A zero-width positive lookbehind assertion, where for a match to be successful, 'subexpression' must occur at the input string to the left of the current position. 'subexpression' is not included in the match result. A zero-width positive lookbehind assertion does not backtrack.

Zero-width positive lookbehind assertions are typically used at the beginning of regular expressions. The pattern that they define is a precondition for a match, although it is not a part of the match result.</source>
        <target state="translated">Asserzione lookbehind positiva di larghezza zero, in cui per trovare una corrispondenza, 'subexpression' deve trovarsi nella stringa di input a sinistra della posizione corrente. 'subexpression' non è incluso nei risultati della corrispondenza. Un'asserzione lookbehind positiva di larghezza zero non esegue il backtracking.

Le asserzioni lookbehind positive di larghezza zero vengono usate in genere all'inizio delle espressioni regolari. Il criterio definito è una precondizione per una corrispondenza, anche se non fa parte del risultato della corrispondenza.</target>
        <note />
      </trans-unit>
      <trans-unit id="Regex_zero_width_positive_lookbehind_assertion_short">
        <source>zero-width positive lookbehind assertion</source>
        <target state="translated">asserzione lookbehind positiva di larghezza zero</target>
        <note />
      </trans-unit>
      <trans-unit id="Removal_of_document_not_supported">
        <source>Removal of document not supported</source>
        <target state="translated">La rimozione del documento non è supportata</target>
        <note />
      </trans-unit>
      <trans-unit id="Remove_unnecessary_casts">
        <source>Remove unnecessary casts</source>
        <target state="translated">Rimuovi i cast non necessari</target>
        <note />
      </trans-unit>
      <trans-unit id="Remove_unnecessary_imports_or_usings">
        <source>Remove unnecessary imports or usings</source>
        <target state="translated">Rimuovi importazioni o utilizzi non necessari</target>
        <note />
      </trans-unit>
      <trans-unit id="Remove_unused_parameters">
        <source>Remove unused parameters</source>
        <target state="translated">Rimuovi parametri inutilizzati</target>
        <note />
      </trans-unit>
      <trans-unit id="Remove_unused_suppressions">
        <source>Remove unused suppressions</source>
        <target state="translated">Rimuovi eliminazioni inutilizzate</target>
        <note />
      </trans-unit>
      <trans-unit id="Remove_unused_variables">
        <source>Remove unused variables</source>
        <target state="translated">Rimuovi le variabili non usate</target>
        <note />
      </trans-unit>
      <trans-unit id="Removing_0_that_contains_an_active_statement_requires_restarting_the_application">
        <source>Removing {0} that contains an active statement requires restarting the application.</source>
        <target state="translated">Se si rimuove {0} che contiene un'istruzione attiva, è necessario riavviare l'applicazione.</target>
        <note />
      </trans-unit>
      <trans-unit id="Renaming_0_requires_restarting_the_application">
        <source>Renaming {0} requires restarting the application.</source>
        <target state="translated">Se si rinomina {0}, è necessario riavviare l'applicazione.</target>
        <note />
      </trans-unit>
      <trans-unit id="Renaming_0_requires_restarting_the_application_because_it_is_not_supported_by_the_runtime">
        <source>Renaming {0} requires restarting the application because it is not supported by the runtime.</source>
        <target state="translated">Se si rinomina {0}, è necessario riavviare l'applicazione perché l'operazione non è supportata dal runtime.</target>
        <note />
      </trans-unit>
      <trans-unit id="Renaming_a_captured_variable_from_0_to_1_requires_restarting_the_application">
        <source>Renaming a captured variable, from '{0}' to '{1}' requires restarting the application.</source>
        <target state="translated">Se si rinomina una variabile catturata da '{0}' a '{1}', è necessario riavviare l'applicazione.</target>
        <note />
      </trans-unit>
      <trans-unit id="Renaming_anonymous_type_members_is_not_yet_supported">
        <source>Renaming anonymous type members is not yet supported.</source>
        <target state="translated">La ridenominazione di membri con tipo anonimo non è ancora supportata.</target>
        <note />
      </trans-unit>
      <trans-unit id="Replace_0_with_1">
        <source>Replace '{0}' with '{1}' </source>
        <target state="translated">Sostituisci '{0}' con '{1}'</target>
        <note />
      </trans-unit>
      <trans-unit id="Replace_conditional_expression_with_statements">
        <source>Replace conditional expression with statements</source>
        <target state="translated">Sostituisci espressione condizionale con istruzioni</target>
        <note />
      </trans-unit>
      <trans-unit id="Required">
        <source>required</source>
        <target state="translated">obbligatorio</target>
        <note>Used in the object initializer completion.</note>
      </trans-unit>
      <trans-unit id="Resolve_0">
        <source>Resolve: '{0}'</source>
        <target state="translated">Risolvi: '{0}'</target>
        <note />
      </trans-unit>
      <trans-unit id="Resolve_module_0_of_1">
        <source>Resolve module: '{0}' of '{1}'</source>
        <target state="translated">Risolvi il modulo: '{0}' di '{1}'</target>
        <note />
      </trans-unit>
      <trans-unit id="RudeEdit">
        <source>Rude edit</source>
        <target state="translated">Modifica non applicabile</target>
        <note />
      </trans-unit>
      <trans-unit id="Run_All_Tests">
        <source>Run All Tests</source>
        <target state="translated">Esegui tutti i test</target>
        <note />
      </trans-unit>
      <trans-unit id="Run_Test">
        <source>Run Test</source>
        <target state="translated">Esegui test</target>
        <note />
      </trans-unit>
      <trans-unit id="Selection_does_not_contain_a_valid_token">
        <source>Selection does not contain a valid token.</source>
        <target state="translated">La selezione non contiene un token valido.</target>
        <note />
      </trans-unit>
      <trans-unit id="Selection_not_contained_inside_a_type">
        <source>Selection not contained inside a type.</source>
        <target state="translated">La selezione non è contenuta all'interno di un tipo.</target>
        <note />
      </trans-unit>
      <trans-unit id="SemanticSearch">
        <source>Semantic Search</source>
        <target state="translated">Ricerca semantica</target>
        <note />
      </trans-unit>
      <trans-unit id="Semantic_search_only_supported_on_net_core">
        <source>Semantic search is only supported when code analysis runs in a separate process on the latest .NET (see Tools &gt; Options &gt; Text Editor &gt; C# &gt; Advanced).</source>
        <target state="translated">La ricerca semantica è supportata solo quando l'analisi del codice viene eseguita in un processo separato nella versione più recente di .NET (vedere Strumenti &gt; Opzioni &gt; Editor di testo &gt; C# &gt; Avanzate).</target>
        <note />
      </trans-unit>
      <trans-unit id="Semantic_search_query_failed_to_compile">
        <source>Semantic search query failed to compile</source>
        <target state="translated">Non è stato possibile compilare la query di ricerca semantica</target>
        <note />
      </trans-unit>
      <trans-unit id="Semantic_search_query_terminated_with_exception">
        <source>Semantic search query terminated with exception</source>
        <target state="translated">Query di ricerca semantica terminata con eccezione</target>
        <note />
      </trans-unit>
      <trans-unit id="Silent">
        <source>Silent</source>
        <target state="translated">Invisibile</target>
        <note />
      </trans-unit>
      <trans-unit id="Sort_Imports_or_usings">
        <source>Sort Imports or usings</source>
        <target state="translated">Ordinare importazioni o usi</target>
        <note />
      </trans-unit>
      <trans-unit id="Sort_accessibility_modifiers">
        <source>Sort accessibility modifiers</source>
        <target state="translated">Ordina i modificatori di accessibilità</target>
        <note />
      </trans-unit>
      <trans-unit id="Source_code_language_information_was_not_found_in_PDB">
        <source>Source code language information was not found in PDB.</source>
        <target state="translated">Le informazioni sul linguaggio del codice sorgente non sono state trovate nel PDB.</target>
        <note />
      </trans-unit>
      <trans-unit id="Source_is_a_reference_assembly">
        <source>Source is a reference assembly, not enough information to find PDB.</source>
        <target state="translated">L'origine è un assembly di riferimento, informazioni insufficienti per trovare il PDB.</target>
        <note />
      </trans-unit>
      <trans-unit id="Split_into_consecutive_0_statements">
        <source>Split into consecutive '{0}' statements</source>
        <target state="translated">Dividi in istruzioni '{0}' consecutive</target>
        <note />
      </trans-unit>
      <trans-unit id="Split_into_nested_0_statements">
        <source>Split into nested '{0}' statements</source>
        <target state="translated">Dividi in istruzioni '{0}' nidificate</target>
        <note />
      </trans-unit>
      <trans-unit id="StreamMustSupportReadAndSeek">
        <source>Stream must support read and seek operations.</source>
        <target state="translated">Il flusso deve supportare operazioni di lettura e ricerca.</target>
        <note />
      </trans-unit>
      <trans-unit id="Strings_must_start_with_double_quote_not_single_quote">
        <source>Strings must start with " not '</source>
        <target state="translated">Le stringhe devono iniziare con " not '</target>
        <note />
      </trans-unit>
      <trans-unit id="Suppress_0">
        <source>Suppress {0}</source>
        <target state="translated">Elimina {0}</target>
        <note />
      </trans-unit>
      <trans-unit id="Switching_between_lambda_and_local_function_requires_restarting_the_application">
        <source>Switching between a lambda and a local function requires restarting the application.</source>
        <target state="translated">Se si passa da un'espressione lambda a una funzione locale, è necessario riavviare l'applicazione.</target>
        <note />
      </trans-unit>
      <trans-unit id="Symbol_found_in_assembly_path_0">
        <source>Symbol found in assembly path '{0}'</source>
        <target state="translated">Simbolo trovato nel percorso assembly '{0}'</target>
        <note />
      </trans-unit>
      <trans-unit id="Symbol_search">
        <source>Symbol search</source>
<<<<<<< HEAD
        <target state="new">Symbol search</target>
=======
        <target state="translated">Ricerca simboli</target>
>>>>>>> a573b409
        <note />
      </trans-unit>
      <trans-unit id="Symbols">
        <source>Symbols</source>
        <target state="translated">Simboli</target>
        <note />
      </trans-unit>
      <trans-unit id="Syntax_error">
        <source>Syntax error</source>
        <target state="translated">Errore di sintassi</target>
        <note />
      </trans-unit>
      <trans-unit id="Target_type_matches">
        <source>Target type matches</source>
        <target state="translated">Imposta destinazione per corrispondenze di tipo</target>
        <note />
      </trans-unit>
      <trans-unit id="The_assembly_0_containing_type_1_references_NET_Framework">
        <source>The assembly '{0}' containing type '{1}' references .NET Framework, which is not supported.</source>
        <target state="translated">L'assembly '{0}' che contiene il tipo '{1}' fa riferimento a .NET Framework, che non è supportato.</target>
        <note />
      </trans-unit>
      <trans-unit id="The_assembly_0_references_compiler_version_1_newer_than_2">
        <source>The analyzer assembly '{0}' references version '{1}' of the compiler, which is newer than the currently running version '{2}'.</source>
        <target state="translated">L'assembly dell'analizzatore '{0}' fa riferimento alla versione '{1}' del compilatore, che è più recente della versione attualmente in esecuzione '{2}'.</target>
        <note />
      </trans-unit>
      <trans-unit id="The_query_does_not_specify_0_method_or_top_level_function">
        <source>The query does not specify '{0}' method or top-level function</source>
        <target state="translated">La query non specifica il metodo '{0}' o la funzione di primo livello</target>
        <note />
      </trans-unit>
      <trans-unit id="The_selection_contains_a_local_function_call_without_its_declaration">
        <source>The selection contains a local function call without its declaration.</source>
        <target state="translated">La selezione contiene una chiamata di funzione locale senza la relativa dichiarazione.</target>
        <note />
      </trans-unit>
      <trans-unit id="The_symbol_has_no_base">
        <source>The symbol has no base.</source>
        <target state="translated">Non è presente alcuna base per il simbolo.</target>
        <note />
      </trans-unit>
      <trans-unit id="The_symbol_has_no_implementations">
        <source>The symbol has no implementations.</source>
        <target state="translated">Non sono presenti implementazioni per il simbolo.</target>
        <note />
      </trans-unit>
      <trans-unit id="This_0_has_1_references">
        <source>This {0} has {1} reference(s).</source>
        <target state="translated">{0} ha {1} riferimento/i.</target>
        <note />
      </trans-unit>
      <trans-unit id="Timeout_SourceLink">
        <source>Timed out trying to download source code from SourceLink. Subsequent requests may succeed.</source>
        <target state="translated">Timeout durante il tentativo di scaricare il codice sorgente da SourceLink. Le richieste successive potrebbero avere esito positivo.</target>
        <note />
      </trans-unit>
      <trans-unit id="Timeout_symbol_server">
        <source>Timed out trying to download PDB from symbol server. Subsequent requests may succeed.</source>
        <target state="translated">Timeout durante il tentativo di scaricare PDB dal server dei simboli. Le richieste successive potrebbero avere esito positivo.</target>
        <note />
      </trans-unit>
      <trans-unit id="Too_many_bars_in_conditional_grouping">
        <source>Too many | in (?()|)</source>
        <target state="translated">Troppi | in (?()|)</target>
        <note>This is an error message shown to the user when they write an invalid Regular Expression. Example: (?(0)a|b|)</note>
      </trans-unit>
      <trans-unit id="Too_many_close_parens">
        <source>Too many )'s</source>
        <target state="translated">Troppe parentesi di chiusura</target>
        <note>This is an error message shown to the user when they write an invalid Regular Expression. Example: )</note>
      </trans-unit>
      <trans-unit id="Trailing_comma_not_allowed">
        <source>Trailing comma not allowed</source>
        <target state="translated">Virgola finale non consentita</target>
        <note />
      </trans-unit>
      <trans-unit id="Types_colon">
        <source>Types:</source>
        <target state="translated">Tipi:</target>
        <note />
      </trans-unit>
      <trans-unit id="UnableToReadSourceFileOrPdb">
        <source>Unable to read source file '{0}' or the PDB built for the containing project. Any changes made to this file while debugging won't be applied until its content matches the built source.</source>
        <target state="translated">Non è possibile leggere il file di origine '{0}' o il file PDB compilato per il progetto contenitore. Tutte le modifiche apportate a questo file durante il debug non verranno applicate finché il relativo contenuto non corrisponde al codice sorgente compilato.</target>
        <note />
      </trans-unit>
      <trans-unit id="Unable_to_load_type_0_1">
        <source>Unable to load type '{0}': '{1}'</source>
        <target state="translated">Non è possibile caricare il tipo '{0}': '{1}'</target>
        <note />
      </trans-unit>
      <trans-unit id="Unknown_property">
        <source>Unknown property</source>
        <target state="translated">Proprietà sconosciuta</target>
        <note>This is an error message shown to the user when they write an invalid Regular Expression. Example: \p{}</note>
      </trans-unit>
      <trans-unit id="Unknown_property_0">
        <source>Unknown property '{0}'</source>
        <target state="translated">Proprietà sconosciuta '{0}'</target>
        <note>This is an error message shown to the user when they write an invalid Regular Expression. Example: \p{xxx}. Here, {0} will be the name of the unknown property ('xxx')</note>
      </trans-unit>
      <trans-unit id="Unrecognized_control_character">
        <source>Unrecognized control character</source>
        <target state="translated">Carattere di controllo non riconosciuto</target>
        <note>This is an error message shown to the user when they write an invalid Regular Expression. Example: [\c]</note>
      </trans-unit>
      <trans-unit id="Unrecognized_escape_sequence_0">
        <source>Unrecognized escape sequence \{0}</source>
        <target state="translated">Sequenza di escape non riconosciuta: \{0}</target>
        <note>This is an error message shown to the user when they write an invalid Regular Expression. Example: \m. Here, {0} will be the unrecognized character ('m')</note>
      </trans-unit>
      <trans-unit id="Unrecognized_grouping_construct">
        <source>Unrecognized grouping construct</source>
        <target state="translated">Costrutto di raggruppamento non riconosciuto</target>
        <note>This is an error message shown to the user when they write an invalid Regular Expression. Example: (?&lt;</note>
      </trans-unit>
      <trans-unit id="Unterminated_character_class_set">
        <source>Unterminated [] set</source>
        <target state="translated">Set di [] senza terminazione</target>
        <note>This is an error message shown to the user when they write an invalid Regular Expression. Example: [</note>
      </trans-unit>
      <trans-unit id="Unterminated_comment">
        <source>Unterminated comment</source>
        <target state="translated">Commento senza terminazione</target>
        <note />
      </trans-unit>
      <trans-unit id="Unterminated_regex_comment">
        <source>Unterminated (?#...) comment</source>
        <target state="translated">Commento (?#...) senza terminazione</target>
        <note>This is an error message shown to the user when they write an invalid Regular Expression. Example: (?#</note>
      </trans-unit>
      <trans-unit id="Unterminated_string">
        <source>Unterminated string</source>
        <target state="translated">Stringa senza terminazione</target>
        <note />
      </trans-unit>
      <trans-unit id="Unwrap_all_arguments">
        <source>Unwrap all arguments</source>
        <target state="translated">Annulla il ritorno a capo per tutti gli argomenti</target>
        <note />
      </trans-unit>
      <trans-unit id="Unwrap_all_elements">
        <source>Unwrap all elements</source>
        <target state="translated">Annulla il wrapping di tutti gli elementi</target>
        <note />
      </trans-unit>
      <trans-unit id="Unwrap_all_parameters">
        <source>Unwrap all parameters</source>
        <target state="translated">Annulla il ritorno a capo per tutti i parametri</target>
        <note />
      </trans-unit>
      <trans-unit id="Unwrap_and_indent_all_arguments">
        <source>Unwrap and indent all arguments</source>
        <target state="translated">Annulla il ritorno a capo e imposta il rientro per tutti gli argomenti</target>
        <note />
      </trans-unit>
      <trans-unit id="Unwrap_and_indent_all_parameters">
        <source>Unwrap and indent all parameters</source>
        <target state="translated">Annulla il ritorno a capo e imposta rientro per tutti i parametri</target>
        <note />
      </trans-unit>
      <trans-unit id="Unwrap_argument_list">
        <source>Unwrap argument list</source>
        <target state="translated">Annulla il ritorno a capo per l'elenco di argomenti</target>
        <note />
      </trans-unit>
      <trans-unit id="Unwrap_call_chain">
        <source>Unwrap call chain</source>
        <target state="translated">Annulla il ritorno a capo per la catena di chiamate</target>
        <note />
      </trans-unit>
      <trans-unit id="Unwrap_collection">
        <source>Unwrap collection</source>
        <target state="translated">Annulla il wrapping della raccolta</target>
        <note />
      </trans-unit>
      <trans-unit id="Unwrap_expression">
        <source>Unwrap expression</source>
        <target state="translated">Annulla il ritorno a capo per l'espressione</target>
        <note />
      </trans-unit>
      <trans-unit id="Unwrap_initializer">
        <source>Unwrap initializer</source>
        <target state="translated">Annulla il wrapping dell'inizializzatore</target>
        <note />
      </trans-unit>
      <trans-unit id="Unwrap_parameter_list">
        <source>Unwrap parameter list</source>
        <target state="translated">Annulla il ritorno a capo per l'elenco di parametri</target>
        <note />
      </trans-unit>
      <trans-unit id="Updating_0_requires_restarting_the_application">
        <source>Updating '{0}' requires restarting the application.</source>
        <target state="translated">Se si elimina '{0}', è necessario riavviare l'applicazione.</target>
        <note />
      </trans-unit>
      <trans-unit id="Updating_0_within_generic_type_or_method_requires_restarting_the_application_because_is_not_supported_by_the_runtime">
        <source>Updating {0} within generic type or method requires restarting the application because is not supported by the runtime.</source>
        <target state="translated">L'aggiornamento di {0} all'interno del tipo o del metodo generico richiede il riavvio dell'applicazione perché non è supportato dal runtime.</target>
        <note />
      </trans-unit>
      <trans-unit id="Updating_a_0_around_an_active_statement_requires_restarting_the_application">
        <source>Updating a {0} around an active statement requires restarting the application.</source>
        <target state="translated">Se si aggiorna un elemento {0} all'inizio di un'istruzione attiva, è necessario riavviare l'applicazione.</target>
        <note />
      </trans-unit>
      <trans-unit id="Updating_a_complex_statement_containing_an_await_expression_requires_restarting_the_application">
        <source>Updating a complex statement containing an await expression requires restarting the application.</source>
        <target state="translated">Se si aggiorna un'istruzione complessa contenente un'espressione await, è necessario riavviare l'applicazione.</target>
        <note />
      </trans-unit>
      <trans-unit id="Updating_an_active_statement_requires_restarting_the_application">
        <source>Updating an active statement requires restarting the application.</source>
        <target state="translated">Se si aggiorna un'istruzione attiva, è necessario riavviare l'applicazione.</target>
        <note />
      </trans-unit>
      <trans-unit id="Updating_async_or_iterator_modifier_around_an_active_statement_requires_restarting_the_application">
        <source>Updating async or iterator modifier around an active statement requires restarting the application.</source>
        <target state="translated">Se si aggiorna il modificatore async o di iteratore in un'istruzione attiva, è necessario riavviare l'applicazione.</target>
        <note>{Locked="async"}{Locked="iterator"} "async" and "iterator" are C#/VB keywords and should not be localized.</note>
      </trans-unit>
      <trans-unit id="Updating_async_or_iterator_requires_restarting_the_application_because_is_not_supported_by_the_runtime">
        <source>Updating async or iterator requires restarting the application because is not supported by the runtime.</source>
        <target state="translated">L'aggiornamento asincrono o iteratore richiede il riavvio dell'applicazione perché non è supportato dal runtime.</target>
        <note />
      </trans-unit>
      <trans-unit id="Updating_reloadable_type_marked_by_0_attribute_or_its_member_requires_restarting_the_application_because_it_is_not_supported_by_the_runtime">
        <source>Updating a reloadable type (marked by {0}) or its member requires restarting the application because is not supported by the runtime.</source>
        <target state="translated">Se si carica un tipo ricaricabile (contrassegnato da {0}) o il relativo membro, è necessario riavviare l'applicazione perché il tipo non è supportato dal runtime.</target>
        <note />
      </trans-unit>
      <trans-unit id="Updating_the_Handles_clause_of_0_requires_restarting_the_application">
        <source>Updating the Handles clause of {0} requires restarting the application.</source>
        <target state="translated">Se si aggiorna la clausola Handles di {0}, è necessario riavviare l'applicazione.</target>
        <note>{Locked="Handles"} "Handles" is VB keywords and should not be localized.</note>
      </trans-unit>
      <trans-unit id="Updating_the_Implements_clause_of_a_0_requires_restarting_the_application">
        <source>Updating the Implements clause of a {0} requires restarting the application.</source>
        <target state="translated">Se si aggiorna la clausola Implements di un elemento {0}, è necessario riavviare l'applicazione.</target>
        <note>{Locked="Implements"} "Implements" is VB keywords and should not be localized.</note>
      </trans-unit>
      <trans-unit id="Updating_the_alias_of_Declare_statement_requires_restarting_the_application">
        <source>Updating the alias of Declare statement requires restarting the application.</source>
        <target state="translated">Se si aggiorna l'alias dell'istruzione Declare, è necessario riavviare l'applicazione.</target>
        <note>{Locked="Declare"} "Declare" is VB keyword and should not be localized.</note>
      </trans-unit>
      <trans-unit id="Updating_the_attributes_of_0_requires_restarting_the_application_because_it_is_not_supported_by_the_runtime">
        <source>Updating the attributes of {0} requires restarting the application because it is not supported by the runtime.</source>
        <target state="translated">Se si aggiornano gli attributi di {0}, è necessario riavviare l'applicazione perché l'operazione non è supportata dal runtime.</target>
        <note />
      </trans-unit>
      <trans-unit id="Updating_the_base_class_and_or_base_interface_s_of_0_requires_restarting_the_application">
        <source>Updating the base class and/or base interface(s) of {0} requires restarting the application.</source>
        <target state="translated">Se si aggiorna la classe di base e/o le interfacce di base di {0}, è necessario riavviare l'applicazione.</target>
        <note />
      </trans-unit>
      <trans-unit id="Updating_the_initializer_of_0_requires_restarting_the_application">
        <source>Updating the initializer of {0} requires restarting the application.</source>
        <target state="translated">Se si aggiorna l'inizializzatore di {0}, è necessario riavviare l'applicazione.</target>
        <note />
      </trans-unit>
      <trans-unit id="Updating_the_kind_of_a_property_event_accessor_requires_restarting_the_application">
        <source>Updating the kind of a property/event accessor requires restarting the application.</source>
        <target state="translated">Se si aggiorna la tipologia di una funzione di accesso a proprietà/eventi, è necessario riavviare l'applicazione.</target>
        <note />
      </trans-unit>
      <trans-unit id="Updating_the_kind_of_a_type_requires_restarting_the_application">
        <source>Updating the kind of a type requires restarting the application.</source>
        <target state="translated">Se si aggiorna la tipologia di un tipo, è necessario riavviare l'applicazione.</target>
        <note />
      </trans-unit>
      <trans-unit id="Updating_the_library_name_of_Declare_statement_requires_restarting_the_application">
        <source>Updating the library name of Declare statement requires restarting the application.</source>
        <target state="translated">Se si aggiorna il nome della libreria dell'istruzione Declare, è necessario riavviare l'applicazione.</target>
        <note>{Locked="Declare"} "Declare" is VB keyword and should not be localized.</note>
      </trans-unit>
      <trans-unit id="Updating_the_modifiers_of_0_requires_restarting_the_application">
        <source>Updating the modifiers of {0} requires restarting the application.</source>
        <target state="translated">Se si aggiornano i modificatori di {0}, è necessario riavviare l'applicazione.</target>
        <note />
      </trans-unit>
      <trans-unit id="Updating_the_size_of_a_0_requires_restarting_the_application">
        <source>Updating the size of a {0} requires restarting the application.</source>
        <target state="translated">Se si aggiornano le dimensioni di un elemento {0}, è necessario riavviare l'applicazione.</target>
        <note />
      </trans-unit>
      <trans-unit id="Updating_the_type_of_0_around_an_active_statement_requires_restarting_the_application">
        <source>Updating the type of {0} (from '{1}' to '{2}') around an active statement requires restarting the application.</source>
<<<<<<< HEAD
        <target state="new">Updating the type of {0} (from '{1}' to '{2}') around an active statement requires restarting the application.</target>
=======
        <target state="translated">L'aggiornamento del tipo di {0} (da '{1}' a '{2}') per un'istruzione attiva richiede il riavvio dell'applicazione.</target>
>>>>>>> a573b409
        <note />
      </trans-unit>
      <trans-unit id="Updating_the_type_of_0_requires_restarting_the_application">
        <source>Updating the type of {0} requires restarting the application.</source>
        <target state="translated">Se si aggiorna il tipo di {0}, è necessario riavviare l'applicazione.</target>
        <note />
      </trans-unit>
      <trans-unit id="Updating_the_underlying_type_of_0_requires_restarting_the_application">
        <source>Updating the underlying type of {0} requires restarting the application.</source>
        <target state="translated">Se si aggiorna il tipo sottostante di {0}, è necessario riavviare l'applicazione.</target>
        <note />
      </trans-unit>
      <trans-unit id="Updating_the_variance_of_0_requires_restarting_the_application">
        <source>Updating the variance of {0} requires restarting the application.</source>
        <target state="translated">Se si aggiorna la varianza di {0}, è necessario riavviare l'applicazione.</target>
        <note />
      </trans-unit>
      <trans-unit id="Value_colon">
        <source>Value:</source>
        <target state="translated">Valore:</target>
        <note />
      </trans-unit>
      <trans-unit id="Value_required">
        <source>Value required</source>
        <target state="translated">Valore obbligatorio</target>
        <note />
      </trans-unit>
      <trans-unit id="WARN_Version_mismatch_Expected_0_Got_1">
        <source>WARN: Version mismatch. Expected: '{0}', Got: '{1}'</source>
        <target state="translated">AVVISO: versione non corrispondente. Prevista: '{0}'. Ottenuta: '{1}'</target>
        <note />
      </trans-unit>
      <trans-unit id="Warning_colon_changing_namespace_may_produce_invalid_code_and_change_code_meaning">
        <source>Warning: Changing namespace may produce invalid code and change code meaning.</source>
        <target state="translated">Avviso: la modifica dello spazio dei nomi può comportare la creazione di codice non valido e modificare il significato del codice.</target>
        <note />
      </trans-unit>
      <trans-unit id="Warning_colon_semantics_may_change_when_converting_statement">
        <source>Warning: Semantics may change when converting statement.</source>
        <target state="translated">Avviso: durante la conversione dell'istruzione la semantica può cambiare.</target>
        <note />
      </trans-unit>
      <trans-unit id="Wrap_and_align_call_chain">
        <source>Wrap and align call chain</source>
        <target state="translated">Imposta il ritorno a capo e allinea la catena di chiamate</target>
        <note />
      </trans-unit>
      <trans-unit id="Wrap_and_align_expression">
        <source>Wrap and align expression</source>
        <target state="translated">Imposta il ritorno a capo e allinea l'espressione</target>
        <note />
      </trans-unit>
      <trans-unit id="Wrap_and_align_long_call_chain">
        <source>Wrap and align long call chain</source>
        <target state="translated">Imposta il ritorno a capo e allinea la catena di chiamate lunga</target>
        <note />
      </trans-unit>
      <trans-unit id="Wrap_call_chain">
        <source>Wrap call chain</source>
        <target state="translated">Imposta il ritorno a capo alla catena di chiamate</target>
        <note />
      </trans-unit>
      <trans-unit id="Wrap_collection">
        <source>Wrap collection</source>
        <target state="translated">Esegui il wrapping della raccolta</target>
        <note />
      </trans-unit>
      <trans-unit id="Wrap_every_argument">
        <source>Wrap every argument</source>
        <target state="translated">Imposta il ritorno a capo a ogni argomento</target>
        <note />
      </trans-unit>
      <trans-unit id="Wrap_every_parameter">
        <source>Wrap every parameter</source>
        <target state="translated">Imposta il ritorno a capo a ogni parametro</target>
        <note />
      </trans-unit>
      <trans-unit id="Wrap_expression">
        <source>Wrap expression</source>
        <target state="translated">Imposta il ritorno a capo all'espressione</target>
        <note />
      </trans-unit>
      <trans-unit id="Wrap_initializer">
        <source>Wrap initializer</source>
        <target state="translated">Esegui il wrapping dell'inizializzatore</target>
        <note />
      </trans-unit>
      <trans-unit id="Wrap_long_argument_list">
        <source>Wrap long argument list</source>
        <target state="translated">Imposta il ritorno a capo all'elenco di argomenti lungo</target>
        <note />
      </trans-unit>
      <trans-unit id="Wrap_long_call_chain">
        <source>Wrap long call chain</source>
        <target state="translated">Imposta il ritorno a capo alla catena di chiamate lunga</target>
        <note />
      </trans-unit>
      <trans-unit id="Wrap_long_collection">
        <source>Wrap long collection</source>
        <target state="translated">Esegui il wrapping della raccolta lunga</target>
        <note />
      </trans-unit>
      <trans-unit id="Wrap_long_initializer">
        <source>Wrap long initializer</source>
        <target state="translated">Esegui il wrapping dell'inizializzatore long</target>
        <note />
      </trans-unit>
      <trans-unit id="Wrap_long_parameter_list">
        <source>Wrap long parameter list</source>
        <target state="translated">Imposta il ritorno a capo all'elenco di parametri lungo</target>
        <note />
      </trans-unit>
      <trans-unit id="Wrapping">
        <source>Wrapping</source>
        <target state="translated">Ritorno a capo</target>
        <note />
      </trans-unit>
      <trans-unit id="You_can_use_the_navigation_bar_to_switch_contexts">
        <source>You can use the navigation bar to switch contexts.</source>
        <target state="translated">Per cambiare contesto, si può usare la barra di spostamento.</target>
        <note />
      </trans-unit>
      <trans-unit id="You_cannot_rename_elements_from_previous_submissions">
        <source>You cannot rename elements from previous submissions.</source>
        <target state="translated">Non è possibile rinominare elementi di invii precedenti.</target>
        <note />
      </trans-unit>
      <trans-unit id="You_cannot_rename_elements_that_are_defined_in_metadata">
        <source>You cannot rename elements that are defined in metadata.</source>
        <target state="translated">Non è possibile rinominare elementi definiti nei metadati.</target>
        <note />
      </trans-unit>
      <trans-unit id="You_cannot_rename_operators">
        <source>You cannot rename operators.</source>
        <target state="translated">Non è possibile rinominare gli operatori.</target>
        <note />
      </trans-unit>
      <trans-unit id="You_cannot_rename_this_element">
        <source>You cannot rename this element.</source>
        <target state="translated">Non è possibile rinominare questo elemento.</target>
        <note />
      </trans-unit>
      <trans-unit id="You_must_rename_an_identifier">
        <source>You must rename an identifier.</source>
        <target state="translated">È necessario rinominare un identificatore.</target>
        <note />
      </trans-unit>
      <trans-unit id="_0_bases">
        <source>'{0}' bases</source>
        <target state="translated">Basi di '{0}'</target>
        <note />
      </trans-unit>
      <trans-unit id="_0_cannot_be_null_or_empty">
        <source>'{0}' cannot be null or empty.</source>
        <target state="translated">'{0}' non può essere null o vuoto.</target>
        <note />
      </trans-unit>
      <trans-unit id="_0_cannot_be_null_or_whitespace">
        <source>'{0}' cannot be null or whitespace.</source>
        <target state="translated">'{0}' non può essere Null o uno spazio vuoto.</target>
        <note />
      </trans-unit>
      <trans-unit id="_0_dash_1">
        <source>{0} - {1}</source>
        <target state="translated">{0} - {1}</target>
        <note />
      </trans-unit>
      <trans-unit id="_0_expected">
        <source>'{0}' expected</source>
        <target state="translated">'{0}' previsto</target>
        <note />
      </trans-unit>
      <trans-unit id="_0_found_in_embedded_PDB">
        <source>'{0}' found in embedded PDB.</source>
        <target state="translated">'{0}' trovati nel PDB incorporato.</target>
        <note />
      </trans-unit>
      <trans-unit id="_0_found_in_embedded_PDB_but_checksum_failed">
        <source>'{0}' found in embedded PDB but checksum was wrong, or couldn't read temp file.</source>
        <target state="translated">'{0}' è stato trovato nel PDB incorporato, ma il checksum non è corretto o non è stato possibile leggere il file temporaneo.</target>
        <note />
      </trans-unit>
      <trans-unit id="_0_found_in_embedded_PDB_but_could_not_write_file_1">
        <source>'{0}' found in embedded PDB but could not write to temp file: '{1}'</source>
        <target state="translated">'{0}' trovato nel PDB incorporato ma non è stato possibile scrivere nel file temporaneo: '{1}'</target>
        <note />
      </trans-unit>
      <trans-unit id="_0_found_in_embedded_PDB_cached_source_file">
        <source>'{0}' found in embedded PDB and found cached source file.</source>
        <target state="translated">'{0}' trovato nel PDB incorporato e trovato file di origine memorizzato nella cache.</target>
        <note />
      </trans-unit>
      <trans-unit id="_0_found_in_original_location">
        <source>'{0}' found in original location.</source>
        <target state="translated">'{0}' trovato nella posizione originale.</target>
        <note />
      </trans-unit>
      <trans-unit id="_0_found_in_original_location_but_checksum_failed">
        <source>'{0}' found in original location but checksum was wrong, or couldn't read temp file.</source>
        <target state="translated">'{0}' trovato nel percorso originale, ma il checksum non è corretto o non è stato possibile leggere il file temporaneo.</target>
        <note />
      </trans-unit>
      <trans-unit id="_0_found_via_SourceLink">
        <source>'{0}' found via SourceLink.</source>
        <target state="translated">'{0}' trovato tramite SourceLink.</target>
        <note />
      </trans-unit>
      <trans-unit id="_0_found_via_SourceLink_but_couldnt_read_file">
        <source>'{0}' found via SourceLink but couldn't read temp file.</source>
        <target state="translated">'{0}' trovato tramite SourceLink ma non è stato possibile leggere il file temporaneo.</target>
        <note />
      </trans-unit>
      <trans-unit id="_0_implementations">
        <source>'{0}' implementations</source>
        <target state="translated">'Implementazioni di '{0}'</target>
        <note />
      </trans-unit>
      <trans-unit id="_0_is_not_null_here">
        <source>'{0}' is not null here.</source>
        <target state="translated">'{0}' non è Null in questo punto.</target>
        <note />
      </trans-unit>
      <trans-unit id="_0_items_in_cache">
        <source>'{0}' items in cache</source>
        <target state="translated">'{0}' elementi nella cache</target>
        <note />
      </trans-unit>
      <trans-unit id="_0_literal_not_allowed">
        <source>'{0}' literal not allowed</source>
        <target state="translated">Valore letterale '{0}' non consentito</target>
        <note />
      </trans-unit>
      <trans-unit id="_0_may_be_null_here">
        <source>'{0}' may be null here.</source>
        <target state="translated">'{0}' può essere Null in questo punto.</target>
        <note />
      </trans-unit>
      <trans-unit id="_0_reference_unquoted">
        <source>{0} reference</source>
        <target state="translated">{0} riferimento</target>
        <note />
      </trans-unit>
      <trans-unit id="_0_references">
        <source>'{0}' references</source>
        <target state="translated">'Riferimenti di '{0}'</target>
        <note />
      </trans-unit>
      <trans-unit id="_0_references_unquoted">
        <source>{0} references</source>
        <target state="translated">{0} riferimenti</target>
        <note />
      </trans-unit>
      <trans-unit id="_0_unexpected">
        <source>'{0}' unexpected</source>
        <target state="translated">'{0}' imprevisto</target>
        <note />
      </trans-unit>
      <trans-unit id="_10000000ths_of_a_second">
        <source>10,000,000ths of a second</source>
        <target state="translated">Decimilionesimi di secondo</target>
        <note />
      </trans-unit>
      <trans-unit id="_10000000ths_of_a_second_description">
        <source>The "fffffff" custom format specifier represents the seven most significant digits of the seconds fraction; that is, it represents the ten millionths of a second in a date and time value.

Although it's possible to display the ten millionths of a second component of a time value, that value may not be meaningful. The precision of date and time values depends on the resolution of the system clock. On the Windows NT 3.5 (and later) and Windows Vista operating systems, the clock's resolution is approximately 10-15 milliseconds.</source>
        <target state="translated">L'identificatore di formato personalizzato "fffffff" rappresenta le sette cifre più significative della frazione di secondi, ovvero i decimilionesimi di secondo in un valore di data e ora.

Anche se è possibile visualizzare i decimilionesimi di un componente relativo ai secondi di un valore di ora, tale valore potrebbe non essere significativo. La precisione dei valori di data e ora dipende dalla risoluzione del clock di sistema. Nei sistemi operativi Windows NT 3.5 e versioni successive e Windows Vista la risoluzione del clock è di circa 10-15 millisecondi.</target>
        <note />
      </trans-unit>
      <trans-unit id="_10000000ths_of_a_second_non_zero">
        <source>10,000,000ths of a second (non-zero)</source>
        <target state="translated">Decimilionesimi di secondo (diversi da zero)</target>
        <note />
      </trans-unit>
      <trans-unit id="_10000000ths_of_a_second_non_zero_description">
        <source>The "FFFFFFF" custom format specifier represents the seven most significant digits of the seconds fraction; that is, it represents the ten millionths of a second in a date and time value. However, trailing zeros or seven zero digits aren't displayed.

Although it's possible to display the ten millionths of a second component of a time value, that value may not be meaningful. The precision of date and time values depends on the resolution of the system clock. On the Windows NT 3.5 (and later) and Windows Vista operating systems, the clock's resolution is approximately 10-15 milliseconds.</source>
        <target state="translated">L'identificatore di formato personalizzato "FFFFFFF" rappresenta le sette cifre più significative della frazione di secondi, ovvero i decimilionesimi di secondo in un valore di data e ora. Gli zeri finali o le cifre con sette zeri non vengono tuttavia visualizzati.

Anche se è possibile visualizzare i decimilionesimi di un componente relativo ai secondi di un valore di ora, tale valore potrebbe non essere significativo. La precisione dei valori di data e ora dipende dalla risoluzione del clock di sistema. Nei sistemi operativi Windows NT 3.5 e versioni successive e Windows Vista la risoluzione del clock è di circa 10-15 millisecondi.</target>
        <note />
      </trans-unit>
      <trans-unit id="_1000000ths_of_a_second">
        <source>1,000,000ths of a second</source>
        <target state="translated">Milionesimi di secondo</target>
        <note />
      </trans-unit>
      <trans-unit id="_1000000ths_of_a_second_description">
        <source>The "ffffff" custom format specifier represents the six most significant digits of the seconds fraction; that is, it represents the millionths of a second in a date and time value.

Although it's possible to display the millionths of a second component of a time value, that value may not be meaningful. The precision of date and time values depends on the resolution of the system clock. On the Windows NT 3.5 (and later) and Windows Vista operating systems, the clock's resolution is approximately 10-15 milliseconds.</source>
        <target state="translated">L'identificatore di formato personalizzato "ffffff" rappresenta le sei cifre più significative della frazione di secondi, ovvero i milionesimi di secondo in un valore di data e ora.

Anche se è possibile visualizzare i milionesimi di un componente relativo ai secondi di un valore di ora, tale valore potrebbe non essere significativo. La precisione dei valori di data e ora dipende dalla risoluzione del clock di sistema. Nei sistemi operativi Windows NT 3.5 e versioni successive e Windows Vista la risoluzione del clock è di circa 10-15 millisecondi.</target>
        <note />
      </trans-unit>
      <trans-unit id="_1000000ths_of_a_second_non_zero">
        <source>1,000,000ths of a second (non-zero)</source>
        <target state="translated">Milionesimi di secondo (diversi da zero)</target>
        <note />
      </trans-unit>
      <trans-unit id="_1000000ths_of_a_second_non_zero_description">
        <source>The "FFFFFF" custom format specifier represents the six most significant digits of the seconds fraction; that is, it represents the millionths of a second in a date and time value. However, trailing zeros or six zero digits aren't displayed.

Although it's possible to display the millionths of a second component of a time value, that value may not be meaningful. The precision of date and time values depends on the resolution of the system clock. On the Windows NT 3.5 (and later) and Windows Vista operating systems, the clock's resolution is approximately 10-15 milliseconds.</source>
        <target state="translated">L'identificatore di formato personalizzato "FFFFFF" rappresenta le sei cifre più significative della frazione di secondi, ovvero i milionesimi di secondo in un valore di data e ora. Gli zeri finali o le cifre con sei zeri non vengono tuttavia visualizzati.

Anche se è possibile visualizzare i milionesimi di un componente relativo ai secondi di un valore di ora, tale valore potrebbe non essere significativo. La precisione dei valori di data e ora dipende dalla risoluzione del clock di sistema. Nei sistemi operativi Windows NT 3.5 e versioni successive e Windows Vista la risoluzione del clock è di circa 10-15 millisecondi.</target>
        <note />
      </trans-unit>
      <trans-unit id="_100000ths_of_a_second">
        <source>100,000ths of a second</source>
        <target state="translated">Centomillesimi di secondo</target>
        <note />
      </trans-unit>
      <trans-unit id="_100000ths_of_a_second_description">
        <source>The "fffff" custom format specifier represents the five most significant digits of the seconds fraction; that is, it represents the hundred thousandths of a second in a date and time value.

Although it's possible to display the hundred thousandths of a second component of a time value, that value may not be meaningful. The precision of date and time values depends on the resolution of the system clock. On the Windows NT 3.5 (and later) and Windows Vista operating systems, the clock's resolution is approximately 10-15 milliseconds.</source>
        <target state="translated">L'identificatore di formato personalizzato "fffff" rappresenta le cinque cifre più significative della frazione di secondi, ovvero i centomillesimi di secondo in un valore di data e ora.

Anche se è possibile visualizzare i centomillesimi di un componente relativo ai secondi di un valore di ora, tale valore potrebbe non essere significativo. La precisione dei valori di data e ora dipende dalla risoluzione del clock di sistema. Nei sistemi operativi Windows NT 3.5 e versioni successive e Windows Vista la risoluzione del clock è di circa 10-15 millisecondi.</target>
        <note />
      </trans-unit>
      <trans-unit id="_100000ths_of_a_second_non_zero">
        <source>100,000ths of a second (non-zero)</source>
        <target state="translated">Centomillesimi di secondo (diversi da zero)</target>
        <note />
      </trans-unit>
      <trans-unit id="_100000ths_of_a_second_non_zero_description">
        <source>The "FFFFF" custom format specifier represents the five most significant digits of the seconds fraction; that is, it represents the hundred thousandths of a second in a date and time value. However, trailing zeros or five zero digits aren't displayed.

Although it's possible to display the hundred thousandths of a second component of a time value, that value may not be meaningful. The precision of date and time values depends on the resolution of the system clock. On the Windows NT 3.5 (and later) and Windows Vista operating systems, the clock's resolution is approximately 10-15 milliseconds.</source>
        <target state="translated">L'identificatore di formato personalizzato "FFFFF" rappresenta le cinque cifre più significative della frazione di secondi, ovvero i centomillesimi di secondo in un valore di data e ora. Gli zeri finali o le cifre con cinque zeri non vengono tuttavia visualizzati.

Anche se è possibile visualizzare i centomillesimi di un componente relativo ai secondi di un valore di ora, tale valore potrebbe non essere significativo. La precisione dei valori di data e ora dipende dalla risoluzione del clock di sistema. Nei sistemi operativi Windows NT 3.5 e versioni successive e Windows Vista la risoluzione del clock è di circa 10-15 millisecondi.</target>
        <note />
      </trans-unit>
      <trans-unit id="_10000ths_of_a_second">
        <source>10,000ths of a second</source>
        <target state="translated">Decimillesimi di secondo</target>
        <note />
      </trans-unit>
      <trans-unit id="_10000ths_of_a_second_description">
        <source>The "ffff" custom format specifier represents the four most significant digits of the seconds fraction; that is, it represents the ten thousandths of a second in a date and time value.

Although it's possible to display the ten thousandths of a second component of a time value, that value may not be meaningful. The precision of date and time values depends on the resolution of the system clock. On the Windows NT version 3.5 (and later) and Windows Vista operating systems, the clock's resolution is approximately 10-15 milliseconds.</source>
        <target state="translated">L'identificatore di formato personalizzato "ffff" rappresenta le quattro cifre più significative della frazione di secondi, ovvero i decimillesimi di secondo in un valore di data e ora.

Anche se è possibile visualizzare i decimillesimi di un componente relativo ai secondi di un valore di ora, tale valore potrebbe non essere significativo. La precisione dei valori di data e ora dipende dalla risoluzione del clock di sistema. Nei sistemi operativi Windows NT 3.5 e versioni successive e Windows Vista la risoluzione del clock è di circa 10-15 millisecondi.</target>
        <note />
      </trans-unit>
      <trans-unit id="_10000ths_of_a_second_non_zero">
        <source>10,000ths of a second (non-zero)</source>
        <target state="translated">Decimillesimi di secondo (diversi da zero)</target>
        <note />
      </trans-unit>
      <trans-unit id="_10000ths_of_a_second_non_zero_description">
        <source>The "FFFF" custom format specifier represents the four most significant digits of the seconds fraction; that is, it represents the ten thousandths of a second in a date and time value. However, trailing zeros or four zero digits aren't displayed.

Although it's possible to display the ten thousandths of a second component of a time value, that value may not be meaningful. The precision of date and time values depends on the resolution of the system clock. On the Windows NT 3.5 (and later) and Windows Vista operating systems, the clock's resolution is approximately 10-15 milliseconds.</source>
        <target state="translated">L'identificatore di formato personalizzato "FFFF" rappresenta le quattro cifre più significative della frazione di secondi, ovvero i decimillesimi di secondo in un valore di data e ora. Gli zeri finali o le cifre con quattro zeri non vengono tuttavia visualizzati.

Anche se è possibile visualizzare i decimillesimi di un componente relativo ai secondi di un valore di ora, tale valore potrebbe non essere significativo. La precisione dei valori di data e ora dipende dalla risoluzione del clock di sistema. Nei sistemi operativi Windows NT 3.5 e versioni successive e Windows Vista la risoluzione del clock è di circa 10-15 millisecondi.</target>
        <note />
      </trans-unit>
      <trans-unit id="_1000ths_of_a_second">
        <source>1,000ths of a second</source>
        <target state="translated">Millisecondi</target>
        <note />
      </trans-unit>
      <trans-unit id="_1000ths_of_a_second_description">
        <source>The "fff" custom format specifier represents the three most significant digits of the seconds fraction; that is, it represents the milliseconds in a date and time value.</source>
        <target state="translated">L'identificatore di formato personalizzato "fff" rappresenta le tre cifre più significative della frazione di secondi, ovvero i millisecondi in un valore di data e ora.</target>
        <note />
      </trans-unit>
      <trans-unit id="_1000ths_of_a_second_non_zero">
        <source>1,000ths of a second (non-zero)</source>
        <target state="translated">Millisecondi (diversi da zero)</target>
        <note />
      </trans-unit>
      <trans-unit id="_1000ths_of_a_second_non_zero_description">
        <source>The "FFF" custom format specifier represents the three most significant digits of the seconds fraction; that is, it represents the milliseconds in a date and time value. However, trailing zeros or three zero digits aren't displayed.</source>
        <target state="translated">L'identificatore di formato personalizzato "FFF" rappresenta le tre cifre più significative della frazione di secondi, ovvero i millisecondi in un valore di data e ora. Gli zeri finali o le cifre con tre zeri non vengono tuttavia visualizzati.</target>
        <note />
      </trans-unit>
      <trans-unit id="_100ths_of_a_second">
        <source>100ths of a second</source>
        <target state="translated">Centesimi di secondo</target>
        <note />
      </trans-unit>
      <trans-unit id="_100ths_of_a_second_description">
        <source>The "ff" custom format specifier represents the two most significant digits of the seconds fraction; that is, it represents the hundredths of a second in a date and time value.</source>
        <target state="translated">L'identificatore di formato personalizzato "ff" rappresenta le due cifre più significative della frazione di secondi, ovvero i centesimi di secondo in un valore di data e ora.</target>
        <note />
      </trans-unit>
      <trans-unit id="_100ths_of_a_second_non_zero">
        <source>100ths of a second (non-zero)</source>
        <target state="translated">Centesimi di secondo (diversi da zero)</target>
        <note />
      </trans-unit>
      <trans-unit id="_100ths_of_a_second_non_zero_description">
        <source>The "FF" custom format specifier represents the two most significant digits of the seconds fraction; that is, it represents the hundredths of a second in a date and time value. However, trailing zeros or two zero digits aren't displayed.</source>
        <target state="translated">L'identificatore di formato personalizzato "FF" rappresenta le due cifre più significative della frazione di secondi, ovvero i centesimi di secondo in un valore di data e ora. Gli zeri finali o le cifre con due zeri non vengono tuttavia visualizzati.</target>
        <note />
      </trans-unit>
      <trans-unit id="_10ths_of_a_second">
        <source>10ths of a second</source>
        <target state="translated">Decimi di secondo</target>
        <note />
      </trans-unit>
      <trans-unit id="_10ths_of_a_second_description">
        <source>The "f" custom format specifier represents the most significant digit of the seconds fraction; that is, it represents the tenths of a second in a date and time value.

If the "f" format specifier is used without other format specifiers, it's interpreted as the "f" standard date and time format specifier.

When you use "f" format specifiers as part of a format string supplied to the ParseExact or TryParseExact method, the number of "f" format specifiers indicates the number of most significant digits of the seconds fraction that must be present to successfully parse the string.</source>
        <target state="translated">L'identificatore di formato personalizzato "f" rappresenta la cifra più significativa della frazione di secondi, ovvero i decimi di secondo in un valore di data e ora.

Se l'identificatore di formato "f" viene usato senza altri identificatori di formato, viene interpretato come l'identificatore di formato di data e ora standard "f".

Quando si usano identificatori di formato "f" come parte di una stringa di formato fornita al metodo ParseExact o TryParseExact, il numero di identificatori di formato "f" indica il numero di cifre più significative della frazione di secondi che deve essere presente per analizzare correttamente la stringa.</target>
        <note>{Locked="ParseExact"}{Locked="TryParseExact"}{Locked=""f""}</note>
      </trans-unit>
      <trans-unit id="_10ths_of_a_second_non_zero">
        <source>10ths of a second (non-zero)</source>
        <target state="translated">Decimi di secondo (diversi da zero)</target>
        <note />
      </trans-unit>
      <trans-unit id="_10ths_of_a_second_non_zero_description">
        <source>The "F" custom format specifier represents the most significant digit of the seconds fraction; that is, it represents the tenths of a second in a date and time value. Nothing is displayed if the digit is zero.

If the "F" format specifier is used without other format specifiers, it's interpreted as the "F" standard date and time format specifier.

The number of "F" format specifiers used with the ParseExact, TryParseExact, ParseExact, or TryParseExact method indicates the maximum number of most significant digits of the seconds fraction that can be present to successfully parse the string.</source>
        <target state="translated">L'identificatore di formato personalizzato "F" rappresenta la cifra più significativa della frazione di secondi, ovvero i decimi di secondo in un valore di data e ora. Se la cifra è zero, non viene visualizzato nulla.

Se l'identificatore di formato "F" viene usato senza altri identificatori di formato, viene interpretato come l'identificatore di formato di data e ora standard "F".

Il numero di identificatoti di formato "F" usati con il metodo ParseExact, TryParseExact, ParseExact o TryParseExact indica il numero massimo di cifre più significative della frazione di secondi che possono essere presenti per analizzare correttamente la stringa.</target>
        <note />
      </trans-unit>
      <trans-unit id="_12_hour_clock_1_2_digits">
        <source>12 hour clock (1-2 digits)</source>
        <target state="translated">Orario in formato 12 ore (1-2 cifre)</target>
        <note />
      </trans-unit>
      <trans-unit id="_12_hour_clock_1_2_digits_description">
        <source>The "h" custom format specifier represents the hour as a number from 1 through 12; that is, the hour is represented by a 12-hour clock that counts the whole hours since midnight or noon. A particular hour after midnight is indistinguishable from the same hour after noon. The hour is not rounded, and a single-digit hour is formatted without a leading zero. For example, given a time of 5:43 in the morning or afternoon, this custom format specifier displays "5".

If the "h" format specifier is used without other custom format specifiers, it's interpreted as a standard date and time format specifier and throws a FormatException.</source>
        <target state="translated">L'identificatore di formato personalizzato "h" rappresenta l'ora come numero compreso tra 1 e 12, ovvero l'ora rappresentata nell'orario in formato 12 ore in base al quale il conteggio riparte da mezzanotte o da mezzogiorno. Una particolare ora dopo mezzanotte non è distinguibile dalla stessa ora dopo mezzogiorno. L'ora non viene arrotondata e se è costituita da una singola cifra viene formattata senza zero iniziale. Se viene, ad esempio, specificata un'ora equivalente alle 5:43 della mattina o del pomeriggio, tramite questo identificatore di formato personalizzato viene visualizzato "5".

Se l'identificatore di formato "h" viene usato senza altri identificatori di formato personalizzati, viene interpretato come l'identificatore di formato di data e ora standard e viene generato un evento FormatException.</target>
        <note />
      </trans-unit>
      <trans-unit id="_12_hour_clock_2_digits">
        <source>12 hour clock (2 digits)</source>
        <target state="translated">Orario in formato 12 ore (2 cifre)</target>
        <note />
      </trans-unit>
      <trans-unit id="_12_hour_clock_2_digits_description">
        <source>The "hh" custom format specifier (plus any number of additional "h" specifiers) represents the hour as a number from 01 through 12; that is, the hour is represented by a 12-hour clock that counts the whole hours since midnight or noon. A particular hour after midnight is indistinguishable from the same hour after noon. The hour is not rounded, and a single-digit hour is formatted with a leading zero. For example, given a time of 5:43 in the morning or afternoon, this format specifier displays "05".</source>
        <target state="translated">L'identificatore di formato personalizzato "hh" (più qualsiasi numero di identificatori "h" aggiuntivi) rappresenta l'ora come numero compreso tra 01 e 12, ovvero l'ora rappresentata nell'orario in formato 12 ore in base al quale il conteggio riparte da mezzanotte o da mezzogiorno. Una particolare ora dopo mezzanotte non è distinguibile dalla stessa ora dopo mezzogiorno. L'ora non viene arrotondata e se è costituita da una singola cifra viene formattata con uno zero iniziale. Se viene, ad esempio, specificata un'ora equivalente alle 5:43 della mattina o del pomeriggio, tramite questo identificatore di formato viene visualizzato "05".</target>
        <note />
      </trans-unit>
      <trans-unit id="_24_hour_clock_1_2_digits">
        <source>24 hour clock (1-2 digits)</source>
        <target state="translated">Orario in formato 24 ore (1-2 cifre)</target>
        <note />
      </trans-unit>
      <trans-unit id="_24_hour_clock_1_2_digits_description">
        <source>The "H" custom format specifier represents the hour as a number from 0 through 23; that is, the hour is represented by a zero-based 24-hour clock that counts the hours since midnight. A single-digit hour is formatted without a leading zero.

If the "H" format specifier is used without other custom format specifiers, it's interpreted as a standard date and time format specifier and throws a FormatException.</source>
        <target state="translated">L'identificatore di formato personalizzato "H" rappresenta l'ora come numero compreso tra 0 e 23, ovvero l'ora rappresentata nell'orario in formato 24 ore a base zero in base al quale il conteggio riparte da mezzanotte. Un'ora costituita da una singola cifra viene formattata senza zero iniziale.

Se l'identificatore di formato "H" viene usato senza altri identificatori di formato personalizzati, viene interpretato come l'identificatore di formato di data e ora standard e viene generato un evento FormatException.</target>
        <note />
      </trans-unit>
      <trans-unit id="_24_hour_clock_2_digits">
        <source>24 hour clock (2 digits)</source>
        <target state="translated">Orario in formato 24 ore (2 cifre)</target>
        <note />
      </trans-unit>
      <trans-unit id="_24_hour_clock_2_digits_description">
        <source>The "HH" custom format specifier (plus any number of additional "H" specifiers) represents the hour as a number from 00 through 23; that is, the hour is represented by a zero-based 24-hour clock that counts the hours since midnight. A single-digit hour is formatted with a leading zero.</source>
        <target state="translated">L'identificatore di formato personalizzato "HH" (più qualsiasi numero di identificatori "H" aggiuntivi) rappresenta l'ora come numero compreso tra 00 e 23, ovvero l'ora rappresentata nell'orario in formato 24 ore a base zero in base al quale il conteggio riparte da mezzanotte. Un'ora costituita da una singola cifra viene formattata con uno zero iniziale.</target>
        <note />
      </trans-unit>
      <trans-unit id="all_anonymous_types_in_container">
        <source>all anonymous types in container</source>
        <target state="translated">tutti i tipi anonimi nel contenitore</target>
        <note />
      </trans-unit>
      <trans-unit id="and_update_call_sites_directly">
        <source>and update call sites directly</source>
        <target state="translated">e aggiornare direttamente i siti di chiamata</target>
        <note />
      </trans-unit>
      <trans-unit id="class_with_explicit_or_sequential_layout">
        <source>class with explicit or sequential layout</source>
        <target state="translated">classe con layout esplicito o sequenziale</target>
        <note />
      </trans-unit>
      <trans-unit id="code">
        <source>code</source>
        <target state="translated">codice</target>
        <note />
      </trans-unit>
      <trans-unit id="console_writeline">
        <source>Console.WriteLine</source>
        <target state="translated">Console.WriteLine</target>
        <note />
      </trans-unit>
      <trans-unit id="date_separator">
        <source>date separator</source>
        <target state="translated">Separatore di data</target>
        <note />
      </trans-unit>
      <trans-unit id="date_separator_description">
        <source>The "/" custom format specifier represents the date separator, which is used to differentiate years, months, and days. The appropriate localized date separator is retrieved from the DateTimeFormatInfo.DateSeparator property of the current or specified culture.

Note: To change the date separator for a particular date and time string, specify the separator character within a literal string delimiter. For example, the custom format string mm'/'dd'/'yyyy produces a result string in which "/" is always used as the date separator. To change the date separator for all dates for a culture, either change the value of the DateTimeFormatInfo.DateSeparator property of the current culture, or instantiate a DateTimeFormatInfo object, assign the character to its DateSeparator property, and call an overload of the formatting method that includes an IFormatProvider parameter.

If the "/" format specifier is used without other custom format specifiers, it's interpreted as a standard date and time format specifier and throws a FormatException.</source>
        <target state="translated">L'identificatore di formato personalizzato "/" rappresenta il separatore di data usato per distinguere anni, mesi e giorni. Il separatore di data localizzato appropriato viene recuperato dalla proprietà DateTimeFormatInfo.DateSeparator delle impostazioni cultura correnti o specificate.

Nota: per modificare il separatore di data per una particolare stringa di data e ora, specificare il carattere separatore all'interno di un delimitatore di stringa letterale. La stringa con formato personalizzato mm'/'dd'/'yyyy, ad esempio, produce una stringa in cui come separatore di data viene sempre usato "/". Per cambiare il separatore di data per tutte le date per le impostazioni cultura, modificare il valore della proprietà DateTimeFormatInfo.DateSeparator per le impostazioni cultura correnti oppure creare un'istanza di un oggetto DateTimeFormatInfo, assegnare il carattere alla relativa proprietà DateSeparator e chiamare un overload del metodo di formattazione che include un parametro IFormatProvider.

Se l'identificatore di formato "/" viene usato senza altri identificatori di formato personalizzati, viene interpretato come l'identificatore di formato di data e ora standard e viene generato un evento FormatException.</target>
        <note />
      </trans-unit>
      <trans-unit id="day_of_the_month_1_2_digits">
        <source>day of the month (1-2 digits)</source>
        <target state="translated">Giorno del mese (1-2 cifre)</target>
        <note />
      </trans-unit>
      <trans-unit id="day_of_the_month_1_2_digits_description">
        <source>The "d" custom format specifier represents the day of the month as a number from 1 through 31. A single-digit day is formatted without a leading zero.

If the "d" format specifier is used without other custom format specifiers, it's interpreted as the "d" standard date and time format specifier.</source>
        <target state="translated">L'identificatore di formato personalizzato "d" rappresenta il giorno del mese come numero compreso tra 1 e 31. Un giorno a una sola cifra viene formattato senza uno zero iniziale.

Se l'identificatore di formato "d" viene usato senza altri identificatori di formato personalizzati, viene interpretato come l'identificatore di formato di data e ora standard "d".</target>
        <note />
      </trans-unit>
      <trans-unit id="day_of_the_month_2_digits">
        <source>day of the month (2 digits)</source>
        <target state="translated">Giorno del mese (2 cifre)</target>
        <note />
      </trans-unit>
      <trans-unit id="day_of_the_month_2_digits_description">
        <source>The "dd" custom format string represents the day of the month as a number from 01 through 31. A single-digit day is formatted with a leading zero.</source>
        <target state="translated">La stringa di formato personalizzata "dd" rappresenta il giorno del mese come numero compreso tra 01 e 31. Un giorno a una sola cifra viene formattato con uno zero iniziale.</target>
        <note />
      </trans-unit>
      <trans-unit id="day_of_the_week_abbreviated">
        <source>day of the week (abbreviated)</source>
        <target state="translated">Giorno della settimana (abbreviato)</target>
        <note />
      </trans-unit>
      <trans-unit id="day_of_the_week_abbreviated_description">
        <source>The "ddd" custom format specifier represents the abbreviated name of the day of the week. The localized abbreviated name of the day of the week is retrieved from the DateTimeFormatInfo.AbbreviatedDayNames property of the current or specified culture.</source>
        <target state="translated">L'identificatore di formato personalizzato "ddd" rappresenta il nome abbreviato del giorno della settimana. Il nome abbreviato localizzato del giorno della settimana viene recuperato dalla proprietà DateTimeFormatInfo.AbbreviatedDayNames delle impostazioni cultura correnti o specificate.</target>
        <note />
      </trans-unit>
      <trans-unit id="day_of_the_week_full">
        <source>day of the week (full)</source>
        <target state="translated">Giorno della settimana (esteso)</target>
        <note />
      </trans-unit>
      <trans-unit id="day_of_the_week_full_description">
        <source>The "dddd" custom format specifier (plus any number of additional "d" specifiers) represents the full name of the day of the week. The localized name of the day of the week is retrieved from the DateTimeFormatInfo.DayNames property of the current or specified culture.</source>
        <target state="translated">L'identificatore di formato personalizzato "dddd" (più qualsiasi numero di identificatori "d" aggiuntivi) rappresenta il nome esteso del giorno della settimana. Il nome localizzato del giorno della settimana viene recuperato dalla proprietà DateTimeFormatInfo.DayNames delle impostazioni cultura correnti o specificate.</target>
        <note />
      </trans-unit>
      <trans-unit id="discard">
        <source>discard</source>
        <target state="translated">variabile discard</target>
        <note />
      </trans-unit>
      <trans-unit id="else_statement">
        <source>else statement</source>
        <target state="translated">istruzione else</target>
        <note />
      </trans-unit>
      <trans-unit id="embedded">
        <source>embedded</source>
        <target state="translated">Incorporata</target>
        <note>Embedded is a technical term for "Embedded source", where souce files are embedded into the PDB</note>
      </trans-unit>
      <trans-unit id="external">
        <source>external</source>
        <target state="translated">external</target>
        <note>External means "external source", meaning source files that are not part of the current solution</note>
      </trans-unit>
      <trans-unit id="foreach_loop">
        <source>foreach loop</source>
        <target state="translated">ciclo foreach</target>
        <note />
      </trans-unit>
      <trans-unit id="from_metadata">
        <source>from metadata</source>
        <target state="translated">da metadati</target>
        <note />
      </trans-unit>
      <trans-unit id="full_long_date_time">
        <source>full long date/time</source>
        <target state="translated">Ora estesa e data completa</target>
        <note />
      </trans-unit>
      <trans-unit id="full_long_date_time_description">
        <source>The "F" standard format specifier represents a custom date and time format string that is defined by the current DateTimeFormatInfo.FullDateTimePattern property. For example, the custom format string for the invariant culture is "dddd, dd MMMM yyyy HH:mm:ss".</source>
        <target state="translated">L'identificatore di formato standard "F" rappresenta una stringa di formato di data e ora personalizzata definita dalla proprietà DateTimeFormatInfo.FullDateTimePattern corrente. Ad esempio, la stringa di formato personalizzata per le impostazioni cultura inglese non dipendenti da paese/area geografica è "dddd, dd MMMM yyyy HH:mm:ss".</target>
        <note />
      </trans-unit>
      <trans-unit id="full_short_date_time">
        <source>full short date/time</source>
        <target state="translated">Ora breve e data estesa</target>
        <note />
      </trans-unit>
      <trans-unit id="full_short_date_time_description">
        <source>The Full Date Short Time ("f") Format Specifier

The "f" standard format specifier represents a combination of the long date ("D") and short time ("t") patterns, separated by a space.</source>
        <target state="translated">Identificatore di formato di ora breve e data estesa ("f")

L'identificatore di formato standard "f" rappresenta una combinazione degli schemi di data estesa ("D") e ora breve ("t"), separati da uno spazio.</target>
        <note />
      </trans-unit>
      <trans-unit id="general_long_date_time">
        <source>general long date/time</source>
        <target state="translated">Ora estesa e data generale</target>
        <note />
      </trans-unit>
      <trans-unit id="general_long_date_time_description">
        <source>The "G" standard format specifier represents a combination of the short date ("d") and long time ("T") patterns, separated by a space.</source>
        <target state="translated">L'identificatore di formato standard "G" rappresenta una combinazione degli schemi di data breve ("d") e ora estesa ("T"), separati da uno spazio.</target>
        <note />
      </trans-unit>
      <trans-unit id="general_short_date_time">
        <source>general short date/time</source>
        <target state="translated">Ora breve e data generale</target>
        <note />
      </trans-unit>
      <trans-unit id="general_short_date_time_description">
        <source>The "g" standard format specifier represents a combination of the short date ("d") and short time ("t") patterns, separated by a space.</source>
        <target state="translated">L'identificatore di formato standard "g" rappresenta una combinazione degli schemi di data breve ("d") e ora breve ("t"), separati da uno spazio.</target>
        <note />
      </trans-unit>
      <trans-unit id="generic_overload">
        <source>generic overload</source>
        <target state="translated">overload generico</target>
        <note />
      </trans-unit>
      <trans-unit id="generic_overloads">
        <source>generic overloads</source>
        <target state="translated">overload generici</target>
        <note />
      </trans-unit>
      <trans-unit id="get_only_property">
        <source>get-only property</source>
        <target state="translated">proprietà di solo richiamo</target>
        <note />
      </trans-unit>
      <trans-unit id="if_statement">
        <source>if statement</source>
        <target state="translated">istruzione if</target>
        <note />
      </trans-unit>
      <trans-unit id="in_0_1_2">
        <source>in {0} ({1} - {2})</source>
        <target state="translated">in {0} ({1} - {2})</target>
        <note />
      </trans-unit>
      <trans-unit id="in_Source_attribute">
        <source>in Source (attribute)</source>
        <target state="translated">nell'origine (attributo)</target>
        <note />
      </trans-unit>
      <trans-unit id="into_extracted_method_to_invoke_at_call_sites">
        <source>into extracted method to invoke at call sites</source>
        <target state="translated">in un metodo estratto per richiamare i siti di chiamata</target>
        <note />
      </trans-unit>
      <trans-unit id="into_new_overload">
        <source>into new overload</source>
        <target state="translated">nel nuovo overload</target>
        <note />
      </trans-unit>
      <trans-unit id="just_this_anonymous_type">
        <source>just this anonymous type</source>
        <target state="translated">solo questo tipo anonimo</target>
        <note />
      </trans-unit>
      <trans-unit id="long_date">
        <source>long date</source>
        <target state="translated">Data estesa</target>
        <note />
      </trans-unit>
      <trans-unit id="long_date_description">
        <source>The "D" standard format specifier represents a custom date and time format string that is defined by the current DateTimeFormatInfo.LongDatePattern property. For example, the custom format string for the invariant culture is "dddd, dd MMMM yyyy".</source>
        <target state="translated">L'identificatore di formato standard "D" rappresenta una stringa di formato di data e ora personalizzata definita dalla proprietà DateTimeFormatInfo.LongDatePattern corrente. Ad esempio, la stringa di formato personalizzata per le impostazioni cultura inglese non dipendenti da paese/area geografica è "dddd, dd MMMM yyyy".</target>
        <note />
      </trans-unit>
      <trans-unit id="long_time">
        <source>long time</source>
        <target state="translated">Ora estesa</target>
        <note />
      </trans-unit>
      <trans-unit id="long_time_description">
        <source>The "T" standard format specifier represents a custom date and time format string that is defined by a specific culture's DateTimeFormatInfo.LongTimePattern property. For example, the custom format string for the invariant culture is "HH:mm:ss".</source>
        <target state="translated">L'identificatore di formato standard "T" rappresenta una stringa di formato di data e ora personalizzata definita dalla proprietà DateTimeFormatInfo.LongTimePattern di impostazioni cultura specifiche. Ad esempio, la stringa di formato personalizzata per le impostazioni cultura inglese non dipendenti da paese/area geografica è "HH:mm:ss".</target>
        <note />
      </trans-unit>
      <trans-unit id="member_kind_and_name">
        <source>{0} '{1}'</source>
        <target state="translated">{0} '{1}'</target>
        <note>e.g. "method 'M'"</note>
      </trans-unit>
      <trans-unit id="minute_1_2_digits">
        <source>minute (1-2 digits)</source>
        <target state="translated">Minuto (1-2 cifre)</target>
        <note />
      </trans-unit>
      <trans-unit id="minute_1_2_digits_description">
        <source>The "m" custom format specifier represents the minute as a number from 0 through 59. The minute represents whole minutes that have passed since the last hour. A single-digit minute is formatted without a leading zero.

If the "m" format specifier is used without other custom format specifiers, it's interpreted as the "m" standard date and time format specifier.</source>
        <target state="translated">L'identificatore di formato personalizzato "m" rappresenta i minuti come numero compreso tra 0 e 59. Tali minuti rappresentano il numero intero di minuti passati dall'ultima ora. Un minuto costituito da una singola cifra viene formattato senza zero iniziale.

Se l'identificatore di formato "m" viene usato senza altri identificatori di formato personalizzati, viene interpretato come l'identificatore di formato di data e ora standard "m".</target>
        <note />
      </trans-unit>
      <trans-unit id="minute_2_digits">
        <source>minute (2 digits)</source>
        <target state="translated">Minuto (2 cifre)</target>
        <note />
      </trans-unit>
      <trans-unit id="minute_2_digits_description">
        <source>The "mm" custom format specifier (plus any number of additional "m" specifiers) represents the minute as a number from 00 through 59. The minute represents whole minutes that have passed since the last hour. A single-digit minute is formatted with a leading zero.</source>
        <target state="translated">L'identificatore di formato personalizzato "mm" (più qualsiasi numero di identificatori "m" aggiuntivi) rappresenta i minuti come numero compreso tra 00 e 59. Tali minuti rappresentano il numero intero di minuti passati dall'ultima ora. Un minuto costituito da una singola cifra viene formattato con uno zero iniziale.</target>
        <note />
      </trans-unit>
      <trans-unit id="month_1_2_digits">
        <source>month (1-2 digits)</source>
        <target state="translated">Mese (1-2 cifre)</target>
        <note />
      </trans-unit>
      <trans-unit id="month_1_2_digits_description">
        <source>The "M" custom format specifier represents the month as a number from 1 through 12 (or from 1 through 13 for calendars that have 13 months). A single-digit month is formatted without a leading zero.

If the "M" format specifier is used without other custom format specifiers, it's interpreted as the "M" standard date and time format specifier.</source>
        <target state="translated">L'identificatore di formato personalizzato "M" rappresenta il mese come numero compreso tra 1 e 12 (o tra 1 e 13 per i calendari con 13 mesi). Un mese a una sola cifra viene formattato senza zero iniziale.

Se l'identificatore di formato "M" viene usato senza altri identificatori di formato personalizzati, viene interpretato come l'identificatore di formato di data e ora standard "M".</target>
        <note />
      </trans-unit>
      <trans-unit id="month_2_digits">
        <source>month (2 digits)</source>
        <target state="translated">Mese (2 cifre)</target>
        <note />
      </trans-unit>
      <trans-unit id="month_2_digits_description">
        <source>The "MM" custom format specifier represents the month as a number from 01 through 12 (or from 1 through 13 for calendars that have 13 months). A single-digit month is formatted with a leading zero.</source>
        <target state="translated">L'identificatore di formato personalizzato "MM" rappresenta il mese come numero compreso tra 01 e 12 (o tra 1 e 13 per i calendari con 13 mesi). Un mese a una sola cifra viene formattato con uno zero iniziale.</target>
        <note />
      </trans-unit>
      <trans-unit id="month_abbreviated">
        <source>month (abbreviated)</source>
        <target state="translated">Mese (abbreviato)</target>
        <note />
      </trans-unit>
      <trans-unit id="month_abbreviated_description">
        <source>The "MMM" custom format specifier represents the abbreviated name of the month. The localized abbreviated name of the month is retrieved from the DateTimeFormatInfo.AbbreviatedMonthNames property of the current or specified culture.</source>
        <target state="translated">L'identificatore di formato personalizzato "MMM" rappresenta il nome abbreviato del mese. Il nome abbreviato localizzato del mese viene recuperato dalla proprietà DateTimeFormatInfo.AbbreviatedMonthNames delle impostazioni cultura correnti o specificate.</target>
        <note />
      </trans-unit>
      <trans-unit id="month_day">
        <source>month day</source>
        <target state="translated">Giorno del mese</target>
        <note />
      </trans-unit>
      <trans-unit id="month_day_description">
        <source>The "M" or "m" standard format specifier represents a custom date and time format string that is defined by the current DateTimeFormatInfo.MonthDayPattern property. For example, the custom format string for the invariant culture is "MMMM dd".</source>
        <target state="translated">L'identificatore di formato standard "M" o "m" rappresenta una stringa di formato di data e ora personalizzata definita dalla proprietà DateTimeFormatInfo.MonthDayPattern corrente. Ad esempio, la stringa di formato personalizzata per le impostazioni cultura inglese non dipendenti da paese/area geografica è "MMMM dd".</target>
        <note />
      </trans-unit>
      <trans-unit id="month_full">
        <source>month (full)</source>
        <target state="translated">Mese (esteso)</target>
        <note />
      </trans-unit>
      <trans-unit id="month_full_description">
        <source>The "MMMM" custom format specifier represents the full name of the month. The localized name of the month is retrieved from the DateTimeFormatInfo.MonthNames property of the current or specified culture.</source>
        <target state="translated">L'identificatore di formato personalizzato "MMMM" rappresenta il nome esteso del mese. Il nome localizzato del mese viene recuperato dalla proprietà DateTimeFormatInfo.MonthNames delle impostazioni cultura correnti o specificate.</target>
        <note />
      </trans-unit>
      <trans-unit id="overload">
        <source>overload</source>
        <target state="translated">overload</target>
        <note />
      </trans-unit>
      <trans-unit id="overloads_">
        <source>overloads</source>
        <target state="translated">overload</target>
        <note />
      </trans-unit>
      <trans-unit id="_0_Keyword">
        <source>{0} Keyword</source>
        <target state="translated">Parola chiave di {0}</target>
        <note />
      </trans-unit>
      <trans-unit id="Encapsulate_field_colon_0_and_use_property">
        <source>Encapsulate field: '{0}' (and use property)</source>
        <target state="translated">Incapsula il campo '{0}' (e usa la proprietà)</target>
        <note />
      </trans-unit>
      <trans-unit id="Encapsulate_field_colon_0_but_still_use_field">
        <source>Encapsulate field: '{0}' (but still use field)</source>
        <target state="translated">Incapsula il campo '{0}' (ma continua a usarlo)</target>
        <note />
      </trans-unit>
      <trans-unit id="Encapsulate_fields_and_use_property">
        <source>Encapsulate fields (and use property)</source>
        <target state="translated">Incapsula i campi (e usa la proprietà)</target>
        <note />
      </trans-unit>
      <trans-unit id="Encapsulate_fields_but_still_use_field">
        <source>Encapsulate fields (but still use field)</source>
        <target state="translated">Incapsula i campi (ma continua a usarli)</target>
        <note />
      </trans-unit>
      <trans-unit id="Could_not_extract_interface_colon_The_selection_is_not_inside_a_class_interface_struct">
        <source>Could not extract interface: The selection is not inside a class/interface/struct.</source>
        <target state="translated">Non è possibile estrarre l'interfaccia: la selezione non si trova all'interno di una classe/interfaccia/struct.</target>
        <note />
      </trans-unit>
      <trans-unit id="Could_not_extract_interface_colon_The_type_does_not_contain_any_member_that_can_be_extracted_to_an_interface">
        <source>Could not extract interface: The type does not contain any member that can be extracted to an interface.</source>
        <target state="translated">Non è possibile estrarre l'interfaccia: il tipo non contiene membri che possono essere estratti in un'interfaccia.</target>
        <note />
      </trans-unit>
      <trans-unit id="Parameters_type_or_return_type_cannot_be_an_anonymous_type_colon_bracket_0_bracket">
        <source>Parameters' type or return type cannot be an anonymous type : [{0}]</source>
        <target state="translated">Il tipo o il tipo restituito dei parametri non può essere un tipo anonimo: [{0}]</target>
        <note />
      </trans-unit>
      <trans-unit id="The_selection_contains_no_active_statement">
        <source>The selection contains no active statement.</source>
        <target state="translated">La selezione non contiene istruzioni attive.</target>
        <note />
      </trans-unit>
      <trans-unit id="The_selection_contains_an_error_or_unknown_type">
        <source>The selection contains an error or unknown type.</source>
        <target state="translated">La selezione contiene un errore o un tipo sconosciuto.</target>
        <note />
      </trans-unit>
      <trans-unit id="Type_parameter_0_is_hidden_by_another_type_parameter_1">
        <source>Type parameter '{0}' is hidden by another type parameter '{1}'.</source>
        <target state="translated">Il parametro di tipo '{0}' è nascosto da un altro parametro di tipo '{1}'.</target>
        <note />
      </trans-unit>
      <trans-unit id="The_address_of_a_variable_is_used_inside_the_selected_code">
        <source>The address of a variable is used inside the selected code.</source>
        <target state="translated">Nel codice selezionato viene usato l'indirizzo di una variabile.</target>
        <note />
      </trans-unit>
      <trans-unit id="Assigning_to_readonly_fields_must_be_done_in_a_constructor_colon_bracket_0_bracket">
        <source>Assigning to readonly fields must be done in a constructor : [{0}].</source>
        <target state="translated">L'assegnazione a campi di sola lettura deve essere effettuata in un costruttore: [{0}].</target>
        <note />
      </trans-unit>
      <trans-unit id="generated_code_is_overlapping_with_hidden_portion_of_the_code">
        <source>generated code is overlapping with hidden portion of the code</source>
        <target state="translated">il codice generato si sovrappone alla parte nascosta del codice</target>
        <note />
      </trans-unit>
      <trans-unit id="Add_optional_parameters_to_0">
        <source>Add optional parameters to '{0}'</source>
        <target state="translated">Aggiungi i parametri facoltativi a '{0}'</target>
        <note />
      </trans-unit>
      <trans-unit id="Add_parameters_to_0">
        <source>Add parameters to '{0}'</source>
        <target state="translated">Aggiungi i parametri a '{0}'</target>
        <note />
      </trans-unit>
      <trans-unit id="Generate_delegating_constructor_0_1">
        <source>Generate delegating constructor '{0}({1})'</source>
        <target state="translated">Genera il costruttore delegante '{0}({1})'</target>
        <note />
      </trans-unit>
      <trans-unit id="Generate_Equals_and_GetHashCode">
        <source>Generate Equals and GetHashCode</source>
        <target state="translated">Genera Equals e GetHashCode</target>
        <note />
      </trans-unit>
      <trans-unit id="Generate_Equals_object">
        <source>Generate Equals(object)</source>
        <target state="translated">Genera Equals(oggetto)</target>
        <note />
      </trans-unit>
      <trans-unit id="Generate_GetHashCode">
        <source>Generate GetHashCode()</source>
        <target state="translated">Genera GetHashCode()</target>
        <note />
      </trans-unit>
      <trans-unit id="Generate_0_1_in_new_file">
        <source>Generate {0} '{1}' in new file</source>
        <target state="translated">Genera l'elemento {0} '{1}' nel nuovo file</target>
        <note />
      </trans-unit>
      <trans-unit id="Generate_nested_0_1">
        <source>Generate nested {0} '{1}'</source>
        <target state="translated">Genera l'elemento {0} '{1}' annidato</target>
        <note />
      </trans-unit>
      <trans-unit id="Introduce_field_for_0">
        <source>Introduce field for '{0}'</source>
        <target state="translated">Introduce il campo per '{0}'</target>
        <note />
      </trans-unit>
      <trans-unit id="Introduce_local_for_0">
        <source>Introduce local for '{0}'</source>
        <target state="translated">Introduce l'elemento locale per '{0}'</target>
        <note />
      </trans-unit>
      <trans-unit id="Introduce_constant_for_0">
        <source>Introduce constant for '{0}'</source>
        <target state="translated">Introduce la costante per '{0}'</target>
        <note />
      </trans-unit>
      <trans-unit id="Introduce_local_constant_for_0">
        <source>Introduce local constant for '{0}'</source>
        <target state="translated">Introduce la costante locale per '{0}'</target>
        <note />
      </trans-unit>
      <trans-unit id="Introduce_field_for_all_occurrences_of_0">
        <source>Introduce field for all occurrences of '{0}'</source>
        <target state="translated">Introduce il campo per tutte le occorrenze di '{0}'</target>
        <note />
      </trans-unit>
      <trans-unit id="Introduce_local_for_all_occurrences_of_0">
        <source>Introduce local for all occurrences of '{0}'</source>
        <target state="translated">Introduce l'elemento locale per tutte le occorrenze di '{0}'</target>
        <note />
      </trans-unit>
      <trans-unit id="Introduce_constant_for_all_occurrences_of_0">
        <source>Introduce constant for all occurrences of '{0}'</source>
        <target state="translated">Introduce la costante per tutte le occorrenze di '{0}'</target>
        <note />
      </trans-unit>
      <trans-unit id="Introduce_local_constant_for_all_occurrences_of_0">
        <source>Introduce local constant for all occurrences of '{0}'</source>
        <target state="translated">Introduce la costante locale per tutte le occorrenze di '{0}'</target>
        <note />
      </trans-unit>
      <trans-unit id="Introduce_query_variable_for_all_occurrences_of_0">
        <source>Introduce query variable for all occurrences of '{0}'</source>
        <target state="translated">Introduce la variabile di query per tutte le occorrenze di '{0}'</target>
        <note />
      </trans-unit>
      <trans-unit id="Introduce_query_variable_for_0">
        <source>Introduce query variable for '{0}'</source>
        <target state="translated">Introduce la variabile di query per '{0}'</target>
        <note />
      </trans-unit>
      <trans-unit id="is_">
        <source>is</source>
        <target state="translated">è</target>
        <note />
      </trans-unit>
      <trans-unit id="Represents_an_object_whose_operations_will_be_resolved_at_runtime">
        <source>Represents an object whose operations will be resolved at runtime.</source>
        <target state="translated">Rappresenta un oggetto le cui operazioni verranno risolte in fase di esecuzione.</target>
        <note />
      </trans-unit>
      <trans-unit id="constant">
        <source>constant</source>
        <target state="translated">costante</target>
        <note />
      </trans-unit>
      <trans-unit id="field">
        <source>field</source>
        <target state="translated">campo</target>
        <note />
      </trans-unit>
      <trans-unit id="local_constant">
        <source>local constant</source>
        <target state="translated">costante locale</target>
        <note />
      </trans-unit>
      <trans-unit id="local_variable">
        <source>local variable</source>
        <target state="translated">variabile locale</target>
        <note />
      </trans-unit>
      <trans-unit id="label">
        <source>label</source>
        <target state="translated">Etichetta</target>
        <note />
      </trans-unit>
      <trans-unit id="period_era">
        <source>period/era</source>
        <target state="translated">Periodo/era</target>
        <note />
      </trans-unit>
      <trans-unit id="period_era_description">
        <source>The "g" or "gg" custom format specifiers (plus any number of additional "g" specifiers) represents the period or era, such as A.D. The formatting operation ignores this specifier if the date to be formatted doesn't have an associated period or era string.

If the "g" format specifier is used without other custom format specifiers, it's interpreted as the "g" standard date and time format specifier.</source>
        <target state="translated">Gli identificatori di formato personalizzati "g" o "gg" (più qualsiasi numero di identificatori "g" aggiuntivi) rappresentano il periodo o l'era, ad esempio D.C. Questo identificatore viene ignorato dall'operazione di formattazione se la data da formattare non è associata a una stringa di periodo o di era.

Se l'identificatore di formato "g" viene usato senza altri identificatori di formato personalizzati, viene interpretato come l'identificatore di formato di data e ora standard "g".</target>
        <note />
      </trans-unit>
      <trans-unit id="property_accessor">
        <source>property accessor</source>
        <target state="translated">funzione di accesso proprietà</target>
        <note />
      </trans-unit>
      <trans-unit id="range_variable">
        <source>range variable</source>
        <target state="translated">variabile di intervallo</target>
        <note />
      </trans-unit>
      <trans-unit id="parameter">
        <source>parameter</source>
        <target state="translated">parametro</target>
        <note />
      </trans-unit>
      <trans-unit id="in_">
        <source>in</source>
        <target state="translated">in</target>
        <note />
      </trans-unit>
      <trans-unit id="Summary_colon">
        <source>Summary:</source>
        <target state="translated">Riepilogo:</target>
        <note />
      </trans-unit>
      <trans-unit id="Locals_and_parameters">
        <source>Locals and parameters</source>
        <target state="translated">Variabili locali e parametri</target>
        <note />
      </trans-unit>
      <trans-unit id="Type_parameters_colon">
        <source>Type parameters:</source>
        <target state="translated">Parametri di tipo:</target>
        <note />
      </trans-unit>
      <trans-unit id="Returns_colon">
        <source>Returns:</source>
        <target state="translated">Valori restituiti:</target>
        <note />
      </trans-unit>
      <trans-unit id="Exceptions_colon">
        <source>Exceptions:</source>
        <target state="translated">Eccezioni:</target>
        <note />
      </trans-unit>
      <trans-unit id="Remarks_colon">
        <source>Remarks:</source>
        <target state="translated">Commenti:</target>
        <note />
      </trans-unit>
      <trans-unit id="generating_source_for_symbols_of_this_type_is_not_supported">
        <source>generating source for symbols of this type is not supported</source>
        <target state="translated">la generazione dell'origine per i simboli di questo tipo non è supportata</target>
        <note />
      </trans-unit>
      <trans-unit id="Assembly">
        <source>Assembly</source>
        <target state="translated">assembly</target>
        <note />
      </trans-unit>
      <trans-unit id="location_unknown">
        <source>location unknown</source>
        <target state="translated">percorso sconosciuto</target>
        <note />
      </trans-unit>
      <trans-unit id="Unexpected_interface_member_kind_colon_0">
        <source>Unexpected interface member kind: {0}</source>
        <target state="translated">Tipo di membro di interfaccia imprevisto: {0}</target>
        <note />
      </trans-unit>
      <trans-unit id="The_symbol_does_not_have_an_icon">
        <source>The symbol does not have an icon.</source>
        <target state="translated">Per il simbolo non esiste un'icona.</target>
        <note />
      </trans-unit>
      <trans-unit id="Asynchronous_method_cannot_have_ref_out_parameters_colon_bracket_0_bracket">
        <source>Asynchronous method cannot have ref/out parameters : [{0}]</source>
        <target state="translated">Il metodo asincrono non può contenere parametri ref/out: [{0}]</target>
        <note />
      </trans-unit>
      <trans-unit id="The_member_is_defined_in_metadata">
        <source>The member is defined in metadata.</source>
        <target state="translated">Il membro è definito nei metadati.</target>
        <note />
      </trans-unit>
      <trans-unit id="You_can_only_change_the_signature_of_a_constructor_indexer_method_or_delegate">
        <source>You can only change the signature of a constructor, indexer, method or delegate.</source>
        <target state="translated">È possibile modificare solo la firma di un costruttore, un indicizzatore, un metodo o un delegato.</target>
        <note />
      </trans-unit>
      <trans-unit id="This_symbol_has_related_definitions_or_references_in_metadata_Changing_its_signature_may_result_in_build_errors_Do_you_want_to_continue">
        <source>This symbol has related definitions or references in metadata. Changing its signature may result in build errors.

Do you want to continue?</source>
        <target state="translated">Nei metadati di questo simbolo sono presenti definizioni o riferimenti correlati. Se si modifica la firma, potrebbero verificarsi errori di compilazione.

Continuare?</target>
        <note />
      </trans-unit>
      <trans-unit id="Change_signature">
        <source>Change signature...</source>
        <target state="translated">Modifica firma...</target>
        <note />
      </trans-unit>
      <trans-unit id="Generate_new_type">
        <source>Generate new type...</source>
        <target state="translated">Genera nuovo tipo...</target>
        <note />
      </trans-unit>
      <trans-unit id="User_Diagnostic_Analyzer_Failure">
        <source>User Diagnostic Analyzer Failure.</source>
        <target state="translated">Errore dell'analizzatore diagnostico utente.</target>
        <note />
      </trans-unit>
      <trans-unit id="Analyzer_0_threw_an_exception_of_type_1_with_message_2">
        <source>Analyzer '{0}' threw an exception of type '{1}' with message '{2}'.</source>
        <target state="translated">L'analizzatore '{0}' ha generato un'eccezione di tipo '{1}'. Messaggio: '{2}'.</target>
        <note />
      </trans-unit>
      <trans-unit id="Analyzer_0_threw_the_following_exception_colon_1">
        <source>Analyzer '{0}' threw the following exception:
'{1}'.</source>
        <target state="translated">L'analizzatore '{0}' ha generato l'eccezione seguente:
'{1}'.</target>
        <note />
      </trans-unit>
      <trans-unit id="Remove_qualification">
        <source>Remove qualification</source>
        <target state="translated">Rimuovi qualificazione</target>
        <note />
      </trans-unit>
      <trans-unit id="Unknown_error_occurred">
        <source>Unknown error occurred</source>
        <target state="translated">Si è verificato un errore sconosciuto</target>
        <note />
      </trans-unit>
      <trans-unit id="Available">
        <source>Available</source>
        <target state="translated">Disponibile</target>
        <note />
      </trans-unit>
      <trans-unit id="Not_Available">
        <source>Not Available ⚠</source>
        <target state="translated">Non disponibile ⚠</target>
        <note />
      </trans-unit>
      <trans-unit id="_0_1">
        <source>    {0} - {1}</source>
        <target state="translated">    {0} - {1}</target>
        <note />
      </trans-unit>
      <trans-unit id="in_Source">
        <source>in Source</source>
        <target state="translated">nell'origine</target>
        <note />
      </trans-unit>
      <trans-unit id="in_Suppression_File">
        <source>in Suppression File</source>
        <target state="translated">nel file di eliminazione</target>
        <note />
      </trans-unit>
      <trans-unit id="Remove_Suppression_0">
        <source>Remove Suppression {0}</source>
        <target state="translated">Rimuovi eliminazione {0}</target>
        <note />
      </trans-unit>
      <trans-unit id="Remove_Suppression">
        <source>Remove Suppression</source>
        <target state="translated">Rimuovi eliminazione</target>
        <note />
      </trans-unit>
      <trans-unit id="Pending">
        <source>&lt;Pending&gt;</source>
        <target state="translated">&lt;In sospeso&gt;</target>
        <note />
      </trans-unit>
      <trans-unit id="Note_colon_Tab_twice_to_insert_the_0_snippet">
        <source>Note: Tab twice to insert the '{0}' snippet.</source>
        <target state="translated">Nota: premere due volte TAB per inserire il frammento di codice '{0}'.</target>
        <note />
      </trans-unit>
      <trans-unit id="Computing_fix_all_occurrences_code_fix">
        <source>Computing fix all occurrences code fix...</source>
        <target state="translated">Calcolo di tutte le occorrenze da correggere nel codice...</target>
        <note />
      </trans-unit>
      <trans-unit id="Fix_all_occurrences">
        <source>Fix all occurrences</source>
        <target state="translated">Correggi tutte le occorrenze</target>
        <note />
      </trans-unit>
      <trans-unit id="Document">
        <source>Document</source>
        <target state="translated">Documento</target>
        <note />
      </trans-unit>
      <trans-unit id="Project">
        <source>Project</source>
        <target state="translated">PROGETTO</target>
        <note />
      </trans-unit>
      <trans-unit id="Solution">
        <source>Solution</source>
        <target state="translated">Soluzione</target>
        <note />
      </trans-unit>
      <trans-unit id="Compiler2">
        <source>Compiler</source>
        <target state="translated">Compilatore</target>
        <note />
      </trans-unit>
      <trans-unit id="Live">
        <source>Live</source>
        <target state="translated">In tempo reale</target>
        <note />
      </trans-unit>
      <trans-unit id="enum_value">
        <source>enum value</source>
        <target state="translated">valore di enumerazione</target>
        <note>{Locked="enum"} "enum" is a C#/VB keyword and should not be localized.</note>
      </trans-unit>
      <trans-unit id="const_field">
        <source>const field</source>
        <target state="translated">campo const</target>
        <note>{Locked="const"} "const" is a C#/VB keyword and should not be localized.</note>
      </trans-unit>
      <trans-unit id="method">
        <source>method</source>
        <target state="translated">metodo</target>
        <note />
      </trans-unit>
      <trans-unit id="operator_">
        <source>operator</source>
        <target state="translated">operatore</target>
        <note />
      </trans-unit>
      <trans-unit id="constructor">
        <source>constructor</source>
        <target state="translated">costruttore</target>
        <note />
      </trans-unit>
      <trans-unit id="auto_property">
        <source>auto-property</source>
        <target state="translated">proprietà automatica</target>
        <note />
      </trans-unit>
      <trans-unit id="property_">
        <source>property</source>
        <target state="translated">proprietà</target>
        <note />
      </trans-unit>
      <trans-unit id="event_accessor">
        <source>event accessor</source>
        <target state="translated">funzione di accesso eventi</target>
        <note />
      </trans-unit>
      <trans-unit id="rfc1123_date_time">
        <source>rfc1123 date/time</source>
        <target state="translated">Data/ora RFC 1123</target>
        <note />
      </trans-unit>
      <trans-unit id="rfc1123_date_time_description">
        <source>The "R" or "r" standard format specifier represents a custom date and time format string that is defined by the DateTimeFormatInfo.RFC1123Pattern property. The pattern reflects a defined standard, and the property is read-only. Therefore, it is always the same, regardless of the culture used or the format provider supplied. The custom format string is "ddd, dd MMM yyyy HH':'mm':'ss 'GMT'". When this standard format specifier is used, the formatting or parsing operation always uses the invariant culture.</source>
        <target state="translated">L'identificatore di formato standard "R" o "r" rappresenta una stringa di formato di data e ora personalizzata definita dalla proprietà DateTimeFormatInfo.RFC1123Pattern corrente. Lo schema rispecchia uno standard definito e la proprietà è di sola lettura. Sarà quindi sempre lo stesso, indipendentemente dalle impostazioni cultura usate o dal provider di formato specificato. La stringa di formato personalizzata è "ddd, dd MMM yyyy HH':'mm':'ss 'GMT'". Quando si usa questo identificatore di formato standard, la formattazione o l'operazione di analisi usa sempre le impostazioni cultura inglese non dipendenti da paese/area geografica.</target>
        <note />
      </trans-unit>
      <trans-unit id="round_trip_date_time">
        <source>round-trip date/time</source>
        <target state="translated">Data/ora round trip</target>
        <note />
      </trans-unit>
      <trans-unit id="round_trip_date_time_description">
        <source>The "O" or "o" standard format specifier represents a custom date and time format string using a pattern that preserves time zone information and emits a result string that complies with ISO 8601. For DateTime values, this format specifier is designed to preserve date and time values along with the DateTime.Kind property in text. The formatted string can be parsed back by using the DateTime.Parse(String, IFormatProvider, DateTimeStyles) or DateTime.ParseExact method if the styles parameter is set to DateTimeStyles.RoundtripKind.

The "O" or "o" standard format specifier corresponds to the "yyyy'-'MM'-'dd'T'HH':'mm':'ss'.'fffffffK" custom format string for DateTime values and to the "yyyy'-'MM'-'dd'T'HH':'mm':'ss'.'fffffffzzz" custom format string for DateTimeOffset values. In this string, the pairs of single quotation marks that delimit individual characters, such as the hyphens, the colons, and the letter "T", indicate that the individual character is a literal that cannot be changed. The apostrophes do not appear in the output string.

The "O" or "o" standard format specifier (and the "yyyy'-'MM'-'dd'T'HH':'mm':'ss'.'fffffffK" custom format string) takes advantage of the three ways that ISO 8601 represents time zone information to preserve the Kind property of DateTime values:

    The time zone component of DateTimeKind.Local date and time values is an offset from UTC (for example, +01:00, -07:00). All DateTimeOffset values are also represented in this format.

    The time zone component of DateTimeKind.Utc date and time values uses "Z" (which stands for zero offset) to represent UTC.

    DateTimeKind.Unspecified date and time values have no time zone information.

Because the "O" or "o" standard format specifier conforms to an international standard, the formatting or parsing operation that uses the specifier always uses the invariant culture and the Gregorian calendar.

Strings that are passed to the Parse, TryParse, ParseExact, and TryParseExact methods of DateTime and DateTimeOffset can be parsed by using the "O" or "o" format specifier if they are in one of these formats. In the case of DateTime objects, the parsing overload that you call should also include a styles parameter with a value of DateTimeStyles.RoundtripKind. Note that if you call a parsing method with the custom format string that corresponds to the "O" or "o" format specifier, you won't get the same results as "O" or "o". This is because parsing methods that use a custom format string can't parse the string representation of date and time values that lack a time zone component or use "Z" to indicate UTC.</source>
        <target state="translated">L'identificatore di formato standard "O" o "o" rappresenta una stringa di formato di data e ora personalizzata con uno schema che mantiene le informazioni sul fuso orario e crea una stringa di risultato conforme allo standard ISO 8601. Per i valori DateTime, questo identificatore di formato è progettato in modo da mantenere i valori di data e ora insieme alla proprietà DateTime.Kind nel testo. È possibile analizzare di nuovo la stringa formattata usando il metodo DateTime.Parse(String, IFormatProvider, DateTimeStyles) o DateTime.ParseExact se il parametro styles è impostato su DateTimeStyles.RoundtripKind.

L'identificatore di formato standard "O" o "o" corrisponde alla stringa di formato personalizzata "yyyy'-'MM'-'dd'T'HH':'mm':'ss'.'fffffffK" per valori DateTime e alla stringa di formato personalizzata "yyyy'-'MM'-'dd'T'HH':'mm':'ss'.'fffffffzzz" per valori DateTimeOffset. In questa stringa le coppie di virgolette singole che delimitano singoli caratteri, ad esempio trattini, due punti e la lettera "T", indicano che il singolo carattere è un valore letterale che non può essere modificato. Gli apostrofi non vengono visualizzati nella stringa di output.

L'identificatore di formato standard "O" o "o" (e la stringa di formato personalizzata "yyyy'-'MM'-'dd'T'HH':'mm':'ss'.'fffffffK") sfrutta i tre modi in cui lo standard ISO 8601 rappresenta le informazioni sul fuso orario per mantenere la proprietà Kind dei valori DateTime:

    Il componente relativo al fuso orario dei valori di data e ora DateTimeKind.Local rappresenta la differenza dall'ora UTC (ad esempio +01:00, -07:00). Anche tutti i valori DateTimeOffset sono rappresentati in questo formato.

    Il componente relativo al fuso orario dei valori di data e ora DateTimeKind.Utc usa "Z" (che corrisponde alla differenza zero) per rappresentare l'ora UTC.

    I valori di data e ora DateTimeKind.Unspecified non includono informazioni sul fuso orario.

Dal momento che l'identificatore di formato standard "O" o "o" è conforme a uno standard internazionale, per l'operazione di formattazione o di analisi che usa l'identificatore vengono usate sempre le impostazioni cultura inglese non dipendenti da paese/area geografica e il calendario gregoriano.

Le stringhe passate ai metodi Parse, TryParse, ParseExact e TryParseExact di DateTime e DateTimeOffset possono essere analizzate usando l'identificatore di formato "O" o "o" se sono in uno di questi formati. Nel caso degli oggetti DateTime, l'overload di analisi chiamato deve anche includere un parametro styles con un valore DateTimeStyles.RoundtripKind. Tenere presente che se si chiama un metodo di analisi con la stringa di formato personalizzata che corrisponde all'identificatore di formato "O" o "o", non si otterranno gli stessi risultati di "O" o "o". Il motivo è che i metodi di analisi che usano una stringa di formato personalizzata non possono analizzare la rappresentazione in formato stringa di valori di data e ora in cui manca un componente di fuso orario o che usano "Z" per indicare l'ora UTC.</target>
        <note />
      </trans-unit>
      <trans-unit id="second_1_2_digits">
        <source>second (1-2 digits)</source>
        <target state="translated">Secondo (1-2 cifre)</target>
        <note />
      </trans-unit>
      <trans-unit id="second_1_2_digits_description">
        <source>The "s" custom format specifier represents the seconds as a number from 0 through 59. The result represents whole seconds that have passed since the last minute. A single-digit second is formatted without a leading zero.

If the "s" format specifier is used without other custom format specifiers, it's interpreted as the "s" standard date and time format specifier.</source>
        <target state="translated">L'identificatore di formato personalizzato "s" rappresenta i secondi come numero compreso tra 0 e 59. Il risultato rappresenta il numero intero di secondi passati dall'ultimo minuto. Un secondo costituito da una singola cifra viene formattato senza zero iniziale.

Se l'identificatore di formato "s" viene usato senza altri identificatori di formato personalizzati, viene interpretato come l'identificatore di formato di data e ora standard "s".</target>
        <note />
      </trans-unit>
      <trans-unit id="second_2_digits">
        <source>second (2 digits)</source>
        <target state="translated">Secondo (2 cifre)</target>
        <note />
      </trans-unit>
      <trans-unit id="second_2_digits_description">
        <source>The "ss" custom format specifier (plus any number of additional "s" specifiers) represents the seconds as a number from 00 through 59. The result represents whole seconds that have passed since the last minute. A single-digit second is formatted with a leading zero.</source>
        <target state="translated">L'identificatore di formato personalizzato "ss" (più qualsiasi numero di identificatori "s" aggiuntivi) rappresenta i secondi come numero compreso tra 00 e 59. Il risultato rappresenta il numero intero di secondi passati dall'ultimo minuto. Un secondo costituito da una singola cifra viene formattato con uno zero iniziale.</target>
        <note />
      </trans-unit>
      <trans-unit id="short_date">
        <source>short date</source>
        <target state="translated">Data breve</target>
        <note />
      </trans-unit>
      <trans-unit id="short_date_description">
        <source>The "d" standard format specifier represents a custom date and time format string that is defined by a specific culture's DateTimeFormatInfo.ShortDatePattern property. For example, the custom format string that is returned by the ShortDatePattern property of the invariant culture is "MM/dd/yyyy".</source>
        <target state="translated">L'identificatore di formato standard "d" rappresenta una stringa di formato di data e ora personalizzata definita dalla proprietà DateTimeFormatInfo.ShortDatePattern di impostazioni cultura specifiche. Ad esempio, la stringa di formato personalizzata restituita dalla proprietà ShortDatePattern delle impostazioni cultura inglese non dipendenti da paese/area geografica è "MM/dd/yyyy".</target>
        <note />
      </trans-unit>
      <trans-unit id="short_time">
        <source>short time</source>
        <target state="translated">Ora breve</target>
        <note />
      </trans-unit>
      <trans-unit id="short_time_description">
        <source>The "t" standard format specifier represents a custom date and time format string that is defined by the current DateTimeFormatInfo.ShortTimePattern property. For example, the custom format string for the invariant culture is "HH:mm".</source>
        <target state="translated">L'identificatore di formato standard "t" rappresenta una stringa di formato di data e ora personalizzata definita dalla proprietà DateTimeFormatInfo.ShortTimePattern corrente. Ad esempio, la stringa di formato personalizzata per le impostazioni cultura inglese non dipendenti da paese/area geografica è "HH:mm".</target>
        <note />
      </trans-unit>
      <trans-unit id="sortable_date_time">
        <source>sortable date/time</source>
        <target state="translated">Data/ora ordinabile</target>
        <note />
      </trans-unit>
      <trans-unit id="sortable_date_time_description">
        <source>The "s" standard format specifier represents a custom date and time format string that is defined by the DateTimeFormatInfo.SortableDateTimePattern property. The pattern reflects a defined standard (ISO 8601), and the property is read-only. Therefore, it is always the same, regardless of the culture used or the format provider supplied. The custom format string is "yyyy'-'MM'-'dd'T'HH':'mm':'ss".

The purpose of the "s" format specifier is to produce result strings that sort consistently in ascending or descending order based on date and time values. As a result, although the "s" standard format specifier represents a date and time value in a consistent format, the formatting operation does not modify the value of the date and time object that is being formatted to reflect its DateTime.Kind property or its DateTimeOffset.Offset value. For example, the result strings produced by formatting the date and time values 2014-11-15T18:32:17+00:00 and 2014-11-15T18:32:17+08:00 are identical.

When this standard format specifier is used, the formatting or parsing operation always uses the invariant culture.</source>
        <target state="translated">L'identificatore di formato standard "s" rappresenta una stringa di formato di data e ora personalizzata definita dalla proprietà DateTimeFormatInfo.SortableDateTimePattern corrente. Lo schema rispecchia uno standard definito (ISO 8601) e la proprietà è di sola lettura. Sarà quindi sempre lo stesso, indipendentemente dalle impostazioni cultura usate o dal provider di formato specificato. La stringa di formato personalizzata è "yyyy'-'MM'-'dd'T'HH':'mm':'ss".

L'identificatore di formato "s" ha lo scopo di produrre stringhe di risultati organizzate coerentemente in ordine crescente o decrescente, in base ai valori di data e ora. Di conseguenza, anche se l'identificatore di formato standard "s" rappresenta un valore di data e ora in un formato coerente, l'operazione di formattazione non modifica il valore dell'oggetto data e ora che viene formattato per rispecchiare la proprietà DateTime.Kind o il valore DateTimeOffset.Offset corrispondente. Ad esempio, le stringhe di risultati generate dalla formattazione dei valori di data e ora 2014-11-15T18:32:17+00:00 e 2014-11-15T18:32:17+08:00 sono identiche.

Quando si usa questo identificatore di formato standard, la formattazione o l'operazione di analisi usa sempre le impostazioni cultura inglese non dipendenti da paese/area geografica.</target>
        <note />
      </trans-unit>
      <trans-unit id="static_constructor">
        <source>static constructor</source>
        <target state="translated">costruttore statico</target>
        <note />
      </trans-unit>
      <trans-unit id="struct_">
        <source>struct</source>
        <target state="translated">struct</target>
        <note />
      </trans-unit>
      <trans-unit id="symbol_cannot_be_a_namespace">
        <source>'symbol' cannot be a namespace.</source>
        <target state="translated">'L'elemento 'symbol' non può essere uno spazio dei nomi.</target>
        <note />
      </trans-unit>
      <trans-unit id="symbol_kind_and_name_of_member_kind_and_name">
        <source>{0} '{1}' of {2} '{3}'</source>
        <target state="translated">{0}: {1} di {2} {3}</target>
        <note>e.g. "parameter 'T param' of method 'M'"</note>
      </trans-unit>
      <trans-unit id="time_separator">
        <source>time separator</source>
        <target state="translated">Separatore di ora</target>
        <note />
      </trans-unit>
      <trans-unit id="time_separator_description">
        <source>The ":" custom format specifier represents the time separator, which is used to differentiate hours, minutes, and seconds. The appropriate localized time separator is retrieved from the DateTimeFormatInfo.TimeSeparator property of the current or specified culture.

Note: To change the time separator for a particular date and time string, specify the separator character within a literal string delimiter. For example, the custom format string hh'_'dd'_'ss produces a result string in which "_" (an underscore) is always used as the time separator. To change the time separator for all dates for a culture, either change the value of the DateTimeFormatInfo.TimeSeparator property of the current culture, or instantiate a DateTimeFormatInfo object, assign the character to its TimeSeparator property, and call an overload of the formatting method that includes an IFormatProvider parameter.

If the ":" format specifier is used without other custom format specifiers, it's interpreted as a standard date and time format specifier and throws a FormatException.</source>
        <target state="translated">L'identificatore di formato personalizzato ":" rappresenta il separatore di ora che viene usato per distinguere ore, minuti e secondi. Il separatore di ora localizzato appropriato viene recuperato dalla proprietà DateTimeFormatInfo.TimeSeparator delle impostazioni cultura correnti o specificate.

Nota: per modificare il separatore di ora per una particolare stringa di data e ora, specificare il carattere separatore all'interno di un delimitatore di stringa letterale. La stringa con formato personalizzato hh'_'dd'_'ss, ad esempio, produce una stringa in cui come separatore di ora viene sempre usato "_" (carattere di sottolineatura). Per cambiare il separatore di ora per tutte le date per impostazioni cultura, modificare il valore della proprietà DateTimeFormatInfo.TimeSeparator per le impostazioni cultura correnti oppure creare un'istanza di un oggetto DateTimeFormatInfo, assegnare il carattere alla relativa proprietà TimeSeparator e chiamare un overload del metodo di formattazione che include un parametro IFormatProvider.

Se l'identificatore di formato ":" viene usato senza altri identificatori di formato personalizzati, viene interpretato come l'identificatore di formato di data e ora standard e viene generato un evento FormatException.</target>
        <note />
      </trans-unit>
      <trans-unit id="time_zone">
        <source>time zone</source>
        <target state="translated">Fuso orario</target>
        <note />
      </trans-unit>
      <trans-unit id="time_zone_description">
        <source>The "K" custom format specifier represents the time zone information of a date and time value. When this format specifier is used with DateTime values, the result string is defined by the value of the DateTime.Kind property:

    For the local time zone (a DateTime.Kind property value of DateTimeKind.Local), this specifier is equivalent to the "zzz" specifier and produces a result string containing the local offset from Coordinated Universal Time (UTC); for example, "-07:00".

    For a UTC time (a DateTime.Kind property value of DateTimeKind.Utc), the result string includes a "Z" character to represent a UTC date.

    For a time from an unspecified time zone (a time whose DateTime.Kind property equals DateTimeKind.Unspecified), the result is equivalent to String.Empty.

For DateTimeOffset values, the "K" format specifier is equivalent to the "zzz" format specifier, and produces a result string containing the DateTimeOffset value's offset from UTC.

If the "K" format specifier is used without other custom format specifiers, it's interpreted as a standard date and time format specifier and throws a FormatException.</source>
        <target state="translated">L'identificatore di formato personalizzato "K" rappresenta le informazioni sul fuso orario di un valore di data e ora. Quando questo identificatore di formato viene usato con valori DateTime, la stringa di risultato viene definita dal valore della proprietà DateTime.Kind:

    Per il fuso orario locale (un valore della proprietà DateTime.Kind uguale a DateTimeKind.Local) questo identificatore è equivalente all'identificatore "zzz" e genera una stringa di risultato che contiene la differenza locale dall'ora UTC (Coordinated Universal Time), ad esempio "-07.00".

    Per un'ora UTC (un valore della proprietà DateTime.Kind uguale a DateTimeKind.Utc) la stringa di risultato include un carattere "Z" per rappresentare una data UTC.

    Per un'ora di un fuso orario non specificato (un'ora la cui proprietà DateTime.Kind è uguale a DateTimeKind.Unspecified) il risultato è equivalente a String.Empty.

Per i valori DateTimeOffset, l'identificatore di formato "K" è equivalente all'identificatore di formato "zzz" e genera una stringa di risultato che contiene la diffenza dall'ora UTC del valore DateTimeOffset.

Se l'identificatore di formato "K" viene usato senza altri identificatori di formato personalizzati, viene interpretato come l'identificatore di formato di data e ora standard e viene generato un evento FormatException.</target>
        <note />
      </trans-unit>
      <trans-unit id="type">
        <source>type</source>
        <target state="translated">tipo</target>
        <note />
      </trans-unit>
      <trans-unit id="type_constraint">
        <source>type constraint</source>
        <target state="translated">vincolo di tipo</target>
        <note />
      </trans-unit>
      <trans-unit id="type_parameter">
        <source>type parameter</source>
        <target state="translated">parametro di tipo</target>
        <note />
      </trans-unit>
      <trans-unit id="attribute">
        <source>attribute</source>
        <target state="translated">attributo</target>
        <note />
      </trans-unit>
      <trans-unit id="Replace_0_and_1_with_property">
        <source>Replace '{0}' and '{1}' with property</source>
        <target state="translated">Sostituisci '{0}' e '{1}' con la proprietà</target>
        <note />
      </trans-unit>
      <trans-unit id="Replace_0_with_property">
        <source>Replace '{0}' with property</source>
        <target state="translated">Sostituisci '{0}' con la proprietà</target>
        <note />
      </trans-unit>
      <trans-unit id="Method_referenced_implicitly">
        <source>Method referenced implicitly</source>
        <target state="translated">Metodo con riferimenti impliciti</target>
        <note />
      </trans-unit>
      <trans-unit id="Generate_type_0">
        <source>Generate type '{0}'</source>
        <target state="translated">Genera il tipo '{0}'</target>
        <note />
      </trans-unit>
      <trans-unit id="Generate_0_1">
        <source>Generate {0} '{1}'</source>
        <target state="translated">Genera l'elemento {0} '{1}'</target>
        <note />
      </trans-unit>
      <trans-unit id="Change_0_to_1">
        <source>Change '{0}' to '{1}'.</source>
        <target state="translated">Cambia '{0}' in '{1}'.</target>
        <note />
      </trans-unit>
      <trans-unit id="Non_invoked_method_cannot_be_replaced_with_property">
        <source>Non-invoked method cannot be replaced with property.</source>
        <target state="translated">Non è possibile sostituire il metodo non richiamato con la proprietà.</target>
        <note />
      </trans-unit>
      <trans-unit id="Only_methods_with_a_single_argument_which_is_not_an_out_variable_declaration_can_be_replaced_with_a_property">
        <source>Only methods with a single argument, which is not an out variable declaration, can be replaced with a property.</source>
        <target state="translated">È possibile sostituire con una proprietà solo i metodi con un singolo argomento non corrispondente a una dichiarazione di variabile out.</target>
        <note />
      </trans-unit>
      <trans-unit id="Roslyn_HostError">
        <source>Roslyn.HostError</source>
        <target state="translated">Roslyn.HostError</target>
        <note />
      </trans-unit>
      <trans-unit id="An_instance_of_analyzer_0_cannot_be_created_from_1_colon_2">
        <source>An instance of analyzer {0} cannot be created from {1}: {2}.</source>
        <target state="translated">Non è possibile creare un'istanza dell'analizzatore {0} da {1}: {2}.</target>
        <note />
      </trans-unit>
      <trans-unit id="The_assembly_0_does_not_contain_any_analyzers">
        <source>The assembly {0} does not contain any analyzers.</source>
        <target state="translated">L'assembly {0} non contiene analizzatori.</target>
        <note />
      </trans-unit>
      <trans-unit id="Unable_to_load_Analyzer_assembly_0_colon_1">
        <source>Unable to load Analyzer assembly {0}: {1}</source>
        <target state="translated">Non è possibile caricare l'assembly dell'analizzatore {0}: {1}</target>
        <note />
      </trans-unit>
      <trans-unit id="from_0">
        <source>from {0}</source>
        <target state="translated">da {0}</target>
        <note />
      </trans-unit>
      <trans-unit id="Find_and_install_latest_version">
        <source>Find and install latest version</source>
        <target state="translated">Trova e installa l'ultima versione</target>
        <note />
      </trans-unit>
      <trans-unit id="Use_local_version_0">
        <source>Use local version '{0}'</source>
        <target state="translated">Usa la versione locale '{0}'</target>
        <note />
      </trans-unit>
      <trans-unit id="Use_locally_installed_0_version_1_This_version_used_in_colon_2">
        <source>Use locally installed '{0}' version '{1}'
This version used in: {2}</source>
        <target state="translated">Usa la versione '{1}' di '{0}' installata in locale
Questa versione è usata {2}</target>
        <note />
      </trans-unit>
      <trans-unit id="Find_and_install_latest_version_of_0">
        <source>Find and install latest version of '{0}'</source>
        <target state="translated">Trova e installa l'ultima versione di '{0}'</target>
        <note />
      </trans-unit>
      <trans-unit id="Install_with_package_manager">
        <source>Install with package manager...</source>
        <target state="translated">Installa con Gestione pacchetti...</target>
        <note />
      </trans-unit>
      <trans-unit id="Install_0_1">
        <source>Install '{0} {1}'</source>
        <target state="translated">Installa '{0} {1}'</target>
        <note />
      </trans-unit>
      <trans-unit id="Install_version_0">
        <source>Install version '{0}'</source>
        <target state="translated">Installa la versione '{0}'</target>
        <note />
      </trans-unit>
      <trans-unit id="Classes">
        <source>Classes</source>
        <target state="translated">Classi</target>
        <note />
      </trans-unit>
      <trans-unit id="Constants">
        <source>Constants</source>
        <target state="translated">Costanti</target>
        <note />
      </trans-unit>
      <trans-unit id="Delegates">
        <source>Delegates</source>
        <target state="translated">Delegati</target>
        <note />
      </trans-unit>
      <trans-unit id="Enums">
        <source>Enums</source>
        <target state="translated">Enumerazioni</target>
        <note />
      </trans-unit>
      <trans-unit id="Events">
        <source>Events</source>
        <target state="translated">Eventi</target>
        <note />
      </trans-unit>
      <trans-unit id="Extension_methods">
        <source>Extension methods</source>
        <target state="translated">Metodi di estensione</target>
        <note />
      </trans-unit>
      <trans-unit id="Fields">
        <source>Fields</source>
        <target state="translated">Campi</target>
        <note />
      </trans-unit>
      <trans-unit id="Interfaces">
        <source>Interfaces</source>
        <target state="translated">Interfacce</target>
        <note />
      </trans-unit>
      <trans-unit id="Methods">
        <source>Methods</source>
        <target state="translated">Metodi</target>
        <note />
      </trans-unit>
      <trans-unit id="Modules">
        <source>Modules</source>
        <target state="translated">Moduli</target>
        <note />
      </trans-unit>
      <trans-unit id="Namespaces">
        <source>Namespaces</source>
        <target state="translated">Spazi dei nomi</target>
        <note />
      </trans-unit>
      <trans-unit id="Properties">
        <source>Properties</source>
        <target state="translated">Proprietà</target>
        <note />
      </trans-unit>
      <trans-unit id="Structures">
        <source>Structures</source>
        <target state="translated">Strutture</target>
        <note />
      </trans-unit>
      <trans-unit id="Parameters_colon">
        <source>Parameters:</source>
        <target state="translated">Parametri:</target>
        <note />
      </trans-unit>
      <trans-unit id="Variadic_SignatureHelpItem_must_have_at_least_one_parameter">
        <source>Variadic SignatureHelpItem must have at least one parameter.</source>
        <target state="translated">L'elemento SignatureHelpItem variadic deve avere almeno un parametro.</target>
        <note />
      </trans-unit>
      <trans-unit id="Replace_0_with_method">
        <source>Replace '{0}' with method</source>
        <target state="translated">Sostituisci '{0}' con il metodo</target>
        <note />
      </trans-unit>
      <trans-unit id="Replace_0_with_methods">
        <source>Replace '{0}' with methods</source>
        <target state="translated">Sostituisci '{0}' con i metodi</target>
        <note />
      </trans-unit>
      <trans-unit id="Property_referenced_implicitly">
        <source>Property referenced implicitly</source>
        <target state="translated">Proprietà con riferimenti impliciti</target>
        <note />
      </trans-unit>
      <trans-unit id="Property_cannot_safely_be_replaced_with_a_method_call">
        <source>Property cannot safely be replaced with a method call</source>
        <target state="translated">Non è possibile sostituire in modo sicuro la proprietà con una chiamata a un metodo</target>
        <note />
      </trans-unit>
      <trans-unit id="Convert_to_interpolated_string">
        <source>Convert to interpolated string</source>
        <target state="translated">Converti in stringa interpolata</target>
        <note />
      </trans-unit>
      <trans-unit id="Move_type_to_0">
        <source>Move type to {0}</source>
        <target state="translated">Sposta il tipo in {0}</target>
        <note />
      </trans-unit>
      <trans-unit id="Rename_file_to_0">
        <source>Rename file to {0}</source>
        <target state="translated">Rinomina il file in {0}</target>
        <note />
      </trans-unit>
      <trans-unit id="Rename_type_to_0">
        <source>Rename type to {0}</source>
        <target state="translated">Rinomina il tipo in {0}</target>
        <note />
      </trans-unit>
      <trans-unit id="paren_Unknown_paren">
        <source>(Unknown)</source>
        <target state="translated">(Sconosciuto)</target>
        <note />
      </trans-unit>
      <trans-unit id="Use_framework_type">
        <source>Use framework type</source>
        <target state="translated">Usa il tipo di framework</target>
        <note />
      </trans-unit>
      <trans-unit id="Install_package_0">
        <source>Install package '{0}'</source>
        <target state="translated">Installa il pacchetto '{0}'</target>
        <note />
      </trans-unit>
      <trans-unit id="project_0">
        <source>project {0}</source>
        <target state="translated">progetto {0}</target>
        <note />
      </trans-unit>
      <trans-unit id="Fully_qualify_0">
        <source>Fully qualify '{0}'</source>
        <target state="translated">Qualifica completamente '{0}'</target>
        <note />
      </trans-unit>
      <trans-unit id="Remove_reference_to_0">
        <source>Remove reference to '{0}'.</source>
        <target state="translated">Rimuove il riferimento a '{0}'.</target>
        <note />
      </trans-unit>
      <trans-unit id="Keywords">
        <source>Keywords</source>
        <target state="translated">Parole chiave</target>
        <note />
      </trans-unit>
      <trans-unit id="Snippets">
        <source>Snippets</source>
        <target state="translated">Frammenti</target>
        <note />
      </trans-unit>
      <trans-unit id="Remove_document_0">
        <source>Remove document '{0}'</source>
        <target state="translated">Rimuovi il documento '{0}'</target>
        <note />
      </trans-unit>
      <trans-unit id="Add_document_0">
        <source>Add document '{0}'</source>
        <target state="translated">Aggiungi il documento '{0}'</target>
        <note />
      </trans-unit>
      <trans-unit id="Add_argument_name_0">
        <source>Add argument name '{0}'</source>
        <target state="translated">Aggiungi il nome di argomento '{0}'</target>
        <note />
      </trans-unit>
      <trans-unit id="Remove_unused_variable">
        <source>Remove unused variable</source>
        <target state="translated">Rimuovi la variabile non usata</target>
        <note />
      </trans-unit>
      <trans-unit id="Convert_to_binary">
        <source>Convert to binary</source>
        <target state="translated">Converti in binario</target>
        <note />
      </trans-unit>
      <trans-unit id="Convert_to_decimal">
        <source>Convert to decimal</source>
        <target state="translated">Converti in decimale</target>
        <note />
      </trans-unit>
      <trans-unit id="Convert_to_hex">
        <source>Convert to hex</source>
        <target state="translated">Converti in hex</target>
        <note />
      </trans-unit>
      <trans-unit id="Separate_thousands">
        <source>Separate thousands</source>
        <target state="translated">Separa le migliaia</target>
        <note />
      </trans-unit>
      <trans-unit id="Separate_words">
        <source>Separate words</source>
        <target state="translated">Separa le parole</target>
        <note />
      </trans-unit>
      <trans-unit id="Separate_nibbles">
        <source>Separate nibbles</source>
        <target state="translated">Separa i nibble</target>
        <note />
      </trans-unit>
      <trans-unit id="Remove_separators">
        <source>Remove separators</source>
        <target state="translated">Rimuovi i separatori</target>
        <note />
      </trans-unit>
      <trans-unit id="Generate_constructor">
        <source>Generate constructor...</source>
        <target state="translated">Genera il costruttore...</target>
        <note />
      </trans-unit>
      <trans-unit id="Pick_members_to_be_used_as_constructor_parameters">
        <source>Pick members to be used as constructor parameters</source>
        <target state="translated">Selezionare i membri da usare come parametri del costruttore</target>
        <note />
      </trans-unit>
      <trans-unit id="Pick_members_to_be_used_in_Equals_GetHashCode">
        <source>Pick members to be used in Equals/GetHashCode</source>
        <target state="translated">Selezionare i membri da usare in Equals/GetHashCode</target>
        <note />
      </trans-unit>
      <trans-unit id="Generate_overrides">
        <source>Generate overrides...</source>
        <target state="translated">Genera gli override...</target>
        <note />
      </trans-unit>
      <trans-unit id="Pick_members_to_override">
        <source>Pick members to override</source>
        <target state="translated">Selezionare i membri di cui eseguire l'override</target>
        <note />
      </trans-unit>
      <trans-unit id="Add_null_check">
        <source>Add null check</source>
        <target state="translated">Aggiungi il controllo Null</target>
        <note />
      </trans-unit>
      <trans-unit id="Add_string_IsNullOrEmpty_check">
        <source>Add 'string.IsNullOrEmpty' check</source>
        <target state="translated">Aggiungi il controllo 'string.IsNullOrEmpty'</target>
        <note />
      </trans-unit>
      <trans-unit id="Add_string_IsNullOrWhiteSpace_check">
        <source>Add 'string.IsNullOrWhiteSpace' check</source>
        <target state="translated">Aggiungi il controllo 'string.IsNullOrWhiteSpace'</target>
        <note />
      </trans-unit>
      <trans-unit id="Initialize_field_0">
        <source>Initialize field '{0}'</source>
        <target state="translated">Inizializza il campo '{0}'</target>
        <note />
      </trans-unit>
      <trans-unit id="Initialize_property_0">
        <source>Initialize property '{0}'</source>
        <target state="translated">Inizializza la proprietà '{0}'</target>
        <note />
      </trans-unit>
      <trans-unit id="Add_null_checks">
        <source>Add null checks</source>
        <target state="translated">Aggiungi i controlli Null</target>
        <note />
      </trans-unit>
      <trans-unit id="Generate_operators">
        <source>Generate operators</source>
        <target state="translated">Genera gli operatori</target>
        <note />
      </trans-unit>
      <trans-unit id="Implement_0">
        <source>Implement {0}</source>
        <target state="translated">Implementa {0}</target>
        <note />
      </trans-unit>
      <trans-unit id="Reported_diagnostic_0_has_a_source_location_in_file_1_which_is_not_part_of_the_compilation_being_analyzed">
        <source>Reported diagnostic '{0}' has a source location in file '{1}', which is not part of the compilation being analyzed.</source>
        <target state="translated">Il percorso di origine della diagnostica restituita '{0}' è incluso nel file '{1}', che non fa parte della compilazione da analizzare.</target>
        <note />
      </trans-unit>
      <trans-unit id="Reported_diagnostic_0_has_a_source_location_1_in_file_2_which_is_outside_of_the_given_file">
        <source>Reported diagnostic '{0}' has a source location '{1}' in file '{2}', which is outside of the given file.</source>
        <target state="translated">Il percorso di origine '{1}' della diagnostica restituita '{0}' è incluso nel file '{2}', che non è presente nel file specificato.</target>
        <note />
      </trans-unit>
      <trans-unit id="in_0_project_1">
        <source>in {0} (project {1})</source>
        <target state="translated">in {0} (progetto {1})</target>
        <note />
      </trans-unit>
      <trans-unit id="Move_declaration_near_reference">
        <source>Move declaration near reference</source>
        <target state="translated">Sposta la dichiarazione accanto al riferimento</target>
        <note />
      </trans-unit>
      <trans-unit id="Convert_to_full_property">
        <source>Convert to full property</source>
        <target state="translated">Converti in proprietà completa</target>
        <note />
      </trans-unit>
      <trans-unit id="Warning_Method_overrides_symbol_from_metadata">
        <source>Warning: Method overrides symbol from metadata</source>
        <target state="translated">Avviso: il metodo esegue l'override del simbolo dei metadati</target>
        <note />
      </trans-unit>
      <trans-unit id="Use_0">
        <source>Use {0}</source>
        <target state="translated">Usa {0}</target>
        <note />
      </trans-unit>
      <trans-unit id="Add_argument_name_0_including_trailing_arguments">
        <source>Add argument name '{0}' (including trailing arguments)</source>
        <target state="translated">Aggiungi il nome di argomento '{0}' (inclusi gli argomenti finali)</target>
        <note />
      </trans-unit>
      <trans-unit id="local_function">
        <source>local function</source>
        <target state="translated">funzione locale</target>
        <note />
      </trans-unit>
      <trans-unit id="indexer_">
        <source>indexer</source>
        <target state="translated">indicizzatore</target>
        <note />
      </trans-unit>
      <trans-unit id="Warning_colon_Collection_was_modified_during_iteration">
        <source>Warning: Collection was modified during iteration.</source>
        <target state="translated">Avviso: la raccolta è stata modificata durante l'iterazione.</target>
        <note />
      </trans-unit>
      <trans-unit id="Warning_colon_Iteration_variable_crossed_function_boundary">
        <source>Warning: Iteration variable crossed function boundary.</source>
        <target state="translated">Avviso: la variabile di iterazione ha superato il limite della funzione.</target>
        <note />
      </trans-unit>
      <trans-unit id="universal_full_date_time">
        <source>universal full date/time</source>
        <target state="translated">Data/ora estesa universale</target>
        <note />
      </trans-unit>
      <trans-unit id="universal_full_date_time_description">
        <source>The "U" standard format specifier represents a custom date and time format string that is defined by a specified culture's DateTimeFormatInfo.FullDateTimePattern property. The pattern is the same as the "F" pattern. However, the DateTime value is automatically converted to UTC before it is formatted.</source>
        <target state="translated">L'identificatore di formato standard "U" rappresenta una stringa di formato di data e ora personalizzata definita dalla proprietà DateTimeFormatInfo.FullDateTimePattern di impostazioni cultura specifiche. Lo schema è uguale a quello di "F". Il valore DateTime, tuttavia, viene convertito automaticamente in formato UTC prima di essere formattato.</target>
        <note />
      </trans-unit>
      <trans-unit id="universal_sortable_date_time">
        <source>universal sortable date/time</source>
        <target state="translated">Data/ora ordinabile universale</target>
        <note />
      </trans-unit>
      <trans-unit id="universal_sortable_date_time_description">
        <source>The "u" standard format specifier represents a custom date and time format string that is defined by the DateTimeFormatInfo.UniversalSortableDateTimePattern property. The pattern reflects a defined standard, and the property is read-only. Therefore, it is always the same, regardless of the culture used or the format provider supplied. The custom format string is "yyyy'-'MM'-'dd HH':'mm':'ss'Z'". When this standard format specifier is used, the formatting or parsing operation always uses the invariant culture.

Although the result string should express a time as Coordinated Universal Time (UTC), no conversion of the original DateTime value is performed during the formatting operation. Therefore, you must convert a DateTime value to UTC by calling the DateTime.ToUniversalTime method before formatting it.</source>
        <target state="translated">L'identificatore di formato standard "u" rappresenta una stringa di formato di data e ora personalizzata definita dalla proprietà DateTimeFormatInfo.UniversalSortableDateTimePattern corrente. Lo schema rispecchia uno standard definito e la proprietà è di sola lettura. Sarà quindi sempre lo stesso, indipendentemente dalle impostazioni cultura usate o dal provider di formato specificato. La stringa di formato personalizzata è "yyyy'-'MM'-'dd HH':'mm':'ss'Z'". Quando si usa questo identificatore di formato standard, la formattazione o l'operazione di analisi usa sempre le impostazioni cultura inglese non dipendenti da paese/area geografica.

Anche se la stringa di risultato deve esprimere un'ora in formato UTC (Coordinated Universal Time), non viene eseguita alcuna conversione del valore DateTime originale durante l'operazione di formattazione. È quindi necessario convertire un valore DateTime in formato UTC chiamando il metodo DateTime.ToUniversalTime prima di eseguire l'operazione di formattazione.</target>
        <note />
      </trans-unit>
      <trans-unit id="updating_usages_in_containing_member">
        <source>updating usages in containing member</source>
        <target state="translated">aggiornamento degli utilizzi nel membro contenitore</target>
        <note />
      </trans-unit>
      <trans-unit id="updating_usages_in_containing_project">
        <source>updating usages in containing project</source>
        <target state="translated">aggiornamento degli utilizzi nel progetto contenitore</target>
        <note />
      </trans-unit>
      <trans-unit id="updating_usages_in_containing_type">
        <source>updating usages in containing type</source>
        <target state="translated">aggiornamento degli utilizzi nel tipo contenitore</target>
        <note />
      </trans-unit>
      <trans-unit id="updating_usages_in_dependent_projects">
        <source>updating usages in dependent projects</source>
        <target state="translated">aggiornamento degli utilizzi nei progetti dipendenti</target>
        <note />
      </trans-unit>
      <trans-unit id="utc_hour_and_minute_offset">
        <source>utc hour and minute offset</source>
        <target state="translated">Differenza dall'ora UTC in ore e minuti</target>
        <note />
      </trans-unit>
      <trans-unit id="utc_hour_and_minute_offset_description">
        <source>With DateTime values, the "zzz" custom format specifier represents the signed offset of the local operating system's time zone from UTC, measured in hours and minutes. It doesn't reflect the value of an instance's DateTime.Kind property. For this reason, the "zzz" format specifier is not recommended for use with DateTime values.

With DateTimeOffset values, this format specifier represents the DateTimeOffset value's offset from UTC in hours and minutes.

The offset is always displayed with a leading sign. A plus sign (+) indicates hours ahead of UTC, and a minus sign (-) indicates hours behind UTC. A single-digit offset is formatted with a leading zero.</source>
        <target state="translated">Con valori DateTime, l'identificatore di formato personalizzato "zzz" rappresenta la differenza dall'ora UTC con segno del fuso orario del sistema operativo locale, misurata in ore e minuti. Non rispecchia il valore della proprietà DateTime.Kind di un'istanza. Per questo motivo, non è consigliabile usare l'identificatore di formato "zzz" con valori DateTime.

Con valori DateTimeOffset, questo identificatore di formato rappresenta la differenza dall'ora UTC del valore DateTimeOffset in ore e minuti.

La differenza viene sempre visualizzata con un segno iniziale. Un segno più (+) indica le ore in più e un segno meno (-) le ore in meno rispetto all'ora UTC. Un valore di differenza a una sola cifra viene formattato con uno zero iniziale.</target>
        <note />
      </trans-unit>
      <trans-unit id="utc_hour_offset_1_2_digits">
        <source>utc hour offset (1-2 digits)</source>
        <target state="translated">Differenza dall'ora UTC in ore (1-2 cifre)</target>
        <note />
      </trans-unit>
      <trans-unit id="utc_hour_offset_1_2_digits_description">
        <source>With DateTime values, the "z" custom format specifier represents the signed offset of the local operating system's time zone from Coordinated Universal Time (UTC), measured in hours. It doesn't reflect the value of an instance's DateTime.Kind property. For this reason, the "z" format specifier is not recommended for use with DateTime values.

With DateTimeOffset values, this format specifier represents the DateTimeOffset value's offset from UTC in hours.

The offset is always displayed with a leading sign. A plus sign (+) indicates hours ahead of UTC, and a minus sign (-) indicates hours behind UTC. A single-digit offset is formatted without a leading zero.

If the "z" format specifier is used without other custom format specifiers, it's interpreted as a standard date and time format specifier and throws a FormatException.</source>
        <target state="translated">Con valori DateTime, l'identificatore di formato personalizzato "z" rappresenta la differenza dall'ora UTC (Coordinated Universal Time) con segno del fuso orario del sistema operativo locale, misurata in ore. Non rispecchia il valore della proprietà DateTime.Kind di un'istanza. Per questo motivo, non è consigliabile usare l'identificatore di formato "z" con valori DateTime.

Con valori DateTimeOffset, questo identificatore di formato rappresenta la differenza dall'ora UTC del valore DateTimeOffset in ore.

La differenza viene sempre visualizzata con un segno iniziale. Un segno più (+) indica le ore in più e un segno meno (-) le ore in meno rispetto all'ora UTC. Un valore di differenza a una sola cifra viene formattato senza zero iniziale.

Se l'identificatore di formato "z" viene usato senza altri identificatori di formato personalizzati, viene interpretato come l'identificatore di formato di data e ora standard e viene generato un evento FormatException.</target>
        <note />
      </trans-unit>
      <trans-unit id="utc_hour_offset_2_digits">
        <source>utc hour offset (2 digits)</source>
        <target state="translated">Differenza dall'ora UTC in ore (2 cifre)</target>
        <note />
      </trans-unit>
      <trans-unit id="utc_hour_offset_2_digits_description">
        <source>With DateTime values, the "zz" custom format specifier represents the signed offset of the local operating system's time zone from UTC, measured in hours. It doesn't reflect the value of an instance's DateTime.Kind property. For this reason, the "zz" format specifier is not recommended for use with DateTime values.

With DateTimeOffset values, this format specifier represents the DateTimeOffset value's offset from UTC in hours.

The offset is always displayed with a leading sign. A plus sign (+) indicates hours ahead of UTC, and a minus sign (-) indicates hours behind UTC. A single-digit offset is formatted with a leading zero.</source>
        <target state="translated">Con valori DateTime, l'identificatore di formato personalizzato "zz" rappresenta la differenza dall'ora UTC con segno del fuso orario del sistema operativo locale, misurata in ore. Non rispecchia il valore della proprietà DateTime.Kind di un'istanza. Per questo motivo, non è consigliabile usare l'identificatore di formato "zz" con valori DateTime.

Con valori DateTimeOffset, questo identificatore di formato rappresenta la differenza dall'ora UTC del valore DateTimeOffset in ore.

La differenza viene sempre visualizzata con un segno iniziale. Un segno più (+) indica le ore in più e un segno meno (-) le ore in meno rispetto all'ora UTC. Un valore di differenza a una sola cifra viene formattato con uno zero iniziale.</target>
        <note />
      </trans-unit>
      <trans-unit id="while_loop">
        <source>while loop</source>
        <target state="translated">ciclo while</target>
        <note />
      </trans-unit>
      <trans-unit id="x_y_range_in_reverse_order">
        <source>[x-y] range in reverse order</source>
        <target state="translated">Intervallo [x-y] in ordine inverso</target>
        <note>This is an error message shown to the user when they write an invalid Regular Expression. Example: [b-a]</note>
      </trans-unit>
      <trans-unit id="year_1_2_digits">
        <source>year (1-2 digits)</source>
        <target state="translated">Anno (1-2 cifre)</target>
        <note />
      </trans-unit>
      <trans-unit id="year_1_2_digits_description">
        <source>The "y" custom format specifier represents the year as a one-digit or two-digit number. If the year has more than two digits, only the two low-order digits appear in the result. If the first digit of a two-digit year begins with a zero (for example, 2008), the number is formatted without a leading zero.

If the "y" format specifier is used without other custom format specifiers, it's interpreted as the "y" standard date and time format specifier.</source>
        <target state="translated">L'identificatore di formato personalizzato "y" rappresenta l'anno come numero a una cifra o a due cifre. Se l'anno ha più di due cifre, nel risultato vengono visualizzate solo le due cifre di ordine inferiore. Se la prima cifra di un anno a due cifre inizia con zero (ad esempio, 2008), il numero viene formattato senza zero iniziale.

Se l'identificatore di formato "y" viene usato senza altri identificatori di formato personalizzati, viene interpretato come l'identificatore di formato di data e ora standard "y".</target>
        <note />
      </trans-unit>
      <trans-unit id="year_2_digits">
        <source>year (2 digits)</source>
        <target state="translated">Anno (2 cifre)</target>
        <note />
      </trans-unit>
      <trans-unit id="year_2_digits_description">
        <source>The "yy" custom format specifier represents the year as a two-digit number. If the year has more than two digits, only the two low-order digits appear in the result. If the two-digit year has fewer than two significant digits, the number is padded with leading zeros to produce two digits.

In a parsing operation, a two-digit year that is parsed using the "yy" custom format specifier is interpreted based on the Calendar.TwoDigitYearMax property of the format provider's current calendar. The following example parses the string representation of a date that has a two-digit year by using the default Gregorian calendar of the en-US culture, which, in this case, is the current culture. It then changes the current culture's CultureInfo object to use a GregorianCalendar object whose TwoDigitYearMax property has been modified.</source>
        <target state="translated">L'identificatore di formato personalizzato "yy" rappresenta l'anno come numero a due cifre. Se l'anno ha più di due cifre, nel risultato vengono visualizzate solo le due cifre di ordine inferiore. Se l'anno a due cifre ha meno di due cifre significative, prima del numero vengono aggiunti gli zeri necessari per ottenere due cifre.

In un'operazione di analisi un anno a due cifre analizzato usando l'identificatore di formato personalizzato "yy" viene interpretato in base alla proprietà Calendar.TwoDigitYearMax del calendario corrente del provider di formato. Nell'esempio seguente viene analizzata la rappresentazione di stringa di una data con un anno a due cifre usando il calendario gregoriano predefinito delle impostazioni cultura en-US, che, in questo caso, sono le impostazioni cultura correnti. Modifica quindi l'oggetto CultureInfo delle impostazioni cultura correnti per usare un oggetto GregorianCalendar la cui proprietà TwoDigitYearMax è stata modificata.</target>
        <note />
      </trans-unit>
      <trans-unit id="year_3_4_digits">
        <source>year (3-4 digits)</source>
        <target state="translated">Anno (3-4 cifre)</target>
        <note />
      </trans-unit>
      <trans-unit id="year_3_4_digits_description">
        <source>The "yyy" custom format specifier represents the year with a minimum of three digits. If the year has more than three significant digits, they are included in the result string. If the year has fewer than three digits, the number is padded with leading zeros to produce three digits.</source>
        <target state="translated">L'identificatore di formato personalizzato "yyy" rappresenta l'anno con un minimo di tre cifre. Se l'anno ha più di tre cifre significative, queste vengono incluse nella stringa di risultato. Se l'anno ha meno di tre cifre, prima del numero vengono aggiunti gli zeri necessari per ottenere tre cifre.</target>
        <note />
      </trans-unit>
      <trans-unit id="year_4_digits">
        <source>year (4 digits)</source>
        <target state="translated">Anno (4 cifre)</target>
        <note />
      </trans-unit>
      <trans-unit id="year_4_digits_description">
        <source>The "yyyy" custom format specifier represents the year with a minimum of four digits. If the year has more than four significant digits, they are included in the result string. If the year has fewer than four digits, the number is padded with leading zeros to produce four digits.</source>
        <target state="translated">L'identificatore di formato personalizzato "yyyy" rappresenta l'anno con un minimo di quattro cifre. Se l'anno ha più di quattro cifre significative, queste vengono incluse nella stringa di risultato. Se l'anno ha meno di quattro cifre, prima del numero vengono aggiunti gli zeri necessari per ottenere quattro cifre.</target>
        <note />
      </trans-unit>
      <trans-unit id="year_5_digits">
        <source>year (5 digits)</source>
        <target state="translated">Anno (5 cifre)</target>
        <note />
      </trans-unit>
      <trans-unit id="year_5_digits_description">
        <source>The "yyyyy" custom format specifier (plus any number of additional "y" specifiers) represents the year with a minimum of five digits. If the year has more than five significant digits, they are included in the result string. If the year has fewer than five digits, the number is padded with leading zeros to produce five digits.

If there are additional "y" specifiers, the number is padded with as many leading zeros as necessary to produce the number of "y" specifiers.</source>
        <target state="translated">L'identificatore di formato personalizzato "yyyyy" (più qualsiasi numero di identificatori "y" aggiuntivi) rappresenta l'anno con un minimo di cinque cifre. Se l'anno ha più di cinque cifre significative, queste vengono incluse nella stringa di risultato. Se l'anno ha meno di cinque cifre, prima del numero vengono aggiunti gli zeri necessari per ottenere cinque cifre.

Se sono presenti identificatori "y" aggiuntivi, prima del numero vengono aggiunti gli zeri necessari per ottenere il numero di identificatori "y".</target>
        <note />
      </trans-unit>
      <trans-unit id="year_month">
        <source>year month</source>
        <target state="translated">Anno e mese</target>
        <note />
      </trans-unit>
      <trans-unit id="year_month_description">
        <source>The "Y" or "y" standard format specifier represents a custom date and time format string that is defined by the DateTimeFormatInfo.YearMonthPattern property of a specified culture. For example, the custom format string for the invariant culture is "yyyy MMMM".</source>
        <target state="translated">L'identificatore di formato standard "Y" o "y" rappresenta una stringa di formato di data e ora personalizzata definita dalla proprietà DateTimeFormatInfo.YearMonthPattern di impostazioni cultura specifiche. Ad esempio, la stringa di formato personalizzata per le impostazioni cultura inglese non dipendenti da paese/area geografica è "yyyy MMMM".</target>
        <note />
      </trans-unit>
    </body>
  </file>
</xliff><|MERGE_RESOLUTION|>--- conflicted
+++ resolved
@@ -1192,11 +1192,7 @@
       </trans-unit>
       <trans-unit id="NET_Code_Actions">
         <source>.NET Code Actions</source>
-<<<<<<< HEAD
-        <target state="new">.NET Code Actions</target>
-=======
         <target state="translated">Azioni codice .NET</target>
->>>>>>> a573b409
         <note />
       </trans-unit>
       <trans-unit id="Name_expected">
@@ -2636,11 +2632,7 @@
       </trans-unit>
       <trans-unit id="Symbol_search">
         <source>Symbol search</source>
-<<<<<<< HEAD
-        <target state="new">Symbol search</target>
-=======
         <target state="translated">Ricerca simboli</target>
->>>>>>> a573b409
         <note />
       </trans-unit>
       <trans-unit id="Symbols">
@@ -2930,11 +2922,7 @@
       </trans-unit>
       <trans-unit id="Updating_the_type_of_0_around_an_active_statement_requires_restarting_the_application">
         <source>Updating the type of {0} (from '{1}' to '{2}') around an active statement requires restarting the application.</source>
-<<<<<<< HEAD
-        <target state="new">Updating the type of {0} (from '{1}' to '{2}') around an active statement requires restarting the application.</target>
-=======
         <target state="translated">L'aggiornamento del tipo di {0} (da '{1}' a '{2}') per un'istruzione attiva richiede il riavvio dell'applicazione.</target>
->>>>>>> a573b409
         <note />
       </trans-unit>
       <trans-unit id="Updating_the_type_of_0_requires_restarting_the_application">
