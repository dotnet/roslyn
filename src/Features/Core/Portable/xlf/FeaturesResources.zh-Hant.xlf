--- conflicted
+++ resolved
@@ -1192,11 +1192,7 @@
       </trans-unit>
       <trans-unit id="Move_static_members_to_another_type">
         <source>Move static members to another type...</source>
-<<<<<<< HEAD
-        <target state="new">Move static members to another type...</target>
-=======
         <target state="translated">將靜態成員移至其他類型...</target>
->>>>>>> 608fa01d
         <note />
       </trans-unit>
       <trans-unit id="Move_to_namespace">
@@ -1444,13 +1440,8 @@
 'name1' is the current group (optional), 'name2' is a previously defined group, and 'subexpression' is any valid regular expression pattern. The balancing group definition deletes the definition of name2 and stores the interval between name2 and name1 in name1. If no name2 group is defined, the match backtracks. Because deleting the last definition of name2 reveals the previous definition of name2, this construct lets you use the stack of captures for group name2 as a counter for keeping track of nested constructs such as parentheses or opening and closing brackets.
 
 The balancing group definition uses 'name2' as a stack. The beginning character of each nested construct is placed in the group and in its Group.Captures collection. When the closing character is matched, its corresponding opening character is removed from the group, and the Captures collection is decreased by one. After the opening and closing characters of all nested constructs have been matched, 'name1' is empty.</source>
-<<<<<<< HEAD
-        <target state="needs-review-translation">平衡群組定義會刪除先前已定義群組的定義，並將先前定義的群組和目前群組間的間隔儲存在目前的群組內。
-    
-=======
         <target state="translated">平衡群組定義會刪除先前已定義群組的定義，並將先前定義的群組和目前群組間的間隔儲存在目前的群組內。
 
->>>>>>> 608fa01d
 'name1' 是目前的群組 (選擇性)，'name2' 是先前定義的群組，'subexpression' 是任何有效的規則運算式模式。平衡群組定義會刪除 name2 的定義，並將 name2 與 name1 之間的間隔儲存在 name1 內。如果未指定 name2 群組，則比對會回溯。因為刪除 name2 的上一個定義會顯示 name2 先前的定義，所以此建構可讓您使用群組 name2 的擷取堆疊來作為計數器，用來追蹤括號或左右括弧等巢狀建構。
 
 平衡群組定義會使用 'name2' 作為堆疊。各巢狀建構的開頭字元會置於群組和其 Group.Captures 集合內。符合右側字元時，會將其對應的左側字元從群組移除，使 Captures 集合減少一。當所有巢狀建構的左側和右側字元均相符後，'name1' 會空白。</target>
