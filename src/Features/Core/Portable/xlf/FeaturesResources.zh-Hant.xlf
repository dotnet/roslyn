--- conflicted
+++ resolved
@@ -17,6 +17,16 @@
         <target state="translated">動作不可為空。</target>
         <note />
       </trans-unit>
+      <trans-unit id="Simplify_lambda_expression">
+        <source>Simplify lambda expression</source>
+        <target state="new">Simplify lambda expression</target>
+        <note />
+      </trans-unit>
+      <trans-unit id="Warning_code_meaning_changes_after_simplifying_lambda">
+        <source>Warning: Code meaning changes after simplifying lambda</source>
+        <target state="new">Warning: Code meaning changes after simplifying lambda</target>
+        <note />
+      </trans-unit>
       <trans-unit id="generic_overload">
         <source>generic overload</source>
         <target state="translated">泛型多載</target>
@@ -1985,16 +1995,6 @@
         <target state="translated">索引子</target>
         <note />
       </trans-unit>
-<<<<<<< HEAD
-      <trans-unit id="Simplify_lambda_expression">
-        <source>Simplify lambda expression</source>
-        <target state="new">Simplify lambda expression</target>
-        <note />
-      </trans-unit>
-      <trans-unit id="Warning_code_meaning_changes_after_simplifying_lambda">
-        <source>Warning: Code meaning changes after simplifying lambda</source>
-        <target state="new">Warning: Code meaning changes after simplifying lambda</target>
-=======
       <trans-unit id="Alias_ambiguous_type_0">
         <source>Alias ambiguous type '{0}'</source>
         <target state="new">Alias ambiguous type '{0}'</target>
@@ -2023,7 +2023,6 @@
       <trans-unit id="Make_field_readonly">
         <source>Make field readonly</source>
         <target state="new">Make field readonly</target>
->>>>>>> 2b23d9dd
         <note />
       </trans-unit>
     </body>
