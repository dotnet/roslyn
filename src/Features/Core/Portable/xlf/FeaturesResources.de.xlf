--- conflicted
+++ resolved
@@ -40,7 +40,6 @@
       <trans-unit id="Add_to_0">
         <source>Add to '{0}'</source>
         <target state="translated">Zu "{0}" hinzufügen</target>
-<<<<<<< HEAD
         <note />
       </trans-unit>
       <trans-unit id="Convert_to_class">
@@ -61,8 +60,6 @@
       <trans-unit id="Convert_to_tuple">
         <source>Convert to tuple</source>
         <target state="new">Convert to tuple</target>
-=======
->>>>>>> 3a20927a
         <note />
       </trans-unit>
       <trans-unit id="Fix_typo_0">
@@ -75,7 +72,6 @@
         <target state="translated">Dokument wird formatiert</target>
         <note />
       </trans-unit>
-<<<<<<< HEAD
       <trans-unit id="Private_member_0_can_be_removed_as_the_value_assigned_to_it_is_never_read">
         <source>Private member '{0}' can be removed as the value assigned to it is never read.</source>
         <target state="new">Private member '{0}' can be removed as the value assigned to it is never read.</target>
@@ -84,17 +80,16 @@
       <trans-unit id="Private_member_0_is_unused">
         <source>Private member '{0}' is unused.</source>
         <target state="new">Private member '{0}' is unused.</target>
-=======
+        <note />
+      </trans-unit>
       <trans-unit id="Modifying_source_file_will_prevent_the_debug_session_from_continuing_due_to_internal_error">
         <source>Modifying source file {0} will prevent the debug session from continuing due to internal error: {1}.</source>
         <target state="new">Modifying source file {0} will prevent the debug session from continuing due to internal error: {1}.</target>
->>>>>>> 3a20927a
         <note />
       </trans-unit>
       <trans-unit id="Related_method_signatures_found_in_metadata_will_not_be_updated">
         <source>Related method signatures found in metadata will not be updated.</source>
         <target state="translated">In Metadaten gefundene ähnliche Methodensignaturen werden nicht aktualisiert.</target>
-<<<<<<< HEAD
         <note />
       </trans-unit>
       <trans-unit id="Remove_unread_private_members">
@@ -120,8 +115,6 @@
       <trans-unit id="Use_expression_body_for_lambda_expressions">
         <source>Use expression body for lambda expressions</source>
         <target state="new">Use expression body for lambda expressions</target>
-=======
->>>>>>> 3a20927a
         <note />
       </trans-unit>
       <trans-unit id="generic_overload">
@@ -2140,7 +2133,6 @@
       <trans-unit id="Convert_to_conditional_expression">
         <source>Convert to conditional expression</source>
         <target state="translated">In bedingten Ausdruck konvertieren</target>
-<<<<<<< HEAD
         <note />
       </trans-unit>
       <trans-unit id="updating_usages_in_containing_member">
@@ -2161,8 +2153,6 @@
       <trans-unit id="updating_usages_in_dependent_projects">
         <source>updating usages in dependent projects</source>
         <target state="new">updating usages in dependent projects</target>
-=======
->>>>>>> 3a20927a
         <note />
       </trans-unit>
     </body>
