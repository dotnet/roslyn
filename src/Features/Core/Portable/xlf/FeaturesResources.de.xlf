--- conflicted
+++ resolved
@@ -1192,11 +1192,7 @@
       </trans-unit>
       <trans-unit id="Move_static_members_to_another_type">
         <source>Move static members to another type...</source>
-<<<<<<< HEAD
-        <target state="new">Move static members to another type...</target>
-=======
         <target state="translated">Statische Mitglieder werden in einen anderen Typ verschoben...</target>
->>>>>>> 608fa01d
         <note />
       </trans-unit>
       <trans-unit id="Move_to_namespace">
@@ -1444,13 +1440,7 @@
 'name1' is the current group (optional), 'name2' is a previously defined group, and 'subexpression' is any valid regular expression pattern. The balancing group definition deletes the definition of name2 and stores the interval between name2 and name1 in name1. If no name2 group is defined, the match backtracks. Because deleting the last definition of name2 reveals the previous definition of name2, this construct lets you use the stack of captures for group name2 as a counter for keeping track of nested constructs such as parentheses or opening and closing brackets.
 
 The balancing group definition uses 'name2' as a stack. The beginning character of each nested construct is placed in the group and in its Group.Captures collection. When the closing character is matched, its corresponding opening character is removed from the group, and the Captures collection is decreased by one. After the opening and closing characters of all nested constructs have been matched, 'name1' is empty.</source>
-<<<<<<< HEAD
-        <target state="needs-review-translation">Eine Ausgleichsgruppendefinition löscht die Definition einer zuvor definierten Gruppe und speichert in der aktuellen Gruppe das Intervall zwischen der zuvor definierten Gruppe und der aktuellen Gruppe.
-    
-"name1" ist die aktuelle Gruppe (optional), "name2" ist eine zuvor definierte Gruppe, und "teilausdruck" ist ein beliebiges gültiges Muster für reguläre Ausdrücke. Die Ausgleichsgruppendefinition löscht die Definition von "name2" und speichert das Intervall zwischen "name2" und "name1" in "name1". Wenn keine Gruppe "name2" definiert ist, wird für die Übereinstimmung eine Rückverfolgung durchgeführt. Weil durch das Löschen der letzten Definition von "name2" die vorherige Definition von "name2" angezeigt wird, können Sie mithilfe dieses Konstrukts den Stapel von Erfassungen für die Gruppe "name2" als Zähler für die Nachverfolgung geschachtelter Konstrukte wie z. B. öffnende und schließende Klammern verwenden.
-=======
         <target state="translated">Eine Ausgleichsgruppendefinition löscht die Definition einer zuvor definierten Gruppe und speichert in der aktuellen Gruppe das Intervall zwischen der zuvor definierten Gruppe und der aktuellen Gruppe.
->>>>>>> 608fa01d
 
 „name1“ ist die aktuelle Gruppe (optional), „name2“ ist eine zuvor definierte Gruppe, und „Teilausdruck“ ist ein beliebiges gültiges Muster für reguläre Ausdrücke. Die Ausgleichsgruppendefinition löscht die Definition von „name2“ und speichert das Intervall zwischen „name2“ und „name1“ in „name1“. Wenn keine Gruppe namens „name2“ definiert ist, wird für die Übereinstimmung eine Rückverfolgung durchgeführt. Weil durch das Löschen der letzten Definition von „name2“ die vorherige Definition von „name2“ angezeigt wird, können Sie mithilfe dieses Konstrukts den Stapel von Erfassungen für die Gruppe „name2“ als Zähler für die Nachverfolgung geschachtelter Konstrukte wie z. B. öffnende und schließende Klammern verwenden.
 
