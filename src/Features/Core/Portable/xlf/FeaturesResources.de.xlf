--- conflicted
+++ resolved
@@ -642,11 +642,7 @@
       </trans-unit>
       <trans-unit id="Modifying_source_file_will_prevent_the_debug_session_from_continuing_due_to_internal_error">
         <source>Modifying source file '{0}' will prevent the debug session from continuing due to internal error: {1}</source>
-<<<<<<< HEAD
-        <target state="needs-review-translation">Durch das Ändern der Quelldatei "{0}" wird verhindert, dass die Debugsitzung aufgrund eines internen Fehlers fortgesetzt wird: {1}</target>
-=======
         <target state="translated">Durch das Ändern der Quelldatei "{0}" wird die Fortsetzung der Debugsitzung aufgrund des folgenden internen Fehlers verhindert: {1}.</target>
->>>>>>> 3bc4ff8f
         <note />
       </trans-unit>
       <trans-unit id="Nested_quantifier_0">
