--- conflicted
+++ resolved
@@ -137,6 +137,16 @@
         <target state="new">Indent wrapped parameters</target>
         <note />
       </trans-unit>
+      <trans-unit id="Merge_consecutive_0_statements">
+        <source>Merge consecutive '{0}' statements</source>
+        <target state="new">Merge consecutive '{0}' statements</target>
+        <note />
+      </trans-unit>
+      <trans-unit id="Merge_nested_0_statements">
+        <source>Merge nested '{0}' statements</source>
+        <target state="new">Merge nested '{0}' statements</target>
+        <note />
+      </trans-unit>
       <trans-unit id="Move_file_to_0">
         <source>Move file to '{0}'</source>
         <target state="new">Move file to '{0}'</target>
@@ -172,16 +182,6 @@
         <target state="new">Introduce query variable</target>
         <note />
       </trans-unit>
-      <trans-unit id="Merge_consecutive_0_statements">
-        <source>Merge consecutive '{0}' statements</source>
-        <target state="new">Merge consecutive '{0}' statements</target>
-        <note />
-      </trans-unit>
-      <trans-unit id="Merge_nested_0_statements">
-        <source>Merge nested '{0}' statements</source>
-        <target state="new">Merge nested '{0}' statements</target>
-        <note />
-      </trans-unit>
       <trans-unit id="Private_member_0_can_be_removed_as_the_value_assigned_to_it_is_never_read">
         <source>Private member '{0}' can be removed as the value assigned to it is never read.</source>
         <target state="new">Private member '{0}' can be removed as the value assigned to it is never read.</target>
@@ -262,7 +262,6 @@
         <target state="new">Replace '{0}' with '{1}' </target>
         <note />
       </trans-unit>
-<<<<<<< HEAD
       <trans-unit id="Split_into_consecutive_0_statements">
         <source>Split into consecutive '{0}' statements</source>
         <target state="new">Split into consecutive '{0}' statements</target>
@@ -271,7 +270,8 @@
       <trans-unit id="Split_into_nested_0_statements">
         <source>Split into nested '{0}' statements</source>
         <target state="new">Split into nested '{0}' statements</target>
-=======
+        <note />
+      </trans-unit>
       <trans-unit id="Unwrap_all_arguments">
         <source>Unwrap all arguments</source>
         <target state="new">Unwrap all arguments</target>
@@ -305,7 +305,6 @@
       <trans-unit id="Unwrap_parameter_list">
         <source>Unwrap parameter list</source>
         <target state="new">Unwrap parameter list</target>
->>>>>>> 0ec57845
         <note />
       </trans-unit>
       <trans-unit id="Use_block_body_for_lambda_expressions">
