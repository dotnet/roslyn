--- conflicted
+++ resolved
@@ -212,47 +212,27 @@
       </trans-unit>
       <trans-unit id="Apply_auto_property_preferences">
         <source>Apply auto property preferences</source>
-<<<<<<< HEAD
-        <target state="new">Apply auto property preferences</target>
-=======
         <target state="translated">应用自动属性首选项</target>
->>>>>>> 80a8ce8d
         <note />
       </trans-unit>
       <trans-unit id="Apply_blank_line_preferences_experimental">
         <source>Apply blank line preferences (experimental)</source>
-<<<<<<< HEAD
-        <target state="new">Apply blank line preferences (experimental)</target>
-=======
         <target state="translated">应用空白行首选项(实验性)</target>
->>>>>>> 80a8ce8d
         <note />
       </trans-unit>
       <trans-unit id="Apply_coalesce_expression_preferences">
         <source>Apply coalesce expression preferences</source>
-<<<<<<< HEAD
-        <target state="new">Apply coalesce expression preferences</target>
-=======
         <target state="translated">应用联合表达式首选项</target>
->>>>>>> 80a8ce8d
         <note />
       </trans-unit>
       <trans-unit id="Apply_compound_assignment_preferences">
         <source>Apply compound assignment preferences</source>
-<<<<<<< HEAD
-        <target state="new">Apply compound assignment preferences</target>
-=======
         <target state="translated">应用复合分配首选项</target>
->>>>>>> 80a8ce8d
         <note />
       </trans-unit>
       <trans-unit id="Apply_conditional_expression_preferences">
         <source>Apply conditional expression preferences</source>
-<<<<<<< HEAD
-        <target state="new">Apply conditional expression preferences</target>
-=======
         <target state="translated">应用条件表达式首选项</target>
->>>>>>> 80a8ce8d
         <note />
       </trans-unit>
       <trans-unit id="Apply_file_header_preferences">
@@ -262,48 +242,27 @@
       </trans-unit>
       <trans-unit id="Apply_inferred_anonymous_type_member_names_preferences">
         <source>Apply inferred anonymous type member names preferences</source>
-<<<<<<< HEAD
-        <target state="new">Apply inferred anonymous type member names preferences</target>
-=======
         <target state="translated">应用推断匿名类型成员名称首选项</target>
->>>>>>> 80a8ce8d
         <note />
       </trans-unit>
       <trans-unit id="Apply_language_framework_type_preferences">
         <source>Apply language/framework type preferences</source>
-<<<<<<< HEAD
-        <target state="new">Apply language/framework type preferences</target>
-        <note />
-      </trans-unit>
-      <trans-unit id="Apply_namespace_matches_folder_preferences">
-        <source>Apply namespace matches folde preferences</source>
-        <target state="new">Apply namespace matches folde preferences</target>
-=======
         <target state="translated">应用语言/框架类型首选项</target>
         <note />
       </trans-unit>
       <trans-unit id="Apply_namespace_matches_folder_preferences">
         <source>Apply namespace matches folder preferences</source>
         <target state="translated">应用命名空间匹配文件夹首选项</target>
->>>>>>> 80a8ce8d
         <note />
       </trans-unit>
       <trans-unit id="Apply_null_checking_preferences">
         <source>Apply null checking preferences</source>
-<<<<<<< HEAD
-        <target state="new">Apply null checking preferences</target>
-=======
         <target state="translated">应用 Null 检查首选项</target>
->>>>>>> 80a8ce8d
         <note />
       </trans-unit>
       <trans-unit id="Apply_null_propagation_preferences">
         <source>Apply null propagation preferences</source>
-<<<<<<< HEAD
-        <target state="new">Apply null propagation preferences</target>
-=======
         <target state="translated">应用 null 传播首选项</target>
->>>>>>> 80a8ce8d
         <note />
       </trans-unit>
       <trans-unit id="Apply_object_collection_initialization_preferences">
@@ -313,74 +272,42 @@
       </trans-unit>
       <trans-unit id="Apply_object_initializer_preferences">
         <source>Apply object initializer preferences</source>
-<<<<<<< HEAD
-        <target state="new">Apply object initializer preferences</target>
-=======
         <target state="translated">应用对象初始值设定项首选项</target>
->>>>>>> 80a8ce8d
         <note />
       </trans-unit>
       <trans-unit id="Apply_parentheses_preferences">
         <source>Apply parentheses preferences</source>
-<<<<<<< HEAD
-        <target state="new">Apply parentheses preferences</target>
-=======
         <target state="translated">应用括号首选项</target>
->>>>>>> 80a8ce8d
         <note />
       </trans-unit>
       <trans-unit id="Apply_simplify_boolean_expression_preferences">
         <source>Apply simplify boolean expression preferences</source>
-<<<<<<< HEAD
-        <target state="new">Apply simplify boolean expression preferences</target>
-=======
         <target state="translated">应用简化布尔表达式首选项</target>
->>>>>>> 80a8ce8d
         <note />
       </trans-unit>
       <trans-unit id="Apply_statement_after_block_preferences_experimental">
         <source>Apply statement after block preferences (experimental)</source>
-<<<<<<< HEAD
-        <target state="new">Apply statement after block preferences (experimental)</target>
-=======
         <target state="translated">在块首选项后应用语句(实验性)</target>
->>>>>>> 80a8ce8d
         <note />
       </trans-unit>
       <trans-unit id="Apply_string_interpolation_preferences">
         <source>Apply string interpolation preferences</source>
-<<<<<<< HEAD
-        <target state="new">Apply string interpolation preferences</target>
-=======
         <target state="translated">应用字符串内插首选项</target>
->>>>>>> 80a8ce8d
         <note />
       </trans-unit>
       <trans-unit id="Apply_tuple_name_preferences">
         <source>Apply tuple name preferences</source>
-<<<<<<< HEAD
-        <target state="new">Apply tuple name preferences</target>
-=======
         <target state="translated">应用元组名称首选项</target>
->>>>>>> 80a8ce8d
         <note />
       </trans-unit>
       <trans-unit id="Apply_unused_value_preferences">
         <source>Apply unused value preferences</source>
-<<<<<<< HEAD
-        <target state="new">Apply unused value preferences</target>
-=======
         <target state="translated">应用未使用的值首选项</target>
->>>>>>> 80a8ce8d
         <note />
       </trans-unit>
       <trans-unit id="Apply_using_directive_placement_preferences">
         <source>Apply using directive placement preferences</source>
-<<<<<<< HEAD
-        <target state="new">Apply using directive placement preferences</target>
-=======
         <target state="translated">使用指令放置偏好应用</target>
->>>>>>> 80a8ce8d
         <note />
       </trans-unit>
       <trans-unit id="Applying_source_changes_while_the_application_is_running_is_not_supported_by_the_runtime">
@@ -435,11 +362,7 @@
       </trans-unit>
       <trans-unit id="Cannot_navigate_to_the_symbol_under_the_caret">
         <source>Cannot navigate to the symbol under the caret.</source>
-<<<<<<< HEAD
-        <target state="new">Cannot navigate to the symbol under the caret.</target>
-=======
         <target state="translated">无法导航到插入点下面的符号。</target>
->>>>>>> 80a8ce8d
         <note />
       </trans-unit>
       <trans-unit id="Capture_group_numbers_must_be_less_than_or_equal_to_Int32_MaxValue">
@@ -574,11 +497,7 @@
       </trans-unit>
       <trans-unit id="Comments_not_allowed">
         <source>Comments not allowed</source>
-<<<<<<< HEAD
-        <target state="new">Comments not allowed</target>
-=======
         <target state="translated">不允许注释</target>
->>>>>>> 80a8ce8d
         <note />
       </trans-unit>
       <trans-unit id="Configure_0_code_style">
@@ -603,9 +522,6 @@
       </trans-unit>
       <trans-unit id="Constructors_not_allowed">
         <source>Constructors not allowed</source>
-<<<<<<< HEAD
-        <target state="new">Constructors not allowed</target>
-=======
         <target state="translated">不允许使用构造函数</target>
         <note />
       </trans-unit>
@@ -617,7 +533,6 @@
       <trans-unit id="Containing_Type">
         <source>Containing Type</source>
         <target state="translated">包含类型</target>
->>>>>>> 80a8ce8d
         <note />
       </trans-unit>
       <trans-unit id="Convert_to_linq">
@@ -747,11 +662,7 @@
       </trans-unit>
       <trans-unit id="Enable_all_JSON_editor_features">
         <source>Enable all JSON editor features</source>
-<<<<<<< HEAD
-        <target state="new">Enable all JSON editor features</target>
-=======
         <target state="translated">启用所有 JSON 编辑器功能</target>
->>>>>>> 80a8ce8d
         <note />
       </trans-unit>
       <trans-unit id="ErrorReadingFile">
@@ -771,11 +682,7 @@
       </trans-unit>
       <trans-unit id="Error_parsing_comment">
         <source>Error parsing comment</source>
-<<<<<<< HEAD
-        <target state="new">Error parsing comment</target>
-=======
         <target state="translated">分析注释时出错</target>
->>>>>>> 80a8ce8d
         <note />
       </trans-unit>
       <trans-unit id="Error_reading_PDB_0">
@@ -940,20 +847,12 @@
       </trans-unit>
       <trans-unit id="Illegal_string_character">
         <source>Illegal string character</source>
-<<<<<<< HEAD
-        <target state="new">Illegal string character</target>
-=======
         <target state="translated">非法字符串字符</target>
->>>>>>> 80a8ce8d
         <note />
       </trans-unit>
       <trans-unit id="Illegal_whitespace_character">
         <source>Illegal whitespace character</source>
-<<<<<<< HEAD
-        <target state="new">Illegal whitespace character</target>
-=======
         <target state="translated">非法的空白字符</target>
->>>>>>> 80a8ce8d
         <note />
       </trans-unit>
       <trans-unit id="Illegal_x_y_with_x_less_than_y">
@@ -1033,11 +932,7 @@
       </trans-unit>
       <trans-unit id="Indent_all_elements">
         <source>Indent all elements</source>
-<<<<<<< HEAD
-        <target state="new">Indent all elements</target>
-=======
         <target state="translated">缩进所有元素</target>
->>>>>>> 80a8ce8d
         <note />
       </trans-unit>
       <trans-unit id="Indent_all_parameters">
@@ -1102,29 +997,17 @@
       </trans-unit>
       <trans-unit id="Invalid_JSON_pattern">
         <source>Invalid JSON pattern</source>
-<<<<<<< HEAD
-        <target state="new">Invalid JSON pattern</target>
-=======
         <target state="translated">JSON 模式无效</target>
->>>>>>> 80a8ce8d
         <note />
       </trans-unit>
       <trans-unit id="Invalid_constructor_name">
         <source>Invalid constructor name</source>
-<<<<<<< HEAD
-        <target state="new">Invalid constructor name</target>
-=======
         <target state="translated">构造函数名称无效</target>
->>>>>>> 80a8ce8d
         <note />
       </trans-unit>
       <trans-unit id="Invalid_escape_sequence">
         <source>Invalid escape sequence</source>
-<<<<<<< HEAD
-        <target state="new">Invalid escape sequence</target>
-=======
         <target state="translated">转义序列无效。</target>
->>>>>>> 80a8ce8d
         <note />
       </trans-unit>
       <trans-unit id="Invalid_group_name_Group_names_must_begin_with_a_word_character">
@@ -1134,29 +1017,17 @@
       </trans-unit>
       <trans-unit id="Invalid_number">
         <source>Invalid number</source>
-<<<<<<< HEAD
-        <target state="new">Invalid number</target>
-=======
         <target state="translated">无效数字</target>
->>>>>>> 80a8ce8d
         <note />
       </trans-unit>
       <trans-unit id="Invalid_property_name">
         <source>Invalid property name</source>
-<<<<<<< HEAD
-        <target state="new">Invalid property name</target>
-=======
         <target state="translated">属性名无效</target>
->>>>>>> 80a8ce8d
         <note />
       </trans-unit>
       <trans-unit id="Invalid_regex_pattern">
         <source>Invalid regex pattern</source>
-<<<<<<< HEAD
-        <target state="new">Invalid regex pattern</target>
-=======
         <target state="translated">无效 Regex 模式</target>
->>>>>>> 80a8ce8d
         <note />
       </trans-unit>
       <trans-unit id="Invalid_selection">
@@ -1166,21 +1037,7 @@
       </trans-unit>
       <trans-unit id="JSON_issue_0">
         <source>JSON issue: {0}</source>
-<<<<<<< HEAD
-        <target state="new">JSON issue: {0}</target>
-        <note />
-      </trans-unit>
-      <trans-unit id="Make_class_abstract">
-        <source>Make class 'abstract'</source>
-        <target state="translated">将类设置为 "abstract"</target>
-        <note />
-      </trans-unit>
-      <trans-unit id="Make_member_static">
-        <source>Make static</source>
-        <target state="translated">设为静态</target>
-=======
         <target state="translated">JSON 问题: {0}</target>
->>>>>>> 80a8ce8d
         <note />
       </trans-unit>
       <trans-unit id="Invert_conditional">
@@ -1250,11 +1107,7 @@
       </trans-unit>
       <trans-unit id="Missing_property_value">
         <source>Missing property value</source>
-<<<<<<< HEAD
-        <target state="new">Missing property value</target>
-=======
         <target state="translated">缺少属性值</target>
->>>>>>> 80a8ce8d
         <note />
       </trans-unit>
       <trans-unit id="Modifying_0_which_contains_a_static_variable_requires_restarting_the_application">
@@ -1369,11 +1222,7 @@
       </trans-unit>
       <trans-unit id="Name_expected">
         <source>Name expected</source>
-<<<<<<< HEAD
-        <target state="new">Name expected</target>
-=======
         <target state="translated">预期名称</target>
->>>>>>> 80a8ce8d
         <note />
       </trans-unit>
       <trans-unit id="Navigating_to_symbol_0_from_1">
@@ -1383,11 +1232,7 @@
       </trans-unit>
       <trans-unit id="Nested_properties_not_allowed">
         <source>Nested properties not allowed</source>
-<<<<<<< HEAD
-        <target state="new">Nested properties not allowed</target>
-=======
         <target state="translated">不允许嵌套属性</target>
->>>>>>> 80a8ce8d
         <note />
       </trans-unit>
       <trans-unit id="Nested_quantifier_0">
@@ -1422,11 +1267,7 @@
       </trans-unit>
       <trans-unit id="Only_properties_allowed_in_an_object">
         <source>Only properties allowed in an object</source>
-<<<<<<< HEAD
-        <target state="new">Only properties allowed in an object</target>
-=======
         <target state="translated">仅对象中允许的属性</target>
->>>>>>> 80a8ce8d
         <note />
       </trans-unit>
       <trans-unit id="Operators">
@@ -1436,38 +1277,22 @@
       </trans-unit>
       <trans-unit id="Probable_JSON_string_detected">
         <source>Probable JSON string detected</source>
-<<<<<<< HEAD
-        <target state="new">Probable JSON string detected</target>
-=======
         <target state="translated">检测到可能的 JSON 字符串</target>
->>>>>>> 80a8ce8d
         <note />
       </trans-unit>
       <trans-unit id="Properties_not_allowed_in_an_array">
         <source>Properties not allowed in an array</source>
-<<<<<<< HEAD
-        <target state="new">Properties not allowed in an array</target>
-=======
         <target state="translated">数组中不允许有属性</target>
->>>>>>> 80a8ce8d
         <note />
       </trans-unit>
       <trans-unit id="Property_name_must_be_a_string">
         <source>Property name must be a string</source>
-<<<<<<< HEAD
-        <target state="new">Property name must be a string</target>
-=======
         <target state="translated">属性名称必须为字符串</target>
->>>>>>> 80a8ce8d
         <note />
       </trans-unit>
       <trans-unit id="Property_name_must_be_followed_by_a_colon">
         <source>Property name must be followed by a ':'</source>
-<<<<<<< HEAD
-        <target state="new">Property name must be followed by a ':'</target>
-=======
         <target state="translated">属性名称后面必须跟有 \":\"</target>
->>>>>>> 80a8ce8d
         <note />
       </trans-unit>
       <trans-unit id="Property_reference_cannot_be_updated">
@@ -2642,11 +2467,7 @@
       </trans-unit>
       <trans-unit id="Remove_unnecessary_Imports_or_usings">
         <source>Remove unnecessary Imports or usings</source>
-<<<<<<< HEAD
-        <target state="new">Remove unnecessary Imports or usings</target>
-=======
         <target state="translated">删除不必要的 Import 或 using</target>
->>>>>>> 80a8ce8d
         <note />
       </trans-unit>
       <trans-unit id="Remove_unnecessary_casts">
@@ -2656,20 +2477,12 @@
       </trans-unit>
       <trans-unit id="Remove_unused_parameters">
         <source>Remove unused parameters</source>
-<<<<<<< HEAD
-        <target state="new">Remove unused parameters</target>
-=======
         <target state="translated">删除未使用的参数</target>
->>>>>>> 80a8ce8d
         <note />
       </trans-unit>
       <trans-unit id="Remove_unused_suppressions">
         <source>Remove unused suppressions</source>
-<<<<<<< HEAD
-        <target state="new">Remove unused suppressions</target>
-=======
         <target state="translated">删除未使用的禁止显示</target>
->>>>>>> 80a8ce8d
         <note />
       </trans-unit>
       <trans-unit id="Remove_unused_variables">
@@ -2739,11 +2552,7 @@
       </trans-unit>
       <trans-unit id="Sort_Imports_or_usings">
         <source>Sort Imports or usings</source>
-<<<<<<< HEAD
-        <target state="new">Sort Imports or usings</target>
-=======
         <target state="translated">对导入或 using 排序</target>
->>>>>>> 80a8ce8d
         <note />
       </trans-unit>
       <trans-unit id="Sort_accessibility_modifiers">
@@ -2778,11 +2587,7 @@
       </trans-unit>
       <trans-unit id="Strings_must_start_with_double_quote_not_single_quote">
         <source>Strings must start with " not '</source>
-<<<<<<< HEAD
-        <target state="new">Strings must start with " not '</target>
-=======
         <target state="translated">字符串必须以 \" not \" 开头</target>
->>>>>>> 80a8ce8d
         <note />
       </trans-unit>
       <trans-unit id="Suppress_0">
@@ -2802,11 +2607,7 @@
       </trans-unit>
       <trans-unit id="Syntax_error">
         <source>Syntax error</source>
-<<<<<<< HEAD
-        <target state="new">Syntax error</target>
-=======
         <target state="translated">语法错误</target>
->>>>>>> 80a8ce8d
         <note />
       </trans-unit>
       <trans-unit id="TODO_colon_free_unmanaged_resources_unmanaged_objects_and_override_finalizer">
@@ -2841,20 +2642,12 @@
       </trans-unit>
       <trans-unit id="The_symbol_has_no_base">
         <source>The symbol has no base.</source>
-<<<<<<< HEAD
-        <target state="new">The symbol has no base.</target>
-=======
         <target state="translated">符号没有基数。</target>
->>>>>>> 80a8ce8d
         <note />
       </trans-unit>
       <trans-unit id="The_symbol_has_no_implementations">
         <source>The symbol has no implementations.</source>
-<<<<<<< HEAD
-        <target state="new">The symbol has no implementations.</target>
-=======
         <target state="translated">符号没有实现。</target>
->>>>>>> 80a8ce8d
         <note />
       </trans-unit>
       <trans-unit id="Timeout_SourceLink">
@@ -2879,11 +2672,7 @@
       </trans-unit>
       <trans-unit id="Trailing_comma_not_allowed">
         <source>Trailing comma not allowed</source>
-<<<<<<< HEAD
-        <target state="new">Trailing comma not allowed</target>
-=======
         <target state="translated">不允许使用尾随逗号</target>
->>>>>>> 80a8ce8d
         <note />
       </trans-unit>
       <trans-unit id="Types_colon">
@@ -2928,11 +2717,7 @@
       </trans-unit>
       <trans-unit id="Unterminated_comment">
         <source>Unterminated comment</source>
-<<<<<<< HEAD
-        <target state="new">Unterminated comment</target>
-=======
         <target state="translated">未终止的注释</target>
->>>>>>> 80a8ce8d
         <note />
       </trans-unit>
       <trans-unit id="Unterminated_regex_comment">
@@ -2942,11 +2727,7 @@
       </trans-unit>
       <trans-unit id="Unterminated_string">
         <source>Unterminated string</source>
-<<<<<<< HEAD
-        <target state="new">Unterminated string</target>
-=======
         <target state="translated">未终止的字符串</target>
->>>>>>> 80a8ce8d
         <note />
       </trans-unit>
       <trans-unit id="Unwrap_all_arguments">
@@ -2956,11 +2737,7 @@
       </trans-unit>
       <trans-unit id="Unwrap_all_elements">
         <source>Unwrap all elements</source>
-<<<<<<< HEAD
-        <target state="new">Unwrap all elements</target>
-=======
         <target state="translated">展开所有元素</target>
->>>>>>> 80a8ce8d
         <note />
       </trans-unit>
       <trans-unit id="Unwrap_all_parameters">
@@ -2995,11 +2772,7 @@
       </trans-unit>
       <trans-unit id="Unwrap_initializer">
         <source>Unwrap initializer</source>
-<<<<<<< HEAD
-        <target state="new">Unwrap initializer</target>
-=======
         <target state="translated">展开初始化表达式</target>
->>>>>>> 80a8ce8d
         <note />
       </trans-unit>
       <trans-unit id="Unwrap_parameter_list">
@@ -3124,11 +2897,7 @@
       </trans-unit>
       <trans-unit id="Value_required">
         <source>Value required</source>
-<<<<<<< HEAD
-        <target state="new">Value required</target>
-=======
         <target state="translated">值是必需的</target>
->>>>>>> 80a8ce8d
         <note />
       </trans-unit>
       <trans-unit id="Warning_colon_changing_namespace_may_produce_invalid_code_and_change_code_meaning">
@@ -3178,11 +2947,7 @@
       </trans-unit>
       <trans-unit id="Wrap_initializer">
         <source>Wrap initializer</source>
-<<<<<<< HEAD
-        <target state="new">Wrap initializer</target>
-=======
         <target state="translated">换行初始化表达式</target>
->>>>>>> 80a8ce8d
         <note />
       </trans-unit>
       <trans-unit id="Wrap_long_argument_list">
@@ -3197,11 +2962,7 @@
       </trans-unit>
       <trans-unit id="Wrap_long_initializer">
         <source>Wrap long initializer</source>
-<<<<<<< HEAD
-        <target state="new">Wrap long initializer</target>
-=======
         <target state="translated">换行长初始化表达式</target>
->>>>>>> 80a8ce8d
         <note />
       </trans-unit>
       <trans-unit id="Wrap_long_parameter_list">
@@ -3221,11 +2982,7 @@
       </trans-unit>
       <trans-unit id="_0_bases">
         <source>'{0}' bases</source>
-<<<<<<< HEAD
-        <target state="new">'{0}' bases</target>
-=======
         <target state="translated">“{0}”基数</target>
->>>>>>> 80a8ce8d
         <note />
       </trans-unit>
       <trans-unit id="_0_cannot_be_null_or_empty">
@@ -3245,11 +3002,7 @@
       </trans-unit>
       <trans-unit id="_0_expected">
         <source>'{0}' expected</source>
-<<<<<<< HEAD
-        <target state="new">'{0}' expected</target>
-=======
         <target state="translated">应为 \"{0}\"</target>
->>>>>>> 80a8ce8d
         <note />
       </trans-unit>
       <trans-unit id="_0_found_in_embedded_PDB">
@@ -3294,11 +3047,7 @@
       </trans-unit>
       <trans-unit id="_0_implementations">
         <source>'{0}' implementations</source>
-<<<<<<< HEAD
-        <target state="new">'{0}' implementations</target>
-=======
         <target state="translated">“{0}”实现</target>
->>>>>>> 80a8ce8d
         <note />
       </trans-unit>
       <trans-unit id="_0_is_not_null_here">
@@ -3308,11 +3057,7 @@
       </trans-unit>
       <trans-unit id="_0_literal_not_allowed">
         <source>'{0}' literal not allowed</source>
-<<<<<<< HEAD
-        <target state="new">'{0}' literal not allowed</target>
-=======
         <target state="translated">不允许 \"{0}\" 字面量</target>
->>>>>>> 80a8ce8d
         <note />
       </trans-unit>
       <trans-unit id="_0_may_be_null_here">
@@ -3322,20 +3067,12 @@
       </trans-unit>
       <trans-unit id="_0_references">
         <source>'{0}' references</source>
-<<<<<<< HEAD
-        <target state="new">'{0}' references</target>
-=======
         <target state="translated">“{0}”引用</target>
->>>>>>> 80a8ce8d
         <note />
       </trans-unit>
       <trans-unit id="_0_unexpected">
         <source>'{0}' unexpected</source>
-<<<<<<< HEAD
-        <target state="new">'{0}' unexpected</target>
-=======
         <target state="translated">意外的 \"{0}\"</target>
->>>>>>> 80a8ce8d
         <note />
       </trans-unit>
       <trans-unit id="_10000000ths_of_a_second">
