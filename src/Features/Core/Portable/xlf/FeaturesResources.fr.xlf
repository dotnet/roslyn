--- conflicted
+++ resolved
@@ -1192,11 +1192,7 @@
       </trans-unit>
       <trans-unit id="Move_static_members_to_another_type">
         <source>Move static members to another type...</source>
-<<<<<<< HEAD
-        <target state="new">Move static members to another type...</target>
-=======
         <target state="translated">Déplacer les membres statiques vers un autre type...</target>
->>>>>>> 608fa01d
         <note />
       </trans-unit>
       <trans-unit id="Move_to_namespace">
@@ -1444,15 +1440,9 @@
 'name1' is the current group (optional), 'name2' is a previously defined group, and 'subexpression' is any valid regular expression pattern. The balancing group definition deletes the definition of name2 and stores the interval between name2 and name1 in name1. If no name2 group is defined, the match backtracks. Because deleting the last definition of name2 reveals the previous definition of name2, this construct lets you use the stack of captures for group name2 as a counter for keeping track of nested constructs such as parentheses or opening and closing brackets.
 
 The balancing group definition uses 'name2' as a stack. The beginning character of each nested construct is placed in the group and in its Group.Captures collection. When the closing character is matched, its corresponding opening character is removed from the group, and the Captures collection is decreased by one. After the opening and closing characters of all nested constructs have been matched, 'name1' is empty.</source>
-<<<<<<< HEAD
-        <target state="needs-review-translation">Une définition de groupe d'équilibrage supprime la définition d'un groupe défini et stocke, dans le groupe actuel, l'intervalle entre le groupe défini et le groupe actuel.
-    
-'nom1' est le groupe actuel facultatif, 'nom2' est un groupe défini et 'sous-expression' est un modèle d'expression régulière valide. La définition du groupe d'équilibrage supprime la définition de name2 et stocke l'intervalle entre name2 et name1 dans name1. Si aucun groupe name2 n'est défini, la correspondance fait l'objet d'une rétroaction. Dans la mesure où la suppression de la dernière définition de name2 révèle la définition précédente de name2, cette construction vous permet d'utiliser la pile de captures du groupe name2 en tant que compteur permettant d'effectuer le suivi des constructions imbriquées telles que les parenthèses ou les crochets d'ouverture et de fermeture.
-=======
         <target state="translated">Une définition de groupe d'équilibrage supprime la définition d'un groupe précédemment défini et stocke, dans le groupe courant, l'intervalle entre le groupe précédemment défini et le groupe courant.
 
 « nom1 » est le groupe actuel (facultatif), « nom2 » est un groupe défini précédemment et « sous-expression » est un modèle d’expression régulière valide. La définition du groupe d'équilibrage supprime la définition de nom2 et stocke l'intervalle entre nom2 et nom1 dans nom1. Si aucun groupe name2 n'est défini, la correspondance revient en arrière. Étant donné que la suppression de la dernière définition de name2 révèle la définition précédente de name2, cette construction vous permet d'utiliser la pile de captures pour le groupe name2 comme compteur pour suivre les constructions imbriquées telles que les parenthèses ou les crochets ouvrants et fermants.
->>>>>>> 608fa01d
 
 La définition du groupe d'équilibrage utilise 'name2' comme pile. Le caractère de début de chaque construction imbriquée est placé dans le groupe et dans sa collection Group.Captures. Lorsque le caractère de fermeture est mis en correspondance, son caractère d'ouverture correspondant est supprimé du groupe et la collection Captures est diminuée de un. Une fois que les caractères d'ouverture et de fermeture de toutes les constructions imbriquées ont été mis en correspondance, 'name1' est vide.</target>
         <note />
