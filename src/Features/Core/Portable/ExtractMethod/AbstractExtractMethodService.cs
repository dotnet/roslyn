﻿// Licensed to the .NET Foundation under one or more agreements.
// The .NET Foundation licenses this file to you under the MIT license.
// See the LICENSE file in the project root for more information.

using System.Threading;
using System.Threading.Tasks;
using Microsoft.CodeAnalysis.Options;
using Microsoft.CodeAnalysis.Text;

namespace Microsoft.CodeAnalysis.ExtractMethod
{
    internal abstract class AbstractExtractMethodService<TValidator, TExtractor, TResult> : IExtractMethodService
        where TValidator : SelectionValidator
        where TExtractor : MethodExtractor
        where TResult : SelectionResult
    {
<<<<<<< HEAD
        protected abstract TValidator CreateSelectionValidator(SemanticDocument document, TextSpan textSpan, bool localFunction, ExtractMethodOptions options);
        protected abstract TExtractor CreateMethodExtractor(TResult selectionResult, bool localFunction);
=======
        protected abstract TValidator CreateSelectionValidator(SemanticDocument document, TextSpan textSpan, ExtractMethodOptions options, bool localFunction);
        protected abstract TExtractor CreateMethodExtractor(TResult selectionResult, ExtractMethodGenerationOptions options, bool localFunction);
>>>>>>> 80a8ce8d

        public async Task<ExtractMethodResult> ExtractMethodAsync(
            Document document,
            TextSpan textSpan,
            bool localFunction,
<<<<<<< HEAD
            ExtractMethodOptions options,
=======
            ExtractMethodGenerationOptions options,
>>>>>>> 80a8ce8d
            CancellationToken cancellationToken)
        {
            var semanticDocument = await SemanticDocument.CreateAsync(document, cancellationToken).ConfigureAwait(false);

            var validator = CreateSelectionValidator(semanticDocument, textSpan, options.ExtractOptions, localFunction);

            var selectionResult = await validator.GetValidSelectionAsync(cancellationToken).ConfigureAwait(false);
            if (!selectionResult.ContainsValidContext)
            {
                return new FailedExtractMethodResult(selectionResult.Status);
            }

            cancellationToken.ThrowIfCancellationRequested();

            // extract method
            var extractor = CreateMethodExtractor((TResult)selectionResult, options, localFunction);

            return await extractor.ExtractMethodAsync(cancellationToken).ConfigureAwait(false);
        }
    }
}<|MERGE_RESOLUTION|>--- conflicted
+++ resolved
@@ -14,23 +14,14 @@
         where TExtractor : MethodExtractor
         where TResult : SelectionResult
     {
-<<<<<<< HEAD
-        protected abstract TValidator CreateSelectionValidator(SemanticDocument document, TextSpan textSpan, bool localFunction, ExtractMethodOptions options);
-        protected abstract TExtractor CreateMethodExtractor(TResult selectionResult, bool localFunction);
-=======
         protected abstract TValidator CreateSelectionValidator(SemanticDocument document, TextSpan textSpan, ExtractMethodOptions options, bool localFunction);
         protected abstract TExtractor CreateMethodExtractor(TResult selectionResult, ExtractMethodGenerationOptions options, bool localFunction);
->>>>>>> 80a8ce8d
 
         public async Task<ExtractMethodResult> ExtractMethodAsync(
             Document document,
             TextSpan textSpan,
             bool localFunction,
-<<<<<<< HEAD
-            ExtractMethodOptions options,
-=======
             ExtractMethodGenerationOptions options,
->>>>>>> 80a8ce8d
             CancellationToken cancellationToken)
         {
             var semanticDocument = await SemanticDocument.CreateAsync(document, cancellationToken).ConfigureAwait(false);
