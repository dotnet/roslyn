--- conflicted
+++ resolved
@@ -12,11 +12,7 @@
 {
     internal static class ExtractMethodService
     {
-<<<<<<< HEAD
-        public static Task<ExtractMethodResult> ExtractMethodAsync(Document document, TextSpan textSpan, bool localFunction, ExtractMethodOptions options, CancellationToken cancellationToken)
-=======
         public static Task<ExtractMethodResult> ExtractMethodAsync(Document document, TextSpan textSpan, bool localFunction, ExtractMethodGenerationOptions options, CancellationToken cancellationToken)
->>>>>>> 80a8ce8d
             => document.GetRequiredLanguageService<IExtractMethodService>().ExtractMethodAsync(document, textSpan, localFunction, options, cancellationToken);
     }
 }