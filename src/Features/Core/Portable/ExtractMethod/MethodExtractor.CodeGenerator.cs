﻿// Licensed to the .NET Foundation under one or more agreements.
// The .NET Foundation licenses this file to you under the MIT license.
// See the LICENSE file in the project root for more information.

#nullable disable

using System;
using System.Collections.Generic;
using System.Collections.Immutable;
using System.Linq;
using System.Threading;
using System.Threading.Tasks;
using Microsoft.CodeAnalysis;
using Microsoft.CodeAnalysis.CodeGeneration;
using Microsoft.CodeAnalysis.CodeStyle;
using Microsoft.CodeAnalysis.PooledObjects;
using Microsoft.CodeAnalysis.Shared.Extensions;
using Roslyn.Utilities;

namespace Microsoft.CodeAnalysis.ExtractMethod
{
    internal abstract partial class MethodExtractor
    {
        protected abstract partial class CodeGenerator<TStatement, TExpression, TNodeUnderContainer, TCodeGenerationOptions>
            where TStatement : SyntaxNode
            where TExpression : SyntaxNode
            where TNodeUnderContainer : SyntaxNode
            where TCodeGenerationOptions : CodeGenerationOptions
        {
            protected readonly SyntaxAnnotation MethodNameAnnotation;
            protected readonly SyntaxAnnotation MethodDefinitionAnnotation;
            protected readonly SyntaxAnnotation CallSiteAnnotation;

            protected readonly InsertionPoint InsertionPoint;
            protected readonly SemanticDocument SemanticDocument;
            protected readonly SelectionResult SelectionResult;
            protected readonly AnalyzerResult AnalyzerResult;

            protected readonly TCodeGenerationOptions Options;
            protected readonly bool LocalFunction;

            protected CodeGenerator(InsertionPoint insertionPoint, SelectionResult selectionResult, AnalyzerResult analyzerResult, TCodeGenerationOptions options, bool localFunction)
            {
                Contract.ThrowIfFalse(insertionPoint.SemanticDocument == analyzerResult.SemanticDocument);

                InsertionPoint = insertionPoint;
                SemanticDocument = insertionPoint.SemanticDocument;

                SelectionResult = selectionResult;
                AnalyzerResult = analyzerResult;

                Options = options;
                LocalFunction = localFunction;

                MethodNameAnnotation = new SyntaxAnnotation();
                CallSiteAnnotation = new SyntaxAnnotation();
                MethodDefinitionAnnotation = new SyntaxAnnotation();
            }

            #region method to be implemented in sub classes

            protected abstract SyntaxNode GetOutermostCallSiteContainerToProcess(CancellationToken cancellationToken);
            protected abstract Task<SyntaxNode> GenerateBodyForCallSiteContainerAsync(CancellationToken cancellationToken);
            protected abstract SyntaxNode GetPreviousMember(SemanticDocument document);
            protected abstract OperationStatus<IMethodSymbol> GenerateMethodDefinition(bool localFunction, CancellationToken cancellationToken);
            protected abstract bool ShouldLocalFunctionCaptureParameter(SyntaxNode node);

            protected abstract SyntaxToken CreateIdentifier(string name);
            protected abstract SyntaxToken CreateMethodName();
            protected abstract bool LastStatementOrHasReturnStatementInReturnableConstruct();

            protected abstract TNodeUnderContainer GetFirstStatementOrInitializerSelectedAtCallSite();
            protected abstract TNodeUnderContainer GetLastStatementOrInitializerSelectedAtCallSite();
            protected abstract Task<TNodeUnderContainer> GetStatementOrInitializerContainingInvocationToExtractedMethodAsync(CancellationToken cancellationToken);

            protected abstract TExpression CreateCallSignature();
            protected abstract TStatement CreateDeclarationStatement(VariableInfo variable, TExpression initialValue, CancellationToken cancellationToken);
            protected abstract TStatement CreateAssignmentExpressionStatement(SyntaxToken identifier, TExpression rvalue);
            protected abstract TStatement CreateReturnStatement(string identifierName = null);

            protected abstract ImmutableArray<TStatement> GetInitialStatementsForMethodDefinitions();
            #endregion

            public async Task<GeneratedCode> GenerateAsync(CancellationToken cancellationToken)
            {
                var root = SemanticDocument.Root;
                // should I check venus hidden position check here as well?
                root = root.ReplaceNode(GetOutermostCallSiteContainerToProcess(cancellationToken), await GenerateBodyForCallSiteContainerAsync(cancellationToken).ConfigureAwait(false));
                var callSiteDocument = await SemanticDocument.WithSyntaxRootAsync(root, cancellationToken).ConfigureAwait(false);

                var newCallSiteRoot = callSiteDocument.Root;

                var codeGenerationService = SemanticDocument.Document.GetLanguageService<ICodeGenerationService>();
                var result = GenerateMethodDefinition(LocalFunction, cancellationToken);

                SyntaxNode destination, newContainer;
                if (LocalFunction)
                {
                    destination = InsertionPoint.With(callSiteDocument).GetContext();

                    // No valid location to insert the new method call.
                    if (destination == null)
                    {
                        return await CreateGeneratedCodeAsync(
                            OperationStatus.NoValidLocationToInsertMethodCall, callSiteDocument, cancellationToken).ConfigureAwait(false);
                    }

<<<<<<< HEAD
                    var options = codeGenerationService.GetOptions(
                        destination.SyntaxTree.Options,
                        Options,
                        new CodeGenerationContext(
                            generateDefaultAccessibility: false,
                            generateMethodBodies: true));

                    var localMethod = codeGenerationService.CreateMethodDeclaration(result.Data, CodeGenerationDestination.Unspecified, options, cancellationToken);
                    newContainer = codeGenerationService.AddStatements(destination, new[] { localMethod }, options, cancellationToken);
=======
                    var info = Options.GetInfo(
                        new CodeGenerationContext(
                            generateDefaultAccessibility: false,
                            generateMethodBodies: true),
                        callSiteDocument.Project);

                    var localMethod = codeGenerationService.CreateMethodDeclaration(result.Data, CodeGenerationDestination.Unspecified, info, cancellationToken);
                    newContainer = codeGenerationService.AddStatements(destination, new[] { localMethod }, info, cancellationToken);
>>>>>>> 80a8ce8d
                }
                else
                {
                    var previousMemberNode = GetPreviousMember(callSiteDocument);

                    // it is possible in a script file case where there is no previous member. in that case, insert new text into top level script
                    destination = previousMemberNode.Parent ?? previousMemberNode;

<<<<<<< HEAD
                    var options = codeGenerationService.GetOptions(
                        destination.SyntaxTree.Options,
                        Options,
                        new CodeGenerationContext(
                            afterThisLocation: previousMemberNode.GetLocation(),
                            generateDefaultAccessibility: true,
                            generateMethodBodies: true));

                    newContainer = codeGenerationService.AddMethod(destination, result.Data, options, cancellationToken);
=======
                    var info = Options.GetInfo(
                        new CodeGenerationContext(
                            afterThisLocation: previousMemberNode.GetLocation(),
                            generateDefaultAccessibility: true,
                            generateMethodBodies: true),
                        callSiteDocument.Project);

                    newContainer = codeGenerationService.AddMethod(destination, result.Data, info, cancellationToken);
>>>>>>> 80a8ce8d
                }

                var newSyntaxRoot = newCallSiteRoot.ReplaceNode(destination, newContainer);
                var newDocument = callSiteDocument.Document.WithSyntaxRoot(newSyntaxRoot);

                var generatedDocument = await SemanticDocument.CreateAsync(newDocument, cancellationToken).ConfigureAwait(false);

                // For nullable reference types, we can provide a better experience by reducing use 
                // of nullable reference types after a method is done being generated. If we can
                // determine that the method never returns null, for example, then we can
                // make the signature into a non-null reference type even though
                // the original type was nullable. This allows our code generation to
                // follow our recommendation of only using nullable when necessary.
                // This is done after method generation instead of at analyzer time because it's purely
                // based on the resulting code, which the generator can modify as needed. If return statements
                // are added, the flow analysis could change to indicate something different. It's cleaner to rely
                // on flow analysis of the final resulting code than to try and predict from the analyzer what 
                // will happen in the generator. 
                var finalDocument = await UpdateMethodAfterGenerationAsync(generatedDocument, result, cancellationToken).ConfigureAwait(false);
                var finalRoot = finalDocument.Root;

                var methodDefinition = finalRoot.GetAnnotatedNodesAndTokens(MethodDefinitionAnnotation).FirstOrDefault();
                if (!methodDefinition.IsNode || methodDefinition.AsNode() == null)
                {
                    return await CreateGeneratedCodeAsync(
                        result.Status.With(OperationStatus.FailedWithUnknownReason), finalDocument, cancellationToken).ConfigureAwait(false);
                }

                if (methodDefinition.SyntaxTree.IsHiddenPosition(methodDefinition.AsNode().SpanStart, cancellationToken) ||
                    methodDefinition.SyntaxTree.IsHiddenPosition(methodDefinition.AsNode().Span.End, cancellationToken))
                {
                    return await CreateGeneratedCodeAsync(
                        result.Status.With(OperationStatus.OverlapsHiddenPosition), finalDocument, cancellationToken).ConfigureAwait(false);
                }

                return await CreateGeneratedCodeAsync(result.Status, finalDocument, cancellationToken).ConfigureAwait(false);
            }

            protected virtual Task<SemanticDocument> UpdateMethodAfterGenerationAsync(
                SemanticDocument originalDocument,
                OperationStatus<IMethodSymbol> methodSymbolResult,
                CancellationToken cancellationToken)
                => Task.FromResult(originalDocument);

            protected virtual Task<GeneratedCode> CreateGeneratedCodeAsync(OperationStatus status, SemanticDocument newDocument, CancellationToken cancellationToken)
            {
                return Task.FromResult(new GeneratedCode(
                    status,
                    newDocument,
                    MethodNameAnnotation,
                    CallSiteAnnotation,
                    MethodDefinitionAnnotation));
            }

            protected VariableInfo GetOutermostVariableToMoveIntoMethodDefinition(CancellationToken cancellationToken)
            {
                using var _ = ArrayBuilder<VariableInfo>.GetInstance(out var variables);
                variables.AddRange(AnalyzerResult.GetVariablesToMoveIntoMethodDefinition(cancellationToken));
                if (variables.Count <= 0)
                    return null;

                VariableInfo.SortVariables(SemanticDocument.SemanticModel.Compilation, variables);
                return variables[0];
            }

            protected ImmutableArray<TStatement> AddReturnIfUnreachable(ImmutableArray<TStatement> statements)
            {
                if (AnalyzerResult.EndOfSelectionReachable)
                {
                    return statements;
                }

                var type = SelectionResult.GetContainingScopeType();
                if (type != null && type.SpecialType != SpecialType.System_Void)
                {
                    return statements;
                }

                // no return type + end of selection not reachable
                if (LastStatementOrHasReturnStatementInReturnableConstruct())
                {
                    return statements;
                }

                return statements.Concat(CreateReturnStatement());
            }

            protected async Task<ImmutableArray<TStatement>> AddInvocationAtCallSiteAsync(
                ImmutableArray<TStatement> statements, CancellationToken cancellationToken)
            {
                if (AnalyzerResult.HasVariableToUseAsReturnValue)
                {
                    return statements;
                }

                Contract.ThrowIfTrue(AnalyzerResult.GetVariablesToSplitOrMoveOutToCallSite(cancellationToken).Any(v => v.UseAsReturnValue));

                // add invocation expression
                return statements.Concat(
                    (TStatement)(SyntaxNode)await GetStatementOrInitializerContainingInvocationToExtractedMethodAsync(cancellationToken).ConfigureAwait(false));
            }

            protected ImmutableArray<TStatement> AddAssignmentStatementToCallSite(
                ImmutableArray<TStatement> statements,
                CancellationToken cancellationToken)
            {
                if (!AnalyzerResult.HasVariableToUseAsReturnValue)
                {
                    return statements;
                }

                var variable = AnalyzerResult.VariableToUseAsReturnValue;
                if (variable.ReturnBehavior == ReturnBehavior.Initialization)
                {
                    // there must be one decl behavior when there is "return value and initialize" variable
                    Contract.ThrowIfFalse(AnalyzerResult.GetVariablesToSplitOrMoveOutToCallSite(cancellationToken).Single(v => v.ReturnBehavior == ReturnBehavior.Initialization) != null);

                    var declarationStatement = CreateDeclarationStatement(
                        variable, CreateCallSignature(), cancellationToken);
                    declarationStatement = declarationStatement.WithAdditionalAnnotations(CallSiteAnnotation);

                    return statements.Concat(declarationStatement);
                }

                Contract.ThrowIfFalse(variable.ReturnBehavior == ReturnBehavior.Assignment);
                return statements.Concat(
                    CreateAssignmentExpressionStatement(CreateIdentifier(variable.Name), CreateCallSignature()).WithAdditionalAnnotations(CallSiteAnnotation));
            }

            protected ImmutableArray<TStatement> CreateDeclarationStatements(
                ImmutableArray<VariableInfo> variables, CancellationToken cancellationToken)
            {
                return variables.SelectAsArray(v => CreateDeclarationStatement(v, initialValue: null, cancellationToken));
            }

            protected ImmutableArray<TStatement> AddSplitOrMoveDeclarationOutStatementsToCallSite(
                CancellationToken cancellationToken)
            {
                using var _ = ArrayBuilder<TStatement>.GetInstance(out var list);

                foreach (var variable in AnalyzerResult.GetVariablesToSplitOrMoveOutToCallSite(cancellationToken))
                {
                    if (variable.UseAsReturnValue)
                        continue;

                    var declaration = CreateDeclarationStatement(
                        variable, initialValue: null, cancellationToken: cancellationToken);
                    list.Add(declaration);
                }

                return list.ToImmutable();
            }

            protected ImmutableArray<TStatement> AppendReturnStatementIfNeeded(ImmutableArray<TStatement> statements)
            {
                if (!AnalyzerResult.HasVariableToUseAsReturnValue)
                {
                    return statements;
                }

                var variableToUseAsReturnValue = AnalyzerResult.VariableToUseAsReturnValue;

                Contract.ThrowIfFalse(variableToUseAsReturnValue.ReturnBehavior is ReturnBehavior.Assignment or
                                      ReturnBehavior.Initialization);

                return statements.Concat(CreateReturnStatement(AnalyzerResult.VariableToUseAsReturnValue.Name));
            }

            protected static HashSet<SyntaxAnnotation> CreateVariableDeclarationToRemoveMap(
                IEnumerable<VariableInfo> variables, CancellationToken cancellationToken)
            {
                var annotations = new List<Tuple<SyntaxToken, SyntaxAnnotation>>();

                foreach (var variable in variables)
                {
                    Contract.ThrowIfFalse(variable.GetDeclarationBehavior(cancellationToken) is DeclarationBehavior.MoveOut or
                                          DeclarationBehavior.MoveIn or
                                          DeclarationBehavior.Delete);

                    variable.AddIdentifierTokenAnnotationPair(annotations, cancellationToken);
                }

                return new HashSet<SyntaxAnnotation>(annotations.Select(t => t.Item2));
            }

            protected ImmutableArray<ITypeParameterSymbol> CreateMethodTypeParameters()
            {
                if (AnalyzerResult.MethodTypeParametersInDeclaration.Count == 0)
                {
                    return ImmutableArray<ITypeParameterSymbol>.Empty;
                }

                var set = new HashSet<ITypeParameterSymbol>(AnalyzerResult.MethodTypeParametersInConstraintList);

                var typeParameters = ArrayBuilder<ITypeParameterSymbol>.GetInstance();
                foreach (var parameter in AnalyzerResult.MethodTypeParametersInDeclaration)
                {
                    if (parameter != null && set.Contains(parameter))
                    {
                        typeParameters.Add(parameter);
                        continue;
                    }

                    typeParameters.Add(CodeGenerationSymbolFactory.CreateTypeParameter(
                        parameter.GetAttributes(), parameter.Variance, parameter.Name, ImmutableArray.Create<ITypeSymbol>(), parameter.NullableAnnotation,
                        parameter.HasConstructorConstraint, parameter.HasReferenceTypeConstraint, parameter.HasUnmanagedTypeConstraint,
                        parameter.HasValueTypeConstraint, parameter.HasNotNullConstraint, parameter.Ordinal));
                }

                return typeParameters.ToImmutableAndFree();
            }

            protected ImmutableArray<IParameterSymbol> CreateMethodParameters()
            {
                var parameters = ArrayBuilder<IParameterSymbol>.GetInstance();
                var isLocalFunction = LocalFunction && ShouldLocalFunctionCaptureParameter(SemanticDocument.Root);
                foreach (var parameter in AnalyzerResult.MethodParameters)
                {
                    if (!isLocalFunction || !parameter.CanBeCapturedByLocalFunction)
                    {
                        var refKind = GetRefKind(parameter.ParameterModifier);
                        var type = parameter.GetVariableType(SemanticDocument);

                        parameters.Add(
                            CodeGenerationSymbolFactory.CreateParameterSymbol(
                                attributes: ImmutableArray<AttributeData>.Empty,
                                refKind: refKind,
                                isParams: false,
                                type: type,
                                name: parameter.Name));
                    }
                }

                return parameters.ToImmutableAndFree();
            }

            private static RefKind GetRefKind(ParameterBehavior parameterBehavior)
            {
                return parameterBehavior == ParameterBehavior.Ref ? RefKind.Ref :
                            parameterBehavior == ParameterBehavior.Out ? RefKind.Out : RefKind.None;
            }
        }
    }
}<|MERGE_RESOLUTION|>--- conflicted
+++ resolved
@@ -105,17 +105,6 @@
                             OperationStatus.NoValidLocationToInsertMethodCall, callSiteDocument, cancellationToken).ConfigureAwait(false);
                     }
 
-<<<<<<< HEAD
-                    var options = codeGenerationService.GetOptions(
-                        destination.SyntaxTree.Options,
-                        Options,
-                        new CodeGenerationContext(
-                            generateDefaultAccessibility: false,
-                            generateMethodBodies: true));
-
-                    var localMethod = codeGenerationService.CreateMethodDeclaration(result.Data, CodeGenerationDestination.Unspecified, options, cancellationToken);
-                    newContainer = codeGenerationService.AddStatements(destination, new[] { localMethod }, options, cancellationToken);
-=======
                     var info = Options.GetInfo(
                         new CodeGenerationContext(
                             generateDefaultAccessibility: false,
@@ -124,7 +113,6 @@
 
                     var localMethod = codeGenerationService.CreateMethodDeclaration(result.Data, CodeGenerationDestination.Unspecified, info, cancellationToken);
                     newContainer = codeGenerationService.AddStatements(destination, new[] { localMethod }, info, cancellationToken);
->>>>>>> 80a8ce8d
                 }
                 else
                 {
@@ -133,17 +121,6 @@
                     // it is possible in a script file case where there is no previous member. in that case, insert new text into top level script
                     destination = previousMemberNode.Parent ?? previousMemberNode;
 
-<<<<<<< HEAD
-                    var options = codeGenerationService.GetOptions(
-                        destination.SyntaxTree.Options,
-                        Options,
-                        new CodeGenerationContext(
-                            afterThisLocation: previousMemberNode.GetLocation(),
-                            generateDefaultAccessibility: true,
-                            generateMethodBodies: true));
-
-                    newContainer = codeGenerationService.AddMethod(destination, result.Data, options, cancellationToken);
-=======
                     var info = Options.GetInfo(
                         new CodeGenerationContext(
                             afterThisLocation: previousMemberNode.GetLocation(),
@@ -152,7 +129,6 @@
                         callSiteDocument.Project);
 
                     newContainer = codeGenerationService.AddMethod(destination, result.Data, info, cancellationToken);
->>>>>>> 80a8ce8d
                 }
 
                 var newSyntaxRoot = newCallSiteRoot.ReplaceNode(destination, newContainer);
