--- conflicted
+++ resolved
@@ -16,10 +16,6 @@
         /// This will update documents in the specified projects so that their namespace matches the RootNamespace
         /// and their relative folder path.
         /// </summary>
-<<<<<<< HEAD
-        Task<Solution> SyncNamespacesAsync(ImmutableArray<Project> projects, CodeActionOptions options, CancellationToken cancellationToken);
-=======
         Task<Solution> SyncNamespacesAsync(ImmutableArray<Project> projects, CodeActionOptionsProvider options, CancellationToken cancellationToken);
->>>>>>> 80a8ce8d
     }
 }