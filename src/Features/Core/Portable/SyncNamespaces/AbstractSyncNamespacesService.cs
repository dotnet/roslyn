﻿// Licensed to the .NET Foundation under one or more agreements.
// The .NET Foundation licenses this file to you under the MIT license.
// See the LICENSE file in the project root for more information.

using System.Collections.Generic;
using System.Collections.Immutable;
using System.Diagnostics;
using System.Linq;
using System.Threading;
using System.Threading.Tasks;
using Microsoft.CodeAnalysis.Analyzers.MatchFolderAndNamespace;
using Microsoft.CodeAnalysis.CodeActions;
using Microsoft.CodeAnalysis.CodeFixes;
using Microsoft.CodeAnalysis.CodeFixes.MatchFolderAndNamespace;
using Microsoft.CodeAnalysis.Diagnostics;
using Microsoft.CodeAnalysis.Shared.Extensions;
using Microsoft.CodeAnalysis.Shared.Utilities;
using Roslyn.Utilities;

namespace Microsoft.CodeAnalysis.SyncNamespaces
{
    internal abstract class AbstractSyncNamespacesService<TSyntaxKind, TNamespaceSyntax>
        : ISyncNamespacesService
        where TSyntaxKind : struct
        where TNamespaceSyntax : SyntaxNode
    {
        public abstract AbstractMatchFolderAndNamespaceDiagnosticAnalyzer<TSyntaxKind, TNamespaceSyntax> DiagnosticAnalyzer { get; }
        public abstract AbstractChangeNamespaceToMatchFolderCodeFixProvider CodeFixProvider { get; }

        /// <inheritdoc/>
        public async Task<Solution> SyncNamespacesAsync(
            ImmutableArray<Project> projects,
            CodeActionOptionsProvider options,
            CancellationToken cancellationToken)
        {
            // all projects must be of the same language
            Debug.Assert(projects.All(project => project.Language == projects[0].Language));

            var solution = projects[0].Solution;
            var diagnosticAnalyzers = ImmutableArray.Create<DiagnosticAnalyzer>(DiagnosticAnalyzer);
            var diagnosticsByProject = await GetDiagnosticsByProjectAsync(projects, diagnosticAnalyzers, cancellationToken).ConfigureAwait(false);

            // If no diagnostics are reported, then there is nothing to fix.
            if (diagnosticsByProject.Values.All(diagnostics => diagnostics.IsEmpty))
            {
                return solution;
            }

            var fixAllContext = await GetFixAllContextAsync(solution, CodeFixProvider, diagnosticsByProject, options, cancellationToken).ConfigureAwait(false);
            var fixAllProvider = CodeFixProvider.GetFixAllProvider();
            RoslynDebug.AssertNotNull(fixAllProvider);

            return await ApplyCodeFixAsync(fixAllProvider, fixAllContext, cancellationToken).ConfigureAwait(false);
        }

        private static async Task<ImmutableDictionary<Project, ImmutableArray<Diagnostic>>> GetDiagnosticsByProjectAsync(
            ImmutableArray<Project> projects,
            ImmutableArray<DiagnosticAnalyzer> diagnosticAnalyzers,
            CancellationToken cancellationToken)
        {
            var builder = ImmutableDictionary.CreateBuilder<Project, ImmutableArray<Diagnostic>>();

            foreach (var project in projects)
            {
                var diagnostics = await GetDiagnosticsAsync(project, diagnosticAnalyzers, cancellationToken).ConfigureAwait(false);
                builder.Add(project, diagnostics);
            }

            return builder.ToImmutable();
        }

        private static async Task<ImmutableArray<Diagnostic>> GetDiagnosticsAsync(
            Project project,
            ImmutableArray<DiagnosticAnalyzer> diagnosticAnalyzers,
            CancellationToken cancellationToken)
        {
            var compilation = await project.GetCompilationAsync(cancellationToken).ConfigureAwait(false);
            RoslynDebug.AssertNotNull(compilation);

            var analyzerOptions = new CompilationWithAnalyzersOptions(
                project.AnalyzerOptions,
                onAnalyzerException: null,
                concurrentAnalysis: true,
                logAnalyzerExecutionTime: false,
                reportSuppressedDiagnostics: false);
            var analyzerCompilation = compilation.WithAnalyzers(diagnosticAnalyzers, analyzerOptions);

            return await analyzerCompilation.GetAnalyzerDiagnosticsAsync(cancellationToken).ConfigureAwait(false);
        }

        private static async Task<FixAllContext> GetFixAllContextAsync(
            Solution solution,
            CodeFixProvider codeFixProvider,
            ImmutableDictionary<Project, ImmutableArray<Diagnostic>> diagnosticsByProject,
            CodeActionOptionsProvider options,
            CancellationToken cancellationToken)
        {
            var diagnosticProvider = new DiagnosticProvider(diagnosticsByProject);

            var firstDiagnostic = diagnosticsByProject
                .SelectMany(kvp => kvp.Value)
                .FirstOrDefault();
            RoslynDebug.AssertNotNull(firstDiagnostic?.Location?.SourceTree);

            var document = solution.GetRequiredDocument(firstDiagnostic.Location.SourceTree);

            // This will allow us access to the equivalence key
            CodeAction? action = null;
            var context = new CodeFixContext(
                document,
                firstDiagnostic.Location.SourceSpan,
                ImmutableArray.Create(firstDiagnostic),
                (a, _) => action ??= a,
                options,
                cancellationToken);
            await codeFixProvider.RegisterCodeFixesAsync(context).ConfigureAwait(false);

            return new FixAllContext(
                new FixAllState(
                    fixAllProvider: NoOpFixAllProvider.Instance,
                    diagnosticSpan: firstDiagnostic.Location.SourceSpan,
                    document,
                    document.Project,
                    codeFixProvider,
                    FixAllScope.Solution,
                    codeActionEquivalenceKey: action?.EquivalenceKey!, // FixAllState supports null equivalence key. This should still be supported.
                    diagnosticIds: codeFixProvider.FixableDiagnosticIds,
                    fixAllDiagnosticProvider: diagnosticProvider,
                    options),
                new ProgressTracker(),
                cancellationToken);
        }

        private static async Task<Solution> ApplyCodeFixAsync(
            FixAllProvider fixAllProvider,
            FixAllContext fixAllContext,
            CancellationToken cancellationToken)
        {
            var fixAllAction = await fixAllProvider.GetFixAsync(fixAllContext).ConfigureAwait(false);
            RoslynDebug.AssertNotNull(fixAllAction);

            var operations = await fixAllAction.GetOperationsAsync(
                fixAllContext.Solution, fixAllContext.ProgressTracker, cancellationToken).ConfigureAwait(false);
            var applyChangesOperation = operations.OfType<ApplyChangesOperation>().SingleOrDefault();
            RoslynDebug.AssertNotNull(applyChangesOperation);

            return applyChangesOperation.ChangedSolution;
        }

        private class DiagnosticProvider : FixAllContext.DiagnosticProvider
        {
            private static readonly Task<IEnumerable<Diagnostic>> EmptyDiagnosticResult = Task.FromResult(Enumerable.Empty<Diagnostic>());

            private readonly ImmutableDictionary<Project, ImmutableArray<Diagnostic>> _diagnosticsByProject;

            internal DiagnosticProvider(ImmutableDictionary<Project, ImmutableArray<Diagnostic>> diagnosticsByProject)
            {
                _diagnosticsByProject = diagnosticsByProject;
            }

            public override Task<IEnumerable<Diagnostic>> GetAllDiagnosticsAsync(Project project, CancellationToken cancellationToken)
            {
                return GetProjectDiagnosticsAsync(project, cancellationToken);
            }

            public override async Task<IEnumerable<Diagnostic>> GetDocumentDiagnosticsAsync(Document document, CancellationToken cancellationToken)
            {
                var projectDiagnostics = await GetProjectDiagnosticsAsync(document.Project, cancellationToken).ConfigureAwait(false);
                return projectDiagnostics
                    .Where(diagnostic => diagnostic.Location.SourceTree?.FilePath == document.FilePath)
                    .ToImmutableArray();
            }

            public override Task<IEnumerable<Diagnostic>> GetProjectDiagnosticsAsync(Project project, CancellationToken cancellationToken)
            {
<<<<<<< HEAD
                return _diagnosticsByProject.TryGetValue(project, out var diagnostics)
                    ? Task.FromResult<IEnumerable<Diagnostic>>(diagnostics)
                    : EmptyDignosticResult;
=======
                return _diagnosticsByProject.ContainsKey(project)
                    ? Task.FromResult<IEnumerable<Diagnostic>>(_diagnosticsByProject[project])
                    : EmptyDiagnosticResult;
>>>>>>> 5ba8dd42
            }
        }
    }
}<|MERGE_RESOLUTION|>--- conflicted
+++ resolved
@@ -173,15 +173,9 @@
 
             public override Task<IEnumerable<Diagnostic>> GetProjectDiagnosticsAsync(Project project, CancellationToken cancellationToken)
             {
-<<<<<<< HEAD
                 return _diagnosticsByProject.TryGetValue(project, out var diagnostics)
                     ? Task.FromResult<IEnumerable<Diagnostic>>(diagnostics)
-                    : EmptyDignosticResult;
-=======
-                return _diagnosticsByProject.ContainsKey(project)
-                    ? Task.FromResult<IEnumerable<Diagnostic>>(_diagnosticsByProject[project])
                     : EmptyDiagnosticResult;
->>>>>>> 5ba8dd42
             }
         }
     }
