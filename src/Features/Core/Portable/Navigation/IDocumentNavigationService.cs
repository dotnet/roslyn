﻿// Licensed to the .NET Foundation under one or more agreements.
// The .NET Foundation licenses this file to you under the MIT license.
// See the LICENSE file in the project root for more information.

using System;
using System.Threading;
using System.Threading.Tasks;
using Microsoft.CodeAnalysis.Host;
using Microsoft.CodeAnalysis.Text;

namespace Microsoft.CodeAnalysis.Navigation
{
    internal interface IDocumentNavigationService : IWorkspaceService
    {
        /// <summary>
        /// Determines whether it is possible to navigate to the given position in the specified document.
        /// </summary>
        /// <remarks>Legal to call from any thread.</remarks>
        Task<bool> CanNavigateToSpanAsync(Workspace workspace, DocumentId documentId, TextSpan textSpan, bool allowInvalidSpan, CancellationToken cancellationToken);

        /// <summary>
        /// Determines whether it is possible to navigate to the given line/offset in the specified document.
        /// </summary>
        Task<bool> CanNavigateToLineAndOffsetAsync(Workspace workspace, DocumentId documentId, int lineNumber, int offset, CancellationToken cancellationToken);

        /// <summary>
        /// Determines whether it is possible to navigate to the given virtual position in the specified document.
        /// </summary>
        Task<bool> CanNavigateToPositionAsync(Workspace workspace, DocumentId documentId, int position, int virtualSpace, CancellationToken cancellationToken);
<<<<<<< HEAD

        /// <summary>
        /// Navigates to the given position in the specified document, opening it if necessary.
        /// </summary>
        Task<bool> TryNavigateToSpanAsync(Workspace workspace, DocumentId documentId, TextSpan textSpan, NavigationOptions options, bool allowInvalidSpan, CancellationToken cancellationToken);

        /// <summary>
        /// Navigates to the given line/offset in the specified document, opening it if necessary.
        /// </summary>
        Task<bool> TryNavigateToLineAndOffsetAsync(Workspace workspace, DocumentId documentId, int lineNumber, int offset, NavigationOptions options, CancellationToken cancellationToken);

        /// <summary>
        /// Navigates to the given virtual position in the specified document, opening it if necessary.
        /// </summary>
        Task<bool> TryNavigateToPositionAsync(Workspace workspace, DocumentId documentId, int position, int virtualSpace, NavigationOptions options, CancellationToken cancellationToken);
=======

        Task<INavigableLocation?> GetLocationForSpanAsync(Workspace workspace, DocumentId documentId, TextSpan textSpan, bool allowInvalidSpan, CancellationToken cancellationToken);
        Task<INavigableLocation?> GetLocationForPositionAsync(Workspace workspace, DocumentId documentId, int position, int virtualSpace, CancellationToken cancellationToken);
        Task<INavigableLocation?> GetLocationForLineAndOffsetAsync(Workspace workspace, DocumentId documentId, int lineNumber, int offset, CancellationToken cancellationToken);
>>>>>>> 80a8ce8d
    }

    internal static class IDocumentNavigationServiceExtensions
    {
<<<<<<< HEAD
        public static Task<bool> CanNavigateToPositionAsync(this IDocumentNavigationService service, Workspace workspace, DocumentId documentId, int position, CancellationToken cancellationToken)
            => service.CanNavigateToPositionAsync(workspace, documentId, position, virtualSpace: 0, cancellationToken);

        public static Task<bool> TryNavigateToSpanAsync(this IDocumentNavigationService service, Workspace workspace, DocumentId documentId, TextSpan textSpan, CancellationToken cancellationToken)
            => service.TryNavigateToSpanAsync(workspace, documentId, textSpan, NavigationOptions.Default, cancellationToken);

        public static Task<bool> TryNavigateToSpanAsync(this IDocumentNavigationService service, Workspace workspace, DocumentId documentId, TextSpan textSpan, NavigationOptions options, CancellationToken cancellationToken)
            => service.TryNavigateToSpanAsync(workspace, documentId, textSpan, options, allowInvalidSpan: false, cancellationToken);

        public static Task<bool> TryNavigateToLineAndOffsetAsync(this IDocumentNavigationService service, Workspace workspace, DocumentId documentId, int lineNumber, int offset, CancellationToken cancellationToken)
            => service.TryNavigateToLineAndOffsetAsync(workspace, documentId, lineNumber, offset, NavigationOptions.Default, cancellationToken);

        public static Task<bool> TryNavigateToPositionAsync(this IDocumentNavigationService service, Workspace workspace, DocumentId documentId, int position, CancellationToken cancellationToken)
            => service.TryNavigateToPositionAsync(workspace, documentId, position, virtualSpace: 0, NavigationOptions.Default, cancellationToken);
=======
        public static Task<bool> CanNavigateToSpanAsync(this IDocumentNavigationService service, Workspace workspace, DocumentId documentId, TextSpan textSpan, CancellationToken cancellationToken)
            => service.CanNavigateToSpanAsync(workspace, documentId, textSpan, allowInvalidSpan: false, cancellationToken);

        public static Task<bool> CanNavigateToPositionAsync(this IDocumentNavigationService service, Workspace workspace, DocumentId documentId, int position, CancellationToken cancellationToken)
            => service.CanNavigateToPositionAsync(workspace, documentId, position, virtualSpace: 0, cancellationToken);

        public static Task<INavigableLocation?> GetLocationForSpanAsync(this IDocumentNavigationService service, Workspace workspace, DocumentId documentId, TextSpan textSpan, CancellationToken cancellationToken)
            => service.GetLocationForSpanAsync(workspace, documentId, textSpan, allowInvalidSpan: false, cancellationToken);

        public static Task<INavigableLocation?> GetLocationForPositionAsync(this IDocumentNavigationService service, Workspace workspace, DocumentId documentId, int position, CancellationToken cancellationToken)
            => service.GetLocationForPositionAsync(workspace, documentId, position, virtualSpace: 0, cancellationToken);
>>>>>>> 80a8ce8d
    }
}<|MERGE_RESOLUTION|>--- conflicted
+++ resolved
@@ -27,48 +27,14 @@
         /// Determines whether it is possible to navigate to the given virtual position in the specified document.
         /// </summary>
         Task<bool> CanNavigateToPositionAsync(Workspace workspace, DocumentId documentId, int position, int virtualSpace, CancellationToken cancellationToken);
-<<<<<<< HEAD
-
-        /// <summary>
-        /// Navigates to the given position in the specified document, opening it if necessary.
-        /// </summary>
-        Task<bool> TryNavigateToSpanAsync(Workspace workspace, DocumentId documentId, TextSpan textSpan, NavigationOptions options, bool allowInvalidSpan, CancellationToken cancellationToken);
-
-        /// <summary>
-        /// Navigates to the given line/offset in the specified document, opening it if necessary.
-        /// </summary>
-        Task<bool> TryNavigateToLineAndOffsetAsync(Workspace workspace, DocumentId documentId, int lineNumber, int offset, NavigationOptions options, CancellationToken cancellationToken);
-
-        /// <summary>
-        /// Navigates to the given virtual position in the specified document, opening it if necessary.
-        /// </summary>
-        Task<bool> TryNavigateToPositionAsync(Workspace workspace, DocumentId documentId, int position, int virtualSpace, NavigationOptions options, CancellationToken cancellationToken);
-=======
 
         Task<INavigableLocation?> GetLocationForSpanAsync(Workspace workspace, DocumentId documentId, TextSpan textSpan, bool allowInvalidSpan, CancellationToken cancellationToken);
         Task<INavigableLocation?> GetLocationForPositionAsync(Workspace workspace, DocumentId documentId, int position, int virtualSpace, CancellationToken cancellationToken);
         Task<INavigableLocation?> GetLocationForLineAndOffsetAsync(Workspace workspace, DocumentId documentId, int lineNumber, int offset, CancellationToken cancellationToken);
->>>>>>> 80a8ce8d
     }
 
     internal static class IDocumentNavigationServiceExtensions
     {
-<<<<<<< HEAD
-        public static Task<bool> CanNavigateToPositionAsync(this IDocumentNavigationService service, Workspace workspace, DocumentId documentId, int position, CancellationToken cancellationToken)
-            => service.CanNavigateToPositionAsync(workspace, documentId, position, virtualSpace: 0, cancellationToken);
-
-        public static Task<bool> TryNavigateToSpanAsync(this IDocumentNavigationService service, Workspace workspace, DocumentId documentId, TextSpan textSpan, CancellationToken cancellationToken)
-            => service.TryNavigateToSpanAsync(workspace, documentId, textSpan, NavigationOptions.Default, cancellationToken);
-
-        public static Task<bool> TryNavigateToSpanAsync(this IDocumentNavigationService service, Workspace workspace, DocumentId documentId, TextSpan textSpan, NavigationOptions options, CancellationToken cancellationToken)
-            => service.TryNavigateToSpanAsync(workspace, documentId, textSpan, options, allowInvalidSpan: false, cancellationToken);
-
-        public static Task<bool> TryNavigateToLineAndOffsetAsync(this IDocumentNavigationService service, Workspace workspace, DocumentId documentId, int lineNumber, int offset, CancellationToken cancellationToken)
-            => service.TryNavigateToLineAndOffsetAsync(workspace, documentId, lineNumber, offset, NavigationOptions.Default, cancellationToken);
-
-        public static Task<bool> TryNavigateToPositionAsync(this IDocumentNavigationService service, Workspace workspace, DocumentId documentId, int position, CancellationToken cancellationToken)
-            => service.TryNavigateToPositionAsync(workspace, documentId, position, virtualSpace: 0, NavigationOptions.Default, cancellationToken);
-=======
         public static Task<bool> CanNavigateToSpanAsync(this IDocumentNavigationService service, Workspace workspace, DocumentId documentId, TextSpan textSpan, CancellationToken cancellationToken)
             => service.CanNavigateToSpanAsync(workspace, documentId, textSpan, allowInvalidSpan: false, cancellationToken);
 
@@ -80,6 +46,5 @@
 
         public static Task<INavigableLocation?> GetLocationForPositionAsync(this IDocumentNavigationService service, Workspace workspace, DocumentId documentId, int position, CancellationToken cancellationToken)
             => service.GetLocationForPositionAsync(workspace, documentId, position, virtualSpace: 0, cancellationToken);
->>>>>>> 80a8ce8d
     }
 }