--- conflicted
+++ resolved
@@ -9,26 +9,6 @@
 [DataContract]
 internal readonly record struct InlineParameterHintsOptions
 {
-<<<<<<< HEAD
-    [DataContract]
-    internal readonly record struct InlineParameterHintsOptions(
-        [property: DataMember(Order = 0)] bool EnabledForParameters = false,
-        [property: DataMember(Order = 1)] bool ForLiteralParameters = true,
-        [property: DataMember(Order = 2)] bool ForIndexerParameters = true,
-        [property: DataMember(Order = 3)] bool ForObjectCreationParameters = true,
-        [property: DataMember(Order = 4)] bool ForOtherParameters = false,
-        [property: DataMember(Order = 5)] bool SuppressForParametersThatDifferOnlyBySuffix = true,
-        [property: DataMember(Order = 6)] bool SuppressForParametersThatMatchMethodIntent = true,
-        [property: DataMember(Order = 7)] bool SuppressForParametersThatMatchArgumentName = true)
-    {
-        public InlineParameterHintsOptions()
-            : this(EnabledForParameters: false)
-        {
-        }
-
-        public static readonly InlineParameterHintsOptions Default = new();
-    }
-=======
     [DataMember] public bool EnabledForParameters { get; init; } = false;
     [DataMember] public bool ForLiteralParameters { get; init; } = true;
     [DataMember] public bool ForIndexerParameters { get; init; } = true;
@@ -43,5 +23,4 @@
     }
 
     public static readonly InlineParameterHintsOptions Default = new();
->>>>>>> 80a8ce8d
 }