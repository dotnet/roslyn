--- conflicted
+++ resolved
@@ -21,11 +21,7 @@
         protected abstract bool SupportsDocumentationComments(TMemberNode member);
         protected abstract bool HasDocumentationComment(TMemberNode member);
         protected abstract int GetPrecedingDocumentationCommentCount(TMemberNode member);
-<<<<<<< HEAD
-        protected abstract List<string> GetDocumentationCommentStubLines(TMemberNode member);
-=======
         protected abstract List<string> GetDocumentationCommentStubLines(TMemberNode member, string existingCommentText);
->>>>>>> 80a8ce8d
 
         protected abstract SyntaxToken GetTokenToRight(SyntaxTree syntaxTree, int position, CancellationToken cancellationToken);
         protected abstract SyntaxToken GetTokenToLeft(SyntaxTree syntaxTree, int position, CancellationToken cancellationToken);
