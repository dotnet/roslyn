﻿// Licensed to the .NET Foundation under one or more agreements.
// The .NET Foundation licenses this file to you under the MIT license.
// See the LICENSE file in the project root for more information.

using Microsoft.CodeAnalysis.Completion;
<<<<<<< HEAD
=======
using System.Runtime.Serialization;
>>>>>>> 80a8ce8d

namespace Microsoft.CodeAnalysis.SignatureHelp;

[DataContract]
internal readonly record struct SignatureHelpOptions
{
<<<<<<< HEAD
    internal readonly record struct SignatureHelpOptions(
        bool HideAdvancedMembers)
    {
        public static readonly SignatureHelpOptions Default = new(CompletionOptions.Default.HideAdvancedMembers);
=======
    [DataMember] public bool HideAdvancedMembers { get; init; } = CompletionOptions.Default.HideAdvancedMembers;

    public SignatureHelpOptions()
    {
>>>>>>> 80a8ce8d
    }

    public static readonly SignatureHelpOptions Default = new();
}<|MERGE_RESOLUTION|>--- conflicted
+++ resolved
@@ -3,27 +3,17 @@
 // See the LICENSE file in the project root for more information.
 
 using Microsoft.CodeAnalysis.Completion;
-<<<<<<< HEAD
-=======
 using System.Runtime.Serialization;
->>>>>>> 80a8ce8d
 
 namespace Microsoft.CodeAnalysis.SignatureHelp;
 
 [DataContract]
 internal readonly record struct SignatureHelpOptions
 {
-<<<<<<< HEAD
-    internal readonly record struct SignatureHelpOptions(
-        bool HideAdvancedMembers)
-    {
-        public static readonly SignatureHelpOptions Default = new(CompletionOptions.Default.HideAdvancedMembers);
-=======
     [DataMember] public bool HideAdvancedMembers { get; init; } = CompletionOptions.Default.HideAdvancedMembers;
 
     public SignatureHelpOptions()
     {
->>>>>>> 80a8ce8d
     }
 
     public static readonly SignatureHelpOptions Default = new();
