--- conflicted
+++ resolved
@@ -160,25 +160,6 @@
             }
         }
 
-<<<<<<< HEAD
-#pragma warning disable CS0612 // Type or member is obsolete - TypeScript
-        [Obsolete]
-        public virtual bool CanNavigateTo(Workspace workspace, CancellationToken cancellationToken) => false;
-
-        [Obsolete]
-        public virtual bool TryNavigateTo(Workspace workspace, bool showInPreviewTab, bool activateTab, CancellationToken cancellationToken) => false;
-
-        public virtual Task<bool> CanNavigateToAsync(Workspace workspace, CancellationToken cancellationToken)
-            => Task.FromResult(CanNavigateTo(workspace, cancellationToken));
-
-        [Obsolete]
-        public virtual Task<bool> TryNavigateToAsync(Workspace workspace, bool showInPreviewTab, bool activateTab, CancellationToken cancellationToken)
-            => Task.FromResult(TryNavigateTo(workspace, showInPreviewTab, activateTab, cancellationToken));
-
-        public virtual Task<bool> TryNavigateToAsync(Workspace workspace, NavigationOptions options, CancellationToken cancellationToken)
-            => TryNavigateToAsync(workspace, options.PreferProvisionalTab, options.ActivateTab, cancellationToken);
-#pragma warning restore
-=======
         [Obsolete("Use GetNavigableLocationAsync instead")]
         public Task<bool> TryNavigateToAsync(Workspace workspace, bool showInPreviewTab, bool activateTab, CancellationToken cancellationToken)
             => TryNavigateToAsync(workspace, new NavigationOptions(showInPreviewTab, activateTab), cancellationToken);
@@ -192,7 +173,6 @@
         }
 
         public abstract Task<INavigableLocation?> GetNavigableLocationAsync(Workspace workspace, CancellationToken cancellationToken);
->>>>>>> 80a8ce8d
 
         public static DefinitionItem Create(
             ImmutableArray<string> tags,
