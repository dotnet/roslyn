--- conflicted
+++ resolved
@@ -453,22 +453,14 @@
                 string? newMethodIdentifier, ITypeSymbol? typeSymbol, bool isTrampoline, CancellationToken cancellationToken)
             {
                 var codeGenerationService = _originalDocument.GetRequiredLanguageService<ICodeGenerationService>();
-<<<<<<< HEAD
-                var codeGenOptions = await CodeGenerationOptions.FromDocumentAsync(CodeGenerationContext.Default, _originalDocument, cancellationToken).ConfigureAwait(false);
-=======
                 var codeGenOptions = await _originalDocument.GetCodeGenerationOptionsAsync(_fallbackOptions, cancellationToken).ConfigureAwait(false);
                 var info = codeGenOptions.GetInfo(CodeGenerationContext.Default, _originalDocument.Project);
->>>>>>> 80a8ce8d
 
                 var newMethod = isTrampoline
                     ? CodeGenerationSymbolFactory.CreateMethodSymbol(_methodSymbol, name: newMethodIdentifier, parameters: validParameters, statements: ImmutableArray.Create(newStatement), returnType: typeSymbol)
                     : CodeGenerationSymbolFactory.CreateMethodSymbol(_methodSymbol, statements: ImmutableArray.Create(newStatement), containingType: _methodSymbol.ContainingType);
 
-<<<<<<< HEAD
-                var newMethodDeclaration = codeGenerationService.CreateMethodDeclaration(newMethod, CodeGenerationDestination.Unspecified, codeGenOptions, cancellationToken);
-=======
                 var newMethodDeclaration = codeGenerationService.CreateMethodDeclaration(newMethod, CodeGenerationDestination.Unspecified, info, cancellationToken);
->>>>>>> 80a8ce8d
                 Contract.ThrowIfNull(newMethodDeclaration);
                 return newMethodDeclaration;
             }
