--- conflicted
+++ resolved
@@ -566,20 +566,12 @@
                 sortMembers: false,
                 autoInsertionLocation: false);
 
-<<<<<<< HEAD
-            var options = await CodeGenerationOptions.FromDocumentAsync(context, document, cancellationToken).ConfigureAwait(false);
-
-            // Then, actually insert the new class in the appropriate container.
-            editor.ReplaceNode(container, (currentContainer, _) =>
-                codeGenService.AddNamedType(currentContainer, namedTypeSymbol, options, cancellationToken));
-=======
             var options = await document.GetCodeGenerationOptionsAsync(fallbackOptions, cancellationToken).ConfigureAwait(false);
             var info = options.GetInfo(context, document.Project);
 
             // Then, actually insert the new class in the appropriate container.
             editor.ReplaceNode(container, (currentContainer, _) =>
                 codeGenService.AddNamedType(currentContainer, namedTypeSymbol, info, cancellationToken));
->>>>>>> 80a8ce8d
         }
 
         private static async Task<Solution> ApplyChangesAsync(
