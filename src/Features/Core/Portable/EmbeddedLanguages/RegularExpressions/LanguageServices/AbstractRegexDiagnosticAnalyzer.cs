﻿// Licensed to the .NET Foundation under one or more agreements.
// The .NET Foundation licenses this file to you under the MIT license.
// See the LICENSE file in the project root for more information.

#nullable disable

using System.Collections.Generic;
using System.Threading;
using Microsoft.CodeAnalysis.CodeStyle;
using Microsoft.CodeAnalysis.Diagnostics;
using Microsoft.CodeAnalysis.EmbeddedLanguages;

namespace Microsoft.CodeAnalysis.Features.EmbeddedLanguages.RegularExpressions.LanguageServices;

/// <summary>
/// Analyzer that reports diagnostics in strings that we know are regex text.
/// </summary>
internal abstract class AbstractRegexDiagnosticAnalyzer : AbstractBuiltInCodeStyleDiagnosticAnalyzer
{
<<<<<<< HEAD
    /// <summary>
    /// Analyzer that reports diagnostics in strings that we know are regex text.
    /// </summary>
    internal abstract class AbstractRegexDiagnosticAnalyzer : AbstractBuiltInCodeStyleDiagnosticAnalyzer
    {
        // <Metalama> Renamed from RE0001
        public const string DiagnosticId = "LAMA0601";
        // </Metalama>
=======
    public const string DiagnosticId = "RE0001";
>>>>>>> 3af0081a

    private readonly EmbeddedLanguageInfo _info;

    protected AbstractRegexDiagnosticAnalyzer(EmbeddedLanguageInfo info)
        : base(DiagnosticId,
               EnforceOnBuildValues.Regex,
               option: null,
               new LocalizableResourceString(nameof(FeaturesResources.Invalid_regex_pattern), FeaturesResources.ResourceManager, typeof(FeaturesResources)),
               new LocalizableResourceString(nameof(FeaturesResources.Regex_issue_0), FeaturesResources.ResourceManager, typeof(FeaturesResources)))
    {
        _info = info;
    }

    public override DiagnosticAnalyzerCategory GetAnalyzerCategory()
        => DiagnosticAnalyzerCategory.SemanticSpanAnalysis;

    protected override void InitializeWorker(AnalysisContext context)
        => context.RegisterSemanticModelAction(Analyze);

    public void Analyze(SemanticModelAnalysisContext context)
    {
        var semanticModel = context.SemanticModel;
        var cancellationToken = context.CancellationToken;

        var option = context.GetIdeAnalyzerOptions().ReportInvalidRegexPatterns;
        if (!option || ShouldSkipAnalysis(context, notification: null))
            return;

        var detector = RegexLanguageDetector.GetOrCreate(semanticModel.Compilation, _info);

        // Use an actual stack object so that we don't blow the actual stack through recursion.
        var root = context.GetAnalysisRoot(findInTrivia: true);
        var stack = new Stack<SyntaxNode>();
        stack.Push(root);

        while (stack.Count != 0)
        {
            cancellationToken.ThrowIfCancellationRequested();
            var current = stack.Pop();

            foreach (var child in current.ChildNodesAndTokens())
            {
                if (!context.ShouldAnalyzeSpan(child.FullSpan))
                    continue;

                if (child.IsNode)
                {
                    stack.Push(child.AsNode());
                }
                else
                {
                    AnalyzeToken(context, detector, child.AsToken(), cancellationToken);
                }
            }
        }
    }

    private void AnalyzeToken(
        SemanticModelAnalysisContext context,
        RegexLanguageDetector detector,
        SyntaxToken token,
        CancellationToken cancellationToken)
    {
        if (_info.IsAnyStringLiteral(token.RawKind))
        {
            var tree = detector.TryParseString(token, context.SemanticModel, cancellationToken);
            if (tree != null)
            {
                foreach (var diag in tree.Diagnostics)
                {
                    context.ReportDiagnostic(DiagnosticHelper.Create(
                        Descriptor,
                        Location.Create(context.SemanticModel.SyntaxTree, diag.Span),
                        NotificationOption2.Warning,
                        context.Options,
                        additionalLocations: null,
                        properties: null,
                        diag.Message));
                }
            }
        }
    }
}<|MERGE_RESOLUTION|>--- conflicted
+++ resolved
@@ -17,18 +17,9 @@
 /// </summary>
 internal abstract class AbstractRegexDiagnosticAnalyzer : AbstractBuiltInCodeStyleDiagnosticAnalyzer
 {
-<<<<<<< HEAD
-    /// <summary>
-    /// Analyzer that reports diagnostics in strings that we know are regex text.
-    /// </summary>
-    internal abstract class AbstractRegexDiagnosticAnalyzer : AbstractBuiltInCodeStyleDiagnosticAnalyzer
-    {
-        // <Metalama> Renamed from RE0001
-        public const string DiagnosticId = "LAMA0601";
-        // </Metalama>
-=======
-    public const string DiagnosticId = "RE0001";
->>>>>>> 3af0081a
+    // <Metalama> Renamed from RE0001
+    public const string DiagnosticId = "LAMA0601";
+    // </Metalama>
 
     private readonly EmbeddedLanguageInfo _info;
 
