﻿// Copyright (c) Microsoft.  All Rights Reserved.  Licensed under the Apache License, Version 2.0.  See License.txt in the project root for license information.

<<<<<<< HEAD
using System.Threading;
using System.Threading.Tasks;
using Microsoft.CodeAnalysis.CodeFixes;
using Microsoft.CodeAnalysis.Completion;
=======
using Microsoft.CodeAnalysis.CodeStyle;
>>>>>>> 306a2ed8
using Microsoft.CodeAnalysis.Diagnostics;
using Microsoft.CodeAnalysis.DocumentHighlighting;
using Microsoft.CodeAnalysis.EmbeddedLanguages.LanguageServices;
using Microsoft.CodeAnalysis.EmbeddedLanguages.RegularExpressions;
using Microsoft.CodeAnalysis.EmbeddedLanguages.RegularExpressions.LanguageServices;
using Microsoft.CodeAnalysis.EmbeddedLanguages.VirtualChars;
using Microsoft.CodeAnalysis.LanguageServices;
using Microsoft.CodeAnalysis.Shared.Extensions;

namespace Microsoft.CodeAnalysis.Features.EmbeddedLanguages.RegularExpressions
{
    internal class RegexEmbeddedLanguageFeatures : RegexEmbeddedLanguage, IEmbeddedLanguageFeatures
    {
        private readonly AbstractEmbeddedLanguageFeaturesProvider _provider;

        public IDocumentHighlightsService DocumentHighlightsService { get; }
<<<<<<< HEAD
        public DiagnosticAnalyzer DiagnosticAnalyzer { get; }
        public CompletionProvider CompletionProvider { get; }
=======
        public AbstractCodeStyleDiagnosticAnalyzer DiagnosticAnalyzer { get; }
>>>>>>> 306a2ed8

        public RegexEmbeddedLanguageFeatures(
            AbstractEmbeddedLanguageFeaturesProvider provider,
            EmbeddedLanguageInfo info) : base(info)
        {
<<<<<<< HEAD
            _provider = provider;

=======
>>>>>>> 306a2ed8
            DocumentHighlightsService = new RegexDocumentHighlightsService(this);
            DiagnosticAnalyzer = new RegexDiagnosticAnalyzer(info);
            CompletionProvider = new RegexEmbeddedCompletionProvider(this);
        }

        public string EscapeText(string text, SyntaxToken token)
            => _provider.EscapeText(text, token);

        internal async Task<(RegexTree tree, SyntaxToken token)?> TryGetTreeAndTokenAtPositionAsync(
            Document document, int position, CancellationToken cancellationToken)
        {
            var root = await document.GetSyntaxRootAsync(cancellationToken).ConfigureAwait(false);
            var token = root.FindToken(position);
            var syntaxFacts = document.GetLanguageService<ISyntaxFactsService>();
            if (RegexPatternDetector.IsDefinitelyNotPattern(token, syntaxFacts))
            {
                return null;
            }

            var semanticModel = await document.GetSemanticModelAsync(cancellationToken).ConfigureAwait(false);
            var detector = RegexPatternDetector.TryGetOrCreate(semanticModel, this.Info);
            var tree = detector?.TryParseRegexPattern(token, cancellationToken);
            if (tree == null)
            {
                return null;
            }

            return (tree, token);
        }

        internal async Task<RegexTree> TryGetTreeAtPositionAsync(
            Document document, int position, CancellationToken cancellationToken)
        {
            var treeAndToken = await TryGetTreeAndTokenAtPositionAsync(
                document, position, cancellationToken).ConfigureAwait(false);

            return treeAndToken?.tree;
        }
    }
}<|MERGE_RESOLUTION|>--- conflicted
+++ resolved
@@ -1,21 +1,10 @@
 ﻿// Copyright (c) Microsoft.  All Rights Reserved.  Licensed under the Apache License, Version 2.0.  See License.txt in the project root for license information.
 
-<<<<<<< HEAD
-using System.Threading;
-using System.Threading.Tasks;
-using Microsoft.CodeAnalysis.CodeFixes;
+using Microsoft.CodeAnalysis.CodeStyle;
 using Microsoft.CodeAnalysis.Completion;
-=======
-using Microsoft.CodeAnalysis.CodeStyle;
->>>>>>> 306a2ed8
-using Microsoft.CodeAnalysis.Diagnostics;
 using Microsoft.CodeAnalysis.DocumentHighlighting;
 using Microsoft.CodeAnalysis.EmbeddedLanguages.LanguageServices;
-using Microsoft.CodeAnalysis.EmbeddedLanguages.RegularExpressions;
 using Microsoft.CodeAnalysis.EmbeddedLanguages.RegularExpressions.LanguageServices;
-using Microsoft.CodeAnalysis.EmbeddedLanguages.VirtualChars;
-using Microsoft.CodeAnalysis.LanguageServices;
-using Microsoft.CodeAnalysis.Shared.Extensions;
 
 namespace Microsoft.CodeAnalysis.Features.EmbeddedLanguages.RegularExpressions
 {
@@ -24,22 +13,15 @@
         private readonly AbstractEmbeddedLanguageFeaturesProvider _provider;
 
         public IDocumentHighlightsService DocumentHighlightsService { get; }
-<<<<<<< HEAD
-        public DiagnosticAnalyzer DiagnosticAnalyzer { get; }
+        public AbstractCodeStyleDiagnosticAnalyzer DiagnosticAnalyzer { get; }
         public CompletionProvider CompletionProvider { get; }
-=======
-        public AbstractCodeStyleDiagnosticAnalyzer DiagnosticAnalyzer { get; }
->>>>>>> 306a2ed8
 
         public RegexEmbeddedLanguageFeatures(
             AbstractEmbeddedLanguageFeaturesProvider provider,
             EmbeddedLanguageInfo info) : base(info)
         {
-<<<<<<< HEAD
             _provider = provider;
 
-=======
->>>>>>> 306a2ed8
             DocumentHighlightsService = new RegexDocumentHighlightsService(this);
             DiagnosticAnalyzer = new RegexDiagnosticAnalyzer(info);
             CompletionProvider = new RegexEmbeddedCompletionProvider(this);
@@ -47,36 +29,5 @@
 
         public string EscapeText(string text, SyntaxToken token)
             => _provider.EscapeText(text, token);
-
-        internal async Task<(RegexTree tree, SyntaxToken token)?> TryGetTreeAndTokenAtPositionAsync(
-            Document document, int position, CancellationToken cancellationToken)
-        {
-            var root = await document.GetSyntaxRootAsync(cancellationToken).ConfigureAwait(false);
-            var token = root.FindToken(position);
-            var syntaxFacts = document.GetLanguageService<ISyntaxFactsService>();
-            if (RegexPatternDetector.IsDefinitelyNotPattern(token, syntaxFacts))
-            {
-                return null;
-            }
-
-            var semanticModel = await document.GetSemanticModelAsync(cancellationToken).ConfigureAwait(false);
-            var detector = RegexPatternDetector.TryGetOrCreate(semanticModel, this.Info);
-            var tree = detector?.TryParseRegexPattern(token, cancellationToken);
-            if (tree == null)
-            {
-                return null;
-            }
-
-            return (tree, token);
-        }
-
-        internal async Task<RegexTree> TryGetTreeAtPositionAsync(
-            Document document, int position, CancellationToken cancellationToken)
-        {
-            var treeAndToken = await TryGetTreeAndTokenAtPositionAsync(
-                document, position, cancellationToken).ConfigureAwait(false);
-
-            return treeAndToken?.tree;
-        }
     }
 }