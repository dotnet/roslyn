﻿<?xml version="1.0" encoding="utf-8"?>
<root>
  <!-- 
    Microsoft ResX Schema 
    
    Version 2.0
    
    The primary goals of this format is to allow a simple XML format 
    that is mostly human readable. The generation and parsing of the 
    various data types are done through the TypeConverter classes 
    associated with the data types.
    
    Example:
    
    ... ado.net/XML headers & schema ...
    <resheader name="resmimetype">text/microsoft-resx</resheader>
    <resheader name="version">2.0</resheader>
    <resheader name="reader">System.Resources.ResXResourceReader, System.Windows.Forms, ...</resheader>
    <resheader name="writer">System.Resources.ResXResourceWriter, System.Windows.Forms, ...</resheader>
    <data name="Name1"><value>this is my long string</value><comment>this is a comment</comment></data>
    <data name="Color1" type="System.Drawing.Color, System.Drawing">Blue</data>
    <data name="Bitmap1" mimetype="application/x-microsoft.net.object.binary.base64">
        <value>[base64 mime encoded serialized .NET Framework object]</value>
    </data>
    <data name="Icon1" type="System.Drawing.Icon, System.Drawing" mimetype="application/x-microsoft.net.object.bytearray.base64">
        <value>[base64 mime encoded string representing a byte array form of the .NET Framework object]</value>
        <comment>This is a comment</comment>
    </data>
                
    There are any number of "resheader" rows that contain simple 
    name/value pairs.
    
    Each data row contains a name, and value. The row also contains a 
    type or mimetype. Type corresponds to a .NET class that support 
    text/value conversion through the TypeConverter architecture. 
    Classes that don't support this are serialized and stored with the 
    mimetype set.
    
    The mimetype is used for serialized objects, and tells the 
    ResXResourceReader how to depersist the object. This is currently not 
    extensible. For a given mimetype the value must be set accordingly:
    
    Note - application/x-microsoft.net.object.binary.base64 is the format 
    that the ResXResourceWriter will generate, however the reader can 
    read any of the formats listed below.
    
    mimetype: application/x-microsoft.net.object.binary.base64
    value   : The object must be serialized with 
            : System.Runtime.Serialization.Formatters.Binary.BinaryFormatter
            : and then encoded with base64 encoding.
    
    mimetype: application/x-microsoft.net.object.soap.base64
    value   : The object must be serialized with 
            : System.Runtime.Serialization.Formatters.Soap.SoapFormatter
            : and then encoded with base64 encoding.

    mimetype: application/x-microsoft.net.object.bytearray.base64
    value   : The object must be serialized into a byte array 
            : using a System.ComponentModel.TypeConverter
            : and then encoded with base64 encoding.
    -->
  <xsd:schema id="root" xmlns="" xmlns:xsd="http://www.w3.org/2001/XMLSchema" xmlns:msdata="urn:schemas-microsoft-com:xml-msdata">
    <xsd:import namespace="http://www.w3.org/XML/1998/namespace" />
    <xsd:element name="root" msdata:IsDataSet="true">
      <xsd:complexType>
        <xsd:choice maxOccurs="unbounded">
          <xsd:element name="metadata">
            <xsd:complexType>
              <xsd:sequence>
                <xsd:element name="value" type="xsd:string" minOccurs="0" />
              </xsd:sequence>
              <xsd:attribute name="name" use="required" type="xsd:string" />
              <xsd:attribute name="type" type="xsd:string" />
              <xsd:attribute name="mimetype" type="xsd:string" />
              <xsd:attribute ref="xml:space" />
            </xsd:complexType>
          </xsd:element>
          <xsd:element name="assembly">
            <xsd:complexType>
              <xsd:attribute name="alias" type="xsd:string" />
              <xsd:attribute name="name" type="xsd:string" />
            </xsd:complexType>
          </xsd:element>
          <xsd:element name="data">
            <xsd:complexType>
              <xsd:sequence>
                <xsd:element name="value" type="xsd:string" minOccurs="0" msdata:Ordinal="1" />
                <xsd:element name="comment" type="xsd:string" minOccurs="0" msdata:Ordinal="2" />
              </xsd:sequence>
              <xsd:attribute name="name" type="xsd:string" use="required" msdata:Ordinal="1" />
              <xsd:attribute name="type" type="xsd:string" msdata:Ordinal="3" />
              <xsd:attribute name="mimetype" type="xsd:string" msdata:Ordinal="4" />
              <xsd:attribute ref="xml:space" />
            </xsd:complexType>
          </xsd:element>
          <xsd:element name="resheader">
            <xsd:complexType>
              <xsd:sequence>
                <xsd:element name="value" type="xsd:string" minOccurs="0" msdata:Ordinal="1" />
              </xsd:sequence>
              <xsd:attribute name="name" type="xsd:string" use="required" />
            </xsd:complexType>
          </xsd:element>
        </xsd:choice>
      </xsd:complexType>
    </xsd:element>
  </xsd:schema>
  <resheader name="resmimetype">
    <value>text/microsoft-resx</value>
  </resheader>
  <resheader name="version">
    <value>2.0</value>
  </resheader>
  <resheader name="reader">
    <value>System.Resources.ResXResourceReader, System.Windows.Forms, Version=4.0.0.0, Culture=neutral, PublicKeyToken=b77a5c561934e089</value>
  </resheader>
  <resheader name="writer">
    <value>System.Resources.ResXResourceWriter, System.Windows.Forms, Version=4.0.0.0, Culture=neutral, PublicKeyToken=b77a5c561934e089</value>
  </resheader>
  <data name="AddProjectReferenceTo" xml:space="preserve">
    <value>Add project reference to '{0}'.</value>
  </data>
  <data name="AddReferenceTo" xml:space="preserve">
    <value>Add reference to '{0}'.</value>
  </data>
  <data name="ActionsCanNotBeEmpty" xml:space="preserve">
    <value>Actions can not be empty.</value>
  </data>
  <data name="GenericOverload" xml:space="preserve">
    <value>generic overload</value>
  </data>
  <data name="GenericOverloads" xml:space="preserve">
    <value>generic overloads</value>
  </data>
  <data name="Overload" xml:space="preserve">
    <value>overload</value>
  </data>
  <data name="Overloads" xml:space="preserve">
    <value>overloads</value>
  </data>
  <data name="Keyword" xml:space="preserve">
    <value>{0} Keyword</value>
  </data>
  <data name="EncapsulateFieldUsages" xml:space="preserve">
    <value>Encapsulate field: '{0}' (and use property)</value>
  </data>
  <data name="EncapsulateField" xml:space="preserve">
    <value>Encapsulate field: '{0}' (but still use field)</value>
  </data>
  <data name="EncapsulateFieldsUsages" xml:space="preserve">
    <value>Encapsulate fields (and use property)</value>
  </data>
  <data name="EncapsulateFields" xml:space="preserve">
    <value>Encapsulate fields (but still use field)</value>
  </data>
  <data name="CouldNotExtractInterfaceSelection" xml:space="preserve">
    <value>Could not extract interface: The selection is not inside a class/interface/struct.</value>
  </data>
  <data name="CouldNotExtractInterfaceTypeMember" xml:space="preserve">
    <value>Could not extract interface: The type does not contain any member that can be extracted to an interface.</value>
  </data>
  <data name="CantNotConstructFinalTree" xml:space="preserve">
    <value>can't not construct final tree</value>
  </data>
  <data name="ContainsAnonymousType" xml:space="preserve">
    <value>Parameters' type or return type cannot be an anonymous type : [{0}]</value>
  </data>
  <data name="NoActiveStatement" xml:space="preserve">
    <value>The selection contains no active statement.</value>
  </data>
  <data name="ErrorOrUnknownType" xml:space="preserve">
    <value>The selection contains an error or unknown type.</value>
  </data>
  <data name="TypeParameterIsHiddenByAnother" xml:space="preserve">
    <value>Type parameter '{0}' is hidden by another type parameter '{1}'.</value>
  </data>
  <data name="TheAddressOfAVariableIsUsed" xml:space="preserve">
    <value>The address of a variable is used inside the selected code.</value>
  </data>
  <data name="AssigningToReadonlyFields" xml:space="preserve">
    <value>Assigning to readonly fields must be done in a constructor : [{0}].</value>
  </data>
  <data name="GeneratedCodeIsOverlapping" xml:space="preserve">
    <value>generated code is overlapping with hidden portion of the code</value>
  </data>
  <data name="AddOptionalParametersTo" xml:space="preserve">
    <value>Add optional parameters to '{0}({1})'</value>
  </data>
  <data name="AddParametersTo" xml:space="preserve">
    <value>Add parameters to '{0}({1})'</value>
  </data>
  <data name="GenerateDelegatingConstructor" xml:space="preserve">
    <value>Generate delegating constructor '{0}({1})'</value>
  </data>
  <data name="GenerateConstructor" xml:space="preserve">
    <value>Generate constructor '{0}({1})'</value>
  </data>
  <data name="GenerateFieldAssigningConstructor" xml:space="preserve">
    <value>Generate field assigning constructor '{0}({1})'</value>
  </data>
  <data name="GenerateBoth" xml:space="preserve">
    <value>Generate Both</value>
  </data>
  <data name="GenerateEqualsObject" xml:space="preserve">
    <value>Generate 'Equals(object)'</value>
  </data>
  <data name="GenerateGetHashCode" xml:space="preserve">
    <value>Generate 'GetHashCode()'</value>
  </data>
  <data name="GenerateNewConstructorIn" xml:space="preserve">
    <value>Generate constructor in '{0}'</value>
  </data>
  <data name="GenerateAll" xml:space="preserve">
    <value>Generate all</value>
  </data>
  <data name="GenerateEnumMemberIn" xml:space="preserve">
    <value>Generate enum member '{0}' in '{1}'</value>
  </data>
  <data name="GenerateConstantIn" xml:space="preserve">
    <value>Generate constant '{0}' in '{1}'</value>
  </data>
  <data name="GenerateReadonlyProperty" xml:space="preserve">
    <value>Generate read-only property '{1}.{0}'</value>
  </data>
  <data name="GeneratePropertyIn" xml:space="preserve">
    <value>Generate property '{1}.{0}'</value>
  </data>
  <data name="GenerateReadonlyField" xml:space="preserve">
    <value>Generate read-only field '{1}.{0}'</value>
  </data>
  <data name="GenerateFieldIn" xml:space="preserve">
    <value>Generate field '{0}' in '{1}'</value>
  </data>
  <data name="GenerateLocal" xml:space="preserve">
    <value>Generate local '{0}'</value>
  </data>
  <data name="Generate_0_1_in_new_file" xml:space="preserve">
    <value>Generate {0} '{1}' in new file</value>
  </data>
  <data name="Generate_nested_0_1" xml:space="preserve">
    <value>Generate nested {0} '{1}'</value>
  </data>
  <data name="GlobalNamespace" xml:space="preserve">
    <value>Global Namespace</value>
  </data>
  <data name="ImplementInterfaceExplicitly" xml:space="preserve">
    <value>Implement interface explicitly</value>
  </data>
  <data name="ImplementInterfaceAbstractly" xml:space="preserve">
    <value>Implement interface abstractly</value>
  </data>
  <data name="ImplementInterfaceThrough" xml:space="preserve">
    <value>Implement interface through '{0}'</value>
  </data>
  <data name="ImplementInterface" xml:space="preserve">
    <value>Implement interface</value>
  </data>
  <data name="LoadingContextFrom" xml:space="preserve">
    <value>Loading context from '{0}'.</value>
  </data>
  <data name="TypeHelpForMoreInformation" xml:space="preserve">
    <value>Type "#help" for more information.</value>
  </data>
  <data name="SpecifiedFileNotFoundFormat" xml:space="preserve">
    <value>Specified file not found: {0}</value>
  </data>
  <data name="SpecifiedFileNotFound" xml:space="preserve">
    <value>Specified file not found.</value>
  </data>
  <data name="SearchedInDirectory" xml:space="preserve">
    <value>Searched in directory:</value>
  </data>
  <data name="SearchedInDirectories" xml:space="preserve">
    <value>Searched in directories:</value>
  </data>
  <data name="IntroduceFieldFor" xml:space="preserve">
    <value>Introduce field for '{0}'</value>
  </data>
  <data name="IntroduceLocalFor" xml:space="preserve">
    <value>Introduce local for '{0}'</value>
  </data>
  <data name="IntroduceConstantFor" xml:space="preserve">
    <value>Introduce constant for '{0}'</value>
  </data>
  <data name="IntroduceLocalConstantFor" xml:space="preserve">
    <value>Introduce local constant for '{0}'</value>
  </data>
  <data name="IntroduceFieldForAllOccurrences" xml:space="preserve">
    <value>Introduce field for all occurrences of '{0}'</value>
  </data>
  <data name="IntroduceLocalForAllOccurrences" xml:space="preserve">
    <value>Introduce local for all occurrences of '{0}'</value>
  </data>
  <data name="IntroduceConstantForAllOccurrences" xml:space="preserve">
    <value>Introduce constant for all occurrences of '{0}'</value>
  </data>
  <data name="IntroduceLocalConstantForAll" xml:space="preserve">
    <value>Introduce local constant for all occurrences of '{0}'</value>
  </data>
  <data name="IntroduceQueryVariableForAll" xml:space="preserve">
    <value>Introduce query variable for all occurrences of '{0}'</value>
  </data>
  <data name="IntroduceQueryVariableFor" xml:space="preserve">
    <value>Introduce query variable for '{0}'</value>
  </data>
  <data name="AnonymousTypes" xml:space="preserve">
    <value>Anonymous Types:</value>
  </data>
  <data name="Is" xml:space="preserve">
    <value>is</value>
  </data>
  <data name="RepresentsAnObjectWhoseOperations" xml:space="preserve">
    <value>Represents an object whose operations will be resolved at runtime.</value>
  </data>
  <data name="Constant" xml:space="preserve">
    <value>constant</value>
  </data>
  <data name="Field" xml:space="preserve">
    <value>field</value>
  </data>
  <data name="LocalConstant" xml:space="preserve">
    <value>local constant</value>
  </data>
  <data name="LocalVariable" xml:space="preserve">
    <value>local variable</value>
  </data>
  <data name="Label" xml:space="preserve">
    <value>label</value>
  </data>
  <data name="RangeVariable" xml:space="preserve">
    <value>range variable</value>
  </data>
  <data name="Parameter" xml:space="preserve">
    <value>parameter</value>
  </data>
  <data name="In" xml:space="preserve">
    <value>in</value>
  </data>
  <data name="Summary" xml:space="preserve">
    <value>Summary:</value>
  </data>
  <data name="Locals_and_parameters" xml:space="preserve">
    <value>Locals and parameters</value>
  </data>
  <data name="TypeParameters" xml:space="preserve">
    <value>Type parameters:</value>
  </data>
  <data name="Returns" xml:space="preserve">
    <value>Returns:</value>
  </data>
  <data name="Exceptions" xml:space="preserve">
    <value>Exceptions:</value>
  </data>
  <data name="Remarks" xml:space="preserve">
    <value>Remarks:</value>
  </data>
  <data name="GeneratingSourceForSymbols" xml:space="preserve">
    <value>generating source for symbols of this type is not supported</value>
  </data>
  <data name="Assembly" xml:space="preserve">
    <value>Assembly</value>
  </data>
  <data name="LocationUnknown" xml:space="preserve">
    <value>location unknown</value>
  </data>
  <data name="ExtractInterface" xml:space="preserve">
    <value>Extract Interface...</value>
  </data>
  <data name="UpdatingAWillPrevent" xml:space="preserve">
    <value>Updating '{0}' will prevent the debug session from continuing.</value>
  </data>
  <data name="UpdatingAStatementContainingAwaitExpression" xml:space="preserve">
    <value>Updating a complex statement containing an await expression will prevent the debug session from continuing.</value>
  </data>
  <data name="ChangingVisibilityOfConstructor" xml:space="preserve">
    <value>Changing visibility of a constructor will prevent the debug session from continuing.</value>
  </data>
  <data name="CapturingVariable" xml:space="preserve">
    <value>Capturing variable '{0}' that hasn't been captured before will prevent the debug session from continuing.</value>
  </data>
  <data name="NotCapturingVariable" xml:space="preserve">
    <value>Ceasing to capture variable '{0}' will prevent the debug session from continuing.</value>
  </data>
  <data name="DeletingCapturedVariable" xml:space="preserve">
    <value>Deleting captured variable '{0}' will prevent the debug session from continuing.</value>
  </data>
  <data name="ChangingCapturedVariableType" xml:space="preserve">
    <value>Changing the type of a captured variable '{0}' previously of type '{1}' will prevent the debug session from continuing.</value>
  </data>
  <data name="ChangingLambdaParameters" xml:space="preserve">
    <value>Changing the parameters of '{0}' will prevent the debug session from continuing.</value>
  </data>
  <data name="ChangingLambdaReturnType" xml:space="preserve">
    <value>Changing the return type of '{0}' will prevent the debug session from continuing.</value>
  </data>
  <data name="ChangingQueryLambdaType" xml:space="preserve">
    <value>Changing the type of '{0}' will prevent the debug session from continuing.</value>
  </data>
  <data name="ChangingCapturedVariableScope" xml:space="preserve">
    <value>Changing the declaration scope of a captured variable '{0}' will prevent the debug session from continuing.</value>
  </data>
  <data name="AccessingCapturedVariableInLambda" xml:space="preserve">
    <value>Accessing captured variable '{0}' that hasn't been accessed before in {1} will prevent the debug session from continuing.</value>
  </data>
  <data name="NotAccessingCapturedVariableInLambda" xml:space="preserve">
    <value>Ceasing to access captured variable '{0}' in {1} will prevent the debug session from continuing.</value>
  </data>
  <data name="InsertLambdaWithMultiScopeCapture" xml:space="preserve">
    <value>Adding '{0}' that accesses captured variables '{1}' and '{2}' declared in different scopes will prevent the debug session from continuing.</value>
  </data>
  <data name="DeleteLambdaWithMultiScopeCapture" xml:space="preserve">
    <value>Removing '{0}' that accessed captured variables '{1}' and '{2}' declared in different scopes will prevent the debug session from continuing.</value>
  </data>
  <data name="AddingInto" xml:space="preserve">
    <value>Adding '{0}' into a '{1}' will prevent the debug session from continuing.</value>
  </data>
  <data name="AddingIntoClassWithExplicitOrSequential" xml:space="preserve">
    <value>Adding '{0}' into a class with explicit or sequential layout will prevent the debug session from continuing.</value>
  </data>
  <data name="UpdatingTheModifiersOf" xml:space="preserve">
    <value>Updating the modifiers of '{0}' will prevent the debug session from continuing.</value>
  </data>
  <data name="UpdatingTheHandlesClause" xml:space="preserve">
    <value>Updating the Handles clause of '{0}' will prevent the debug session from continuing.</value>
  </data>
  <data name="AddingAWithTheHandlesClause" xml:space="preserve">
    <value>Adding '{0}' with the Handles clause will prevent the debug session from continuing.</value>
  </data>
  <data name="UpdatingTheImplementsClause" xml:space="preserve">
    <value>Updating the Implements clause of a '{0}' will prevent the debug session from continuing.</value>
  </data>
  <data name="ChangingTheConstraintFromTo" xml:space="preserve">
    <value>Changing the constraint from '{0}' to '{1}' will prevent the debug session from continuing.</value>
  </data>
  <data name="UpdatingTheVarianceOf" xml:space="preserve">
    <value>Updating the variance of '{0}' will prevent the debug session from continuing.</value>
  </data>
  <data name="UpdatingTheTypeOf" xml:space="preserve">
    <value>Updating the type of '{0}' will prevent the debug session from continuing.</value>
  </data>
  <data name="UpdatingTheInitializerOf" xml:space="preserve">
    <value>Updating the initializer of '{0}' will prevent the debug session from continuing.</value>
  </data>
  <data name="UpdatingTheSizeOf" xml:space="preserve">
    <value>Updating the size of a '{0}' will prevent the debug session from continuing.</value>
  </data>
  <data name="UpdatingTheUnderlyingTypeOf" xml:space="preserve">
    <value>Updating the underlying type of '{0}' will prevent the debug session from continuing.</value>
  </data>
  <data name="UpdatingTheBaseClassAndOrInterfaceOf" xml:space="preserve">
    <value>Updating the base class and/or base interface(s) of '{0}' will prevent the debug session from continuing.</value>
  </data>
  <data name="UpdatingTheKindOfField" xml:space="preserve">
    <value>Updating a field to an event or vice versa will prevent the debug session from continuing.</value>
  </data>
  <data name="UpdatingTheKindOfType" xml:space="preserve">
    <value>Updating the kind of a type will prevent the debug session from continuing.</value>
  </data>
  <data name="UpdatingTheKindOfAccessor" xml:space="preserve">
    <value>Updating the kind of an property/event accessor will prevent the debug session from continuing.</value>
  </data>
  <data name="UpdatingTheKindOfMethod" xml:space="preserve">
    <value>Updating the kind of a method (Sub/Function) will prevent the debug session from continuing.</value>
  </data>
  <data name="UpdatingTheLibraryNameOfDeclareStatement" xml:space="preserve">
    <value>Updating the library name of Declare Statement will prevent the debug session from continuing.</value>
  </data>
  <data name="UpdatingTheAliasOfDeclareStatement" xml:space="preserve">
    <value>Updating the alias of Declare Statement will prevent the debug session from continuing.</value>
  </data>
  <data name="RenamingAWillPrevent" xml:space="preserve">
    <value>Renaming '{0}' will prevent the debug session from continuing.</value>
  </data>
  <data name="AddingAWillPreventTheDebugSession" xml:space="preserve">
    <value>Adding '{0}' will prevent the debug session from continuing.</value>
  </data>
  <data name="AddingAbstractOrOverride" xml:space="preserve">
    <value>Adding an abstract '{0}' or overriding an inherited '{0}' will prevent the debug session from continuing.</value>
  </data>
  <data name="AddingMustOverrideOrOverrides" xml:space="preserve">
    <value>Adding a MustOverride '{0}' or overriding an inherited '{0}' will prevent the debug session from continuing.</value>
  </data>
  <data name="AddingExternMember" xml:space="preserve">
    <value>Adding an extern '{0}' will prevent the debug session from continuing.</value>
  </data>
  <data name="AddingAnImportedMethod" xml:space="preserve">
    <value>Adding an imported method will prevent the debug session from continuing.</value>
  </data>
  <data name="AddingUserDefinedOperator" xml:space="preserve">
    <value>Adding a user defined '{0}' will prevent the debug session from continuing.</value>
  </data>
  <data name="AddingAGeneric" xml:space="preserve">
    <value>Adding a generic '{0}' will prevent the debug session from continuing.</value>
  </data>
  <data name="AddingAAroundAnActiveStatement" xml:space="preserve">
    <value>Adding '{0}' around an active statement will prevent the debug session from continuing.</value>
  </data>
  <data name="MovingAWillPreventTheDebug" xml:space="preserve">
    <value>Moving '{0}' will prevent the debug session from continuing.</value>
  </data>
  <data name="DeletingAWillPrevent" xml:space="preserve">
    <value>Deleting '{0}' will prevent the debug session from continuing.</value>
  </data>
  <data name="DeletingAAroundAnActiveStatement" xml:space="preserve">
    <value>Deleting '{0}' around an active statement will prevent the debug session from continuing.</value>
  </data>
  <data name="AddingAMethodBodyWillPrevent" xml:space="preserve">
    <value>Adding a method body will prevent the debug session from continuing.</value>
  </data>
  <data name="DeletingAMethodBodyWillPrevent" xml:space="preserve">
    <value>Deleting a method body will prevent the debug session from continuing.</value>
  </data>
  <data name="AnActiveStatementHasBeenRemoved" xml:space="preserve">
    <value>An active statement has been removed from its original method. You must revert your changes to continue or restart the debugging session.</value>
  </data>
  <data name="UpdatingAStatementAroundActive" xml:space="preserve">
    <value>Updating a '{0}' statement around an active statement will prevent the debug session from continuing.</value>
  </data>
  <data name="UpdatingStateMachineMethodAroundActive" xml:space="preserve">
    <value>Updating async or iterator modifier around an active statement will prevent the debug session from continuing.</value>
    <comment>{Locked="async"}{Locked="iterator"} "async" and "iterator" are C#/VB keywords and should not be localized.</comment>
  </data>
  <data name="ModifyingAGenericMethodWillPrevent" xml:space="preserve">
    <value>Modifying a generic method will prevent the debug session from continuing.</value>
  </data>
  <data name="ModifyingTriviaInGenericMethodWillPrevent" xml:space="preserve">
    <value>Modifying whitespace or comments in a generic '{0}' will prevent the debug session from continuing.</value>
  </data>
  <data name="ModifyingAMethodInsideTheContext" xml:space="preserve">
    <value>Modifying a method inside the context of a generic type will prevent the debug session from continuing.</value>
  </data>
  <data name="ModifyingTriviaInMethodInsideTheContext" xml:space="preserve">
    <value>Modifying whitespace or comments in '{0}' inside the context of a generic type will prevent the debug session from continuing.</value>
  </data>
  <data name="ModifyingTheInitializerInGenericType" xml:space="preserve">
    <value>Modifying the initializer of '{0}' in a generic type will prevent the debug session from continuing.</value>
  </data>
  <data name="ModifyingTheInitializerInPartialType" xml:space="preserve">
    <value>Modifying the initializer of '{0}' in a partial type will prevent the debug session from continuing.</value>
  </data>
  <data name="InsertConstructorToTypeWithInitializersWithLambdas" xml:space="preserve">
    <value>Adding a constructor to a type with a field or property initializer that contains an anonymous function will prevent the debug session from continuing.</value>
  </data>
  <data name="RenamingCapturedVariable" xml:space="preserve">
    <value>Renaming a captured variable, from '{0}' to '{1}' will prevent the debug session from continuing.</value>
  </data>
  <data name="ModifyingACatchFinallyHandler" xml:space="preserve">
    <value>Modifying a catch/finally handler with an active statement in the try block will prevent the debug session from continuing.</value>
  </data>
  <data name="ModifyingATryCatchFinally" xml:space="preserve">
    <value>Modifying a try/catch/finally statement when the finally block is active will prevent the debug session from continuing.</value>
  </data>
  <data name="ModifyingACatchHandlerAround" xml:space="preserve">
    <value>Modifying a catch handler around an active statement will prevent the debug session from continuing.</value>
  </data>
  <data name="ModifyingAWhichContainsStackalloc" xml:space="preserve">
    <value>Modifying '{0}' which contains the 'stackalloc' operator will prevent the debug session from continuing.</value>
  </data>
  <data name="ModifyingAWhichContainsOnErrorResume" xml:space="preserve">
    <value>Modifying an active '{0}' which contains 'On Error' or 'Resume' statements will prevent the debug session from continuing.</value>
  </data>
  <data name="ModifyingAWhichContainsComplexQuery" xml:space="preserve">
    <value>Modifying '{0}' which contains an Aggregate, Group By, or Join query clauses will prevent the debug session from continuing.</value>
  </data>
  <data name="ModifyingAFileWithExperimentalFeaturesEnabled" xml:space="preserve">
    <value>Modifying source with experimental language features enabled will prevent the debug session from continuing.</value>
  </data>
  <data name="UpdatingAnActiveStatement" xml:space="preserve">
    <value>Updating an active statement will prevent the debug session from continuing.</value>
  </data>
  <data name="RemovingThatContainsActiveStatement" xml:space="preserve">
    <value>Removing '{0}' that contains an active statement will prevent the debug session from continuing.</value>
  </data>
  <data name="AddingANewFile" xml:space="preserve">
    <value>Adding a new file will prevent the debug session from continuing.</value>
  </data>
  <data name="UnexpectedInterfaceMemberKind" xml:space="preserve">
    <value>Unexpected interface member kind: {0}</value>
  </data>
  <data name="UnknownSymbolKind" xml:space="preserve">
    <value>Unknown symbol kind</value>
  </data>
  <data name="GenerateAbstractProperty" xml:space="preserve">
    <value>Generate abstract property '{0}' in '{1}'</value>
  </data>
  <data name="GenerateAbstractMethod" xml:space="preserve">
    <value>Generate abstract method '{0}' in '{1}'</value>
  </data>
  <data name="GenerateMethodIn" xml:space="preserve">
    <value>Generate method '{1}.{0}'</value>
  </data>
  <data name="FailedToCreateARemoteProcess" xml:space="preserve">
    <value>Failed to create a remote process for interactive code execution.</value>
  </data>
  <data name="FailedToInitializeRemoteInteractiveProcess" xml:space="preserve">
    <value>Failed to initialize remote interactive process.</value>
  </data>
  <data name="AttemptToConnectToProcess" xml:space="preserve">
    <value>Attempt to connect to process #{0} failed, retrying ...</value>
  </data>
  <data name="FailedToLaunchProcess" xml:space="preserve">
    <value>Failed to launch '{0}' process (exit code: {1}) with output: </value>
  </data>
  <data name="HostingProcessExitedWithExitCode" xml:space="preserve">
    <value>Hosting process exited with exit code {0}.</value>
  </data>
  <data name="InteractiveHostNotInitialized" xml:space="preserve">
    <value>Interactive Host not initialized.</value>
  </data>
  <data name="CannotResolveReference" xml:space="preserve">
    <value>Cannot resolve reference '{0}'.</value>
  </data>
  <data name="RequestedAssemblyAlreadyLoaded" xml:space="preserve">
    <value>Requested assembly already loaded from '{0}'.</value>
  </data>
  <data name="PlusAdditional" xml:space="preserve">
    <value> + additional {0} {1}</value>
  </data>
  <data name="UnableToCreateHostingProcess" xml:space="preserve">
    <value>Unable to create hosting process.</value>
  </data>
  <data name="TheSymbolDoesNotHaveAnIcon" xml:space="preserve">
    <value>The symbol does not have an icon.</value>
  </data>
  <data name="Unknown" xml:space="preserve">
    <value>Unknown</value>
  </data>
  <data name="ExtractMethod" xml:space="preserve">
    <value>Extract Method</value>
  </data>
  <data name="ExtractMethodLocal" xml:space="preserve">
    <value>Extract Method + Local</value>
  </data>
  <data name="AsyncMethodWithRefOutParameters" xml:space="preserve">
    <value>Asynchronous method cannot have ref/out parameters : [{0}]</value>
  </data>
  <data name="TheMemberIsDefinedInMetadata" xml:space="preserve">
    <value>The member is defined in metadata.</value>
  </data>
  <data name="YouCanOnlyChangeTheSignatureOfAConstructorIndexerMethodOrDelegate" xml:space="preserve">
    <value>You can only change the signature of a constructor, indexer, method or delegate.</value>
  </data>
  <data name="ThisSymbolHasRelatedDefinitionsOrReferencesInMetadata" xml:space="preserve">
    <value>This symbol has related definitions or references in metadata. Changing its signature may result in build errors.

Do you want to continue?</value>
  </data>
  <data name="ChangeSignature" xml:space="preserve">
    <value>Change signature...</value>
  </data>
  <data name="GenerateNewType" xml:space="preserve">
    <value>Generate new type...</value>
  </data>
  <data name="UserDiagnosticAnalyzerFailure" xml:space="preserve">
    <value>User Diagnostic Analyzer Failure.</value>
  </data>
  <data name="UserDiagnosticAnalyzerThrows" xml:space="preserve">
    <value>Analyzer '{0}' threw an exception of type '{1}' with message '{2}'.</value>
  </data>
  <data name="UserDiagnosticAnalyzerThrowsDescription" xml:space="preserve">
    <value>Analyzer '{0}' threw the following exception:
'{1}'.</value>
  </data>
  <data name="RemoveUnnecessaryCast" xml:space="preserve">
    <value>Remove Unnecessary Cast</value>
  </data>
  <data name="SimplifyNames" xml:space="preserve">
    <value>Simplify Names</value>
  </data>
  <data name="SimplifyMemberAccess" xml:space="preserve">
    <value>Simplify Member Access</value>
  </data>
  <data name="RemoveQualification" xml:space="preserve">
    <value>Remove qualification</value>
  </data>
  <data name="EditAndContinue" xml:space="preserve">
    <value>Edit and Continue</value>
  </data>
  <data name="ThisSignatureDoesNotContainParametersThatCanBeChanged" xml:space="preserve">
    <value>This signature does not contain parameters that can be changed.</value>
  </data>
  <data name="ExtractMethodFailedWithUnknownReasons" xml:space="preserve">
    <value>Unknown error occurred</value>
  </data>
  <data name="Available" xml:space="preserve">
    <value>Available</value>
  </data>
  <data name="NotAvailable" xml:space="preserve">
    <value>Not Available</value>
  </data>
  <data name="ProjectAvailability" xml:space="preserve">
    <value>    {0} - {1}</value>
  </data>
  <data name="UseTheNavigationBarToSwitchContext" xml:space="preserve">
    <value>You can use the navigation bar to switch context.</value>
  </data>
  <data name="SuppressWithPragma" xml:space="preserve">
    <value>in Source</value>
  </data>
  <data name="SuppressWithGlobalSuppressMessage" xml:space="preserve">
    <value>in Suppression File</value>
  </data>
  <data name="RemoveSuppressionForId" xml:space="preserve">
    <value>Remove Suppression {0}</value>
  </data>
  <data name="RemoveSuppressionEquivalenceKeyPrefix" xml:space="preserve">
    <value>Remove Suppression</value>
  </data>
  <data name="SuppressionPendingJustification" xml:space="preserve">
    <value>&lt;Pending&gt;</value>
  </data>
  <data name="PrefixTextForAwaitKeyword" xml:space="preserve">
    <value>Awaited task returns</value>
  </data>
  <data name="TextForSystemVoid" xml:space="preserve">
    <value>no value.</value>
  </data>
  <data name="NoteTabTwiceToInsertTheSnippet" xml:space="preserve">
    <value>Note: Tab twice to insert the '{0}' snippet.</value>
  </data>
  <data name="ImplementInterfaceExplicitlyWithDisposePattern" xml:space="preserve">
    <value>Implement interface explicitly with Dispose pattern</value>
  </data>
  <data name="ImplementInterfaceWithDisposePattern" xml:space="preserve">
    <value>Implement interface with Dispose pattern</value>
  </data>
  <data name="CategoryCompiler" xml:space="preserve">
    <value>Compiler</value>
  </data>
  <data name="CategoryEditAndContinue" xml:space="preserve">
    <value>Edit and Continue</value>
  </data>
  <data name="CategoryStyle" xml:space="preserve">
    <value>Style</value>
  </data>
  <data name="SuppressionCodeActionTitle" xml:space="preserve">
    <value>Suppress {0}</value>
  </data>
  <data name="TriageCodeActionTitleForTriagedDiagnostic" xml:space="preserve">
    <value>Re-triage {0}(currently '{1}')</value>
  </data>
  <data name="ArgumentElementCannotBeNull" xml:space="preserve">
    <value>Argument cannot have a null element.</value>
  </data>
  <data name="ArgumentCannotBeEmpty" xml:space="preserve">
    <value>Argument cannot be empty.</value>
  </data>
  <data name="UnsupportedDiagnosticReported" xml:space="preserve">
    <value>Reported diagnostic with ID '{0}' is not supported by the analyzer.</value>
  </data>
  <data name="ComputingFixAllOccurrences" xml:space="preserve">
    <value>Computing fix all occurrences code fix...</value>
  </data>
  <data name="FixAllOccurrences" xml:space="preserve">
    <value>Fix all occurrences</value>
  </data>
  <data name="FixAllTitle_Document" xml:space="preserve">
    <value>Document</value>
  </data>
  <data name="FixAllTitle_Project" xml:space="preserve">
    <value>Project</value>
  </data>
  <data name="FixAllTitle_Solution" xml:space="preserve">
    <value>Solution</value>
  </data>
  <data name="DisposeManagedStateTodo" xml:space="preserve">
    <value>TODO: dispose managed state (managed objects).</value>
  </data>
  <data name="SetLargeFieldsToNullTodo" xml:space="preserve">
    <value>TODO: set large fields to null.</value>
  </data>
  <data name="ToDetectRedundantCalls" xml:space="preserve">
    <value>To detect redundant calls</value>
  </data>
  <data name="ModifyingAWhichContainsStaticLocal" xml:space="preserve">
    <value>Modifying '{0}' which contains a static variable will prevent the debug session from continuing.</value>
  </data>
  <data name="BuildToolBuild" xml:space="preserve">
    <value>Compiler</value>
  </data>
  <data name="BuildToolEnC" xml:space="preserve">
    <value>Edit And Continue</value>
  </data>
  <data name="BuildToolLive" xml:space="preserve">
    <value>Live</value>
  </data>
  <data name="Namespace" xml:space="preserve">
    <value>namespace</value>
    <comment>{Locked}</comment>
  </data>
  <data name="Class" xml:space="preserve">
    <value>class</value>
    <comment>{Locked}</comment>
  </data>
  <data name="Interface" xml:space="preserve">
    <value>interface</value>
    <comment>{Locked}</comment>
  </data>
  <data name="Enum" xml:space="preserve">
    <value>enum</value>
    <comment>{Locked}</comment>
  </data>
  <data name="EnumValue" xml:space="preserve">
    <value>enum value</value>
    <comment>{Locked="enum"} "enum" is a C#/VB keyword and should not be localized.</comment>
  </data>
  <data name="Delegate" xml:space="preserve">
    <value>delegate</value>
    <comment>{Locked}</comment>
  </data>
  <data name="ConstField" xml:space="preserve">
    <value>const field</value>
    <comment>{Locked="const"} "const" is a C#/VB keyword and should not be localized.</comment>
  </data>
  <data name="Method" xml:space="preserve">
    <value>method</value>
  </data>
  <data name="Operator" xml:space="preserve">
    <value>operator</value>
  </data>
  <data name="Constructor" xml:space="preserve">
    <value>constructor</value>
  </data>
  <data name="AutoProperty" xml:space="preserve">
    <value>auto-property</value>
  </data>
  <data name="Property" xml:space="preserve">
    <value>property</value>
  </data>
  <data name="Event" xml:space="preserve">
    <value>event</value>
    <comment>{Locked}</comment>
  </data>
  <data name="EventAccessor" xml:space="preserve">
    <value>event accessor</value>
  </data>
  <data name="TypeConstraint" xml:space="preserve">
    <value>type constraint</value>
  </data>
  <data name="TypeParameter" xml:space="preserve">
    <value>type parameter</value>
  </data>
  <data name="Attribute" xml:space="preserve">
    <value>attribute</value>
  </data>
  <data name="UseAutoProperty" xml:space="preserve">
    <value>Use auto property</value>
  </data>
  <data name="Replace0and1WithProperty" xml:space="preserve">
    <value>Replace '{0}' and '{1}' with property</value>
  </data>
  <data name="Replace0WithProperty" xml:space="preserve">
    <value>Replace '{0}' with property</value>
  </data>
  <data name="MethodReferencedImplicitly" xml:space="preserve">
    <value>Method referenced implicitly</value>
  </data>
  <data name="Generate_type" xml:space="preserve">
    <value>Generate type</value>
  </data>
  <data name="Generate_0_1" xml:space="preserve">
    <value>Generate {0} '{1}'</value>
  </data>
  <data name="ChangeTo" xml:space="preserve">
    <value>Change '{0}' to '{1}'.</value>
  </data>
  <data name="NonInvokedMethodCannotBeReplacedWithProperty" xml:space="preserve">
    <value>Non-invoked method cannot be replaced with property.</value>
  </data>
  <data name="OnlyMethodsWithASingleArgumentCanBeReplacedWithAProperty" xml:space="preserve">
    <value>Only methods with a single argument can be replaced with a property.</value>
  </data>
  <data name="ErrorCategory" xml:space="preserve">
    <value>Roslyn.HostError</value>
  </data>
  <data name="WRN_AnalyzerCannotBeCreated" xml:space="preserve">
    <value>An instance of analyzer {0} cannot be created from {1}: {2}.</value>
  </data>
  <data name="WRN_NoAnalyzerInAssembly" xml:space="preserve">
    <value>The assembly {0} does not contain any analyzers.</value>
  </data>
  <data name="WRN_UnableToLoadAnalyzer" xml:space="preserve">
    <value>Unable to load Analyzer assembly {0}: {1}</value>
  </data>
  <data name="Make_method_synchronous" xml:space="preserve">
    <value>Make method synchronous.</value>
  </data>
<<<<<<< HEAD
  <data name="AddThisOrMeQualification" xml:space="preserve">
    <value>Add 'this' or 'Me' qualification.</value>
  </data>
  <data name="AddQualification" xml:space="preserve">
    <value>Add qualification.</value>
  </data>
  <data name="FixNamingViolation" xml:space="preserve">
    <value>Fix Name Violation: {0}</value>
  </data>
  <data name="NamingViolationDescription" xml:space="preserve">
    <value>'{0}' naming violation - {1}</value>
    <comment>{0} is the rule title, {1} is the way in which the rule was violated</comment>
  </data>
  <data name="NamingViolation_FirstWordMustBeginWithLowercase" xml:space="preserve">
    <value>The first word, '{0}', must begin with a lower case character</value>
  </data>
  <data name="NamingViolation_FirstWordMustBeginWithUppercase" xml:space="preserve">
    <value>The first word, '{0}', must begin with an upper case character</value>
  </data>
  <data name="NamingViolation_MissingPrefix" xml:space="preserve">
    <value>Missing prefix: '{0}'</value>
  </data>
  <data name="NamingViolation_MissingSuffix" xml:space="preserve">
    <value>Missing suffix: '{0}'</value>
  </data>
  <data name="NamingViolation_NonLeadingWordsMustBeginWithLowercase" xml:space="preserve">
    <value>These non-leading words must begin with a lowercase letter: {0}</value>
  </data>
  <data name="NamingViolation_NonLeadingWordsMustBeginWithUppercase" xml:space="preserve">
    <value>These non-leading words must begin with an upper case letter: {0}</value>
  </data>
  <data name="NamingViolation_WordsCannotContainLowercaseLetters" xml:space="preserve">
    <value>These words cannot contain lower case characters: {0}</value>
  </data>
  <data name="NamingViolation_WordsCannotContainUppercaseLetters" xml:space="preserve">
    <value>These words cannot contain upper case characters: {0}</value>
  </data>
  <data name="NamingViolation_WordsMustBeginWithUppercase" xml:space="preserve">
    <value>These words must begin with upper case characters: {0}</value>
  </data>
  <data name="NamingStylesDiagnosticTitle" xml:space="preserve">
    <value>Naming Styles</value>
=======
  <data name="Generate_variable" xml:space="preserve">
    <value>Generate variable</value>
>>>>>>> 108a1a88
  </data>
  <data name="from_0" xml:space="preserve">
    <value>from {0}</value>
  </data>
  <data name="Find_and_install_latest_version" xml:space="preserve">
    <value>Find and install latest version</value>
  </data>
  <data name="Use_local_version_0" xml:space="preserve">
    <value>Use local version '{0}'</value>
  </data>
  <data name="Use_locally_installed_0_version_1_This_version_used_in_2" xml:space="preserve">
    <value>Use locally installed '{0}' version '{1}'
This version used in: {2}</value>
  </data>
  <data name="Find_and_install_latest_version_of_0" xml:space="preserve">
    <value>Find and install latest version of '{0}'</value>
  </data>
  <data name="Install_with_package_manager" xml:space="preserve">
    <value>Install with package manager...</value>
  </data>
  <data name="Install_0_1" xml:space="preserve">
    <value>Install '{0} {1}'</value>
  </data>
  <data name="Install_version_0" xml:space="preserve">
    <value>Install version '{0}'</value>
  </data>
  <data name="Classes" xml:space="preserve">
    <value>Classes</value>
  </data>
  <data name="Constants" xml:space="preserve">
    <value>Constants</value>
  </data>
  <data name="Delegates" xml:space="preserve">
    <value>Delegates</value>
  </data>
  <data name="Enums" xml:space="preserve">
    <value>Enums</value>
  </data>
  <data name="Events" xml:space="preserve">
    <value>Events</value>
  </data>
  <data name="Extension_methods" xml:space="preserve">
    <value>Extension methods</value>
  </data>
  <data name="Fields" xml:space="preserve">
    <value>Fields</value>
  </data>
  <data name="Interfaces" xml:space="preserve">
    <value>Interfaces</value>
  </data>
  <data name="Locals" xml:space="preserve">
    <value>Locals</value>
  </data>
  <data name="Methods" xml:space="preserve">
    <value>Methods</value>
  </data>
  <data name="Modules" xml:space="preserve">
    <value>Modules</value>
  </data>
  <data name="Namespaces" xml:space="preserve">
    <value>Namespaces</value>
  </data>
  <data name="Properties" xml:space="preserve">
    <value>Properties</value>
  </data>
  <data name="Structures" xml:space="preserve">
    <value>Structures</value>
  </data>
  <data name="Parameters" xml:space="preserve">
    <value>Parameters:</value>
  </data>
  <data name="AddMissingSwitchCases" xml:space="preserve">
    <value>Add missing switch cases</value>
  </data>
</root><|MERGE_RESOLUTION|>--- conflicted
+++ resolved
@@ -885,7 +885,9 @@
   <data name="Make_method_synchronous" xml:space="preserve">
     <value>Make method synchronous.</value>
   </data>
-<<<<<<< HEAD
+  <data name="Generate_variable" xml:space="preserve">
+    <value>Generate variable</value>
+  </data>
   <data name="AddThisOrMeQualification" xml:space="preserve">
     <value>Add 'this' or 'Me' qualification.</value>
   </data>
@@ -928,10 +930,6 @@
   </data>
   <data name="NamingStylesDiagnosticTitle" xml:space="preserve">
     <value>Naming Styles</value>
-=======
-  <data name="Generate_variable" xml:space="preserve">
-    <value>Generate variable</value>
->>>>>>> 108a1a88
   </data>
   <data name="from_0" xml:space="preserve">
     <value>from {0}</value>
