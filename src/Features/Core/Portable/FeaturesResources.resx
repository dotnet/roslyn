﻿<?xml version="1.0" encoding="utf-8"?>
<root>
  <!-- 
    Microsoft ResX Schema 
    
    Version 2.0
    
    The primary goals of this format is to allow a simple XML format 
    that is mostly human readable. The generation and parsing of the 
    various data types are done through the TypeConverter classes 
    associated with the data types.
    
    Example:
    
    ... ado.net/XML headers & schema ...
    <resheader name="resmimetype">text/microsoft-resx</resheader>
    <resheader name="version">2.0</resheader>
    <resheader name="reader">System.Resources.ResXResourceReader, System.Windows.Forms, ...</resheader>
    <resheader name="writer">System.Resources.ResXResourceWriter, System.Windows.Forms, ...</resheader>
    <data name="Name1"><value>this is my long string</value><comment>this is a comment</comment></data>
    <data name="Color1" type="System.Drawing.Color, System.Drawing">Blue</data>
    <data name="Bitmap1" mimetype="application/x-microsoft.net.object.binary.base64">
        <value>[base64 mime encoded serialized .NET Framework object]</value>
    </data>
    <data name="Icon1" type="System.Drawing.Icon, System.Drawing" mimetype="application/x-microsoft.net.object.bytearray.base64">
        <value>[base64 mime encoded string representing a byte array form of the .NET Framework object]</value>
        <comment>This is a comment</comment>
    </data>
                
    There are any number of "resheader" rows that contain simple 
    name/value pairs.
    
    Each data row contains a name, and value. The row also contains a 
    type or mimetype. Type corresponds to a .NET class that support 
    text/value conversion through the TypeConverter architecture. 
    Classes that don't support this are serialized and stored with the 
    mimetype set.
    
    The mimetype is used for serialized objects, and tells the 
    ResXResourceReader how to depersist the object. This is currently not 
    extensible. For a given mimetype the value must be set accordingly:
    
    Note - application/x-microsoft.net.object.binary.base64 is the format 
    that the ResXResourceWriter will generate, however the reader can 
    read any of the formats listed below.
    
    mimetype: application/x-microsoft.net.object.binary.base64
    value   : The object must be serialized with 
            : System.Runtime.Serialization.Formatters.Binary.BinaryFormatter
            : and then encoded with base64 encoding.
    
    mimetype: application/x-microsoft.net.object.soap.base64
    value   : The object must be serialized with 
            : System.Runtime.Serialization.Formatters.Soap.SoapFormatter
            : and then encoded with base64 encoding.

    mimetype: application/x-microsoft.net.object.bytearray.base64
    value   : The object must be serialized into a byte array 
            : using a System.ComponentModel.TypeConverter
            : and then encoded with base64 encoding.
    -->
  <xsd:schema id="root" xmlns="" xmlns:xsd="http://www.w3.org/2001/XMLSchema" xmlns:msdata="urn:schemas-microsoft-com:xml-msdata">
    <xsd:import namespace="http://www.w3.org/XML/1998/namespace" />
    <xsd:element name="root" msdata:IsDataSet="true">
      <xsd:complexType>
        <xsd:choice maxOccurs="unbounded">
          <xsd:element name="metadata">
            <xsd:complexType>
              <xsd:sequence>
                <xsd:element name="value" type="xsd:string" minOccurs="0" />
              </xsd:sequence>
              <xsd:attribute name="name" use="required" type="xsd:string" />
              <xsd:attribute name="type" type="xsd:string" />
              <xsd:attribute name="mimetype" type="xsd:string" />
              <xsd:attribute ref="xml:space" />
            </xsd:complexType>
          </xsd:element>
          <xsd:element name="assembly">
            <xsd:complexType>
              <xsd:attribute name="alias" type="xsd:string" />
              <xsd:attribute name="name" type="xsd:string" />
            </xsd:complexType>
          </xsd:element>
          <xsd:element name="data">
            <xsd:complexType>
              <xsd:sequence>
                <xsd:element name="value" type="xsd:string" minOccurs="0" msdata:Ordinal="1" />
                <xsd:element name="comment" type="xsd:string" minOccurs="0" msdata:Ordinal="2" />
              </xsd:sequence>
              <xsd:attribute name="name" type="xsd:string" use="required" msdata:Ordinal="1" />
              <xsd:attribute name="type" type="xsd:string" msdata:Ordinal="3" />
              <xsd:attribute name="mimetype" type="xsd:string" msdata:Ordinal="4" />
              <xsd:attribute ref="xml:space" />
            </xsd:complexType>
          </xsd:element>
          <xsd:element name="resheader">
            <xsd:complexType>
              <xsd:sequence>
                <xsd:element name="value" type="xsd:string" minOccurs="0" msdata:Ordinal="1" />
              </xsd:sequence>
              <xsd:attribute name="name" type="xsd:string" use="required" />
            </xsd:complexType>
          </xsd:element>
        </xsd:choice>
      </xsd:complexType>
    </xsd:element>
  </xsd:schema>
  <resheader name="resmimetype">
    <value>text/microsoft-resx</value>
  </resheader>
  <resheader name="version">
    <value>2.0</value>
  </resheader>
  <resheader name="reader">
    <value>System.Resources.ResXResourceReader, System.Windows.Forms, Version=4.0.0.0, Culture=neutral, PublicKeyToken=b77a5c561934e089</value>
  </resheader>
  <resheader name="writer">
    <value>System.Resources.ResXResourceWriter, System.Windows.Forms, Version=4.0.0.0, Culture=neutral, PublicKeyToken=b77a5c561934e089</value>
  </resheader>
  <data name="AddProjectReferenceTo" xml:space="preserve">
    <value>Add project reference to '{0}'.</value>
  </data>
  <data name="AddReferenceTo" xml:space="preserve">
    <value>Add reference to '{0}'.</value>
  </data>
  <data name="ActionsCanNotBeEmpty" xml:space="preserve">
    <value>Actions can not be empty.</value>
  </data>
  <data name="GenericOverload" xml:space="preserve">
    <value>generic overload</value>
  </data>
  <data name="GenericOverloads" xml:space="preserve">
    <value>generic overloads</value>
  </data>
  <data name="Overload" xml:space="preserve">
    <value>overload</value>
  </data>
  <data name="Overloads" xml:space="preserve">
    <value>overloads</value>
  </data>
  <data name="Keyword" xml:space="preserve">
    <value>{0} Keyword</value>
  </data>
  <data name="EncapsulateFieldUsages" xml:space="preserve">
    <value>Encapsulate field: '{0}' (and use property)</value>
  </data>
  <data name="EncapsulateField" xml:space="preserve">
    <value>Encapsulate field: '{0}' (but still use field)</value>
  </data>
  <data name="EncapsulateFieldsUsages" xml:space="preserve">
    <value>Encapsulate fields (and use property)</value>
  </data>
  <data name="EncapsulateFields" xml:space="preserve">
    <value>Encapsulate fields (but still use field)</value>
  </data>
  <data name="CouldNotExtractInterfaceSelection" xml:space="preserve">
    <value>Could not extract interface: The selection is not inside a class/interface/struct.</value>
  </data>
  <data name="CouldNotExtractInterfaceTypeMember" xml:space="preserve">
    <value>Could not extract interface: The type does not contain any member that can be extracted to an interface.</value>
  </data>
  <data name="CantNotConstructFinalTree" xml:space="preserve">
    <value>can't not construct final tree</value>
  </data>
  <data name="ContainsAnonymousType" xml:space="preserve">
    <value>Parameters' type or return type cannot be an anonymous type : [{0}]</value>
  </data>
  <data name="NoActiveStatement" xml:space="preserve">
    <value>The selection contains no active statement.</value>
  </data>
  <data name="ErrorOrUnknownType" xml:space="preserve">
    <value>The selection contains an error or unknown type.</value>
  </data>
  <data name="TypeParameterIsHiddenByAnother" xml:space="preserve">
    <value>Type parameter '{0}' is hidden by another type parameter '{1}'.</value>
  </data>
  <data name="TheAddressOfAVariableIsUsed" xml:space="preserve">
    <value>The address of a variable is used inside the selected code.</value>
  </data>
  <data name="AssigningToReadonlyFields" xml:space="preserve">
    <value>Assigning to readonly fields must be done in a constructor : [{0}].</value>
  </data>
  <data name="GeneratedCodeIsOverlapping" xml:space="preserve">
    <value>generated code is overlapping with hidden portion of the code</value>
  </data>
  <data name="AddOptionalParametersTo" xml:space="preserve">
    <value>Add optional parameters to '{0}({1})'</value>
  </data>
  <data name="AddParametersTo" xml:space="preserve">
    <value>Add parameters to '{0}({1})'</value>
  </data>
  <data name="GenerateDelegatingConstructor" xml:space="preserve">
    <value>Generate delegating constructor '{0}({1})'</value>
  </data>
  <data name="GenerateConstructor" xml:space="preserve">
    <value>Generate constructor '{0}({1})'</value>
  </data>
  <data name="GenerateFieldAssigningConstructor" xml:space="preserve">
    <value>Generate field assigning constructor '{0}({1})'</value>
  </data>
  <data name="GenerateBoth" xml:space="preserve">
    <value>Generate Both</value>
  </data>
  <data name="GenerateEqualsObject" xml:space="preserve">
    <value>Generate 'Equals(object)'</value>
  </data>
  <data name="GenerateGetHashCode" xml:space="preserve">
    <value>Generate 'GetHashCode()'</value>
  </data>
  <data name="GenerateNewConstructorIn" xml:space="preserve">
    <value>Generate constructor in '{0}'</value>
  </data>
  <data name="GenerateAll" xml:space="preserve">
    <value>Generate all</value>
  </data>
  <data name="GenerateEnumMemberIn" xml:space="preserve">
    <value>Generate enum member '{0}' in '{1}'</value>
  </data>
  <data name="GenerateConstantIn" xml:space="preserve">
    <value>Generate constant '{0}' in '{1}'</value>
  </data>
  <data name="GenerateReadonlyProperty" xml:space="preserve">
    <value>Generate read-only property '{1}.{0}'</value>
  </data>
  <data name="GeneratePropertyIn" xml:space="preserve">
    <value>Generate property '{1}.{0}'</value>
  </data>
  <data name="GenerateReadonlyField" xml:space="preserve">
    <value>Generate read-only field '{1}.{0}'</value>
  </data>
  <data name="GenerateFieldIn" xml:space="preserve">
    <value>Generate field '{0}' in '{1}'</value>
  </data>
  <data name="GenerateLocal" xml:space="preserve">
    <value>Generate local '{0}'</value>
  </data>
  <data name="Generate_0_1_in_new_file" xml:space="preserve">
    <value>Generate {0} '{1}' in new file</value>
  </data>
  <data name="Generate_nested_0_1" xml:space="preserve">
    <value>Generate nested {0} '{1}'</value>
  </data>
  <data name="GlobalNamespace" xml:space="preserve">
    <value>Global Namespace</value>
  </data>
  <data name="ImplementInterfaceExplicitly" xml:space="preserve">
    <value>Implement interface explicitly</value>
  </data>
  <data name="ImplementInterfaceAbstractly" xml:space="preserve">
    <value>Implement interface abstractly</value>
  </data>
  <data name="ImplementInterfaceThrough" xml:space="preserve">
    <value>Implement interface through '{0}'</value>
  </data>
  <data name="ImplementInterface" xml:space="preserve">
    <value>Implement interface</value>
  </data>
  <data name="LoadingContextFrom" xml:space="preserve">
    <value>Loading context from '{0}'.</value>
  </data>
  <data name="TypeHelpForMoreInformation" xml:space="preserve">
    <value>Type "#help" for more information.</value>
  </data>
  <data name="SpecifiedFileNotFoundFormat" xml:space="preserve">
    <value>Specified file not found: {0}</value>
  </data>
  <data name="SpecifiedFileNotFound" xml:space="preserve">
    <value>Specified file not found.</value>
  </data>
  <data name="SearchedInDirectory" xml:space="preserve">
    <value>Searched in directory:</value>
  </data>
  <data name="SearchedInDirectories" xml:space="preserve">
    <value>Searched in directories:</value>
  </data>
  <data name="IntroduceFieldFor" xml:space="preserve">
    <value>Introduce field for '{0}'</value>
  </data>
  <data name="IntroduceLocalFor" xml:space="preserve">
    <value>Introduce local for '{0}'</value>
  </data>
  <data name="IntroduceConstantFor" xml:space="preserve">
    <value>Introduce constant for '{0}'</value>
  </data>
  <data name="IntroduceLocalConstantFor" xml:space="preserve">
    <value>Introduce local constant for '{0}'</value>
  </data>
  <data name="IntroduceFieldForAllOccurrences" xml:space="preserve">
    <value>Introduce field for all occurrences of '{0}'</value>
  </data>
  <data name="IntroduceLocalForAllOccurrences" xml:space="preserve">
    <value>Introduce local for all occurrences of '{0}'</value>
  </data>
  <data name="IntroduceConstantForAllOccurrences" xml:space="preserve">
    <value>Introduce constant for all occurrences of '{0}'</value>
  </data>
  <data name="IntroduceLocalConstantForAll" xml:space="preserve">
    <value>Introduce local constant for all occurrences of '{0}'</value>
  </data>
  <data name="IntroduceQueryVariableForAll" xml:space="preserve">
    <value>Introduce query variable for all occurrences of '{0}'</value>
  </data>
  <data name="IntroduceQueryVariableFor" xml:space="preserve">
    <value>Introduce query variable for '{0}'</value>
  </data>
  <data name="AnonymousTypes" xml:space="preserve">
    <value>Anonymous Types:</value>
  </data>
  <data name="Is" xml:space="preserve">
    <value>is</value>
  </data>
  <data name="RepresentsAnObjectWhoseOperations" xml:space="preserve">
    <value>Represents an object whose operations will be resolved at runtime.</value>
  </data>
  <data name="Constant" xml:space="preserve">
    <value>constant</value>
  </data>
  <data name="Field" xml:space="preserve">
    <value>field</value>
  </data>
  <data name="LocalConstant" xml:space="preserve">
    <value>local constant</value>
  </data>
  <data name="LocalVariable" xml:space="preserve">
    <value>local variable</value>
  </data>
  <data name="Label" xml:space="preserve">
    <value>label</value>
  </data>
  <data name="RangeVariable" xml:space="preserve">
    <value>range variable</value>
  </data>
  <data name="Parameter" xml:space="preserve">
    <value>parameter</value>
  </data>
  <data name="In" xml:space="preserve">
    <value>in</value>
  </data>
  <data name="Summary" xml:space="preserve">
    <value>Summary:</value>
  </data>
  <data name="Parameters" xml:space="preserve">
    <value>Parameters:</value>
  </data>
  <data name="TypeParameters" xml:space="preserve">
    <value>Type parameters:</value>
  </data>
  <data name="Returns" xml:space="preserve">
    <value>Returns:</value>
  </data>
  <data name="Exceptions" xml:space="preserve">
    <value>Exceptions:</value>
  </data>
  <data name="Remarks" xml:space="preserve">
    <value>Remarks:</value>
  </data>
  <data name="GeneratingSourceForSymbols" xml:space="preserve">
    <value>generating source for symbols of this type is not supported</value>
  </data>
  <data name="Assembly" xml:space="preserve">
    <value>Assembly</value>
  </data>
  <data name="LocationUnknown" xml:space="preserve">
    <value>location unknown</value>
  </data>
  <data name="ExtractInterface" xml:space="preserve">
    <value>Extract Interface...</value>
  </data>
  <data name="UpdatingAWillPrevent" xml:space="preserve">
    <value>Updating '{0}' will prevent the debug session from continuing.</value>
  </data>
  <data name="UpdatingAStatementContainingAwaitExpression" xml:space="preserve">
    <value>Updating a complex statement containing an await expression will prevent the debug session from continuing.</value>
  </data>
  <data name="ChangingVisibilityOfConstructor" xml:space="preserve">
    <value>Changing visibility of a constructor will prevent the debug session from continuing.</value>
  </data>
  <data name="CapturingVariable" xml:space="preserve">
    <value>Capturing variable '{0}' that hasn't been captured before will prevent the debug session from continuing.</value>
  </data>
  <data name="NotCapturingVariable" xml:space="preserve">
    <value>Ceasing to capture variable '{0}' will prevent the debug session from continuing.</value>
  </data>
  <data name="DeletingCapturedVariable" xml:space="preserve">
    <value>Deleting captured variable '{0}' will prevent the debug session from continuing.</value>
  </data>
  <data name="ChangingCapturedVariableType" xml:space="preserve">
    <value>Changing the type of a captured variable '{0}' previously of type '{1}' will prevent the debug session from continuing.</value>
  </data>
  <data name="ChangingLambdaParameters" xml:space="preserve">
    <value>Changing the parameters of '{0}' will prevent the debug session from continuing.</value>
  </data>
  <data name="ChangingLambdaReturnType" xml:space="preserve">
    <value>Changing the return type of '{0}' will prevent the debug session from continuing.</value>
  </data>
  <data name="ChangingQueryLambdaType" xml:space="preserve">
    <value>Changing the type of '{0}' will prevent the debug session from continuing.</value>
  </data>
  <data name="ChangingCapturedVariableScope" xml:space="preserve">
    <value>Changing the declaration scope of a captured variable '{0}' will prevent the debug session from continuing.</value>
  </data>
  <data name="AccessingCapturedVariableInLambda" xml:space="preserve">
    <value>Accessing captured variable '{0}' that hasn't been accessed before in {1} will prevent the debug session from continuing.</value>
  </data>
  <data name="NotAccessingCapturedVariableInLambda" xml:space="preserve">
    <value>Ceasing to access captured variable '{0}' in {1} will prevent the debug session from continuing.</value>
  </data>
  <data name="InsertLambdaWithMultiScopeCapture" xml:space="preserve">
    <value>Adding '{0}' that accesses captured variables '{1}' and '{2}' declared in different scopes will prevent the debug session from continuing.</value>
  </data>
  <data name="DeleteLambdaWithMultiScopeCapture" xml:space="preserve">
    <value>Removing '{0}' that accessed captured variables '{1}' and '{2}' declared in different scopes will prevent the debug session from continuing.</value>
  </data>
  <data name="AddingInto" xml:space="preserve">
    <value>Adding '{0}' into a '{1}' will prevent the debug session from continuing.</value>
  </data>
  <data name="AddingIntoClassWithExplicitOrSequential" xml:space="preserve">
    <value>Adding '{0}' into a class with explicit or sequential layout will prevent the debug session from continuing.</value>
  </data>
  <data name="UpdatingTheModifiersOf" xml:space="preserve">
    <value>Updating the modifiers of '{0}' will prevent the debug session from continuing.</value>
  </data>
  <data name="UpdatingTheHandlesClause" xml:space="preserve">
    <value>Updating the Handles clause of '{0}' will prevent the debug session from continuing.</value>
  </data>
  <data name="AddingAWithTheHandlesClause" xml:space="preserve">
    <value>Adding '{0}' with the Handles clause will prevent the debug session from continuing.</value>
  </data>
  <data name="UpdatingTheImplementsClause" xml:space="preserve">
    <value>Updating the Implements clause of a '{0}' will prevent the debug session from continuing.</value>
  </data>
  <data name="ChangingTheConstraintFromTo" xml:space="preserve">
    <value>Changing the constraint from '{0}' to '{1}' will prevent the debug session from continuing.</value>
  </data>
  <data name="UpdatingTheVarianceOf" xml:space="preserve">
    <value>Updating the variance of '{0}' will prevent the debug session from continuing.</value>
  </data>
  <data name="UpdatingTheTypeOf" xml:space="preserve">
    <value>Updating the type of '{0}' will prevent the debug session from continuing.</value>
  </data>
  <data name="UpdatingTheInitializerOf" xml:space="preserve">
    <value>Updating the initializer of '{0}' will prevent the debug session from continuing.</value>
  </data>
  <data name="UpdatingTheSizeOf" xml:space="preserve">
    <value>Updating the size of a '{0}' will prevent the debug session from continuing.</value>
  </data>
  <data name="UpdatingTheUnderlyingTypeOf" xml:space="preserve">
    <value>Updating the underlying type of '{0}' will prevent the debug session from continuing.</value>
  </data>
  <data name="UpdatingTheBaseClassAndOrInterfaceOf" xml:space="preserve">
    <value>Updating the base class and/or base interface(s) of '{0}' will prevent the debug session from continuing.</value>
  </data>
  <data name="UpdatingTheKindOfField" xml:space="preserve">
    <value>Updating a field to an event or vice versa will prevent the debug session from continuing.</value>
  </data>
  <data name="UpdatingTheKindOfType" xml:space="preserve">
    <value>Updating the kind of a type will prevent the debug session from continuing.</value>
  </data>
  <data name="UpdatingTheKindOfAccessor" xml:space="preserve">
    <value>Updating the kind of an property/event accessor will prevent the debug session from continuing.</value>
  </data>
  <data name="UpdatingTheKindOfMethod" xml:space="preserve">
    <value>Updating the kind of a method (Sub/Function) will prevent the debug session from continuing.</value>
  </data>
  <data name="UpdatingTheLibraryNameOfDeclareStatement" xml:space="preserve">
    <value>Updating the library name of Declare Statement will prevent the debug session from continuing.</value>
  </data>
  <data name="UpdatingTheAliasOfDeclareStatement" xml:space="preserve">
    <value>Updating the alias of Declare Statement will prevent the debug session from continuing.</value>
  </data>
  <data name="RenamingAWillPrevent" xml:space="preserve">
    <value>Renaming '{0}' will prevent the debug session from continuing.</value>
  </data>
  <data name="AddingAWillPreventTheDebugSession" xml:space="preserve">
    <value>Adding '{0}' will prevent the debug session from continuing.</value>
  </data>
  <data name="AddingAbstractOrOverride" xml:space="preserve">
    <value>Adding an abstract '{0}' or overriding an inherited '{0}' will prevent the debug session from continuing.</value>
  </data>
  <data name="AddingMustOverrideOrOverrides" xml:space="preserve">
    <value>Adding a MustOverride '{0}' or overriding an inherited '{0}' will prevent the debug session from continuing.</value>
  </data>
  <data name="AddingExternMember" xml:space="preserve">
    <value>Adding an extern '{0}' will prevent the debug session from continuing.</value>
  </data>
  <data name="AddingAnImportedMethod" xml:space="preserve">
    <value>Adding an imported method will prevent the debug session from continuing.</value>
  </data>
  <data name="AddingUserDefinedOperator" xml:space="preserve">
    <value>Adding a user defined '{0}' will prevent the debug session from continuing.</value>
  </data>
  <data name="AddingAGeneric" xml:space="preserve">
    <value>Adding a generic '{0}' will prevent the debug session from continuing.</value>
  </data>
  <data name="AddingAAroundAnActiveStatement" xml:space="preserve">
    <value>Adding '{0}' around an active statement will prevent the debug session from continuing.</value>
  </data>
  <data name="MovingAWillPreventTheDebug" xml:space="preserve">
    <value>Moving '{0}' will prevent the debug session from continuing.</value>
  </data>
  <data name="DeletingAWillPrevent" xml:space="preserve">
    <value>Deleting '{0}' will prevent the debug session from continuing.</value>
  </data>
  <data name="DeletingAAroundAnActiveStatement" xml:space="preserve">
    <value>Deleting '{0}' around an active statement will prevent the debug session from continuing.</value>
  </data>
  <data name="AddingAMethodBodyWillPrevent" xml:space="preserve">
    <value>Adding a method body will prevent the debug session from continuing.</value>
  </data>
  <data name="DeletingAMethodBodyWillPrevent" xml:space="preserve">
    <value>Deleting a method body will prevent the debug session from continuing.</value>
  </data>
  <data name="AnActiveStatementHasBeenRemoved" xml:space="preserve">
    <value>An active statement has been removed from its original method. You must revert your changes to continue or restart the debugging session.</value>
  </data>
  <data name="UpdatingAStatementAroundActive" xml:space="preserve">
    <value>Updating a '{0}' statement around an active statement will prevent the debug session from continuing.</value>
  </data>
  <data name="UpdatingStateMachineMethodAroundActive" xml:space="preserve">
    <value>Updating async or iterator modifier around an active statement will prevent the debug session from continuing.</value>
    <comment>{Locked="async"}{Locked="iterator"} "async" and "iterator" are C#/VB keywords and should not be localized.</comment>
  </data>
  <data name="ModifyingAGenericMethodWillPrevent" xml:space="preserve">
    <value>Modifying a generic method will prevent the debug session from continuing.</value>
  </data>
  <data name="ModifyingTriviaInGenericMethodWillPrevent" xml:space="preserve">
    <value>Modifying whitespace or comments in a generic '{0}' will prevent the debug session from continuing.</value>
  </data>
  <data name="ModifyingAMethodInsideTheContext" xml:space="preserve">
    <value>Modifying a method inside the context of a generic type will prevent the debug session from continuing.</value>
  </data>
  <data name="ModifyingTriviaInMethodInsideTheContext" xml:space="preserve">
    <value>Modifying whitespace or comments in '{0}' inside the context of a generic type will prevent the debug session from continuing.</value>
  </data>
  <data name="ModifyingTheInitializerInGenericType" xml:space="preserve">
    <value>Modifying the initializer of '{0}' in a generic type will prevent the debug session from continuing.</value>
  </data>
  <data name="ModifyingTheInitializerInPartialType" xml:space="preserve">
    <value>Modifying the initializer of '{0}' in a partial type will prevent the debug session from continuing.</value>
  </data>
  <data name="InsertConstructorToTypeWithInitializersWithLambdas" xml:space="preserve">
    <value>Adding a constructor to a type with a field or property initializer that contains an anonymous function will prevent the debug session from continuing.</value>
  </data>
  <data name="RenamingCapturedVariable" xml:space="preserve">
    <value>Renaming a captured variable, from '{0}' to '{1}' will prevent the debug session from continuing.</value>
  </data>
  <data name="ModifyingACatchFinallyHandler" xml:space="preserve">
    <value>Modifying a catch/finally handler with an active statement in the try block will prevent the debug session from continuing.</value>
  </data>
  <data name="ModifyingATryCatchFinally" xml:space="preserve">
    <value>Modifying a try/catch/finally statement when the finally block is active will prevent the debug session from continuing.</value>
  </data>
  <data name="ModifyingACatchHandlerAround" xml:space="preserve">
    <value>Modifying a catch handler around an active statement will prevent the debug session from continuing.</value>
  </data>
  <data name="ModifyingAWhichContainsStackalloc" xml:space="preserve">
    <value>Modifying '{0}' which contains the 'stackalloc' operator will prevent the debug session from continuing.</value>
  </data>
  <data name="ModifyingAWhichContainsOnErrorResume" xml:space="preserve">
    <value>Modifying an active '{0}' which contains 'On Error' or 'Resume' statements will prevent the debug session from continuing.</value>
  </data>
  <data name="ModifyingAWhichContainsComplexQuery" xml:space="preserve">
    <value>Modifying '{0}' which contains an Aggregate, Group By, or Join query clauses will prevent the debug session from continuing.</value>
  </data>
  <data name="ModifyingAFileWithExperimentalFeaturesEnabled" xml:space="preserve">
    <value>Modifying source with experimental language features enabled will prevent the debug session from continuing.</value>
  </data>
  <data name="UpdatingAnActiveStatement" xml:space="preserve">
    <value>Updating an active statement will prevent the debug session from continuing.</value>
  </data>
  <data name="RemovingThatContainsActiveStatement" xml:space="preserve">
    <value>Removing '{0}' that contains an active statement will prevent the debug session from continuing.</value>
  </data>
  <data name="AddingANewFile" xml:space="preserve">
    <value>Adding a new file will prevent the debug session from continuing.</value>
  </data>
  <data name="UnexpectedInterfaceMemberKind" xml:space="preserve">
    <value>Unexpected interface member kind: {0}</value>
  </data>
  <data name="UnknownSymbolKind" xml:space="preserve">
    <value>Unknown symbol kind</value>
  </data>
  <data name="GenerateAbstractProperty" xml:space="preserve">
    <value>Generate abstract property '{0}' in '{1}'</value>
  </data>
  <data name="GenerateAbstractMethod" xml:space="preserve">
    <value>Generate abstract method '{0}' in '{1}'</value>
  </data>
  <data name="GenerateMethodIn" xml:space="preserve">
    <value>Generate method '{1}.{0}'</value>
  </data>
  <data name="FailedToCreateARemoteProcess" xml:space="preserve">
    <value>Failed to create a remote process for interactive code execution.</value>
  </data>
  <data name="FailedToInitializeRemoteInteractiveProcess" xml:space="preserve">
    <value>Failed to initialize remote interactive process.</value>
  </data>
  <data name="AttemptToConnectToProcess" xml:space="preserve">
    <value>Attempt to connect to process #{0} failed, retrying ...</value>
  </data>
  <data name="FailedToLaunchProcess" xml:space="preserve">
    <value>Failed to launch '{0}' process (exit code: {1}) with output: </value>
  </data>
  <data name="HostingProcessExitedWithExitCode" xml:space="preserve">
    <value>Hosting process exited with exit code {0}.</value>
  </data>
  <data name="InteractiveHostNotInitialized" xml:space="preserve">
    <value>Interactive Host not initialized.</value>
  </data>
  <data name="CannotResolveReference" xml:space="preserve">
    <value>Cannot resolve reference '{0}'.</value>
  </data>
  <data name="RequestedAssemblyAlreadyLoaded" xml:space="preserve">
    <value>Requested assembly already loaded from '{0}'.</value>
  </data>
  <data name="PlusAdditional" xml:space="preserve">
    <value> + additional {0} {1}</value>
  </data>
  <data name="UnableToCreateHostingProcess" xml:space="preserve">
    <value>Unable to create hosting process.</value>
  </data>
  <data name="TheSymbolDoesNotHaveAnIcon" xml:space="preserve">
    <value>The symbol does not have an icon.</value>
  </data>
  <data name="Unknown" xml:space="preserve">
    <value>Unknown</value>
  </data>
  <data name="ExtractMethod" xml:space="preserve">
    <value>Extract Method</value>
  </data>
  <data name="ExtractMethodLocal" xml:space="preserve">
    <value>Extract Method + Local</value>
  </data>
  <data name="AsyncMethodWithRefOutParameters" xml:space="preserve">
    <value>Asynchronous method cannot have ref/out parameters : [{0}]</value>
  </data>
  <data name="TheMemberIsDefinedInMetadata" xml:space="preserve">
    <value>The member is defined in metadata.</value>
  </data>
  <data name="YouCanOnlyChangeTheSignatureOfAConstructorIndexerMethodOrDelegate" xml:space="preserve">
    <value>You can only change the signature of a constructor, indexer, method or delegate.</value>
  </data>
  <data name="ThisSymbolHasRelatedDefinitionsOrReferencesInMetadata" xml:space="preserve">
    <value>This symbol has related definitions or references in metadata. Changing its signature may result in build errors.

Do you want to continue?</value>
  </data>
  <data name="ChangeSignature" xml:space="preserve">
    <value>Change signature...</value>
  </data>
  <data name="GenerateNewType" xml:space="preserve">
    <value>Generate new type...</value>
  </data>
  <data name="UserDiagnosticAnalyzerFailure" xml:space="preserve">
    <value>User Diagnostic Analyzer Failure.</value>
  </data>
  <data name="UserDiagnosticAnalyzerThrows" xml:space="preserve">
    <value>Analyzer '{0}' threw an exception of type '{1}' with message '{2}'.</value>
  </data>
  <data name="UserDiagnosticAnalyzerThrowsDescription" xml:space="preserve">
    <value>Analyzer '{0}' threw the following exception:
'{1}'.</value>
  </data>
  <data name="RemoveUnnecessaryCast" xml:space="preserve">
    <value>Remove Unnecessary Cast</value>
  </data>
  <data name="SimplifyNames" xml:space="preserve">
    <value>Simplify Names</value>
  </data>
  <data name="SimplifyMemberAccess" xml:space="preserve">
    <value>Simplify Member Access</value>
  </data>
  <data name="RemoveQualification" xml:space="preserve">
    <value>Remove qualification</value>
  </data>
  <data name="EditAndContinue" xml:space="preserve">
    <value>Edit and Continue</value>
  </data>
  <data name="ThisSignatureDoesNotContainParametersThatCanBeChanged" xml:space="preserve">
    <value>This signature does not contain parameters that can be changed.</value>
  </data>
  <data name="ExtractMethodFailedWithUnknownReasons" xml:space="preserve">
    <value>Unknown error occurred</value>
  </data>
  <data name="Available" xml:space="preserve">
    <value>Available</value>
  </data>
  <data name="NotAvailable" xml:space="preserve">
    <value>Not Available</value>
  </data>
  <data name="ProjectAvailability" xml:space="preserve">
    <value>    {0} - {1}</value>
  </data>
  <data name="UseTheNavigationBarToSwitchContext" xml:space="preserve">
    <value>You can use the navigation bar to switch context.</value>
  </data>
  <data name="SuppressWithPragma" xml:space="preserve">
    <value>in Source</value>
  </data>
  <data name="SuppressWithGlobalSuppressMessage" xml:space="preserve">
    <value>in Suppression File</value>
  </data>
  <data name="RemoveSuppressionForId" xml:space="preserve">
    <value>Remove Suppression {0}</value>
  </data>
  <data name="RemoveSuppressionEquivalenceKeyPrefix" xml:space="preserve">
    <value>Remove Suppression</value>
  </data>
  <data name="SuppressionPendingJustification" xml:space="preserve">
    <value>&lt;Pending&gt;</value>
  </data>
  <data name="PrefixTextForAwaitKeyword" xml:space="preserve">
    <value>Awaited task returns</value>
  </data>
  <data name="TextForSystemVoid" xml:space="preserve">
    <value>no value.</value>
  </data>
  <data name="NoteTabTwiceToInsertTheSnippet" xml:space="preserve">
    <value>Note: Tab twice to insert the '{0}' snippet.</value>
  </data>
  <data name="ImplementInterfaceExplicitlyWithDisposePattern" xml:space="preserve">
    <value>Implement interface explicitly with Dispose pattern</value>
  </data>
  <data name="ImplementInterfaceWithDisposePattern" xml:space="preserve">
    <value>Implement interface with Dispose pattern</value>
  </data>
  <data name="CategoryCompiler" xml:space="preserve">
    <value>Compiler</value>
  </data>
  <data name="CategoryEditAndContinue" xml:space="preserve">
    <value>Edit and Continue</value>
  </data>
  <data name="CategoryStyle" xml:space="preserve">
    <value>Style</value>
  </data>
  <data name="SuppressionCodeActionTitle" xml:space="preserve">
    <value>Suppress {0}</value>
  </data>
  <data name="TriageCodeActionTitleForTriagedDiagnostic" xml:space="preserve">
    <value>Re-triage {0}(currently '{1}')</value>
  </data>
  <data name="ArgumentElementCannotBeNull" xml:space="preserve">
    <value>Argument cannot have a null element.</value>
  </data>
  <data name="ArgumentCannotBeEmpty" xml:space="preserve">
    <value>Argument cannot be empty.</value>
  </data>
  <data name="UnsupportedDiagnosticReported" xml:space="preserve">
    <value>Reported diagnostic with ID '{0}' is not supported by the analyzer.</value>
  </data>
  <data name="ComputingFixAllOccurrences" xml:space="preserve">
    <value>Computing fix all occurrences code fix...</value>
  </data>
  <data name="FixAllOccurrences" xml:space="preserve">
    <value>Fix all occurrences</value>
  </data>
  <data name="FixAllTitle_Document" xml:space="preserve">
    <value>Document</value>
  </data>
  <data name="FixAllTitle_Project" xml:space="preserve">
    <value>Project</value>
  </data>
  <data name="FixAllTitle_Solution" xml:space="preserve">
    <value>Solution</value>
  </data>
  <data name="DisposeManagedStateTodo" xml:space="preserve">
    <value>TODO: dispose managed state (managed objects).</value>
  </data>
  <data name="SetLargeFieldsToNullTodo" xml:space="preserve">
    <value>TODO: set large fields to null.</value>
  </data>
  <data name="ToDetectRedundantCalls" xml:space="preserve">
    <value>To detect redundant calls</value>
  </data>
  <data name="ModifyingAWhichContainsStaticLocal" xml:space="preserve">
    <value>Modifying '{0}' which contains a static variable will prevent the debug session from continuing.</value>
  </data>
  <data name="BuildToolBuild" xml:space="preserve">
    <value>Compiler</value>
  </data>
  <data name="BuildToolEnC" xml:space="preserve">
    <value>Edit And Continue</value>
  </data>
  <data name="BuildToolLive" xml:space="preserve">
    <value>Live</value>
  </data>
  <data name="Namespace" xml:space="preserve">
    <value>namespace</value>
    <comment>{Locked}</comment>
  </data>
  <data name="Class" xml:space="preserve">
    <value>class</value>
    <comment>{Locked}</comment>
  </data>
  <data name="Interface" xml:space="preserve">
    <value>interface</value>
    <comment>{Locked}</comment>
  </data>
  <data name="Enum" xml:space="preserve">
    <value>enum</value>
    <comment>{Locked}</comment>
  </data>
  <data name="EnumValue" xml:space="preserve">
    <value>enum value</value>
    <comment>{Locked="enum"} "enum" is a C#/VB keyword and should not be localized.</comment>
  </data>
  <data name="Delegate" xml:space="preserve">
    <value>delegate</value>
    <comment>{Locked}</comment>
  </data>
  <data name="ConstField" xml:space="preserve">
    <value>const field</value>
    <comment>{Locked="const"} "const" is a C#/VB keyword and should not be localized.</comment>
  </data>
  <data name="Method" xml:space="preserve">
    <value>method</value>
  </data>
  <data name="Operator" xml:space="preserve">
    <value>operator</value>
  </data>
  <data name="Constructor" xml:space="preserve">
    <value>constructor</value>
  </data>
  <data name="AutoProperty" xml:space="preserve">
    <value>auto-property</value>
  </data>
  <data name="Property" xml:space="preserve">
    <value>property</value>
  </data>
  <data name="Event" xml:space="preserve">
    <value>event</value>
    <comment>{Locked}</comment>
  </data>
  <data name="EventAccessor" xml:space="preserve">
    <value>event accessor</value>
  </data>
  <data name="TypeConstraint" xml:space="preserve">
    <value>type constraint</value>
  </data>
  <data name="TypeParameter" xml:space="preserve">
    <value>type parameter</value>
  </data>
  <data name="Attribute" xml:space="preserve">
    <value>attribute</value>
  </data>
  <data name="UseAutoProperty" xml:space="preserve">
    <value>Use auto property</value>
  </data>
  <data name="Replace0and1WithProperty" xml:space="preserve">
    <value>Replace '{0}' and '{1}' with property</value>
  </data>
  <data name="Replace0WithProperty" xml:space="preserve">
    <value>Replace '{0}' with property</value>
  </data>
  <data name="MethodReferencedImplicitly" xml:space="preserve">
    <value>Method referenced implicitly</value>
  </data>
  <data name="Generate_type" xml:space="preserve">
    <value>Generate type</value>
  </data>
  <data name="Generate_0_1" xml:space="preserve">
    <value>Generate {0} '{1}'</value>
  </data>
  <data name="ChangeTo" xml:space="preserve">
    <value>Change '{0}' to '{1}'.</value>
  </data>
  <data name="NonInvokedMethodCannotBeReplacedWithProperty" xml:space="preserve">
    <value>Non-invoked method cannot be replaced with property.</value>
  </data>
  <data name="OnlyMethodsWithASingleArgumentCanBeReplacedWithAProperty" xml:space="preserve">
    <value>Only methods with a single argument can be replaced with a property.</value>
  </data>
  <data name="ErrorCategory" xml:space="preserve">
    <value>Roslyn.HostError</value>
  </data>
  <data name="WRN_AnalyzerCannotBeCreated" xml:space="preserve">
    <value>An instance of analyzer {0} cannot be created from {1}: {2}.</value>
  </data>
  <data name="WRN_NoAnalyzerInAssembly" xml:space="preserve">
    <value>The assembly {0} does not contain any analyzers.</value>
  </data>
  <data name="WRN_UnableToLoadAnalyzer" xml:space="preserve">
    <value>Unable to load Analyzer assembly {0}: {1}</value>
  </data>
  <data name="Make_method_synchronous" xml:space="preserve">
    <value>Make method synchronous.</value>
  </data>
<<<<<<< HEAD
  <data name="AddThisOrMeQualification" xml:space="preserve">
    <value>Add 'this' or 'Me' qualification.</value>
  </data>
  <data name="AddQualification" xml:space="preserve">
    <value>Add qualification.</value>
  </data>
  <data name="FixNamingViolation" xml:space="preserve">
    <value>Fix Name Violation: {0}</value>
  </data>
  <data name="NamingViolationDescription" xml:space="preserve">
    <value>'{0}' naming violation - {1}</value>
    <comment>{0} is the rule title, {1} is the way in which the rule was violated</comment>
  </data>
  <data name="NamingViolation_FirstWordMustBeginWithLowercase" xml:space="preserve">
    <value>The first word, '{0}', must begin with a lower case character</value>
  </data>
  <data name="NamingViolation_FirstWordMustBeginWithUppercase" xml:space="preserve">
    <value>The first word, '{0}', must begin with an upper case character</value>
  </data>
  <data name="NamingViolation_MissingPrefix" xml:space="preserve">
    <value>Missing prefix: '{0}'</value>
  </data>
  <data name="NamingViolation_MissingSuffix" xml:space="preserve">
    <value>Missing suffix: '{0}'</value>
  </data>
  <data name="NamingViolation_NonLeadingWordsMustBeginWithLowercase" xml:space="preserve">
    <value>These non-leading words must begin with a lowercase letter: {0}</value>
  </data>
  <data name="NamingViolation_NonLeadingWordsMustBeginWithUppercase" xml:space="preserve">
    <value>These non-leading words must begin with an upper case letter: {0}</value>
  </data>
  <data name="NamingViolation_WordsCannotContainLowercaseLetters" xml:space="preserve">
    <value>These words cannot contain lower case characters: {0}</value>
  </data>
  <data name="NamingViolation_WordsCannotContainUppercaseLetters" xml:space="preserve">
    <value>These words cannot contain upper case characters: {0}</value>
  </data>
  <data name="NamingViolation_WordsMustBeginWithUppercase" xml:space="preserve">
    <value>These words must begin with upper case characters: {0}</value>
  </data>
  <data name="NamingStylesDiagnosticTitle" xml:space="preserve">
    <value>Naming Styles</value>
=======
  <data name="Generate_variable" xml:space="preserve">
    <value>Generate variable</value>
>>>>>>> 96f2f926
  </data>
</root><|MERGE_RESOLUTION|>--- conflicted
+++ resolved
@@ -885,7 +885,6 @@
   <data name="Make_method_synchronous" xml:space="preserve">
     <value>Make method synchronous.</value>
   </data>
-<<<<<<< HEAD
   <data name="AddThisOrMeQualification" xml:space="preserve">
     <value>Add 'this' or 'Me' qualification.</value>
   </data>
@@ -927,10 +926,9 @@
     <value>These words must begin with upper case characters: {0}</value>
   </data>
   <data name="NamingStylesDiagnosticTitle" xml:space="preserve">
-    <value>Naming Styles</value>
-=======
+      <value>Naming Styles</value>
+  </data>
   <data name="Generate_variable" xml:space="preserve">
     <value>Generate variable</value>
->>>>>>> 96f2f926
   </data>
 </root>