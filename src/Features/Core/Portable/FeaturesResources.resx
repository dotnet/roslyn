﻿<?xml version="1.0" encoding="utf-8"?>
<root>
  <!-- 
    Microsoft ResX Schema 
    
    Version 2.0
    
    The primary goals of this format is to allow a simple XML format 
    that is mostly human readable. The generation and parsing of the 
    various data types are done through the TypeConverter classes 
    associated with the data types.
    
    Example:
    
    ... ado.net/XML headers & schema ...
    <resheader name="resmimetype">text/microsoft-resx</resheader>
    <resheader name="version">2.0</resheader>
    <resheader name="reader">System.Resources.ResXResourceReader, System.Windows.Forms, ...</resheader>
    <resheader name="writer">System.Resources.ResXResourceWriter, System.Windows.Forms, ...</resheader>
    <data name="Name1"><value>this is my long string</value><comment>this is a comment</comment></data>
    <data name="Color1" type="System.Drawing.Color, System.Drawing">Blue</data>
    <data name="Bitmap1" mimetype="application/x-microsoft.net.object.binary.base64">
        <value>[base64 mime encoded serialized .NET Framework object]</value>
    </data>
    <data name="Icon1" type="System.Drawing.Icon, System.Drawing" mimetype="application/x-microsoft.net.object.bytearray.base64">
        <value>[base64 mime encoded string representing a byte array form of the .NET Framework object]</value>
        <comment>This is a comment</comment>
    </data>
                
    There are any number of "resheader" rows that contain simple 
    name/value pairs.
    
    Each data row contains a name, and value. The row also contains a 
    type or mimetype. Type corresponds to a .NET class that support 
    text/value conversion through the TypeConverter architecture. 
    Classes that don't support this are serialized and stored with the 
    mimetype set.
    
    The mimetype is used for serialized objects, and tells the 
    ResXResourceReader how to depersist the object. This is currently not 
    extensible. For a given mimetype the value must be set accordingly:
    
    Note - application/x-microsoft.net.object.binary.base64 is the format 
    that the ResXResourceWriter will generate, however the reader can 
    read any of the formats listed below.
    
    mimetype: application/x-microsoft.net.object.binary.base64
    value   : The object must be serialized with 
            : System.Runtime.Serialization.Formatters.Binary.BinaryFormatter
            : and then encoded with base64 encoding.
    
    mimetype: application/x-microsoft.net.object.soap.base64
    value   : The object must be serialized with 
            : System.Runtime.Serialization.Formatters.Soap.SoapFormatter
            : and then encoded with base64 encoding.

    mimetype: application/x-microsoft.net.object.bytearray.base64
    value   : The object must be serialized into a byte array 
            : using a System.ComponentModel.TypeConverter
            : and then encoded with base64 encoding.
    -->
  <xsd:schema id="root" xmlns="" xmlns:xsd="http://www.w3.org/2001/XMLSchema" xmlns:msdata="urn:schemas-microsoft-com:xml-msdata">
    <xsd:import namespace="http://www.w3.org/XML/1998/namespace" />
    <xsd:element name="root" msdata:IsDataSet="true">
      <xsd:complexType>
        <xsd:choice maxOccurs="unbounded">
          <xsd:element name="metadata">
            <xsd:complexType>
              <xsd:sequence>
                <xsd:element name="value" type="xsd:string" minOccurs="0" />
              </xsd:sequence>
              <xsd:attribute name="name" use="required" type="xsd:string" />
              <xsd:attribute name="type" type="xsd:string" />
              <xsd:attribute name="mimetype" type="xsd:string" />
              <xsd:attribute ref="xml:space" />
            </xsd:complexType>
          </xsd:element>
          <xsd:element name="assembly">
            <xsd:complexType>
              <xsd:attribute name="alias" type="xsd:string" />
              <xsd:attribute name="name" type="xsd:string" />
            </xsd:complexType>
          </xsd:element>
          <xsd:element name="data">
            <xsd:complexType>
              <xsd:sequence>
                <xsd:element name="value" type="xsd:string" minOccurs="0" msdata:Ordinal="1" />
                <xsd:element name="comment" type="xsd:string" minOccurs="0" msdata:Ordinal="2" />
              </xsd:sequence>
              <xsd:attribute name="name" type="xsd:string" use="required" msdata:Ordinal="1" />
              <xsd:attribute name="type" type="xsd:string" msdata:Ordinal="3" />
              <xsd:attribute name="mimetype" type="xsd:string" msdata:Ordinal="4" />
              <xsd:attribute ref="xml:space" />
            </xsd:complexType>
          </xsd:element>
          <xsd:element name="resheader">
            <xsd:complexType>
              <xsd:sequence>
                <xsd:element name="value" type="xsd:string" minOccurs="0" msdata:Ordinal="1" />
              </xsd:sequence>
              <xsd:attribute name="name" type="xsd:string" use="required" />
            </xsd:complexType>
          </xsd:element>
        </xsd:choice>
      </xsd:complexType>
    </xsd:element>
  </xsd:schema>
  <resheader name="resmimetype">
    <value>text/microsoft-resx</value>
  </resheader>
  <resheader name="version">
    <value>2.0</value>
  </resheader>
  <resheader name="reader">
    <value>System.Resources.ResXResourceReader, System.Windows.Forms, Version=4.0.0.0, Culture=neutral, PublicKeyToken=b77a5c561934e089</value>
  </resheader>
  <resheader name="writer">
    <value>System.Resources.ResXResourceWriter, System.Windows.Forms, Version=4.0.0.0, Culture=neutral, PublicKeyToken=b77a5c561934e089</value>
  </resheader>
  <data name="Add_project_reference_to_0" xml:space="preserve">
    <value>Add project reference to '{0}'.</value>
  </data>
  <data name="Add_reference_to_0" xml:space="preserve">
    <value>Add reference to '{0}'.</value>
  </data>
  <data name="Actions_can_not_be_empty" xml:space="preserve">
    <value>Actions can not be empty.</value>
  </data>
  <data name="generic_overload" xml:space="preserve">
    <value>generic overload</value>
  </data>
  <data name="generic_overloads" xml:space="preserve">
    <value>generic overloads</value>
  </data>
  <data name="overload" xml:space="preserve">
    <value>overload</value>
  </data>
  <data name="overloads_" xml:space="preserve">
    <value>overloads</value>
  </data>
  <data name="_0_Keyword" xml:space="preserve">
    <value>{0} Keyword</value>
  </data>
  <data name="Encapsulate_field_colon_0_and_use_property" xml:space="preserve">
    <value>Encapsulate field: '{0}' (and use property)</value>
  </data>
  <data name="Encapsulate_field_colon_0_but_still_use_field" xml:space="preserve">
    <value>Encapsulate field: '{0}' (but still use field)</value>
  </data>
  <data name="Encapsulate_fields_and_use_property" xml:space="preserve">
    <value>Encapsulate fields (and use property)</value>
  </data>
  <data name="Encapsulate_fields_but_still_use_field" xml:space="preserve">
    <value>Encapsulate fields (but still use field)</value>
  </data>
  <data name="Could_not_extract_interface_colon_The_selection_is_not_inside_a_class_interface_struct" xml:space="preserve">
    <value>Could not extract interface: The selection is not inside a class/interface/struct.</value>
  </data>
  <data name="Could_not_extract_interface_colon_The_type_does_not_contain_any_member_that_can_be_extracted_to_an_interface" xml:space="preserve">
    <value>Could not extract interface: The type does not contain any member that can be extracted to an interface.</value>
  </data>
  <data name="can_t_not_construct_final_tree" xml:space="preserve">
    <value>can't not construct final tree</value>
  </data>
  <data name="Parameters_type_or_return_type_cannot_be_an_anonymous_type_colon_bracket_0_bracket" xml:space="preserve">
    <value>Parameters' type or return type cannot be an anonymous type : [{0}]</value>
  </data>
  <data name="The_selection_contains_no_active_statement" xml:space="preserve">
    <value>The selection contains no active statement.</value>
  </data>
  <data name="The_selection_contains_an_error_or_unknown_type" xml:space="preserve">
    <value>The selection contains an error or unknown type.</value>
  </data>
  <data name="Type_parameter_0_is_hidden_by_another_type_parameter_1" xml:space="preserve">
    <value>Type parameter '{0}' is hidden by another type parameter '{1}'.</value>
  </data>
  <data name="The_address_of_a_variable_is_used_inside_the_selected_code" xml:space="preserve">
    <value>The address of a variable is used inside the selected code.</value>
  </data>
  <data name="Assigning_to_readonly_fields_must_be_done_in_a_constructor_colon_bracket_0_bracket" xml:space="preserve">
    <value>Assigning to readonly fields must be done in a constructor : [{0}].</value>
  </data>
  <data name="generated_code_is_overlapping_with_hidden_portion_of_the_code" xml:space="preserve">
    <value>generated code is overlapping with hidden portion of the code</value>
  </data>
  <data name="Add_optional_parameters_to_0_1" xml:space="preserve">
    <value>Add optional parameters to '{0}({1})'</value>
  </data>
  <data name="Add_parameters_to_0_1" xml:space="preserve">
    <value>Add parameters to '{0}({1})'</value>
  </data>
  <data name="Generate_delegating_constructor_0_1" xml:space="preserve">
    <value>Generate delegating constructor '{0}({1})'</value>
  </data>
  <data name="Generate_constructor_0_1" xml:space="preserve">
    <value>Generate constructor '{0}({1})'</value>
  </data>
  <data name="Generate_field_assigning_constructor_0_1" xml:space="preserve">
    <value>Generate field assigning constructor '{0}({1})'</value>
  </data>
  <data name="Generate_Both" xml:space="preserve">
    <value>Generate Both</value>
  </data>
  <data name="Generate_Equals_object" xml:space="preserve">
    <value>Generate 'Equals(object)'</value>
  </data>
  <data name="Generate_GetHashCode" xml:space="preserve">
    <value>Generate 'GetHashCode()'</value>
  </data>
  <data name="Generate_constructor_in_0" xml:space="preserve">
    <value>Generate constructor in '{0}'</value>
  </data>
  <data name="Generate_all" xml:space="preserve">
    <value>Generate all</value>
  </data>
  <data name="Generate_enum_member_0_in_1" xml:space="preserve">
    <value>Generate enum member '{0}' in '{1}'</value>
  </data>
  <data name="Generate_constant_0_in_1" xml:space="preserve">
    <value>Generate constant '{0}' in '{1}'</value>
  </data>
  <data name="Generate_read_only_property_1_0" xml:space="preserve">
    <value>Generate read-only property '{1}.{0}'</value>
  </data>
  <data name="Generate_property_1_0" xml:space="preserve">
    <value>Generate property '{1}.{0}'</value>
  </data>
  <data name="Generate_read_only_field_1_0" xml:space="preserve">
    <value>Generate read-only field '{1}.{0}'</value>
  </data>
  <data name="Generate_field_0_in_1" xml:space="preserve">
    <value>Generate field '{0}' in '{1}'</value>
  </data>
  <data name="Generate_local_0" xml:space="preserve">
    <value>Generate local '{0}'</value>
  </data>
  <data name="Generate_0_1_in_new_file" xml:space="preserve">
    <value>Generate {0} '{1}' in new file</value>
  </data>
  <data name="Generate_nested_0_1" xml:space="preserve">
    <value>Generate nested {0} '{1}'</value>
  </data>
  <data name="Global_Namespace" xml:space="preserve">
    <value>Global Namespace</value>
  </data>
  <data name="Implement_interface_explicitly" xml:space="preserve">
    <value>Implement interface explicitly</value>
  </data>
  <data name="Implement_interface_abstractly" xml:space="preserve">
    <value>Implement interface abstractly</value>
  </data>
  <data name="Implement_interface_through_0" xml:space="preserve">
    <value>Implement interface through '{0}'</value>
  </data>
  <data name="Implement_interface" xml:space="preserve">
    <value>Implement interface</value>
  </data>
  <data name="Loading_context_from_0" xml:space="preserve">
    <value>Loading context from '{0}'.</value>
  </data>
  <data name="Type_Sharphelp_for_more_information" xml:space="preserve">
    <value>Type "#help" for more information.</value>
  </data>
  <data name="Specified_file_not_found_colon_0" xml:space="preserve">
    <value>Specified file not found: {0}</value>
  </data>
  <data name="Specified_file_not_found" xml:space="preserve">
    <value>Specified file not found.</value>
  </data>
  <data name="Searched_in_directory_colon" xml:space="preserve">
    <value>Searched in directory:</value>
  </data>
  <data name="Searched_in_directories_colon" xml:space="preserve">
    <value>Searched in directories:</value>
  </data>
  <data name="Introduce_field_for_0" xml:space="preserve">
    <value>Introduce field for '{0}'</value>
  </data>
  <data name="Introduce_local_for_0" xml:space="preserve">
    <value>Introduce local for '{0}'</value>
  </data>
  <data name="Introduce_constant_for_0" xml:space="preserve">
    <value>Introduce constant for '{0}'</value>
  </data>
  <data name="Introduce_local_constant_for_0" xml:space="preserve">
    <value>Introduce local constant for '{0}'</value>
  </data>
  <data name="Introduce_field_for_all_occurrences_of_0" xml:space="preserve">
    <value>Introduce field for all occurrences of '{0}'</value>
  </data>
  <data name="Introduce_local_for_all_occurrences_of_0" xml:space="preserve">
    <value>Introduce local for all occurrences of '{0}'</value>
  </data>
  <data name="Introduce_constant_for_all_occurrences_of_0" xml:space="preserve">
    <value>Introduce constant for all occurrences of '{0}'</value>
  </data>
  <data name="Introduce_local_constant_for_all_occurrences_of_0" xml:space="preserve">
    <value>Introduce local constant for all occurrences of '{0}'</value>
  </data>
  <data name="Introduce_query_variable_for_all_occurrences_of_0" xml:space="preserve">
    <value>Introduce query variable for all occurrences of '{0}'</value>
  </data>
  <data name="Introduce_query_variable_for_0" xml:space="preserve">
    <value>Introduce query variable for '{0}'</value>
  </data>
  <data name="Anonymous_Types_colon" xml:space="preserve">
    <value>Anonymous Types:</value>
  </data>
  <data name="is_" xml:space="preserve">
    <value>is</value>
  </data>
  <data name="Represents_an_object_whose_operations_will_be_resolved_at_runtime" xml:space="preserve">
    <value>Represents an object whose operations will be resolved at runtime.</value>
  </data>
  <data name="constant" xml:space="preserve">
    <value>constant</value>
  </data>
  <data name="field" xml:space="preserve">
    <value>field</value>
  </data>
  <data name="local_constant" xml:space="preserve">
    <value>local constant</value>
  </data>
  <data name="local_variable" xml:space="preserve">
    <value>local variable</value>
  </data>
  <data name="label" xml:space="preserve">
    <value>label</value>
  </data>
  <data name="range_variable" xml:space="preserve">
    <value>range variable</value>
  </data>
  <data name="parameter" xml:space="preserve">
    <value>parameter</value>
  </data>
  <data name="in_" xml:space="preserve">
    <value>in</value>
  </data>
  <data name="Summary_colon" xml:space="preserve">
    <value>Summary:</value>
  </data>
  <data name="Locals_and_parameters" xml:space="preserve">
    <value>Locals and parameters</value>
  </data>
  <data name="Type_parameters_colon" xml:space="preserve">
    <value>Type parameters:</value>
  </data>
  <data name="Returns_colon" xml:space="preserve">
    <value>Returns:</value>
  </data>
  <data name="Exceptions_colon" xml:space="preserve">
    <value>Exceptions:</value>
  </data>
  <data name="Remarks_colon" xml:space="preserve">
    <value>Remarks:</value>
  </data>
  <data name="generating_source_for_symbols_of_this_type_is_not_supported" xml:space="preserve">
    <value>generating source for symbols of this type is not supported</value>
  </data>
  <data name="Assembly" xml:space="preserve">
    <value>Assembly</value>
  </data>
  <data name="location_unknown" xml:space="preserve">
    <value>location unknown</value>
  </data>
  <data name="Extract_Interface" xml:space="preserve">
    <value>Extract Interface...</value>
  </data>
  <data name="Updating_0_will_prevent_the_debug_session_from_continuing" xml:space="preserve">
    <value>Updating '{0}' will prevent the debug session from continuing.</value>
  </data>
  <data name="Updating_a_complex_statement_containing_an_await_expression_will_prevent_the_debug_session_from_continuing" xml:space="preserve">
    <value>Updating a complex statement containing an await expression will prevent the debug session from continuing.</value>
  </data>
  <data name="Changing_visibility_of_a_constructor_will_prevent_the_debug_session_from_continuing" xml:space="preserve">
    <value>Changing visibility of a constructor will prevent the debug session from continuing.</value>
  </data>
  <data name="Capturing_variable_0_that_hasn_t_been_captured_before_will_prevent_the_debug_session_from_continuing" xml:space="preserve">
    <value>Capturing variable '{0}' that hasn't been captured before will prevent the debug session from continuing.</value>
  </data>
  <data name="Ceasing_to_capture_variable_0_will_prevent_the_debug_session_from_continuing" xml:space="preserve">
    <value>Ceasing to capture variable '{0}' will prevent the debug session from continuing.</value>
  </data>
  <data name="Deleting_captured_variable_0_will_prevent_the_debug_session_from_continuing" xml:space="preserve">
    <value>Deleting captured variable '{0}' will prevent the debug session from continuing.</value>
  </data>
  <data name="Changing_the_type_of_a_captured_variable_0_previously_of_type_1_will_prevent_the_debug_session_from_continuing" xml:space="preserve">
    <value>Changing the type of a captured variable '{0}' previously of type '{1}' will prevent the debug session from continuing.</value>
  </data>
  <data name="Changing_the_parameters_of_0_will_prevent_the_debug_session_from_continuing" xml:space="preserve">
    <value>Changing the parameters of '{0}' will prevent the debug session from continuing.</value>
  </data>
  <data name="Changing_the_return_type_of_0_will_prevent_the_debug_session_from_continuing" xml:space="preserve">
    <value>Changing the return type of '{0}' will prevent the debug session from continuing.</value>
  </data>
  <data name="Changing_the_type_of_0_will_prevent_the_debug_session_from_continuing" xml:space="preserve">
    <value>Changing the type of '{0}' will prevent the debug session from continuing.</value>
  </data>
  <data name="Changing_the_declaration_scope_of_a_captured_variable_0_will_prevent_the_debug_session_from_continuing" xml:space="preserve">
    <value>Changing the declaration scope of a captured variable '{0}' will prevent the debug session from continuing.</value>
  </data>
  <data name="Accessing_captured_variable_0_that_hasn_t_been_accessed_before_in_1_will_prevent_the_debug_session_from_continuing" xml:space="preserve">
    <value>Accessing captured variable '{0}' that hasn't been accessed before in {1} will prevent the debug session from continuing.</value>
  </data>
  <data name="Ceasing_to_access_captured_variable_0_in_1_will_prevent_the_debug_session_from_continuing" xml:space="preserve">
    <value>Ceasing to access captured variable '{0}' in {1} will prevent the debug session from continuing.</value>
  </data>
  <data name="Adding_0_that_accesses_captured_variables_1_and_2_declared_in_different_scopes_will_prevent_the_debug_session_from_continuing" xml:space="preserve">
    <value>Adding '{0}' that accesses captured variables '{1}' and '{2}' declared in different scopes will prevent the debug session from continuing.</value>
  </data>
  <data name="Removing_0_that_accessed_captured_variables_1_and_2_declared_in_different_scopes_will_prevent_the_debug_session_from_continuing" xml:space="preserve">
    <value>Removing '{0}' that accessed captured variables '{1}' and '{2}' declared in different scopes will prevent the debug session from continuing.</value>
  </data>
  <data name="Adding_0_into_a_1_will_prevent_the_debug_session_from_continuing" xml:space="preserve">
    <value>Adding '{0}' into a '{1}' will prevent the debug session from continuing.</value>
  </data>
  <data name="Adding_0_into_a_class_with_explicit_or_sequential_layout_will_prevent_the_debug_session_from_continuing" xml:space="preserve">
    <value>Adding '{0}' into a class with explicit or sequential layout will prevent the debug session from continuing.</value>
  </data>
  <data name="Updating_the_modifiers_of_0_will_prevent_the_debug_session_from_continuing" xml:space="preserve">
    <value>Updating the modifiers of '{0}' will prevent the debug session from continuing.</value>
  </data>
  <data name="Updating_the_Handles_clause_of_0_will_prevent_the_debug_session_from_continuing" xml:space="preserve">
    <value>Updating the Handles clause of '{0}' will prevent the debug session from continuing.</value>
  </data>
  <data name="Adding_0_with_the_Handles_clause_will_prevent_the_debug_session_from_continuing" xml:space="preserve">
    <value>Adding '{0}' with the Handles clause will prevent the debug session from continuing.</value>
  </data>
  <data name="Updating_the_Implements_clause_of_a_0_will_prevent_the_debug_session_from_continuing" xml:space="preserve">
    <value>Updating the Implements clause of a '{0}' will prevent the debug session from continuing.</value>
  </data>
  <data name="Changing_the_constraint_from_0_to_1_will_prevent_the_debug_session_from_continuing" xml:space="preserve">
    <value>Changing the constraint from '{0}' to '{1}' will prevent the debug session from continuing.</value>
  </data>
  <data name="Updating_the_variance_of_0_will_prevent_the_debug_session_from_continuing" xml:space="preserve">
    <value>Updating the variance of '{0}' will prevent the debug session from continuing.</value>
  </data>
  <data name="Updating_the_type_of_0_will_prevent_the_debug_session_from_continuing" xml:space="preserve">
    <value>Updating the type of '{0}' will prevent the debug session from continuing.</value>
  </data>
  <data name="Updating_the_initializer_of_0_will_prevent_the_debug_session_from_continuing" xml:space="preserve">
    <value>Updating the initializer of '{0}' will prevent the debug session from continuing.</value>
  </data>
  <data name="Updating_the_size_of_a_0_will_prevent_the_debug_session_from_continuing" xml:space="preserve">
    <value>Updating the size of a '{0}' will prevent the debug session from continuing.</value>
  </data>
  <data name="Updating_the_underlying_type_of_0_will_prevent_the_debug_session_from_continuing" xml:space="preserve">
    <value>Updating the underlying type of '{0}' will prevent the debug session from continuing.</value>
  </data>
  <data name="Updating_the_base_class_and_or_base_interface_s_of_0_will_prevent_the_debug_session_from_continuing" xml:space="preserve">
    <value>Updating the base class and/or base interface(s) of '{0}' will prevent the debug session from continuing.</value>
  </data>
  <data name="Updating_a_field_to_an_event_or_vice_versa_will_prevent_the_debug_session_from_continuing" xml:space="preserve">
    <value>Updating a field to an event or vice versa will prevent the debug session from continuing.</value>
  </data>
  <data name="Updating_the_kind_of_a_type_will_prevent_the_debug_session_from_continuing" xml:space="preserve">
    <value>Updating the kind of a type will prevent the debug session from continuing.</value>
  </data>
  <data name="Updating_the_kind_of_an_property_event_accessor_will_prevent_the_debug_session_from_continuing" xml:space="preserve">
    <value>Updating the kind of an property/event accessor will prevent the debug session from continuing.</value>
  </data>
  <data name="Updating_the_kind_of_a_method_Sub_Function_will_prevent_the_debug_session_from_continuing" xml:space="preserve">
    <value>Updating the kind of a method (Sub/Function) will prevent the debug session from continuing.</value>
  </data>
  <data name="Updating_the_library_name_of_Declare_Statement_will_prevent_the_debug_session_from_continuing" xml:space="preserve">
    <value>Updating the library name of Declare Statement will prevent the debug session from continuing.</value>
  </data>
  <data name="Updating_the_alias_of_Declare_Statement_will_prevent_the_debug_session_from_continuing" xml:space="preserve">
    <value>Updating the alias of Declare Statement will prevent the debug session from continuing.</value>
  </data>
  <data name="Renaming_0_will_prevent_the_debug_session_from_continuing" xml:space="preserve">
    <value>Renaming '{0}' will prevent the debug session from continuing.</value>
  </data>
  <data name="Adding_0_will_prevent_the_debug_session_from_continuing" xml:space="preserve">
    <value>Adding '{0}' will prevent the debug session from continuing.</value>
  </data>
  <data name="Adding_an_abstract_0_or_overriding_an_inherited_0_will_prevent_the_debug_session_from_continuing" xml:space="preserve">
    <value>Adding an abstract '{0}' or overriding an inherited '{0}' will prevent the debug session from continuing.</value>
  </data>
  <data name="Adding_a_MustOverride_0_or_overriding_an_inherited_0_will_prevent_the_debug_session_from_continuing" xml:space="preserve">
    <value>Adding a MustOverride '{0}' or overriding an inherited '{0}' will prevent the debug session from continuing.</value>
  </data>
  <data name="Adding_an_extern_0_will_prevent_the_debug_session_from_continuing" xml:space="preserve">
    <value>Adding an extern '{0}' will prevent the debug session from continuing.</value>
  </data>
  <data name="Adding_an_imported_method_will_prevent_the_debug_session_from_continuing" xml:space="preserve">
    <value>Adding an imported method will prevent the debug session from continuing.</value>
  </data>
  <data name="Adding_a_user_defined_0_will_prevent_the_debug_session_from_continuing" xml:space="preserve">
    <value>Adding a user defined '{0}' will prevent the debug session from continuing.</value>
  </data>
  <data name="Adding_a_generic_0_will_prevent_the_debug_session_from_continuing" xml:space="preserve">
    <value>Adding a generic '{0}' will prevent the debug session from continuing.</value>
  </data>
  <data name="Adding_0_around_an_active_statement_will_prevent_the_debug_session_from_continuing" xml:space="preserve">
    <value>Adding '{0}' around an active statement will prevent the debug session from continuing.</value>
  </data>
  <data name="Moving_0_will_prevent_the_debug_session_from_continuing" xml:space="preserve">
    <value>Moving '{0}' will prevent the debug session from continuing.</value>
  </data>
  <data name="Deleting_0_will_prevent_the_debug_session_from_continuing" xml:space="preserve">
    <value>Deleting '{0}' will prevent the debug session from continuing.</value>
  </data>
  <data name="Deleting_0_around_an_active_statement_will_prevent_the_debug_session_from_continuing" xml:space="preserve">
    <value>Deleting '{0}' around an active statement will prevent the debug session from continuing.</value>
  </data>
  <data name="Adding_a_method_body_will_prevent_the_debug_session_from_continuing" xml:space="preserve">
    <value>Adding a method body will prevent the debug session from continuing.</value>
  </data>
  <data name="Deleting_a_method_body_will_prevent_the_debug_session_from_continuing" xml:space="preserve">
    <value>Deleting a method body will prevent the debug session from continuing.</value>
  </data>
  <data name="An_active_statement_has_been_removed_from_its_original_method_You_must_revert_your_changes_to_continue_or_restart_the_debugging_session" xml:space="preserve">
    <value>An active statement has been removed from its original method. You must revert your changes to continue or restart the debugging session.</value>
  </data>
  <data name="Updating_a_0_statement_around_an_active_statement_will_prevent_the_debug_session_from_continuing" xml:space="preserve">
    <value>Updating a '{0}' statement around an active statement will prevent the debug session from continuing.</value>
  </data>
  <data name="Updating_async_or_iterator_modifier_around_an_active_statement_will_prevent_the_debug_session_from_continuing" xml:space="preserve">
    <value>Updating async or iterator modifier around an active statement will prevent the debug session from continuing.</value>
    <comment>{Locked="async"}{Locked="iterator"} "async" and "iterator" are C#/VB keywords and should not be localized.</comment>
  </data>
  <data name="Modifying_a_generic_method_will_prevent_the_debug_session_from_continuing" xml:space="preserve">
    <value>Modifying a generic method will prevent the debug session from continuing.</value>
  </data>
  <data name="Modifying_whitespace_or_comments_in_a_generic_0_will_prevent_the_debug_session_from_continuing" xml:space="preserve">
    <value>Modifying whitespace or comments in a generic '{0}' will prevent the debug session from continuing.</value>
  </data>
  <data name="Modifying_a_method_inside_the_context_of_a_generic_type_will_prevent_the_debug_session_from_continuing" xml:space="preserve">
    <value>Modifying a method inside the context of a generic type will prevent the debug session from continuing.</value>
  </data>
  <data name="Modifying_whitespace_or_comments_in_0_inside_the_context_of_a_generic_type_will_prevent_the_debug_session_from_continuing" xml:space="preserve">
    <value>Modifying whitespace or comments in '{0}' inside the context of a generic type will prevent the debug session from continuing.</value>
  </data>
  <data name="Modifying_the_initializer_of_0_in_a_generic_type_will_prevent_the_debug_session_from_continuing" xml:space="preserve">
    <value>Modifying the initializer of '{0}' in a generic type will prevent the debug session from continuing.</value>
  </data>
  <data name="Modifying_the_initializer_of_0_in_a_partial_type_will_prevent_the_debug_session_from_continuing" xml:space="preserve">
    <value>Modifying the initializer of '{0}' in a partial type will prevent the debug session from continuing.</value>
  </data>
  <data name="Adding_a_constructor_to_a_type_with_a_field_or_property_initializer_that_contains_an_anonymous_function_will_prevent_the_debug_session_from_continuing" xml:space="preserve">
    <value>Adding a constructor to a type with a field or property initializer that contains an anonymous function will prevent the debug session from continuing.</value>
  </data>
  <data name="Renaming_a_captured_variable_from_0_to_1_will_prevent_the_debug_session_from_continuing" xml:space="preserve">
    <value>Renaming a captured variable, from '{0}' to '{1}' will prevent the debug session from continuing.</value>
  </data>
  <data name="Modifying_a_catch_finally_handler_with_an_active_statement_in_the_try_block_will_prevent_the_debug_session_from_continuing" xml:space="preserve">
    <value>Modifying a catch/finally handler with an active statement in the try block will prevent the debug session from continuing.</value>
  </data>
  <data name="Modifying_a_try_catch_finally_statement_when_the_finally_block_is_active_will_prevent_the_debug_session_from_continuing" xml:space="preserve">
    <value>Modifying a try/catch/finally statement when the finally block is active will prevent the debug session from continuing.</value>
  </data>
  <data name="Modifying_a_catch_handler_around_an_active_statement_will_prevent_the_debug_session_from_continuing" xml:space="preserve">
    <value>Modifying a catch handler around an active statement will prevent the debug session from continuing.</value>
  </data>
  <data name="Modifying_0_which_contains_the_stackalloc_operator_will_prevent_the_debug_session_from_continuing" xml:space="preserve">
    <value>Modifying '{0}' which contains the 'stackalloc' operator will prevent the debug session from continuing.</value>
  </data>
  <data name="Modifying_an_active_0_which_contains_On_Error_or_Resume_statements_will_prevent_the_debug_session_from_continuing" xml:space="preserve">
    <value>Modifying an active '{0}' which contains 'On Error' or 'Resume' statements will prevent the debug session from continuing.</value>
  </data>
  <data name="Modifying_0_which_contains_an_Aggregate_Group_By_or_Join_query_clauses_will_prevent_the_debug_session_from_continuing" xml:space="preserve">
    <value>Modifying '{0}' which contains an Aggregate, Group By, or Join query clauses will prevent the debug session from continuing.</value>
  </data>
  <data name="Modifying_source_with_experimental_language_features_enabled_will_prevent_the_debug_session_from_continuing" xml:space="preserve">
    <value>Modifying source with experimental language features enabled will prevent the debug session from continuing.</value>
  </data>
  <data name="Updating_an_active_statement_will_prevent_the_debug_session_from_continuing" xml:space="preserve">
    <value>Updating an active statement will prevent the debug session from continuing.</value>
  </data>
  <data name="Removing_0_that_contains_an_active_statement_will_prevent_the_debug_session_from_continuing" xml:space="preserve">
    <value>Removing '{0}' that contains an active statement will prevent the debug session from continuing.</value>
  </data>
  <data name="Adding_a_new_file_will_prevent_the_debug_session_from_continuing" xml:space="preserve">
    <value>Adding a new file will prevent the debug session from continuing.</value>
  </data>
  <data name="Attribute_0_is_missing_Updating_an_async_method_or_an_iterator_will_prevent_the_debug_session_from_continuing" xml:space="preserve">
    <value>Attribute '{0}' is missing. Updating an async method or an iterator will prevent the debug session from continuing.</value>
  </data>
  <data name="Unexpected_interface_member_kind_colon_0" xml:space="preserve">
    <value>Unexpected interface member kind: {0}</value>
  </data>
  <data name="Unknown_symbol_kind" xml:space="preserve">
    <value>Unknown symbol kind</value>
  </data>
  <data name="Generate_abstract_property_0_in_1" xml:space="preserve">
    <value>Generate abstract property '{0}' in '{1}'</value>
  </data>
  <data name="Generate_abstract_method_0_in_1" xml:space="preserve">
    <value>Generate abstract method '{0}' in '{1}'</value>
  </data>
  <data name="Generate_method_1_0" xml:space="preserve">
    <value>Generate method '{1}.{0}'</value>
  </data>
  <data name="Failed_to_create_a_remote_process_for_interactive_code_execution" xml:space="preserve">
    <value>Failed to create a remote process for interactive code execution.</value>
  </data>
  <data name="Failed_to_initialize_remote_interactive_process" xml:space="preserve">
    <value>Failed to initialize remote interactive process.</value>
  </data>
  <data name="Attempt_to_connect_to_process_Sharp_0_failed_retrying" xml:space="preserve">
    <value>Attempt to connect to process #{0} failed, retrying ...</value>
  </data>
  <data name="Failed_to_launch_0_process_exit_code_colon_1_with_output_colon" xml:space="preserve">
    <value>Failed to launch '{0}' process (exit code: {1}) with output: </value>
  </data>
  <data name="Hosting_process_exited_with_exit_code_0" xml:space="preserve">
    <value>Hosting process exited with exit code {0}.</value>
  </data>
  <data name="Interactive_Host_not_initialized" xml:space="preserve">
    <value>Interactive Host not initialized.</value>
  </data>
  <data name="Cannot_resolve_reference_0" xml:space="preserve">
    <value>Cannot resolve reference '{0}'.</value>
  </data>
  <data name="Requested_assembly_already_loaded_from_0" xml:space="preserve">
    <value>Requested assembly already loaded from '{0}'.</value>
  </data>
  <data name="plus_additional_0_1" xml:space="preserve">
    <value> + additional {0} {1}</value>
  </data>
  <data name="Unable_to_create_hosting_process" xml:space="preserve">
    <value>Unable to create hosting process.</value>
  </data>
  <data name="The_symbol_does_not_have_an_icon" xml:space="preserve">
    <value>The symbol does not have an icon.</value>
  </data>
  <data name="Unknown" xml:space="preserve">
    <value>Unknown</value>
  </data>
  <data name="Extract_Method" xml:space="preserve">
    <value>Extract Method</value>
  </data>
  <data name="Extract_Method_plus_Local" xml:space="preserve">
    <value>Extract Method + Local</value>
  </data>
  <data name="Asynchronous_method_cannot_have_ref_out_parameters_colon_bracket_0_bracket" xml:space="preserve">
    <value>Asynchronous method cannot have ref/out parameters : [{0}]</value>
  </data>
  <data name="The_member_is_defined_in_metadata" xml:space="preserve">
    <value>The member is defined in metadata.</value>
  </data>
  <data name="You_can_only_change_the_signature_of_a_constructor_indexer_method_or_delegate" xml:space="preserve">
    <value>You can only change the signature of a constructor, indexer, method or delegate.</value>
  </data>
  <data name="This_symbol_has_related_definitions_or_references_in_metadata_Changing_its_signature_may_result_in_build_errors_Do_you_want_to_continue" xml:space="preserve">
    <value>This symbol has related definitions or references in metadata. Changing its signature may result in build errors.

Do you want to continue?</value>
  </data>
  <data name="Change_signature" xml:space="preserve">
    <value>Change signature...</value>
  </data>
  <data name="Generate_new_type" xml:space="preserve">
    <value>Generate new type...</value>
  </data>
  <data name="User_Diagnostic_Analyzer_Failure" xml:space="preserve">
    <value>User Diagnostic Analyzer Failure.</value>
  </data>
  <data name="Analyzer_0_threw_an_exception_of_type_1_with_message_2" xml:space="preserve">
    <value>Analyzer '{0}' threw an exception of type '{1}' with message '{2}'.</value>
  </data>
  <data name="Analyzer_0_threw_the_following_exception_colon_1" xml:space="preserve">
    <value>Analyzer '{0}' threw the following exception:
'{1}'.</value>
  </data>
  <data name="Remove_Unnecessary_Cast" xml:space="preserve">
    <value>Remove Unnecessary Cast</value>
  </data>
  <data name="Simplify_Names" xml:space="preserve">
    <value>Simplify Names</value>
  </data>
  <data name="Simplify_Member_Access" xml:space="preserve">
    <value>Simplify Member Access</value>
  </data>
  <data name="Remove_qualification" xml:space="preserve">
    <value>Remove qualification</value>
  </data>
  <data name="Edit_and_Continue1" xml:space="preserve">
    <value>Edit and Continue</value>
  </data>
  <data name="This_signature_does_not_contain_parameters_that_can_be_changed" xml:space="preserve">
    <value>This signature does not contain parameters that can be changed.</value>
  </data>
  <data name="Unknown_error_occurred" xml:space="preserve">
    <value>Unknown error occurred</value>
  </data>
  <data name="Available" xml:space="preserve">
    <value>Available</value>
  </data>
  <data name="Not_Available" xml:space="preserve">
    <value>Not Available</value>
  </data>
  <data name="_0_1" xml:space="preserve">
    <value>    {0} - {1}</value>
  </data>
  <data name="You_can_use_the_navigation_bar_to_switch_context" xml:space="preserve">
    <value>You can use the navigation bar to switch context.</value>
  </data>
  <data name="in_Source" xml:space="preserve">
    <value>in Source</value>
  </data>
  <data name="in_Suppression_File" xml:space="preserve">
    <value>in Suppression File</value>
  </data>
  <data name="Remove_Suppression_0" xml:space="preserve">
    <value>Remove Suppression {0}</value>
  </data>
  <data name="Remove_Suppression" xml:space="preserve">
    <value>Remove Suppression</value>
  </data>
  <data name="Pending" xml:space="preserve">
    <value>&lt;Pending&gt;</value>
  </data>
  <data name="Awaited_task_returns" xml:space="preserve">
    <value>Awaited task returns</value>
  </data>
  <data name="no_value" xml:space="preserve">
    <value>no value.</value>
  </data>
  <data name="Note_colon_Tab_twice_to_insert_the_0_snippet" xml:space="preserve">
    <value>Note: Tab twice to insert the '{0}' snippet.</value>
  </data>
  <data name="Implement_interface_explicitly_with_Dispose_pattern" xml:space="preserve">
    <value>Implement interface explicitly with Dispose pattern</value>
  </data>
  <data name="Implement_interface_with_Dispose_pattern" xml:space="preserve">
    <value>Implement interface with Dispose pattern</value>
  </data>
  <data name="Compiler1" xml:space="preserve">
    <value>Compiler</value>
  </data>
  <data name="Edit_and_Continue2" xml:space="preserve">
    <value>Edit and Continue</value>
  </data>
  <data name="Style" xml:space="preserve">
    <value>Style</value>
  </data>
  <data name="Suppress_0" xml:space="preserve">
    <value>Suppress {0}</value>
  </data>
  <data name="Re_triage_0_currently_1" xml:space="preserve">
    <value>Re-triage {0}(currently '{1}')</value>
  </data>
  <data name="Argument_cannot_have_a_null_element" xml:space="preserve">
    <value>Argument cannot have a null element.</value>
  </data>
  <data name="Argument_cannot_be_empty" xml:space="preserve">
    <value>Argument cannot be empty.</value>
  </data>
  <data name="Reported_diagnostic_with_ID_0_is_not_supported_by_the_analyzer" xml:space="preserve">
    <value>Reported diagnostic with ID '{0}' is not supported by the analyzer.</value>
  </data>
  <data name="Computing_fix_all_occurrences_code_fix" xml:space="preserve">
    <value>Computing fix all occurrences code fix...</value>
  </data>
  <data name="Fix_all_occurrences" xml:space="preserve">
    <value>Fix all occurrences</value>
  </data>
  <data name="Document" xml:space="preserve">
    <value>Document</value>
  </data>
  <data name="Project" xml:space="preserve">
    <value>Project</value>
  </data>
  <data name="Solution" xml:space="preserve">
    <value>Solution</value>
  </data>
  <data name="TODO_colon_dispose_managed_state_managed_objects" xml:space="preserve">
    <value>TODO: dispose managed state (managed objects).</value>
  </data>
  <data name="TODO_colon_set_large_fields_to_null" xml:space="preserve">
    <value>TODO: set large fields to null.</value>
  </data>
  <data name="To_detect_redundant_calls" xml:space="preserve">
    <value>To detect redundant calls</value>
  </data>
  <data name="Modifying_0_which_contains_a_static_variable_will_prevent_the_debug_session_from_continuing" xml:space="preserve">
    <value>Modifying '{0}' which contains a static variable will prevent the debug session from continuing.</value>
  </data>
  <data name="Compiler2" xml:space="preserve">
    <value>Compiler</value>
  </data>
  <data name="Edit_And_Continue" xml:space="preserve">
    <value>Edit And Continue</value>
  </data>
  <data name="Live" xml:space="preserve">
    <value>Live</value>
  </data>
  <data name="namespace_" xml:space="preserve">
    <value>namespace</value>
    <comment>{Locked}</comment>
  </data>
  <data name="class_" xml:space="preserve">
    <value>class</value>
    <comment>{Locked}</comment>
  </data>
  <data name="interface_" xml:space="preserve">
    <value>interface</value>
    <comment>{Locked}</comment>
  </data>
  <data name="enum_" xml:space="preserve">
    <value>enum</value>
    <comment>{Locked}</comment>
  </data>
  <data name="enum_value" xml:space="preserve">
    <value>enum value</value>
    <comment>{Locked="enum"} "enum" is a C#/VB keyword and should not be localized.</comment>
  </data>
  <data name="delegate_" xml:space="preserve">
    <value>delegate</value>
    <comment>{Locked}</comment>
  </data>
  <data name="const_field" xml:space="preserve">
    <value>const field</value>
    <comment>{Locked="const"} "const" is a C#/VB keyword and should not be localized.</comment>
  </data>
  <data name="method" xml:space="preserve">
    <value>method</value>
  </data>
  <data name="operator_" xml:space="preserve">
    <value>operator</value>
  </data>
  <data name="constructor" xml:space="preserve">
    <value>constructor</value>
  </data>
  <data name="auto_property" xml:space="preserve">
    <value>auto-property</value>
  </data>
  <data name="property_" xml:space="preserve">
    <value>property</value>
  </data>
  <data name="event_" xml:space="preserve">
    <value>event</value>
    <comment>{Locked}</comment>
  </data>
  <data name="event_accessor" xml:space="preserve">
    <value>event accessor</value>
  </data>
  <data name="type_constraint" xml:space="preserve">
    <value>type constraint</value>
  </data>
  <data name="type_parameter" xml:space="preserve">
    <value>type parameter</value>
  </data>
  <data name="attribute" xml:space="preserve">
    <value>attribute</value>
  </data>
  <data name="Use_auto_property" xml:space="preserve">
    <value>Use auto property</value>
  </data>
  <data name="Replace_0_and_1_with_property" xml:space="preserve">
    <value>Replace '{0}' and '{1}' with property</value>
  </data>
  <data name="Replace_0_with_property" xml:space="preserve">
    <value>Replace '{0}' with property</value>
  </data>
  <data name="Method_referenced_implicitly" xml:space="preserve">
    <value>Method referenced implicitly</value>
  </data>
  <data name="Generate_type" xml:space="preserve">
    <value>Generate type</value>
  </data>
  <data name="Generate_0_1" xml:space="preserve">
    <value>Generate {0} '{1}'</value>
  </data>
  <data name="Change_0_to_1" xml:space="preserve">
    <value>Change '{0}' to '{1}'.</value>
  </data>
  <data name="Non_invoked_method_cannot_be_replaced_with_property" xml:space="preserve">
    <value>Non-invoked method cannot be replaced with property.</value>
  </data>
  <data name="Only_methods_with_a_single_argument_which_is_not_an_out_variable_declaration_can_be_replaced_with_a_property" xml:space="preserve">
    <value>Only methods with a single argument, which is not an out variable declaration, can be replaced with a property.</value>
  </data>
  <data name="Roslyn_HostError" xml:space="preserve">
    <value>Roslyn.HostError</value>
  </data>
  <data name="An_instance_of_analyzer_0_cannot_be_created_from_1_colon_2" xml:space="preserve">
    <value>An instance of analyzer {0} cannot be created from {1}: {2}.</value>
  </data>
  <data name="The_assembly_0_does_not_contain_any_analyzers" xml:space="preserve">
    <value>The assembly {0} does not contain any analyzers.</value>
  </data>
  <data name="Unable_to_load_Analyzer_assembly_0_colon_1" xml:space="preserve">
    <value>Unable to load Analyzer assembly {0}: {1}</value>
  </data>
  <data name="Make_method_synchronous" xml:space="preserve">
    <value>Make method synchronous.</value>
  </data>
  <data name="Add_this_or_Me_qualification" xml:space="preserve">
    <value>Add 'this' or 'Me' qualification.</value>
  </data>
  <data name="Add_qualification" xml:space="preserve">
    <value>Add qualification.</value>
  </data>
  <data name="Fix_Name_Violation_colon_0" xml:space="preserve">
    <value>Fix Name Violation: {0}</value>
  </data>
  <data name="_0_naming_violation_1" xml:space="preserve">
    <value>'{0}' naming violation - {1}</value>
    <comment>{0} is the rule title, {1} is the way in which the rule was violated</comment>
  </data>
  <data name="The_first_word_0_must_begin_with_a_lower_case_character" xml:space="preserve">
    <value>The first word, '{0}', must begin with a lower case character</value>
  </data>
  <data name="The_first_word_0_must_begin_with_an_upper_case_character" xml:space="preserve">
    <value>The first word, '{0}', must begin with an upper case character</value>
  </data>
  <data name="Missing_prefix_colon_0" xml:space="preserve">
    <value>Missing prefix: '{0}'</value>
  </data>
  <data name="Missing_suffix_colon_0" xml:space="preserve">
    <value>Missing suffix: '{0}'</value>
  </data>
  <data name="These_non_leading_words_must_begin_with_a_lowercase_letter_colon_0" xml:space="preserve">
    <value>These non-leading words must begin with a lowercase letter: {0}</value>
  </data>
  <data name="These_non_leading_words_must_begin_with_an_upper_case_letter_colon_0" xml:space="preserve">
    <value>These non-leading words must begin with an upper case letter: {0}</value>
  </data>
  <data name="These_words_cannot_contain_lower_case_characters_colon_0" xml:space="preserve">
    <value>These words cannot contain lower case characters: {0}</value>
  </data>
  <data name="These_words_cannot_contain_upper_case_characters_colon_0" xml:space="preserve">
    <value>These words cannot contain upper case characters: {0}</value>
  </data>
  <data name="These_words_must_begin_with_upper_case_characters_colon_0" xml:space="preserve">
    <value>These words must begin with upper case characters: {0}</value>
  </data>
  <data name="Naming_Styles" xml:space="preserve">
    <value>Naming Styles</value>
  </data>
  <data name="from_0" xml:space="preserve">
    <value>from {0}</value>
  </data>
  <data name="Find_and_install_latest_version" xml:space="preserve">
    <value>Find and install latest version</value>
  </data>
  <data name="Use_local_version_0" xml:space="preserve">
    <value>Use local version '{0}'</value>
  </data>
  <data name="Use_locally_installed_0_version_1_This_version_used_in_colon_2" xml:space="preserve">
    <value>Use locally installed '{0}' version '{1}'
This version used in: {2}</value>
  </data>
  <data name="Find_and_install_latest_version_of_0" xml:space="preserve">
    <value>Find and install latest version of '{0}'</value>
  </data>
  <data name="Install_with_package_manager" xml:space="preserve">
    <value>Install with package manager...</value>
  </data>
  <data name="Install_0_1" xml:space="preserve">
    <value>Install '{0} {1}'</value>
  </data>
  <data name="Install_version_0" xml:space="preserve">
    <value>Install version '{0}'</value>
  </data>
  <data name="Generate_variable" xml:space="preserve">
    <value>Generate variable</value>
  </data>
  <data name="Classes" xml:space="preserve">
    <value>Classes</value>
  </data>
  <data name="Constants" xml:space="preserve">
    <value>Constants</value>
  </data>
  <data name="Delegates" xml:space="preserve">
    <value>Delegates</value>
  </data>
  <data name="Enums" xml:space="preserve">
    <value>Enums</value>
  </data>
  <data name="Events" xml:space="preserve">
    <value>Events</value>
  </data>
  <data name="Extension_methods" xml:space="preserve">
    <value>Extension methods</value>
  </data>
  <data name="Fields" xml:space="preserve">
    <value>Fields</value>
  </data>
  <data name="Interfaces" xml:space="preserve">
    <value>Interfaces</value>
  </data>
  <data name="Locals" xml:space="preserve">
    <value>Locals</value>
  </data>
  <data name="Methods" xml:space="preserve">
    <value>Methods</value>
  </data>
  <data name="Modules" xml:space="preserve">
    <value>Modules</value>
  </data>
  <data name="Namespaces" xml:space="preserve">
    <value>Namespaces</value>
  </data>
  <data name="Properties" xml:space="preserve">
    <value>Properties</value>
  </data>
  <data name="Structures" xml:space="preserve">
    <value>Structures</value>
  </data>
  <data name="Parameters_colon" xml:space="preserve">
    <value>Parameters:</value>
  </data>
  <data name="Add_missing_cases" xml:space="preserve">
    <value>Add missing cases</value>
  </data>
  <data name="Add_both" xml:space="preserve">
    <value>Add both</value>
  </data>
  <data name="Add_default_case" xml:space="preserve">
    <value>Add default case</value>
  </data>
  <data name="Variadic_SignatureHelpItem_must_have_at_least_one_parameter" xml:space="preserve">
    <value>Variadic SignatureHelpItem must have at least one parameter.</value>
  </data>
  <data name="Add_braces" xml:space="preserve">
    <value>Add braces</value>
  </data>
  <data name="Replace_0_with_method" xml:space="preserve">
    <value>Replace '{0}' with method</value>
  </data>
  <data name="Replace_0_with_methods" xml:space="preserve">
    <value>Replace '{0}' with methods</value>
  </data>
  <data name="Property_referenced_implicitly" xml:space="preserve">
    <value>Property referenced implicitly</value>
  </data>
  <data name="Property_cannot_safely_be_replaced_with_a_method_call" xml:space="preserve">
    <value>Property cannot safely be replaced with a method call</value>
  </data>
  <data name="Convert_to_interpolated_string" xml:space="preserve">
    <value>Convert to interpolated string</value>
  </data>
  <data name="Move_type_to_0" xml:space="preserve">
    <value>Move type to {0}</value>
  </data>
  <data name="Rename_file_to_0" xml:space="preserve">
    <value>Rename file to {0}</value>
  </data>
  <data name="Rename_type_to_0" xml:space="preserve">
    <value>Rename type to {0}</value>
  </data>
  <data name="Remove_tag" xml:space="preserve">
    <value>Remove tag</value>
  </data>
  <data name="Add_missing_param_nodes" xml:space="preserve">
    <value>Add missing param nodes</value>
  </data>
  <data name="Make_containing_scope_async" xml:space="preserve">
    <value>Make containing scope async</value>
  </data>
  <data name="Make_containing_scope_async_return_Task" xml:space="preserve">
    <value>Make containing scope async (return Task)</value>
  </data>
  <data name="paren_Unknown_paren" xml:space="preserve">
    <value>(Unknown)</value>
  </data>
  <data name="Implement_Abstract_Class" xml:space="preserve">
    <value>Implement Abstract Class</value>
  </data>
  <data name="Use_framework_type" xml:space="preserve">
    <value>Use framework type</value>
  </data>
  <data name="Install_package_0" xml:space="preserve">
    <value>Install package '{0}'</value>
  </data>
  <data name="Object_initialization_can_be_simplified" xml:space="preserve">
    <value>Object initialization can be simplified</value>
  </data>
  <data name="Use_throw_expression" xml:space="preserve">
    <value>Use 'throw' expression</value>
  </data>
  <data name="project_space" xml:space="preserve">
    <value>project </value>
  </data>
  <data name="type_space" xml:space="preserve">
    <value>type </value>
  </data>
  <data name="Inline_variable_declaration" xml:space="preserve">
    <value>Inline variable declaration</value>
  </data>
<<<<<<< HEAD
  <data name="Inline_type_check" xml:space="preserve">
    <value>Inline type check</value>
  </data>
=======
>>>>>>> f0f73c09
  <data name="Use_expression_body_for_methods" xml:space="preserve">
    <value>Use expression body for methods</value>
  </data>
  <data name="Use_block_body_for_methods" xml:space="preserve">
    <value>Use block body for methods</value>
  </data>
  <data name="Use_block_body_for_accessors" xml:space="preserve">
    <value>Use block body for accessors</value>
  </data>
  <data name="Use_block_body_for_constructors" xml:space="preserve">
    <value>Use block body for constructors</value>
  </data>
  <data name="Use_block_body_for_indexers" xml:space="preserve">
    <value>Use block body for indexers</value>
  </data>
  <data name="Use_block_body_for_operators" xml:space="preserve">
    <value>Use block body for operators</value>
  </data>
  <data name="Use_block_body_for_properties" xml:space="preserve">
    <value>Use block body for properties</value>
  </data>
  <data name="Use_expression_body_for_accessors" xml:space="preserve">
    <value>Use expression body for accessors</value>
  </data>
  <data name="Use_expression_body_for_constructors" xml:space="preserve">
    <value>Use expression body for constructors</value>
  </data>
  <data name="Use_expression_body_for_indexers" xml:space="preserve">
    <value>Use expression body for indexers</value>
  </data>
  <data name="Use_expression_body_for_operators" xml:space="preserve">
    <value>Use expression body for operators</value>
  </data>
  <data name="Use_expression_body_for_properties" xml:space="preserve">
    <value>Use expression body for properties</value>
  </data>
  <data name="Spell_check_0" xml:space="preserve">
    <value>Spell check '{0}'</value>
  </data>
  <data name="Fully_qualify_0" xml:space="preserve">
    <value>Fully qualify '{0}'</value>
  </data>
  <data name="Remove_reference_to_0" xml:space="preserve">
    <value>Remove reference to '{0}'.</value>
  </data>
<<<<<<< HEAD
=======
  <data name="Keywords" xml:space="preserve">
    <value>Keywords</value>
  </data>
  <data name="Snippets" xml:space="preserve">
    <value>Snippets</value>
  </data>
>>>>>>> f0f73c09
</root><|MERGE_RESOLUTION|>--- conflicted
+++ resolved
@@ -1082,12 +1082,9 @@
   <data name="Inline_variable_declaration" xml:space="preserve">
     <value>Inline variable declaration</value>
   </data>
-<<<<<<< HEAD
   <data name="Inline_type_check" xml:space="preserve">
     <value>Inline type check</value>
   </data>
-=======
->>>>>>> f0f73c09
   <data name="Use_expression_body_for_methods" xml:space="preserve">
     <value>Use expression body for methods</value>
   </data>
@@ -1133,13 +1130,10 @@
   <data name="Remove_reference_to_0" xml:space="preserve">
     <value>Remove reference to '{0}'.</value>
   </data>
-<<<<<<< HEAD
-=======
   <data name="Keywords" xml:space="preserve">
     <value>Keywords</value>
   </data>
   <data name="Snippets" xml:space="preserve">
     <value>Snippets</value>
   </data>
->>>>>>> f0f73c09
 </root>