--- conflicted
+++ resolved
@@ -2854,8 +2854,6 @@
   <data name="Move_static_members_to_another_type" xml:space="preserve">
     <value>Move static members to another type...</value>
   </data>
-<<<<<<< HEAD
-=======
   <data name="Changing_pseudo_custom_attribute_0_of_1_requires_restarting_th_application" xml:space="preserve">
     <value>Changing pseudo-custom attribute '{0}' of {1} requires restarting the application</value>
   </data>
@@ -3137,5 +3135,4 @@
   <data name="Directives_from_0" xml:space="preserve">
     <value>Directives from '{0}'</value>
   </data>
->>>>>>> 608fa01d
 </root>