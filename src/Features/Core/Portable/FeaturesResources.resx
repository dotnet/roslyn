--- conflicted
+++ resolved
@@ -3153,16 +3153,14 @@
   <data name="Fixing_0" xml:space="preserve">
     <value>Fixing '{0}'</value>
   </data>
-<<<<<<< HEAD
   <data name="Pull_selected_members_up_to_0" xml:space="preserve">
     <value>Pull selected members up to {0}</value>
   </data>
   <data name="Pull_selected_members_up" xml:space="preserve">
     <value>Pull selected members up</value>
-=======
+  </data
   <data name="Required" xml:space="preserve">
     <value>required</value>
     <comment>Used in the object initializer completion.</comment>
->>>>>>> f2a7b933
   </data>
 </root>