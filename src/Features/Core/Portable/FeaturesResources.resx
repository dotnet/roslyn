<?xml version="1.0" encoding="utf-8"?>
<root>
  <!-- 
    Microsoft ResX Schema 
    
    Version 2.0
    
    The primary goals of this format is to allow a simple XML format 
    that is mostly human readable. The generation and parsing of the 
    various data types are done through the TypeConverter classes 
    associated with the data types.
    
    Example:
    
    ... ado.net/XML headers & schema ...
    <resheader name="resmimetype">text/microsoft-resx</resheader>
    <resheader name="version">2.0</resheader>
    <resheader name="reader">System.Resources.ResXResourceReader, System.Windows.Forms, ...</resheader>
    <resheader name="writer">System.Resources.ResXResourceWriter, System.Windows.Forms, ...</resheader>
    <data name="Name1"><value>this is my long string</value><comment>this is a comment</comment></data>
    <data name="Color1" type="System.Drawing.Color, System.Drawing">Blue</data>
    <data name="Bitmap1" mimetype="application/x-microsoft.net.object.binary.base64">
        <value>[base64 mime encoded serialized .NET Framework object]</value>
    </data>
    <data name="Icon1" type="System.Drawing.Icon, System.Drawing" mimetype="application/x-microsoft.net.object.bytearray.base64">
        <value>[base64 mime encoded string representing a byte array form of the .NET Framework object]</value>
        <comment>This is a comment</comment>
    </data>
                
    There are any number of "resheader" rows that contain simple 
    name/value pairs.
    
    Each data row contains a name, and value. The row also contains a 
    type or mimetype. Type corresponds to a .NET class that support 
    text/value conversion through the TypeConverter architecture. 
    Classes that don't support this are serialized and stored with the 
    mimetype set.
    
    The mimetype is used for serialized objects, and tells the 
    ResXResourceReader how to depersist the object. This is currently not 
    extensible. For a given mimetype the value must be set accordingly:
    
    Note - application/x-microsoft.net.object.binary.base64 is the format 
    that the ResXResourceWriter will generate, however the reader can 
    read any of the formats listed below.
    
    mimetype: application/x-microsoft.net.object.binary.base64
    value   : The object must be serialized with 
            : System.Runtime.Serialization.Formatters.Binary.BinaryFormatter
            : and then encoded with base64 encoding.
    
    mimetype: application/x-microsoft.net.object.soap.base64
    value   : The object must be serialized with 
            : System.Runtime.Serialization.Formatters.Soap.SoapFormatter
            : and then encoded with base64 encoding.

    mimetype: application/x-microsoft.net.object.bytearray.base64
    value   : The object must be serialized into a byte array 
            : using a System.ComponentModel.TypeConverter
            : and then encoded with base64 encoding.
    -->
  <xsd:schema id="root" xmlns="" xmlns:xsd="http://www.w3.org/2001/XMLSchema" xmlns:msdata="urn:schemas-microsoft-com:xml-msdata">
    <xsd:import namespace="http://www.w3.org/XML/1998/namespace" />
    <xsd:element name="root" msdata:IsDataSet="true">
      <xsd:complexType>
        <xsd:choice maxOccurs="unbounded">
          <xsd:element name="metadata">
            <xsd:complexType>
              <xsd:sequence>
                <xsd:element name="value" type="xsd:string" minOccurs="0" />
              </xsd:sequence>
              <xsd:attribute name="name" use="required" type="xsd:string" />
              <xsd:attribute name="type" type="xsd:string" />
              <xsd:attribute name="mimetype" type="xsd:string" />
              <xsd:attribute ref="xml:space" />
            </xsd:complexType>
          </xsd:element>
          <xsd:element name="assembly">
            <xsd:complexType>
              <xsd:attribute name="alias" type="xsd:string" />
              <xsd:attribute name="name" type="xsd:string" />
            </xsd:complexType>
          </xsd:element>
          <xsd:element name="data">
            <xsd:complexType>
              <xsd:sequence>
                <xsd:element name="value" type="xsd:string" minOccurs="0" msdata:Ordinal="1" />
                <xsd:element name="comment" type="xsd:string" minOccurs="0" msdata:Ordinal="2" />
              </xsd:sequence>
              <xsd:attribute name="name" type="xsd:string" use="required" msdata:Ordinal="1" />
              <xsd:attribute name="type" type="xsd:string" msdata:Ordinal="3" />
              <xsd:attribute name="mimetype" type="xsd:string" msdata:Ordinal="4" />
              <xsd:attribute ref="xml:space" />
            </xsd:complexType>
          </xsd:element>
          <xsd:element name="resheader">
            <xsd:complexType>
              <xsd:sequence>
                <xsd:element name="value" type="xsd:string" minOccurs="0" msdata:Ordinal="1" />
              </xsd:sequence>
              <xsd:attribute name="name" type="xsd:string" use="required" />
            </xsd:complexType>
          </xsd:element>
        </xsd:choice>
      </xsd:complexType>
    </xsd:element>
  </xsd:schema>
  <resheader name="resmimetype">
    <value>text/microsoft-resx</value>
  </resheader>
  <resheader name="version">
    <value>2.0</value>
  </resheader>
  <resheader name="reader">
    <value>System.Resources.ResXResourceReader, System.Windows.Forms, Version=4.0.0.0, Culture=neutral, PublicKeyToken=b77a5c561934e089</value>
  </resheader>
  <resheader name="writer">
    <value>System.Resources.ResXResourceWriter, System.Windows.Forms, Version=4.0.0.0, Culture=neutral, PublicKeyToken=b77a5c561934e089</value>
  </resheader>
  <data name="0_directive" xml:space="preserve">
    <value>#{0} directive</value>
  </data>
  <data name="Add_project_reference_to_0" xml:space="preserve">
    <value>Add project reference to '{0}'.</value>
  </data>
  <data name="Add_reference_to_0" xml:space="preserve">
    <value>Add reference to '{0}'.</value>
  </data>
  <data name="Actions_can_not_be_empty" xml:space="preserve">
    <value>Actions can not be empty.</value>
  </data>
  <data name="generic_overload" xml:space="preserve">
    <value>generic overload</value>
  </data>
  <data name="generic_overloads" xml:space="preserve">
    <value>generic overloads</value>
  </data>
  <data name="overload" xml:space="preserve">
    <value>overload</value>
  </data>
  <data name="overloads_" xml:space="preserve">
    <value>overloads</value>
  </data>
  <data name="type" xml:space="preserve">
    <value>type</value>
  </data>
  <data name="property_accessor" xml:space="preserve">
    <value>property accessor</value>
  </data>
  <data name="_0_Keyword" xml:space="preserve">
    <value>{0} Keyword</value>
  </data>
  <data name="Encapsulate_field_colon_0_and_use_property" xml:space="preserve">
    <value>Encapsulate field: '{0}' (and use property)</value>
  </data>
  <data name="Encapsulate_field_colon_0_but_still_use_field" xml:space="preserve">
    <value>Encapsulate field: '{0}' (but still use field)</value>
  </data>
  <data name="Encapsulate_fields_and_use_property" xml:space="preserve">
    <value>Encapsulate fields (and use property)</value>
  </data>
  <data name="Encapsulate_fields_but_still_use_field" xml:space="preserve">
    <value>Encapsulate fields (but still use field)</value>
  </data>
  <data name="Could_not_extract_interface_colon_The_selection_is_not_inside_a_class_interface_struct" xml:space="preserve">
    <value>Could not extract interface: The selection is not inside a class/interface/struct.</value>
  </data>
  <data name="Could_not_extract_interface_colon_The_type_does_not_contain_any_member_that_can_be_extracted_to_an_interface" xml:space="preserve">
    <value>Could not extract interface: The type does not contain any member that can be extracted to an interface.</value>
  </data>
  <data name="can_t_not_construct_final_tree" xml:space="preserve">
    <value>can't not construct final tree</value>
  </data>
  <data name="Parameters_type_or_return_type_cannot_be_an_anonymous_type_colon_bracket_0_bracket" xml:space="preserve">
    <value>Parameters' type or return type cannot be an anonymous type : [{0}]</value>
  </data>
  <data name="The_selection_contains_no_active_statement" xml:space="preserve">
    <value>The selection contains no active statement.</value>
  </data>
  <data name="The_selection_contains_a_local_function_call_without_its_declaration" xml:space="preserve">
    <value>The selection contains a local function call without its declaration.</value>
  </data>
  <data name="The_selection_contains_an_error_or_unknown_type" xml:space="preserve">
    <value>The selection contains an error or unknown type.</value>
  </data>
  <data name="Type_parameter_0_is_hidden_by_another_type_parameter_1" xml:space="preserve">
    <value>Type parameter '{0}' is hidden by another type parameter '{1}'.</value>
  </data>
  <data name="The_address_of_a_variable_is_used_inside_the_selected_code" xml:space="preserve">
    <value>The address of a variable is used inside the selected code.</value>
  </data>
  <data name="Assigning_to_readonly_fields_must_be_done_in_a_constructor_colon_bracket_0_bracket" xml:space="preserve">
    <value>Assigning to readonly fields must be done in a constructor : [{0}].</value>
  </data>
  <data name="generated_code_is_overlapping_with_hidden_portion_of_the_code" xml:space="preserve">
    <value>generated code is overlapping with hidden portion of the code</value>
  </data>
  <data name="Add_optional_parameters_to_0" xml:space="preserve">
    <value>Add optional parameters to '{0}'</value>
  </data>
  <data name="Add_parameters_to_0" xml:space="preserve">
    <value>Add parameters to '{0}'</value>
  </data>
  <data name="Generate_delegating_constructor_0_1" xml:space="preserve">
    <value>Generate delegating constructor '{0}({1})'</value>
  </data>
  <data name="Generate_constructor_0_1" xml:space="preserve">
    <value>Generate constructor '{0}({1})'</value>
  </data>
  <data name="Generate_field_assigning_constructor_0_1" xml:space="preserve">
    <value>Generate field assigning constructor '{0}({1})'</value>
  </data>
  <data name="Generate_Equals_and_GetHashCode" xml:space="preserve">
    <value>Generate Equals and GetHashCode</value>
  </data>
  <data name="Generate_Equals_object" xml:space="preserve">
    <value>Generate Equals(object)</value>
  </data>
  <data name="Generate_GetHashCode" xml:space="preserve">
    <value>Generate GetHashCode()</value>
  </data>
  <data name="Generate_constructor_in_0" xml:space="preserve">
    <value>Generate constructor in '{0}'</value>
  </data>
  <data name="Generate_all" xml:space="preserve">
    <value>Generate all</value>
  </data>
  <data name="Generate_enum_member_0" xml:space="preserve">
    <value>Generate enum member '{0}'</value>
  </data>
  <data name="Generate_constant_0" xml:space="preserve">
    <value>Generate constant '{0}'</value>
  </data>
  <data name="Generate_read_only_property_0" xml:space="preserve">
    <value>Generate read-only property '{0}'</value>
  </data>
  <data name="Generate_property_0" xml:space="preserve">
    <value>Generate property '{0}'</value>
  </data>
  <data name="Generate_read_only_field_0" xml:space="preserve">
    <value>Generate read-only field '{0}'</value>
  </data>
  <data name="Generate_field_0" xml:space="preserve">
    <value>Generate field '{0}'</value>
  </data>
  <data name="Generate_local_0" xml:space="preserve">
    <value>Generate local '{0}'</value>
  </data>
  <data name="Generate_0_1_in_new_file" xml:space="preserve">
    <value>Generate {0} '{1}' in new file</value>
  </data>
  <data name="Generate_nested_0_1" xml:space="preserve">
    <value>Generate nested {0} '{1}'</value>
  </data>
  <data name="Implement_all_members_explicitly" xml:space="preserve">
    <value>Implement all members explicitly</value>
  </data>
  <data name="Implement_interface_abstractly" xml:space="preserve">
    <value>Implement interface abstractly</value>
  </data>
  <data name="Implement_interface_through_0" xml:space="preserve">
    <value>Implement interface through '{0}'</value>
  </data>
  <data name="Implement_interface" xml:space="preserve">
    <value>Implement interface</value>
  </data>
  <data name="Introduce_field_for_0" xml:space="preserve">
    <value>Introduce field for '{0}'</value>
  </data>
  <data name="Introduce_local_for_0" xml:space="preserve">
    <value>Introduce local for '{0}'</value>
  </data>
  <data name="Introduce_constant_for_0" xml:space="preserve">
    <value>Introduce constant for '{0}'</value>
  </data>
  <data name="Introduce_local_constant_for_0" xml:space="preserve">
    <value>Introduce local constant for '{0}'</value>
  </data>
  <data name="Introduce_field_for_all_occurrences_of_0" xml:space="preserve">
    <value>Introduce field for all occurrences of '{0}'</value>
  </data>
  <data name="Introduce_local_for_all_occurrences_of_0" xml:space="preserve">
    <value>Introduce local for all occurrences of '{0}'</value>
  </data>
  <data name="Introduce_constant_for_all_occurrences_of_0" xml:space="preserve">
    <value>Introduce constant for all occurrences of '{0}'</value>
  </data>
  <data name="Introduce_local_constant_for_all_occurrences_of_0" xml:space="preserve">
    <value>Introduce local constant for all occurrences of '{0}'</value>
  </data>
  <data name="Introduce_query_variable_for_all_occurrences_of_0" xml:space="preserve">
    <value>Introduce query variable for all occurrences of '{0}'</value>
  </data>
  <data name="Introduce_query_variable_for_0" xml:space="preserve">
    <value>Introduce query variable for '{0}'</value>
  </data>
  <data name="Types_colon" xml:space="preserve">
    <value>Types:</value>
  </data>
  <data name="is_" xml:space="preserve">
    <value>is</value>
  </data>
  <data name="Represents_an_object_whose_operations_will_be_resolved_at_runtime" xml:space="preserve">
    <value>Represents an object whose operations will be resolved at runtime.</value>
  </data>
  <data name="constant" xml:space="preserve">
    <value>constant</value>
  </data>
  <data name="field" xml:space="preserve">
    <value>field</value>
  </data>
  <data name="local_constant" xml:space="preserve">
    <value>local constant</value>
  </data>
  <data name="local_variable" xml:space="preserve">
    <value>local variable</value>
  </data>
  <data name="label" xml:space="preserve">
    <value>label</value>
  </data>
  <data name="range_variable" xml:space="preserve">
    <value>range variable</value>
  </data>
  <data name="parameter" xml:space="preserve">
    <value>parameter</value>
  </data>
  <data name="discard" xml:space="preserve">
    <value>discard</value>
  </data>
  <data name="in_" xml:space="preserve">
    <value>in</value>
  </data>
  <data name="Summary_colon" xml:space="preserve">
    <value>Summary:</value>
  </data>
  <data name="Locals_and_parameters" xml:space="preserve">
    <value>Locals and parameters</value>
  </data>
  <data name="Type_parameters_colon" xml:space="preserve">
    <value>Type parameters:</value>
  </data>
  <data name="Returns_colon" xml:space="preserve">
    <value>Returns:</value>
  </data>
  <data name="Exceptions_colon" xml:space="preserve">
    <value>Exceptions:</value>
  </data>
  <data name="Remarks_colon" xml:space="preserve">
    <value>Remarks:</value>
  </data>
  <data name="generating_source_for_symbols_of_this_type_is_not_supported" xml:space="preserve">
    <value>generating source for symbols of this type is not supported</value>
  </data>
  <data name="Assembly" xml:space="preserve">
    <value>Assembly</value>
  </data>
  <data name="location_unknown" xml:space="preserve">
    <value>location unknown</value>
  </data>
  <data name="Extract_interface" xml:space="preserve">
    <value>Extract interface...</value>
  </data>
  <data name="Updating_0_requires_restarting_the_application" xml:space="preserve">
    <value>Updating '{0}' requires restarting the application.</value>
  </data>
  <data name="Changing_0_to_1_requires_restarting_the_application_because_it_changes_the_shape_of_the_state_machine" xml:space="preserve">
    <value>Changing '{0}' to '{1}' requires restarting the application because it changes the shape of the state machine.</value>
  </data>
  <data name="Updating_a_complex_statement_containing_an_await_expression_requires_restarting_the_application" xml:space="preserve">
    <value>Updating a complex statement containing an await expression requires restarting the application.</value>
  </data>
  <data name="Changing_visibility_of_0_requires_restarting_the_application" xml:space="preserve">
    <value>Changing visibility of {0} requires restarting the application.</value>
  </data>
  <data name="Capturing_variable_0_that_hasn_t_been_captured_before_requires_restarting_the_application" xml:space="preserve">
    <value>Capturing variable '{0}' that hasn't been captured before requires restarting the application.</value>
  </data>
  <data name="Ceasing_to_capture_variable_0_requires_restarting_the_application" xml:space="preserve">
    <value>Ceasing to capture variable '{0}' requires restarting the application.</value>
  </data>
  <data name="Deleting_captured_variable_0_requires_restarting_the_application" xml:space="preserve">
    <value>Deleting captured variable '{0}' requires restarting the application.</value>
  </data>
  <data name="Changing_the_type_of_a_captured_variable_0_previously_of_type_1_requires_restarting_the_application" xml:space="preserve">
    <value>Changing the type of a captured variable '{0}' previously of type '{1}' requires restarting the application.</value>
  </data>
  <data name="Changing_the_parameters_of_0_requires_restarting_the_application" xml:space="preserve">
    <value>Changing the parameters of {0} requires restarting the application.</value>
  </data>
  <data name="Changing_the_return_type_of_0_requires_restarting_the_application" xml:space="preserve">
    <value>Changing the return type of {0} requires restarting the application.</value>
  </data>
  <data name="Changing_the_type_of_0_requires_restarting_the_application" xml:space="preserve">
    <value>Changing the type of {0} requires restarting the application.</value>
  </data>
  <data name="Changing_the_declaration_scope_of_a_captured_variable_0_requires_restarting_the_application" xml:space="preserve">
    <value>Changing the declaration scope of a captured variable '{0}' requires restarting the application.</value>
  </data>
  <data name="Accessing_captured_variable_0_that_hasn_t_been_accessed_before_in_1_requires_restarting_the_application" xml:space="preserve">
    <value>Accessing captured variable '{0}' that hasn't been accessed before in {1} requires restarting the application.</value>
  </data>
  <data name="Ceasing_to_access_captured_variable_0_in_1_requires_restarting_the_application" xml:space="preserve">
    <value>Ceasing to access captured variable '{0}' in {1} requires restarting the application.</value>
  </data>
  <data name="Adding_0_that_accesses_captured_variables_1_and_2_declared_in_different_scopes_requires_restarting_the_application" xml:space="preserve">
    <value>Adding {0} that accesses captured variables '{1}' and '{2}' declared in different scopes requires restarting the application.</value>
  </data>
  <data name="Removing_0_that_accessed_captured_variables_1_and_2_declared_in_different_scopes_requires_restarting_the_application" xml:space="preserve">
    <value>Removing {0} that accessed captured variables '{1}' and '{2}' declared in different scopes requires restarting the application.</value>
  </data>
  <data name="Adding_0_into_a_1_requires_restarting_the_application" xml:space="preserve">
    <value>Adding {0} into a {1} requires restarting the application.</value>
  </data>
  <data name="Adding_0_into_an_interface_requires_restarting_the_application" xml:space="preserve">
    <value>Adding {0} into an interface requires restarting the application.</value>
  </data>
  <data name="Adding_0_into_a_generic_type_requires_restarting_the_application" xml:space="preserve">
    <value>Adding {0} into a generic type requires restarting the application.</value>
  </data>
  <data name="Adding_0_into_an_interface_method_requires_restarting_the_application" xml:space="preserve">
    <value>Adding {0} into an interface method requires restarting the application.</value>
  </data>
  <data name="Adding_0_into_a_class_with_explicit_or_sequential_layout_requires_restarting_the_application" xml:space="preserve">
    <value>Adding {0} into a class with explicit or sequential layout requires restarting the application.</value>
  </data>
  <data name="Updating_the_modifiers_of_0_requires_restarting_the_application" xml:space="preserve">
    <value>Updating the modifiers of {0} requires restarting the application.</value>
  </data>
  <data name="Updating_the_Handles_clause_of_0_requires_restarting_the_application" xml:space="preserve">
    <value>Updating the Handles clause of {0} requires restarting the application.</value>
    <comment>{Locked="Handles"} "Handles" is VB keywords and should not be localized.</comment>
  </data>
  <data name="Adding_0_with_the_Handles_clause_requires_restarting_the_application" xml:space="preserve">
    <value>Adding {0} with the Handles clause requires restarting the application.</value>
    <comment>{Locked="Handles"} "Handles" is VB keywords and should not be localized.</comment>
  </data>
  <data name="Updating_the_Implements_clause_of_a_0_requires_restarting_the_application" xml:space="preserve">
    <value>Updating the Implements clause of a {0} requires restarting the application.</value>
    <comment>{Locked="Implements"} "Implements" is VB keywords and should not be localized.</comment>
  </data>
  <data name="Updating_the_variance_of_0_requires_restarting_the_application" xml:space="preserve">
    <value>Updating the variance of {0} requires restarting the application.</value>
  </data>
  <data name="Updating_the_type_of_0_requires_restarting_the_application" xml:space="preserve">
    <value>Updating the type of {0} requires restarting the application.</value>
  </data>
  <data name="Updating_the_initializer_of_0_requires_restarting_the_application" xml:space="preserve">
    <value>Updating the initializer of {0} requires restarting the application.</value>
  </data>
  <data name="Updating_the_size_of_a_0_requires_restarting_the_application" xml:space="preserve">
    <value>Updating the size of a {0} requires restarting the application.</value>
  </data>
  <data name="Updating_the_underlying_type_of_0_requires_restarting_the_application" xml:space="preserve">
    <value>Updating the underlying type of {0} requires restarting the application.</value>
  </data>
  <data name="Updating_the_base_class_and_or_base_interface_s_of_0_requires_restarting_the_application" xml:space="preserve">
    <value>Updating the base class and/or base interface(s) of {0} requires restarting the application.</value>
  </data>
  <data name="Changing_a_field_to_an_event_or_vice_versa_requires_restarting_the_application" xml:space="preserve">
    <value>Changing a field to an event or vice versa requires restarting the application.</value>
  </data>
  <data name="Updating_the_kind_of_a_type_requires_restarting_the_application" xml:space="preserve">
    <value>Updating the kind of a type requires restarting the application.</value>
  </data>
  <data name="Updating_the_kind_of_a_property_event_accessor_requires_restarting_the_application" xml:space="preserve">
    <value>Updating the kind of a property/event accessor requires restarting the application.</value>
  </data>
  <data name="Updating_the_library_name_of_Declare_statement_requires_restarting_the_application" xml:space="preserve">
    <value>Updating the library name of Declare statement requires restarting the application.</value>
    <comment>{Locked="Declare"} "Declare" is VB keyword and should not be localized.</comment>
  </data>
  <data name="Updating_the_alias_of_Declare_statement_requires_restarting_the_application" xml:space="preserve">
    <value>Updating the alias of Declare statement requires restarting the application.</value>
    <comment>{Locked="Declare"} "Declare" is VB keyword and should not be localized.</comment>
  </data>
  <data name="Renaming_0_requires_restarting_the_application" xml:space="preserve">
    <value>Renaming {0} requires restarting the application.</value>
  </data>
  <data name="Adding_0_requires_restarting_the_application" xml:space="preserve">
    <value>Adding {0} requires restarting the application.</value>
  </data>
  <data name="Adding_an_abstract_0_or_overriding_an_inherited_0_requires_restarting_the_application" xml:space="preserve">
    <value>Adding an abstract {0} or overriding an inherited {0} requires restarting the application.</value>
  </data>
  <data name="Adding_a_MustOverride_0_or_overriding_an_inherited_0_requires_restarting_the_application" xml:space="preserve">
    <value>Adding a MustOverride {0} or overriding an inherited {0} requires restarting the application.</value>
    <comment>{Locked="MustOverride"} "MustOverride" is VB keyword and should not be localized.</comment>
  </data>
  <data name="Adding_an_extern_0_requires_restarting_the_application" xml:space="preserve">
    <value>Adding an extern {0} requires restarting the application.</value>
    <comment>{Locked="extern"} "extern" is C# keyword and should not be localized.</comment>
  </data>
  <data name="Adding_an_imported_method_requires_restarting_the_application" xml:space="preserve">
    <value>Adding an imported method requires restarting the application.</value>
  </data>
  <data name="Adding_a_user_defined_0_requires_restarting_the_application" xml:space="preserve">
    <value>Adding a user defined {0} requires restarting the application.</value>
  </data>
  <data name="Adding_a_generic_0_requires_restarting_the_application" xml:space="preserve">
    <value>Adding a generic {0} requires restarting the application.</value>
  </data>
  <data name="Adding_0_around_an_active_statement_requires_restarting_the_application" xml:space="preserve">
    <value>Adding {0} around an active statement requires restarting the application.</value>
  </data>
  <data name="Moving_0_requires_restarting_the_application" xml:space="preserve">
    <value>Moving {0} requires restarting the application.</value>
  </data>
  <data name="Deleting_0_requires_restarting_the_application" xml:space="preserve">
    <value>Deleting {0} requires restarting the application.</value>
  </data>
  <data name="Deleting_0_around_an_active_statement_requires_restarting_the_application" xml:space="preserve">
    <value>Deleting {0} around an active statement requires restarting the application.</value>
  </data>
  <data name="Updating_a_0_around_an_active_statement_requires_restarting_the_application" xml:space="preserve">
    <value>Updating a {0} around an active statement requires restarting the application.</value>
  </data>
  <data name="Updating_async_or_iterator_modifier_around_an_active_statement_requires_restarting_the_application" xml:space="preserve">
    <value>Updating async or iterator modifier around an active statement requires restarting the application.</value>
    <comment>{Locked="async"}{Locked="iterator"} "async" and "iterator" are C#/VB keywords and should not be localized.</comment>
  </data>
  <data name="Changing_0_from_asynchronous_to_synchronous_requires_restarting_the_application" xml:space="preserve">
    <value>Changing {0} from asynchronous to synchronous requires restarting the application.</value>
  </data>
  <data name="Modifying_a_generic_method_requires_restarting_the_application" xml:space="preserve">
    <value>Modifying a generic method requires restarting the application.</value>
  </data>
  <data name="Modifying_whitespace_or_comments_in_a_generic_0_requires_restarting_the_application" xml:space="preserve">
    <value>Modifying whitespace or comments in a generic {0} requires restarting the application.</value>
  </data>
  <data name="Modifying_a_method_inside_the_context_of_a_generic_type_requires_restarting_the_application" xml:space="preserve">
    <value>Modifying a method inside the context of a generic type requires restarting the application.</value>
  </data>
  <data name="Modifying_whitespace_or_comments_in_0_inside_the_context_of_a_generic_type_requires_restarting_the_application" xml:space="preserve">
    <value>Modifying whitespace or comments in {0} inside the context of a generic type requires restarting the application.</value>
  </data>
  <data name="Modifying_the_initializer_of_0_in_a_generic_type_requires_restarting_the_application" xml:space="preserve">
    <value>Modifying the initializer of {0} in a generic type requires restarting the application.</value>
  </data>
  <data name="Adding_a_constructor_to_a_type_with_a_field_or_property_initializer_that_contains_an_anonymous_function_requires_restarting_the_application" xml:space="preserve">
    <value>Adding a constructor to a type with a field or property initializer that contains an anonymous function requires restarting the application.</value>
  </data>
  <data name="Renaming_a_captured_variable_from_0_to_1_requires_restarting_the_application" xml:space="preserve">
    <value>Renaming a captured variable, from '{0}' to '{1}' requires restarting the application.</value>
  </data>
  <data name="Modifying_a_catch_finally_handler_with_an_active_statement_in_the_try_block_requires_restarting_the_application" xml:space="preserve">
    <value>Modifying a catch/finally handler with an active statement in the try block requires restarting the application.</value>
  </data>
  <data name="Modifying_a_try_catch_finally_statement_when_the_finally_block_is_active_requires_restarting_the_application" xml:space="preserve">
    <value>Modifying a try/catch/finally statement when the finally block is active requires restarting the application.</value>
  </data>
  <data name="Modifying_a_catch_handler_around_an_active_statement_requires_restarting_the_application" xml:space="preserve">
    <value>Modifying a catch handler around an active statement requires restarting the application.</value>
  </data>
  <data name="Modifying_0_which_contains_the_stackalloc_operator_requires_restarting_the_application" xml:space="preserve">
    <value>Modifying {0} which contains the stackalloc operator requires restarting the application.</value>
    <comment>{Locked="stackalloc"} "stackalloc" is C# keyword and should not be localized.</comment>
  </data>
  <data name="Modifying_0_which_contains_an_Aggregate_Group_By_or_Join_query_clauses_requires_restarting_the_application" xml:space="preserve">
    <value>Modifying {0} which contains an Aggregate, Group By, or Join query clauses requires restarting the application.</value>
    <comment>{Locked="Aggregate"}{Locked="Group By"}{Locked="Join"} are VB keywords and should not be localized.</comment>
  </data>
  <data name="Modifying_source_with_experimental_language_features_enabled_requires_restarting_the_application" xml:space="preserve">
    <value>Modifying source with experimental language features enabled requires restarting the application.</value>
  </data>
  <data name="Updating_an_active_statement_requires_restarting_the_application" xml:space="preserve">
    <value>Updating an active statement requires restarting the application.</value>
  </data>
  <data name="Removing_0_that_contains_an_active_statement_requires_restarting_the_application" xml:space="preserve">
    <value>Removing {0} that contains an active statement requires restarting the application.</value>
  </data>
  <data name="Adding_a_new_file_requires_restarting_the_application" xml:space="preserve">
    <value>Adding a new file requires restarting the application.</value>
  </data>
  <data name="Attribute_0_is_missing_Updating_an_async_method_or_an_iterator_requires_restarting_the_application" xml:space="preserve">
    <value>Attribute '{0}' is missing. Updating an async method or an iterator requires restarting the application.</value>
  </data>
  <data name="Unexpected_interface_member_kind_colon_0" xml:space="preserve">
    <value>Unexpected interface member kind: {0}</value>
  </data>
  <data name="Generate_abstract_property_0" xml:space="preserve">
    <value>Generate abstract property '{0}'</value>
  </data>
  <data name="Generate_abstract_method_0" xml:space="preserve">
    <value>Generate abstract method '{0}'</value>
  </data>
  <data name="Generate_method_0" xml:space="preserve">
    <value>Generate method '{0}'</value>
  </data>
  <data name="The_symbol_does_not_have_an_icon" xml:space="preserve">
    <value>The symbol does not have an icon.</value>
  </data>
  <data name="Extract_local_function" xml:space="preserve">
    <value>Extract local function</value>
  </data>
  <data name="Extract_method" xml:space="preserve">
    <value>Extract method</value>
  </data>
  <data name="Asynchronous_method_cannot_have_ref_out_parameters_colon_bracket_0_bracket" xml:space="preserve">
    <value>Asynchronous method cannot have ref/out parameters : [{0}]</value>
  </data>
  <data name="The_member_is_defined_in_metadata" xml:space="preserve">
    <value>The member is defined in metadata.</value>
  </data>
  <data name="You_can_only_change_the_signature_of_a_constructor_indexer_method_or_delegate" xml:space="preserve">
    <value>You can only change the signature of a constructor, indexer, method or delegate.</value>
  </data>
  <data name="This_symbol_has_related_definitions_or_references_in_metadata_Changing_its_signature_may_result_in_build_errors_Do_you_want_to_continue" xml:space="preserve">
    <value>This symbol has related definitions or references in metadata. Changing its signature may result in build errors.

Do you want to continue?</value>
  </data>
  <data name="Change_signature" xml:space="preserve">
    <value>Change signature...</value>
  </data>
  <data name="Generate_new_type" xml:space="preserve">
    <value>Generate new type...</value>
  </data>
  <data name="User_Diagnostic_Analyzer_Failure" xml:space="preserve">
    <value>User Diagnostic Analyzer Failure.</value>
  </data>
  <data name="Analyzer_0_threw_an_exception_of_type_1_with_message_2" xml:space="preserve">
    <value>Analyzer '{0}' threw an exception of type '{1}' with message '{2}'.</value>
  </data>
  <data name="Analyzer_0_threw_the_following_exception_colon_1" xml:space="preserve">
    <value>Analyzer '{0}' threw the following exception:
'{1}'.</value>
  </data>
  <data name="Remove_qualification" xml:space="preserve">
    <value>Remove qualification</value>
  </data>
  <data name="Unknown_error_occurred" xml:space="preserve">
    <value>Unknown error occurred</value>
  </data>
  <data name="No_valid_location_to_insert_method_call" xml:space="preserve">
    <value>No valid location to insert method call.</value>
  </data>
  <data name="Available" xml:space="preserve">
    <value>Available</value>
  </data>
  <data name="Not_Available" xml:space="preserve">
    <value>Not Available ⚠</value>
  </data>
  <data name="_0_1" xml:space="preserve">
    <value>    {0} - {1}</value>
  </data>
  <data name="You_can_use_the_navigation_bar_to_switch_contexts" xml:space="preserve">
    <value>You can use the navigation bar to switch contexts.</value>
  </data>
  <data name="in_Source" xml:space="preserve">
    <value>in Source</value>
  </data>
  <data name="in_Suppression_File" xml:space="preserve">
    <value>in Suppression File</value>
  </data>
  <data name="Remove_Suppression_0" xml:space="preserve">
    <value>Remove Suppression {0}</value>
  </data>
  <data name="Remove_Suppression" xml:space="preserve">
    <value>Remove Suppression</value>
  </data>
  <data name="Configure_0_severity" xml:space="preserve">
    <value>Configure {0} severity</value>
  </data>
  <data name="Configure_0_code_style" xml:space="preserve">
    <value>Configure {0} code style</value>
  </data>
  <data name="Configure_severity_for_all_0_analyzers" xml:space="preserve">
    <value>Configure severity for all '{0}' analyzers</value>
  </data>
  <data name="Configure_severity_for_all_analyzers" xml:space="preserve">
    <value>Configure severity for all analyzers</value>
  </data>
  <data name="Pending" xml:space="preserve">
    <value>&lt;Pending&gt;</value>
  </data>
  <data name="Awaited_task_returns_0" xml:space="preserve">
    <value>Awaited task returns '{0}'</value>
  </data>
  <data name="Awaited_task_returns_no_value" xml:space="preserve">
    <value>Awaited task returns no value</value>
  </data>
  <data name="Note_colon_Tab_twice_to_insert_the_0_snippet" xml:space="preserve">
    <value>Note: Tab twice to insert the '{0}' snippet.</value>
  </data>
  <data name="Implement_interface_explicitly_with_Dispose_pattern" xml:space="preserve">
    <value>Implement interface explicitly with Dispose pattern</value>
  </data>
  <data name="Implement_interface_with_Dispose_pattern" xml:space="preserve">
    <value>Implement interface with Dispose pattern</value>
  </data>
  <data name="Suppress_0" xml:space="preserve">
    <value>Suppress {0}</value>
  </data>
  <data name="Computing_fix_all_occurrences_code_fix" xml:space="preserve">
    <value>Computing fix all occurrences code fix...</value>
  </data>
  <data name="Fix_all_occurrences" xml:space="preserve">
    <value>Fix all occurrences</value>
  </data>
  <data name="Document" xml:space="preserve">
    <value>Document</value>
  </data>
  <data name="Project" xml:space="preserve">
    <value>Project</value>
  </data>
  <data name="Solution" xml:space="preserve">
    <value>Solution</value>
  </data>
  <data name="Containing_Member" xml:space="preserve">
    <value>Containing Member</value>
  </data>
  <data name="Containing_Type" xml:space="preserve">
    <value>Containing Type</value>
  </data>
  <data name="TODO_colon_dispose_managed_state_managed_objects" xml:space="preserve">
    <value>TODO: dispose managed state (managed objects)</value>
  </data>
  <data name="TODO_colon_set_large_fields_to_null" xml:space="preserve">
    <value>TODO: set large fields to null</value>
  </data>
  <data name="Modifying_0_which_contains_a_static_variable_requires_restarting_the_application" xml:space="preserve">
    <value>Modifying {0} which contains a static variable requires restarting the application.</value>
  </data>
  <data name="Compiler2" xml:space="preserve">
    <value>Compiler</value>
  </data>
  <data name="EditAndContinue" xml:space="preserve">
    <value>Edit and Continue</value>
  </data>
  <data name="Live" xml:space="preserve">
    <value>Live</value>
  </data>
  <data name="namespace_" xml:space="preserve">
    <value>namespace</value>
    <comment>{Locked}</comment>
  </data>
  <data name="class_" xml:space="preserve">
    <value>class</value>
    <comment>{Locked}</comment>
  </data>
  <data name="interface_" xml:space="preserve">
    <value>interface</value>
    <comment>{Locked}</comment>
  </data>
  <data name="enum_" xml:space="preserve">
    <value>enum</value>
    <comment>{Locked}</comment>
  </data>
  <data name="enum_value" xml:space="preserve">
    <value>enum value</value>
    <comment>{Locked="enum"} "enum" is a C#/VB keyword and should not be localized.</comment>
  </data>
  <data name="delegate_" xml:space="preserve">
    <value>delegate</value>
    <comment>{Locked}</comment>
  </data>
  <data name="const_field" xml:space="preserve">
    <value>const field</value>
    <comment>{Locked="const"} "const" is a C#/VB keyword and should not be localized.</comment>
  </data>
  <data name="method" xml:space="preserve">
    <value>method</value>
  </data>
  <data name="operator_" xml:space="preserve">
    <value>operator</value>
  </data>
  <data name="constructor" xml:space="preserve">
    <value>constructor</value>
  </data>
  <data name="static_constructor" xml:space="preserve">
    <value>static constructor</value>
  </data>
  <data name="auto_property" xml:space="preserve">
    <value>auto-property</value>
  </data>
  <data name="property_" xml:space="preserve">
    <value>property</value>
  </data>
  <data name="event_" xml:space="preserve">
    <value>event</value>
    <comment>{Locked}</comment>
  </data>
  <data name="event_accessor" xml:space="preserve">
    <value>event accessor</value>
  </data>
  <data name="type_constraint" xml:space="preserve">
    <value>type constraint</value>
  </data>
  <data name="type_parameter" xml:space="preserve">
    <value>type parameter</value>
  </data>
  <data name="attribute" xml:space="preserve">
    <value>attribute</value>
  </data>
  <data name="Replace_0_and_1_with_property" xml:space="preserve">
    <value>Replace '{0}' and '{1}' with property</value>
  </data>
  <data name="Replace_0_with_property" xml:space="preserve">
    <value>Replace '{0}' with property</value>
  </data>
  <data name="Method_referenced_implicitly" xml:space="preserve">
    <value>Method referenced implicitly</value>
  </data>
  <data name="Generate_type_0" xml:space="preserve">
    <value>Generate type '{0}'</value>
  </data>
  <data name="Generate_0_1" xml:space="preserve">
    <value>Generate {0} '{1}'</value>
  </data>
  <data name="Change_0_to_1" xml:space="preserve">
    <value>Change '{0}' to '{1}'.</value>
  </data>
  <data name="Non_invoked_method_cannot_be_replaced_with_property" xml:space="preserve">
    <value>Non-invoked method cannot be replaced with property.</value>
  </data>
  <data name="Only_methods_with_a_single_argument_which_is_not_an_out_variable_declaration_can_be_replaced_with_a_property" xml:space="preserve">
    <value>Only methods with a single argument, which is not an out variable declaration, can be replaced with a property.</value>
  </data>
  <data name="Roslyn_HostError" xml:space="preserve">
    <value>Roslyn.HostError</value>
  </data>
  <data name="An_instance_of_analyzer_0_cannot_be_created_from_1_colon_2" xml:space="preserve">
    <value>An instance of analyzer {0} cannot be created from {1}: {2}.</value>
  </data>
  <data name="The_assembly_0_does_not_contain_any_analyzers" xml:space="preserve">
    <value>The assembly {0} does not contain any analyzers.</value>
  </data>
  <data name="Unable_to_load_Analyzer_assembly_0_colon_1" xml:space="preserve">
    <value>Unable to load Analyzer assembly {0}: {1}</value>
  </data>
  <data name="Make_method_synchronous" xml:space="preserve">
    <value>Make method synchronous</value>
  </data>
  <data name="from_0" xml:space="preserve">
    <value>from {0}</value>
  </data>
  <data name="Find_and_install_latest_version" xml:space="preserve">
    <value>Find and install latest version</value>
  </data>
  <data name="Use_local_version_0" xml:space="preserve">
    <value>Use local version '{0}'</value>
  </data>
  <data name="Use_locally_installed_0_version_1_This_version_used_in_colon_2" xml:space="preserve">
    <value>Use locally installed '{0}' version '{1}'
This version used in: {2}</value>
  </data>
  <data name="Find_and_install_latest_version_of_0" xml:space="preserve">
    <value>Find and install latest version of '{0}'</value>
  </data>
  <data name="Install_with_package_manager" xml:space="preserve">
    <value>Install with package manager...</value>
  </data>
  <data name="Install_0_1" xml:space="preserve">
    <value>Install '{0} {1}'</value>
  </data>
  <data name="Install_version_0" xml:space="preserve">
    <value>Install version '{0}'</value>
  </data>
  <data name="Generate_variable_0" xml:space="preserve">
    <value>Generate variable '{0}'</value>
  </data>
  <data name="Classes" xml:space="preserve">
    <value>Classes</value>
  </data>
  <data name="Constants" xml:space="preserve">
    <value>Constants</value>
  </data>
  <data name="Delegates" xml:space="preserve">
    <value>Delegates</value>
  </data>
  <data name="Enums" xml:space="preserve">
    <value>Enums</value>
  </data>
  <data name="Events" xml:space="preserve">
    <value>Events</value>
  </data>
  <data name="Extension_methods" xml:space="preserve">
    <value>Extension methods</value>
  </data>
  <data name="Fields" xml:space="preserve">
    <value>Fields</value>
  </data>
  <data name="Interfaces" xml:space="preserve">
    <value>Interfaces</value>
  </data>
  <data name="Methods" xml:space="preserve">
    <value>Methods</value>
  </data>
  <data name="Modules" xml:space="preserve">
    <value>Modules</value>
  </data>
  <data name="Namespaces" xml:space="preserve">
    <value>Namespaces</value>
  </data>
  <data name="Properties" xml:space="preserve">
    <value>Properties</value>
  </data>
  <data name="Structures" xml:space="preserve">
    <value>Structures</value>
  </data>
  <data name="Parameters_colon" xml:space="preserve">
    <value>Parameters:</value>
  </data>
  <data name="Variadic_SignatureHelpItem_must_have_at_least_one_parameter" xml:space="preserve">
    <value>Variadic SignatureHelpItem must have at least one parameter.</value>
  </data>
  <data name="Replace_0_with_method" xml:space="preserve">
    <value>Replace '{0}' with method</value>
  </data>
  <data name="Replace_0_with_methods" xml:space="preserve">
    <value>Replace '{0}' with methods</value>
  </data>
  <data name="Property_referenced_implicitly" xml:space="preserve">
    <value>Property referenced implicitly</value>
  </data>
  <data name="Property_cannot_safely_be_replaced_with_a_method_call" xml:space="preserve">
    <value>Property cannot safely be replaced with a method call</value>
  </data>
  <data name="Convert_to_interpolated_string" xml:space="preserve">
    <value>Convert to interpolated string</value>
  </data>
  <data name="Move_type_to_0" xml:space="preserve">
    <value>Move type to {0}</value>
  </data>
  <data name="Rename_file_to_0" xml:space="preserve">
    <value>Rename file to {0}</value>
  </data>
  <data name="Rename_type_to_0" xml:space="preserve">
    <value>Rename type to {0}</value>
  </data>
  <data name="Remove_tag" xml:space="preserve">
    <value>Remove tag</value>
  </data>
  <data name="Add_missing_param_nodes" xml:space="preserve">
    <value>Add missing param nodes</value>
  </data>
  <data name="Asynchronously_waits_for_the_task_to_finish" xml:space="preserve">
    <value>Asynchronously waits for the task to finish.</value>
  </data>
  <data name="Await_the_preceding_expression" xml:space="preserve">
    <value>Await the preceding expression</value>
  </data>
  <data name="Await_the_preceding_expression_and_add_ConfigureAwait_0" xml:space="preserve">
    <value>Await the preceding expression and add ConfigureAwait({0}).</value>
    <comment>{Locked="ConfigureAwait"} "ConfigureAwait" is an api name and should not be localized. {0} is a placeholder for the language specific keyword 'false'.</comment>
  </data>
  <data name="paren_Unknown_paren" xml:space="preserve">
    <value>(Unknown)</value>
  </data>
  <data name="Implement_abstract_class" xml:space="preserve">
    <value>Implement abstract class</value>
  </data>
  <data name="Use_framework_type" xml:space="preserve">
    <value>Use framework type</value>
  </data>
  <data name="Install_package_0" xml:space="preserve">
    <value>Install package '{0}'</value>
  </data>
  <data name="project_0" xml:space="preserve">
    <value>project {0}</value>
  </data>
  <data name="Fix_typo_0" xml:space="preserve">
    <value>Fix typo '{0}'</value>
  </data>
  <data name="Fully_qualify_0" xml:space="preserve">
    <value>Fully qualify '{0}'</value>
  </data>
  <data name="Remove_reference_to_0" xml:space="preserve">
    <value>Remove reference to '{0}'.</value>
  </data>
  <data name="Keywords" xml:space="preserve">
    <value>Keywords</value>
  </data>
  <data name="Snippets" xml:space="preserve">
    <value>Snippets</value>
  </data>
  <data name="Remove_document_0" xml:space="preserve">
    <value>Remove document '{0}'</value>
  </data>
  <data name="Add_document_0" xml:space="preserve">
    <value>Add document '{0}'</value>
  </data>
  <data name="Add_argument_name_0" xml:space="preserve">
    <value>Add argument name '{0}'</value>
  </data>
  <data name="Add_tuple_element_name_0" xml:space="preserve">
    <value>Add tuple element name '{0}'</value>
  </data>
  <data name="Take_0" xml:space="preserve">
    <value>Take '{0}'</value>
  </data>
  <data name="Take_both" xml:space="preserve">
    <value>Take both</value>
  </data>
  <data name="Take_bottom" xml:space="preserve">
    <value>Take bottom</value>
  </data>
  <data name="Take_top" xml:space="preserve">
    <value>Take top</value>
  </data>
  <data name="Remove_unused_variable" xml:space="preserve">
    <value>Remove unused variable</value>
  </data>
  <data name="Convert_to_binary" xml:space="preserve">
    <value>Convert to binary</value>
  </data>
  <data name="Convert_to_decimal" xml:space="preserve">
    <value>Convert to decimal</value>
  </data>
  <data name="Convert_to_hex" xml:space="preserve">
    <value>Convert to hex</value>
  </data>
  <data name="Separate_thousands" xml:space="preserve">
    <value>Separate thousands</value>
  </data>
  <data name="Separate_words" xml:space="preserve">
    <value>Separate words</value>
  </data>
  <data name="Separate_nibbles" xml:space="preserve">
    <value>Separate nibbles</value>
  </data>
  <data name="Remove_separators" xml:space="preserve">
    <value>Remove separators</value>
  </data>
  <data name="Add_parameter_to_0" xml:space="preserve">
    <value>Add parameter to '{0}'</value>
  </data>
  <data name="Add_parameter_to_0_and_overrides_implementations" xml:space="preserve">
    <value>Add parameter to '{0}' (and overrides/implementations)</value>
  </data>
  <data name="Add_to_0" xml:space="preserve">
    <value>Add to '{0}'</value>
  </data>
  <data name="Related_method_signatures_found_in_metadata_will_not_be_updated" xml:space="preserve">
    <value>Related method signatures found in metadata will not be updated.</value>
  </data>
  <data name="Generate_constructor" xml:space="preserve">
    <value>Generate constructor...</value>
  </data>
  <data name="Pick_members_to_be_used_as_constructor_parameters" xml:space="preserve">
    <value>Pick members to be used as constructor parameters</value>
  </data>
  <data name="Pick_members_to_be_used_in_Equals_GetHashCode" xml:space="preserve">
    <value>Pick members to be used in Equals/GetHashCode</value>
  </data>
  <data name="Generate_overrides" xml:space="preserve">
    <value>Generate overrides...</value>
  </data>
  <data name="Pick_members_to_override" xml:space="preserve">
    <value>Pick members to override</value>
  </data>
  <data name="Add_null_check" xml:space="preserve">
    <value>Add null check</value>
  </data>
  <data name="Add_string_IsNullOrEmpty_check" xml:space="preserve">
    <value>Add 'string.IsNullOrEmpty' check</value>
  </data>
  <data name="Add_string_IsNullOrWhiteSpace_check" xml:space="preserve">
    <value>Add 'string.IsNullOrWhiteSpace' check</value>
  </data>
  <data name="Create_and_assign_field_0" xml:space="preserve">
    <value>Create and assign field '{0}'</value>
  </data>
  <data name="Create_and_assign_property_0" xml:space="preserve">
    <value>Create and assign property '{0}'</value>
  </data>
  <data name="Initialize_field_0" xml:space="preserve">
    <value>Initialize field '{0}'</value>
  </data>
  <data name="Initialize_property_0" xml:space="preserve">
    <value>Initialize property '{0}'</value>
  </data>
  <data name="Add_null_checks" xml:space="preserve">
    <value>Add null checks</value>
  </data>
  <data name="Generate_operators" xml:space="preserve">
    <value>Generate operators</value>
  </data>
  <data name="Implement_0" xml:space="preserve">
    <value>Implement {0}</value>
  </data>
  <data name="Reported_diagnostic_0_has_a_source_location_in_file_1_which_is_not_part_of_the_compilation_being_analyzed" xml:space="preserve">
    <value>Reported diagnostic '{0}' has a source location in file '{1}', which is not part of the compilation being analyzed.</value>
  </data>
  <data name="Reported_diagnostic_0_has_a_source_location_1_in_file_2_which_is_outside_of_the_given_file" xml:space="preserve">
    <value>Reported diagnostic '{0}' has a source location '{1}' in file '{2}', which is outside of the given file.</value>
  </data>
  <data name="in_0_project_1" xml:space="preserve">
    <value>in {0} (project {1})</value>
  </data>
  <data name="Move_declaration_near_reference" xml:space="preserve">
    <value>Move declaration near reference</value>
  </data>
  <data name="Convert_to_full_property" xml:space="preserve">
    <value>Convert to full property</value>
  </data>
  <data name="Warning_Method_overrides_symbol_from_metadata" xml:space="preserve">
    <value>Warning: Method overrides symbol from metadata</value>
  </data>
  <data name="Use_0" xml:space="preserve">
    <value>Use {0}</value>
  </data>
  <data name="Switching_between_lambda_and_local_function_requires_restarting_the_application" xml:space="preserve">
    <value>Switching between a lambda and a local function requires restarting the application.</value>
  </data>
  <data name="Add_argument_name_0_including_trailing_arguments" xml:space="preserve">
    <value>Add argument name '{0}' (including trailing arguments)</value>
  </data>
  <data name="local_function" xml:space="preserve">
    <value>local function</value>
  </data>
  <data name="indexer_" xml:space="preserve">
    <value>indexer</value>
  </data>
  <data name="Warning_colon_Collection_was_modified_during_iteration" xml:space="preserve">
    <value>Warning: Collection was modified during iteration.</value>
  </data>
  <data name="Warning_colon_Iteration_variable_crossed_function_boundary" xml:space="preserve">
    <value>Warning: Iteration variable crossed function boundary.</value>
  </data>
  <data name="Convert_to_linq" xml:space="preserve">
    <value>Convert to LINQ</value>
  </data>
  <data name="Convert_to_class" xml:space="preserve">
    <value>Convert to class</value>
  </data>
  <data name="Convert_to_struct" xml:space="preserve">
    <value>Convert to struct</value>
  </data>
  <data name="updating_usages_in_containing_member" xml:space="preserve">
    <value>updating usages in containing member</value>
  </data>
  <data name="updating_usages_in_containing_project" xml:space="preserve">
    <value>updating usages in containing project</value>
  </data>
  <data name="updating_usages_in_containing_type" xml:space="preserve">
    <value>updating usages in containing type</value>
  </data>
  <data name="updating_usages_in_dependent_projects" xml:space="preserve">
    <value>updating usages in dependent projects</value>
  </data>
  <data name="Formatting_document" xml:space="preserve">
    <value>Formatting document</value>
  </data>
  <data name="Add_member_name" xml:space="preserve">
    <value>Add member name</value>
  </data>
  <data name="Convert_to_linq_call_form" xml:space="preserve">
    <value>Convert to LINQ (call form)</value>
  </data>
  <data name="Adding_a_method_with_an_explicit_interface_specifier_requires_restarting_the_application" xml:space="preserve">
    <value>Adding a method with an explicit interface specifier requires restarting the application.</value>
  </data>
  <data name="Modifying_source_file_0_requires_restarting_the_application_due_to_internal_error_1" xml:space="preserve">
    <value>Modifying source file '{0}' requires restarting the application due to internal error: {1}</value>
    <comment>{2} is a multi-line exception message including a stacktrace. Place it at the end of the message and don't add any punctation after or around {1}</comment>
  </data>
  <data name="Modifying_source_file_0_requires_restarting_the_application_because_the_file_is_too_big" xml:space="preserve">
    <value>Modifying source file '{0}' requires restarting the application because the file is too big.</value>
  </data>
  <data name="Modifying_body_of_0_requires_restarting_the_application_due_to_internal_error_1" xml:space="preserve">
    <value>Modifying the body of {0} requires restarting the application due to internal error: {1}</value>
    <comment>{1} is a multi-line exception message including a stacktrace. Place it at the end of the message and don't add any punctation after or around {1}</comment>
  </data>
  <data name="Modifying_body_of_0_requires_restarting_the_application_because_the_body_has_too_many_statements" xml:space="preserve">
    <value>Modifying the body of {0} requires restarting the application because the body has too many statements.</value>
  </data>
  <data name="Change_namespace_to_0" xml:space="preserve">
    <value>Change namespace to '{0}'</value>
  </data>
  <data name="Move_file_to_0" xml:space="preserve">
    <value>Move file to '{0}'</value>
  </data>
  <data name="Move_file_to_project_root_folder" xml:space="preserve">
    <value>Move file to project root folder</value>
  </data>
  <data name="Move_to_namespace" xml:space="preserve">
    <value>Move to namespace...</value>
  </data>
  <data name="Change_to_global_namespace" xml:space="preserve">
    <value>Change to global namespace</value>
  </data>
  <data name="Warning_colon_changing_namespace_may_produce_invalid_code_and_change_code_meaning" xml:space="preserve">
    <value>Warning: Changing namespace may produce invalid code and change code meaning.</value>
  </data>
  <data name="Invert_conditional" xml:space="preserve">
    <value>Invert conditional</value>
  </data>
  <data name="Replace_0_with_1" xml:space="preserve">
    <value>Replace '{0}' with '{1}' </value>
  </data>
  <data name="Align_wrapped_parameters" xml:space="preserve">
    <value>Align wrapped parameters</value>
  </data>
  <data name="Indent_all_parameters" xml:space="preserve">
    <value>Indent all parameters</value>
  </data>
  <data name="Indent_wrapped_parameters" xml:space="preserve">
    <value>Indent wrapped parameters</value>
  </data>
  <data name="Unwrap_all_parameters" xml:space="preserve">
    <value>Unwrap all parameters</value>
  </data>
  <data name="Unwrap_and_indent_all_parameters" xml:space="preserve">
    <value>Unwrap and indent all parameters</value>
  </data>
  <data name="Wrap_every_parameter" xml:space="preserve">
    <value>Wrap every parameter</value>
  </data>
  <data name="Wrap_long_parameter_list" xml:space="preserve">
    <value>Wrap long parameter list</value>
  </data>
  <data name="Unwrap_parameter_list" xml:space="preserve">
    <value>Unwrap parameter list</value>
  </data>
  <data name="Align_wrapped_arguments" xml:space="preserve">
    <value>Align wrapped arguments</value>
  </data>
  <data name="Indent_all_arguments" xml:space="preserve">
    <value>Indent all arguments</value>
  </data>
  <data name="Indent_wrapped_arguments" xml:space="preserve">
    <value>Indent wrapped arguments</value>
  </data>
  <data name="Unwrap_all_arguments" xml:space="preserve">
    <value>Unwrap all arguments</value>
  </data>
  <data name="Unwrap_and_indent_all_arguments" xml:space="preserve">
    <value>Unwrap and indent all arguments</value>
  </data>
  <data name="Wrap_every_argument" xml:space="preserve">
    <value>Wrap every argument</value>
  </data>
  <data name="Wrap_long_argument_list" xml:space="preserve">
    <value>Wrap long argument list</value>
  </data>
  <data name="Unwrap_argument_list" xml:space="preserve">
    <value>Unwrap argument list</value>
  </data>
  <data name="Introduce_constant" xml:space="preserve">
    <value>Introduce constant</value>
  </data>
  <data name="Introduce_field" xml:space="preserve">
    <value>Introduce field</value>
  </data>
  <data name="Introduce_local" xml:space="preserve">
    <value>Introduce local</value>
  </data>
  <data name="Introduce_query_variable" xml:space="preserve">
    <value>Introduce query variable</value>
  </data>
  <data name="Failed_to_analyze_data_flow_for_0" xml:space="preserve">
    <value>Failed to analyze data-flow for: {0}</value>
  </data>
  <data name="Split_into_nested_0_statements" xml:space="preserve">
    <value>Split into nested '{0}' statements</value>
  </data>
  <data name="Merge_with_outer_0_statement" xml:space="preserve">
    <value>Merge with outer '{0}' statement</value>
  </data>
  <data name="Split_into_consecutive_0_statements" xml:space="preserve">
    <value>Split into consecutive '{0}' statements</value>
  </data>
  <data name="Merge_with_previous_0_statement" xml:space="preserve">
    <value>Merge with previous '{0}' statement</value>
  </data>
  <data name="Unwrap_expression" xml:space="preserve">
    <value>Unwrap expression</value>
  </data>
  <data name="Wrap_expression" xml:space="preserve">
    <value>Wrap expression</value>
  </data>
  <data name="Wrapping" xml:space="preserve">
    <value>Wrapping</value>
  </data>
  <data name="Merge_with_nested_0_statement" xml:space="preserve">
    <value>Merge with nested '{0}' statement</value>
  </data>
  <data name="Merge_with_next_0_statement" xml:space="preserve">
    <value>Merge with next '{0}' statement</value>
  </data>
  <data name="Pull_0_up" xml:space="preserve">
    <value>Pull '{0}' up</value>
  </data>
  <data name="Pull_members_up_to_base_type" xml:space="preserve">
    <value>Pull members up to base type...</value>
  </data>
  <data name="Unwrap_call_chain" xml:space="preserve">
    <value>Unwrap call chain</value>
  </data>
  <data name="Wrap_call_chain" xml:space="preserve">
    <value>Wrap call chain</value>
  </data>
  <data name="Wrap_long_call_chain" xml:space="preserve">
    <value>Wrap long call chain</value>
  </data>
  <data name="Pull_0_up_to_1" xml:space="preserve">
    <value>Pull '{0}' up to '{1}'</value>
  </data>
  <data name="Wrap_and_align_expression" xml:space="preserve">
    <value>Wrap and align expression</value>
  </data>
  <data name="Move_contents_to_namespace" xml:space="preserve">
    <value>Move contents to namespace...</value>
  </data>
  <data name="Add_optional_parameter_to_constructor" xml:space="preserve">
    <value>Add optional parameter to constructor</value>
  </data>
  <data name="Add_parameter_to_constructor" xml:space="preserve">
    <value>Add parameter to constructor</value>
  </data>
  <data name="Target_type_matches" xml:space="preserve">
    <value>Target type matches</value>
  </data>
  <data name="Generate_parameter_0" xml:space="preserve">
    <value>Generate parameter '{0}'</value>
  </data>
  <data name="Generate_parameter_0_and_overrides_implementations" xml:space="preserve">
    <value>Generate parameter '{0}' (and overrides/implementations)</value>
  </data>
  <data name="in_Source_attribute" xml:space="preserve">
    <value>in Source (attribute)</value>
  </data>
  <data name="StreamMustSupportReadAndSeek" xml:space="preserve">
    <value>Stream must support read and seek operations.</value>
  </data>
  <data name="MethodMustReturnStreamThatSupportsReadAndSeek" xml:space="preserve">
    <value>{0} must return a stream that supports read and seek operations.</value>
  </data>
  <data name="RudeEdit" xml:space="preserve">
    <value>Rude edit</value>
  </data>
  <data name="CannotApplyChangesUnexpectedError" xml:space="preserve">
    <value>Cannot apply changes -- unexpected error: '{0}'</value>
  </data>
  <data name="ErrorReadingFile" xml:space="preserve">
    <value>Error while reading file '{0}': {1}</value>
  </data>
  <data name="EditAndContinueDisallowedByProject" xml:space="preserve">
    <value>Changes made in project '{0}' require restarting the application: {1}</value>
  </data>
  <data name="DocumentIsOutOfSyncWithDebuggee" xml:space="preserve">
    <value>The current content of source file '{0}' does not match the built source. Any changes made to this file while debugging won't be applied until its content matches the built source.</value>
  </data>
  <data name="UnableToReadSourceFileOrPdb" xml:space="preserve">
    <value>Unable to read source file '{0}' or the PDB built for the containing project. Any changes made to this file while debugging won't be applied until its content matches the built source.</value>
  </data>
  <data name="ChangesDisallowedWhileStoppedAtException" xml:space="preserve">
    <value>Changes are not allowed while stopped at exception</value>
  </data>
  <data name="Wrap_and_align_call_chain" xml:space="preserve">
    <value>Wrap and align call chain</value>
  </data>
  <data name="Wrap_and_align_long_call_chain" xml:space="preserve">
    <value>Wrap and align long call chain</value>
  </data>
  <data name="Warning_colon_semantics_may_change_when_converting_statement" xml:space="preserve">
    <value>Warning: Semantics may change when converting statement.</value>
  </data>
  <data name="Add_null_checks_for_all_parameters" xml:space="preserve">
    <value>Add null checks for all parameters</value>
  </data>
  <data name="Implement_0_implicitly" xml:space="preserve">
    <value>Implement '{0}' implicitly</value>
  </data>
  <data name="Implement_all_interfaces_implicitly" xml:space="preserve">
    <value>Implement all interfaces implicitly</value>
  </data>
  <data name="Implement_implicitly" xml:space="preserve">
    <value>Implement implicitly</value>
  </data>
  <data name="Implement_0_explicitly" xml:space="preserve">
    <value>Implement '{0}' explicitly</value>
  </data>
  <data name="ChangeSignature_NewParameterIntroduceTODOVariable" xml:space="preserve">
    <value>TODO</value>
    <comment>"TODO" is an indication that there is work still to be done.</comment>
  </data>
  <data name="ChangeSignature_NewParameterOmitValue" xml:space="preserve">
    <value>&lt;omit&gt;</value>
  </data>
  <data name="Value_colon" xml:space="preserve">
    <value>Value:</value>
  </data>
  <data name="Implement_through_0" xml:space="preserve">
    <value>Implement through '{0}'</value>
  </data>
  <data name="Implement_all_interfaces_explicitly" xml:space="preserve">
    <value>Implement all interfaces explicitly</value>
  </data>
  <data name="Implement_explicitly" xml:space="preserve">
    <value>Implement explicitly</value>
  </data>
  <data name="Resolve_conflict_markers" xml:space="preserve">
    <value>Resolve conflict markers</value>
  </data>
  <data name="Base_classes_contain_inaccessible_unimplemented_members" xml:space="preserve">
    <value>Base classes contain inaccessible unimplemented members</value>
  </data>
  <data name="Add_DebuggerDisplay_attribute" xml:space="preserve">
    <value>Add 'DebuggerDisplay' attribute</value>
    <comment>{Locked="DebuggerDisplay"} "DebuggerDisplay" is a BCL class and should not be localized.</comment>
  </data>
  <data name="Do_not_change_this_code_Put_cleanup_code_in_0_method" xml:space="preserve">
    <value>Do not change this code. Put cleanup code in '{0}' method</value>
  </data>
  <data name="TODO_colon_free_unmanaged_resources_unmanaged_objects_and_override_finalizer" xml:space="preserve">
    <value>TODO: free unmanaged resources (unmanaged objects) and override finalizer</value>
  </data>
  <data name="TODO_colon_override_finalizer_only_if_0_has_code_to_free_unmanaged_resources" xml:space="preserve">
    <value>TODO: override finalizer only if '{0}' has code to free unmanaged resources</value>
  </data>
  <data name="AM_PM_abbreviated" xml:space="preserve">
    <value>AM/PM (abbreviated)</value>
  </data>
  <data name="AM_PM_abbreviated_description" xml:space="preserve">
    <value>The "t" custom format specifier represents the first character of the AM/PM designator. The appropriate localized designator is retrieved from the DateTimeFormatInfo.AMDesignator or DateTimeFormatInfo.PMDesignator property of the current or specific culture. The AM designator is used for all times from 0:00:00 (midnight) to 11:59:59.999. The PM designator is used for all times from 12:00:00 (noon) to 23:59:59.999.

If the "t" format specifier is used without other custom format specifiers, it's interpreted as the "t" standard date and time format specifier.</value>
  </data>
  <data name="AM_PM_full" xml:space="preserve">
    <value>AM/PM (full)</value>
  </data>
  <data name="AM_PM_full_description" xml:space="preserve">
    <value>The "tt" custom format specifier (plus any number of additional "t" specifiers) represents the entire AM/PM designator. The appropriate localized designator is retrieved from the DateTimeFormatInfo.AMDesignator or DateTimeFormatInfo.PMDesignator property of the current or specific culture. The AM designator is used for all times from 0:00:00 (midnight) to 11:59:59.999. The PM designator is used for all times from 12:00:00 (noon) to 23:59:59.999.

Make sure to use the "tt" specifier for languages for which it's necessary to maintain the distinction between AM and PM. An example is Japanese, for which the AM and PM designators differ in the second character instead of the first character.</value>
  </data>
  <data name="date_separator" xml:space="preserve">
    <value>date separator</value>
  </data>
  <data name="date_separator_description" xml:space="preserve">
    <value>The "/" custom format specifier represents the date separator, which is used to differentiate years, months, and days. The appropriate localized date separator is retrieved from the DateTimeFormatInfo.DateSeparator property of the current or specified culture.

Note: To change the date separator for a particular date and time string, specify the separator character within a literal string delimiter. For example, the custom format string mm'/'dd'/'yyyy produces a result string in which "/" is always used as the date separator. To change the date separator for all dates for a culture, either change the value of the DateTimeFormatInfo.DateSeparator property of the current culture, or instantiate a DateTimeFormatInfo object, assign the character to its DateSeparator property, and call an overload of the formatting method that includes an IFormatProvider parameter.

If the "/" format specifier is used without other custom format specifiers, it's interpreted as a standard date and time format specifier and throws a FormatException.</value>
  </data>
  <data name="day_of_the_month_1_2_digits" xml:space="preserve">
    <value>day of the month (1-2 digits)</value>
  </data>
  <data name="day_of_the_month_1_2_digits_description" xml:space="preserve">
    <value>The "d" custom format specifier represents the day of the month as a number from 1 through 31. A single-digit day is formatted without a leading zero.

If the "d" format specifier is used without other custom format specifiers, it's interpreted as the "d" standard date and time format specifier.</value>
  </data>
  <data name="day_of_the_month_2_digits" xml:space="preserve">
    <value>day of the month (2 digits)</value>
  </data>
  <data name="day_of_the_month_2_digits_description" xml:space="preserve">
    <value>The "dd" custom format string represents the day of the month as a number from 01 through 31. A single-digit day is formatted with a leading zero.</value>
  </data>
  <data name="day_of_the_week_abbreviated" xml:space="preserve">
    <value>day of the week (abbreviated)</value>
  </data>
  <data name="day_of_the_week_abbreviated_description" xml:space="preserve">
    <value>The "ddd" custom format specifier represents the abbreviated name of the day of the week. The localized abbreviated name of the day of the week is retrieved from the DateTimeFormatInfo.AbbreviatedDayNames property of the current or specified culture.</value>
  </data>
  <data name="day_of_the_week_full" xml:space="preserve">
    <value>day of the week (full)</value>
  </data>
  <data name="day_of_the_week_full_description" xml:space="preserve">
    <value>The "dddd" custom format specifier (plus any number of additional "d" specifiers) represents the full name of the day of the week. The localized name of the day of the week is retrieved from the DateTimeFormatInfo.DayNames property of the current or specified culture.</value>
  </data>
  <data name="full_long_date_time" xml:space="preserve">
    <value>full long date/time</value>
  </data>
  <data name="full_long_date_time_description" xml:space="preserve">
    <value>The "F" standard format specifier represents a custom date and time format string that is defined by the current DateTimeFormatInfo.FullDateTimePattern property. For example, the custom format string for the invariant culture is "dddd, dd MMMM yyyy HH:mm:ss".</value>
  </data>
  <data name="full_short_date_time" xml:space="preserve">
    <value>full short date/time</value>
  </data>
  <data name="full_short_date_time_description" xml:space="preserve">
    <value>The Full Date Short Time ("f") Format Specifier

The "f" standard format specifier represents a combination of the long date ("D") and short time ("t") patterns, separated by a space.</value>
  </data>
  <data name="general_long_date_time" xml:space="preserve">
    <value>general long date/time</value>
  </data>
  <data name="general_long_date_time_description" xml:space="preserve">
    <value>The "G" standard format specifier represents a combination of the short date ("d") and long time ("T") patterns, separated by a space.</value>
  </data>
  <data name="general_short_date_time" xml:space="preserve">
    <value>general short date/time</value>
  </data>
  <data name="general_short_date_time_description" xml:space="preserve">
    <value>The "g" standard format specifier represents a combination of the short date ("d") and short time ("t") patterns, separated by a space.</value>
  </data>
  <data name="long_date" xml:space="preserve">
    <value>long date</value>
  </data>
  <data name="long_date_description" xml:space="preserve">
    <value>The "D" standard format specifier represents a custom date and time format string that is defined by the current DateTimeFormatInfo.LongDatePattern property. For example, the custom format string for the invariant culture is "dddd, dd MMMM yyyy".</value>
  </data>
  <data name="long_time" xml:space="preserve">
    <value>long time</value>
  </data>
  <data name="long_time_description" xml:space="preserve">
    <value>The "T" standard format specifier represents a custom date and time format string that is defined by a specific culture's DateTimeFormatInfo.LongTimePattern property. For example, the custom format string for the invariant culture is "HH:mm:ss".</value>
  </data>
  <data name="minute_1_2_digits" xml:space="preserve">
    <value>minute (1-2 digits)</value>
  </data>
  <data name="minute_1_2_digits_description" xml:space="preserve">
    <value>The "m" custom format specifier represents the minute as a number from 0 through 59. The minute represents whole minutes that have passed since the last hour. A single-digit minute is formatted without a leading zero.

If the "m" format specifier is used without other custom format specifiers, it's interpreted as the "m" standard date and time format specifier.</value>
  </data>
  <data name="minute_2_digits" xml:space="preserve">
    <value>minute (2 digits)</value>
  </data>
  <data name="minute_2_digits_description" xml:space="preserve">
    <value>The "mm" custom format specifier (plus any number of additional "m" specifiers) represents the minute as a number from 00 through 59. The minute represents whole minutes that have passed since the last hour. A single-digit minute is formatted with a leading zero.</value>
  </data>
  <data name="month_1_2_digits" xml:space="preserve">
    <value>month (1-2 digits)</value>
  </data>
  <data name="month_1_2_digits_description" xml:space="preserve">
    <value>The "M" custom format specifier represents the month as a number from 1 through 12 (or from 1 through 13 for calendars that have 13 months). A single-digit month is formatted without a leading zero.

If the "M" format specifier is used without other custom format specifiers, it's interpreted as the "M" standard date and time format specifier.</value>
  </data>
  <data name="month_2_digits" xml:space="preserve">
    <value>month (2 digits)</value>
  </data>
  <data name="month_2_digits_description" xml:space="preserve">
    <value>The "MM" custom format specifier represents the month as a number from 01 through 12 (or from 1 through 13 for calendars that have 13 months). A single-digit month is formatted with a leading zero.</value>
  </data>
  <data name="month_abbreviated" xml:space="preserve">
    <value>month (abbreviated)</value>
  </data>
  <data name="month_abbreviated_description" xml:space="preserve">
    <value>The "MMM" custom format specifier represents the abbreviated name of the month. The localized abbreviated name of the month is retrieved from the DateTimeFormatInfo.AbbreviatedMonthNames property of the current or specified culture.</value>
  </data>
  <data name="month_day" xml:space="preserve">
    <value>month day</value>
  </data>
  <data name="month_day_description" xml:space="preserve">
    <value>The "M" or "m" standard format specifier represents a custom date and time format string that is defined by the current DateTimeFormatInfo.MonthDayPattern property. For example, the custom format string for the invariant culture is "MMMM dd".</value>
  </data>
  <data name="month_full" xml:space="preserve">
    <value>month (full)</value>
  </data>
  <data name="month_full_description" xml:space="preserve">
    <value>The "MMMM" custom format specifier represents the full name of the month. The localized name of the month is retrieved from the DateTimeFormatInfo.MonthNames property of the current or specified culture.</value>
  </data>
  <data name="period_era" xml:space="preserve">
    <value>period/era</value>
  </data>
  <data name="period_era_description" xml:space="preserve">
    <value>The "g" or "gg" custom format specifiers (plus any number of additional "g" specifiers) represents the period or era, such as A.D. The formatting operation ignores this specifier if the date to be formatted doesn't have an associated period or era string.

If the "g" format specifier is used without other custom format specifiers, it's interpreted as the "g" standard date and time format specifier.</value>
  </data>
  <data name="rfc1123_date_time" xml:space="preserve">
    <value>rfc1123 date/time</value>
  </data>
  <data name="rfc1123_date_time_description" xml:space="preserve">
    <value>The "R" or "r" standard format specifier represents a custom date and time format string that is defined by the DateTimeFormatInfo.RFC1123Pattern property. The pattern reflects a defined standard, and the property is read-only. Therefore, it is always the same, regardless of the culture used or the format provider supplied. The custom format string is "ddd, dd MMM yyyy HH':'mm':'ss 'GMT'". When this standard format specifier is used, the formatting or parsing operation always uses the invariant culture.</value>
  </data>
  <data name="round_trip_date_time" xml:space="preserve">
    <value>round-trip date/time</value>
  </data>
  <data name="round_trip_date_time_description" xml:space="preserve">
    <value>The "O" or "o" standard format specifier represents a custom date and time format string using a pattern that preserves time zone information and emits a result string that complies with ISO 8601. For DateTime values, this format specifier is designed to preserve date and time values along with the DateTime.Kind property in text. The formatted string can be parsed back by using the DateTime.Parse(String, IFormatProvider, DateTimeStyles) or DateTime.ParseExact method if the styles parameter is set to DateTimeStyles.RoundtripKind.

The "O" or "o" standard format specifier corresponds to the "yyyy'-'MM'-'dd'T'HH':'mm':'ss'.'fffffffK" custom format string for DateTime values and to the "yyyy'-'MM'-'dd'T'HH':'mm':'ss'.'fffffffzzz" custom format string for DateTimeOffset values. In this string, the pairs of single quotation marks that delimit individual characters, such as the hyphens, the colons, and the letter "T", indicate that the individual character is a literal that cannot be changed. The apostrophes do not appear in the output string.

The "O" or "o" standard format specifier (and the "yyyy'-'MM'-'dd'T'HH':'mm':'ss'.'fffffffK" custom format string) takes advantage of the three ways that ISO 8601 represents time zone information to preserve the Kind property of DateTime values:

    The time zone component of DateTimeKind.Local date and time values is an offset from UTC (for example, +01:00, -07:00). All DateTimeOffset values are also represented in this format.

    The time zone component of DateTimeKind.Utc date and time values uses "Z" (which stands for zero offset) to represent UTC.

    DateTimeKind.Unspecified date and time values have no time zone information.

Because the "O" or "o" standard format specifier conforms to an international standard, the formatting or parsing operation that uses the specifier always uses the invariant culture and the Gregorian calendar.

Strings that are passed to the Parse, TryParse, ParseExact, and TryParseExact methods of DateTime and DateTimeOffset can be parsed by using the "O" or "o" format specifier if they are in one of these formats. In the case of DateTime objects, the parsing overload that you call should also include a styles parameter with a value of DateTimeStyles.RoundtripKind. Note that if you call a parsing method with the custom format string that corresponds to the "O" or "o" format specifier, you won't get the same results as "O" or "o". This is because parsing methods that use a custom format string can't parse the string representation of date and time values that lack a time zone component or use "Z" to indicate UTC.</value>
  </data>
  <data name="second_1_2_digits" xml:space="preserve">
    <value>second (1-2 digits)</value>
  </data>
  <data name="second_1_2_digits_description" xml:space="preserve">
    <value>The "s" custom format specifier represents the seconds as a number from 0 through 59. The result represents whole seconds that have passed since the last minute. A single-digit second is formatted without a leading zero.

If the "s" format specifier is used without other custom format specifiers, it's interpreted as the "s" standard date and time format specifier.</value>
  </data>
  <data name="second_2_digits" xml:space="preserve">
    <value>second (2 digits)</value>
  </data>
  <data name="second_2_digits_description" xml:space="preserve">
    <value>The "ss" custom format specifier (plus any number of additional "s" specifiers) represents the seconds as a number from 00 through 59. The result represents whole seconds that have passed since the last minute. A single-digit second is formatted with a leading zero.</value>
  </data>
  <data name="short_date" xml:space="preserve">
    <value>short date</value>
  </data>
  <data name="short_date_description" xml:space="preserve">
    <value>The "d" standard format specifier represents a custom date and time format string that is defined by a specific culture's DateTimeFormatInfo.ShortDatePattern property. For example, the custom format string that is returned by the ShortDatePattern property of the invariant culture is "MM/dd/yyyy".</value>
  </data>
  <data name="short_time" xml:space="preserve">
    <value>short time</value>
  </data>
  <data name="short_time_description" xml:space="preserve">
    <value>The "t" standard format specifier represents a custom date and time format string that is defined by the current DateTimeFormatInfo.ShortTimePattern property. For example, the custom format string for the invariant culture is "HH:mm".</value>
  </data>
  <data name="sortable_date_time" xml:space="preserve">
    <value>sortable date/time</value>
  </data>
  <data name="sortable_date_time_description" xml:space="preserve">
    <value>The "s" standard format specifier represents a custom date and time format string that is defined by the DateTimeFormatInfo.SortableDateTimePattern property. The pattern reflects a defined standard (ISO 8601), and the property is read-only. Therefore, it is always the same, regardless of the culture used or the format provider supplied. The custom format string is "yyyy'-'MM'-'dd'T'HH':'mm':'ss".

The purpose of the "s" format specifier is to produce result strings that sort consistently in ascending or descending order based on date and time values. As a result, although the "s" standard format specifier represents a date and time value in a consistent format, the formatting operation does not modify the value of the date and time object that is being formatted to reflect its DateTime.Kind property or its DateTimeOffset.Offset value. For example, the result strings produced by formatting the date and time values 2014-11-15T18:32:17+00:00 and 2014-11-15T18:32:17+08:00 are identical.

When this standard format specifier is used, the formatting or parsing operation always uses the invariant culture.</value>
  </data>
  <data name="time_separator" xml:space="preserve">
    <value>time separator</value>
  </data>
  <data name="time_separator_description" xml:space="preserve">
    <value>The ":" custom format specifier represents the time separator, which is used to differentiate hours, minutes, and seconds. The appropriate localized time separator is retrieved from the DateTimeFormatInfo.TimeSeparator property of the current or specified culture.

Note: To change the time separator for a particular date and time string, specify the separator character within a literal string delimiter. For example, the custom format string hh'_'dd'_'ss produces a result string in which "_" (an underscore) is always used as the time separator. To change the time separator for all dates for a culture, either change the value of the DateTimeFormatInfo.TimeSeparator property of the current culture, or instantiate a DateTimeFormatInfo object, assign the character to its TimeSeparator property, and call an overload of the formatting method that includes an IFormatProvider parameter.

If the ":" format specifier is used without other custom format specifiers, it's interpreted as a standard date and time format specifier and throws a FormatException.</value>
  </data>
  <data name="time_zone" xml:space="preserve">
    <value>time zone</value>
  </data>
  <data name="time_zone_description" xml:space="preserve">
    <value>The "K" custom format specifier represents the time zone information of a date and time value. When this format specifier is used with DateTime values, the result string is defined by the value of the DateTime.Kind property:

    For the local time zone (a DateTime.Kind property value of DateTimeKind.Local), this specifier is equivalent to the "zzz" specifier and produces a result string containing the local offset from Coordinated Universal Time (UTC); for example, "-07:00".

    For a UTC time (a DateTime.Kind property value of DateTimeKind.Utc), the result string includes a "Z" character to represent a UTC date.

    For a time from an unspecified time zone (a time whose DateTime.Kind property equals DateTimeKind.Unspecified), the result is equivalent to String.Empty.

For DateTimeOffset values, the "K" format specifier is equivalent to the "zzz" format specifier, and produces a result string containing the DateTimeOffset value's offset from UTC.

If the "K" format specifier is used without other custom format specifiers, it's interpreted as a standard date and time format specifier and throws a FormatException.</value>
  </data>
  <data name="universal_full_date_time" xml:space="preserve">
    <value>universal full date/time</value>
  </data>
  <data name="universal_full_date_time_description" xml:space="preserve">
    <value>The "U" standard format specifier represents a custom date and time format string that is defined by a specified culture's DateTimeFormatInfo.FullDateTimePattern property. The pattern is the same as the "F" pattern. However, the DateTime value is automatically converted to UTC before it is formatted.</value>
  </data>
  <data name="universal_sortable_date_time" xml:space="preserve">
    <value>universal sortable date/time</value>
  </data>
  <data name="universal_sortable_date_time_description" xml:space="preserve">
    <value>The "u" standard format specifier represents a custom date and time format string that is defined by the DateTimeFormatInfo.UniversalSortableDateTimePattern property. The pattern reflects a defined standard, and the property is read-only. Therefore, it is always the same, regardless of the culture used or the format provider supplied. The custom format string is "yyyy'-'MM'-'dd HH':'mm':'ss'Z'". When this standard format specifier is used, the formatting or parsing operation always uses the invariant culture.

Although the result string should express a time as Coordinated Universal Time (UTC), no conversion of the original DateTime value is performed during the formatting operation. Therefore, you must convert a DateTime value to UTC by calling the DateTime.ToUniversalTime method before formatting it.</value>
  </data>
  <data name="utc_hour_and_minute_offset" xml:space="preserve">
    <value>utc hour and minute offset</value>
  </data>
  <data name="utc_hour_and_minute_offset_description" xml:space="preserve">
    <value>With DateTime values, the "zzz" custom format specifier represents the signed offset of the local operating system's time zone from UTC, measured in hours and minutes. It doesn't reflect the value of an instance's DateTime.Kind property. For this reason, the "zzz" format specifier is not recommended for use with DateTime values.

With DateTimeOffset values, this format specifier represents the DateTimeOffset value's offset from UTC in hours and minutes.

The offset is always displayed with a leading sign. A plus sign (+) indicates hours ahead of UTC, and a minus sign (-) indicates hours behind UTC. A single-digit offset is formatted with a leading zero.</value>
  </data>
  <data name="utc_hour_offset_1_2_digits" xml:space="preserve">
    <value>utc hour offset (1-2 digits)</value>
  </data>
  <data name="utc_hour_offset_1_2_digits_description" xml:space="preserve">
    <value>With DateTime values, the "z" custom format specifier represents the signed offset of the local operating system's time zone from Coordinated Universal Time (UTC), measured in hours. It doesn't reflect the value of an instance's DateTime.Kind property. For this reason, the "z" format specifier is not recommended for use with DateTime values.

With DateTimeOffset values, this format specifier represents the DateTimeOffset value's offset from UTC in hours.

The offset is always displayed with a leading sign. A plus sign (+) indicates hours ahead of UTC, and a minus sign (-) indicates hours behind UTC. A single-digit offset is formatted without a leading zero.

If the "z" format specifier is used without other custom format specifiers, it's interpreted as a standard date and time format specifier and throws a FormatException.</value>
  </data>
  <data name="utc_hour_offset_2_digits" xml:space="preserve">
    <value>utc hour offset (2 digits)</value>
  </data>
  <data name="utc_hour_offset_2_digits_description" xml:space="preserve">
    <value>With DateTime values, the "zz" custom format specifier represents the signed offset of the local operating system's time zone from UTC, measured in hours. It doesn't reflect the value of an instance's DateTime.Kind property. For this reason, the "zz" format specifier is not recommended for use with DateTime values.

With DateTimeOffset values, this format specifier represents the DateTimeOffset value's offset from UTC in hours.

The offset is always displayed with a leading sign. A plus sign (+) indicates hours ahead of UTC, and a minus sign (-) indicates hours behind UTC. A single-digit offset is formatted with a leading zero.</value>
  </data>
  <data name="year_1_2_digits" xml:space="preserve">
    <value>year (1-2 digits)</value>
  </data>
  <data name="year_1_2_digits_description" xml:space="preserve">
    <value>The "y" custom format specifier represents the year as a one-digit or two-digit number. If the year has more than two digits, only the two low-order digits appear in the result. If the first digit of a two-digit year begins with a zero (for example, 2008), the number is formatted without a leading zero.

If the "y" format specifier is used without other custom format specifiers, it's interpreted as the "y" standard date and time format specifier.</value>
  </data>
  <data name="year_2_digits" xml:space="preserve">
    <value>year (2 digits)</value>
  </data>
  <data name="year_2_digits_description" xml:space="preserve">
    <value>The "yy" custom format specifier represents the year as a two-digit number. If the year has more than two digits, only the two low-order digits appear in the result. If the two-digit year has fewer than two significant digits, the number is padded with leading zeros to produce two digits.

In a parsing operation, a two-digit year that is parsed using the "yy" custom format specifier is interpreted based on the Calendar.TwoDigitYearMax property of the format provider's current calendar. The following example parses the string representation of a date that has a two-digit year by using the default Gregorian calendar of the en-US culture, which, in this case, is the current culture. It then changes the current culture's CultureInfo object to use a GregorianCalendar object whose TwoDigitYearMax property has been modified.</value>
  </data>
  <data name="year_3_4_digits" xml:space="preserve">
    <value>year (3-4 digits)</value>
  </data>
  <data name="year_3_4_digits_description" xml:space="preserve">
    <value>The "yyy" custom format specifier represents the year with a minimum of three digits. If the year has more than three significant digits, they are included in the result string. If the year has fewer than three digits, the number is padded with leading zeros to produce three digits.</value>
  </data>
  <data name="year_4_digits" xml:space="preserve">
    <value>year (4 digits)</value>
  </data>
  <data name="year_4_digits_description" xml:space="preserve">
    <value>The "yyyy" custom format specifier represents the year with a minimum of four digits. If the year has more than four significant digits, they are included in the result string. If the year has fewer than four digits, the number is padded with leading zeros to produce four digits.</value>
  </data>
  <data name="year_5_digits" xml:space="preserve">
    <value>year (5 digits)</value>
  </data>
  <data name="year_5_digits_description" xml:space="preserve">
    <value>The "yyyyy" custom format specifier (plus any number of additional "y" specifiers) represents the year with a minimum of five digits. If the year has more than five significant digits, they are included in the result string. If the year has fewer than five digits, the number is padded with leading zeros to produce five digits.

If there are additional "y" specifiers, the number is padded with as many leading zeros as necessary to produce the number of "y" specifiers.</value>
  </data>
  <data name="year_month" xml:space="preserve">
    <value>year month</value>
  </data>
  <data name="year_month_description" xml:space="preserve">
    <value>The "Y" or "y" standard format specifier represents a custom date and time format string that is defined by the DateTimeFormatInfo.YearMonthPattern property of a specified culture. For example, the custom format string for the invariant culture is "yyyy MMMM".</value>
  </data>
  <data name="_10000000ths_of_a_second" xml:space="preserve">
    <value>10,000,000ths of a second</value>
  </data>
  <data name="_10000000ths_of_a_second_description" xml:space="preserve">
    <value>The "fffffff" custom format specifier represents the seven most significant digits of the seconds fraction; that is, it represents the ten millionths of a second in a date and time value.

Although it's possible to display the ten millionths of a second component of a time value, that value may not be meaningful. The precision of date and time values depends on the resolution of the system clock. On the Windows NT 3.5 (and later) and Windows Vista operating systems, the clock's resolution is approximately 10-15 milliseconds.</value>
  </data>
  <data name="_10000000ths_of_a_second_non_zero" xml:space="preserve">
    <value>10,000,000ths of a second (non-zero)</value>
  </data>
  <data name="_10000000ths_of_a_second_non_zero_description" xml:space="preserve">
    <value>The "FFFFFFF" custom format specifier represents the seven most significant digits of the seconds fraction; that is, it represents the ten millionths of a second in a date and time value. However, trailing zeros or seven zero digits aren't displayed.

Although it's possible to display the ten millionths of a second component of a time value, that value may not be meaningful. The precision of date and time values depends on the resolution of the system clock. On the Windows NT 3.5 (and later) and Windows Vista operating systems, the clock's resolution is approximately 10-15 milliseconds.</value>
  </data>
  <data name="_1000000ths_of_a_second" xml:space="preserve">
    <value>1,000,000ths of a second</value>
  </data>
  <data name="_1000000ths_of_a_second_description" xml:space="preserve">
    <value>The "ffffff" custom format specifier represents the six most significant digits of the seconds fraction; that is, it represents the millionths of a second in a date and time value.

Although it's possible to display the millionths of a second component of a time value, that value may not be meaningful. The precision of date and time values depends on the resolution of the system clock. On the Windows NT 3.5 (and later) and Windows Vista operating systems, the clock's resolution is approximately 10-15 milliseconds.</value>
  </data>
  <data name="_1000000ths_of_a_second_non_zero" xml:space="preserve">
    <value>1,000,000ths of a second (non-zero)</value>
  </data>
  <data name="_1000000ths_of_a_second_non_zero_description" xml:space="preserve">
    <value>The "FFFFFF" custom format specifier represents the six most significant digits of the seconds fraction; that is, it represents the millionths of a second in a date and time value. However, trailing zeros or six zero digits aren't displayed.

Although it's possible to display the millionths of a second component of a time value, that value may not be meaningful. The precision of date and time values depends on the resolution of the system clock. On the Windows NT 3.5 (and later) and Windows Vista operating systems, the clock's resolution is approximately 10-15 milliseconds.</value>
  </data>
  <data name="_100000ths_of_a_second" xml:space="preserve">
    <value>100,000ths of a second</value>
  </data>
  <data name="_100000ths_of_a_second_description" xml:space="preserve">
    <value>The "fffff" custom format specifier represents the five most significant digits of the seconds fraction; that is, it represents the hundred thousandths of a second in a date and time value.

Although it's possible to display the hundred thousandths of a second component of a time value, that value may not be meaningful. The precision of date and time values depends on the resolution of the system clock. On the Windows NT 3.5 (and later) and Windows Vista operating systems, the clock's resolution is approximately 10-15 milliseconds.</value>
  </data>
  <data name="_100000ths_of_a_second_non_zero" xml:space="preserve">
    <value>100,000ths of a second (non-zero)</value>
  </data>
  <data name="_100000ths_of_a_second_non_zero_description" xml:space="preserve">
    <value>The "FFFFF" custom format specifier represents the five most significant digits of the seconds fraction; that is, it represents the hundred thousandths of a second in a date and time value. However, trailing zeros or five zero digits aren't displayed.

Although it's possible to display the hundred thousandths of a second component of a time value, that value may not be meaningful. The precision of date and time values depends on the resolution of the system clock. On the Windows NT 3.5 (and later) and Windows Vista operating systems, the clock's resolution is approximately 10-15 milliseconds.</value>
  </data>
  <data name="_10000ths_of_a_second" xml:space="preserve">
    <value>10,000ths of a second</value>
  </data>
  <data name="_10000ths_of_a_second_description" xml:space="preserve">
    <value>The "ffff" custom format specifier represents the four most significant digits of the seconds fraction; that is, it represents the ten thousandths of a second in a date and time value.

Although it's possible to display the ten thousandths of a second component of a time value, that value may not be meaningful. The precision of date and time values depends on the resolution of the system clock. On the Windows NT version 3.5 (and later) and Windows Vista operating systems, the clock's resolution is approximately 10-15 milliseconds.</value>
  </data>
  <data name="_10000ths_of_a_second_non_zero" xml:space="preserve">
    <value>10,000ths of a second (non-zero)</value>
  </data>
  <data name="_10000ths_of_a_second_non_zero_description" xml:space="preserve">
    <value>The "FFFF" custom format specifier represents the four most significant digits of the seconds fraction; that is, it represents the ten thousandths of a second in a date and time value. However, trailing zeros or four zero digits aren't displayed.

Although it's possible to display the ten thousandths of a second component of a time value, that value may not be meaningful. The precision of date and time values depends on the resolution of the system clock. On the Windows NT 3.5 (and later) and Windows Vista operating systems, the clock's resolution is approximately 10-15 milliseconds.</value>
  </data>
  <data name="_1000ths_of_a_second" xml:space="preserve">
    <value>1,000ths of a second</value>
  </data>
  <data name="_1000ths_of_a_second_description" xml:space="preserve">
    <value>The "fff" custom format specifier represents the three most significant digits of the seconds fraction; that is, it represents the milliseconds in a date and time value.</value>
  </data>
  <data name="_1000ths_of_a_second_non_zero" xml:space="preserve">
    <value>1,000ths of a second (non-zero)</value>
  </data>
  <data name="_1000ths_of_a_second_non_zero_description" xml:space="preserve">
    <value>The "FFF" custom format specifier represents the three most significant digits of the seconds fraction; that is, it represents the milliseconds in a date and time value. However, trailing zeros or three zero digits aren't displayed.</value>
  </data>
  <data name="_100ths_of_a_second" xml:space="preserve">
    <value>100ths of a second</value>
  </data>
  <data name="_100ths_of_a_second_description" xml:space="preserve">
    <value>The "ff" custom format specifier represents the two most significant digits of the seconds fraction; that is, it represents the hundredths of a second in a date and time value.</value>
  </data>
  <data name="_100ths_of_a_second_non_zero" xml:space="preserve">
    <value>100ths of a second (non-zero)</value>
  </data>
  <data name="_100ths_of_a_second_non_zero_description" xml:space="preserve">
    <value>The "FF" custom format specifier represents the two most significant digits of the seconds fraction; that is, it represents the hundredths of a second in a date and time value. However, trailing zeros or two zero digits aren't displayed.</value>
  </data>
  <data name="_10ths_of_a_second" xml:space="preserve">
    <value>10ths of a second</value>
  </data>
  <data name="_10ths_of_a_second_description" xml:space="preserve">
    <value>The "f" custom format specifier represents the most significant digit of the seconds fraction; that is, it represents the tenths of a second in a date and time value.

If the "f" format specifier is used without other format specifiers, it's interpreted as the "f" standard date and time format specifier.

When you use "f" format specifiers as part of a format string supplied to the ParseExact or TryParseExact method, the number of "f" format specifiers indicates the number of most significant digits of the seconds fraction that must be present to successfully parse the string.</value>
    <comment>{Locked="ParseExact"}{Locked="TryParseExact"}{Locked=""f""}</comment>
  </data>
  <data name="_10ths_of_a_second_non_zero" xml:space="preserve">
    <value>10ths of a second (non-zero)</value>
  </data>
  <data name="_10ths_of_a_second_non_zero_description" xml:space="preserve">
    <value>The "F" custom format specifier represents the most significant digit of the seconds fraction; that is, it represents the tenths of a second in a date and time value. Nothing is displayed if the digit is zero.

If the "F" format specifier is used without other format specifiers, it's interpreted as the "F" standard date and time format specifier.

The number of "F" format specifiers used with the ParseExact, TryParseExact, ParseExact, or TryParseExact method indicates the maximum number of most significant digits of the seconds fraction that can be present to successfully parse the string.</value>
  </data>
  <data name="_12_hour_clock_1_2_digits" xml:space="preserve">
    <value>12 hour clock (1-2 digits)</value>
  </data>
  <data name="_12_hour_clock_1_2_digits_description" xml:space="preserve">
    <value>The "h" custom format specifier represents the hour as a number from 1 through 12; that is, the hour is represented by a 12-hour clock that counts the whole hours since midnight or noon. A particular hour after midnight is indistinguishable from the same hour after noon. The hour is not rounded, and a single-digit hour is formatted without a leading zero. For example, given a time of 5:43 in the morning or afternoon, this custom format specifier displays "5".

If the "h" format specifier is used without other custom format specifiers, it's interpreted as a standard date and time format specifier and throws a FormatException.</value>
  </data>
  <data name="_12_hour_clock_2_digits" xml:space="preserve">
    <value>12 hour clock (2 digits)</value>
  </data>
  <data name="_12_hour_clock_2_digits_description" xml:space="preserve">
    <value>The "hh" custom format specifier (plus any number of additional "h" specifiers) represents the hour as a number from 01 through 12; that is, the hour is represented by a 12-hour clock that counts the whole hours since midnight or noon. A particular hour after midnight is indistinguishable from the same hour after noon. The hour is not rounded, and a single-digit hour is formatted with a leading zero. For example, given a time of 5:43 in the morning or afternoon, this format specifier displays "05".</value>
  </data>
  <data name="_24_hour_clock_1_2_digits" xml:space="preserve">
    <value>24 hour clock (1-2 digits)</value>
  </data>
  <data name="_24_hour_clock_1_2_digits_description" xml:space="preserve">
    <value>The "H" custom format specifier represents the hour as a number from 0 through 23; that is, the hour is represented by a zero-based 24-hour clock that counts the hours since midnight. A single-digit hour is formatted without a leading zero.

If the "H" format specifier is used without other custom format specifiers, it's interpreted as a standard date and time format specifier and throws a FormatException.</value>
  </data>
  <data name="_24_hour_clock_2_digits" xml:space="preserve">
    <value>24 hour clock (2 digits)</value>
  </data>
  <data name="_24_hour_clock_2_digits_description" xml:space="preserve">
    <value>The "HH" custom format specifier (plus any number of additional "H" specifiers) represents the hour as a number from 00 through 23; that is, the hour is represented by a zero-based 24-hour clock that counts the hours since midnight. A single-digit hour is formatted with a leading zero.</value>
  </data>
  <data name="Implement_remaining_members_explicitly" xml:space="preserve">
    <value>Implement remaining members explicitly</value>
  </data>
  <data name="Generate_for_0" xml:space="preserve">
    <value>Generate for '{0}'</value>
  </data>
  <data name="Generate_comparison_operators" xml:space="preserve">
    <value>Generate comparison operators</value>
  </data>
  <data name="Create_and_assign_remaining_as_fields" xml:space="preserve">
    <value>Create and assign remaining as fields</value>
  </data>
  <data name="Create_and_assign_remaining_as_properties" xml:space="preserve">
    <value>Create and assign remaining as properties</value>
  </data>
  <data name="Example" xml:space="preserve">
    <value>Example:</value>
    <comment>Singular form when we want to show an example, but only have one to show.</comment>
  </data>
  <data name="Examples" xml:space="preserve">
    <value>Examples:</value>
    <comment>Plural form when we have multiple examples to show.</comment>
  </data>
  <data name="Alternation_conditions_cannot_be_comments" xml:space="preserve">
    <value>Alternation conditions cannot be comments</value>
    <comment>This is an error message shown to the user when they write an invalid Regular Expression. Example: a|(?#b)</comment>
  </data>
  <data name="Alternation_conditions_do_not_capture_and_cannot_be_named" xml:space="preserve">
    <value>Alternation conditions do not capture and cannot be named</value>
    <comment>This is an error message shown to the user when they write an invalid Regular Expression. Example: (?(?'x'))</comment>
  </data>
  <data name="A_subtraction_must_be_the_last_element_in_a_character_class" xml:space="preserve">
    <value>A subtraction must be the last element in a character class</value>
    <comment>This is an error message shown to the user when they write an invalid Regular Expression. Example: [a-[b]-c]</comment>
  </data>
  <data name="Cannot_include_class_0_in_character_range" xml:space="preserve">
    <value>Cannot include class \{0} in character range</value>
    <comment>This is an error message shown to the user when they write an invalid Regular Expression. Example: [a-\w]. {0} is the invalid class (\w here)</comment>
  </data>
  <data name="Capture_group_numbers_must_be_less_than_or_equal_to_Int32_MaxValue" xml:space="preserve">
    <value>Capture group numbers must be less than or equal to Int32.MaxValue</value>
    <comment>This is an error message shown to the user when they write an invalid Regular Expression. Example: a{2147483648}</comment>
  </data>
  <data name="Capture_number_cannot_be_zero" xml:space="preserve">
    <value>Capture number cannot be zero</value>
    <comment>This is an error message shown to the user when they write an invalid Regular Expression. Example: (?&lt;0&gt;a)</comment>
  </data>
  <data name="Illegal_backslash_at_end_of_pattern" xml:space="preserve">
    <value>Illegal \ at end of pattern</value>
    <comment>This is an error message shown to the user when they write an invalid Regular Expression. Example: \</comment>
  </data>
  <data name="Illegal_x_y_with_x_less_than_y" xml:space="preserve">
    <value>Illegal {x,y} with x &gt; y</value>
    <comment>This is an error message shown to the user when they write an invalid Regular Expression. Example: a{1,0}</comment>
  </data>
  <data name="Incomplete_character_escape" xml:space="preserve">
    <value>Incomplete \p{X} character escape</value>
    <comment>This is an error message shown to the user when they write an invalid Regular Expression. Example: \p{ Cc }</comment>
  </data>
  <data name="Insufficient_hexadecimal_digits" xml:space="preserve">
    <value>Insufficient hexadecimal digits</value>
    <comment>This is an error message shown to the user when they write an invalid Regular Expression. Example: \x</comment>
  </data>
  <data name="Invalid_group_name_Group_names_must_begin_with_a_word_character" xml:space="preserve">
    <value>Invalid group name: Group names must begin with a word character</value>
    <comment>This is an error message shown to the user when they write an invalid Regular Expression. Example: (?&lt;a &gt;a)</comment>
  </data>
  <data name="Malformed" xml:space="preserve">
    <value>malformed</value>
    <comment>This is an error message shown to the user when they write an invalid Regular Expression. Example: (?(0</comment>
  </data>
  <data name="Malformed_character_escape" xml:space="preserve">
    <value>Malformed \p{X} character escape</value>
    <comment>This is an error message shown to the user when they write an invalid Regular Expression. Example: \p {Cc}</comment>
  </data>
  <data name="Malformed_named_back_reference" xml:space="preserve">
    <value>Malformed \k&lt;...&gt; named back reference</value>
    <comment>This is an error message shown to the user when they write an invalid Regular Expression. Example: \k'</comment>
  </data>
  <data name="Missing_control_character" xml:space="preserve">
    <value>Missing control character</value>
    <comment>This is an error message shown to the user when they write an invalid Regular Expression. Example: \c</comment>
  </data>
  <data name="Nested_quantifier_0" xml:space="preserve">
    <value>Nested quantifier {0}</value>
    <comment>This is an error message shown to the user when they write an invalid Regular Expression. Example: a**. In this case {0} will be '*', the extra unnecessary quantifier.</comment>
  </data>
  <data name="Not_enough_close_parens" xml:space="preserve">
    <value>Not enough )'s</value>
    <comment>This is an error message shown to the user when they write an invalid Regular Expression. Example: (a</comment>
  </data>
  <data name="Quantifier_x_y_following_nothing" xml:space="preserve">
    <value>Quantifier {x,y} following nothing</value>
    <comment>This is an error message shown to the user when they write an invalid Regular Expression. Example: *</comment>
  </data>
  <data name="Reference_to_undefined_group" xml:space="preserve">
    <value>reference to undefined group</value>
    <comment>This is an error message shown to the user when they write an invalid Regular Expression. Example: (?(1))</comment>
  </data>
  <data name="Reference_to_undefined_group_name_0" xml:space="preserve">
    <value>Reference to undefined group name {0}</value>
    <comment>This is an error message shown to the user when they write an invalid Regular Expression. Example: \k&lt;a&gt;. Here, {0} will be the name of the undefined group ('a')</comment>
  </data>
  <data name="Reference_to_undefined_group_number_0" xml:space="preserve">
    <value>Reference to undefined group number {0}</value>
    <comment>This is an error message shown to the user when they write an invalid Regular Expression. Example: (?&lt;-1&gt;). Here, {0} will be the number of the undefined group ('1')</comment>
  </data>
  <data name="Too_many_bars_in_conditional_grouping" xml:space="preserve">
    <value>Too many | in (?()|)</value>
    <comment>This is an error message shown to the user when they write an invalid Regular Expression. Example: (?(0)a|b|)</comment>
  </data>
  <data name="Too_many_close_parens" xml:space="preserve">
    <value>Too many )'s</value>
    <comment>This is an error message shown to the user when they write an invalid Regular Expression. Example: )</comment>
  </data>
  <data name="Unknown_property" xml:space="preserve">
    <value>Unknown property</value>
    <comment>This is an error message shown to the user when they write an invalid Regular Expression. Example: \p{}</comment>
  </data>
  <data name="Unknown_property_0" xml:space="preserve">
    <value>Unknown property '{0}'</value>
    <comment>This is an error message shown to the user when they write an invalid Regular Expression. Example: \p{xxx}. Here, {0} will be the name of the unknown property ('xxx')</comment>
  </data>
  <data name="Unrecognized_control_character" xml:space="preserve">
    <value>Unrecognized control character</value>
    <comment>This is an error message shown to the user when they write an invalid Regular Expression. Example: [\c]</comment>
  </data>
  <data name="Unrecognized_escape_sequence_0" xml:space="preserve">
    <value>Unrecognized escape sequence \{0}</value>
    <comment>This is an error message shown to the user when they write an invalid Regular Expression. Example: \m. Here, {0} will be the unrecognized character ('m')</comment>
  </data>
  <data name="Unrecognized_grouping_construct" xml:space="preserve">
    <value>Unrecognized grouping construct</value>
    <comment>This is an error message shown to the user when they write an invalid Regular Expression. Example: (?&lt;</comment>
  </data>
  <data name="Unterminated_character_class_set" xml:space="preserve">
    <value>Unterminated [] set</value>
    <comment>This is an error message shown to the user when they write an invalid Regular Expression. Example: [</comment>
  </data>
  <data name="Unterminated_regex_comment" xml:space="preserve">
    <value>Unterminated (?#...) comment</value>
    <comment>This is an error message shown to the user when they write an invalid Regular Expression. Example: (?#</comment>
  </data>
  <data name="x_y_range_in_reverse_order" xml:space="preserve">
    <value>[x-y] range in reverse order</value>
    <comment>This is an error message shown to the user when they write an invalid Regular Expression. Example: [b-a]</comment>
  </data>
  <data name="Regex_issue_0" xml:space="preserve">
    <value>Regex issue: {0}</value>
    <comment>This is an error message shown to the user when they write an invalid Regular Expression. {0} will be the actual text of one of the above Regular Expression errors.</comment>
  </data>
  <data name="Regex_number_decimal_digit" xml:space="preserve">
    <value>number, decimal digit</value>
  </data>
  <data name="Regex_number_letter" xml:space="preserve">
    <value>number, letter</value>
  </data>
  <data name="Regex_number_other" xml:space="preserve">
    <value>number, other</value>
  </data>
  <data name="Regex_other_control" xml:space="preserve">
    <value>other, control</value>
  </data>
  <data name="Regex_other_format" xml:space="preserve">
    <value>other, format</value>
  </data>
  <data name="Regex_other_not_assigned" xml:space="preserve">
    <value>other, not assigned</value>
  </data>
  <data name="Regex_other_private_use" xml:space="preserve">
    <value>other, private use</value>
  </data>
  <data name="Regex_other_surrogate" xml:space="preserve">
    <value>other, surrogate</value>
  </data>
  <data name="Regex_punctuation_close" xml:space="preserve">
    <value>punctuation, close</value>
  </data>
  <data name="Regex_punctuation_connector" xml:space="preserve">
    <value>punctuation, connector</value>
  </data>
  <data name="Regex_punctuation_dash" xml:space="preserve">
    <value>punctuation, dash</value>
  </data>
  <data name="Regex_punctuation_final_quote" xml:space="preserve">
    <value>punctuation, final quote</value>
  </data>
  <data name="Regex_punctuation_initial_quote" xml:space="preserve">
    <value>punctuation, initial quote</value>
  </data>
  <data name="Regex_punctuation_open" xml:space="preserve">
    <value>punctuation, open</value>
  </data>
  <data name="Regex_punctuation_other" xml:space="preserve">
    <value>punctuation, other</value>
  </data>
  <data name="Regex_separator_line" xml:space="preserve">
    <value>separator, line</value>
  </data>
  <data name="Regex_separator_paragraph" xml:space="preserve">
    <value>separator, paragraph</value>
  </data>
  <data name="Regex_separator_space" xml:space="preserve">
    <value>separator, space</value>
  </data>
  <data name="Regex_symbol_currency" xml:space="preserve">
    <value>symbol, currency</value>
  </data>
  <data name="Regex_symbol_math" xml:space="preserve">
    <value>symbol, math</value>
  </data>
  <data name="Regex_symbol_modifier" xml:space="preserve">
    <value>symbol, modifier</value>
  </data>
  <data name="Regex_symbol_other" xml:space="preserve">
    <value>symbol, other</value>
  </data>
  <data name="Regex_letter_lowercase" xml:space="preserve">
    <value>letter, lowercase</value>
  </data>
  <data name="Regex_letter_modifier" xml:space="preserve">
    <value>letter, modifier</value>
  </data>
  <data name="Regex_letter_other" xml:space="preserve">
    <value>letter, other</value>
  </data>
  <data name="Regex_letter_titlecase" xml:space="preserve">
    <value>letter, titlecase</value>
  </data>
  <data name="Regex_mark_enclosing" xml:space="preserve">
    <value>mark, enclosing</value>
  </data>
  <data name="Regex_mark_nonspacing" xml:space="preserve">
    <value>mark, nonspacing</value>
  </data>
  <data name="Regex_mark_spacing_combining" xml:space="preserve">
    <value>mark, spacing combining</value>
  </data>
  <data name="Regex_contiguous_matches_long" xml:space="preserve">
    <value>The \G anchor specifies that a match must occur at the point where the previous match ended. When you use this anchor with the Regex.Matches or Match.NextMatch method, it ensures that all matches are contiguous.</value>
  </data>
  <data name="Regex_contiguous_matches_short" xml:space="preserve">
    <value>contiguous matches</value>
  </data>
  <data name="Regex_end_of_string_only_long" xml:space="preserve">
    <value>The \z anchor specifies that a match must occur at the end of the input string. Like the $ language element, \z ignores the RegexOptions.Multiline option. Unlike the \Z language element, \z does not match a \n character at the end of a string. Therefore, it can only match the last line of the input string.</value>
  </data>
  <data name="Regex_end_of_string_only_short" xml:space="preserve">
    <value>end of string only</value>
  </data>
  <data name="Regex_end_of_string_or_before_ending_newline_long" xml:space="preserve">
    <value>The \Z anchor specifies that a match must occur at the end of the input string, or before \n at the end of the input string. It is identical to the $ anchor, except that \Z ignores the RegexOptions.Multiline option. Therefore, in a multiline string, it can only match the end of the last line, or the last line before \n.

The \Z anchor matches \n but does not match \r\n (the CR/LF character combination). To match CR/LF, include \r?\Z in the regular expression pattern.</value>
  </data>
  <data name="Regex_end_of_string_or_before_ending_newline_short" xml:space="preserve">
    <value>end of string or before ending newline</value>
  </data>
  <data name="Regex_non_word_boundary_long" xml:space="preserve">
    <value>The \B anchor specifies that the match must not occur on a word boundary. It is the opposite of the \b anchor.</value>
  </data>
  <data name="Regex_non_word_boundary_short" xml:space="preserve">
    <value>non-word boundary</value>
  </data>
  <data name="Regex_start_of_string_only_long" xml:space="preserve">
    <value>The \A anchor specifies that a match must occur at the beginning of the input string. It is identical to the ^ anchor, except that \A ignores the RegexOptions.Multiline option. Therefore, it can only match the start of the first line in a multiline input string.</value>
  </data>
  <data name="Regex_start_of_string_only_short" xml:space="preserve">
    <value>start of string only</value>
  </data>
  <data name="Regex_word_boundary_long" xml:space="preserve">
    <value>The \b anchor specifies that the match must occur on a boundary between a word character (the \w language element) and a non-word character (the \W language element). Word characters consist of alphanumeric characters and underscores; a non-word character is any character that is not alphanumeric or an underscore. The match may also occur on a word boundary at the beginning or end of the string.

The \b anchor is frequently used to ensure that a subexpression matches an entire word instead of just the beginning or end of a word.</value>
  </data>
  <data name="Regex_word_boundary_short" xml:space="preserve">
    <value>word boundary</value>
  </data>
  <data name="Regex_start_of_string_or_line_long" xml:space="preserve">
    <value>The ^ anchor specifies that the following pattern must begin at the first character position of the string. If you use ^ with the RegexOptions.Multiline option, the match must occur at the beginning of each line.</value>
  </data>
  <data name="Regex_start_of_string_or_line_short" xml:space="preserve">
    <value>start of string or line</value>
  </data>
  <data name="Regex_end_of_string_or_line_long" xml:space="preserve">
    <value>The $ anchor specifies that the preceding pattern must occur at the end of the input string, or before \n at the end of the input string. If you use $ with the RegexOptions.Multiline option, the match can also occur at the end of a line.

The $ anchor matches \n but does not match \r\n (the combination of carriage return and newline characters, or CR/LF). To match the CR/LF character combination, include \r?$ in the regular expression pattern.</value>
  </data>
  <data name="Regex_end_of_string_or_line_short" xml:space="preserve">
    <value>end of string or line</value>
  </data>
  <data name="Regex_any_character_group_long" xml:space="preserve">
    <value>The period character (.) matches any character except \n (the newline character, \u000A).  If a regular expression pattern is modified by the RegexOptions.Singleline option, or if the portion of the pattern that contains the . character class is modified by the 's' option, . matches any character.</value>
  </data>
  <data name="Regex_any_character_group_short" xml:space="preserve">
    <value>any character</value>
  </data>
  <data name="Regex_backspace_character_long" xml:space="preserve">
    <value>Matches a backspace character, \u0008</value>
  </data>
  <data name="Regex_backspace_character_short" xml:space="preserve">
    <value>backspace character</value>
  </data>
  <data name="Regex_bell_character_long" xml:space="preserve">
    <value>Matches a bell (alarm) character, \u0007</value>
  </data>
  <data name="Regex_bell_character_short" xml:space="preserve">
    <value>bell character</value>
  </data>
  <data name="Regex_carriage_return_character_long" xml:space="preserve">
    <value>Matches a carriage-return character, \u000D.  Note that \r is not equivalent to the newline character, \n.</value>
  </data>
  <data name="Regex_carriage_return_character_short" xml:space="preserve">
    <value>carriage-return character</value>
  </data>
  <data name="Regex_control_character_long" xml:space="preserve">
    <value>Matches an ASCII control character, where X is the letter of the control character. For example, \cC is CTRL-C.</value>
  </data>
  <data name="Regex_control_character_short" xml:space="preserve">
    <value>control character</value>
  </data>
  <data name="Regex_decimal_digit_character_long" xml:space="preserve">
    <value>\d matches any decimal digit. It is equivalent to the \p{Nd} regular expression pattern, which includes the standard decimal digits 0-9 as well as the decimal digits of a number of other character sets.

If ECMAScript-compliant behavior is specified, \d is equivalent to [0-9]</value>
  </data>
  <data name="Regex_decimal_digit_character_short" xml:space="preserve">
    <value>decimal-digit character</value>
  </data>
  <data name="Regex_escape_character_long" xml:space="preserve">
    <value>Matches an escape character, \u001B</value>
  </data>
  <data name="Regex_escape_character_short" xml:space="preserve">
    <value>escape character</value>
  </data>
  <data name="Regex_form_feed_character_long" xml:space="preserve">
    <value>Matches a form-feed character, \u000C</value>
  </data>
  <data name="Regex_form_feed_character_short" xml:space="preserve">
    <value>form-feed character</value>
  </data>
  <data name="Regex_hexadecimal_escape_long" xml:space="preserve">
    <value>Matches an ASCII character, where ## is a two-digit hexadecimal character code.</value>
  </data>
  <data name="Regex_hexadecimal_escape_short" xml:space="preserve">
    <value>hexadecimal escape</value>
  </data>
  <data name="Regex_letter_uppercase" xml:space="preserve">
    <value>letter, uppercase</value>
  </data>
  <data name="Regex_matched_subexpression_long" xml:space="preserve">
    <value>This grouping construct captures a matched 'subexpression', where 'subexpression' is any valid regular expression pattern. Captures that use parentheses are numbered automatically from left to right based on the order of the opening parentheses in the regular expression, starting from one. The capture that is numbered zero is the text matched by the entire regular expression pattern.</value>
  </data>
  <data name="Regex_matched_subexpression_short" xml:space="preserve">
    <value>matched subexpression</value>
  </data>
  <data name="Regex_negative_character_group_long" xml:space="preserve">
    <value>A negative character group specifies a list of characters that must not appear in an input string for a match to occur. The list of characters are specified individually.

Two or more character ranges can be concatenated. For example, to specify the range of decimal digits from "0" through "9", the range of lowercase letters from "a" through "f", and the range of uppercase letters from "A" through "F", use [0-9a-fA-F].</value>
  </data>
  <data name="Regex_negative_character_group_short" xml:space="preserve">
    <value>negative character group</value>
  </data>
  <data name="Regex_negative_character_range_long" xml:space="preserve">
    <value>A negative character range specifies a list of characters that must not appear in an input string for a match to occur. 'firstCharacter' is the character that begins the range, and 'lastCharacter' is the character that ends the range.

Two or more character ranges can be concatenated. For example, to specify the range of decimal digits from "0" through "9", the range of lowercase letters from "a" through "f", and the range of uppercase letters from "A" through "F", use [0-9a-fA-F].</value>
  </data>
  <data name="Regex_negative_unicode_category_long" xml:space="preserve">
    <value>The regular expression construct \P{ name } matches any character that does not belong to a Unicode general category or named block, where name is the category abbreviation or named block name.</value>
  </data>
  <data name="Regex_negative_unicode_category_short" xml:space="preserve">
    <value>negative unicode category</value>
  </data>
  <data name="Regex_new_line_character_long" xml:space="preserve">
    <value>Matches a new-line character, \u000A</value>
  </data>
  <data name="Regex_new_line_character_short" xml:space="preserve">
    <value>new-line character</value>
  </data>
  <data name="Regex_non_digit_character_long" xml:space="preserve">
    <value>\D matches any non-digit character. It is equivalent to the \P{Nd} regular expression pattern.

If ECMAScript-compliant behavior is specified, \D is equivalent to [^0-9]</value>
  </data>
  <data name="Regex_non_digit_character_short" xml:space="preserve">
    <value>non-digit character</value>
  </data>
  <data name="Regex_non_white_space_character_long" xml:space="preserve">
    <value>\S matches any non-white-space character. It is equivalent to the [^\f\n\r\t\v\x85\p{Z}] regular expression pattern, or the opposite of the regular expression pattern that is equivalent to \s, which matches white-space characters.

If ECMAScript-compliant behavior is specified, \S is equivalent to [^ \f\n\r\t\v]</value>
  </data>
  <data name="Regex_non_white_space_character_short" xml:space="preserve">
    <value>non-white-space character</value>
  </data>
  <data name="Regex_non_word_character_long" xml:space="preserve">
    <value>\W matches any non-word character. It matches any character except for those in the following Unicode categories:

    Ll	Letter, Lowercase
    Lu	Letter, Uppercase
    Lt	Letter, Titlecase
    Lo	Letter, Other
    Lm	Letter, Modifier
    Mn	Mark, Nonspacing
    Nd	Number, Decimal Digit
    Pc	Punctuation, Connector

If ECMAScript-compliant behavior is specified, \W is equivalent to [^a-zA-Z_0-9]</value>
    <comment>Note: Ll, Lu, Lt, Lo, Lm, Mn, Nd, and Pc are all things that should not be localized. </comment>
  </data>
  <data name="Regex_non_word_character_short" xml:space="preserve">
    <value>non-word character</value>
  </data>
  <data name="Regex_positive_character_group_long" xml:space="preserve">
    <value>A positive character group specifies a list of characters, any one of which may appear in an input string for a match to occur.</value>
  </data>
  <data name="Regex_positive_character_group_short" xml:space="preserve">
    <value>positive character group</value>
  </data>
  <data name="Regex_positive_character_range_long" xml:space="preserve">
    <value>A positive character range specifies a range of characters, any one of which may appear in an input string for a match to occur.  'firstCharacter' is the character that begins the range and 'lastCharacter' is the character that ends the range. </value>
  </data>
  <data name="Regex_positive_character_range_short" xml:space="preserve">
    <value>positive character range</value>
  </data>
  <data name="Regex_subexpression" xml:space="preserve">
    <value>subexpression</value>
  </data>
  <data name="Regex_tab_character_long" xml:space="preserve">
    <value>Matches a tab character, \u0009</value>
  </data>
  <data name="Regex_tab_character_short" xml:space="preserve">
    <value>tab character</value>
  </data>
  <data name="Regex_unicode_category_long" xml:space="preserve">
    <value>The regular expression construct \p{ name } matches any character that belongs to a Unicode general category or named block, where name is the category abbreviation or named block name.</value>
  </data>
  <data name="Regex_unicode_category_short" xml:space="preserve">
    <value>unicode category</value>
  </data>
  <data name="Regex_unicode_escape_long" xml:space="preserve">
    <value>Matches a UTF-16 code unit whose value is #### hexadecimal.</value>
  </data>
  <data name="Regex_unicode_escape_short" xml:space="preserve">
    <value>unicode escape</value>
  </data>
  <data name="Regex_vertical_tab_character_long" xml:space="preserve">
    <value>Matches a vertical-tab character, \u000B</value>
  </data>
  <data name="Regex_vertical_tab_character_short" xml:space="preserve">
    <value>vertical-tab character</value>
  </data>
  <data name="Regex_white_space_character_long" xml:space="preserve">
    <value>\s matches any white-space character. It is equivalent to the following escape sequences and Unicode categories:

    \f	The form feed character, \u000C
    \n	The newline character, \u000A
    \r	The carriage return character, \u000D
    \t	The tab character, \u0009
    \v	The vertical tab character, \u000B
    \x85	The ellipsis or NEXT LINE (NEL) character (…), \u0085
    \p{Z}	Matches any separator character

If ECMAScript-compliant behavior is specified, \s is equivalent to [ \f\n\r\t\v]</value>
  </data>
  <data name="Regex_white_space_character_short" xml:space="preserve">
    <value>white-space character</value>
  </data>
  <data name="Regex_word_character_long" xml:space="preserve">
    <value>\w matches any word character. A word character is a member of any of the following Unicode categories:

    Ll	Letter, Lowercase
    Lu	Letter, Uppercase
    Lt	Letter, Titlecase
    Lo	Letter, Other
    Lm	Letter, Modifier
    Mn	Mark, Nonspacing
    Nd	Number, Decimal Digit
    Pc	Punctuation, Connector

If ECMAScript-compliant behavior is specified, \w is equivalent to [a-zA-Z_0-9]</value>
    <comment>Note: Ll, Lu, Lt, Lo, Lm, Mn, Nd, and Pc are all things that should not be localized.</comment>
  </data>
  <data name="Regex_word_character_short" xml:space="preserve">
    <value>word character</value>
  </data>
  <data name="Regex_alternation_long" xml:space="preserve">
    <value>You can use the vertical bar (|) character to match any one of a series of patterns, where the | character separates each pattern.</value>
  </data>
  <data name="Regex_alternation_short" xml:space="preserve">
    <value>alternation</value>
  </data>
  <data name="Regex_balancing_group_long" xml:space="preserve">
    <value>A balancing group definition deletes the definition of a previously defined group and stores, in the current group, the interval between the previously defined group and the current group.

'name1' is the current group (optional), 'name2' is a previously defined group, and 'subexpression' is any valid regular expression pattern. The balancing group definition deletes the definition of name2 and stores the interval between name2 and name1 in name1. If no name2 group is defined, the match backtracks. Because deleting the last definition of name2 reveals the previous definition of name2, this construct lets you use the stack of captures for group name2 as a counter for keeping track of nested constructs such as parentheses or opening and closing brackets.

The balancing group definition uses 'name2' as a stack. The beginning character of each nested construct is placed in the group and in its Group.Captures collection. When the closing character is matched, its corresponding opening character is removed from the group, and the Captures collection is decreased by one. After the opening and closing characters of all nested constructs have been matched, 'name1' is empty.</value>
  </data>
  <data name="Regex_balancing_group_short" xml:space="preserve">
    <value>balancing group</value>
  </data>
  <data name="Regex_comment" xml:space="preserve">
    <value>comment</value>
  </data>
  <data name="Regex_conditional_expression_match_long" xml:space="preserve">
    <value>This language element attempts to match one of two patterns depending on whether it can match an initial pattern.

'expression' is the initial pattern to match, 'yes' is the pattern to match if expression is matched, and 'no' is the optional pattern to match if expression is not matched.</value>
  </data>
  <data name="Regex_conditional_expression_match_short" xml:space="preserve">
    <value>conditional expression match</value>
  </data>
  <data name="Regex_conditional_group_match_long" xml:space="preserve">
    <value>This language element attempts to match one of two patterns depending on whether it has matched a specified capturing group.

'name' is the name (or number) of a capturing group, 'yes' is the expression to match if 'name' (or 'number') has a match, and 'no' is the optional expression to match if it does not.</value>
  </data>
  <data name="Regex_conditional_group_match_short" xml:space="preserve">
    <value>conditional group match</value>
  </data>
  <data name="Regex_end_of_line_comment_long" xml:space="preserve">
    <value>A number sign (#) marks an x-mode comment, which starts at the unescaped # character at the end of the regular expression pattern and continues until the end of the line. To use this construct, you must either enable the x option (through inline options) or supply the RegexOptions.IgnorePatternWhitespace value to the option parameter when instantiating the Regex object or calling a static Regex method.</value>
  </data>
  <data name="Regex_end_of_line_comment_short" xml:space="preserve">
    <value>end-of-line comment</value>
  </data>
  <data name="Regex_expression" xml:space="preserve">
    <value>expression</value>
  </data>
  <data name="Regex_group_options_long" xml:space="preserve">
    <value>This grouping construct applies or disables the specified options within a subexpression. The options to enable are specified after the question mark, and the options to disable after the minus sign. The allowed options are:

    i	Use case-insensitive matching.
    m	Use multiline mode, where ^ and $ match the beginning and end of each line
	(instead of the beginning and end of the input string).
    s	Use single-line mode, where the period (.) matches every character
	(instead of every character except \n).
    n	Do not capture unnamed groups. The only valid captures are explicitly
	named or numbered groups of the form (?&lt;name&gt; subexpression).
    x	Exclude unescaped white space from the pattern, and enable comments
	after a number sign (#).</value>
  </data>
  <data name="Regex_group_options_short" xml:space="preserve">
    <value>group options</value>
  </data>
  <data name="Regex_inline_comment_long" xml:space="preserve">
    <value>The (?# comment) construct lets you include an inline comment in a regular expression. The regular expression engine does not use any part of the comment in pattern matching, although the comment is included in the string that is returned by the Regex.ToString method. The comment ends at the first closing parenthesis.</value>
  </data>
  <data name="Regex_inline_comment_short" xml:space="preserve">
    <value>inline comment</value>
  </data>
  <data name="Regex_name" xml:space="preserve">
    <value>name</value>
  </data>
  <data name="Regex_name1" xml:space="preserve">
    <value>name1</value>
  </data>
  <data name="Regex_name2" xml:space="preserve">
    <value>name2</value>
  </data>
  <data name="Regex_named_backreference_long" xml:space="preserve">
    <value>A named or numbered backreference.

'name' is the name of a capturing group defined in the regular expression pattern.</value>
  </data>
  <data name="Regex_named_backreference_short" xml:space="preserve">
    <value>named backreference</value>
  </data>
  <data name="Regex_named_matched_subexpression_long" xml:space="preserve">
    <value>Captures a matched subexpression and lets you access it by name or by number.

'name' is a valid group name, and 'subexpression' is any valid regular expression pattern. 'name' must not contain any punctuation characters and cannot begin with a number.

If the RegexOptions parameter of a regular expression pattern matching method includes the RegexOptions.ExplicitCapture flag, or if the n option is applied to this subexpression, the only way to capture a subexpression is to explicitly name capturing groups.</value>
  </data>
  <data name="Regex_named_matched_subexpression_short" xml:space="preserve">
    <value>named matched subexpression</value>
  </data>
  <data name="Regex_name_or_number" xml:space="preserve">
    <value>name-or-number</value>
  </data>
  <data name="Regex_no" xml:space="preserve">
    <value>no</value>
  </data>
  <data name="Regex_atomic_group_long" xml:space="preserve">
    <value>Atomic groups (known in some other regular expression engines as a nonbacktracking subexpression, an atomic subexpression, or a once-only subexpression) disable backtracking. The regular expression engine will match as many characters in the input string as it can. When no further match is possible, it will not backtrack to attempt alternate pattern matches. (That is, the subexpression matches only strings that would be matched by the subexpression alone; it does not attempt to match a string based on the subexpression and any subexpressions that follow it.)

This option is recommended if you know that backtracking will not succeed. Preventing the regular expression engine from performing unnecessary searching improves performance.</value>
  </data>
  <data name="Regex_atomic_group_short" xml:space="preserve">
    <value>atomic group</value>
  </data>
  <data name="Regex_noncapturing_group_long" xml:space="preserve">
    <value>This construct does not capture the substring that is matched by a subexpression:

The noncapturing group construct is typically used when a quantifier is applied to a group, but the substrings captured by the group are of no interest.

If a regular expression includes nested grouping constructs, an outer noncapturing group construct does not apply to the inner nested group constructs.</value>
  </data>
  <data name="Regex_noncapturing_group_short" xml:space="preserve">
    <value>noncapturing group</value>
  </data>
  <data name="Regex_numbered_backreference_long" xml:space="preserve">
    <value>A numbered backreference, where 'number' is the ordinal position of the capturing group in the regular expression. For example, \4 matches the contents of the fourth capturing group.

There is an ambiguity between octal escape codes (such as \16) and \number backreferences that use the same notation. If the ambiguity is a problem, you can use the \k&lt;name&gt; notation, which is unambiguous and cannot be confused with octal character codes. Similarly, hexadecimal codes such as \xdd are unambiguous and cannot be confused with backreferences.</value>
  </data>
  <data name="Regex_numbered_backreference_short" xml:space="preserve">
    <value>numbered backreference</value>
  </data>
  <data name="Regex_yes" xml:space="preserve">
    <value>yes</value>
  </data>
  <data name="Regex_zero_width_negative_lookahead_assertion_long" xml:space="preserve">
    <value>A zero-width negative lookahead assertion, where for the match to be successful, the input string must not match the regular expression pattern in subexpression. The matched string is not included in the match result.

A zero-width negative lookahead assertion is typically used either at the beginning or at the end of a regular expression. At the beginning of a regular expression, it can define a specific pattern that should not be matched when the beginning of the regular expression defines a similar but more general pattern to be matched. In this case, it is often used to limit backtracking. At the end of a regular expression, it can define a subexpression that cannot occur at the end of a match.</value>
  </data>
  <data name="Regex_zero_width_negative_lookahead_assertion_short" xml:space="preserve">
    <value>zero-width negative lookahead assertion</value>
  </data>
  <data name="Regex_zero_width_negative_lookbehind_assertion_long" xml:space="preserve">
    <value>A zero-width negative lookbehind assertion, where for a match to be successful, 'subexpression' must not occur at the input string to the left of the current position. Any substring that does not match 'subexpression' is not included in the match result.

Zero-width negative lookbehind assertions are typically used at the beginning of regular expressions. The pattern that they define precludes a match in the string that follows. They are also used to limit backtracking when the last character or characters in a captured group must not be one or more of the characters that match that group's regular expression pattern.</value>
  </data>
  <data name="Regex_zero_width_negative_lookbehind_assertion_short" xml:space="preserve">
    <value>zero-width negative lookbehind assertion</value>
  </data>
  <data name="Regex_zero_width_positive_lookahead_assertion_long" xml:space="preserve">
    <value>A zero-width positive lookahead assertion, where for a match to be successful, the input string must match the regular expression pattern in 'subexpression'. The matched substring is not included in the match result. A zero-width positive lookahead assertion does not backtrack.

Typically, a zero-width positive lookahead assertion is found at the end of a regular expression pattern. It defines a substring that must be found at the end of a string for a match to occur but that should not be included in the match. It is also useful for preventing excessive backtracking. You can use a zero-width positive lookahead assertion to ensure that a particular captured group begins with text that matches a subset of the pattern defined for that captured group.</value>
  </data>
  <data name="Regex_zero_width_positive_lookahead_assertion_short" xml:space="preserve">
    <value>zero-width positive lookahead assertion</value>
  </data>
  <data name="Regex_zero_width_positive_lookbehind_assertion_long" xml:space="preserve">
    <value>A zero-width positive lookbehind assertion, where for a match to be successful, 'subexpression' must occur at the input string to the left of the current position. 'subexpression' is not included in the match result. A zero-width positive lookbehind assertion does not backtrack.

Zero-width positive lookbehind assertions are typically used at the beginning of regular expressions. The pattern that they define is a precondition for a match, although it is not a part of the match result.</value>
  </data>
  <data name="Regex_zero_width_positive_lookbehind_assertion_short" xml:space="preserve">
    <value>zero-width positive lookbehind assertion</value>
  </data>
  <data name="Regex_all_control_characters_long" xml:space="preserve">
    <value>All control characters. This includes the Cc, Cf, Cs, Co, and Cn categories.</value>
  </data>
  <data name="Regex_all_control_characters_short" xml:space="preserve">
    <value>all control characters</value>
  </data>
  <data name="Regex_all_diacritic_marks_long" xml:space="preserve">
    <value>All diacritic marks. This includes the Mn, Mc, and Me categories.</value>
  </data>
  <data name="Regex_all_diacritic_marks_short" xml:space="preserve">
    <value>all diacritic marks</value>
  </data>
  <data name="Regex_all_letter_characters_long" xml:space="preserve">
    <value>All letter characters. This includes the Lu, Ll, Lt, Lm, and Lo characters.</value>
  </data>
  <data name="Regex_all_letter_characters_short" xml:space="preserve">
    <value>all letter characters</value>
  </data>
  <data name="Regex_all_numbers_long" xml:space="preserve">
    <value>All numbers. This includes the Nd, Nl, and No categories.</value>
  </data>
  <data name="Regex_all_numbers_short" xml:space="preserve">
    <value>all numbers</value>
  </data>
  <data name="Regex_all_punctuation_characters_long" xml:space="preserve">
    <value>All punctuation characters. This includes the Pc, Pd, Ps, Pe, Pi, Pf, and Po categories.</value>
  </data>
  <data name="Regex_all_punctuation_characters_short" xml:space="preserve">
    <value>all punctuation characters</value>
  </data>
  <data name="Regex_all_separator_characters_long" xml:space="preserve">
    <value>All separator characters. This includes the Zs, Zl, and Zp categories.</value>
  </data>
  <data name="Regex_all_separator_characters_short" xml:space="preserve">
    <value>all separator characters</value>
  </data>
  <data name="Regex_all_symbols_long" xml:space="preserve">
    <value>All symbols. This includes the Sm, Sc, Sk, and So categories.</value>
  </data>
  <data name="Regex_all_symbols_short" xml:space="preserve">
    <value>all symbols</value>
  </data>
  <data name="Regex_base_group" xml:space="preserve">
    <value>base-group</value>
  </data>
  <data name="Regex_character_class_subtraction_long" xml:space="preserve">
    <value>Character class subtraction yields a set of characters that is the result of excluding the characters in one character class from another character class.

'base_group' is a positive or negative character group or range. The 'excluded_group' component is another positive or negative character group, or another character class subtraction expression (that is, you can nest character class subtraction expressions).</value>
  </data>
  <data name="Regex_character_class_subtraction_short" xml:space="preserve">
    <value>character class subtraction</value>
  </data>
  <data name="Regex_character_group" xml:space="preserve">
    <value>character-group</value>
  </data>
  <data name="Regex_excluded_group" xml:space="preserve">
    <value>excluded-group</value>
  </data>
  <data name="Regex_match_at_least_n_times_lazy_long" xml:space="preserve">
    <value>The {n,}? quantifier matches the preceding element at least n times, where n is any integer, but as few times as possible. It is the lazy counterpart of the greedy quantifier {n,}</value>
  </data>
  <data name="Regex_match_at_least_n_times_lazy_short" xml:space="preserve">
    <value>match at least 'n' times (lazy)</value>
  </data>
  <data name="Regex_match_at_least_n_times_long" xml:space="preserve">
    <value>The {n,} quantifier matches the preceding element at least n times, where n is any integer. {n,} is a greedy quantifier whose lazy equivalent is {n,}?</value>
  </data>
  <data name="Regex_match_at_least_n_times_short" xml:space="preserve">
    <value>match at least 'n' times</value>
  </data>
  <data name="Regex_match_between_m_and_n_times_lazy_long" xml:space="preserve">
    <value>The {n,m}? quantifier matches the preceding element between n and m times, where n and m are integers, but as few times as possible. It is the lazy counterpart of the greedy quantifier {n,m}</value>
  </data>
  <data name="Regex_match_between_m_and_n_times_lazy_short" xml:space="preserve">
    <value>match at least 'n' times (lazy)</value>
  </data>
  <data name="Regex_match_between_m_and_n_times_long" xml:space="preserve">
    <value>The {n,m} quantifier matches the preceding element at least n times, but no more than m times, where n and m are integers. {n,m} is a greedy quantifier whose lazy equivalent is {n,m}?</value>
  </data>
  <data name="Regex_match_between_m_and_n_times_short" xml:space="preserve">
    <value>match between 'm' and 'n' times</value>
  </data>
  <data name="Regex_match_exactly_n_times_lazy_long" xml:space="preserve">
    <value>The {n}? quantifier matches the preceding element exactly n times, where n is any integer. It is the lazy counterpart of the greedy quantifier {n}+</value>
  </data>
  <data name="Regex_match_exactly_n_times_lazy_short" xml:space="preserve">
    <value>match exactly 'n' times (lazy)</value>
  </data>
  <data name="Regex_match_exactly_n_times_long" xml:space="preserve">
    <value>The {n} quantifier matches the preceding element exactly n times, where n is any integer. {n} is a greedy quantifier whose lazy equivalent is {n}?</value>
  </data>
  <data name="Regex_match_exactly_n_times_short" xml:space="preserve">
    <value>match exactly 'n' times</value>
  </data>
  <data name="Regex_match_one_or_more_times_lazy_long" xml:space="preserve">
    <value>The +? quantifier matches the preceding element one or more times, but as few times as possible. It is the lazy counterpart of the greedy quantifier +</value>
  </data>
  <data name="Regex_match_one_or_more_times_lazy_short" xml:space="preserve">
    <value>match one or more times (lazy)</value>
  </data>
  <data name="Regex_match_one_or_more_times_long" xml:space="preserve">
    <value>The + quantifier matches the preceding element one or more times. It is equivalent to the {1,} quantifier. + is a greedy quantifier whose lazy equivalent is +?.</value>
  </data>
  <data name="Regex_match_one_or_more_times_short" xml:space="preserve">
    <value>match one or more times</value>
  </data>
  <data name="Regex_match_zero_or_more_times_lazy_long" xml:space="preserve">
    <value>The *? quantifier matches the preceding element zero or more times, but as few times as possible. It is the lazy counterpart of the greedy quantifier *</value>
  </data>
  <data name="Regex_match_zero_or_more_times_lazy_short" xml:space="preserve">
    <value>match zero or more times (lazy)</value>
  </data>
  <data name="Regex_match_zero_or_more_times_long" xml:space="preserve">
    <value>The * quantifier matches the preceding element zero or more times. It is equivalent to the {0,} quantifier. * is a greedy quantifier whose lazy equivalent is *?.</value>
  </data>
  <data name="Regex_match_zero_or_more_times_short" xml:space="preserve">
    <value>match zero or more times</value>
  </data>
  <data name="Regex_match_zero_or_one_time_lazy_long" xml:space="preserve">
    <value>The ?? quantifier matches the preceding element zero or one time, but as few times as possible. It is the lazy counterpart of the greedy quantifier ?</value>
  </data>
  <data name="Regex_match_zero_or_one_time_lazy_short" xml:space="preserve">
    <value>match zero or one time (lazy)</value>
  </data>
  <data name="Regex_match_zero_or_one_time_long" xml:space="preserve">
    <value>The ? quantifier matches the preceding element zero or one time. It is equivalent to the {0,1} quantifier. ? is a greedy quantifier whose lazy equivalent is ??.</value>
  </data>
  <data name="Regex_match_zero_or_one_time_short" xml:space="preserve">
    <value>match zero or one time</value>
  </data>
  <data name="Regex_unicode_general_category_0" xml:space="preserve">
    <value>Unicode General Category: {0}</value>
  </data>
  <data name="Regex_inline_options_long" xml:space="preserve">
    <value>Enables or disables specific pattern matching options for the remainder of a regular expression. The options to enable are specified after the question mark, and the options to disable after the minus sign. The allowed options are:

    i	Use case-insensitive matching.
    m	Use multiline mode, where ^ and $ match the beginning and end of each line
	(instead of the beginning and end of the input string).
    s	Use single-line mode, where the period (.) matches every character
	(instead of every character except \n).
    n	Do not capture unnamed groups. The only valid captures are explicitly named
	or numbered groups of the form (?&lt;name&gt; subexpression).
    x	Exclude unescaped white space from the pattern, and enable comments
	after a number sign (#).</value>
  </data>
  <data name="Regex_inline_options_short" xml:space="preserve">
    <value>inline options</value>
  </data>
  <data name="_0_cannot_be_null_or_empty" xml:space="preserve">
    <value>'{0}' cannot be null or empty.</value>
  </data>
  <data name="_0_cannot_be_null_or_whitespace" xml:space="preserve">
    <value>'{0}' cannot be null or whitespace.</value>
  </data>
  <data name="_0_is_not_null_here" xml:space="preserve">
    <value>'{0}' is not null here.</value>
  </data>
  <data name="_0_may_be_null_here" xml:space="preserve">
    <value>'{0}' may be null here.</value>
  </data>
  <data name="ChangeSignature_NewParameterInferValue" xml:space="preserve">
    <value>&lt;infer&gt;</value>
  </data>
  <data name="from_metadata" xml:space="preserve">
    <value>from metadata</value>
  </data>
  <data name="symbol_cannot_be_a_namespace" xml:space="preserve">
    <value>'symbol' cannot be a namespace.</value>
  </data>
  <data name="Document_must_be_contained_in_the_workspace_that_created_this_service" xml:space="preserve">
    <value>Document must be contained in the workspace that created this service</value>
  </data>
  <data name="Generate_constructor_in_0_with_fields" xml:space="preserve">
    <value>Generate constructor in '{0}' (with fields)</value>
  </data>
  <data name="Generate_constructor_in_0_with_properties" xml:space="preserve">
    <value>Generate constructor in '{0}' (with properties)</value>
  </data>
  <data name="Property_reference_cannot_be_updated" xml:space="preserve">
    <value>Property reference cannot be updated</value>
  </data>
  <data name="Inline_0" xml:space="preserve">
    <value>Inline '{0}'</value>
  </data>
  <data name="Remove_async_modifier" xml:space="preserve">
    <value>Remove 'async' modifier</value>
  </data>
  <data name="Extract_base_class" xml:space="preserve">
    <value>Extract base class...</value>
  </data>
  <data name="Inline_and_keep_0" xml:space="preserve">
    <value>Inline and keep '{0}'</value>
  </data>
  <data name="Operators" xml:space="preserve">
    <value>Operators</value>
  </data>
  <data name="The_assembly_0_containing_type_1_references_NET_Framework" xml:space="preserve">
    <value>The assembly '{0}' containing type '{1}' references .NET Framework, which is not supported.</value>
  </data>
  <data name="The_assembly_0_references_compiler_version_1_newer_than_2" xml:space="preserve">
    <value>The analyzer assembly '{0}' references version '{1}' of the compiler, which is newer than the currently running version '{2}'.</value>
  </data>
  <data name="Apply_file_header_preferences" xml:space="preserve">
    <value>Apply file header preferences</value>
  </data>
  <data name="Apply_object_collection_initialization_preferences" xml:space="preserve">
    <value>Apply object/collection initialization preferences</value>
  </data>
  <data name="Remove_unnecessary_casts" xml:space="preserve">
    <value>Remove unnecessary casts</value>
  </data>
  <data name="Remove_unused_variables" xml:space="preserve">
    <value>Remove unused variables</value>
  </data>
  <data name="Sort_accessibility_modifiers" xml:space="preserve">
    <value>Sort accessibility modifiers</value>
  </data>
  <data name="Error_creating_instance_of_CodeFixProvider" xml:space="preserve">
    <value>Error creating instance of CodeFixProvider</value>
  </data>
  <data name="Error_creating_instance_of_CodeFixProvider_0" xml:space="preserve">
    <value>Error creating instance of CodeFixProvider '{0}'</value>
  </data>
  <data name="Removal_of_document_not_supported" xml:space="preserve">
    <value>Removal of document not supported</value>
  </data>
  <data name="in_0_1_2" xml:space="preserve">
    <value>in {0} ({1} - {2})</value>
  </data>
  <data name="_0_dash_1" xml:space="preserve">
    <value>{0} - {1}</value>
  </data>
  <data name="all_anonymous_types_in_container" xml:space="preserve">
    <value>all anonymous types in container</value>
  </data>
  <data name="Convert_to_tuple" xml:space="preserve">
    <value>Convert to tuple</value>
  </data>
  <data name="just_this_anonymous_type" xml:space="preserve">
    <value>just this anonymous type</value>
  </data>
  <data name="member_kind_and_name" xml:space="preserve">
    <value>{0} '{1}'</value>
    <comment>e.g. "method 'M'"</comment>
  </data>
  <data name="code" xml:space="preserve">
    <value>code</value>
  </data>
  <data name="Convert_to_record" xml:space="preserve">
    <value>Convert to record</value>
  </data>
  <data name="Introduce_parameter_for_0" xml:space="preserve">
    <value>Introduce parameter for '{0}'</value>
  </data>
  <data name="Introduce_parameter_for_all_occurrences_of_0" xml:space="preserve">
    <value>Introduce parameter for all occurrences of '{0}'</value>
  </data>
  <data name="into_new_overload" xml:space="preserve">
    <value>into new overload</value>
  </data>
  <data name="into_extracted_method_to_invoke_at_call_sites" xml:space="preserve">
    <value>into extracted method to invoke at call sites</value>
  </data>
  <data name="and_update_call_sites_directly" xml:space="preserve">
    <value>and update call sites directly</value>
  </data>
  <data name="Implementing_a_record_positional_parameter_0_as_read_only_requires_restarting_the_application" xml:space="preserve">
    <value>Implementing a record positional parameter '{0}' as read only requires restarting the application,</value>
  </data>
  <data name="Implementing_a_record_positional_parameter_0_with_a_set_accessor_requires_restarting_the_application" xml:space="preserve">
    <value>Implementing a record positional parameter '{0}' with a set accessor requires restarting the application.</value>
  </data>
  <data name="Explicitly_implemented_methods_of_records_must_have_parameter_names_that_match_the_compiler_generated_equivalent_0" xml:space="preserve">
    <value>Explicitly implemented methods of records must have parameter names that match the compiler generated equivalent '{0}'</value>
  </data>
  <data name="Convert_to_record_struct" xml:space="preserve">
    <value>Convert to record struct</value>
  </data>
  <data name="Applying_source_changes_while_the_application_is_running_is_not_supported_by_the_runtime" xml:space="preserve">
    <value>Applying source changes while the application is running is not supported by the runtime.</value>
  </data>
  <data name="Updating_reloadable_type_marked_by_0_attribute_or_its_member_requires_restarting_the_application_because_it_is_not_supported_by_the_runtime" xml:space="preserve">
    <value>Updating a reloadable type (marked by {0}) or its member requires restarting the application because is not supported by the runtime.</value>
  </data>
  <data name="Making_a_method_an_iterator_requires_restarting_the_application_because_it_is_not_supported_by_the_runtime" xml:space="preserve">
    <value>Making a method an iterator requires restarting the application because is not supported by the runtime.</value>
  </data>
  <data name="Making_a_method_asynchronous_requires_restarting_the_application_because_it_is_not_supported_by_the_runtime" xml:space="preserve">
    <value>Making a method asynchronous requires restarting the application because is not supported by the runtime.</value>
  </data>
  <data name="Updating_the_attributes_of_0_requires_restarting_the_application_because_it_is_not_supported_by_the_runtime" xml:space="preserve">
    <value>Updating the attributes of {0} requires restarting the application because it is not supported by the runtime.</value>
  </data>
  <data name="An_update_that_causes_the_return_type_of_implicit_main_to_change_requires_restarting_the_application" xml:space="preserve">
    <value>An update that causes the return type of the implicit Main method to change requires restarting the application.</value>
    <comment>{Locked="Main"} is C# keywords and should not be localized.</comment>
  </data>
  <data name="Changing_parameter_types_of_0_requires_restarting_the_application" xml:space="preserve">
    <value>Changing parameter types of {0} requires restarting the application.</value>
  </data>
  <data name="Changing_type_parameters_of_0_requires_restarting_the_application" xml:space="preserve">
    <value>Changing type parameters of {0} requires restarting the application.</value>
  </data>
  <data name="Changing_constraints_of_0_requires_restarting_the_application" xml:space="preserve">
    <value>Changing constraints of {0} requires restarting the application.</value>
  </data>
  <data name="No_common_root_node_for_extraction" xml:space="preserve">
    <value>No common root node for extraction.</value>
  </data>
  <data name="No_valid_selection_to_perform_extraction" xml:space="preserve">
    <value>No valid selection to perform extraction.</value>
  </data>
  <data name="Selection_does_not_contain_a_valid_token" xml:space="preserve">
    <value>Selection does not contain a valid token.</value>
  </data>
  <data name="Selection_not_contained_inside_a_type" xml:space="preserve">
    <value>Selection not contained inside a type.</value>
  </data>
  <data name="Invalid_selection" xml:space="preserve">
    <value>Invalid selection.</value>
  </data>
  <data name="Renaming_0_requires_restarting_the_application_because_it_is_not_supported_by_the_runtime" xml:space="preserve">
    <value>Renaming {0} requires restarting the application because it is not supported by the runtime.</value>
  </data>
  <data name="Move_static_members_to_another_type" xml:space="preserve">
    <value>Move static members to another type...</value>
  </data>
  <data name="Changing_pseudo_custom_attribute_0_of_1_requires_restarting_th_application" xml:space="preserve">
    <value>Changing pseudo-custom attribute '{0}' of {1} requires restarting the application</value>
  </data>
  <data name="Changing_the_containing_namespace_of_0_from_1_to_2_requires_restarting_th_application" xml:space="preserve">
    <value>Changing the containing namespace of '{0}' from '{1}' to '{2}' requires restarting the application</value>
  </data>
  <data name="ChangesRequiredSynthesizedType" xml:space="preserve">
    <value>One or more changes result in a new type being created by the compiler, which requires restarting the application because it is not supported by the runtime</value>
  </data>
  <data name="Miscellaneous_Files" xml:space="preserve">
    <value>Miscellaneous Files</value>
  </data>
  <data name="Silent" xml:space="preserve">
    <value>Silent</value>
  </data>
  <data name="console_writeline" xml:space="preserve">
    <value>Console.WriteLine</value>
  </data>
  <data name="embedded" xml:space="preserve">
    <value>embedded</value>
    <comment>Embedded is a technical term for "Embedded source", where souce files are embedded into the PDB</comment>
  </data>
  <data name="external" xml:space="preserve">
    <value>external</value>
    <comment>External means "external source", meaning source files that are not part of the current solution</comment>
  </data>
  <data name="Could_not_find_PDB_on_disk_or_embedded" xml:space="preserve">
    <value>Could not find portable PDB on disk or embedded.</value>
  </data>
  <data name="Error_reading_PDB_0" xml:space="preserve">
    <value>Error reading PDB: '{0}'</value>
  </data>
  <data name="Found_embedded_PDB_file" xml:space="preserve">
    <value>Found embedded PDB file.</value>
  </data>
  <data name="Found_PDB_file_at_0" xml:space="preserve">
    <value>Found PDB file at '{0}'</value>
  </data>
  <data name="Found_PDB_on_symbol_server" xml:space="preserve">
    <value>Found PDB on symbol server.</value>
  </data>
  <data name="Found_PDB_on_symbol_server_but_could_not_read_file" xml:space="preserve">
    <value>Found PDB on symbol server but could not read file.</value>
  </data>
  <data name="Navigating_to_symbol_0_from_1" xml:space="preserve">
    <value>Navigating to symbol '{0}' from '{1}'.</value>
  </data>
  <data name="No_source_document_info_found_in_PDB" xml:space="preserve">
    <value>No source document info found in PDB.</value>
  </data>
  <data name="Source_code_language_information_was_not_found_in_PDB" xml:space="preserve">
    <value>Source code language information was not found in PDB.</value>
  </data>
  <data name="Source_is_a_reference_assembly" xml:space="preserve">
    <value>Source is a reference assembly, not enough information to find PDB.</value>
  </data>
  <data name="_0_found_in_embedded_PDB" xml:space="preserve">
    <value>'{0}' found in embedded PDB.</value>
  </data>
  <data name="_0_found_in_embedded_PDB_but_checksum_failed" xml:space="preserve">
    <value>'{0}' found in embedded PDB but checksum was wrong, or couldn't read temp file.</value>
  </data>
  <data name="_0_found_in_embedded_PDB_but_could_not_write_file_1" xml:space="preserve">
    <value>'{0}' found in embedded PDB but could not write to temp file: '{1}'</value>
  </data>
  <data name="_0_found_in_embedded_PDB_cached_source_file" xml:space="preserve">
    <value>'{0}' found in embedded PDB and found cached source file.</value>
  </data>
  <data name="_0_found_via_SourceLink" xml:space="preserve">
    <value>'{0}' found via SourceLink.</value>
  </data>
  <data name="_0_found_via_SourceLink_but_couldnt_read_file" xml:space="preserve">
    <value>'{0}' found via SourceLink but couldn't read temp file.</value>
  </data>
  <data name="_0_found_in_original_location" xml:space="preserve">
    <value>'{0}' found in original location.</value>
  </data>
  <data name="_0_found_in_original_location_but_checksum_failed" xml:space="preserve">
    <value>'{0}' found in original location but checksum was wrong, or couldn't read temp file.</value>
  </data>
  <data name="Could_not_find_PDB_on_disk_or_embedded_or_server" xml:space="preserve">
    <value>Could not find PDB on disk, or embedded, or on a symbol server.</value>
  </data>
  <data name="Timeout_SourceLink" xml:space="preserve">
    <value>Timed out trying to download source code from SourceLink. Subsequent requests may succeed.</value>
  </data>
  <data name="Timeout_symbol_server" xml:space="preserve">
    <value>Timed out trying to download PDB from symbol server. Subsequent requests may succeed.</value>
  </data>
  <data name="Symbol_found_in_assembly_path_0" xml:space="preserve">
    <value>Symbol found in assembly path '{0}'</value>
  </data>
  <data name="Invalid_number" xml:space="preserve">
    <value>Invalid number</value>
  </data>
  <data name="Unterminated_comment" xml:space="preserve">
    <value>Unterminated comment</value>
  </data>
  <data name="Unterminated_string" xml:space="preserve">
    <value>Unterminated string</value>
  </data>
  <data name="_0_expected" xml:space="preserve">
    <value>'{0}' expected</value>
  </data>
  <data name="_0_unexpected" xml:space="preserve">
    <value>'{0}' unexpected</value>
  </data>
  <data name="Invalid_escape_sequence" xml:space="preserve">
    <value>Invalid escape sequence</value>
  </data>
  <data name="Error_parsing_comment" xml:space="preserve">
    <value>Error parsing comment</value>
  </data>
  <data name="Syntax_error" xml:space="preserve">
    <value>Syntax error</value>
  </data>
  <data name="Invalid_property_name" xml:space="preserve">
    <value>Invalid property name</value>
  </data>
  <data name="Missing_property_value" xml:space="preserve">
    <value>Missing property value</value>
  </data>
  <data name="Nested_properties_not_allowed" xml:space="preserve">
    <value>Nested properties not allowed</value>
  </data>
  <data name="Name_expected" xml:space="preserve">
    <value>Name expected</value>
  </data>
  <data name="Invalid_constructor_name" xml:space="preserve">
    <value>Invalid constructor name</value>
  </data>
  <data name="Comments_not_allowed" xml:space="preserve">
    <value>Comments not allowed</value>
  </data>
  <data name="Constructors_not_allowed" xml:space="preserve">
    <value>Constructors not allowed</value>
  </data>
  <data name="Illegal_string_character" xml:space="preserve">
    <value>Illegal string character</value>
  </data>
  <data name="Illegal_whitespace_character" xml:space="preserve">
    <value>Illegal whitespace character</value>
  </data>
  <data name="Only_properties_allowed_in_an_object" xml:space="preserve">
    <value>Only properties allowed in an object</value>
  </data>
  <data name="Properties_not_allowed_in_an_array" xml:space="preserve">
    <value>Properties not allowed in an array</value>
  </data>
  <data name="Property_name_must_be_a_string" xml:space="preserve">
    <value>Property name must be a string</value>
  </data>
  <data name="Property_name_must_be_followed_by_a_colon" xml:space="preserve">
    <value>Property name must be followed by a ':'</value>
  </data>
  <data name="Strings_must_start_with_double_quote_not_single_quote" xml:space="preserve">
    <value>Strings must start with " not '</value>
  </data>
  <data name="Trailing_comma_not_allowed" xml:space="preserve">
    <value>Trailing comma not allowed</value>
  </data>
  <data name="Value_required" xml:space="preserve">
    <value>Value required</value>
  </data>
  <data name="_0_literal_not_allowed" xml:space="preserve">
    <value>'{0}' literal not allowed</value>
  </data>
  <data name="JSON_issue_0" xml:space="preserve">
    <value>JSON issue: {0}</value>
  </data>
  <data name="Probable_JSON_string_detected" xml:space="preserve">
    <value>Probable JSON string detected</value>
  </data>
  <data name="Enable_all_JSON_editor_features" xml:space="preserve">
    <value>Enable all JSON editor features</value>
  </data>
  <data name="Invalid_regex_pattern" xml:space="preserve">
    <value>Invalid regex pattern</value>
  </data>
  <data name="Invalid_JSON_pattern" xml:space="preserve">
    <value>Invalid JSON pattern</value>
  </data>
  <data name="Unwrap_initializer" xml:space="preserve">
    <value>Unwrap initializer</value>
  </data>
  <data name="Wrap_initializer" xml:space="preserve">
    <value>Wrap initializer</value>
  </data>
  <data name="Wrap_long_initializer" xml:space="preserve">
    <value>Wrap long initializer</value>
  </data>
  <data name="Indent_all_elements" xml:space="preserve">
    <value>Indent all elements</value>
  </data>
  <data name="Unwrap_all_elements" xml:space="preserve">
    <value>Unwrap all elements</value>
  </data>
  <data name="Cannot_navigate_to_the_symbol_under_the_caret" xml:space="preserve">
    <value>Cannot navigate to the symbol under the caret.</value>
  </data>
  <data name="_0_bases" xml:space="preserve">
    <value>'{0}' bases</value>
  </data>
  <data name="_0_implementations" xml:space="preserve">
    <value>'{0}' implementations</value>
  </data>
  <data name="_0_references" xml:space="preserve">
    <value>'{0}' references</value>
  </data>
  <data name="The_symbol_has_no_base" xml:space="preserve">
    <value>The symbol has no base.</value>
  </data>
  <data name="The_symbol_has_no_implementations" xml:space="preserve">
    <value>The symbol has no implementations.</value>
  </data>
  <data name="Apply_auto_property_preferences" xml:space="preserve">
    <value>Apply auto property preferences</value>
  </data>
  <data name="Apply_blank_line_preferences_experimental" xml:space="preserve">
    <value>Apply blank line preferences (experimental)</value>
  </data>
  <data name="Apply_coalesce_expression_preferences" xml:space="preserve">
    <value>Apply coalesce expression preferences</value>
  </data>
  <data name="Apply_compound_assignment_preferences" xml:space="preserve">
    <value>Apply compound assignment preferences</value>
  </data>
  <data name="Apply_inferred_anonymous_type_member_names_preferences" xml:space="preserve">
    <value>Apply inferred anonymous type member names preferences</value>
  </data>
  <data name="Apply_language_framework_type_preferences" xml:space="preserve">
    <value>Apply language/framework type preferences</value>
  </data>
  <data name="Apply_namespace_matches_folder_preferences" xml:space="preserve">
    <value>Apply namespace matches folder preferences</value>
  </data>
  <data name="Apply_null_checking_preferences" xml:space="preserve">
    <value>Apply null checking preferences</value>
  </data>
  <data name="Apply_null_propagation_preferences" xml:space="preserve">
    <value>Apply null propagation preferences</value>
  </data>
  <data name="Apply_object_initializer_preferences" xml:space="preserve">
    <value>Apply object initializer preferences</value>
  </data>
  <data name="Apply_simplify_boolean_expression_preferences" xml:space="preserve">
    <value>Apply simplify boolean expression preferences</value>
  </data>
  <data name="Apply_string_interpolation_preferences" xml:space="preserve">
    <value>Apply string interpolation preferences</value>
  </data>
  <data name="Apply_tuple_name_preferences" xml:space="preserve">
    <value>Apply tuple name preferences</value>
  </data>
  <data name="Remove_unused_suppressions" xml:space="preserve">
    <value>Remove unused suppressions</value>
  </data>
  <data name="Apply_parentheses_preferences" xml:space="preserve">
    <value>Apply parentheses preferences</value>
  </data>
  <data name="Apply_statement_after_block_preferences_experimental" xml:space="preserve">
    <value>Apply statement after block preferences (experimental)</value>
  </data>
  <data name="Apply_unused_value_preferences" xml:space="preserve">
    <value>Apply unused value preferences</value>
  </data>
  <data name="Remove_unused_parameters" xml:space="preserve">
    <value>Remove unused parameters</value>
  </data>
  <data name="Apply_conditional_expression_preferences" xml:space="preserve">
    <value>Apply conditional expression preferences</value>
  </data>
  <data name="Apply_using_directive_placement_preferences" xml:space="preserve">
    <value>Apply using directive placement preferences</value>
  </data>
  <data name="Remove_unnecessary_Imports_or_usings" xml:space="preserve">
    <value>Remove unnecessary Imports or usings</value>
  </data>
  <data name="Sort_Imports_or_usings" xml:space="preserve">
    <value>Sort Imports or usings</value>
  </data>
  <data name="if_statement" xml:space="preserve">
    <value>if statement</value>
  </data>
  <data name="Directives_from_0" xml:space="preserve">
    <value>Directives from '{0}'</value>
  </data>
  <data name="Decompiled" xml:space="preserve">
    <value>decompiled</value>
  </data>
  <data name="Could_not_find_implementation_of_symbol_0" xml:space="preserve">
    <value>Could not find implementation of symbol '{0}'</value>
  </data>
  <data name="Replace_conditional_expression_with_statements" xml:space="preserve">
    <value>Replace conditional expression with statements</value>
  </data>
  <data name="Fixing_0" xml:space="preserve">
    <value>Fixing '{0}'</value>
  </data>
  <data name="Pull_selected_members_up_to_0" xml:space="preserve">
    <value>Pull selected members up to {0}</value>
  </data>
  <data name="Pull_selected_members_up" xml:space="preserve">
    <value>Pull selected members up</value>
  </data>
  <data name="Required" xml:space="preserve">
    <value>required</value>
    <comment>Used in the object initializer completion.</comment>
  </data>
  <data name="foreach_loop" xml:space="preserve">
    <value>foreach loop</value>
  </data>
  <data name="Deleting_0_requires_restarting_the_application_because_is_not_supported_by_the_runtime" xml:space="preserve">
    <value>Deleting {0} requires restarting the application because is not supported by the runtime.</value>
  </data>
  <data name="Extract_base_record" xml:space="preserve">
    <value>Extract base record...</value>
    <comment>{Locked="record"} "record" is a language construct for C# and should not be localized.</comment>
  </data>
  <data name="Enum_members" xml:space="preserve">
    <value>Enum members</value>
  </data>
  <data name="struct_" xml:space="preserve">
    <value>struct</value>
  </data>
  <data name="Inline_temporary_variable" xml:space="preserve">
    <value>Inline temporary variable</value>
  </data>
  <data name="while_loop" xml:space="preserve">
    <value>while loop</value>
  </data>
<<<<<<< HEAD
  <data name="try_catch" xml:space="preserve">
    <value>try catch</value>
=======
  <data name="Code_snippet_for_0" xml:space="preserve">
    <value>Code snippet for '{0}'</value>
  </data>
  <data name="Please_resolve_errors_in_your_code_before_renaming_this_element" xml:space="preserve">
    <value>Please resolve errors in your code before renaming this element.</value>
  </data>
  <data name="Renaming_anonymous_type_members_is_not_yet_supported" xml:space="preserve">
    <value>Renaming anonymous type members is not yet supported.</value>
  </data>
  <data name="You_cannot_rename_elements_from_previous_submissions" xml:space="preserve">
    <value>You cannot rename elements from previous submissions.</value>
  </data>
  <data name="You_cannot_rename_elements_that_are_defined_in_metadata" xml:space="preserve">
    <value>You cannot rename elements that are defined in metadata.</value>
  </data>
  <data name="You_cannot_rename_operators" xml:space="preserve">
    <value>You cannot rename operators.</value>
  </data>
  <data name="You_cannot_rename_this_element" xml:space="preserve">
    <value>You cannot rename this element.</value>
  </data>
  <data name="You_must_rename_an_identifier" xml:space="preserve">
    <value>You must rename an identifier.</value>
>>>>>>> d4b6140d
  </data>
</root><|MERGE_RESOLUTION|>--- conflicted
+++ resolved
@@ -3176,10 +3176,9 @@
   <data name="while_loop" xml:space="preserve">
     <value>while loop</value>
   </data>
-<<<<<<< HEAD
   <data name="try_catch" xml:space="preserve">
     <value>try catch</value>
-=======
+  </data>
   <data name="Code_snippet_for_0" xml:space="preserve">
     <value>Code snippet for '{0}'</value>
   </data>
@@ -3203,6 +3202,5 @@
   </data>
   <data name="You_must_rename_an_identifier" xml:space="preserve">
     <value>You must rename an identifier.</value>
->>>>>>> d4b6140d
   </data>
 </root>