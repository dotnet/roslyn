--- conflicted
+++ resolved
@@ -3088,11 +3088,7 @@
     <value>Apply language/framework type preferences</value>
   </data>
   <data name="Apply_namespace_matches_folder_preferences" xml:space="preserve">
-<<<<<<< HEAD
-    <value>Apply namespace matches folde preferences</value>
-=======
     <value>Apply namespace matches folder preferences</value>
->>>>>>> 80a8ce8d
   </data>
   <data name="Apply_null_checking_preferences" xml:space="preserve">
     <value>Apply null checking preferences</value>
@@ -3139,8 +3135,6 @@
   <data name="Sort_Imports_or_usings" xml:space="preserve">
     <value>Sort Imports or usings</value>
   </data>
-<<<<<<< HEAD
-=======
   <data name="Directives_from_0" xml:space="preserve">
     <value>Directives from '{0}'</value>
   </data>
@@ -3156,5 +3150,4 @@
   <data name="Fixing_0" xml:space="preserve">
     <value>Fixing '{0}'</value>
   </data>
->>>>>>> 80a8ce8d
 </root>