<?xml version="1.0" encoding="utf-8"?>
<root>
  <!-- 
    Microsoft ResX Schema 
    
    Version 2.0
    
    The primary goals of this format is to allow a simple XML format 
    that is mostly human readable. The generation and parsing of the 
    various data types are done through the TypeConverter classes 
    associated with the data types.
    
    Example:
    
    ... ado.net/XML headers & schema ...
    <resheader name="resmimetype">text/microsoft-resx</resheader>
    <resheader name="version">2.0</resheader>
    <resheader name="reader">System.Resources.ResXResourceReader, System.Windows.Forms, ...</resheader>
    <resheader name="writer">System.Resources.ResXResourceWriter, System.Windows.Forms, ...</resheader>
    <data name="Name1"><value>this is my long string</value><comment>this is a comment</comment></data>
    <data name="Color1" type="System.Drawing.Color, System.Drawing">Blue</data>
    <data name="Bitmap1" mimetype="application/x-microsoft.net.object.binary.base64">
        <value>[base64 mime encoded serialized .NET Framework object]</value>
    </data>
    <data name="Icon1" type="System.Drawing.Icon, System.Drawing" mimetype="application/x-microsoft.net.object.bytearray.base64">
        <value>[base64 mime encoded string representing a byte array form of the .NET Framework object]</value>
        <comment>This is a comment</comment>
    </data>
                
    There are any number of "resheader" rows that contain simple 
    name/value pairs.
    
    Each data row contains a name, and value. The row also contains a 
    type or mimetype. Type corresponds to a .NET class that support 
    text/value conversion through the TypeConverter architecture. 
    Classes that don't support this are serialized and stored with the 
    mimetype set.
    
    The mimetype is used for serialized objects, and tells the 
    ResXResourceReader how to depersist the object. This is currently not 
    extensible. For a given mimetype the value must be set accordingly:
    
    Note - application/x-microsoft.net.object.binary.base64 is the format 
    that the ResXResourceWriter will generate, however the reader can 
    read any of the formats listed below.
    
    mimetype: application/x-microsoft.net.object.binary.base64
    value   : The object must be serialized with 
            : System.Runtime.Serialization.Formatters.Binary.BinaryFormatter
            : and then encoded with base64 encoding.
    
    mimetype: application/x-microsoft.net.object.soap.base64
    value   : The object must be serialized with 
            : System.Runtime.Serialization.Formatters.Soap.SoapFormatter
            : and then encoded with base64 encoding.

    mimetype: application/x-microsoft.net.object.bytearray.base64
    value   : The object must be serialized into a byte array 
            : using a System.ComponentModel.TypeConverter
            : and then encoded with base64 encoding.
    -->
  <xsd:schema id="root" xmlns="" xmlns:xsd="http://www.w3.org/2001/XMLSchema" xmlns:msdata="urn:schemas-microsoft-com:xml-msdata">
    <xsd:import namespace="http://www.w3.org/XML/1998/namespace" />
    <xsd:element name="root" msdata:IsDataSet="true">
      <xsd:complexType>
        <xsd:choice maxOccurs="unbounded">
          <xsd:element name="metadata">
            <xsd:complexType>
              <xsd:sequence>
                <xsd:element name="value" type="xsd:string" minOccurs="0" />
              </xsd:sequence>
              <xsd:attribute name="name" use="required" type="xsd:string" />
              <xsd:attribute name="type" type="xsd:string" />
              <xsd:attribute name="mimetype" type="xsd:string" />
              <xsd:attribute ref="xml:space" />
            </xsd:complexType>
          </xsd:element>
          <xsd:element name="assembly">
            <xsd:complexType>
              <xsd:attribute name="alias" type="xsd:string" />
              <xsd:attribute name="name" type="xsd:string" />
            </xsd:complexType>
          </xsd:element>
          <xsd:element name="data">
            <xsd:complexType>
              <xsd:sequence>
                <xsd:element name="value" type="xsd:string" minOccurs="0" msdata:Ordinal="1" />
                <xsd:element name="comment" type="xsd:string" minOccurs="0" msdata:Ordinal="2" />
              </xsd:sequence>
              <xsd:attribute name="name" type="xsd:string" use="required" msdata:Ordinal="1" />
              <xsd:attribute name="type" type="xsd:string" msdata:Ordinal="3" />
              <xsd:attribute name="mimetype" type="xsd:string" msdata:Ordinal="4" />
              <xsd:attribute ref="xml:space" />
            </xsd:complexType>
          </xsd:element>
          <xsd:element name="resheader">
            <xsd:complexType>
              <xsd:sequence>
                <xsd:element name="value" type="xsd:string" minOccurs="0" msdata:Ordinal="1" />
              </xsd:sequence>
              <xsd:attribute name="name" type="xsd:string" use="required" />
            </xsd:complexType>
          </xsd:element>
        </xsd:choice>
      </xsd:complexType>
    </xsd:element>
  </xsd:schema>
  <resheader name="resmimetype">
    <value>text/microsoft-resx</value>
  </resheader>
  <resheader name="version">
    <value>2.0</value>
  </resheader>
  <resheader name="reader">
    <value>System.Resources.ResXResourceReader, System.Windows.Forms, Version=4.0.0.0, Culture=neutral, PublicKeyToken=b77a5c561934e089</value>
  </resheader>
  <resheader name="writer">
    <value>System.Resources.ResXResourceWriter, System.Windows.Forms, Version=4.0.0.0, Culture=neutral, PublicKeyToken=b77a5c561934e089</value>
  </resheader>
  <data name="Add_project_reference_to_0" xml:space="preserve">
    <value>Add project reference to '{0}'.</value>
  </data>
  <data name="Add_reference_to_0" xml:space="preserve">
    <value>Add reference to '{0}'.</value>
  </data>
  <data name="Actions_can_not_be_empty" xml:space="preserve">
    <value>Actions can not be empty.</value>
  </data>
  <data name="generic_overload" xml:space="preserve">
    <value>generic overload</value>
  </data>
  <data name="generic_overloads" xml:space="preserve">
    <value>generic overloads</value>
  </data>
  <data name="overload" xml:space="preserve">
    <value>overload</value>
  </data>
  <data name="overloads_" xml:space="preserve">
    <value>overloads</value>
  </data>
  <data name="_0_Keyword" xml:space="preserve">
    <value>{0} Keyword</value>
  </data>
  <data name="Encapsulate_field_colon_0_and_use_property" xml:space="preserve">
    <value>Encapsulate field: '{0}' (and use property)</value>
  </data>
  <data name="Encapsulate_field_colon_0_but_still_use_field" xml:space="preserve">
    <value>Encapsulate field: '{0}' (but still use field)</value>
  </data>
  <data name="Encapsulate_fields_and_use_property" xml:space="preserve">
    <value>Encapsulate fields (and use property)</value>
  </data>
  <data name="Encapsulate_fields_but_still_use_field" xml:space="preserve">
    <value>Encapsulate fields (but still use field)</value>
  </data>
  <data name="Could_not_extract_interface_colon_The_selection_is_not_inside_a_class_interface_struct" xml:space="preserve">
    <value>Could not extract interface: The selection is not inside a class/interface/struct.</value>
  </data>
  <data name="Could_not_extract_interface_colon_The_type_does_not_contain_any_member_that_can_be_extracted_to_an_interface" xml:space="preserve">
    <value>Could not extract interface: The type does not contain any member that can be extracted to an interface.</value>
  </data>
  <data name="can_t_not_construct_final_tree" xml:space="preserve">
    <value>can't not construct final tree</value>
  </data>
  <data name="Parameters_type_or_return_type_cannot_be_an_anonymous_type_colon_bracket_0_bracket" xml:space="preserve">
    <value>Parameters' type or return type cannot be an anonymous type : [{0}]</value>
  </data>
  <data name="The_selection_contains_no_active_statement" xml:space="preserve">
    <value>The selection contains no active statement.</value>
  </data>
  <data name="The_selection_contains_an_error_or_unknown_type" xml:space="preserve">
    <value>The selection contains an error or unknown type.</value>
  </data>
  <data name="Type_parameter_0_is_hidden_by_another_type_parameter_1" xml:space="preserve">
    <value>Type parameter '{0}' is hidden by another type parameter '{1}'.</value>
  </data>
  <data name="The_address_of_a_variable_is_used_inside_the_selected_code" xml:space="preserve">
    <value>The address of a variable is used inside the selected code.</value>
  </data>
  <data name="Assigning_to_readonly_fields_must_be_done_in_a_constructor_colon_bracket_0_bracket" xml:space="preserve">
    <value>Assigning to readonly fields must be done in a constructor : [{0}].</value>
  </data>
  <data name="generated_code_is_overlapping_with_hidden_portion_of_the_code" xml:space="preserve">
    <value>generated code is overlapping with hidden portion of the code</value>
  </data>
  <data name="Add_optional_parameters_to_0" xml:space="preserve">
    <value>Add optional parameters to '{0}'</value>
  </data>
  <data name="Add_parameters_to_0" xml:space="preserve">
    <value>Add parameters to '{0}'</value>
  </data>
  <data name="Generate_delegating_constructor_0_1" xml:space="preserve">
    <value>Generate delegating constructor '{0}({1})'</value>
  </data>
  <data name="Generate_constructor_0_1" xml:space="preserve">
    <value>Generate constructor '{0}({1})'</value>
  </data>
  <data name="Generate_field_assigning_constructor_0_1" xml:space="preserve">
    <value>Generate field assigning constructor '{0}({1})'</value>
  </data>
  <data name="Generate_Equals_and_GetHashCode" xml:space="preserve">
    <value>Generate Equals and GetHashCode</value>
  </data>
  <data name="Generate_Equals_object" xml:space="preserve">
    <value>Generate Equals(object)</value>
  </data>
  <data name="Generate_GetHashCode" xml:space="preserve">
    <value>Generate GetHashCode()</value>
  </data>
  <data name="Generate_constructor_in_0" xml:space="preserve">
    <value>Generate constructor in '{0}'</value>
  </data>
  <data name="Generate_all" xml:space="preserve">
    <value>Generate all</value>
  </data>
  <data name="Generate_enum_member_1_0" xml:space="preserve">
    <value>Generate enum member '{1}.{0}'</value>
  </data>
  <data name="Generate_constant_1_0" xml:space="preserve">
    <value>Generate constant '{1}.{0}'</value>
  </data>
  <data name="Generate_read_only_property_1_0" xml:space="preserve">
    <value>Generate read-only property '{1}.{0}'</value>
  </data>
  <data name="Generate_property_1_0" xml:space="preserve">
    <value>Generate property '{1}.{0}'</value>
  </data>
  <data name="Generate_read_only_field_1_0" xml:space="preserve">
    <value>Generate read-only field '{1}.{0}'</value>
  </data>
  <data name="Generate_field_1_0" xml:space="preserve">
    <value>Generate field '{1}.{0}'</value>
  </data>
  <data name="Generate_local_0" xml:space="preserve">
    <value>Generate local '{0}'</value>
  </data>
  <data name="Generate_0_1_in_new_file" xml:space="preserve">
    <value>Generate {0} '{1}' in new file</value>
  </data>
  <data name="Generate_nested_0_1" xml:space="preserve">
    <value>Generate nested {0} '{1}'</value>
  </data>
  <data name="Global_Namespace" xml:space="preserve">
    <value>Global Namespace</value>
  </data>
  <data name="Implement_interface_explicitly" xml:space="preserve">
    <value>Implement interface explicitly</value>
  </data>
  <data name="Implement_interface_abstractly" xml:space="preserve">
    <value>Implement interface abstractly</value>
  </data>
  <data name="Implement_interface_through_0" xml:space="preserve">
    <value>Implement interface through '{0}'</value>
  </data>
  <data name="Implement_interface" xml:space="preserve">
    <value>Implement interface</value>
  </data>
  <data name="Loading_context_from_0" xml:space="preserve">
    <value>Loading context from '{0}'.</value>
  </data>
  <data name="Type_Sharphelp_for_more_information" xml:space="preserve">
    <value>Type "#help" for more information.</value>
  </data>
  <data name="Specified_file_not_found_colon_0" xml:space="preserve">
    <value>Specified file not found: {0}</value>
  </data>
  <data name="Specified_file_not_found" xml:space="preserve">
    <value>Specified file not found.</value>
  </data>
  <data name="Searched_in_directory_colon" xml:space="preserve">
    <value>Searched in directory:</value>
  </data>
  <data name="Searched_in_directories_colon" xml:space="preserve">
    <value>Searched in directories:</value>
  </data>
  <data name="Introduce_field_for_0" xml:space="preserve">
    <value>Introduce field for '{0}'</value>
  </data>
  <data name="Introduce_local_for_0" xml:space="preserve">
    <value>Introduce local for '{0}'</value>
  </data>
  <data name="Introduce_constant_for_0" xml:space="preserve">
    <value>Introduce constant for '{0}'</value>
  </data>
  <data name="Introduce_local_constant_for_0" xml:space="preserve">
    <value>Introduce local constant for '{0}'</value>
  </data>
  <data name="Introduce_field_for_all_occurrences_of_0" xml:space="preserve">
    <value>Introduce field for all occurrences of '{0}'</value>
  </data>
  <data name="Introduce_local_for_all_occurrences_of_0" xml:space="preserve">
    <value>Introduce local for all occurrences of '{0}'</value>
  </data>
  <data name="Introduce_constant_for_all_occurrences_of_0" xml:space="preserve">
    <value>Introduce constant for all occurrences of '{0}'</value>
  </data>
  <data name="Introduce_local_constant_for_all_occurrences_of_0" xml:space="preserve">
    <value>Introduce local constant for all occurrences of '{0}'</value>
  </data>
  <data name="Introduce_query_variable_for_all_occurrences_of_0" xml:space="preserve">
    <value>Introduce query variable for all occurrences of '{0}'</value>
  </data>
  <data name="Introduce_query_variable_for_0" xml:space="preserve">
    <value>Introduce query variable for '{0}'</value>
  </data>
  <data name="Anonymous_Types_colon" xml:space="preserve">
    <value>Anonymous Types:</value>
  </data>
  <data name="is_" xml:space="preserve">
    <value>is</value>
  </data>
  <data name="Represents_an_object_whose_operations_will_be_resolved_at_runtime" xml:space="preserve">
    <value>Represents an object whose operations will be resolved at runtime.</value>
  </data>
  <data name="constant" xml:space="preserve">
    <value>constant</value>
  </data>
  <data name="field" xml:space="preserve">
    <value>field</value>
  </data>
  <data name="local_constant" xml:space="preserve">
    <value>local constant</value>
  </data>
  <data name="local_variable" xml:space="preserve">
    <value>local variable</value>
  </data>
  <data name="label" xml:space="preserve">
    <value>label</value>
  </data>
  <data name="range_variable" xml:space="preserve">
    <value>range variable</value>
  </data>
  <data name="parameter" xml:space="preserve">
    <value>parameter</value>
  </data>
  <data name="in_" xml:space="preserve">
    <value>in</value>
  </data>
  <data name="Summary_colon" xml:space="preserve">
    <value>Summary:</value>
  </data>
  <data name="Locals_and_parameters" xml:space="preserve">
    <value>Locals and parameters</value>
  </data>
  <data name="Type_parameters_colon" xml:space="preserve">
    <value>Type parameters:</value>
  </data>
  <data name="Returns_colon" xml:space="preserve">
    <value>Returns:</value>
  </data>
  <data name="Exceptions_colon" xml:space="preserve">
    <value>Exceptions:</value>
  </data>
  <data name="Remarks_colon" xml:space="preserve">
    <value>Remarks:</value>
  </data>
  <data name="generating_source_for_symbols_of_this_type_is_not_supported" xml:space="preserve">
    <value>generating source for symbols of this type is not supported</value>
  </data>
  <data name="Assembly" xml:space="preserve">
    <value>Assembly</value>
  </data>
  <data name="location_unknown" xml:space="preserve">
    <value>location unknown</value>
  </data>
  <data name="Extract_Interface" xml:space="preserve">
    <value>Extract Interface...</value>
  </data>
  <data name="Updating_0_will_prevent_the_debug_session_from_continuing" xml:space="preserve">
    <value>Updating '{0}' will prevent the debug session from continuing.</value>
  </data>
  <data name="Updating_a_complex_statement_containing_an_await_expression_will_prevent_the_debug_session_from_continuing" xml:space="preserve">
    <value>Updating a complex statement containing an await expression will prevent the debug session from continuing.</value>
  </data>
  <data name="Changing_visibility_of_a_constructor_will_prevent_the_debug_session_from_continuing" xml:space="preserve">
    <value>Changing visibility of a constructor will prevent the debug session from continuing.</value>
  </data>
  <data name="Capturing_variable_0_that_hasn_t_been_captured_before_will_prevent_the_debug_session_from_continuing" xml:space="preserve">
    <value>Capturing variable '{0}' that hasn't been captured before will prevent the debug session from continuing.</value>
  </data>
  <data name="Ceasing_to_capture_variable_0_will_prevent_the_debug_session_from_continuing" xml:space="preserve">
    <value>Ceasing to capture variable '{0}' will prevent the debug session from continuing.</value>
  </data>
  <data name="Deleting_captured_variable_0_will_prevent_the_debug_session_from_continuing" xml:space="preserve">
    <value>Deleting captured variable '{0}' will prevent the debug session from continuing.</value>
  </data>
  <data name="Changing_the_type_of_a_captured_variable_0_previously_of_type_1_will_prevent_the_debug_session_from_continuing" xml:space="preserve">
    <value>Changing the type of a captured variable '{0}' previously of type '{1}' will prevent the debug session from continuing.</value>
  </data>
  <data name="Changing_the_parameters_of_0_will_prevent_the_debug_session_from_continuing" xml:space="preserve">
    <value>Changing the parameters of '{0}' will prevent the debug session from continuing.</value>
  </data>
  <data name="Changing_the_return_type_of_0_will_prevent_the_debug_session_from_continuing" xml:space="preserve">
    <value>Changing the return type of '{0}' will prevent the debug session from continuing.</value>
  </data>
  <data name="Changing_the_type_of_0_will_prevent_the_debug_session_from_continuing" xml:space="preserve">
    <value>Changing the type of '{0}' will prevent the debug session from continuing.</value>
  </data>
  <data name="Changing_the_declaration_scope_of_a_captured_variable_0_will_prevent_the_debug_session_from_continuing" xml:space="preserve">
    <value>Changing the declaration scope of a captured variable '{0}' will prevent the debug session from continuing.</value>
  </data>
  <data name="Accessing_captured_variable_0_that_hasn_t_been_accessed_before_in_1_will_prevent_the_debug_session_from_continuing" xml:space="preserve">
    <value>Accessing captured variable '{0}' that hasn't been accessed before in {1} will prevent the debug session from continuing.</value>
  </data>
  <data name="Ceasing_to_access_captured_variable_0_in_1_will_prevent_the_debug_session_from_continuing" xml:space="preserve">
    <value>Ceasing to access captured variable '{0}' in {1} will prevent the debug session from continuing.</value>
  </data>
  <data name="Adding_0_that_accesses_captured_variables_1_and_2_declared_in_different_scopes_will_prevent_the_debug_session_from_continuing" xml:space="preserve">
    <value>Adding '{0}' that accesses captured variables '{1}' and '{2}' declared in different scopes will prevent the debug session from continuing.</value>
  </data>
  <data name="Removing_0_that_accessed_captured_variables_1_and_2_declared_in_different_scopes_will_prevent_the_debug_session_from_continuing" xml:space="preserve">
    <value>Removing '{0}' that accessed captured variables '{1}' and '{2}' declared in different scopes will prevent the debug session from continuing.</value>
  </data>
  <data name="Adding_0_into_a_1_will_prevent_the_debug_session_from_continuing" xml:space="preserve">
    <value>Adding '{0}' into a '{1}' will prevent the debug session from continuing.</value>
  </data>
  <data name="Adding_0_into_a_class_with_explicit_or_sequential_layout_will_prevent_the_debug_session_from_continuing" xml:space="preserve">
    <value>Adding '{0}' into a class with explicit or sequential layout will prevent the debug session from continuing.</value>
  </data>
  <data name="Updating_the_modifiers_of_0_will_prevent_the_debug_session_from_continuing" xml:space="preserve">
    <value>Updating the modifiers of '{0}' will prevent the debug session from continuing.</value>
  </data>
  <data name="Updating_the_Handles_clause_of_0_will_prevent_the_debug_session_from_continuing" xml:space="preserve">
    <value>Updating the Handles clause of '{0}' will prevent the debug session from continuing.</value>
  </data>
  <data name="Adding_0_with_the_Handles_clause_will_prevent_the_debug_session_from_continuing" xml:space="preserve">
    <value>Adding '{0}' with the Handles clause will prevent the debug session from continuing.</value>
  </data>
  <data name="Updating_the_Implements_clause_of_a_0_will_prevent_the_debug_session_from_continuing" xml:space="preserve">
    <value>Updating the Implements clause of a '{0}' will prevent the debug session from continuing.</value>
  </data>
  <data name="Changing_the_constraint_from_0_to_1_will_prevent_the_debug_session_from_continuing" xml:space="preserve">
    <value>Changing the constraint from '{0}' to '{1}' will prevent the debug session from continuing.</value>
  </data>
  <data name="Updating_the_variance_of_0_will_prevent_the_debug_session_from_continuing" xml:space="preserve">
    <value>Updating the variance of '{0}' will prevent the debug session from continuing.</value>
  </data>
  <data name="Updating_the_type_of_0_will_prevent_the_debug_session_from_continuing" xml:space="preserve">
    <value>Updating the type of '{0}' will prevent the debug session from continuing.</value>
  </data>
  <data name="Updating_the_initializer_of_0_will_prevent_the_debug_session_from_continuing" xml:space="preserve">
    <value>Updating the initializer of '{0}' will prevent the debug session from continuing.</value>
  </data>
  <data name="Updating_the_size_of_a_0_will_prevent_the_debug_session_from_continuing" xml:space="preserve">
    <value>Updating the size of a '{0}' will prevent the debug session from continuing.</value>
  </data>
  <data name="Updating_the_underlying_type_of_0_will_prevent_the_debug_session_from_continuing" xml:space="preserve">
    <value>Updating the underlying type of '{0}' will prevent the debug session from continuing.</value>
  </data>
  <data name="Updating_the_base_class_and_or_base_interface_s_of_0_will_prevent_the_debug_session_from_continuing" xml:space="preserve">
    <value>Updating the base class and/or base interface(s) of '{0}' will prevent the debug session from continuing.</value>
  </data>
  <data name="Updating_a_field_to_an_event_or_vice_versa_will_prevent_the_debug_session_from_continuing" xml:space="preserve">
    <value>Updating a field to an event or vice versa will prevent the debug session from continuing.</value>
  </data>
  <data name="Updating_the_kind_of_a_type_will_prevent_the_debug_session_from_continuing" xml:space="preserve">
    <value>Updating the kind of a type will prevent the debug session from continuing.</value>
  </data>
  <data name="Updating_the_kind_of_an_property_event_accessor_will_prevent_the_debug_session_from_continuing" xml:space="preserve">
    <value>Updating the kind of an property/event accessor will prevent the debug session from continuing.</value>
  </data>
  <data name="Updating_the_kind_of_a_method_Sub_Function_will_prevent_the_debug_session_from_continuing" xml:space="preserve">
    <value>Updating the kind of a method (Sub/Function) will prevent the debug session from continuing.</value>
  </data>
  <data name="Updating_the_library_name_of_Declare_Statement_will_prevent_the_debug_session_from_continuing" xml:space="preserve">
    <value>Updating the library name of Declare Statement will prevent the debug session from continuing.</value>
  </data>
  <data name="Updating_the_alias_of_Declare_Statement_will_prevent_the_debug_session_from_continuing" xml:space="preserve">
    <value>Updating the alias of Declare Statement will prevent the debug session from continuing.</value>
  </data>
  <data name="Renaming_0_will_prevent_the_debug_session_from_continuing" xml:space="preserve">
    <value>Renaming '{0}' will prevent the debug session from continuing.</value>
  </data>
  <data name="Adding_0_will_prevent_the_debug_session_from_continuing" xml:space="preserve">
    <value>Adding '{0}' will prevent the debug session from continuing.</value>
  </data>
  <data name="Adding_an_abstract_0_or_overriding_an_inherited_0_will_prevent_the_debug_session_from_continuing" xml:space="preserve">
    <value>Adding an abstract '{0}' or overriding an inherited '{0}' will prevent the debug session from continuing.</value>
  </data>
  <data name="Adding_a_MustOverride_0_or_overriding_an_inherited_0_will_prevent_the_debug_session_from_continuing" xml:space="preserve">
    <value>Adding a MustOverride '{0}' or overriding an inherited '{0}' will prevent the debug session from continuing.</value>
  </data>
  <data name="Adding_an_extern_0_will_prevent_the_debug_session_from_continuing" xml:space="preserve">
    <value>Adding an extern '{0}' will prevent the debug session from continuing.</value>
  </data>
  <data name="Adding_an_imported_method_will_prevent_the_debug_session_from_continuing" xml:space="preserve">
    <value>Adding an imported method will prevent the debug session from continuing.</value>
  </data>
  <data name="Adding_a_user_defined_0_will_prevent_the_debug_session_from_continuing" xml:space="preserve">
    <value>Adding a user defined '{0}' will prevent the debug session from continuing.</value>
  </data>
  <data name="Adding_a_generic_0_will_prevent_the_debug_session_from_continuing" xml:space="preserve">
    <value>Adding a generic '{0}' will prevent the debug session from continuing.</value>
  </data>
  <data name="Adding_0_around_an_active_statement_will_prevent_the_debug_session_from_continuing" xml:space="preserve">
    <value>Adding '{0}' around an active statement will prevent the debug session from continuing.</value>
  </data>
  <data name="Moving_0_will_prevent_the_debug_session_from_continuing" xml:space="preserve">
    <value>Moving '{0}' will prevent the debug session from continuing.</value>
  </data>
  <data name="Deleting_0_will_prevent_the_debug_session_from_continuing" xml:space="preserve">
    <value>Deleting '{0}' will prevent the debug session from continuing.</value>
  </data>
  <data name="Deleting_0_around_an_active_statement_will_prevent_the_debug_session_from_continuing" xml:space="preserve">
    <value>Deleting '{0}' around an active statement will prevent the debug session from continuing.</value>
  </data>
  <data name="Adding_a_method_body_will_prevent_the_debug_session_from_continuing" xml:space="preserve">
    <value>Adding a method body will prevent the debug session from continuing.</value>
  </data>
  <data name="Deleting_a_method_body_will_prevent_the_debug_session_from_continuing" xml:space="preserve">
    <value>Deleting a method body will prevent the debug session from continuing.</value>
  </data>
  <data name="An_active_statement_has_been_removed_from_its_original_method_You_must_revert_your_changes_to_continue_or_restart_the_debugging_session" xml:space="preserve">
    <value>An active statement has been removed from its original method. You must revert your changes to continue or restart the debugging session.</value>
  </data>
  <data name="Updating_a_0_statement_around_an_active_statement_will_prevent_the_debug_session_from_continuing" xml:space="preserve">
    <value>Updating a '{0}' statement around an active statement will prevent the debug session from continuing.</value>
  </data>
  <data name="Updating_async_or_iterator_modifier_around_an_active_statement_will_prevent_the_debug_session_from_continuing" xml:space="preserve">
    <value>Updating async or iterator modifier around an active statement will prevent the debug session from continuing.</value>
    <comment>{Locked="async"}{Locked="iterator"} "async" and "iterator" are C#/VB keywords and should not be localized.</comment>
  </data>
  <data name="Modifying_a_generic_method_will_prevent_the_debug_session_from_continuing" xml:space="preserve">
    <value>Modifying a generic method will prevent the debug session from continuing.</value>
  </data>
  <data name="Modifying_whitespace_or_comments_in_a_generic_0_will_prevent_the_debug_session_from_continuing" xml:space="preserve">
    <value>Modifying whitespace or comments in a generic '{0}' will prevent the debug session from continuing.</value>
  </data>
  <data name="Modifying_a_method_inside_the_context_of_a_generic_type_will_prevent_the_debug_session_from_continuing" xml:space="preserve">
    <value>Modifying a method inside the context of a generic type will prevent the debug session from continuing.</value>
  </data>
  <data name="Modifying_whitespace_or_comments_in_0_inside_the_context_of_a_generic_type_will_prevent_the_debug_session_from_continuing" xml:space="preserve">
    <value>Modifying whitespace or comments in '{0}' inside the context of a generic type will prevent the debug session from continuing.</value>
  </data>
  <data name="Modifying_the_initializer_of_0_in_a_generic_type_will_prevent_the_debug_session_from_continuing" xml:space="preserve">
    <value>Modifying the initializer of '{0}' in a generic type will prevent the debug session from continuing.</value>
  </data>
  <data name="Modifying_the_initializer_of_0_in_a_partial_type_will_prevent_the_debug_session_from_continuing" xml:space="preserve">
    <value>Modifying the initializer of '{0}' in a partial type will prevent the debug session from continuing.</value>
  </data>
  <data name="Adding_a_constructor_to_a_type_with_a_field_or_property_initializer_that_contains_an_anonymous_function_will_prevent_the_debug_session_from_continuing" xml:space="preserve">
    <value>Adding a constructor to a type with a field or property initializer that contains an anonymous function will prevent the debug session from continuing.</value>
  </data>
  <data name="Renaming_a_captured_variable_from_0_to_1_will_prevent_the_debug_session_from_continuing" xml:space="preserve">
    <value>Renaming a captured variable, from '{0}' to '{1}' will prevent the debug session from continuing.</value>
  </data>
  <data name="Modifying_a_catch_finally_handler_with_an_active_statement_in_the_try_block_will_prevent_the_debug_session_from_continuing" xml:space="preserve">
    <value>Modifying a catch/finally handler with an active statement in the try block will prevent the debug session from continuing.</value>
  </data>
  <data name="Modifying_a_try_catch_finally_statement_when_the_finally_block_is_active_will_prevent_the_debug_session_from_continuing" xml:space="preserve">
    <value>Modifying a try/catch/finally statement when the finally block is active will prevent the debug session from continuing.</value>
  </data>
  <data name="Modifying_a_catch_handler_around_an_active_statement_will_prevent_the_debug_session_from_continuing" xml:space="preserve">
    <value>Modifying a catch handler around an active statement will prevent the debug session from continuing.</value>
  </data>
  <data name="Modifying_0_which_contains_the_stackalloc_operator_will_prevent_the_debug_session_from_continuing" xml:space="preserve">
    <value>Modifying '{0}' which contains the 'stackalloc' operator will prevent the debug session from continuing.</value>
  </data>
  <data name="Modifying_an_active_0_which_contains_On_Error_or_Resume_statements_will_prevent_the_debug_session_from_continuing" xml:space="preserve">
    <value>Modifying an active '{0}' which contains 'On Error' or 'Resume' statements will prevent the debug session from continuing.</value>
  </data>
  <data name="Modifying_0_which_contains_an_Aggregate_Group_By_or_Join_query_clauses_will_prevent_the_debug_session_from_continuing" xml:space="preserve">
    <value>Modifying '{0}' which contains an Aggregate, Group By, or Join query clauses will prevent the debug session from continuing.</value>
  </data>
  <data name="Modifying_source_with_experimental_language_features_enabled_will_prevent_the_debug_session_from_continuing" xml:space="preserve">
    <value>Modifying source with experimental language features enabled will prevent the debug session from continuing.</value>
  </data>
  <data name="Updating_an_active_statement_will_prevent_the_debug_session_from_continuing" xml:space="preserve">
    <value>Updating an active statement will prevent the debug session from continuing.</value>
  </data>
  <data name="Removing_0_that_contains_an_active_statement_will_prevent_the_debug_session_from_continuing" xml:space="preserve">
    <value>Removing '{0}' that contains an active statement will prevent the debug session from continuing.</value>
  </data>
  <data name="Adding_a_new_file_will_prevent_the_debug_session_from_continuing" xml:space="preserve">
    <value>Adding a new file will prevent the debug session from continuing.</value>
  </data>
  <data name="Attribute_0_is_missing_Updating_an_async_method_or_an_iterator_will_prevent_the_debug_session_from_continuing" xml:space="preserve">
    <value>Attribute '{0}' is missing. Updating an async method or an iterator will prevent the debug session from continuing.</value>
  </data>
  <data name="Unexpected_interface_member_kind_colon_0" xml:space="preserve">
    <value>Unexpected interface member kind: {0}</value>
  </data>
  <data name="Unknown_symbol_kind" xml:space="preserve">
    <value>Unknown symbol kind</value>
  </data>
  <data name="Generate_abstract_property_1_0" xml:space="preserve">
    <value>Generate abstract property '{1}.{0}'</value>
  </data>
  <data name="Generate_abstract_method_1_0" xml:space="preserve">
    <value>Generate abstract method '{1}.{0}'</value>
  </data>
  <data name="Generate_method_1_0" xml:space="preserve">
    <value>Generate method '{1}.{0}'</value>
  </data>
  <data name="Failed_to_create_a_remote_process_for_interactive_code_execution" xml:space="preserve">
    <value>Failed to create a remote process for interactive code execution.</value>
  </data>
  <data name="Failed_to_initialize_remote_interactive_process" xml:space="preserve">
    <value>Failed to initialize remote interactive process.</value>
  </data>
  <data name="Attempt_to_connect_to_process_Sharp_0_failed_retrying" xml:space="preserve">
    <value>Attempt to connect to process #{0} failed, retrying ...</value>
  </data>
  <data name="Failed_to_launch_0_process_exit_code_colon_1_with_output_colon" xml:space="preserve">
    <value>Failed to launch '{0}' process (exit code: {1}) with output: </value>
  </data>
  <data name="Hosting_process_exited_with_exit_code_0" xml:space="preserve">
    <value>Hosting process exited with exit code {0}.</value>
  </data>
  <data name="Interactive_Host_not_initialized" xml:space="preserve">
    <value>Interactive Host not initialized.</value>
  </data>
  <data name="Cannot_resolve_reference_0" xml:space="preserve">
    <value>Cannot resolve reference '{0}'.</value>
  </data>
  <data name="Requested_assembly_already_loaded_from_0" xml:space="preserve">
    <value>Requested assembly already loaded from '{0}'.</value>
  </data>
  <data name="plus_additional_0_1" xml:space="preserve">
    <value> + additional {0} {1}</value>
  </data>
  <data name="Unable_to_create_hosting_process" xml:space="preserve">
    <value>Unable to create hosting process.</value>
  </data>
  <data name="The_symbol_does_not_have_an_icon" xml:space="preserve">
    <value>The symbol does not have an icon.</value>
  </data>
  <data name="Unknown" xml:space="preserve">
    <value>Unknown</value>
  </data>
  <data name="Extract_Method" xml:space="preserve">
    <value>Extract Method</value>
  </data>
  <data name="Extract_Method_plus_Local" xml:space="preserve">
    <value>Extract Method + Local</value>
  </data>
  <data name="Asynchronous_method_cannot_have_ref_out_parameters_colon_bracket_0_bracket" xml:space="preserve">
    <value>Asynchronous method cannot have ref/out parameters : [{0}]</value>
  </data>
  <data name="The_member_is_defined_in_metadata" xml:space="preserve">
    <value>The member is defined in metadata.</value>
  </data>
  <data name="You_can_only_change_the_signature_of_a_constructor_indexer_method_or_delegate" xml:space="preserve">
    <value>You can only change the signature of a constructor, indexer, method or delegate.</value>
  </data>
  <data name="This_symbol_has_related_definitions_or_references_in_metadata_Changing_its_signature_may_result_in_build_errors_Do_you_want_to_continue" xml:space="preserve">
    <value>This symbol has related definitions or references in metadata. Changing its signature may result in build errors.

Do you want to continue?</value>
  </data>
  <data name="Change_signature" xml:space="preserve">
    <value>Change signature...</value>
  </data>
  <data name="Generate_new_type" xml:space="preserve">
    <value>Generate new type...</value>
  </data>
  <data name="User_Diagnostic_Analyzer_Failure" xml:space="preserve">
    <value>User Diagnostic Analyzer Failure.</value>
  </data>
  <data name="Analyzer_0_threw_an_exception_of_type_1_with_message_2" xml:space="preserve">
    <value>Analyzer '{0}' threw an exception of type '{1}' with message '{2}'.</value>
  </data>
  <data name="Analyzer_0_threw_the_following_exception_colon_1" xml:space="preserve">
    <value>Analyzer '{0}' threw the following exception:
'{1}'.</value>
  </data>
  <data name="Remove_Unnecessary_Cast" xml:space="preserve">
    <value>Remove Unnecessary Cast</value>
  </data>
  <data name="Simplify_Names" xml:space="preserve">
    <value>Simplify Names</value>
  </data>
  <data name="Simplify_Member_Access" xml:space="preserve">
    <value>Simplify Member Access</value>
  </data>
  <data name="Remove_qualification" xml:space="preserve">
    <value>Remove qualification</value>
  </data>
  <data name="Edit_and_Continue1" xml:space="preserve">
    <value>Edit and Continue</value>
  </data>
  <data name="This_signature_does_not_contain_parameters_that_can_be_changed" xml:space="preserve">
    <value>This signature does not contain parameters that can be changed.</value>
  </data>
  <data name="Unknown_error_occurred" xml:space="preserve">
    <value>Unknown error occurred</value>
  </data>
  <data name="Available" xml:space="preserve">
    <value>Available</value>
  </data>
  <data name="Not_Available" xml:space="preserve">
    <value>Not Available</value>
  </data>
  <data name="_0_1" xml:space="preserve">
    <value>    {0} - {1}</value>
  </data>
  <data name="You_can_use_the_navigation_bar_to_switch_context" xml:space="preserve">
    <value>You can use the navigation bar to switch context.</value>
  </data>
  <data name="in_Source" xml:space="preserve">
    <value>in Source</value>
  </data>
  <data name="in_Suppression_File" xml:space="preserve">
    <value>in Suppression File</value>
  </data>
  <data name="Remove_Suppression_0" xml:space="preserve">
    <value>Remove Suppression {0}</value>
  </data>
  <data name="Remove_Suppression" xml:space="preserve">
    <value>Remove Suppression</value>
  </data>
  <data name="Pending" xml:space="preserve">
    <value>&lt;Pending&gt;</value>
  </data>
  <data name="Awaited_task_returns" xml:space="preserve">
    <value>Awaited task returns</value>
  </data>
  <data name="no_value" xml:space="preserve">
    <value>no value.</value>
  </data>
  <data name="Note_colon_Tab_twice_to_insert_the_0_snippet" xml:space="preserve">
    <value>Note: Tab twice to insert the '{0}' snippet.</value>
  </data>
  <data name="Implement_interface_explicitly_with_Dispose_pattern" xml:space="preserve">
    <value>Implement interface explicitly with Dispose pattern</value>
  </data>
  <data name="Implement_interface_with_Dispose_pattern" xml:space="preserve">
    <value>Implement interface with Dispose pattern</value>
  </data>
  <data name="Compiler1" xml:space="preserve">
    <value>Compiler</value>
  </data>
  <data name="Edit_and_Continue2" xml:space="preserve">
    <value>Edit and Continue</value>
  </data>
  <data name="Style" xml:space="preserve">
    <value>Style</value>
  </data>
  <data name="Suppress_0" xml:space="preserve">
    <value>Suppress {0}</value>
  </data>
  <data name="Re_triage_0_currently_1" xml:space="preserve">
    <value>Re-triage {0}(currently '{1}')</value>
  </data>
  <data name="Argument_cannot_have_a_null_element" xml:space="preserve">
    <value>Argument cannot have a null element.</value>
  </data>
  <data name="Argument_cannot_be_empty" xml:space="preserve">
    <value>Argument cannot be empty.</value>
  </data>
  <data name="Reported_diagnostic_with_ID_0_is_not_supported_by_the_analyzer" xml:space="preserve">
    <value>Reported diagnostic with ID '{0}' is not supported by the analyzer.</value>
  </data>
  <data name="Computing_fix_all_occurrences_code_fix" xml:space="preserve">
    <value>Computing fix all occurrences code fix...</value>
  </data>
  <data name="Fix_all_occurrences" xml:space="preserve">
    <value>Fix all occurrences</value>
  </data>
  <data name="Document" xml:space="preserve">
    <value>Document</value>
  </data>
  <data name="Project" xml:space="preserve">
    <value>Project</value>
  </data>
  <data name="Solution" xml:space="preserve">
    <value>Solution</value>
  </data>
  <data name="TODO_colon_dispose_managed_state_managed_objects" xml:space="preserve">
    <value>TODO: dispose managed state (managed objects).</value>
  </data>
  <data name="TODO_colon_set_large_fields_to_null" xml:space="preserve">
    <value>TODO: set large fields to null.</value>
  </data>
  <data name="To_detect_redundant_calls" xml:space="preserve">
    <value>To detect redundant calls</value>
  </data>
  <data name="Modifying_0_which_contains_a_static_variable_will_prevent_the_debug_session_from_continuing" xml:space="preserve">
    <value>Modifying '{0}' which contains a static variable will prevent the debug session from continuing.</value>
  </data>
  <data name="Compiler2" xml:space="preserve">
    <value>Compiler</value>
  </data>
  <data name="Edit_And_Continue" xml:space="preserve">
    <value>Edit And Continue</value>
  </data>
  <data name="Live" xml:space="preserve">
    <value>Live</value>
  </data>
  <data name="namespace_" xml:space="preserve">
    <value>namespace</value>
    <comment>{Locked}</comment>
  </data>
  <data name="class_" xml:space="preserve">
    <value>class</value>
    <comment>{Locked}</comment>
  </data>
  <data name="interface_" xml:space="preserve">
    <value>interface</value>
    <comment>{Locked}</comment>
  </data>
  <data name="enum_" xml:space="preserve">
    <value>enum</value>
    <comment>{Locked}</comment>
  </data>
  <data name="enum_value" xml:space="preserve">
    <value>enum value</value>
    <comment>{Locked="enum"} "enum" is a C#/VB keyword and should not be localized.</comment>
  </data>
  <data name="delegate_" xml:space="preserve">
    <value>delegate</value>
    <comment>{Locked}</comment>
  </data>
  <data name="const_field" xml:space="preserve">
    <value>const field</value>
    <comment>{Locked="const"} "const" is a C#/VB keyword and should not be localized.</comment>
  </data>
  <data name="method" xml:space="preserve">
    <value>method</value>
  </data>
  <data name="operator_" xml:space="preserve">
    <value>operator</value>
  </data>
  <data name="constructor" xml:space="preserve">
    <value>constructor</value>
  </data>
  <data name="auto_property" xml:space="preserve">
    <value>auto-property</value>
  </data>
  <data name="property_" xml:space="preserve">
    <value>property</value>
  </data>
  <data name="event_" xml:space="preserve">
    <value>event</value>
    <comment>{Locked}</comment>
  </data>
  <data name="event_accessor" xml:space="preserve">
    <value>event accessor</value>
  </data>
  <data name="type_constraint" xml:space="preserve">
    <value>type constraint</value>
  </data>
  <data name="type_parameter" xml:space="preserve">
    <value>type parameter</value>
  </data>
  <data name="attribute" xml:space="preserve">
    <value>attribute</value>
  </data>
  <data name="Use_auto_property" xml:space="preserve">
    <value>Use auto property</value>
  </data>
  <data name="Replace_0_and_1_with_property" xml:space="preserve">
    <value>Replace '{0}' and '{1}' with property</value>
  </data>
  <data name="Replace_0_with_property" xml:space="preserve">
    <value>Replace '{0}' with property</value>
  </data>
  <data name="Method_referenced_implicitly" xml:space="preserve">
    <value>Method referenced implicitly</value>
  </data>
  <data name="Generate_type_0" xml:space="preserve">
    <value>Generate type '{0}'</value>
  </data>
  <data name="Generate_0_1" xml:space="preserve">
    <value>Generate {0} '{1}'</value>
  </data>
  <data name="Change_0_to_1" xml:space="preserve">
    <value>Change '{0}' to '{1}'.</value>
  </data>
  <data name="Non_invoked_method_cannot_be_replaced_with_property" xml:space="preserve">
    <value>Non-invoked method cannot be replaced with property.</value>
  </data>
  <data name="Only_methods_with_a_single_argument_which_is_not_an_out_variable_declaration_can_be_replaced_with_a_property" xml:space="preserve">
    <value>Only methods with a single argument, which is not an out variable declaration, can be replaced with a property.</value>
  </data>
  <data name="Roslyn_HostError" xml:space="preserve">
    <value>Roslyn.HostError</value>
  </data>
  <data name="An_instance_of_analyzer_0_cannot_be_created_from_1_colon_2" xml:space="preserve">
    <value>An instance of analyzer {0} cannot be created from {1}: {2}.</value>
  </data>
  <data name="The_assembly_0_does_not_contain_any_analyzers" xml:space="preserve">
    <value>The assembly {0} does not contain any analyzers.</value>
  </data>
  <data name="Unable_to_load_Analyzer_assembly_0_colon_1" xml:space="preserve">
    <value>Unable to load Analyzer assembly {0}: {1}</value>
  </data>
  <data name="Make_method_synchronous" xml:space="preserve">
    <value>Make method synchronous</value>
  </data>
  <data name="Add_this_or_Me_qualification" xml:space="preserve">
    <value>Add 'this' or 'Me' qualification.</value>
  </data>
  <data name="Fix_Name_Violation_colon_0" xml:space="preserve">
    <value>Fix Name Violation: {0}</value>
  </data>
  <data name="Naming_rule_violation_0" xml:space="preserve">
    <value>Naming rule violation: {0}</value>
    <comment>{0} is the rule title, {1} is the way in which the rule was violated</comment>
  </data>
  <data name="Naming_Styles" xml:space="preserve">
    <value>Naming Styles</value>
  </data>
  <data name="from_0" xml:space="preserve">
    <value>from {0}</value>
  </data>
  <data name="Find_and_install_latest_version" xml:space="preserve">
    <value>Find and install latest version</value>
  </data>
  <data name="Use_local_version_0" xml:space="preserve">
    <value>Use local version '{0}'</value>
  </data>
  <data name="Use_locally_installed_0_version_1_This_version_used_in_colon_2" xml:space="preserve">
    <value>Use locally installed '{0}' version '{1}'
This version used in: {2}</value>
  </data>
  <data name="Find_and_install_latest_version_of_0" xml:space="preserve">
    <value>Find and install latest version of '{0}'</value>
  </data>
  <data name="Install_with_package_manager" xml:space="preserve">
    <value>Install with package manager...</value>
  </data>
  <data name="Install_0_1" xml:space="preserve">
    <value>Install '{0} {1}'</value>
  </data>
  <data name="Install_version_0" xml:space="preserve">
    <value>Install version '{0}'</value>
  </data>
  <data name="Generate_variable_0" xml:space="preserve">
    <value>Generate variable '{0}'</value>
  </data>
  <data name="Classes" xml:space="preserve">
    <value>Classes</value>
  </data>
  <data name="Constants" xml:space="preserve">
    <value>Constants</value>
  </data>
  <data name="Delegates" xml:space="preserve">
    <value>Delegates</value>
  </data>
  <data name="Enums" xml:space="preserve">
    <value>Enums</value>
  </data>
  <data name="Events" xml:space="preserve">
    <value>Events</value>
  </data>
  <data name="Extension_methods" xml:space="preserve">
    <value>Extension methods</value>
  </data>
  <data name="Fields" xml:space="preserve">
    <value>Fields</value>
  </data>
  <data name="Interfaces" xml:space="preserve">
    <value>Interfaces</value>
  </data>
  <data name="Locals" xml:space="preserve">
    <value>Locals</value>
  </data>
  <data name="Methods" xml:space="preserve">
    <value>Methods</value>
  </data>
  <data name="Modules" xml:space="preserve">
    <value>Modules</value>
  </data>
  <data name="Namespaces" xml:space="preserve">
    <value>Namespaces</value>
  </data>
  <data name="Properties" xml:space="preserve">
    <value>Properties</value>
  </data>
  <data name="Structures" xml:space="preserve">
    <value>Structures</value>
  </data>
  <data name="Parameters_colon" xml:space="preserve">
    <value>Parameters:</value>
  </data>
  <data name="Add_missing_cases" xml:space="preserve">
    <value>Add missing cases</value>
  </data>
  <data name="Add_both" xml:space="preserve">
    <value>Add both</value>
  </data>
  <data name="Add_default_case" xml:space="preserve">
    <value>Add default case</value>
  </data>
  <data name="Variadic_SignatureHelpItem_must_have_at_least_one_parameter" xml:space="preserve">
    <value>Variadic SignatureHelpItem must have at least one parameter.</value>
  </data>
  <data name="Add_braces" xml:space="preserve">
    <value>Add braces</value>
  </data>
  <data name="Replace_0_with_method" xml:space="preserve">
    <value>Replace '{0}' with method</value>
  </data>
  <data name="Replace_0_with_methods" xml:space="preserve">
    <value>Replace '{0}' with methods</value>
  </data>
  <data name="Property_referenced_implicitly" xml:space="preserve">
    <value>Property referenced implicitly</value>
  </data>
  <data name="Property_cannot_safely_be_replaced_with_a_method_call" xml:space="preserve">
    <value>Property cannot safely be replaced with a method call</value>
  </data>
  <data name="Convert_to_interpolated_string" xml:space="preserve">
    <value>Convert to interpolated string</value>
  </data>
  <data name="Move_type_to_0" xml:space="preserve">
    <value>Move type to {0}</value>
  </data>
  <data name="Rename_file_to_0" xml:space="preserve">
    <value>Rename file to {0}</value>
  </data>
  <data name="Rename_type_to_0" xml:space="preserve">
    <value>Rename type to {0}</value>
  </data>
  <data name="Remove_tag" xml:space="preserve">
    <value>Remove tag</value>
  </data>
  <data name="Add_missing_param_nodes" xml:space="preserve">
    <value>Add missing param nodes</value>
  </data>
  <data name="Make_containing_scope_async" xml:space="preserve">
    <value>Make containing scope async</value>
  </data>
  <data name="Make_containing_scope_async_return_Task" xml:space="preserve">
    <value>Make containing scope async (return Task)</value>
  </data>
  <data name="paren_Unknown_paren" xml:space="preserve">
    <value>(Unknown)</value>
  </data>
  <data name="Implement_Abstract_Class" xml:space="preserve">
    <value>Implement Abstract Class</value>
  </data>
  <data name="Use_framework_type" xml:space="preserve">
    <value>Use framework type</value>
  </data>
  <data name="Install_package_0" xml:space="preserve">
    <value>Install package '{0}'</value>
  </data>
  <data name="Object_initialization_can_be_simplified" xml:space="preserve">
    <value>Object initialization can be simplified</value>
  </data>
  <data name="Use_throw_expression" xml:space="preserve">
    <value>Use 'throw' expression</value>
  </data>
  <data name="project_0" xml:space="preserve">
    <value>project {0}</value>
  </data>
  <data name="Inline_variable_declaration" xml:space="preserve">
    <value>Inline variable declaration</value>
  </data>
  <data name="Use_pattern_matching" xml:space="preserve">
    <value>Use pattern matching</value>
  </data>
  <data name="Use_interpolated_verbatim_string" xml:space="preserve">
    <value>Use interpolated verbatim string</value>
  </data>
  <data name="Use_expression_body_for_methods" xml:space="preserve">
    <value>Use expression body for methods</value>
  </data>
  <data name="Use_block_body_for_methods" xml:space="preserve">
    <value>Use block body for methods</value>
  </data>
  <data name="Use_block_body_for_accessors" xml:space="preserve">
    <value>Use block body for accessors</value>
  </data>
  <data name="Use_block_body_for_constructors" xml:space="preserve">
    <value>Use block body for constructors</value>
  </data>
  <data name="Use_block_body_for_indexers" xml:space="preserve">
    <value>Use block body for indexers</value>
  </data>
  <data name="Use_block_body_for_operators" xml:space="preserve">
    <value>Use block body for operators</value>
  </data>
  <data name="Use_block_body_for_properties" xml:space="preserve">
    <value>Use block body for properties</value>
  </data>
  <data name="Use_expression_body_for_accessors" xml:space="preserve">
    <value>Use expression body for accessors</value>
  </data>
  <data name="Use_expression_body_for_constructors" xml:space="preserve">
    <value>Use expression body for constructors</value>
  </data>
  <data name="Use_expression_body_for_indexers" xml:space="preserve">
    <value>Use expression body for indexers</value>
  </data>
  <data name="Use_expression_body_for_operators" xml:space="preserve">
    <value>Use expression body for operators</value>
  </data>
  <data name="Use_expression_body_for_properties" xml:space="preserve">
    <value>Use expression body for properties</value>
  </data>
  <data name="Fix_typo_0" xml:space="preserve">
    <value>Fix typo '{0}'</value>
  </data>
  <data name="Fully_qualify_0" xml:space="preserve">
    <value>Fully qualify '{0}'</value>
  </data>
  <data name="Remove_reference_to_0" xml:space="preserve">
    <value>Remove reference to '{0}'.</value>
  </data>
  <data name="Keywords" xml:space="preserve">
    <value>Keywords</value>
  </data>
  <data name="Snippets" xml:space="preserve">
    <value>Snippets</value>
  </data>
  <data name="All_lowercase" xml:space="preserve">
    <value>All lowercase</value>
  </data>
  <data name="All_uppercase" xml:space="preserve">
    <value>All uppercase</value>
  </data>
  <data name="First_word_capitalized" xml:space="preserve">
    <value>First word capitalized</value>
  </data>
  <data name="Pascal_Case" xml:space="preserve">
    <value>Pascal Case</value>
  </data>
  <data name="Collection_initialization_can_be_simplified" xml:space="preserve">
    <value>Collection initialization can be simplified</value>
  </data>
  <data name="Use_coalesce_expression" xml:space="preserve">
    <value>Use coalesce expression</value>
  </data>
  <data name="Use_null_propagation" xml:space="preserve">
    <value>Use null propagation</value>
  </data>
  <data name="Variable_declaration_can_be_inlined" xml:space="preserve">
    <value>Variable declaration can be inlined</value>
  </data>
  <data name="Null_check_can_be_simplified" xml:space="preserve">
    <value>Null check can be simplified</value>
  </data>
  <data name="Simplify_collection_initialization" xml:space="preserve">
    <value>Simplify collection initialization</value>
  </data>
  <data name="Simplify_object_initialization" xml:space="preserve">
    <value>Simplify object initialization</value>
  </data>
  <data name="Prefer_explicitly_provided_tuple_element_name" xml:space="preserve">
    <value>Prefer explicitly provided tuple element name</value>
  </data>
  <data name="Use_explicitly_provided_tuple_name" xml:space="preserve">
    <value>Use explicitly provided tuple name</value>
  </data>
  <data name="Remove_document_0" xml:space="preserve">
    <value>Remove document '{0}'</value>
  </data>
  <data name="Add_document_0" xml:space="preserve">
    <value>Add document '{0}'</value>
  </data>
  <data name="Add_argument_name_0" xml:space="preserve">
    <value>Add argument name '{0}'</value>
  </data>
  <data name="Add_tuple_element_name_0" xml:space="preserve">
    <value>Add tuple element name '{0}'</value>
  </data>
  <data name="Take_0" xml:space="preserve">
    <value>Take '{0}'</value>
  </data>
  <data name="Take_both" xml:space="preserve">
    <value>Take both</value>
  </data>
  <data name="Take_bottom" xml:space="preserve">
    <value>Take bottom</value>
  </data>
  <data name="Take_top" xml:space="preserve">
    <value>Take top</value>
  </data>
  <data name="Remove_unused_variable" xml:space="preserve">
    <value>Remove unused variable</value>
  </data>
  <data name="Convert_to_binary" xml:space="preserve">
    <value>Convert to binary</value>
  </data>
  <data name="Convert_to_decimal" xml:space="preserve">
    <value>Convert to decimal</value>
  </data>
  <data name="Convert_to_hex" xml:space="preserve">
    <value>Convert to hex</value>
  </data>
  <data name="Separate_thousands" xml:space="preserve">
    <value>Separate thousands</value>
  </data>
  <data name="Separate_words" xml:space="preserve">
    <value>Separate words</value>
  </data>
  <data name="Separate_nibbles" xml:space="preserve">
    <value>Separate nibbles</value>
  </data>
  <data name="Remove_separators" xml:space="preserve">
    <value>Remove separators</value>
  </data>
  <data name="Add_parameter_to_0" xml:space="preserve">
    <value>Add parameter to '{0}'</value>
  </data>
  <data name="Add_parameter_to_0_and_overrides_implementations" xml:space="preserve">
    <value>Add parameter to '{0}' (and overrides/implementations)</value>
  </data>
  <data name="Add_to_0" xml:space="preserve">
    <value>Add to '{0}'</value>
  </data>
  <data name="Related_method_signatures_found_in_metadata_will_not_be_updated" xml:space="preserve">
    <value>Related method signatures found in metadata will not be updated.</value>
  </data>
  <data name="Generate_constructor" xml:space="preserve">
    <value>Generate constructor...</value>
  </data>
  <data name="Pick_members_to_be_used_as_constructor_parameters" xml:space="preserve">
    <value>Pick members to be used as constructor parameters</value>
  </data>
  <data name="Pick_members_to_be_used_in_Equals_GetHashCode" xml:space="preserve">
    <value>Pick members to be used in Equals/GetHashCode</value>
  </data>
  <data name="Changes_to_expression_trees_may_result_in_behavior_changes_at_runtime" xml:space="preserve">
    <value>Changes to expression trees may result in behavior changes at runtime</value>
  </data>
  <data name="Generate_overrides" xml:space="preserve">
    <value>Generate overrides...</value>
  </data>
  <data name="Pick_members_to_override" xml:space="preserve">
    <value>Pick members to override</value>
  </data>
  <data name="Add_null_check" xml:space="preserve">
    <value>Add null check</value>
  </data>
  <data name="Add_string_IsNullOrEmpty_check" xml:space="preserve">
    <value>Add 'string.IsNullOrEmpty' check</value>
  </data>
  <data name="Add_string_IsNullOrWhiteSpace_check" xml:space="preserve">
    <value>Add 'string.IsNullOrWhiteSpace' check</value>
  </data>
  <data name="Create_and_initialize_field_0" xml:space="preserve">
    <value>Create and initialize field '{0}'</value>
  </data>
  <data name="Create_and_initialize_property_0" xml:space="preserve">
    <value>Create and initialize property '{0}'</value>
  </data>
  <data name="Initialize_field_0" xml:space="preserve">
    <value>Initialize field '{0}'</value>
  </data>
  <data name="Initialize_property_0" xml:space="preserve">
    <value>Initialize property '{0}'</value>
  </data>
  <data name="Add_null_checks" xml:space="preserve">
    <value>Add null checks</value>
  </data>
  <data name="Generate_operators" xml:space="preserve">
    <value>Generate operators</value>
  </data>
  <data name="Implement_0" xml:space="preserve">
    <value>Implement {0}</value>
  </data>
  <data name="Simplify_default_expression" xml:space="preserve">
    <value>Simplify 'default' expression</value>
  </data>
  <data name="default_expression_can_be_simplified" xml:space="preserve">
    <value>'default' expression can be simplified</value>
  </data>
  <data name="Format_string_contains_invalid_placeholder" xml:space="preserve">
    <value>Format string contains invalid placeholder</value>
  </data>
  <data name="Invalid_format_string" xml:space="preserve">
    <value>Invalid format string</value>
  </data>
  <data name="Use_inferred_member_name" xml:space="preserve">
    <value>Use inferred member name</value>
  </data>
  <data name="Member_name_can_be_simplified" xml:space="preserve">
    <value>Member name can be simplified</value>
  </data>
  <data name="Reported_diagnostic_0_has_a_source_location_in_file_1_which_is_not_part_of_the_compilation_being_analyzed" xml:space="preserve">
    <value>Reported diagnostic '{0}' has a source location in file '{1}', which is not part of the compilation being analyzed.</value>
  </data>
  <data name="Reported_diagnostic_0_has_a_source_location_1_in_file_2_which_is_outside_of_the_given_file" xml:space="preserve">
    <value>Reported diagnostic '{0}' has a source location '{1}' in file '{2}', which is outside of the given file.</value>
  </data>
  <data name="Unreachable_code_detected" xml:space="preserve">
    <value>Unreachable code detected</value>
  </data>
  <data name="Remove_unreachable_code" xml:space="preserve">
    <value>Remove unreachable code</value>
  </data>
  <data name="Modifiers_are_not_ordered" xml:space="preserve">
    <value>Modifiers are not ordered</value>
  </data>
  <data name="Order_modifiers" xml:space="preserve">
    <value>Order modifiers</value>
  </data>
  <data name="in_0_project_1" xml:space="preserve">
    <value>in {0} (project {1})</value>
  </data>
  <data name="Accessibility_modifiers_required" xml:space="preserve">
    <value>Accessibility modifiers required</value>
  </data>
  <data name="Add_accessibility_modifiers" xml:space="preserve">
    <value>Add accessibility modifiers</value>
  </data>
  <data name="Use_local_function" xml:space="preserve">
    <value>Use local function</value>
  </data>
  <data name="Warning_colon_Declaration_changes_scope_and_may_change_meaning" xml:space="preserve">
    <value>Warning: Declaration changes scope and may change meaning.</value>
  </data>
  <data name="Move_declaration_near_reference" xml:space="preserve">
    <value>Move declaration near reference</value>
  </data>
  <data name="Convert_to_full_property" xml:space="preserve">
    <value>Convert to full property</value>
  </data>
  <data name="Generate_constructor_in_0_without_fields" xml:space="preserve">
    <value>Generate constructor in '{0}' (without fields)</value>
  </data>
  <data name="Parentheses_can_be_removed" xml:space="preserve">
    <value>Parentheses can be removed</value>
  </data>
  <data name="Remove_unnecessary_parentheses" xml:space="preserve">
    <value>Remove unnecessary parentheses</value>
  </data>
  <data name="Add_file_banner" xml:space="preserve">
    <value>Add file banner</value>
  </data>
  <data name="Warning_Method_overrides_symbol_from_metadata" xml:space="preserve">
    <value>Warning: Method overrides symbol from metadata</value>
  </data>
  <data name="Add_parentheses_for_clarity" xml:space="preserve">
    <value>Add parentheses for clarity</value>
  </data>
  <data name="Parentheses_should_be_added_for_clarity" xml:space="preserve">
    <value>Parentheses should be added for clarity</value>
  </data>
  <data name="Use_0" xml:space="preserve">
    <value>Use {0}</value>
  </data>
  <data name="Switching_between_lambda_and_local_function_will_prevent_the_debug_session_from_continuing" xml:space="preserve">
    <value>Switching between a lambda and a local function will prevent the debug session from continuing.</value>
  </data>
  <data name="Deconstruct_variable_declaration" xml:space="preserve">
    <value>Deconstruct variable declaration</value>
  </data>
  <data name="Variable_declaration_can_be_deconstructed" xml:space="preserve">
    <value>Variable declaration can be deconstructed</value>
  </data>
  <data name="Add_argument_name_0_including_trailing_arguments" xml:space="preserve">
    <value>Add argument name '{0}' (including trailing arguments)</value>
  </data>
  <data name="Using_readonly_structs_will_prevent_the_debug_session_from_continuing" xml:space="preserve">
    <value>Using readonly structs will prevent the debug session from continuing.</value>
  </data>
  <data name="Using_ref_structs_will_prevent_the_debug_session_from_continuing" xml:space="preserve">
    <value>Using ref structs will prevent the debug session from continuing.</value>
  </data>
  <data name="Using_readonly_references_will_prevent_the_debug_session_from_continuing" xml:space="preserve">
    <value>Using readonly references will prevent the debug session from continuing.</value>
  </data>
  <data name="local_function" xml:space="preserve">
    <value>local function</value>
  </data>
  <data name="indexer_" xml:space="preserve">
    <value>indexer</value>
  </data>
  <data name="Alias_ambiguous_type_0" xml:space="preserve">
    <value>Alias ambiguous type '{0}'</value>
  </data>
  <data name="Warning_colon_Collection_was_modified_during_iteration" xml:space="preserve">
    <value>Warning: Collection was modified during iteration.</value>
  </data>
  <data name="Warning_colon_Iteration_variable_crossed_function_boundary" xml:space="preserve">
    <value>Warning: Iteration variable crossed function boundary.</value>
  </data>
  <data name="Warning_colon_Collection_may_be_modified_during_iteration" xml:space="preserve">
    <value>Warning: Collection may be modified during iteration.</value>
  </data>
  <data name="Add_readonly_modifier" xml:space="preserve">
    <value>Add readonly modifier</value>
  </data>
  <data name="Make_field_readonly" xml:space="preserve">
    <value>Make field readonly</value>
  </data>
  <data name="Convert_to_conditional_expression" xml:space="preserve">
    <value>Convert to conditional expression</value>
  </data>
  <data name="Convert_to_linq" xml:space="preserve">
    <value>Convert to LINQ</value>
  </data>
  <data name="Convert_to_tuple" xml:space="preserve">
    <value>Convert to tuple</value>
  </data>
  <data name="Convert_to_class" xml:space="preserve">
    <value>Convert to class</value>
  </data>
  <data name="Convert_to_struct" xml:space="preserve">
    <value>Convert to struct</value>
  </data>
  <data name="updating_usages_in_containing_member" xml:space="preserve">
    <value>updating usages in containing member</value>
  </data>
  <data name="updating_usages_in_containing_project" xml:space="preserve">
    <value>updating usages in containing project</value>
  </data>
  <data name="updating_usages_in_containing_type" xml:space="preserve">
    <value>updating usages in containing type</value>
  </data>
  <data name="updating_usages_in_dependent_projects" xml:space="preserve">
    <value>updating usages in dependent projects</value>
  </data>
  <data name="Formatting_document" xml:space="preserve">
    <value>Formatting document</value>
  </data>
  <data name="Add_member_name" xml:space="preserve">
    <value>Add member name</value>
  </data>
  <data name="Use_block_body_for_lambda_expressions" xml:space="preserve">
    <value>Use block body for lambda expressions</value>
  </data>
  <data name="Use_expression_body_for_lambda_expressions" xml:space="preserve">
    <value>Use expression body for lambda expressions</value>
  </data>
  <data name="Convert_to_linq_call_form" xml:space="preserve">
    <value>Convert to LINQ (call form)</value>
  </data>
  <data name="Adding_method_with_explicit_interface_specifier_will_prevernt_the_debug_session_from_continuing" xml:space="preserve">
    <value>Adding a method with an explicit interface specifier will prevent the debug session from continuing.</value>
  </data>
  <data name="Remove_unused_member" xml:space="preserve">
    <value>Remove unused member</value>
  </data>
  <data name="Private_member_0_is_unused" xml:space="preserve">
    <value>Private member '{0}' is unused.</value>
  </data>
  <data name="Remove_unused_private_members" xml:space="preserve">
    <value>Remove unused private members</value>
  </data>
  <data name="Remove_unread_private_members" xml:space="preserve">
    <value>Remove unread private members</value>
  </data>
  <data name="Private_member_0_can_be_removed_as_the_value_assigned_to_it_is_never_read" xml:space="preserve">
    <value>Private member '{0}' can be removed as the value assigned to it is never read.</value>
  </data>
  <data name="Private_method_0_can_be_removed_as_it_is_never_invoked" xml:space="preserve">
    <value>Private method '{0}' can be removed as it is never invoked.</value>
  </data>
  <data name="Code_Quality" xml:space="preserve">
    <value>Code Quality</value>
  </data>
  <data name="Modifying_source_file_will_prevent_the_debug_session_from_continuing_due_to_internal_error" xml:space="preserve">
    <value>Modifying source file {0} will prevent the debug session from continuing due to internal error: {1}.</value>
  </data>
  <data name="Change_namespace_to_0" xml:space="preserve">
    <value>Change namespace to '{0}'</value>
  </data>
  <data name="Move_file_to_0" xml:space="preserve">
    <value>Move file to '{0}'</value>
  </data>
  <data name="Move_file_to_project_root_folder" xml:space="preserve">
    <value>Move file to project root folder</value>
  </data>
  <data name="Change_to_global_namespace" xml:space="preserve">
    <value>Change to global namespace</value>
  </data>
  <data name="Warning_colon_changing_namespace_may_produce_invalid_code_and_change_code_meaning" xml:space="preserve">
    <value>Warning: Changing namespace may produce invalid code and change code meaning.</value>
  </data>
  <data name="Use_compound_assignment" xml:space="preserve">
    <value>Use compound assignment</value>
  </data>
  <data name="Invert_conditional" xml:space="preserve">
    <value>Invert conditional</value>
  </data>
  <data name="Replace_0_with_1" xml:space="preserve">
    <value>Replace '{0}' with '{1}' </value>
  </data>
  <data name="Align_wrapped_parameters" xml:space="preserve">
    <value>Align wrapped parameters</value>
  </data>
  <data name="Indent_all_parameters" xml:space="preserve">
    <value>Indent all parameters</value>
  </data>
  <data name="Indent_wrapped_parameters" xml:space="preserve">
    <value>Indent wrapped parameters</value>
  </data>
  <data name="Unwrap_all_parameters" xml:space="preserve">
    <value>Unwrap all parameters</value>
  </data>
  <data name="Unwrap_and_indent_all_parameters" xml:space="preserve">
    <value>Unwrap and indent all parameters</value>
  </data>
  <data name="Wrap_every_parameter" xml:space="preserve">
    <value>Wrap every parameter</value>
  </data>
  <data name="Wrap_long_parameter_list" xml:space="preserve">
    <value>Wrap long parameter list</value>
  </data>
  <data name="Unwrap_parameter_list" xml:space="preserve">
    <value>Unwrap parameter list</value>
  </data>
  <data name="Align_wrapped_arguments" xml:space="preserve">
    <value>Align wrapped arguments</value>
  </data>
  <data name="Indent_all_arguments" xml:space="preserve">
    <value>Indent all arguments</value>
  </data>
  <data name="Indent_wrapped_arguments" xml:space="preserve">
    <value>Indent wrapped arguments</value>
  </data>
  <data name="Unwrap_all_arguments" xml:space="preserve">
    <value>Unwrap all arguments</value>
  </data>
  <data name="Unwrap_and_indent_all_arguments" xml:space="preserve">
    <value>Unwrap and indent all arguments</value>
  </data>
  <data name="Wrap_every_argument" xml:space="preserve">
    <value>Wrap every argument</value>
  </data>
  <data name="Wrap_long_argument_list" xml:space="preserve">
    <value>Wrap long argument list</value>
  </data>
  <data name="Unwrap_argument_list" xml:space="preserve">
    <value>Unwrap argument list</value>
  </data>
  <data name="Introduce_constant" xml:space="preserve">
    <value>Introduce constant</value>
  </data>
  <data name="Introduce_field" xml:space="preserve">
    <value>Introduce field</value>
  </data>
  <data name="Introduce_local" xml:space="preserve">
    <value>Introduce local</value>
  </data>
  <data name="Introduce_query_variable" xml:space="preserve">
    <value>Introduce query variable</value>
  </data>
  <data name="Failed_to_analyze_data_flow_for_0" xml:space="preserve">
    <value>Failed to analyze data-flow for: {0}</value>
  </data>
  <data name="Expression_value_is_never_used" xml:space="preserve">
    <value>Expression value is never used</value>
  </data>
  <data name="Value_assigned_to_0_is_never_used" xml:space="preserve">
    <value>Value assigned to '{0}' is never used</value>
  </data>
  <data name="Value_assigned_to_symbol_is_never_used" xml:space="preserve">
    <value>Value assigned to symbol is never used</value>
  </data>
  <data name="Use_discarded_local" xml:space="preserve">
    <value>Use discarded local</value>
  </data>
  <data name="Use_discard_underscore" xml:space="preserve">
    <value>Use discard '_'</value>
  </data>
  <data name="Remove_redundant_assignment" xml:space="preserve">
    <value>Remove redundant assignment</value>
  </data>
  <data name="Remove_unused_parameter" xml:space="preserve">
    <value>Remove unused parameter</value>
  </data>
  <data name="Remove_unused_parameter_0" xml:space="preserve">
    <value>Remove unused parameter '{0}'</value>
  </data>
  <data name="Fix_formatting" xml:space="preserve">
    <value>Fix formatting</value>
  </data>
  <data name="Indexing_can_be_simplified" xml:space="preserve">
    <value>Indexing can be simplified</value>
  </data>
  <data name="Use_index_operator" xml:space="preserve">
    <value>Use index operator</value>
  </data>
  <data name="Use_range_operator" xml:space="preserve">
    <value>Use range operator</value>
  </data>
  <data name="_0_can_be_simplified" xml:space="preserve">
    <value>{0} can be simplified</value>
  </data>
  <data name="Unwrap_expression" xml:space="preserve">
    <value>Unwrap expression</value>
  </data>
  <data name="Wrap_expression" xml:space="preserve">
    <value>Wrap expression</value>
  </data>
  <data name="Wrapping" xml:space="preserve">
    <value>Wrapping</value>
  </data>
  <data name="Remove_unused_parameter_0_if_it_is_not_part_of_a_shipped_public_API" xml:space="preserve">
    <value>Remove unused parameter '{0}' if it is not part of a shipped public API</value>
  </data>
  <data name="Remove_unused_parameter_0_if_it_is_not_part_of_a_shipped_public_API_its_initial_value_is_never_used" xml:space="preserve">
    <value>Remove unused parameter '{0}' if it is not part of a shipped public API, its initial value is never used</value>
  </data>
  <data name="Remove_unused_parameter_0_its_initial_value_is_never_used" xml:space="preserve">
    <value>Remove unused parameter '{0}', its initial value is never used</value>
  </data>
  <data name="Pull_0_up" xml:space="preserve">
    <value>Pull {0} up</value>
  </data>
<<<<<<< HEAD
  <data name="Add_members_to_base_type" xml:space="preserve">
    <value>Add members to base type...</value>
=======
  <data name="Pull_members_up" xml:space="preserve">
    <value>Pull_members_up</value>
  <data name="Use_block_body_for_local_functions" xml:space="preserve">
    <value>Use block body for local functions</value>
  </data>
  <data name="Use_expression_body_for_local_functions" xml:space="preserve">
    <value>Use expression body for local functions</value>
>>>>>>> 1217907d
  </data>
</root><|MERGE_RESOLUTION|>--- conflicted
+++ resolved
@@ -1595,10 +1595,8 @@
   <data name="Pull_0_up" xml:space="preserve">
     <value>Pull {0} up</value>
   </data>
-<<<<<<< HEAD
   <data name="Add_members_to_base_type" xml:space="preserve">
     <value>Add members to base type...</value>
-=======
   <data name="Pull_members_up" xml:space="preserve">
     <value>Pull_members_up</value>
   <data name="Use_block_body_for_local_functions" xml:space="preserve">
@@ -1606,6 +1604,5 @@
   </data>
   <data name="Use_expression_body_for_local_functions" xml:space="preserve">
     <value>Use expression body for local functions</value>
->>>>>>> 1217907d
   </data>
 </root>