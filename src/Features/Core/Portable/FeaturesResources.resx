--- conflicted
+++ resolved
@@ -2920,12 +2920,10 @@
   <data name="Renaming_0_requires_restarting_the_application_because_it_is_not_supported_by_the_runtime" xml:space="preserve">
     <value>Renaming {0} requires restarting the application because it is not supported by the runtime.</value>
   </data>
-<<<<<<< HEAD
   <data name="Updating_the_attributes_of_0_requires_restarting_the_application_because_one_or_more_attributes_affect_compiler_behaviour" xml:space="preserve">
     <value>Updating the attributes of {0} requires restarting the application because one or more attributes affect compiler behaviour</value>
-=======
+  </data>
   <data name="ChangesRequiredSynthesizedType" xml:space="preserve">
     <value>One or more changes result in a new type being created by the compiler, which requires restarting the application because it is not supported by the runtime</value>
->>>>>>> 6c9697c5
   </data>
 </root>