--- conflicted
+++ resolved
@@ -1127,13 +1127,10 @@
   <data name="Remove_reference_to_0" xml:space="preserve">
     <value>Remove reference to '{0}'.</value>
   </data>
-<<<<<<< HEAD
-=======
   <data name="Keywords" xml:space="preserve">
     <value>Keywords</value>
   </data>
   <data name="Snippets" xml:space="preserve">
     <value>Snippets</value>
   </data>
->>>>>>> f0f73c09
 </root>