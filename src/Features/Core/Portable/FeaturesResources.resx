--- conflicted
+++ resolved
@@ -1334,13 +1334,12 @@
   <data name="indexer_" xml:space="preserve">
     <value>indexer</value>
   </data>
-<<<<<<< HEAD
   <data name="Simplify_lambda_expression" xml:space="preserve">
     <value>Simplify lambda expression</value>
   </data>
   <data name="Warning_code_meaning_changes_after_simplifying_lambda" xml:space="preserve">
     <value>Warning: Code meaning changes after simplifying lambda</value>
-=======
+  </data>
   <data name="Alias_ambiguous_type_0" xml:space="preserve">
     <value>Alias ambiguous type '{0}'</value>
   </data>
@@ -1358,6 +1357,5 @@
   </data>
   <data name="Make_field_readonly" xml:space="preserve">
     <value>Make field readonly</value>
->>>>>>> 2b23d9dd
   </data>
 </root>