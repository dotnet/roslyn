﻿<?xml version="1.0" encoding="utf-8"?>
<root>
  <!-- 
    Microsoft ResX Schema 
    
    Version 2.0
    
    The primary goals of this format is to allow a simple XML format 
    that is mostly human readable. The generation and parsing of the 
    various data types are done through the TypeConverter classes 
    associated with the data types.
    
    Example:
    
    ... ado.net/XML headers & schema ...
    <resheader name="resmimetype">text/microsoft-resx</resheader>
    <resheader name="version">2.0</resheader>
    <resheader name="reader">System.Resources.ResXResourceReader, System.Windows.Forms, ...</resheader>
    <resheader name="writer">System.Resources.ResXResourceWriter, System.Windows.Forms, ...</resheader>
    <data name="Name1"><value>this is my long string</value><comment>this is a comment</comment></data>
    <data name="Color1" type="System.Drawing.Color, System.Drawing">Blue</data>
    <data name="Bitmap1" mimetype="application/x-microsoft.net.object.binary.base64">
        <value>[base64 mime encoded serialized .NET Framework object]</value>
    </data>
    <data name="Icon1" type="System.Drawing.Icon, System.Drawing" mimetype="application/x-microsoft.net.object.bytearray.base64">
        <value>[base64 mime encoded string representing a byte array form of the .NET Framework object]</value>
        <comment>This is a comment</comment>
    </data>
                
    There are any number of "resheader" rows that contain simple 
    name/value pairs.
    
    Each data row contains a name, and value. The row also contains a 
    type or mimetype. Type corresponds to a .NET class that support 
    text/value conversion through the TypeConverter architecture. 
    Classes that don't support this are serialized and stored with the 
    mimetype set.
    
    The mimetype is used for serialized objects, and tells the 
    ResXResourceReader how to depersist the object. This is currently not 
    extensible. For a given mimetype the value must be set accordingly:
    
    Note - application/x-microsoft.net.object.binary.base64 is the format 
    that the ResXResourceWriter will generate, however the reader can 
    read any of the formats listed below.
    
    mimetype: application/x-microsoft.net.object.binary.base64
    value   : The object must be serialized with 
            : System.Runtime.Serialization.Formatters.Binary.BinaryFormatter
            : and then encoded with base64 encoding.
    
    mimetype: application/x-microsoft.net.object.soap.base64
    value   : The object must be serialized with 
            : System.Runtime.Serialization.Formatters.Soap.SoapFormatter
            : and then encoded with base64 encoding.

    mimetype: application/x-microsoft.net.object.bytearray.base64
    value   : The object must be serialized into a byte array 
            : using a System.ComponentModel.TypeConverter
            : and then encoded with base64 encoding.
    -->
  <xsd:schema id="root" xmlns="" xmlns:xsd="http://www.w3.org/2001/XMLSchema" xmlns:msdata="urn:schemas-microsoft-com:xml-msdata">
    <xsd:import namespace="http://www.w3.org/XML/1998/namespace" />
    <xsd:element name="root" msdata:IsDataSet="true">
      <xsd:complexType>
        <xsd:choice maxOccurs="unbounded">
          <xsd:element name="metadata">
            <xsd:complexType>
              <xsd:sequence>
                <xsd:element name="value" type="xsd:string" minOccurs="0" />
              </xsd:sequence>
              <xsd:attribute name="name" use="required" type="xsd:string" />
              <xsd:attribute name="type" type="xsd:string" />
              <xsd:attribute name="mimetype" type="xsd:string" />
              <xsd:attribute ref="xml:space" />
            </xsd:complexType>
          </xsd:element>
          <xsd:element name="assembly">
            <xsd:complexType>
              <xsd:attribute name="alias" type="xsd:string" />
              <xsd:attribute name="name" type="xsd:string" />
            </xsd:complexType>
          </xsd:element>
          <xsd:element name="data">
            <xsd:complexType>
              <xsd:sequence>
                <xsd:element name="value" type="xsd:string" minOccurs="0" msdata:Ordinal="1" />
                <xsd:element name="comment" type="xsd:string" minOccurs="0" msdata:Ordinal="2" />
              </xsd:sequence>
              <xsd:attribute name="name" type="xsd:string" use="required" msdata:Ordinal="1" />
              <xsd:attribute name="type" type="xsd:string" msdata:Ordinal="3" />
              <xsd:attribute name="mimetype" type="xsd:string" msdata:Ordinal="4" />
              <xsd:attribute ref="xml:space" />
            </xsd:complexType>
          </xsd:element>
          <xsd:element name="resheader">
            <xsd:complexType>
              <xsd:sequence>
                <xsd:element name="value" type="xsd:string" minOccurs="0" msdata:Ordinal="1" />
              </xsd:sequence>
              <xsd:attribute name="name" type="xsd:string" use="required" />
            </xsd:complexType>
          </xsd:element>
        </xsd:choice>
      </xsd:complexType>
    </xsd:element>
  </xsd:schema>
  <resheader name="resmimetype">
    <value>text/microsoft-resx</value>
  </resheader>
  <resheader name="version">
    <value>2.0</value>
  </resheader>
  <resheader name="reader">
    <value>System.Resources.ResXResourceReader, System.Windows.Forms, Version=4.0.0.0, Culture=neutral, PublicKeyToken=b77a5c561934e089</value>
  </resheader>
  <resheader name="writer">
    <value>System.Resources.ResXResourceWriter, System.Windows.Forms, Version=4.0.0.0, Culture=neutral, PublicKeyToken=b77a5c561934e089</value>
  </resheader>
  <data name="Add_project_reference_to_0" xml:space="preserve">
    <value>Add project reference to '{0}'.</value>
  </data>
  <data name="Add_reference_to_0" xml:space="preserve">
    <value>Add reference to '{0}'.</value>
  </data>
  <data name="Actions_can_not_be_empty" xml:space="preserve">
    <value>Actions can not be empty.</value>
  </data>
  <data name="generic_overload" xml:space="preserve">
    <value>generic overload</value>
  </data>
  <data name="generic_overloads" xml:space="preserve">
    <value>generic overloads</value>
  </data>
  <data name="overload" xml:space="preserve">
    <value>overload</value>
  </data>
  <data name="overloads_" xml:space="preserve">
    <value>overloads</value>
  </data>
  <data name="_0_Keyword" xml:space="preserve">
    <value>{0} Keyword</value>
  </data>
  <data name="Encapsulate_field_colon_0_and_use_property" xml:space="preserve">
    <value>Encapsulate field: '{0}' (and use property)</value>
  </data>
  <data name="Encapsulate_field_colon_0_but_still_use_field" xml:space="preserve">
    <value>Encapsulate field: '{0}' (but still use field)</value>
  </data>
  <data name="Encapsulate_fields_and_use_property" xml:space="preserve">
    <value>Encapsulate fields (and use property)</value>
  </data>
  <data name="Encapsulate_fields_but_still_use_field" xml:space="preserve">
    <value>Encapsulate fields (but still use field)</value>
  </data>
  <data name="Could_not_extract_interface_colon_The_selection_is_not_inside_a_class_interface_struct" xml:space="preserve">
    <value>Could not extract interface: The selection is not inside a class/interface/struct.</value>
  </data>
  <data name="Could_not_extract_interface_colon_The_type_does_not_contain_any_member_that_can_be_extracted_to_an_interface" xml:space="preserve">
    <value>Could not extract interface: The type does not contain any member that can be extracted to an interface.</value>
  </data>
  <data name="can_t_not_construct_final_tree" xml:space="preserve">
    <value>can't not construct final tree</value>
  </data>
  <data name="Parameters_type_or_return_type_cannot_be_an_anonymous_type_colon_bracket_0_bracket" xml:space="preserve">
    <value>Parameters' type or return type cannot be an anonymous type : [{0}]</value>
  </data>
  <data name="The_selection_contains_no_active_statement" xml:space="preserve">
    <value>The selection contains no active statement.</value>
  </data>
  <data name="The_selection_contains_an_error_or_unknown_type" xml:space="preserve">
    <value>The selection contains an error or unknown type.</value>
  </data>
  <data name="Type_parameter_0_is_hidden_by_another_type_parameter_1" xml:space="preserve">
    <value>Type parameter '{0}' is hidden by another type parameter '{1}'.</value>
  </data>
  <data name="The_address_of_a_variable_is_used_inside_the_selected_code" xml:space="preserve">
    <value>The address of a variable is used inside the selected code.</value>
  </data>
  <data name="Assigning_to_readonly_fields_must_be_done_in_a_constructor_colon_bracket_0_bracket" xml:space="preserve">
    <value>Assigning to readonly fields must be done in a constructor : [{0}].</value>
  </data>
  <data name="generated_code_is_overlapping_with_hidden_portion_of_the_code" xml:space="preserve">
    <value>generated code is overlapping with hidden portion of the code</value>
  </data>
  <data name="Add_optional_parameters_to_0_1" xml:space="preserve">
    <value>Add optional parameters to '{0}({1})'</value>
  </data>
  <data name="Add_parameters_to_0_1" xml:space="preserve">
    <value>Add parameters to '{0}({1})'</value>
  </data>
  <data name="Generate_delegating_constructor_0_1" xml:space="preserve">
    <value>Generate delegating constructor '{0}({1})'</value>
  </data>
  <data name="Generate_constructor_0_1" xml:space="preserve">
    <value>Generate constructor '{0}({1})'</value>
  </data>
  <data name="Generate_field_assigning_constructor_0_1" xml:space="preserve">
    <value>Generate field assigning constructor '{0}({1})'</value>
  </data>
  <data name="Generate_Both" xml:space="preserve">
    <value>Generate Both</value>
  </data>
  <data name="Generate_Equals_object" xml:space="preserve">
    <value>Generate 'Equals(object)'</value>
  </data>
  <data name="Generate_GetHashCode" xml:space="preserve">
    <value>Generate 'GetHashCode()'</value>
  </data>
  <data name="Generate_constructor_in_0" xml:space="preserve">
    <value>Generate constructor in '{0}'</value>
  </data>
  <data name="Generate_all" xml:space="preserve">
    <value>Generate all</value>
  </data>
  <data name="Generate_enum_member_0_in_1" xml:space="preserve">
    <value>Generate enum member '{0}' in '{1}'</value>
  </data>
  <data name="Generate_constant_0_in_1" xml:space="preserve">
    <value>Generate constant '{0}' in '{1}'</value>
  </data>
  <data name="Generate_read_only_property_1_0" xml:space="preserve">
    <value>Generate read-only property '{1}.{0}'</value>
  </data>
  <data name="Generate_property_1_0" xml:space="preserve">
    <value>Generate property '{1}.{0}'</value>
  </data>
  <data name="Generate_read_only_field_1_0" xml:space="preserve">
    <value>Generate read-only field '{1}.{0}'</value>
  </data>
  <data name="Generate_field_0_in_1" xml:space="preserve">
    <value>Generate field '{0}' in '{1}'</value>
  </data>
  <data name="Generate_local_0" xml:space="preserve">
    <value>Generate local '{0}'</value>
  </data>
  <data name="Generate_0_1_in_new_file" xml:space="preserve">
    <value>Generate {0} '{1}' in new file</value>
  </data>
  <data name="Generate_nested_0_1" xml:space="preserve">
    <value>Generate nested {0} '{1}'</value>
  </data>
  <data name="Global_Namespace" xml:space="preserve">
    <value>Global Namespace</value>
  </data>
  <data name="Implement_interface_explicitly" xml:space="preserve">
    <value>Implement interface explicitly</value>
  </data>
  <data name="Implement_interface_abstractly" xml:space="preserve">
    <value>Implement interface abstractly</value>
  </data>
  <data name="Implement_interface_through_0" xml:space="preserve">
    <value>Implement interface through '{0}'</value>
  </data>
  <data name="Implement_interface" xml:space="preserve">
    <value>Implement interface</value>
  </data>
  <data name="Loading_context_from_0" xml:space="preserve">
    <value>Loading context from '{0}'.</value>
  </data>
  <data name="Type_Sharphelp_for_more_information" xml:space="preserve">
    <value>Type "#help" for more information.</value>
  </data>
  <data name="Specified_file_not_found_colon_0" xml:space="preserve">
    <value>Specified file not found: {0}</value>
  </data>
  <data name="Specified_file_not_found" xml:space="preserve">
    <value>Specified file not found.</value>
  </data>
  <data name="Searched_in_directory_colon" xml:space="preserve">
    <value>Searched in directory:</value>
  </data>
  <data name="Searched_in_directories_colon" xml:space="preserve">
    <value>Searched in directories:</value>
  </data>
  <data name="Introduce_field_for_0" xml:space="preserve">
    <value>Introduce field for '{0}'</value>
  </data>
  <data name="Introduce_local_for_0" xml:space="preserve">
    <value>Introduce local for '{0}'</value>
  </data>
  <data name="Introduce_constant_for_0" xml:space="preserve">
    <value>Introduce constant for '{0}'</value>
  </data>
  <data name="Introduce_local_constant_for_0" xml:space="preserve">
    <value>Introduce local constant for '{0}'</value>
  </data>
  <data name="Introduce_field_for_all_occurrences_of_0" xml:space="preserve">
    <value>Introduce field for all occurrences of '{0}'</value>
  </data>
  <data name="Introduce_local_for_all_occurrences_of_0" xml:space="preserve">
    <value>Introduce local for all occurrences of '{0}'</value>
  </data>
  <data name="Introduce_constant_for_all_occurrences_of_0" xml:space="preserve">
    <value>Introduce constant for all occurrences of '{0}'</value>
  </data>
  <data name="Introduce_local_constant_for_all_occurrences_of_0" xml:space="preserve">
    <value>Introduce local constant for all occurrences of '{0}'</value>
  </data>
  <data name="Introduce_query_variable_for_all_occurrences_of_0" xml:space="preserve">
    <value>Introduce query variable for all occurrences of '{0}'</value>
  </data>
  <data name="Introduce_query_variable_for_0" xml:space="preserve">
    <value>Introduce query variable for '{0}'</value>
  </data>
  <data name="Anonymous_Types_colon" xml:space="preserve">
    <value>Anonymous Types:</value>
  </data>
  <data name="is_" xml:space="preserve">
    <value>is</value>
  </data>
  <data name="Represents_an_object_whose_operations_will_be_resolved_at_runtime" xml:space="preserve">
    <value>Represents an object whose operations will be resolved at runtime.</value>
  </data>
  <data name="constant" xml:space="preserve">
    <value>constant</value>
  </data>
  <data name="field" xml:space="preserve">
    <value>field</value>
  </data>
  <data name="local_constant" xml:space="preserve">
    <value>local constant</value>
  </data>
  <data name="local_variable" xml:space="preserve">
    <value>local variable</value>
  </data>
  <data name="label" xml:space="preserve">
    <value>label</value>
  </data>
  <data name="range_variable" xml:space="preserve">
    <value>range variable</value>
  </data>
  <data name="parameter" xml:space="preserve">
    <value>parameter</value>
  </data>
  <data name="in_" xml:space="preserve">
    <value>in</value>
  </data>
  <data name="Summary_colon" xml:space="preserve">
    <value>Summary:</value>
  </data>
  <data name="Locals_and_parameters" xml:space="preserve">
    <value>Locals and parameters</value>
  </data>
  <data name="Type_parameters_colon" xml:space="preserve">
    <value>Type parameters:</value>
  </data>
  <data name="Returns_colon" xml:space="preserve">
    <value>Returns:</value>
  </data>
  <data name="Exceptions_colon" xml:space="preserve">
    <value>Exceptions:</value>
  </data>
  <data name="Remarks_colon" xml:space="preserve">
    <value>Remarks:</value>
  </data>
  <data name="generating_source_for_symbols_of_this_type_is_not_supported" xml:space="preserve">
    <value>generating source for symbols of this type is not supported</value>
  </data>
  <data name="Assembly" xml:space="preserve">
    <value>Assembly</value>
  </data>
  <data name="location_unknown" xml:space="preserve">
    <value>location unknown</value>
  </data>
  <data name="Extract_Interface" xml:space="preserve">
    <value>Extract Interface...</value>
  </data>
  <data name="Updating_0_will_prevent_the_debug_session_from_continuing" xml:space="preserve">
    <value>Updating '{0}' will prevent the debug session from continuing.</value>
  </data>
  <data name="Updating_a_complex_statement_containing_an_await_expression_will_prevent_the_debug_session_from_continuing" xml:space="preserve">
    <value>Updating a complex statement containing an await expression will prevent the debug session from continuing.</value>
  </data>
  <data name="Changing_visibility_of_a_constructor_will_prevent_the_debug_session_from_continuing" xml:space="preserve">
    <value>Changing visibility of a constructor will prevent the debug session from continuing.</value>
  </data>
  <data name="Capturing_variable_0_that_hasn_t_been_captured_before_will_prevent_the_debug_session_from_continuing" xml:space="preserve">
    <value>Capturing variable '{0}' that hasn't been captured before will prevent the debug session from continuing.</value>
  </data>
  <data name="Ceasing_to_capture_variable_0_will_prevent_the_debug_session_from_continuing" xml:space="preserve">
    <value>Ceasing to capture variable '{0}' will prevent the debug session from continuing.</value>
  </data>
  <data name="Deleting_captured_variable_0_will_prevent_the_debug_session_from_continuing" xml:space="preserve">
    <value>Deleting captured variable '{0}' will prevent the debug session from continuing.</value>
  </data>
  <data name="Changing_the_type_of_a_captured_variable_0_previously_of_type_1_will_prevent_the_debug_session_from_continuing" xml:space="preserve">
    <value>Changing the type of a captured variable '{0}' previously of type '{1}' will prevent the debug session from continuing.</value>
  </data>
  <data name="Changing_the_parameters_of_0_will_prevent_the_debug_session_from_continuing" xml:space="preserve">
    <value>Changing the parameters of '{0}' will prevent the debug session from continuing.</value>
  </data>
  <data name="Changing_the_return_type_of_0_will_prevent_the_debug_session_from_continuing" xml:space="preserve">
    <value>Changing the return type of '{0}' will prevent the debug session from continuing.</value>
  </data>
  <data name="Changing_the_type_of_0_will_prevent_the_debug_session_from_continuing" xml:space="preserve">
    <value>Changing the type of '{0}' will prevent the debug session from continuing.</value>
  </data>
  <data name="Changing_the_declaration_scope_of_a_captured_variable_0_will_prevent_the_debug_session_from_continuing" xml:space="preserve">
    <value>Changing the declaration scope of a captured variable '{0}' will prevent the debug session from continuing.</value>
  </data>
  <data name="Accessing_captured_variable_0_that_hasn_t_been_accessed_before_in_1_will_prevent_the_debug_session_from_continuing" xml:space="preserve">
    <value>Accessing captured variable '{0}' that hasn't been accessed before in {1} will prevent the debug session from continuing.</value>
  </data>
  <data name="Ceasing_to_access_captured_variable_0_in_1_will_prevent_the_debug_session_from_continuing" xml:space="preserve">
    <value>Ceasing to access captured variable '{0}' in {1} will prevent the debug session from continuing.</value>
  </data>
  <data name="Adding_0_that_accesses_captured_variables_1_and_2_declared_in_different_scopes_will_prevent_the_debug_session_from_continuing" xml:space="preserve">
    <value>Adding '{0}' that accesses captured variables '{1}' and '{2}' declared in different scopes will prevent the debug session from continuing.</value>
  </data>
  <data name="Removing_0_that_accessed_captured_variables_1_and_2_declared_in_different_scopes_will_prevent_the_debug_session_from_continuing" xml:space="preserve">
    <value>Removing '{0}' that accessed captured variables '{1}' and '{2}' declared in different scopes will prevent the debug session from continuing.</value>
  </data>
  <data name="Adding_0_into_a_1_will_prevent_the_debug_session_from_continuing" xml:space="preserve">
    <value>Adding '{0}' into a '{1}' will prevent the debug session from continuing.</value>
  </data>
  <data name="Adding_0_into_a_class_with_explicit_or_sequential_layout_will_prevent_the_debug_session_from_continuing" xml:space="preserve">
    <value>Adding '{0}' into a class with explicit or sequential layout will prevent the debug session from continuing.</value>
  </data>
  <data name="Updating_the_modifiers_of_0_will_prevent_the_debug_session_from_continuing" xml:space="preserve">
    <value>Updating the modifiers of '{0}' will prevent the debug session from continuing.</value>
  </data>
  <data name="Updating_the_Handles_clause_of_0_will_prevent_the_debug_session_from_continuing" xml:space="preserve">
    <value>Updating the Handles clause of '{0}' will prevent the debug session from continuing.</value>
  </data>
  <data name="Adding_0_with_the_Handles_clause_will_prevent_the_debug_session_from_continuing" xml:space="preserve">
    <value>Adding '{0}' with the Handles clause will prevent the debug session from continuing.</value>
  </data>
  <data name="Updating_the_Implements_clause_of_a_0_will_prevent_the_debug_session_from_continuing" xml:space="preserve">
    <value>Updating the Implements clause of a '{0}' will prevent the debug session from continuing.</value>
  </data>
  <data name="Changing_the_constraint_from_0_to_1_will_prevent_the_debug_session_from_continuing" xml:space="preserve">
    <value>Changing the constraint from '{0}' to '{1}' will prevent the debug session from continuing.</value>
  </data>
  <data name="Updating_the_variance_of_0_will_prevent_the_debug_session_from_continuing" xml:space="preserve">
    <value>Updating the variance of '{0}' will prevent the debug session from continuing.</value>
  </data>
  <data name="Updating_the_type_of_0_will_prevent_the_debug_session_from_continuing" xml:space="preserve">
    <value>Updating the type of '{0}' will prevent the debug session from continuing.</value>
  </data>
  <data name="Updating_the_initializer_of_0_will_prevent_the_debug_session_from_continuing" xml:space="preserve">
    <value>Updating the initializer of '{0}' will prevent the debug session from continuing.</value>
  </data>
  <data name="Updating_the_size_of_a_0_will_prevent_the_debug_session_from_continuing" xml:space="preserve">
    <value>Updating the size of a '{0}' will prevent the debug session from continuing.</value>
  </data>
  <data name="Updating_the_underlying_type_of_0_will_prevent_the_debug_session_from_continuing" xml:space="preserve">
    <value>Updating the underlying type of '{0}' will prevent the debug session from continuing.</value>
  </data>
  <data name="Updating_the_base_class_and_or_base_interface_s_of_0_will_prevent_the_debug_session_from_continuing" xml:space="preserve">
    <value>Updating the base class and/or base interface(s) of '{0}' will prevent the debug session from continuing.</value>
  </data>
  <data name="Updating_a_field_to_an_event_or_vice_versa_will_prevent_the_debug_session_from_continuing" xml:space="preserve">
    <value>Updating a field to an event or vice versa will prevent the debug session from continuing.</value>
  </data>
  <data name="Updating_the_kind_of_a_type_will_prevent_the_debug_session_from_continuing" xml:space="preserve">
    <value>Updating the kind of a type will prevent the debug session from continuing.</value>
  </data>
  <data name="Updating_the_kind_of_an_property_event_accessor_will_prevent_the_debug_session_from_continuing" xml:space="preserve">
    <value>Updating the kind of an property/event accessor will prevent the debug session from continuing.</value>
  </data>
  <data name="Updating_the_kind_of_a_method_Sub_Function_will_prevent_the_debug_session_from_continuing" xml:space="preserve">
    <value>Updating the kind of a method (Sub/Function) will prevent the debug session from continuing.</value>
  </data>
  <data name="Updating_the_library_name_of_Declare_Statement_will_prevent_the_debug_session_from_continuing" xml:space="preserve">
    <value>Updating the library name of Declare Statement will prevent the debug session from continuing.</value>
  </data>
  <data name="Updating_the_alias_of_Declare_Statement_will_prevent_the_debug_session_from_continuing" xml:space="preserve">
    <value>Updating the alias of Declare Statement will prevent the debug session from continuing.</value>
  </data>
  <data name="Renaming_0_will_prevent_the_debug_session_from_continuing" xml:space="preserve">
    <value>Renaming '{0}' will prevent the debug session from continuing.</value>
  </data>
  <data name="Adding_0_will_prevent_the_debug_session_from_continuing" xml:space="preserve">
    <value>Adding '{0}' will prevent the debug session from continuing.</value>
  </data>
  <data name="Adding_an_abstract_0_or_overriding_an_inherited_0_will_prevent_the_debug_session_from_continuing" xml:space="preserve">
    <value>Adding an abstract '{0}' or overriding an inherited '{0}' will prevent the debug session from continuing.</value>
  </data>
  <data name="Adding_a_MustOverride_0_or_overriding_an_inherited_0_will_prevent_the_debug_session_from_continuing" xml:space="preserve">
    <value>Adding a MustOverride '{0}' or overriding an inherited '{0}' will prevent the debug session from continuing.</value>
  </data>
  <data name="Adding_an_extern_0_will_prevent_the_debug_session_from_continuing" xml:space="preserve">
    <value>Adding an extern '{0}' will prevent the debug session from continuing.</value>
  </data>
  <data name="Adding_an_imported_method_will_prevent_the_debug_session_from_continuing" xml:space="preserve">
    <value>Adding an imported method will prevent the debug session from continuing.</value>
  </data>
  <data name="Adding_a_user_defined_0_will_prevent_the_debug_session_from_continuing" xml:space="preserve">
    <value>Adding a user defined '{0}' will prevent the debug session from continuing.</value>
  </data>
  <data name="Adding_a_generic_0_will_prevent_the_debug_session_from_continuing" xml:space="preserve">
    <value>Adding a generic '{0}' will prevent the debug session from continuing.</value>
  </data>
  <data name="Adding_0_around_an_active_statement_will_prevent_the_debug_session_from_continuing" xml:space="preserve">
    <value>Adding '{0}' around an active statement will prevent the debug session from continuing.</value>
  </data>
  <data name="Moving_0_will_prevent_the_debug_session_from_continuing" xml:space="preserve">
    <value>Moving '{0}' will prevent the debug session from continuing.</value>
  </data>
  <data name="Deleting_0_will_prevent_the_debug_session_from_continuing" xml:space="preserve">
    <value>Deleting '{0}' will prevent the debug session from continuing.</value>
  </data>
  <data name="Deleting_0_around_an_active_statement_will_prevent_the_debug_session_from_continuing" xml:space="preserve">
    <value>Deleting '{0}' around an active statement will prevent the debug session from continuing.</value>
  </data>
  <data name="Adding_a_method_body_will_prevent_the_debug_session_from_continuing" xml:space="preserve">
    <value>Adding a method body will prevent the debug session from continuing.</value>
  </data>
  <data name="Deleting_a_method_body_will_prevent_the_debug_session_from_continuing" xml:space="preserve">
    <value>Deleting a method body will prevent the debug session from continuing.</value>
  </data>
  <data name="An_active_statement_has_been_removed_from_its_original_method_You_must_revert_your_changes_to_continue_or_restart_the_debugging_session" xml:space="preserve">
    <value>An active statement has been removed from its original method. You must revert your changes to continue or restart the debugging session.</value>
  </data>
  <data name="Updating_a_0_statement_around_an_active_statement_will_prevent_the_debug_session_from_continuing" xml:space="preserve">
    <value>Updating a '{0}' statement around an active statement will prevent the debug session from continuing.</value>
  </data>
  <data name="Updating_async_or_iterator_modifier_around_an_active_statement_will_prevent_the_debug_session_from_continuing" xml:space="preserve">
    <value>Updating async or iterator modifier around an active statement will prevent the debug session from continuing.</value>
    <comment>{Locked="async"}{Locked="iterator"} "async" and "iterator" are C#/VB keywords and should not be localized.</comment>
  </data>
  <data name="Modifying_a_generic_method_will_prevent_the_debug_session_from_continuing" xml:space="preserve">
    <value>Modifying a generic method will prevent the debug session from continuing.</value>
  </data>
  <data name="Modifying_whitespace_or_comments_in_a_generic_0_will_prevent_the_debug_session_from_continuing" xml:space="preserve">
    <value>Modifying whitespace or comments in a generic '{0}' will prevent the debug session from continuing.</value>
  </data>
  <data name="Modifying_a_method_inside_the_context_of_a_generic_type_will_prevent_the_debug_session_from_continuing" xml:space="preserve">
    <value>Modifying a method inside the context of a generic type will prevent the debug session from continuing.</value>
  </data>
  <data name="Modifying_whitespace_or_comments_in_0_inside_the_context_of_a_generic_type_will_prevent_the_debug_session_from_continuing" xml:space="preserve">
    <value>Modifying whitespace or comments in '{0}' inside the context of a generic type will prevent the debug session from continuing.</value>
  </data>
  <data name="Modifying_the_initializer_of_0_in_a_generic_type_will_prevent_the_debug_session_from_continuing" xml:space="preserve">
    <value>Modifying the initializer of '{0}' in a generic type will prevent the debug session from continuing.</value>
  </data>
  <data name="Modifying_the_initializer_of_0_in_a_partial_type_will_prevent_the_debug_session_from_continuing" xml:space="preserve">
    <value>Modifying the initializer of '{0}' in a partial type will prevent the debug session from continuing.</value>
  </data>
  <data name="Adding_a_constructor_to_a_type_with_a_field_or_property_initializer_that_contains_an_anonymous_function_will_prevent_the_debug_session_from_continuing" xml:space="preserve">
    <value>Adding a constructor to a type with a field or property initializer that contains an anonymous function will prevent the debug session from continuing.</value>
  </data>
  <data name="Renaming_a_captured_variable_from_0_to_1_will_prevent_the_debug_session_from_continuing" xml:space="preserve">
    <value>Renaming a captured variable, from '{0}' to '{1}' will prevent the debug session from continuing.</value>
  </data>
  <data name="Modifying_a_catch_finally_handler_with_an_active_statement_in_the_try_block_will_prevent_the_debug_session_from_continuing" xml:space="preserve">
    <value>Modifying a catch/finally handler with an active statement in the try block will prevent the debug session from continuing.</value>
  </data>
  <data name="Modifying_a_try_catch_finally_statement_when_the_finally_block_is_active_will_prevent_the_debug_session_from_continuing" xml:space="preserve">
    <value>Modifying a try/catch/finally statement when the finally block is active will prevent the debug session from continuing.</value>
  </data>
  <data name="Modifying_a_catch_handler_around_an_active_statement_will_prevent_the_debug_session_from_continuing" xml:space="preserve">
    <value>Modifying a catch handler around an active statement will prevent the debug session from continuing.</value>
  </data>
  <data name="Modifying_0_which_contains_the_stackalloc_operator_will_prevent_the_debug_session_from_continuing" xml:space="preserve">
    <value>Modifying '{0}' which contains the 'stackalloc' operator will prevent the debug session from continuing.</value>
  </data>
  <data name="Modifying_an_active_0_which_contains_On_Error_or_Resume_statements_will_prevent_the_debug_session_from_continuing" xml:space="preserve">
    <value>Modifying an active '{0}' which contains 'On Error' or 'Resume' statements will prevent the debug session from continuing.</value>
  </data>
  <data name="Modifying_0_which_contains_an_Aggregate_Group_By_or_Join_query_clauses_will_prevent_the_debug_session_from_continuing" xml:space="preserve">
    <value>Modifying '{0}' which contains an Aggregate, Group By, or Join query clauses will prevent the debug session from continuing.</value>
  </data>
  <data name="Modifying_source_with_experimental_language_features_enabled_will_prevent_the_debug_session_from_continuing" xml:space="preserve">
    <value>Modifying source with experimental language features enabled will prevent the debug session from continuing.</value>
  </data>
  <data name="Updating_an_active_statement_will_prevent_the_debug_session_from_continuing" xml:space="preserve">
    <value>Updating an active statement will prevent the debug session from continuing.</value>
  </data>
  <data name="Removing_0_that_contains_an_active_statement_will_prevent_the_debug_session_from_continuing" xml:space="preserve">
    <value>Removing '{0}' that contains an active statement will prevent the debug session from continuing.</value>
  </data>
  <data name="Adding_a_new_file_will_prevent_the_debug_session_from_continuing" xml:space="preserve">
    <value>Adding a new file will prevent the debug session from continuing.</value>
  </data>
  <data name="Attribute_0_is_missing_Updating_an_async_method_or_an_iterator_will_prevent_the_debug_session_from_continuing" xml:space="preserve">
    <value>Attribute '{0}' is missing. Updating an async method or an iterator will prevent the debug session from continuing.</value>
  </data>
  <data name="Unexpected_interface_member_kind_colon_0" xml:space="preserve">
    <value>Unexpected interface member kind: {0}</value>
  </data>
  <data name="Unknown_symbol_kind" xml:space="preserve">
    <value>Unknown symbol kind</value>
  </data>
  <data name="Generate_abstract_property_0_in_1" xml:space="preserve">
    <value>Generate abstract property '{0}' in '{1}'</value>
  </data>
  <data name="Generate_abstract_method_0_in_1" xml:space="preserve">
    <value>Generate abstract method '{0}' in '{1}'</value>
  </data>
  <data name="Generate_method_1_0" xml:space="preserve">
    <value>Generate method '{1}.{0}'</value>
  </data>
  <data name="Failed_to_create_a_remote_process_for_interactive_code_execution" xml:space="preserve">
    <value>Failed to create a remote process for interactive code execution.</value>
  </data>
  <data name="Failed_to_initialize_remote_interactive_process" xml:space="preserve">
    <value>Failed to initialize remote interactive process.</value>
  </data>
  <data name="Attempt_to_connect_to_process_Sharp_0_failed_retrying" xml:space="preserve">
    <value>Attempt to connect to process #{0} failed, retrying ...</value>
  </data>
  <data name="Failed_to_launch_0_process_exit_code_colon_1_with_output_colon" xml:space="preserve">
    <value>Failed to launch '{0}' process (exit code: {1}) with output: </value>
  </data>
  <data name="Hosting_process_exited_with_exit_code_0" xml:space="preserve">
    <value>Hosting process exited with exit code {0}.</value>
  </data>
  <data name="Interactive_Host_not_initialized" xml:space="preserve">
    <value>Interactive Host not initialized.</value>
  </data>
  <data name="Cannot_resolve_reference_0" xml:space="preserve">
    <value>Cannot resolve reference '{0}'.</value>
  </data>
  <data name="Requested_assembly_already_loaded_from_0" xml:space="preserve">
    <value>Requested assembly already loaded from '{0}'.</value>
  </data>
  <data name="plus_additional_0_1" xml:space="preserve">
    <value> + additional {0} {1}</value>
  </data>
  <data name="Unable_to_create_hosting_process" xml:space="preserve">
    <value>Unable to create hosting process.</value>
  </data>
  <data name="The_symbol_does_not_have_an_icon" xml:space="preserve">
    <value>The symbol does not have an icon.</value>
  </data>
  <data name="Unknown" xml:space="preserve">
    <value>Unknown</value>
  </data>
  <data name="Extract_Method" xml:space="preserve">
    <value>Extract Method</value>
  </data>
  <data name="Extract_Method_plus_Local" xml:space="preserve">
    <value>Extract Method + Local</value>
  </data>
  <data name="Asynchronous_method_cannot_have_ref_out_parameters_colon_bracket_0_bracket" xml:space="preserve">
    <value>Asynchronous method cannot have ref/out parameters : [{0}]</value>
  </data>
  <data name="The_member_is_defined_in_metadata" xml:space="preserve">
    <value>The member is defined in metadata.</value>
  </data>
  <data name="You_can_only_change_the_signature_of_a_constructor_indexer_method_or_delegate" xml:space="preserve">
    <value>You can only change the signature of a constructor, indexer, method or delegate.</value>
  </data>
  <data name="This_symbol_has_related_definitions_or_references_in_metadata_Changing_its_signature_may_result_in_build_errors_Do_you_want_to_continue" xml:space="preserve">
    <value>This symbol has related definitions or references in metadata. Changing its signature may result in build errors.

Do you want to continue?</value>
  </data>
  <data name="Change_signature" xml:space="preserve">
    <value>Change signature...</value>
  </data>
  <data name="Generate_new_type" xml:space="preserve">
    <value>Generate new type...</value>
  </data>
  <data name="User_Diagnostic_Analyzer_Failure" xml:space="preserve">
    <value>User Diagnostic Analyzer Failure.</value>
  </data>
  <data name="Analyzer_0_threw_an_exception_of_type_1_with_message_2" xml:space="preserve">
    <value>Analyzer '{0}' threw an exception of type '{1}' with message '{2}'.</value>
  </data>
  <data name="Analyzer_0_threw_the_following_exception_colon_1" xml:space="preserve">
    <value>Analyzer '{0}' threw the following exception:
'{1}'.</value>
  </data>
  <data name="Remove_Unnecessary_Cast" xml:space="preserve">
    <value>Remove Unnecessary Cast</value>
  </data>
  <data name="Simplify_Names" xml:space="preserve">
    <value>Simplify Names</value>
  </data>
  <data name="Simplify_Member_Access" xml:space="preserve">
    <value>Simplify Member Access</value>
  </data>
  <data name="Remove_qualification" xml:space="preserve">
    <value>Remove qualification</value>
  </data>
  <data name="Edit_and_Continue1" xml:space="preserve">
    <value>Edit and Continue</value>
  </data>
  <data name="This_signature_does_not_contain_parameters_that_can_be_changed" xml:space="preserve">
    <value>This signature does not contain parameters that can be changed.</value>
  </data>
  <data name="Unknown_error_occurred" xml:space="preserve">
    <value>Unknown error occurred</value>
  </data>
  <data name="Available" xml:space="preserve">
    <value>Available</value>
  </data>
  <data name="Not_Available" xml:space="preserve">
    <value>Not Available</value>
  </data>
  <data name="_0_1" xml:space="preserve">
    <value>    {0} - {1}</value>
  </data>
  <data name="You_can_use_the_navigation_bar_to_switch_context" xml:space="preserve">
    <value>You can use the navigation bar to switch context.</value>
  </data>
  <data name="in_Source" xml:space="preserve">
    <value>in Source</value>
  </data>
  <data name="in_Suppression_File" xml:space="preserve">
    <value>in Suppression File</value>
  </data>
  <data name="Remove_Suppression_0" xml:space="preserve">
    <value>Remove Suppression {0}</value>
  </data>
  <data name="Remove_Suppression" xml:space="preserve">
    <value>Remove Suppression</value>
  </data>
  <data name="Pending" xml:space="preserve">
    <value>&lt;Pending&gt;</value>
  </data>
  <data name="Awaited_task_returns" xml:space="preserve">
    <value>Awaited task returns</value>
  </data>
  <data name="no_value" xml:space="preserve">
    <value>no value.</value>
  </data>
  <data name="Note_colon_Tab_twice_to_insert_the_0_snippet" xml:space="preserve">
    <value>Note: Tab twice to insert the '{0}' snippet.</value>
  </data>
  <data name="Implement_interface_explicitly_with_Dispose_pattern" xml:space="preserve">
    <value>Implement interface explicitly with Dispose pattern</value>
  </data>
  <data name="Implement_interface_with_Dispose_pattern" xml:space="preserve">
    <value>Implement interface with Dispose pattern</value>
  </data>
  <data name="Compiler1" xml:space="preserve">
    <value>Compiler</value>
  </data>
  <data name="Edit_and_Continue2" xml:space="preserve">
    <value>Edit and Continue</value>
  </data>
  <data name="Style" xml:space="preserve">
    <value>Style</value>
  </data>
  <data name="Suppress_0" xml:space="preserve">
    <value>Suppress {0}</value>
  </data>
  <data name="Re_triage_0_currently_1" xml:space="preserve">
    <value>Re-triage {0}(currently '{1}')</value>
  </data>
  <data name="Argument_cannot_have_a_null_element" xml:space="preserve">
    <value>Argument cannot have a null element.</value>
  </data>
  <data name="Argument_cannot_be_empty" xml:space="preserve">
    <value>Argument cannot be empty.</value>
  </data>
  <data name="Reported_diagnostic_with_ID_0_is_not_supported_by_the_analyzer" xml:space="preserve">
    <value>Reported diagnostic with ID '{0}' is not supported by the analyzer.</value>
  </data>
  <data name="Computing_fix_all_occurrences_code_fix" xml:space="preserve">
    <value>Computing fix all occurrences code fix...</value>
  </data>
  <data name="Fix_all_occurrences" xml:space="preserve">
    <value>Fix all occurrences</value>
  </data>
  <data name="Document" xml:space="preserve">
    <value>Document</value>
  </data>
  <data name="Project" xml:space="preserve">
    <value>Project</value>
  </data>
  <data name="Solution" xml:space="preserve">
    <value>Solution</value>
  </data>
  <data name="TODO_colon_dispose_managed_state_managed_objects" xml:space="preserve">
    <value>TODO: dispose managed state (managed objects).</value>
  </data>
  <data name="TODO_colon_set_large_fields_to_null" xml:space="preserve">
    <value>TODO: set large fields to null.</value>
  </data>
  <data name="To_detect_redundant_calls" xml:space="preserve">
    <value>To detect redundant calls</value>
  </data>
  <data name="Modifying_0_which_contains_a_static_variable_will_prevent_the_debug_session_from_continuing" xml:space="preserve">
    <value>Modifying '{0}' which contains a static variable will prevent the debug session from continuing.</value>
  </data>
  <data name="Compiler2" xml:space="preserve">
    <value>Compiler</value>
  </data>
  <data name="Edit_And_Continue" xml:space="preserve">
    <value>Edit And Continue</value>
  </data>
  <data name="Live" xml:space="preserve">
    <value>Live</value>
  </data>
  <data name="namespace_" xml:space="preserve">
    <value>namespace</value>
    <comment>{Locked}</comment>
  </data>
  <data name="class_" xml:space="preserve">
    <value>class</value>
    <comment>{Locked}</comment>
  </data>
  <data name="interface_" xml:space="preserve">
    <value>interface</value>
    <comment>{Locked}</comment>
  </data>
  <data name="enum_" xml:space="preserve">
    <value>enum</value>
    <comment>{Locked}</comment>
  </data>
  <data name="enum_value" xml:space="preserve">
    <value>enum value</value>
    <comment>{Locked="enum"} "enum" is a C#/VB keyword and should not be localized.</comment>
  </data>
  <data name="delegate_" xml:space="preserve">
    <value>delegate</value>
    <comment>{Locked}</comment>
  </data>
  <data name="const_field" xml:space="preserve">
    <value>const field</value>
    <comment>{Locked="const"} "const" is a C#/VB keyword and should not be localized.</comment>
  </data>
  <data name="method" xml:space="preserve">
    <value>method</value>
  </data>
  <data name="operator_" xml:space="preserve">
    <value>operator</value>
  </data>
  <data name="constructor" xml:space="preserve">
    <value>constructor</value>
  </data>
  <data name="auto_property" xml:space="preserve">
    <value>auto-property</value>
  </data>
  <data name="property_" xml:space="preserve">
    <value>property</value>
  </data>
  <data name="event_" xml:space="preserve">
    <value>event</value>
    <comment>{Locked}</comment>
  </data>
  <data name="event_accessor" xml:space="preserve">
    <value>event accessor</value>
  </data>
  <data name="type_constraint" xml:space="preserve">
    <value>type constraint</value>
  </data>
  <data name="type_parameter" xml:space="preserve">
    <value>type parameter</value>
  </data>
  <data name="attribute" xml:space="preserve">
    <value>attribute</value>
  </data>
  <data name="Use_auto_property" xml:space="preserve">
    <value>Use auto property</value>
  </data>
  <data name="Replace_0_and_1_with_property" xml:space="preserve">
    <value>Replace '{0}' and '{1}' with property</value>
  </data>
  <data name="Replace_0_with_property" xml:space="preserve">
    <value>Replace '{0}' with property</value>
  </data>
  <data name="Method_referenced_implicitly" xml:space="preserve">
    <value>Method referenced implicitly</value>
  </data>
  <data name="Generate_type" xml:space="preserve">
    <value>Generate type</value>
  </data>
  <data name="Generate_0_1" xml:space="preserve">
    <value>Generate {0} '{1}'</value>
  </data>
  <data name="Change_0_to_1" xml:space="preserve">
    <value>Change '{0}' to '{1}'.</value>
  </data>
  <data name="Non_invoked_method_cannot_be_replaced_with_property" xml:space="preserve">
    <value>Non-invoked method cannot be replaced with property.</value>
  </data>
  <data name="Only_methods_with_a_single_argument_which_is_not_an_out_variable_declaration_can_be_replaced_with_a_property" xml:space="preserve">
    <value>Only methods with a single argument, which is not an out variable declaration, can be replaced with a property.</value>
  </data>
  <data name="Roslyn_HostError" xml:space="preserve">
    <value>Roslyn.HostError</value>
  </data>
  <data name="An_instance_of_analyzer_0_cannot_be_created_from_1_colon_2" xml:space="preserve">
    <value>An instance of analyzer {0} cannot be created from {1}: {2}.</value>
  </data>
  <data name="The_assembly_0_does_not_contain_any_analyzers" xml:space="preserve">
    <value>The assembly {0} does not contain any analyzers.</value>
  </data>
  <data name="Unable_to_load_Analyzer_assembly_0_colon_1" xml:space="preserve">
    <value>Unable to load Analyzer assembly {0}: {1}</value>
  </data>
  <data name="Make_method_synchronous" xml:space="preserve">
    <value>Make method synchronous.</value>
  </data>
  <data name="Add_this_or_Me_qualification" xml:space="preserve">
    <value>Add 'this' or 'Me' qualification.</value>
  </data>
  <data name="Add_qualification" xml:space="preserve">
    <value>Add qualification.</value>
  </data>
  <data name="Fix_Name_Violation_colon_0" xml:space="preserve">
    <value>Fix Name Violation: {0}</value>
  </data>
  <data name="_0_naming_violation_1" xml:space="preserve">
    <value>'{0}' naming violation - {1}</value>
    <comment>{0} is the rule title, {1} is the way in which the rule was violated</comment>
  </data>
  <data name="The_first_word_0_must_begin_with_a_lower_case_character" xml:space="preserve">
    <value>The first word, '{0}', must begin with a lower case character</value>
  </data>
  <data name="The_first_word_0_must_begin_with_an_upper_case_character" xml:space="preserve">
    <value>The first word, '{0}', must begin with an upper case character</value>
  </data>
  <data name="Missing_prefix_colon_0" xml:space="preserve">
    <value>Missing prefix: '{0}'</value>
  </data>
  <data name="Missing_suffix_colon_0" xml:space="preserve">
    <value>Missing suffix: '{0}'</value>
  </data>
  <data name="These_non_leading_words_must_begin_with_a_lowercase_letter_colon_0" xml:space="preserve">
    <value>These non-leading words must begin with a lowercase letter: {0}</value>
  </data>
  <data name="These_non_leading_words_must_begin_with_an_upper_case_letter_colon_0" xml:space="preserve">
    <value>These non-leading words must begin with an upper case letter: {0}</value>
  </data>
  <data name="These_words_cannot_contain_lower_case_characters_colon_0" xml:space="preserve">
    <value>These words cannot contain lower case characters: {0}</value>
  </data>
  <data name="These_words_cannot_contain_upper_case_characters_colon_0" xml:space="preserve">
    <value>These words cannot contain upper case characters: {0}</value>
  </data>
  <data name="These_words_must_begin_with_upper_case_characters_colon_0" xml:space="preserve">
    <value>These words must begin with upper case characters: {0}</value>
  </data>
  <data name="Naming_Styles" xml:space="preserve">
    <value>Naming Styles</value>
  </data>
  <data name="from_0" xml:space="preserve">
    <value>from {0}</value>
  </data>
  <data name="Find_and_install_latest_version" xml:space="preserve">
    <value>Find and install latest version</value>
  </data>
  <data name="Use_local_version_0" xml:space="preserve">
    <value>Use local version '{0}'</value>
  </data>
  <data name="Use_locally_installed_0_version_1_This_version_used_in_colon_2" xml:space="preserve">
    <value>Use locally installed '{0}' version '{1}'
This version used in: {2}</value>
  </data>
  <data name="Find_and_install_latest_version_of_0" xml:space="preserve">
    <value>Find and install latest version of '{0}'</value>
  </data>
  <data name="Install_with_package_manager" xml:space="preserve">
    <value>Install with package manager...</value>
  </data>
  <data name="Install_0_1" xml:space="preserve">
    <value>Install '{0} {1}'</value>
  </data>
  <data name="Install_version_0" xml:space="preserve">
    <value>Install version '{0}'</value>
  </data>
  <data name="Generate_variable" xml:space="preserve">
    <value>Generate variable</value>
  </data>
  <data name="Classes" xml:space="preserve">
    <value>Classes</value>
  </data>
  <data name="Constants" xml:space="preserve">
    <value>Constants</value>
  </data>
  <data name="Delegates" xml:space="preserve">
    <value>Delegates</value>
  </data>
  <data name="Enums" xml:space="preserve">
    <value>Enums</value>
  </data>
  <data name="Events" xml:space="preserve">
    <value>Events</value>
  </data>
  <data name="Extension_methods" xml:space="preserve">
    <value>Extension methods</value>
  </data>
  <data name="Fields" xml:space="preserve">
    <value>Fields</value>
  </data>
  <data name="Interfaces" xml:space="preserve">
    <value>Interfaces</value>
  </data>
  <data name="Locals" xml:space="preserve">
    <value>Locals</value>
  </data>
  <data name="Methods" xml:space="preserve">
    <value>Methods</value>
  </data>
  <data name="Modules" xml:space="preserve">
    <value>Modules</value>
  </data>
  <data name="Namespaces" xml:space="preserve">
    <value>Namespaces</value>
  </data>
  <data name="Properties" xml:space="preserve">
    <value>Properties</value>
  </data>
  <data name="Structures" xml:space="preserve">
    <value>Structures</value>
  </data>
  <data name="Parameters_colon" xml:space="preserve">
    <value>Parameters:</value>
  </data>
  <data name="Add_missing_cases" xml:space="preserve">
    <value>Add missing cases</value>
  </data>
  <data name="Add_both" xml:space="preserve">
    <value>Add both</value>
  </data>
  <data name="Add_default_case" xml:space="preserve">
    <value>Add default case</value>
  </data>
  <data name="Variadic_SignatureHelpItem_must_have_at_least_one_parameter" xml:space="preserve">
    <value>Variadic SignatureHelpItem must have at least one parameter.</value>
  </data>
  <data name="Add_braces" xml:space="preserve">
    <value>Add braces</value>
  </data>
  <data name="Replace_0_with_method" xml:space="preserve">
    <value>Replace '{0}' with method</value>
  </data>
  <data name="Replace_0_with_methods" xml:space="preserve">
    <value>Replace '{0}' with methods</value>
  </data>
  <data name="Property_referenced_implicitly" xml:space="preserve">
    <value>Property referenced implicitly</value>
  </data>
  <data name="Property_cannot_safely_be_replaced_with_a_method_call" xml:space="preserve">
    <value>Property cannot safely be replaced with a method call</value>
  </data>
  <data name="Convert_to_interpolated_string" xml:space="preserve">
    <value>Convert to interpolated string</value>
  </data>
  <data name="Move_type_to_0" xml:space="preserve">
    <value>Move type to {0}</value>
  </data>
  <data name="Rename_file_to_0" xml:space="preserve">
    <value>Rename file to {0}</value>
  </data>
  <data name="Rename_type_to_0" xml:space="preserve">
    <value>Rename type to {0}</value>
  </data>
  <data name="Remove_tag" xml:space="preserve">
    <value>Remove tag</value>
  </data>
  <data name="Add_missing_param_nodes" xml:space="preserve">
    <value>Add missing param nodes</value>
  </data>
  <data name="Make_containing_scope_async" xml:space="preserve">
    <value>Make containing scope async</value>
  </data>
  <data name="Make_containing_scope_async_return_Task" xml:space="preserve">
    <value>Make containing scope async (return Task)</value>
  </data>
  <data name="paren_Unknown_paren" xml:space="preserve">
    <value>(Unknown)</value>
  </data>
  <data name="Implement_Abstract_Class" xml:space="preserve">
    <value>Implement Abstract Class</value>
  </data>
  <data name="Use_framework_type" xml:space="preserve">
    <value>Use framework type</value>
  </data>
<<<<<<< HEAD
  <data name="Remove_braces" xml:space="preserve">
    <value>Remove braces</value>
=======
  <data name="Install_package_0" xml:space="preserve">
    <value>Install package '{0}'</value>
>>>>>>> 2ddbe6e6
  </data>
</root><|MERGE_RESOLUTION|>--- conflicted
+++ resolved
@@ -1064,12 +1064,10 @@
   <data name="Use_framework_type" xml:space="preserve">
     <value>Use framework type</value>
   </data>
-<<<<<<< HEAD
   <data name="Remove_braces" xml:space="preserve">
     <value>Remove braces</value>
-=======
+  </data>
   <data name="Install_package_0" xml:space="preserve">
     <value>Install package '{0}'</value>
->>>>>>> 2ddbe6e6
   </data>
 </root>