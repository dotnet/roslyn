﻿<?xml version="1.0" encoding="utf-8"?>
<root>
  <!-- 
    Microsoft ResX Schema 
    
    Version 2.0
    
    The primary goals of this format is to allow a simple XML format 
    that is mostly human readable. The generation and parsing of the 
    various data types are done through the TypeConverter classes 
    associated with the data types.
    
    Example:
    
    ... ado.net/XML headers & schema ...
    <resheader name="resmimetype">text/microsoft-resx</resheader>
    <resheader name="version">2.0</resheader>
    <resheader name="reader">System.Resources.ResXResourceReader, System.Windows.Forms, ...</resheader>
    <resheader name="writer">System.Resources.ResXResourceWriter, System.Windows.Forms, ...</resheader>
    <data name="Name1"><value>this is my long string</value><comment>this is a comment</comment></data>
    <data name="Color1" type="System.Drawing.Color, System.Drawing">Blue</data>
    <data name="Bitmap1" mimetype="application/x-microsoft.net.object.binary.base64">
        <value>[base64 mime encoded serialized .NET Framework object]</value>
    </data>
    <data name="Icon1" type="System.Drawing.Icon, System.Drawing" mimetype="application/x-microsoft.net.object.bytearray.base64">
        <value>[base64 mime encoded string representing a byte array form of the .NET Framework object]</value>
        <comment>This is a comment</comment>
    </data>
                
    There are any number of "resheader" rows that contain simple 
    name/value pairs.
    
    Each data row contains a name, and value. The row also contains a 
    type or mimetype. Type corresponds to a .NET class that support 
    text/value conversion through the TypeConverter architecture. 
    Classes that don't support this are serialized and stored with the 
    mimetype set.
    
    The mimetype is used for serialized objects, and tells the 
    ResXResourceReader how to depersist the object. This is currently not 
    extensible. For a given mimetype the value must be set accordingly:
    
    Note - application/x-microsoft.net.object.binary.base64 is the format 
    that the ResXResourceWriter will generate, however the reader can 
    read any of the formats listed below.
    
    mimetype: application/x-microsoft.net.object.binary.base64
    value   : The object must be serialized with 
            : System.Runtime.Serialization.Formatters.Binary.BinaryFormatter
            : and then encoded with base64 encoding.
    
    mimetype: application/x-microsoft.net.object.soap.base64
    value   : The object must be serialized with 
            : System.Runtime.Serialization.Formatters.Soap.SoapFormatter
            : and then encoded with base64 encoding.

    mimetype: application/x-microsoft.net.object.bytearray.base64
    value   : The object must be serialized into a byte array 
            : using a System.ComponentModel.TypeConverter
            : and then encoded with base64 encoding.
    -->
  <xsd:schema id="root" xmlns="" xmlns:xsd="http://www.w3.org/2001/XMLSchema" xmlns:msdata="urn:schemas-microsoft-com:xml-msdata">
    <xsd:import namespace="http://www.w3.org/XML/1998/namespace" />
    <xsd:element name="root" msdata:IsDataSet="true">
      <xsd:complexType>
        <xsd:choice maxOccurs="unbounded">
          <xsd:element name="metadata">
            <xsd:complexType>
              <xsd:sequence>
                <xsd:element name="value" type="xsd:string" minOccurs="0" />
              </xsd:sequence>
              <xsd:attribute name="name" use="required" type="xsd:string" />
              <xsd:attribute name="type" type="xsd:string" />
              <xsd:attribute name="mimetype" type="xsd:string" />
              <xsd:attribute ref="xml:space" />
            </xsd:complexType>
          </xsd:element>
          <xsd:element name="assembly">
            <xsd:complexType>
              <xsd:attribute name="alias" type="xsd:string" />
              <xsd:attribute name="name" type="xsd:string" />
            </xsd:complexType>
          </xsd:element>
          <xsd:element name="data">
            <xsd:complexType>
              <xsd:sequence>
                <xsd:element name="value" type="xsd:string" minOccurs="0" msdata:Ordinal="1" />
                <xsd:element name="comment" type="xsd:string" minOccurs="0" msdata:Ordinal="2" />
              </xsd:sequence>
              <xsd:attribute name="name" type="xsd:string" use="required" msdata:Ordinal="1" />
              <xsd:attribute name="type" type="xsd:string" msdata:Ordinal="3" />
              <xsd:attribute name="mimetype" type="xsd:string" msdata:Ordinal="4" />
              <xsd:attribute ref="xml:space" />
            </xsd:complexType>
          </xsd:element>
          <xsd:element name="resheader">
            <xsd:complexType>
              <xsd:sequence>
                <xsd:element name="value" type="xsd:string" minOccurs="0" msdata:Ordinal="1" />
              </xsd:sequence>
              <xsd:attribute name="name" type="xsd:string" use="required" />
            </xsd:complexType>
          </xsd:element>
        </xsd:choice>
      </xsd:complexType>
    </xsd:element>
  </xsd:schema>
  <resheader name="resmimetype">
    <value>text/microsoft-resx</value>
  </resheader>
  <resheader name="version">
    <value>2.0</value>
  </resheader>
  <resheader name="reader">
    <value>System.Resources.ResXResourceReader, System.Windows.Forms, Version=4.0.0.0, Culture=neutral, PublicKeyToken=b77a5c561934e089</value>
  </resheader>
  <resheader name="writer">
    <value>System.Resources.ResXResourceWriter, System.Windows.Forms, Version=4.0.0.0, Culture=neutral, PublicKeyToken=b77a5c561934e089</value>
  </resheader>
  <data name="Add_project_reference_to_0" xml:space="preserve">
    <value>Add project reference to '{0}'.</value>
  </data>
  <data name="Add_reference_to_0" xml:space="preserve">
    <value>Add reference to '{0}'.</value>
  </data>
  <data name="Actions_can_not_be_empty" xml:space="preserve">
    <value>Actions can not be empty.</value>
  </data>
  <data name="generic_overload" xml:space="preserve">
    <value>generic overload</value>
  </data>
  <data name="generic_overloads" xml:space="preserve">
    <value>generic overloads</value>
  </data>
  <data name="overload" xml:space="preserve">
    <value>overload</value>
  </data>
  <data name="overloads_" xml:space="preserve">
    <value>overloads</value>
  </data>
  <data name="_0_Keyword" xml:space="preserve">
    <value>{0} Keyword</value>
  </data>
  <data name="Encapsulate_field_colon_0_and_use_property" xml:space="preserve">
    <value>Encapsulate field: '{0}' (and use property)</value>
  </data>
  <data name="Encapsulate_field_colon_0_but_still_use_field" xml:space="preserve">
    <value>Encapsulate field: '{0}' (but still use field)</value>
  </data>
  <data name="Encapsulate_fields_and_use_property" xml:space="preserve">
    <value>Encapsulate fields (and use property)</value>
  </data>
  <data name="Encapsulate_fields_but_still_use_field" xml:space="preserve">
    <value>Encapsulate fields (but still use field)</value>
  </data>
  <data name="Could_not_extract_interface_colon_The_selection_is_not_inside_a_class_interface_struct" xml:space="preserve">
    <value>Could not extract interface: The selection is not inside a class/interface/struct.</value>
  </data>
  <data name="Could_not_extract_interface_colon_The_type_does_not_contain_any_member_that_can_be_extracted_to_an_interface" xml:space="preserve">
    <value>Could not extract interface: The type does not contain any member that can be extracted to an interface.</value>
  </data>
  <data name="can_t_not_construct_final_tree" xml:space="preserve">
    <value>can't not construct final tree</value>
  </data>
  <data name="Parameters_type_or_return_type_cannot_be_an_anonymous_type_colon_bracket_0_bracket" xml:space="preserve">
    <value>Parameters' type or return type cannot be an anonymous type : [{0}]</value>
  </data>
  <data name="The_selection_contains_no_active_statement" xml:space="preserve">
    <value>The selection contains no active statement.</value>
  </data>
  <data name="The_selection_contains_an_error_or_unknown_type" xml:space="preserve">
    <value>The selection contains an error or unknown type.</value>
  </data>
  <data name="Type_parameter_0_is_hidden_by_another_type_parameter_1" xml:space="preserve">
    <value>Type parameter '{0}' is hidden by another type parameter '{1}'.</value>
  </data>
  <data name="The_address_of_a_variable_is_used_inside_the_selected_code" xml:space="preserve">
    <value>The address of a variable is used inside the selected code.</value>
  </data>
  <data name="Assigning_to_readonly_fields_must_be_done_in_a_constructor_colon_bracket_0_bracket" xml:space="preserve">
    <value>Assigning to readonly fields must be done in a constructor : [{0}].</value>
  </data>
  <data name="generated_code_is_overlapping_with_hidden_portion_of_the_code" xml:space="preserve">
    <value>generated code is overlapping with hidden portion of the code</value>
  </data>
  <data name="Add_optional_parameters_to_0_1" xml:space="preserve">
    <value>Add optional parameters to '{0}({1})'</value>
  </data>
  <data name="Add_parameters_to_0_1" xml:space="preserve">
    <value>Add parameters to '{0}({1})'</value>
  </data>
  <data name="Generate_delegating_constructor_0_1" xml:space="preserve">
    <value>Generate delegating constructor '{0}({1})'</value>
  </data>
  <data name="Generate_constructor_0_1" xml:space="preserve">
    <value>Generate constructor '{0}({1})'</value>
  </data>
  <data name="Generate_field_assigning_constructor_0_1" xml:space="preserve">
    <value>Generate field assigning constructor '{0}({1})'</value>
  </data>
  <data name="Generate_Both" xml:space="preserve">
    <value>Generate Both</value>
  </data>
  <data name="Generate_Equals_object" xml:space="preserve">
    <value>Generate 'Equals(object)'</value>
  </data>
  <data name="Generate_GetHashCode" xml:space="preserve">
    <value>Generate 'GetHashCode()'</value>
  </data>
  <data name="Generate_constructor_in_0" xml:space="preserve">
    <value>Generate constructor in '{0}'</value>
  </data>
  <data name="Generate_all" xml:space="preserve">
    <value>Generate all</value>
  </data>
  <data name="Generate_enum_member_0_in_1" xml:space="preserve">
    <value>Generate enum member '{0}' in '{1}'</value>
  </data>
  <data name="Generate_constant_0_in_1" xml:space="preserve">
    <value>Generate constant '{0}' in '{1}'</value>
  </data>
  <data name="Generate_read_only_property_1_0" xml:space="preserve">
    <value>Generate read-only property '{1}.{0}'</value>
  </data>
  <data name="Generate_property_1_0" xml:space="preserve">
    <value>Generate property '{1}.{0}'</value>
  </data>
  <data name="Generate_read_only_field_1_0" xml:space="preserve">
    <value>Generate read-only field '{1}.{0}'</value>
  </data>
  <data name="Generate_field_0_in_1" xml:space="preserve">
    <value>Generate field '{0}' in '{1}'</value>
  </data>
  <data name="Generate_local_0" xml:space="preserve">
    <value>Generate local '{0}'</value>
  </data>
  <data name="Generate_0_1_in_new_file" xml:space="preserve">
    <value>Generate {0} '{1}' in new file</value>
  </data>
  <data name="Generate_nested_0_1" xml:space="preserve">
    <value>Generate nested {0} '{1}'</value>
  </data>
  <data name="Global_Namespace" xml:space="preserve">
    <value>Global Namespace</value>
  </data>
  <data name="Implement_interface_explicitly" xml:space="preserve">
    <value>Implement interface explicitly</value>
  </data>
  <data name="Implement_interface_abstractly" xml:space="preserve">
    <value>Implement interface abstractly</value>
  </data>
  <data name="Implement_interface_through_0" xml:space="preserve">
    <value>Implement interface through '{0}'</value>
  </data>
  <data name="Implement_interface" xml:space="preserve">
    <value>Implement interface</value>
  </data>
  <data name="Loading_context_from_0" xml:space="preserve">
    <value>Loading context from '{0}'.</value>
  </data>
  <data name="Type_Sharphelp_for_more_information" xml:space="preserve">
    <value>Type "#help" for more information.</value>
  </data>
  <data name="Specified_file_not_found_colon_0" xml:space="preserve">
    <value>Specified file not found: {0}</value>
  </data>
  <data name="Specified_file_not_found" xml:space="preserve">
    <value>Specified file not found.</value>
  </data>
  <data name="Searched_in_directory_colon" xml:space="preserve">
    <value>Searched in directory:</value>
  </data>
  <data name="Searched_in_directories_colon" xml:space="preserve">
    <value>Searched in directories:</value>
  </data>
  <data name="Introduce_field_for_0" xml:space="preserve">
    <value>Introduce field for '{0}'</value>
  </data>
  <data name="Introduce_local_for_0" xml:space="preserve">
    <value>Introduce local for '{0}'</value>
  </data>
  <data name="Introduce_constant_for_0" xml:space="preserve">
    <value>Introduce constant for '{0}'</value>
  </data>
  <data name="Introduce_local_constant_for_0" xml:space="preserve">
    <value>Introduce local constant for '{0}'</value>
  </data>
  <data name="Introduce_field_for_all_occurrences_of_0" xml:space="preserve">
    <value>Introduce field for all occurrences of '{0}'</value>
  </data>
  <data name="Introduce_local_for_all_occurrences_of_0" xml:space="preserve">
    <value>Introduce local for all occurrences of '{0}'</value>
  </data>
  <data name="Introduce_constant_for_all_occurrences_of_0" xml:space="preserve">
    <value>Introduce constant for all occurrences of '{0}'</value>
  </data>
  <data name="Introduce_local_constant_for_all_occurrences_of_0" xml:space="preserve">
    <value>Introduce local constant for all occurrences of '{0}'</value>
  </data>
  <data name="Introduce_query_variable_for_all_occurrences_of_0" xml:space="preserve">
    <value>Introduce query variable for all occurrences of '{0}'</value>
  </data>
  <data name="Introduce_query_variable_for_0" xml:space="preserve">
    <value>Introduce query variable for '{0}'</value>
  </data>
  <data name="Anonymous_Types_colon" xml:space="preserve">
    <value>Anonymous Types:</value>
  </data>
  <data name="is_" xml:space="preserve">
    <value>is</value>
  </data>
  <data name="Represents_an_object_whose_operations_will_be_resolved_at_runtime" xml:space="preserve">
    <value>Represents an object whose operations will be resolved at runtime.</value>
  </data>
  <data name="constant" xml:space="preserve">
    <value>constant</value>
  </data>
  <data name="field" xml:space="preserve">
    <value>field</value>
  </data>
  <data name="local_constant" xml:space="preserve">
    <value>local constant</value>
  </data>
  <data name="local_variable" xml:space="preserve">
    <value>local variable</value>
  </data>
  <data name="label" xml:space="preserve">
    <value>label</value>
  </data>
  <data name="range_variable" xml:space="preserve">
    <value>range variable</value>
  </data>
  <data name="parameter" xml:space="preserve">
    <value>parameter</value>
  </data>
  <data name="in_" xml:space="preserve">
    <value>in</value>
  </data>
  <data name="Summary_colon" xml:space="preserve">
    <value>Summary:</value>
  </data>
  <data name="Locals_and_parameters" xml:space="preserve">
    <value>Locals and parameters</value>
  </data>
  <data name="Type_parameters_colon" xml:space="preserve">
    <value>Type parameters:</value>
  </data>
  <data name="Returns_colon" xml:space="preserve">
    <value>Returns:</value>
  </data>
  <data name="Exceptions_colon" xml:space="preserve">
    <value>Exceptions:</value>
  </data>
  <data name="Remarks_colon" xml:space="preserve">
    <value>Remarks:</value>
  </data>
  <data name="generating_source_for_symbols_of_this_type_is_not_supported" xml:space="preserve">
    <value>generating source for symbols of this type is not supported</value>
  </data>
  <data name="Assembly" xml:space="preserve">
    <value>Assembly</value>
  </data>
  <data name="location_unknown" xml:space="preserve">
    <value>location unknown</value>
  </data>
  <data name="Extract_Interface" xml:space="preserve">
    <value>Extract Interface...</value>
  </data>
  <data name="Updating_0_will_prevent_the_debug_session_from_continuing" xml:space="preserve">
    <value>Updating '{0}' will prevent the debug session from continuing.</value>
  </data>
  <data name="Updating_a_complex_statement_containing_an_await_expression_will_prevent_the_debug_session_from_continuing" xml:space="preserve">
    <value>Updating a complex statement containing an await expression will prevent the debug session from continuing.</value>
  </data>
  <data name="Changing_visibility_of_a_constructor_will_prevent_the_debug_session_from_continuing" xml:space="preserve">
    <value>Changing visibility of a constructor will prevent the debug session from continuing.</value>
  </data>
  <data name="Capturing_variable_0_that_hasn_t_been_captured_before_will_prevent_the_debug_session_from_continuing" xml:space="preserve">
    <value>Capturing variable '{0}' that hasn't been captured before will prevent the debug session from continuing.</value>
  </data>
  <data name="Ceasing_to_capture_variable_0_will_prevent_the_debug_session_from_continuing" xml:space="preserve">
    <value>Ceasing to capture variable '{0}' will prevent the debug session from continuing.</value>
  </data>
  <data name="Deleting_captured_variable_0_will_prevent_the_debug_session_from_continuing" xml:space="preserve">
    <value>Deleting captured variable '{0}' will prevent the debug session from continuing.</value>
  </data>
  <data name="Changing_the_type_of_a_captured_variable_0_previously_of_type_1_will_prevent_the_debug_session_from_continuing" xml:space="preserve">
    <value>Changing the type of a captured variable '{0}' previously of type '{1}' will prevent the debug session from continuing.</value>
  </data>
  <data name="Changing_the_parameters_of_0_will_prevent_the_debug_session_from_continuing" xml:space="preserve">
    <value>Changing the parameters of '{0}' will prevent the debug session from continuing.</value>
  </data>
  <data name="Changing_the_return_type_of_0_will_prevent_the_debug_session_from_continuing" xml:space="preserve">
    <value>Changing the return type of '{0}' will prevent the debug session from continuing.</value>
  </data>
  <data name="Changing_the_type_of_0_will_prevent_the_debug_session_from_continuing" xml:space="preserve">
    <value>Changing the type of '{0}' will prevent the debug session from continuing.</value>
  </data>
  <data name="Changing_the_declaration_scope_of_a_captured_variable_0_will_prevent_the_debug_session_from_continuing" xml:space="preserve">
    <value>Changing the declaration scope of a captured variable '{0}' will prevent the debug session from continuing.</value>
  </data>
  <data name="Accessing_captured_variable_0_that_hasn_t_been_accessed_before_in_1_will_prevent_the_debug_session_from_continuing" xml:space="preserve">
    <value>Accessing captured variable '{0}' that hasn't been accessed before in {1} will prevent the debug session from continuing.</value>
  </data>
  <data name="Ceasing_to_access_captured_variable_0_in_1_will_prevent_the_debug_session_from_continuing" xml:space="preserve">
    <value>Ceasing to access captured variable '{0}' in {1} will prevent the debug session from continuing.</value>
  </data>
  <data name="Adding_0_that_accesses_captured_variables_1_and_2_declared_in_different_scopes_will_prevent_the_debug_session_from_continuing" xml:space="preserve">
    <value>Adding '{0}' that accesses captured variables '{1}' and '{2}' declared in different scopes will prevent the debug session from continuing.</value>
  </data>
  <data name="Removing_0_that_accessed_captured_variables_1_and_2_declared_in_different_scopes_will_prevent_the_debug_session_from_continuing" xml:space="preserve">
    <value>Removing '{0}' that accessed captured variables '{1}' and '{2}' declared in different scopes will prevent the debug session from continuing.</value>
  </data>
  <data name="Adding_0_into_a_1_will_prevent_the_debug_session_from_continuing" xml:space="preserve">
    <value>Adding '{0}' into a '{1}' will prevent the debug session from continuing.</value>
  </data>
  <data name="Adding_0_into_a_class_with_explicit_or_sequential_layout_will_prevent_the_debug_session_from_continuing" xml:space="preserve">
    <value>Adding '{0}' into a class with explicit or sequential layout will prevent the debug session from continuing.</value>
  </data>
  <data name="Updating_the_modifiers_of_0_will_prevent_the_debug_session_from_continuing" xml:space="preserve">
    <value>Updating the modifiers of '{0}' will prevent the debug session from continuing.</value>
  </data>
  <data name="Updating_the_Handles_clause_of_0_will_prevent_the_debug_session_from_continuing" xml:space="preserve">
    <value>Updating the Handles clause of '{0}' will prevent the debug session from continuing.</value>
  </data>
  <data name="Adding_0_with_the_Handles_clause_will_prevent_the_debug_session_from_continuing" xml:space="preserve">
    <value>Adding '{0}' with the Handles clause will prevent the debug session from continuing.</value>
  </data>
  <data name="Updating_the_Implements_clause_of_a_0_will_prevent_the_debug_session_from_continuing" xml:space="preserve">
    <value>Updating the Implements clause of a '{0}' will prevent the debug session from continuing.</value>
  </data>
  <data name="Changing_the_constraint_from_0_to_1_will_prevent_the_debug_session_from_continuing" xml:space="preserve">
    <value>Changing the constraint from '{0}' to '{1}' will prevent the debug session from continuing.</value>
  </data>
  <data name="Updating_the_variance_of_0_will_prevent_the_debug_session_from_continuing" xml:space="preserve">
    <value>Updating the variance of '{0}' will prevent the debug session from continuing.</value>
  </data>
  <data name="Updating_the_type_of_0_will_prevent_the_debug_session_from_continuing" xml:space="preserve">
    <value>Updating the type of '{0}' will prevent the debug session from continuing.</value>
  </data>
  <data name="Updating_the_initializer_of_0_will_prevent_the_debug_session_from_continuing" xml:space="preserve">
    <value>Updating the initializer of '{0}' will prevent the debug session from continuing.</value>
  </data>
  <data name="Updating_the_size_of_a_0_will_prevent_the_debug_session_from_continuing" xml:space="preserve">
    <value>Updating the size of a '{0}' will prevent the debug session from continuing.</value>
  </data>
  <data name="Updating_the_underlying_type_of_0_will_prevent_the_debug_session_from_continuing" xml:space="preserve">
    <value>Updating the underlying type of '{0}' will prevent the debug session from continuing.</value>
  </data>
  <data name="Updating_the_base_class_and_or_base_interface_s_of_0_will_prevent_the_debug_session_from_continuing" xml:space="preserve">
    <value>Updating the base class and/or base interface(s) of '{0}' will prevent the debug session from continuing.</value>
  </data>
  <data name="Updating_a_field_to_an_event_or_vice_versa_will_prevent_the_debug_session_from_continuing" xml:space="preserve">
    <value>Updating a field to an event or vice versa will prevent the debug session from continuing.</value>
  </data>
  <data name="Updating_the_kind_of_a_type_will_prevent_the_debug_session_from_continuing" xml:space="preserve">
    <value>Updating the kind of a type will prevent the debug session from continuing.</value>
  </data>
  <data name="Updating_the_kind_of_an_property_event_accessor_will_prevent_the_debug_session_from_continuing" xml:space="preserve">
    <value>Updating the kind of an property/event accessor will prevent the debug session from continuing.</value>
  </data>
  <data name="Updating_the_kind_of_a_method_Sub_Function_will_prevent_the_debug_session_from_continuing" xml:space="preserve">
    <value>Updating the kind of a method (Sub/Function) will prevent the debug session from continuing.</value>
  </data>
  <data name="Updating_the_library_name_of_Declare_Statement_will_prevent_the_debug_session_from_continuing" xml:space="preserve">
    <value>Updating the library name of Declare Statement will prevent the debug session from continuing.</value>
  </data>
  <data name="Updating_the_alias_of_Declare_Statement_will_prevent_the_debug_session_from_continuing" xml:space="preserve">
    <value>Updating the alias of Declare Statement will prevent the debug session from continuing.</value>
  </data>
  <data name="Renaming_0_will_prevent_the_debug_session_from_continuing" xml:space="preserve">
    <value>Renaming '{0}' will prevent the debug session from continuing.</value>
  </data>
  <data name="Adding_0_will_prevent_the_debug_session_from_continuing" xml:space="preserve">
    <value>Adding '{0}' will prevent the debug session from continuing.</value>
  </data>
  <data name="Adding_an_abstract_0_or_overriding_an_inherited_0_will_prevent_the_debug_session_from_continuing" xml:space="preserve">
    <value>Adding an abstract '{0}' or overriding an inherited '{0}' will prevent the debug session from continuing.</value>
  </data>
  <data name="Adding_a_MustOverride_0_or_overriding_an_inherited_0_will_prevent_the_debug_session_from_continuing" xml:space="preserve">
    <value>Adding a MustOverride '{0}' or overriding an inherited '{0}' will prevent the debug session from continuing.</value>
  </data>
  <data name="Adding_an_extern_0_will_prevent_the_debug_session_from_continuing" xml:space="preserve">
    <value>Adding an extern '{0}' will prevent the debug session from continuing.</value>
  </data>
  <data name="Adding_an_imported_method_will_prevent_the_debug_session_from_continuing" xml:space="preserve">
    <value>Adding an imported method will prevent the debug session from continuing.</value>
  </data>
  <data name="Adding_a_user_defined_0_will_prevent_the_debug_session_from_continuing" xml:space="preserve">
    <value>Adding a user defined '{0}' will prevent the debug session from continuing.</value>
  </data>
  <data name="Adding_a_generic_0_will_prevent_the_debug_session_from_continuing" xml:space="preserve">
    <value>Adding a generic '{0}' will prevent the debug session from continuing.</value>
  </data>
  <data name="Adding_0_around_an_active_statement_will_prevent_the_debug_session_from_continuing" xml:space="preserve">
    <value>Adding '{0}' around an active statement will prevent the debug session from continuing.</value>
  </data>
  <data name="Moving_0_will_prevent_the_debug_session_from_continuing" xml:space="preserve">
    <value>Moving '{0}' will prevent the debug session from continuing.</value>
  </data>
  <data name="Deleting_0_will_prevent_the_debug_session_from_continuing" xml:space="preserve">
    <value>Deleting '{0}' will prevent the debug session from continuing.</value>
  </data>
  <data name="Deleting_0_around_an_active_statement_will_prevent_the_debug_session_from_continuing" xml:space="preserve">
    <value>Deleting '{0}' around an active statement will prevent the debug session from continuing.</value>
  </data>
  <data name="Adding_a_method_body_will_prevent_the_debug_session_from_continuing" xml:space="preserve">
    <value>Adding a method body will prevent the debug session from continuing.</value>
  </data>
  <data name="Deleting_a_method_body_will_prevent_the_debug_session_from_continuing" xml:space="preserve">
    <value>Deleting a method body will prevent the debug session from continuing.</value>
  </data>
  <data name="An_active_statement_has_been_removed_from_its_original_method_You_must_revert_your_changes_to_continue_or_restart_the_debugging_session" xml:space="preserve">
    <value>An active statement has been removed from its original method. You must revert your changes to continue or restart the debugging session.</value>
  </data>
  <data name="Updating_a_0_statement_around_an_active_statement_will_prevent_the_debug_session_from_continuing" xml:space="preserve">
    <value>Updating a '{0}' statement around an active statement will prevent the debug session from continuing.</value>
  </data>
  <data name="Updating_async_or_iterator_modifier_around_an_active_statement_will_prevent_the_debug_session_from_continuing" xml:space="preserve">
    <value>Updating async or iterator modifier around an active statement will prevent the debug session from continuing.</value>
    <comment>{Locked="async"}{Locked="iterator"} "async" and "iterator" are C#/VB keywords and should not be localized.</comment>
  </data>
  <data name="Modifying_a_generic_method_will_prevent_the_debug_session_from_continuing" xml:space="preserve">
    <value>Modifying a generic method will prevent the debug session from continuing.</value>
  </data>
  <data name="Modifying_whitespace_or_comments_in_a_generic_0_will_prevent_the_debug_session_from_continuing" xml:space="preserve">
    <value>Modifying whitespace or comments in a generic '{0}' will prevent the debug session from continuing.</value>
  </data>
  <data name="Modifying_a_method_inside_the_context_of_a_generic_type_will_prevent_the_debug_session_from_continuing" xml:space="preserve">
    <value>Modifying a method inside the context of a generic type will prevent the debug session from continuing.</value>
  </data>
  <data name="Modifying_whitespace_or_comments_in_0_inside_the_context_of_a_generic_type_will_prevent_the_debug_session_from_continuing" xml:space="preserve">
    <value>Modifying whitespace or comments in '{0}' inside the context of a generic type will prevent the debug session from continuing.</value>
  </data>
  <data name="Modifying_the_initializer_of_0_in_a_generic_type_will_prevent_the_debug_session_from_continuing" xml:space="preserve">
    <value>Modifying the initializer of '{0}' in a generic type will prevent the debug session from continuing.</value>
  </data>
  <data name="Modifying_the_initializer_of_0_in_a_partial_type_will_prevent_the_debug_session_from_continuing" xml:space="preserve">
    <value>Modifying the initializer of '{0}' in a partial type will prevent the debug session from continuing.</value>
  </data>
  <data name="Adding_a_constructor_to_a_type_with_a_field_or_property_initializer_that_contains_an_anonymous_function_will_prevent_the_debug_session_from_continuing" xml:space="preserve">
    <value>Adding a constructor to a type with a field or property initializer that contains an anonymous function will prevent the debug session from continuing.</value>
  </data>
  <data name="Renaming_a_captured_variable_from_0_to_1_will_prevent_the_debug_session_from_continuing" xml:space="preserve">
    <value>Renaming a captured variable, from '{0}' to '{1}' will prevent the debug session from continuing.</value>
  </data>
  <data name="Modifying_a_catch_finally_handler_with_an_active_statement_in_the_try_block_will_prevent_the_debug_session_from_continuing" xml:space="preserve">
    <value>Modifying a catch/finally handler with an active statement in the try block will prevent the debug session from continuing.</value>
  </data>
  <data name="Modifying_a_try_catch_finally_statement_when_the_finally_block_is_active_will_prevent_the_debug_session_from_continuing" xml:space="preserve">
    <value>Modifying a try/catch/finally statement when the finally block is active will prevent the debug session from continuing.</value>
  </data>
  <data name="Modifying_a_catch_handler_around_an_active_statement_will_prevent_the_debug_session_from_continuing" xml:space="preserve">
    <value>Modifying a catch handler around an active statement will prevent the debug session from continuing.</value>
  </data>
  <data name="Modifying_0_which_contains_the_stackalloc_operator_will_prevent_the_debug_session_from_continuing" xml:space="preserve">
    <value>Modifying '{0}' which contains the 'stackalloc' operator will prevent the debug session from continuing.</value>
  </data>
  <data name="Modifying_an_active_0_which_contains_On_Error_or_Resume_statements_will_prevent_the_debug_session_from_continuing" xml:space="preserve">
    <value>Modifying an active '{0}' which contains 'On Error' or 'Resume' statements will prevent the debug session from continuing.</value>
  </data>
  <data name="Modifying_0_which_contains_an_Aggregate_Group_By_or_Join_query_clauses_will_prevent_the_debug_session_from_continuing" xml:space="preserve">
    <value>Modifying '{0}' which contains an Aggregate, Group By, or Join query clauses will prevent the debug session from continuing.</value>
  </data>
  <data name="Modifying_source_with_experimental_language_features_enabled_will_prevent_the_debug_session_from_continuing" xml:space="preserve">
    <value>Modifying source with experimental language features enabled will prevent the debug session from continuing.</value>
  </data>
  <data name="Updating_an_active_statement_will_prevent_the_debug_session_from_continuing" xml:space="preserve">
    <value>Updating an active statement will prevent the debug session from continuing.</value>
  </data>
  <data name="Removing_0_that_contains_an_active_statement_will_prevent_the_debug_session_from_continuing" xml:space="preserve">
    <value>Removing '{0}' that contains an active statement will prevent the debug session from continuing.</value>
  </data>
  <data name="Adding_a_new_file_will_prevent_the_debug_session_from_continuing" xml:space="preserve">
    <value>Adding a new file will prevent the debug session from continuing.</value>
  </data>
  <data name="Attribute_0_is_missing_Updating_an_async_method_or_an_iterator_will_prevent_the_debug_session_from_continuing" xml:space="preserve">
    <value>Attribute '{0}' is missing. Updating an async method or an iterator will prevent the debug session from continuing.</value>
  </data>
  <data name="Unexpected_interface_member_kind_colon_0" xml:space="preserve">
    <value>Unexpected interface member kind: {0}</value>
  </data>
  <data name="Unknown_symbol_kind" xml:space="preserve">
    <value>Unknown symbol kind</value>
  </data>
  <data name="Generate_abstract_property_0_in_1" xml:space="preserve">
    <value>Generate abstract property '{0}' in '{1}'</value>
  </data>
  <data name="Generate_abstract_method_0_in_1" xml:space="preserve">
    <value>Generate abstract method '{0}' in '{1}'</value>
  </data>
  <data name="Generate_method_1_0" xml:space="preserve">
    <value>Generate method '{1}.{0}'</value>
  </data>
  <data name="Failed_to_create_a_remote_process_for_interactive_code_execution" xml:space="preserve">
    <value>Failed to create a remote process for interactive code execution.</value>
  </data>
  <data name="Failed_to_initialize_remote_interactive_process" xml:space="preserve">
    <value>Failed to initialize remote interactive process.</value>
  </data>
  <data name="Attempt_to_connect_to_process_Sharp_0_failed_retrying" xml:space="preserve">
    <value>Attempt to connect to process #{0} failed, retrying ...</value>
  </data>
  <data name="Failed_to_launch_0_process_exit_code_colon_1_with_output_colon" xml:space="preserve">
    <value>Failed to launch '{0}' process (exit code: {1}) with output: </value>
  </data>
  <data name="Hosting_process_exited_with_exit_code_0" xml:space="preserve">
    <value>Hosting process exited with exit code {0}.</value>
  </data>
  <data name="Interactive_Host_not_initialized" xml:space="preserve">
    <value>Interactive Host not initialized.</value>
  </data>
  <data name="Cannot_resolve_reference_0" xml:space="preserve">
    <value>Cannot resolve reference '{0}'.</value>
  </data>
  <data name="Requested_assembly_already_loaded_from_0" xml:space="preserve">
    <value>Requested assembly already loaded from '{0}'.</value>
  </data>
  <data name="plus_additional_0_1" xml:space="preserve">
    <value> + additional {0} {1}</value>
  </data>
  <data name="Unable_to_create_hosting_process" xml:space="preserve">
    <value>Unable to create hosting process.</value>
  </data>
  <data name="The_symbol_does_not_have_an_icon" xml:space="preserve">
    <value>The symbol does not have an icon.</value>
  </data>
  <data name="Unknown" xml:space="preserve">
    <value>Unknown</value>
  </data>
  <data name="Extract_Method" xml:space="preserve">
    <value>Extract Method</value>
  </data>
  <data name="Extract_Method_plus_Local" xml:space="preserve">
    <value>Extract Method + Local</value>
  </data>
  <data name="Asynchronous_method_cannot_have_ref_out_parameters_colon_bracket_0_bracket" xml:space="preserve">
    <value>Asynchronous method cannot have ref/out parameters : [{0}]</value>
  </data>
  <data name="The_member_is_defined_in_metadata" xml:space="preserve">
    <value>The member is defined in metadata.</value>
  </data>
  <data name="You_can_only_change_the_signature_of_a_constructor_indexer_method_or_delegate" xml:space="preserve">
    <value>You can only change the signature of a constructor, indexer, method or delegate.</value>
  </data>
  <data name="This_symbol_has_related_definitions_or_references_in_metadata_Changing_its_signature_may_result_in_build_errors_Do_you_want_to_continue" xml:space="preserve">
    <value>This symbol has related definitions or references in metadata. Changing its signature may result in build errors.

Do you want to continue?</value>
  </data>
  <data name="Change_signature" xml:space="preserve">
    <value>Change signature...</value>
  </data>
  <data name="Generate_new_type" xml:space="preserve">
    <value>Generate new type...</value>
  </data>
  <data name="User_Diagnostic_Analyzer_Failure" xml:space="preserve">
    <value>User Diagnostic Analyzer Failure.</value>
  </data>
  <data name="Analyzer_0_threw_an_exception_of_type_1_with_message_2" xml:space="preserve">
    <value>Analyzer '{0}' threw an exception of type '{1}' with message '{2}'.</value>
  </data>
  <data name="Analyzer_0_threw_the_following_exception_colon_1" xml:space="preserve">
    <value>Analyzer '{0}' threw the following exception:
'{1}'.</value>
  </data>
  <data name="Remove_Unnecessary_Cast" xml:space="preserve">
    <value>Remove Unnecessary Cast</value>
  </data>
  <data name="Simplify_Names" xml:space="preserve">
    <value>Simplify Names</value>
  </data>
  <data name="Simplify_Member_Access" xml:space="preserve">
    <value>Simplify Member Access</value>
  </data>
  <data name="Remove_qualification" xml:space="preserve">
    <value>Remove qualification</value>
  </data>
  <data name="Edit_and_Continue1" xml:space="preserve">
    <value>Edit and Continue</value>
  </data>
  <data name="This_signature_does_not_contain_parameters_that_can_be_changed" xml:space="preserve">
    <value>This signature does not contain parameters that can be changed.</value>
  </data>
  <data name="Unknown_error_occurred" xml:space="preserve">
    <value>Unknown error occurred</value>
  </data>
  <data name="Available" xml:space="preserve">
    <value>Available</value>
  </data>
  <data name="Not_Available" xml:space="preserve">
    <value>Not Available</value>
  </data>
  <data name="_0_1" xml:space="preserve">
    <value>    {0} - {1}</value>
  </data>
  <data name="You_can_use_the_navigation_bar_to_switch_context" xml:space="preserve">
    <value>You can use the navigation bar to switch context.</value>
  </data>
  <data name="in_Source" xml:space="preserve">
    <value>in Source</value>
  </data>
  <data name="in_Suppression_File" xml:space="preserve">
    <value>in Suppression File</value>
  </data>
  <data name="Remove_Suppression_0" xml:space="preserve">
    <value>Remove Suppression {0}</value>
  </data>
  <data name="Remove_Suppression" xml:space="preserve">
    <value>Remove Suppression</value>
  </data>
  <data name="Pending" xml:space="preserve">
    <value>&lt;Pending&gt;</value>
  </data>
  <data name="Awaited_task_returns" xml:space="preserve">
    <value>Awaited task returns</value>
  </data>
  <data name="no_value" xml:space="preserve">
    <value>no value.</value>
  </data>
  <data name="Note_colon_Tab_twice_to_insert_the_0_snippet" xml:space="preserve">
    <value>Note: Tab twice to insert the '{0}' snippet.</value>
  </data>
  <data name="Implement_interface_explicitly_with_Dispose_pattern" xml:space="preserve">
    <value>Implement interface explicitly with Dispose pattern</value>
  </data>
  <data name="Implement_interface_with_Dispose_pattern" xml:space="preserve">
    <value>Implement interface with Dispose pattern</value>
  </data>
  <data name="Compiler1" xml:space="preserve">
    <value>Compiler</value>
  </data>
  <data name="Edit_and_Continue2" xml:space="preserve">
    <value>Edit and Continue</value>
  </data>
  <data name="Style" xml:space="preserve">
    <value>Style</value>
  </data>
  <data name="Suppress_0" xml:space="preserve">
    <value>Suppress {0}</value>
  </data>
  <data name="Re_triage_0_currently_1" xml:space="preserve">
    <value>Re-triage {0}(currently '{1}')</value>
  </data>
  <data name="Argument_cannot_have_a_null_element" xml:space="preserve">
    <value>Argument cannot have a null element.</value>
  </data>
  <data name="Argument_cannot_be_empty" xml:space="preserve">
    <value>Argument cannot be empty.</value>
  </data>
  <data name="Reported_diagnostic_with_ID_0_is_not_supported_by_the_analyzer" xml:space="preserve">
    <value>Reported diagnostic with ID '{0}' is not supported by the analyzer.</value>
  </data>
  <data name="Computing_fix_all_occurrences_code_fix" xml:space="preserve">
    <value>Computing fix all occurrences code fix...</value>
  </data>
  <data name="Fix_all_occurrences" xml:space="preserve">
    <value>Fix all occurrences</value>
  </data>
  <data name="Document" xml:space="preserve">
    <value>Document</value>
  </data>
  <data name="Project" xml:space="preserve">
    <value>Project</value>
  </data>
  <data name="Solution" xml:space="preserve">
    <value>Solution</value>
  </data>
  <data name="TODO_colon_dispose_managed_state_managed_objects" xml:space="preserve">
    <value>TODO: dispose managed state (managed objects).</value>
  </data>
  <data name="TODO_colon_set_large_fields_to_null" xml:space="preserve">
    <value>TODO: set large fields to null.</value>
  </data>
  <data name="To_detect_redundant_calls" xml:space="preserve">
    <value>To detect redundant calls</value>
  </data>
  <data name="Modifying_0_which_contains_a_static_variable_will_prevent_the_debug_session_from_continuing" xml:space="preserve">
    <value>Modifying '{0}' which contains a static variable will prevent the debug session from continuing.</value>
  </data>
  <data name="Compiler2" xml:space="preserve">
    <value>Compiler</value>
  </data>
  <data name="Edit_And_Continue" xml:space="preserve">
    <value>Edit And Continue</value>
  </data>
  <data name="Live" xml:space="preserve">
    <value>Live</value>
  </data>
  <data name="namespace_" xml:space="preserve">
    <value>namespace</value>
    <comment>{Locked}</comment>
  </data>
  <data name="class_" xml:space="preserve">
    <value>class</value>
    <comment>{Locked}</comment>
  </data>
  <data name="interface_" xml:space="preserve">
    <value>interface</value>
    <comment>{Locked}</comment>
  </data>
  <data name="enum_" xml:space="preserve">
    <value>enum</value>
    <comment>{Locked}</comment>
  </data>
  <data name="enum_value" xml:space="preserve">
    <value>enum value</value>
    <comment>{Locked="enum"} "enum" is a C#/VB keyword and should not be localized.</comment>
  </data>
  <data name="delegate_" xml:space="preserve">
    <value>delegate</value>
    <comment>{Locked}</comment>
  </data>
  <data name="const_field" xml:space="preserve">
    <value>const field</value>
    <comment>{Locked="const"} "const" is a C#/VB keyword and should not be localized.</comment>
  </data>
  <data name="method" xml:space="preserve">
    <value>method</value>
  </data>
  <data name="operator_" xml:space="preserve">
    <value>operator</value>
  </data>
  <data name="constructor" xml:space="preserve">
    <value>constructor</value>
  </data>
  <data name="auto_property" xml:space="preserve">
    <value>auto-property</value>
  </data>
  <data name="property_" xml:space="preserve">
    <value>property</value>
  </data>
  <data name="event_" xml:space="preserve">
    <value>event</value>
    <comment>{Locked}</comment>
  </data>
  <data name="event_accessor" xml:space="preserve">
    <value>event accessor</value>
  </data>
  <data name="type_constraint" xml:space="preserve">
    <value>type constraint</value>
  </data>
  <data name="type_parameter" xml:space="preserve">
    <value>type parameter</value>
  </data>
  <data name="attribute" xml:space="preserve">
    <value>attribute</value>
  </data>
  <data name="Use_auto_property" xml:space="preserve">
    <value>Use auto property</value>
  </data>
  <data name="Replace_0_and_1_with_property" xml:space="preserve">
    <value>Replace '{0}' and '{1}' with property</value>
  </data>
  <data name="Replace_0_with_property" xml:space="preserve">
    <value>Replace '{0}' with property</value>
  </data>
  <data name="Method_referenced_implicitly" xml:space="preserve">
    <value>Method referenced implicitly</value>
  </data>
  <data name="Generate_type" xml:space="preserve">
    <value>Generate type</value>
  </data>
  <data name="Generate_0_1" xml:space="preserve">
    <value>Generate {0} '{1}'</value>
  </data>
  <data name="Change_0_to_1" xml:space="preserve">
    <value>Change '{0}' to '{1}'.</value>
  </data>
  <data name="Non_invoked_method_cannot_be_replaced_with_property" xml:space="preserve">
    <value>Non-invoked method cannot be replaced with property.</value>
  </data>
  <data name="Only_methods_with_a_single_argument_which_is_not_an_out_variable_declaration_can_be_replaced_with_a_property" xml:space="preserve">
    <value>Only methods with a single argument, which is not an out variable declaration, can be replaced with a property.</value>
  </data>
  <data name="Roslyn_HostError" xml:space="preserve">
    <value>Roslyn.HostError</value>
  </data>
  <data name="An_instance_of_analyzer_0_cannot_be_created_from_1_colon_2" xml:space="preserve">
    <value>An instance of analyzer {0} cannot be created from {1}: {2}.</value>
  </data>
  <data name="The_assembly_0_does_not_contain_any_analyzers" xml:space="preserve">
    <value>The assembly {0} does not contain any analyzers.</value>
  </data>
  <data name="Unable_to_load_Analyzer_assembly_0_colon_1" xml:space="preserve">
    <value>Unable to load Analyzer assembly {0}: {1}</value>
  </data>
  <data name="Make_method_synchronous" xml:space="preserve">
    <value>Make method synchronous.</value>
  </data>
  <data name="Add_this_or_Me_qualification" xml:space="preserve">
    <value>Add 'this' or 'Me' qualification.</value>
  </data>
  <data name="Add_qualification" xml:space="preserve">
    <value>Add qualification.</value>
  </data>
  <data name="Fix_Name_Violation_colon_0" xml:space="preserve">
    <value>Fix Name Violation: {0}</value>
  </data>
  <data name="Naming_rule_violation_0" xml:space="preserve">
    <value>Naming rule violation: {0}</value>
    <comment>{0} is the rule title, {1} is the way in which the rule was violated</comment>
  </data>
  <data name="The_first_word_0_must_begin_with_a_lower_case_character" xml:space="preserve">
    <value>The first word, '{0}', must begin with a lower case character</value>
  </data>
  <data name="The_first_word_0_must_begin_with_an_upper_case_character" xml:space="preserve">
    <value>The first word, '{0}', must begin with an upper case character</value>
  </data>
  <data name="Missing_prefix_colon_0" xml:space="preserve">
    <value>Missing prefix: '{0}'</value>
  </data>
  <data name="Missing_suffix_colon_0" xml:space="preserve">
    <value>Missing suffix: '{0}'</value>
  </data>
  <data name="These_non_leading_words_must_begin_with_a_lowercase_letter_colon_0" xml:space="preserve">
    <value>These non-leading words must begin with a lowercase letter: {0}</value>
  </data>
  <data name="These_non_leading_words_must_begin_with_an_upper_case_letter_colon_0" xml:space="preserve">
    <value>These non-leading words must begin with an upper case letter: {0}</value>
  </data>
  <data name="These_words_cannot_contain_lower_case_characters_colon_0" xml:space="preserve">
    <value>These words cannot contain lower case characters: {0}</value>
  </data>
  <data name="These_words_cannot_contain_upper_case_characters_colon_0" xml:space="preserve">
    <value>These words cannot contain upper case characters: {0}</value>
  </data>
  <data name="These_words_must_begin_with_upper_case_characters_colon_0" xml:space="preserve">
    <value>These words must begin with upper case characters: {0}</value>
  </data>
  <data name="Naming_Styles" xml:space="preserve">
    <value>Naming Styles</value>
  </data>
  <data name="from_0" xml:space="preserve">
    <value>from {0}</value>
  </data>
  <data name="Find_and_install_latest_version" xml:space="preserve">
    <value>Find and install latest version</value>
  </data>
  <data name="Use_local_version_0" xml:space="preserve">
    <value>Use local version '{0}'</value>
  </data>
  <data name="Use_locally_installed_0_version_1_This_version_used_in_colon_2" xml:space="preserve">
    <value>Use locally installed '{0}' version '{1}'
This version used in: {2}</value>
  </data>
  <data name="Find_and_install_latest_version_of_0" xml:space="preserve">
    <value>Find and install latest version of '{0}'</value>
  </data>
  <data name="Install_with_package_manager" xml:space="preserve">
    <value>Install with package manager...</value>
  </data>
  <data name="Install_0_1" xml:space="preserve">
    <value>Install '{0} {1}'</value>
  </data>
  <data name="Install_version_0" xml:space="preserve">
    <value>Install version '{0}'</value>
  </data>
  <data name="Generate_variable" xml:space="preserve">
    <value>Generate variable</value>
  </data>
  <data name="Classes" xml:space="preserve">
    <value>Classes</value>
  </data>
  <data name="Constants" xml:space="preserve">
    <value>Constants</value>
  </data>
  <data name="Delegates" xml:space="preserve">
    <value>Delegates</value>
  </data>
  <data name="Enums" xml:space="preserve">
    <value>Enums</value>
  </data>
  <data name="Events" xml:space="preserve">
    <value>Events</value>
  </data>
  <data name="Extension_methods" xml:space="preserve">
    <value>Extension methods</value>
  </data>
  <data name="Fields" xml:space="preserve">
    <value>Fields</value>
  </data>
  <data name="Interfaces" xml:space="preserve">
    <value>Interfaces</value>
  </data>
  <data name="Locals" xml:space="preserve">
    <value>Locals</value>
  </data>
  <data name="Methods" xml:space="preserve">
    <value>Methods</value>
  </data>
  <data name="Modules" xml:space="preserve">
    <value>Modules</value>
  </data>
  <data name="Namespaces" xml:space="preserve">
    <value>Namespaces</value>
  </data>
  <data name="Properties" xml:space="preserve">
    <value>Properties</value>
  </data>
  <data name="Structures" xml:space="preserve">
    <value>Structures</value>
  </data>
  <data name="Parameters_colon" xml:space="preserve">
    <value>Parameters:</value>
  </data>
  <data name="Add_missing_cases" xml:space="preserve">
    <value>Add missing cases</value>
  </data>
  <data name="Add_both" xml:space="preserve">
    <value>Add both</value>
  </data>
  <data name="Add_default_case" xml:space="preserve">
    <value>Add default case</value>
  </data>
  <data name="Variadic_SignatureHelpItem_must_have_at_least_one_parameter" xml:space="preserve">
    <value>Variadic SignatureHelpItem must have at least one parameter.</value>
  </data>
  <data name="Add_braces" xml:space="preserve">
    <value>Add braces</value>
  </data>
  <data name="Replace_0_with_method" xml:space="preserve">
    <value>Replace '{0}' with method</value>
  </data>
  <data name="Replace_0_with_methods" xml:space="preserve">
    <value>Replace '{0}' with methods</value>
  </data>
  <data name="Property_referenced_implicitly" xml:space="preserve">
    <value>Property referenced implicitly</value>
  </data>
  <data name="Property_cannot_safely_be_replaced_with_a_method_call" xml:space="preserve">
    <value>Property cannot safely be replaced with a method call</value>
  </data>
  <data name="Convert_to_interpolated_string" xml:space="preserve">
    <value>Convert to interpolated string</value>
  </data>
  <data name="Move_type_to_0" xml:space="preserve">
    <value>Move type to {0}</value>
  </data>
  <data name="Rename_file_to_0" xml:space="preserve">
    <value>Rename file to {0}</value>
  </data>
  <data name="Rename_type_to_0" xml:space="preserve">
    <value>Rename type to {0}</value>
  </data>
  <data name="Remove_tag" xml:space="preserve">
    <value>Remove tag</value>
  </data>
  <data name="Add_missing_param_nodes" xml:space="preserve">
    <value>Add missing param nodes</value>
  </data>
  <data name="Make_containing_scope_async" xml:space="preserve">
    <value>Make containing scope async</value>
  </data>
  <data name="Make_containing_scope_async_return_Task" xml:space="preserve">
    <value>Make containing scope async (return Task)</value>
  </data>
  <data name="paren_Unknown_paren" xml:space="preserve">
    <value>(Unknown)</value>
  </data>
  <data name="Implement_Abstract_Class" xml:space="preserve">
    <value>Implement Abstract Class</value>
  </data>
  <data name="Use_framework_type" xml:space="preserve">
    <value>Use framework type</value>
  </data>
  <data name="Install_package_0" xml:space="preserve">
    <value>Install package '{0}'</value>
  </data>
  <data name="Object_initialization_can_be_simplified" xml:space="preserve">
    <value>Object initialization can be simplified</value>
  </data>
  <data name="Use_throw_expression" xml:space="preserve">
    <value>Use 'throw' expression</value>
  </data>
  <data name="project_space" xml:space="preserve">
    <value>project </value>
  </data>
  <data name="type_space" xml:space="preserve">
    <value>type </value>
  </data>
  <data name="Inline_variable_declaration" xml:space="preserve">
    <value>Inline variable declaration</value>
  </data>
<<<<<<< HEAD
  <data name="Use_pattern_matching" xml:space="preserve">
    <value>use pattern matching</value>
=======
  <data name="Fix_spelling" xml:space="preserve">
    <value>Fix spelling</value>
  </data>
  <data name="Fully_qualify_name" xml:space="preserve">
    <value>Fully qualify name</value>
>>>>>>> bed95961
  </data>
  <data name="Use_expression_body_for_methods" xml:space="preserve">
    <value>Use expression body for methods</value>
  </data>
  <data name="Use_block_body_for_methods" xml:space="preserve">
    <value>Use block body for methods</value>
  </data>
  <data name="Use_block_body_for_accessors" xml:space="preserve">
    <value>Use block body for accessors</value>
  </data>
  <data name="Use_block_body_for_constructors" xml:space="preserve">
    <value>Use block body for constructors</value>
  </data>
  <data name="Use_block_body_for_indexers" xml:space="preserve">
    <value>Use block body for indexers</value>
  </data>
  <data name="Use_block_body_for_operators" xml:space="preserve">
    <value>Use block body for operators</value>
  </data>
  <data name="Use_block_body_for_properties" xml:space="preserve">
    <value>Use block body for properties</value>
  </data>
  <data name="Use_expression_body_for_accessors" xml:space="preserve">
    <value>Use expression body for accessors</value>
  </data>
  <data name="Use_expression_body_for_constructors" xml:space="preserve">
    <value>Use expression body for constructors</value>
  </data>
  <data name="Use_expression_body_for_indexers" xml:space="preserve">
    <value>Use expression body for indexers</value>
  </data>
  <data name="Use_expression_body_for_operators" xml:space="preserve">
    <value>Use expression body for operators</value>
  </data>
  <data name="Use_expression_body_for_properties" xml:space="preserve">
    <value>Use expression body for properties</value>
  </data>
  <data name="Spell_check_0" xml:space="preserve">
    <value>Spell check '{0}'</value>
  </data>
  <data name="Fully_qualify_0" xml:space="preserve">
    <value>Fully qualify '{0}'</value>
  </data>
  <data name="Remove_reference_to_0" xml:space="preserve">
    <value>Remove reference to '{0}'.</value>
  </data>
  <data name="Keywords" xml:space="preserve">
    <value>Keywords</value>
  </data>
  <data name="Snippets" xml:space="preserve">
    <value>Snippets</value>
  </data>
  <data name="All_lowercase" xml:space="preserve">
    <value>All lowercase</value>
  </data>
  <data name="All_uppercase" xml:space="preserve">
    <value>All uppercase</value>
  </data>
  <data name="Camel_Case" xml:space="preserve">
    <value>Camel Case</value>
  </data>
  <data name="First_word_capitalized" xml:space="preserve">
    <value>First word capitalized</value>
  </data>
  <data name="Pascal_Case" xml:space="preserve">
    <value>Pascal Case</value>
  </data>
</root><|MERGE_RESOLUTION|>--- conflicted
+++ resolved
@@ -1082,16 +1082,14 @@
   <data name="Inline_variable_declaration" xml:space="preserve">
     <value>Inline variable declaration</value>
   </data>
-<<<<<<< HEAD
   <data name="Use_pattern_matching" xml:space="preserve">
     <value>use pattern matching</value>
-=======
+  </data>
   <data name="Fix_spelling" xml:space="preserve">
     <value>Fix spelling</value>
   </data>
   <data name="Fully_qualify_name" xml:space="preserve">
     <value>Fully qualify name</value>
->>>>>>> bed95961
   </data>
   <data name="Use_expression_body_for_methods" xml:space="preserve">
     <value>Use expression body for methods</value>
