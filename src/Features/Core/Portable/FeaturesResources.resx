--- conflicted
+++ resolved
@@ -3176,10 +3176,9 @@
   <data name="while_loop" xml:space="preserve">
     <value>while loop</value>
   </data>
-<<<<<<< HEAD
   <data name="else_statement" xml:space="preserve">
     <value>else statement</value>
-=======
+  </data>
   <data name="Code_snippet_for_0" xml:space="preserve">
     <value>Code snippet for '{0}'</value>
   </data>
@@ -3203,6 +3202,5 @@
   </data>
   <data name="You_must_rename_an_identifier" xml:space="preserve">
     <value>You must rename an identifier.</value>
->>>>>>> 1c70b35e
   </data>
 </root>