<?xml version="1.0" encoding="utf-8"?>
<root>
  <!-- 
    Microsoft ResX Schema 
    
    Version 2.0
    
    The primary goals of this format is to allow a simple XML format 
    that is mostly human readable. The generation and parsing of the 
    various data types are done through the TypeConverter classes 
    associated with the data types.
    
    Example:
    
    ... ado.net/XML headers & schema ...
    <resheader name="resmimetype">text/microsoft-resx</resheader>
    <resheader name="version">2.0</resheader>
    <resheader name="reader">System.Resources.ResXResourceReader, System.Windows.Forms, ...</resheader>
    <resheader name="writer">System.Resources.ResXResourceWriter, System.Windows.Forms, ...</resheader>
    <data name="Name1"><value>this is my long string</value><comment>this is a comment</comment></data>
    <data name="Color1" type="System.Drawing.Color, System.Drawing">Blue</data>
    <data name="Bitmap1" mimetype="application/x-microsoft.net.object.binary.base64">
        <value>[base64 mime encoded serialized .NET Framework object]</value>
    </data>
    <data name="Icon1" type="System.Drawing.Icon, System.Drawing" mimetype="application/x-microsoft.net.object.bytearray.base64">
        <value>[base64 mime encoded string representing a byte array form of the .NET Framework object]</value>
        <comment>This is a comment</comment>
    </data>
                
    There are any number of "resheader" rows that contain simple 
    name/value pairs.
    
    Each data row contains a name, and value. The row also contains a 
    type or mimetype. Type corresponds to a .NET class that support 
    text/value conversion through the TypeConverter architecture. 
    Classes that don't support this are serialized and stored with the 
    mimetype set.
    
    The mimetype is used for serialized objects, and tells the 
    ResXResourceReader how to depersist the object. This is currently not 
    extensible. For a given mimetype the value must be set accordingly:
    
    Note - application/x-microsoft.net.object.binary.base64 is the format 
    that the ResXResourceWriter will generate, however the reader can 
    read any of the formats listed below.
    
    mimetype: application/x-microsoft.net.object.binary.base64
    value   : The object must be serialized with 
            : System.Runtime.Serialization.Formatters.Binary.BinaryFormatter
            : and then encoded with base64 encoding.
    
    mimetype: application/x-microsoft.net.object.soap.base64
    value   : The object must be serialized with 
            : System.Runtime.Serialization.Formatters.Soap.SoapFormatter
            : and then encoded with base64 encoding.

    mimetype: application/x-microsoft.net.object.bytearray.base64
    value   : The object must be serialized into a byte array 
            : using a System.ComponentModel.TypeConverter
            : and then encoded with base64 encoding.
    -->
  <xsd:schema id="root" xmlns="" xmlns:xsd="http://www.w3.org/2001/XMLSchema" xmlns:msdata="urn:schemas-microsoft-com:xml-msdata">
    <xsd:import namespace="http://www.w3.org/XML/1998/namespace" />
    <xsd:element name="root" msdata:IsDataSet="true">
      <xsd:complexType>
        <xsd:choice maxOccurs="unbounded">
          <xsd:element name="metadata">
            <xsd:complexType>
              <xsd:sequence>
                <xsd:element name="value" type="xsd:string" minOccurs="0" />
              </xsd:sequence>
              <xsd:attribute name="name" use="required" type="xsd:string" />
              <xsd:attribute name="type" type="xsd:string" />
              <xsd:attribute name="mimetype" type="xsd:string" />
              <xsd:attribute ref="xml:space" />
            </xsd:complexType>
          </xsd:element>
          <xsd:element name="assembly">
            <xsd:complexType>
              <xsd:attribute name="alias" type="xsd:string" />
              <xsd:attribute name="name" type="xsd:string" />
            </xsd:complexType>
          </xsd:element>
          <xsd:element name="data">
            <xsd:complexType>
              <xsd:sequence>
                <xsd:element name="value" type="xsd:string" minOccurs="0" msdata:Ordinal="1" />
                <xsd:element name="comment" type="xsd:string" minOccurs="0" msdata:Ordinal="2" />
              </xsd:sequence>
              <xsd:attribute name="name" type="xsd:string" use="required" msdata:Ordinal="1" />
              <xsd:attribute name="type" type="xsd:string" msdata:Ordinal="3" />
              <xsd:attribute name="mimetype" type="xsd:string" msdata:Ordinal="4" />
              <xsd:attribute ref="xml:space" />
            </xsd:complexType>
          </xsd:element>
          <xsd:element name="resheader">
            <xsd:complexType>
              <xsd:sequence>
                <xsd:element name="value" type="xsd:string" minOccurs="0" msdata:Ordinal="1" />
              </xsd:sequence>
              <xsd:attribute name="name" type="xsd:string" use="required" />
            </xsd:complexType>
          </xsd:element>
        </xsd:choice>
      </xsd:complexType>
    </xsd:element>
  </xsd:schema>
  <resheader name="resmimetype">
    <value>text/microsoft-resx</value>
  </resheader>
  <resheader name="version">
    <value>2.0</value>
  </resheader>
  <resheader name="reader">
    <value>System.Resources.ResXResourceReader, System.Windows.Forms, Version=4.0.0.0, Culture=neutral, PublicKeyToken=b77a5c561934e089</value>
  </resheader>
  <resheader name="writer">
    <value>System.Resources.ResXResourceWriter, System.Windows.Forms, Version=4.0.0.0, Culture=neutral, PublicKeyToken=b77a5c561934e089</value>
  </resheader>
  <data name="Add_project_reference_to_0" xml:space="preserve">
    <value>Add project reference to '{0}'.</value>
  </data>
  <data name="Add_reference_to_0" xml:space="preserve">
    <value>Add reference to '{0}'.</value>
  </data>
  <data name="Actions_can_not_be_empty" xml:space="preserve">
    <value>Actions can not be empty.</value>
  </data>
  <data name="generic_overload" xml:space="preserve">
    <value>generic overload</value>
  </data>
  <data name="generic_overloads" xml:space="preserve">
    <value>generic overloads</value>
  </data>
  <data name="overload" xml:space="preserve">
    <value>overload</value>
  </data>
  <data name="overloads_" xml:space="preserve">
    <value>overloads</value>
  </data>
  <data name="_0_Keyword" xml:space="preserve">
    <value>{0} Keyword</value>
  </data>
  <data name="Encapsulate_field_colon_0_and_use_property" xml:space="preserve">
    <value>Encapsulate field: '{0}' (and use property)</value>
  </data>
  <data name="Encapsulate_field_colon_0_but_still_use_field" xml:space="preserve">
    <value>Encapsulate field: '{0}' (but still use field)</value>
  </data>
  <data name="Encapsulate_fields_and_use_property" xml:space="preserve">
    <value>Encapsulate fields (and use property)</value>
  </data>
  <data name="Encapsulate_fields_but_still_use_field" xml:space="preserve">
    <value>Encapsulate fields (but still use field)</value>
  </data>
  <data name="Could_not_extract_interface_colon_The_selection_is_not_inside_a_class_interface_struct" xml:space="preserve">
    <value>Could not extract interface: The selection is not inside a class/interface/struct.</value>
  </data>
  <data name="Could_not_extract_interface_colon_The_type_does_not_contain_any_member_that_can_be_extracted_to_an_interface" xml:space="preserve">
    <value>Could not extract interface: The type does not contain any member that can be extracted to an interface.</value>
  </data>
  <data name="can_t_not_construct_final_tree" xml:space="preserve">
    <value>can't not construct final tree</value>
  </data>
  <data name="Parameters_type_or_return_type_cannot_be_an_anonymous_type_colon_bracket_0_bracket" xml:space="preserve">
    <value>Parameters' type or return type cannot be an anonymous type : [{0}]</value>
  </data>
  <data name="The_selection_contains_no_active_statement" xml:space="preserve">
    <value>The selection contains no active statement.</value>
  </data>
  <data name="The_selection_contains_an_error_or_unknown_type" xml:space="preserve">
    <value>The selection contains an error or unknown type.</value>
  </data>
  <data name="Type_parameter_0_is_hidden_by_another_type_parameter_1" xml:space="preserve">
    <value>Type parameter '{0}' is hidden by another type parameter '{1}'.</value>
  </data>
  <data name="The_address_of_a_variable_is_used_inside_the_selected_code" xml:space="preserve">
    <value>The address of a variable is used inside the selected code.</value>
  </data>
  <data name="Assigning_to_readonly_fields_must_be_done_in_a_constructor_colon_bracket_0_bracket" xml:space="preserve">
    <value>Assigning to readonly fields must be done in a constructor : [{0}].</value>
  </data>
  <data name="generated_code_is_overlapping_with_hidden_portion_of_the_code" xml:space="preserve">
    <value>generated code is overlapping with hidden portion of the code</value>
  </data>
  <data name="Add_optional_parameters_to_0" xml:space="preserve">
    <value>Add optional parameters to '{0}'</value>
  </data>
  <data name="Add_parameters_to_0" xml:space="preserve">
    <value>Add parameters to '{0}'</value>
  </data>
  <data name="Generate_delegating_constructor_0_1" xml:space="preserve">
    <value>Generate delegating constructor '{0}({1})'</value>
  </data>
  <data name="Generate_constructor_0_1" xml:space="preserve">
    <value>Generate constructor '{0}({1})'</value>
  </data>
  <data name="Generate_field_assigning_constructor_0_1" xml:space="preserve">
    <value>Generate field assigning constructor '{0}({1})'</value>
  </data>
  <data name="Generate_Equals_and_GetHashCode" xml:space="preserve">
    <value>Generate Equals and GetHashCode</value>
  </data>
  <data name="Generate_Equals_object" xml:space="preserve">
    <value>Generate Equals(object)</value>
  </data>
  <data name="Generate_GetHashCode" xml:space="preserve">
    <value>Generate GetHashCode()</value>
  </data>
  <data name="Generate_constructor_in_0" xml:space="preserve">
    <value>Generate constructor in '{0}'</value>
  </data>
  <data name="Generate_all" xml:space="preserve">
    <value>Generate all</value>
  </data>
  <data name="Generate_enum_member_1_0" xml:space="preserve">
    <value>Generate enum member '{1}.{0}'</value>
  </data>
  <data name="Generate_constant_1_0" xml:space="preserve">
    <value>Generate constant '{1}.{0}'</value>
  </data>
  <data name="Generate_read_only_property_1_0" xml:space="preserve">
    <value>Generate read-only property '{1}.{0}'</value>
  </data>
  <data name="Generate_property_1_0" xml:space="preserve">
    <value>Generate property '{1}.{0}'</value>
  </data>
  <data name="Generate_read_only_field_1_0" xml:space="preserve">
    <value>Generate read-only field '{1}.{0}'</value>
  </data>
  <data name="Generate_field_1_0" xml:space="preserve">
    <value>Generate field '{1}.{0}'</value>
  </data>
  <data name="Generate_local_0" xml:space="preserve">
    <value>Generate local '{0}'</value>
  </data>
  <data name="Generate_0_1_in_new_file" xml:space="preserve">
    <value>Generate {0} '{1}' in new file</value>
  </data>
  <data name="Generate_nested_0_1" xml:space="preserve">
    <value>Generate nested {0} '{1}'</value>
  </data>
  <data name="Global_Namespace" xml:space="preserve">
    <value>Global Namespace</value>
  </data>
  <data name="Implement_interface_explicitly" xml:space="preserve">
    <value>Implement interface explicitly</value>
  </data>
  <data name="Implement_interface_abstractly" xml:space="preserve">
    <value>Implement interface abstractly</value>
  </data>
  <data name="Implement_interface_through_0" xml:space="preserve">
    <value>Implement interface through '{0}'</value>
  </data>
  <data name="Implement_interface" xml:space="preserve">
    <value>Implement interface</value>
  </data>
  <data name="Loading_context_from_0" xml:space="preserve">
    <value>Loading context from '{0}'.</value>
  </data>
  <data name="Type_Sharphelp_for_more_information" xml:space="preserve">
    <value>Type "#help" for more information.</value>
  </data>
  <data name="Specified_file_not_found_colon_0" xml:space="preserve">
    <value>Specified file not found: {0}</value>
  </data>
  <data name="Specified_file_not_found" xml:space="preserve">
    <value>Specified file not found.</value>
  </data>
  <data name="Searched_in_directory_colon" xml:space="preserve">
    <value>Searched in directory:</value>
  </data>
  <data name="Searched_in_directories_colon" xml:space="preserve">
    <value>Searched in directories:</value>
  </data>
  <data name="Introduce_field_for_0" xml:space="preserve">
    <value>Introduce field for '{0}'</value>
  </data>
  <data name="Introduce_local_for_0" xml:space="preserve">
    <value>Introduce local for '{0}'</value>
  </data>
  <data name="Introduce_constant_for_0" xml:space="preserve">
    <value>Introduce constant for '{0}'</value>
  </data>
  <data name="Introduce_local_constant_for_0" xml:space="preserve">
    <value>Introduce local constant for '{0}'</value>
  </data>
  <data name="Introduce_field_for_all_occurrences_of_0" xml:space="preserve">
    <value>Introduce field for all occurrences of '{0}'</value>
  </data>
  <data name="Introduce_local_for_all_occurrences_of_0" xml:space="preserve">
    <value>Introduce local for all occurrences of '{0}'</value>
  </data>
  <data name="Introduce_constant_for_all_occurrences_of_0" xml:space="preserve">
    <value>Introduce constant for all occurrences of '{0}'</value>
  </data>
  <data name="Introduce_local_constant_for_all_occurrences_of_0" xml:space="preserve">
    <value>Introduce local constant for all occurrences of '{0}'</value>
  </data>
  <data name="Introduce_query_variable_for_all_occurrences_of_0" xml:space="preserve">
    <value>Introduce query variable for all occurrences of '{0}'</value>
  </data>
  <data name="Introduce_query_variable_for_0" xml:space="preserve">
    <value>Introduce query variable for '{0}'</value>
  </data>
  <data name="Anonymous_Types_colon" xml:space="preserve">
    <value>Anonymous Types:</value>
  </data>
  <data name="is_" xml:space="preserve">
    <value>is</value>
  </data>
  <data name="Represents_an_object_whose_operations_will_be_resolved_at_runtime" xml:space="preserve">
    <value>Represents an object whose operations will be resolved at runtime.</value>
  </data>
  <data name="constant" xml:space="preserve">
    <value>constant</value>
  </data>
  <data name="field" xml:space="preserve">
    <value>field</value>
  </data>
  <data name="local_constant" xml:space="preserve">
    <value>local constant</value>
  </data>
  <data name="local_variable" xml:space="preserve">
    <value>local variable</value>
  </data>
  <data name="label" xml:space="preserve">
    <value>label</value>
  </data>
  <data name="range_variable" xml:space="preserve">
    <value>range variable</value>
  </data>
  <data name="parameter" xml:space="preserve">
    <value>parameter</value>
  </data>
  <data name="in_" xml:space="preserve">
    <value>in</value>
  </data>
  <data name="Summary_colon" xml:space="preserve">
    <value>Summary:</value>
  </data>
  <data name="Locals_and_parameters" xml:space="preserve">
    <value>Locals and parameters</value>
  </data>
  <data name="Type_parameters_colon" xml:space="preserve">
    <value>Type parameters:</value>
  </data>
  <data name="Returns_colon" xml:space="preserve">
    <value>Returns:</value>
  </data>
  <data name="Exceptions_colon" xml:space="preserve">
    <value>Exceptions:</value>
  </data>
  <data name="Remarks_colon" xml:space="preserve">
    <value>Remarks:</value>
  </data>
  <data name="generating_source_for_symbols_of_this_type_is_not_supported" xml:space="preserve">
    <value>generating source for symbols of this type is not supported</value>
  </data>
  <data name="Assembly" xml:space="preserve">
    <value>Assembly</value>
  </data>
  <data name="location_unknown" xml:space="preserve">
    <value>location unknown</value>
  </data>
  <data name="Extract_Interface" xml:space="preserve">
    <value>Extract Interface...</value>
  </data>
  <data name="Updating_0_will_prevent_the_debug_session_from_continuing" xml:space="preserve">
    <value>Updating '{0}' will prevent the debug session from continuing.</value>
  </data>
  <data name="Updating_a_complex_statement_containing_an_await_expression_will_prevent_the_debug_session_from_continuing" xml:space="preserve">
    <value>Updating a complex statement containing an await expression will prevent the debug session from continuing.</value>
  </data>
  <data name="Changing_visibility_of_a_constructor_will_prevent_the_debug_session_from_continuing" xml:space="preserve">
    <value>Changing visibility of a constructor will prevent the debug session from continuing.</value>
  </data>
  <data name="Capturing_variable_0_that_hasn_t_been_captured_before_will_prevent_the_debug_session_from_continuing" xml:space="preserve">
    <value>Capturing variable '{0}' that hasn't been captured before will prevent the debug session from continuing.</value>
  </data>
  <data name="Ceasing_to_capture_variable_0_will_prevent_the_debug_session_from_continuing" xml:space="preserve">
    <value>Ceasing to capture variable '{0}' will prevent the debug session from continuing.</value>
  </data>
  <data name="Deleting_captured_variable_0_will_prevent_the_debug_session_from_continuing" xml:space="preserve">
    <value>Deleting captured variable '{0}' will prevent the debug session from continuing.</value>
  </data>
  <data name="Changing_the_type_of_a_captured_variable_0_previously_of_type_1_will_prevent_the_debug_session_from_continuing" xml:space="preserve">
    <value>Changing the type of a captured variable '{0}' previously of type '{1}' will prevent the debug session from continuing.</value>
  </data>
  <data name="Changing_the_parameters_of_0_will_prevent_the_debug_session_from_continuing" xml:space="preserve">
    <value>Changing the parameters of '{0}' will prevent the debug session from continuing.</value>
  </data>
  <data name="Changing_the_return_type_of_0_will_prevent_the_debug_session_from_continuing" xml:space="preserve">
    <value>Changing the return type of '{0}' will prevent the debug session from continuing.</value>
  </data>
  <data name="Changing_the_type_of_0_will_prevent_the_debug_session_from_continuing" xml:space="preserve">
    <value>Changing the type of '{0}' will prevent the debug session from continuing.</value>
  </data>
  <data name="Changing_the_declaration_scope_of_a_captured_variable_0_will_prevent_the_debug_session_from_continuing" xml:space="preserve">
    <value>Changing the declaration scope of a captured variable '{0}' will prevent the debug session from continuing.</value>
  </data>
  <data name="Accessing_captured_variable_0_that_hasn_t_been_accessed_before_in_1_will_prevent_the_debug_session_from_continuing" xml:space="preserve">
    <value>Accessing captured variable '{0}' that hasn't been accessed before in {1} will prevent the debug session from continuing.</value>
  </data>
  <data name="Ceasing_to_access_captured_variable_0_in_1_will_prevent_the_debug_session_from_continuing" xml:space="preserve">
    <value>Ceasing to access captured variable '{0}' in {1} will prevent the debug session from continuing.</value>
  </data>
  <data name="Adding_0_that_accesses_captured_variables_1_and_2_declared_in_different_scopes_will_prevent_the_debug_session_from_continuing" xml:space="preserve">
    <value>Adding '{0}' that accesses captured variables '{1}' and '{2}' declared in different scopes will prevent the debug session from continuing.</value>
  </data>
  <data name="Removing_0_that_accessed_captured_variables_1_and_2_declared_in_different_scopes_will_prevent_the_debug_session_from_continuing" xml:space="preserve">
    <value>Removing '{0}' that accessed captured variables '{1}' and '{2}' declared in different scopes will prevent the debug session from continuing.</value>
  </data>
  <data name="Adding_0_into_a_1_will_prevent_the_debug_session_from_continuing" xml:space="preserve">
    <value>Adding '{0}' into a '{1}' will prevent the debug session from continuing.</value>
  </data>
  <data name="Adding_0_into_a_class_with_explicit_or_sequential_layout_will_prevent_the_debug_session_from_continuing" xml:space="preserve">
    <value>Adding '{0}' into a class with explicit or sequential layout will prevent the debug session from continuing.</value>
  </data>
  <data name="Updating_the_modifiers_of_0_will_prevent_the_debug_session_from_continuing" xml:space="preserve">
    <value>Updating the modifiers of '{0}' will prevent the debug session from continuing.</value>
  </data>
  <data name="Updating_the_Handles_clause_of_0_will_prevent_the_debug_session_from_continuing" xml:space="preserve">
    <value>Updating the Handles clause of '{0}' will prevent the debug session from continuing.</value>
  </data>
  <data name="Adding_0_with_the_Handles_clause_will_prevent_the_debug_session_from_continuing" xml:space="preserve">
    <value>Adding '{0}' with the Handles clause will prevent the debug session from continuing.</value>
  </data>
  <data name="Updating_the_Implements_clause_of_a_0_will_prevent_the_debug_session_from_continuing" xml:space="preserve">
    <value>Updating the Implements clause of a '{0}' will prevent the debug session from continuing.</value>
  </data>
  <data name="Changing_the_constraint_from_0_to_1_will_prevent_the_debug_session_from_continuing" xml:space="preserve">
    <value>Changing the constraint from '{0}' to '{1}' will prevent the debug session from continuing.</value>
  </data>
  <data name="Updating_the_variance_of_0_will_prevent_the_debug_session_from_continuing" xml:space="preserve">
    <value>Updating the variance of '{0}' will prevent the debug session from continuing.</value>
  </data>
  <data name="Updating_the_type_of_0_will_prevent_the_debug_session_from_continuing" xml:space="preserve">
    <value>Updating the type of '{0}' will prevent the debug session from continuing.</value>
  </data>
  <data name="Updating_the_initializer_of_0_will_prevent_the_debug_session_from_continuing" xml:space="preserve">
    <value>Updating the initializer of '{0}' will prevent the debug session from continuing.</value>
  </data>
  <data name="Updating_the_size_of_a_0_will_prevent_the_debug_session_from_continuing" xml:space="preserve">
    <value>Updating the size of a '{0}' will prevent the debug session from continuing.</value>
  </data>
  <data name="Updating_the_underlying_type_of_0_will_prevent_the_debug_session_from_continuing" xml:space="preserve">
    <value>Updating the underlying type of '{0}' will prevent the debug session from continuing.</value>
  </data>
  <data name="Updating_the_base_class_and_or_base_interface_s_of_0_will_prevent_the_debug_session_from_continuing" xml:space="preserve">
    <value>Updating the base class and/or base interface(s) of '{0}' will prevent the debug session from continuing.</value>
  </data>
  <data name="Updating_a_field_to_an_event_or_vice_versa_will_prevent_the_debug_session_from_continuing" xml:space="preserve">
    <value>Updating a field to an event or vice versa will prevent the debug session from continuing.</value>
  </data>
  <data name="Updating_the_kind_of_a_type_will_prevent_the_debug_session_from_continuing" xml:space="preserve">
    <value>Updating the kind of a type will prevent the debug session from continuing.</value>
  </data>
  <data name="Updating_the_kind_of_an_property_event_accessor_will_prevent_the_debug_session_from_continuing" xml:space="preserve">
    <value>Updating the kind of an property/event accessor will prevent the debug session from continuing.</value>
  </data>
  <data name="Updating_the_kind_of_a_method_Sub_Function_will_prevent_the_debug_session_from_continuing" xml:space="preserve">
    <value>Updating the kind of a method (Sub/Function) will prevent the debug session from continuing.</value>
  </data>
  <data name="Updating_the_library_name_of_Declare_Statement_will_prevent_the_debug_session_from_continuing" xml:space="preserve">
    <value>Updating the library name of Declare Statement will prevent the debug session from continuing.</value>
  </data>
  <data name="Updating_the_alias_of_Declare_Statement_will_prevent_the_debug_session_from_continuing" xml:space="preserve">
    <value>Updating the alias of Declare Statement will prevent the debug session from continuing.</value>
  </data>
  <data name="Renaming_0_will_prevent_the_debug_session_from_continuing" xml:space="preserve">
    <value>Renaming '{0}' will prevent the debug session from continuing.</value>
  </data>
  <data name="Adding_0_will_prevent_the_debug_session_from_continuing" xml:space="preserve">
    <value>Adding '{0}' will prevent the debug session from continuing.</value>
  </data>
  <data name="Adding_an_abstract_0_or_overriding_an_inherited_0_will_prevent_the_debug_session_from_continuing" xml:space="preserve">
    <value>Adding an abstract '{0}' or overriding an inherited '{0}' will prevent the debug session from continuing.</value>
  </data>
  <data name="Adding_a_MustOverride_0_or_overriding_an_inherited_0_will_prevent_the_debug_session_from_continuing" xml:space="preserve">
    <value>Adding a MustOverride '{0}' or overriding an inherited '{0}' will prevent the debug session from continuing.</value>
  </data>
  <data name="Adding_an_extern_0_will_prevent_the_debug_session_from_continuing" xml:space="preserve">
    <value>Adding an extern '{0}' will prevent the debug session from continuing.</value>
  </data>
  <data name="Adding_an_imported_method_will_prevent_the_debug_session_from_continuing" xml:space="preserve">
    <value>Adding an imported method will prevent the debug session from continuing.</value>
  </data>
  <data name="Adding_a_user_defined_0_will_prevent_the_debug_session_from_continuing" xml:space="preserve">
    <value>Adding a user defined '{0}' will prevent the debug session from continuing.</value>
  </data>
  <data name="Adding_a_generic_0_will_prevent_the_debug_session_from_continuing" xml:space="preserve">
    <value>Adding a generic '{0}' will prevent the debug session from continuing.</value>
  </data>
  <data name="Adding_0_around_an_active_statement_will_prevent_the_debug_session_from_continuing" xml:space="preserve">
    <value>Adding '{0}' around an active statement will prevent the debug session from continuing.</value>
  </data>
  <data name="Moving_0_will_prevent_the_debug_session_from_continuing" xml:space="preserve">
    <value>Moving '{0}' will prevent the debug session from continuing.</value>
  </data>
  <data name="Deleting_0_will_prevent_the_debug_session_from_continuing" xml:space="preserve">
    <value>Deleting '{0}' will prevent the debug session from continuing.</value>
  </data>
  <data name="Deleting_0_around_an_active_statement_will_prevent_the_debug_session_from_continuing" xml:space="preserve">
    <value>Deleting '{0}' around an active statement will prevent the debug session from continuing.</value>
  </data>
  <data name="Adding_a_method_body_will_prevent_the_debug_session_from_continuing" xml:space="preserve">
    <value>Adding a method body will prevent the debug session from continuing.</value>
  </data>
  <data name="Deleting_a_method_body_will_prevent_the_debug_session_from_continuing" xml:space="preserve">
    <value>Deleting a method body will prevent the debug session from continuing.</value>
  </data>
  <data name="An_active_statement_has_been_removed_from_its_original_method_You_must_revert_your_changes_to_continue_or_restart_the_debugging_session" xml:space="preserve">
    <value>An active statement has been removed from its original method. You must revert your changes to continue or restart the debugging session.</value>
  </data>
  <data name="Updating_a_0_statement_around_an_active_statement_will_prevent_the_debug_session_from_continuing" xml:space="preserve">
    <value>Updating a '{0}' statement around an active statement will prevent the debug session from continuing.</value>
  </data>
  <data name="Updating_async_or_iterator_modifier_around_an_active_statement_will_prevent_the_debug_session_from_continuing" xml:space="preserve">
    <value>Updating async or iterator modifier around an active statement will prevent the debug session from continuing.</value>
    <comment>{Locked="async"}{Locked="iterator"} "async" and "iterator" are C#/VB keywords and should not be localized.</comment>
  </data>
  <data name="Modifying_a_generic_method_will_prevent_the_debug_session_from_continuing" xml:space="preserve">
    <value>Modifying a generic method will prevent the debug session from continuing.</value>
  </data>
  <data name="Modifying_whitespace_or_comments_in_a_generic_0_will_prevent_the_debug_session_from_continuing" xml:space="preserve">
    <value>Modifying whitespace or comments in a generic '{0}' will prevent the debug session from continuing.</value>
  </data>
  <data name="Modifying_a_method_inside_the_context_of_a_generic_type_will_prevent_the_debug_session_from_continuing" xml:space="preserve">
    <value>Modifying a method inside the context of a generic type will prevent the debug session from continuing.</value>
  </data>
  <data name="Modifying_whitespace_or_comments_in_0_inside_the_context_of_a_generic_type_will_prevent_the_debug_session_from_continuing" xml:space="preserve">
    <value>Modifying whitespace or comments in '{0}' inside the context of a generic type will prevent the debug session from continuing.</value>
  </data>
  <data name="Modifying_the_initializer_of_0_in_a_generic_type_will_prevent_the_debug_session_from_continuing" xml:space="preserve">
    <value>Modifying the initializer of '{0}' in a generic type will prevent the debug session from continuing.</value>
  </data>
  <data name="Modifying_the_initializer_of_0_in_a_partial_type_will_prevent_the_debug_session_from_continuing" xml:space="preserve">
    <value>Modifying the initializer of '{0}' in a partial type will prevent the debug session from continuing.</value>
  </data>
  <data name="Adding_a_constructor_to_a_type_with_a_field_or_property_initializer_that_contains_an_anonymous_function_will_prevent_the_debug_session_from_continuing" xml:space="preserve">
    <value>Adding a constructor to a type with a field or property initializer that contains an anonymous function will prevent the debug session from continuing.</value>
  </data>
  <data name="Renaming_a_captured_variable_from_0_to_1_will_prevent_the_debug_session_from_continuing" xml:space="preserve">
    <value>Renaming a captured variable, from '{0}' to '{1}' will prevent the debug session from continuing.</value>
  </data>
  <data name="Modifying_a_catch_finally_handler_with_an_active_statement_in_the_try_block_will_prevent_the_debug_session_from_continuing" xml:space="preserve">
    <value>Modifying a catch/finally handler with an active statement in the try block will prevent the debug session from continuing.</value>
  </data>
  <data name="Modifying_a_try_catch_finally_statement_when_the_finally_block_is_active_will_prevent_the_debug_session_from_continuing" xml:space="preserve">
    <value>Modifying a try/catch/finally statement when the finally block is active will prevent the debug session from continuing.</value>
  </data>
  <data name="Modifying_a_catch_handler_around_an_active_statement_will_prevent_the_debug_session_from_continuing" xml:space="preserve">
    <value>Modifying a catch handler around an active statement will prevent the debug session from continuing.</value>
  </data>
  <data name="Modifying_0_which_contains_the_stackalloc_operator_will_prevent_the_debug_session_from_continuing" xml:space="preserve">
    <value>Modifying '{0}' which contains the 'stackalloc' operator will prevent the debug session from continuing.</value>
  </data>
  <data name="Modifying_an_active_0_which_contains_On_Error_or_Resume_statements_will_prevent_the_debug_session_from_continuing" xml:space="preserve">
    <value>Modifying an active '{0}' which contains 'On Error' or 'Resume' statements will prevent the debug session from continuing.</value>
  </data>
  <data name="Modifying_0_which_contains_an_Aggregate_Group_By_or_Join_query_clauses_will_prevent_the_debug_session_from_continuing" xml:space="preserve">
    <value>Modifying '{0}' which contains an Aggregate, Group By, or Join query clauses will prevent the debug session from continuing.</value>
  </data>
  <data name="Modifying_source_with_experimental_language_features_enabled_will_prevent_the_debug_session_from_continuing" xml:space="preserve">
    <value>Modifying source with experimental language features enabled will prevent the debug session from continuing.</value>
  </data>
  <data name="Updating_an_active_statement_will_prevent_the_debug_session_from_continuing" xml:space="preserve">
    <value>Updating an active statement will prevent the debug session from continuing.</value>
  </data>
  <data name="Removing_0_that_contains_an_active_statement_will_prevent_the_debug_session_from_continuing" xml:space="preserve">
    <value>Removing '{0}' that contains an active statement will prevent the debug session from continuing.</value>
  </data>
  <data name="Adding_a_new_file_will_prevent_the_debug_session_from_continuing" xml:space="preserve">
    <value>Adding a new file will prevent the debug session from continuing.</value>
  </data>
  <data name="Attribute_0_is_missing_Updating_an_async_method_or_an_iterator_will_prevent_the_debug_session_from_continuing" xml:space="preserve">
    <value>Attribute '{0}' is missing. Updating an async method or an iterator will prevent the debug session from continuing.</value>
  </data>
  <data name="Unexpected_interface_member_kind_colon_0" xml:space="preserve">
    <value>Unexpected interface member kind: {0}</value>
  </data>
  <data name="Unknown_symbol_kind" xml:space="preserve">
    <value>Unknown symbol kind</value>
  </data>
  <data name="Generate_abstract_property_1_0" xml:space="preserve">
    <value>Generate abstract property '{1}.{0}'</value>
  </data>
  <data name="Generate_abstract_method_1_0" xml:space="preserve">
    <value>Generate abstract method '{1}.{0}'</value>
  </data>
  <data name="Generate_method_1_0" xml:space="preserve">
    <value>Generate method '{1}.{0}'</value>
  </data>
  <data name="Failed_to_create_a_remote_process_for_interactive_code_execution" xml:space="preserve">
    <value>Failed to create a remote process for interactive code execution.</value>
  </data>
  <data name="Failed_to_initialize_remote_interactive_process" xml:space="preserve">
    <value>Failed to initialize remote interactive process.</value>
  </data>
  <data name="Attempt_to_connect_to_process_Sharp_0_failed_retrying" xml:space="preserve">
    <value>Attempt to connect to process #{0} failed, retrying ...</value>
  </data>
  <data name="Failed_to_launch_0_process_exit_code_colon_1_with_output_colon" xml:space="preserve">
    <value>Failed to launch '{0}' process (exit code: {1}) with output: </value>
  </data>
  <data name="Hosting_process_exited_with_exit_code_0" xml:space="preserve">
    <value>Hosting process exited with exit code {0}.</value>
  </data>
  <data name="Interactive_Host_not_initialized" xml:space="preserve">
    <value>Interactive Host not initialized.</value>
  </data>
  <data name="Cannot_resolve_reference_0" xml:space="preserve">
    <value>Cannot resolve reference '{0}'.</value>
  </data>
  <data name="Requested_assembly_already_loaded_from_0" xml:space="preserve">
    <value>Requested assembly already loaded from '{0}'.</value>
  </data>
  <data name="plus_additional_0_1" xml:space="preserve">
    <value> + additional {0} {1}</value>
  </data>
  <data name="Unable_to_create_hosting_process" xml:space="preserve">
    <value>Unable to create hosting process.</value>
  </data>
  <data name="The_symbol_does_not_have_an_icon" xml:space="preserve">
    <value>The symbol does not have an icon.</value>
  </data>
  <data name="Unknown" xml:space="preserve">
    <value>Unknown</value>
  </data>
  <data name="Extract_Method" xml:space="preserve">
    <value>Extract Method</value>
  </data>
  <data name="Extract_Method_plus_Local" xml:space="preserve">
    <value>Extract Method + Local</value>
  </data>
  <data name="Asynchronous_method_cannot_have_ref_out_parameters_colon_bracket_0_bracket" xml:space="preserve">
    <value>Asynchronous method cannot have ref/out parameters : [{0}]</value>
  </data>
  <data name="The_member_is_defined_in_metadata" xml:space="preserve">
    <value>The member is defined in metadata.</value>
  </data>
  <data name="You_can_only_change_the_signature_of_a_constructor_indexer_method_or_delegate" xml:space="preserve">
    <value>You can only change the signature of a constructor, indexer, method or delegate.</value>
  </data>
  <data name="This_symbol_has_related_definitions_or_references_in_metadata_Changing_its_signature_may_result_in_build_errors_Do_you_want_to_continue" xml:space="preserve">
    <value>This symbol has related definitions or references in metadata. Changing its signature may result in build errors.

Do you want to continue?</value>
  </data>
  <data name="Change_signature" xml:space="preserve">
    <value>Change signature...</value>
  </data>
  <data name="Generate_new_type" xml:space="preserve">
    <value>Generate new type...</value>
  </data>
  <data name="User_Diagnostic_Analyzer_Failure" xml:space="preserve">
    <value>User Diagnostic Analyzer Failure.</value>
  </data>
  <data name="Analyzer_0_threw_an_exception_of_type_1_with_message_2" xml:space="preserve">
    <value>Analyzer '{0}' threw an exception of type '{1}' with message '{2}'.</value>
  </data>
  <data name="Analyzer_0_threw_the_following_exception_colon_1" xml:space="preserve">
    <value>Analyzer '{0}' threw the following exception:
'{1}'.</value>
  </data>
  <data name="Remove_Unnecessary_Cast" xml:space="preserve">
    <value>Remove Unnecessary Cast</value>
  </data>
  <data name="Simplify_Names" xml:space="preserve">
    <value>Simplify Names</value>
  </data>
  <data name="Simplify_Member_Access" xml:space="preserve">
    <value>Simplify Member Access</value>
  </data>
  <data name="Remove_qualification" xml:space="preserve">
    <value>Remove qualification</value>
  </data>
  <data name="Edit_and_Continue1" xml:space="preserve">
    <value>Edit and Continue</value>
  </data>
  <data name="This_signature_does_not_contain_parameters_that_can_be_changed" xml:space="preserve">
    <value>This signature does not contain parameters that can be changed.</value>
  </data>
  <data name="Unknown_error_occurred" xml:space="preserve">
    <value>Unknown error occurred</value>
  </data>
  <data name="Available" xml:space="preserve">
    <value>Available</value>
  </data>
  <data name="Not_Available" xml:space="preserve">
    <value>Not Available</value>
  </data>
  <data name="_0_1" xml:space="preserve">
    <value>    {0} - {1}</value>
  </data>
  <data name="You_can_use_the_navigation_bar_to_switch_context" xml:space="preserve">
    <value>You can use the navigation bar to switch context.</value>
  </data>
  <data name="in_Source" xml:space="preserve">
    <value>in Source</value>
  </data>
  <data name="in_Suppression_File" xml:space="preserve">
    <value>in Suppression File</value>
  </data>
  <data name="Remove_Suppression_0" xml:space="preserve">
    <value>Remove Suppression {0}</value>
  </data>
  <data name="Remove_Suppression" xml:space="preserve">
    <value>Remove Suppression</value>
  </data>
  <data name="Pending" xml:space="preserve">
    <value>&lt;Pending&gt;</value>
  </data>
  <data name="Awaited_task_returns" xml:space="preserve">
    <value>Awaited task returns</value>
  </data>
  <data name="no_value" xml:space="preserve">
    <value>no value.</value>
  </data>
  <data name="Note_colon_Tab_twice_to_insert_the_0_snippet" xml:space="preserve">
    <value>Note: Tab twice to insert the '{0}' snippet.</value>
  </data>
  <data name="Implement_interface_explicitly_with_Dispose_pattern" xml:space="preserve">
    <value>Implement interface explicitly with Dispose pattern</value>
  </data>
  <data name="Implement_interface_with_Dispose_pattern" xml:space="preserve">
    <value>Implement interface with Dispose pattern</value>
  </data>
  <data name="Compiler1" xml:space="preserve">
    <value>Compiler</value>
  </data>
  <data name="Edit_and_Continue2" xml:space="preserve">
    <value>Edit and Continue</value>
  </data>
  <data name="Style" xml:space="preserve">
    <value>Style</value>
  </data>
  <data name="Suppress_0" xml:space="preserve">
    <value>Suppress {0}</value>
  </data>
  <data name="Re_triage_0_currently_1" xml:space="preserve">
    <value>Re-triage {0}(currently '{1}')</value>
  </data>
  <data name="Argument_cannot_have_a_null_element" xml:space="preserve">
    <value>Argument cannot have a null element.</value>
  </data>
  <data name="Argument_cannot_be_empty" xml:space="preserve">
    <value>Argument cannot be empty.</value>
  </data>
  <data name="Reported_diagnostic_with_ID_0_is_not_supported_by_the_analyzer" xml:space="preserve">
    <value>Reported diagnostic with ID '{0}' is not supported by the analyzer.</value>
  </data>
  <data name="Computing_fix_all_occurrences_code_fix" xml:space="preserve">
    <value>Computing fix all occurrences code fix...</value>
  </data>
  <data name="Fix_all_occurrences" xml:space="preserve">
    <value>Fix all occurrences</value>
  </data>
  <data name="Document" xml:space="preserve">
    <value>Document</value>
  </data>
  <data name="Project" xml:space="preserve">
    <value>Project</value>
  </data>
  <data name="Solution" xml:space="preserve">
    <value>Solution</value>
  </data>
  <data name="TODO_colon_dispose_managed_state_managed_objects" xml:space="preserve">
    <value>TODO: dispose managed state (managed objects).</value>
  </data>
  <data name="TODO_colon_set_large_fields_to_null" xml:space="preserve">
    <value>TODO: set large fields to null.</value>
  </data>
  <data name="To_detect_redundant_calls" xml:space="preserve">
    <value>To detect redundant calls</value>
  </data>
  <data name="Modifying_0_which_contains_a_static_variable_will_prevent_the_debug_session_from_continuing" xml:space="preserve">
    <value>Modifying '{0}' which contains a static variable will prevent the debug session from continuing.</value>
  </data>
  <data name="Compiler2" xml:space="preserve">
    <value>Compiler</value>
  </data>
  <data name="Edit_And_Continue" xml:space="preserve">
    <value>Edit And Continue</value>
  </data>
  <data name="Live" xml:space="preserve">
    <value>Live</value>
  </data>
  <data name="namespace_" xml:space="preserve">
    <value>namespace</value>
    <comment>{Locked}</comment>
  </data>
  <data name="class_" xml:space="preserve">
    <value>class</value>
    <comment>{Locked}</comment>
  </data>
  <data name="interface_" xml:space="preserve">
    <value>interface</value>
    <comment>{Locked}</comment>
  </data>
  <data name="enum_" xml:space="preserve">
    <value>enum</value>
    <comment>{Locked}</comment>
  </data>
  <data name="enum_value" xml:space="preserve">
    <value>enum value</value>
    <comment>{Locked="enum"} "enum" is a C#/VB keyword and should not be localized.</comment>
  </data>
  <data name="delegate_" xml:space="preserve">
    <value>delegate</value>
    <comment>{Locked}</comment>
  </data>
  <data name="const_field" xml:space="preserve">
    <value>const field</value>
    <comment>{Locked="const"} "const" is a C#/VB keyword and should not be localized.</comment>
  </data>
  <data name="method" xml:space="preserve">
    <value>method</value>
  </data>
  <data name="operator_" xml:space="preserve">
    <value>operator</value>
  </data>
  <data name="constructor" xml:space="preserve">
    <value>constructor</value>
  </data>
  <data name="auto_property" xml:space="preserve">
    <value>auto-property</value>
  </data>
  <data name="property_" xml:space="preserve">
    <value>property</value>
  </data>
  <data name="event_" xml:space="preserve">
    <value>event</value>
    <comment>{Locked}</comment>
  </data>
  <data name="event_accessor" xml:space="preserve">
    <value>event accessor</value>
  </data>
  <data name="type_constraint" xml:space="preserve">
    <value>type constraint</value>
  </data>
  <data name="type_parameter" xml:space="preserve">
    <value>type parameter</value>
  </data>
  <data name="attribute" xml:space="preserve">
    <value>attribute</value>
  </data>
  <data name="Use_auto_property" xml:space="preserve">
    <value>Use auto property</value>
  </data>
  <data name="Replace_0_and_1_with_property" xml:space="preserve">
    <value>Replace '{0}' and '{1}' with property</value>
  </data>
  <data name="Replace_0_with_property" xml:space="preserve">
    <value>Replace '{0}' with property</value>
  </data>
  <data name="Method_referenced_implicitly" xml:space="preserve">
    <value>Method referenced implicitly</value>
  </data>
  <data name="Generate_type_0" xml:space="preserve">
    <value>Generate type '{0}'</value>
  </data>
  <data name="Generate_0_1" xml:space="preserve">
    <value>Generate {0} '{1}'</value>
  </data>
  <data name="Change_0_to_1" xml:space="preserve">
    <value>Change '{0}' to '{1}'.</value>
  </data>
  <data name="Non_invoked_method_cannot_be_replaced_with_property" xml:space="preserve">
    <value>Non-invoked method cannot be replaced with property.</value>
  </data>
  <data name="Only_methods_with_a_single_argument_which_is_not_an_out_variable_declaration_can_be_replaced_with_a_property" xml:space="preserve">
    <value>Only methods with a single argument, which is not an out variable declaration, can be replaced with a property.</value>
  </data>
  <data name="Roslyn_HostError" xml:space="preserve">
    <value>Roslyn.HostError</value>
  </data>
  <data name="An_instance_of_analyzer_0_cannot_be_created_from_1_colon_2" xml:space="preserve">
    <value>An instance of analyzer {0} cannot be created from {1}: {2}.</value>
  </data>
  <data name="The_assembly_0_does_not_contain_any_analyzers" xml:space="preserve">
    <value>The assembly {0} does not contain any analyzers.</value>
  </data>
  <data name="Unable_to_load_Analyzer_assembly_0_colon_1" xml:space="preserve">
    <value>Unable to load Analyzer assembly {0}: {1}</value>
  </data>
  <data name="Make_method_synchronous" xml:space="preserve">
    <value>Make method synchronous</value>
  </data>
  <data name="Add_this_or_Me_qualification" xml:space="preserve">
    <value>Add 'this' or 'Me' qualification.</value>
  </data>
  <data name="Fix_Name_Violation_colon_0" xml:space="preserve">
    <value>Fix Name Violation: {0}</value>
  </data>
  <data name="Naming_rule_violation_0" xml:space="preserve">
    <value>Naming rule violation: {0}</value>
    <comment>{0} is the rule title, {1} is the way in which the rule was violated</comment>
  </data>
  <data name="Naming_Styles" xml:space="preserve">
    <value>Naming Styles</value>
  </data>
  <data name="from_0" xml:space="preserve">
    <value>from {0}</value>
  </data>
  <data name="Find_and_install_latest_version" xml:space="preserve">
    <value>Find and install latest version</value>
  </data>
  <data name="Use_local_version_0" xml:space="preserve">
    <value>Use local version '{0}'</value>
  </data>
  <data name="Use_locally_installed_0_version_1_This_version_used_in_colon_2" xml:space="preserve">
    <value>Use locally installed '{0}' version '{1}'
This version used in: {2}</value>
  </data>
  <data name="Find_and_install_latest_version_of_0" xml:space="preserve">
    <value>Find and install latest version of '{0}'</value>
  </data>
  <data name="Install_with_package_manager" xml:space="preserve">
    <value>Install with package manager...</value>
  </data>
  <data name="Install_0_1" xml:space="preserve">
    <value>Install '{0} {1}'</value>
  </data>
  <data name="Install_version_0" xml:space="preserve">
    <value>Install version '{0}'</value>
  </data>
  <data name="Generate_variable_0" xml:space="preserve">
    <value>Generate variable '{0}'</value>
  </data>
  <data name="Classes" xml:space="preserve">
    <value>Classes</value>
  </data>
  <data name="Constants" xml:space="preserve">
    <value>Constants</value>
  </data>
  <data name="Delegates" xml:space="preserve">
    <value>Delegates</value>
  </data>
  <data name="Enums" xml:space="preserve">
    <value>Enums</value>
  </data>
  <data name="Events" xml:space="preserve">
    <value>Events</value>
  </data>
  <data name="Extension_methods" xml:space="preserve">
    <value>Extension methods</value>
  </data>
  <data name="Fields" xml:space="preserve">
    <value>Fields</value>
  </data>
  <data name="Interfaces" xml:space="preserve">
    <value>Interfaces</value>
  </data>
  <data name="Locals" xml:space="preserve">
    <value>Locals</value>
  </data>
  <data name="Methods" xml:space="preserve">
    <value>Methods</value>
  </data>
  <data name="Modules" xml:space="preserve">
    <value>Modules</value>
  </data>
  <data name="Namespaces" xml:space="preserve">
    <value>Namespaces</value>
  </data>
  <data name="Properties" xml:space="preserve">
    <value>Properties</value>
  </data>
  <data name="Structures" xml:space="preserve">
    <value>Structures</value>
  </data>
  <data name="Parameters_colon" xml:space="preserve">
    <value>Parameters:</value>
  </data>
  <data name="Add_missing_cases" xml:space="preserve">
    <value>Add missing cases</value>
  </data>
  <data name="Add_both" xml:space="preserve">
    <value>Add both</value>
  </data>
  <data name="Add_default_case" xml:space="preserve">
    <value>Add default case</value>
  </data>
  <data name="Variadic_SignatureHelpItem_must_have_at_least_one_parameter" xml:space="preserve">
    <value>Variadic SignatureHelpItem must have at least one parameter.</value>
  </data>
  <data name="Add_braces" xml:space="preserve">
    <value>Add braces</value>
  </data>
  <data name="Replace_0_with_method" xml:space="preserve">
    <value>Replace '{0}' with method</value>
  </data>
  <data name="Replace_0_with_methods" xml:space="preserve">
    <value>Replace '{0}' with methods</value>
  </data>
  <data name="Property_referenced_implicitly" xml:space="preserve">
    <value>Property referenced implicitly</value>
  </data>
  <data name="Property_cannot_safely_be_replaced_with_a_method_call" xml:space="preserve">
    <value>Property cannot safely be replaced with a method call</value>
  </data>
  <data name="Convert_to_interpolated_string" xml:space="preserve">
    <value>Convert to interpolated string</value>
  </data>
  <data name="Move_type_to_0" xml:space="preserve">
    <value>Move type to {0}</value>
  </data>
  <data name="Rename_file_to_0" xml:space="preserve">
    <value>Rename file to {0}</value>
  </data>
  <data name="Rename_type_to_0" xml:space="preserve">
    <value>Rename type to {0}</value>
  </data>
  <data name="Remove_tag" xml:space="preserve">
    <value>Remove tag</value>
  </data>
  <data name="Add_missing_param_nodes" xml:space="preserve">
    <value>Add missing param nodes</value>
  </data>
  <data name="Make_containing_scope_async" xml:space="preserve">
    <value>Make containing scope async</value>
  </data>
  <data name="Make_containing_scope_async_return_Task" xml:space="preserve">
    <value>Make containing scope async (return Task)</value>
  </data>
  <data name="paren_Unknown_paren" xml:space="preserve">
    <value>(Unknown)</value>
  </data>
  <data name="Implement_Abstract_Class" xml:space="preserve">
    <value>Implement Abstract Class</value>
  </data>
  <data name="Use_framework_type" xml:space="preserve">
    <value>Use framework type</value>
  </data>
  <data name="Install_package_0" xml:space="preserve">
    <value>Install package '{0}'</value>
  </data>
  <data name="Object_initialization_can_be_simplified" xml:space="preserve">
    <value>Object initialization can be simplified</value>
  </data>
  <data name="Use_throw_expression" xml:space="preserve">
    <value>Use 'throw' expression</value>
  </data>
  <data name="project_0" xml:space="preserve">
    <value>project {0}</value>
  </data>
  <data name="Inline_variable_declaration" xml:space="preserve">
    <value>Inline variable declaration</value>
  </data>
  <data name="Use_pattern_matching" xml:space="preserve">
    <value>Use pattern matching</value>
  </data>
  <data name="Use_interpolated_verbatim_string" xml:space="preserve">
    <value>Use interpolated verbatim string</value>
  </data>
  <data name="Use_expression_body_for_methods" xml:space="preserve">
    <value>Use expression body for methods</value>
  </data>
  <data name="Use_block_body_for_methods" xml:space="preserve">
    <value>Use block body for methods</value>
  </data>
  <data name="Use_block_body_for_accessors" xml:space="preserve">
    <value>Use block body for accessors</value>
  </data>
  <data name="Use_block_body_for_constructors" xml:space="preserve">
    <value>Use block body for constructors</value>
  </data>
  <data name="Use_block_body_for_indexers" xml:space="preserve">
    <value>Use block body for indexers</value>
  </data>
  <data name="Use_block_body_for_operators" xml:space="preserve">
    <value>Use block body for operators</value>
  </data>
  <data name="Use_block_body_for_properties" xml:space="preserve">
    <value>Use block body for properties</value>
  </data>
  <data name="Use_expression_body_for_accessors" xml:space="preserve">
    <value>Use expression body for accessors</value>
  </data>
  <data name="Use_expression_body_for_constructors" xml:space="preserve">
    <value>Use expression body for constructors</value>
  </data>
  <data name="Use_expression_body_for_indexers" xml:space="preserve">
    <value>Use expression body for indexers</value>
  </data>
  <data name="Use_expression_body_for_operators" xml:space="preserve">
    <value>Use expression body for operators</value>
  </data>
  <data name="Use_expression_body_for_properties" xml:space="preserve">
    <value>Use expression body for properties</value>
  </data>
  <data name="Fix_typo_0" xml:space="preserve">
    <value>Fix typo '{0}'</value>
  </data>
  <data name="Fully_qualify_0" xml:space="preserve">
    <value>Fully qualify '{0}'</value>
  </data>
  <data name="Remove_reference_to_0" xml:space="preserve">
    <value>Remove reference to '{0}'.</value>
  </data>
  <data name="Keywords" xml:space="preserve">
    <value>Keywords</value>
  </data>
  <data name="Snippets" xml:space="preserve">
    <value>Snippets</value>
  </data>
  <data name="All_lowercase" xml:space="preserve">
    <value>All lowercase</value>
  </data>
  <data name="All_uppercase" xml:space="preserve">
    <value>All uppercase</value>
  </data>
  <data name="First_word_capitalized" xml:space="preserve">
    <value>First word capitalized</value>
  </data>
  <data name="Pascal_Case" xml:space="preserve">
    <value>Pascal Case</value>
  </data>
  <data name="Collection_initialization_can_be_simplified" xml:space="preserve">
    <value>Collection initialization can be simplified</value>
  </data>
  <data name="Use_coalesce_expression" xml:space="preserve">
    <value>Use coalesce expression</value>
  </data>
  <data name="Use_null_propagation" xml:space="preserve">
    <value>Use null propagation</value>
  </data>
  <data name="Variable_declaration_can_be_inlined" xml:space="preserve">
    <value>Variable declaration can be inlined</value>
  </data>
  <data name="Null_check_can_be_simplified" xml:space="preserve">
    <value>Null check can be simplified</value>
  </data>
  <data name="Simplify_collection_initialization" xml:space="preserve">
    <value>Simplify collection initialization</value>
  </data>
  <data name="Simplify_object_initialization" xml:space="preserve">
    <value>Simplify object initialization</value>
  </data>
  <data name="Prefer_explicitly_provided_tuple_element_name" xml:space="preserve">
    <value>Prefer explicitly provided tuple element name</value>
  </data>
  <data name="Use_explicitly_provided_tuple_name" xml:space="preserve">
    <value>Use explicitly provided tuple name</value>
  </data>
  <data name="Remove_document_0" xml:space="preserve">
    <value>Remove document '{0}'</value>
  </data>
  <data name="Add_document_0" xml:space="preserve">
    <value>Add document '{0}'</value>
  </data>
  <data name="Add_argument_name_0" xml:space="preserve">
    <value>Add argument name '{0}'</value>
  </data>
  <data name="Take_0" xml:space="preserve">
    <value>Take '{0}'</value>
  </data>
  <data name="Take_both" xml:space="preserve">
    <value>Take both</value>
  </data>
  <data name="Take_bottom" xml:space="preserve">
    <value>Take bottom</value>
  </data>
  <data name="Take_top" xml:space="preserve">
    <value>Take top</value>
  </data>
  <data name="Remove_unused_variable" xml:space="preserve">
    <value>Remove unused variable</value>
  </data>
  <data name="Convert_to_binary" xml:space="preserve">
    <value>Convert to binary</value>
  </data>
  <data name="Convert_to_decimal" xml:space="preserve">
    <value>Convert to decimal</value>
  </data>
  <data name="Convert_to_hex" xml:space="preserve">
    <value>Convert to hex</value>
  </data>
  <data name="Separate_thousands" xml:space="preserve">
    <value>Separate thousands</value>
  </data>
  <data name="Separate_words" xml:space="preserve">
    <value>Separate words</value>
  </data>
  <data name="Separate_nibbles" xml:space="preserve">
    <value>Separate nibbles</value>
  </data>
  <data name="Remove_separators" xml:space="preserve">
    <value>Remove separators</value>
  </data>
  <data name="Add_parameter_to_0" xml:space="preserve">
    <value>Add parameter to '{0}'</value>
  </data>
  <data name="Add_parameter_to_0_and_overrides_implementations" xml:space="preserve">
    <value>Add parameter to '{0}' (and overrides/implementations)</value>
  </data>
  <data name="Add_to_0" xml:space="preserve">
    <value>Add to '{0}'</value>
  </data>
  <data name="Related_method_signatures_found_in_metadata_will_not_be_updated" xml:space="preserve">
    <value>Related method signatures found in metadata will not be updated.</value>
  </data>
  <data name="Generate_constructor" xml:space="preserve">
    <value>Generate constructor...</value>
  </data>
  <data name="Pick_members_to_be_used_as_constructor_parameters" xml:space="preserve">
    <value>Pick members to be used as constructor parameters</value>
  </data>
  <data name="Pick_members_to_be_used_in_Equals_GetHashCode" xml:space="preserve">
    <value>Pick members to be used in Equals/GetHashCode</value>
  </data>
  <data name="Changes_to_expression_trees_may_result_in_behavior_changes_at_runtime" xml:space="preserve">
    <value>Changes to expression trees may result in behavior changes at runtime</value>
  </data>
  <data name="Generate_overrides" xml:space="preserve">
    <value>Generate overrides...</value>
  </data>
  <data name="Pick_members_to_override" xml:space="preserve">
    <value>Pick members to override</value>
  </data>
  <data name="Add_null_check" xml:space="preserve">
    <value>Add null check</value>
  </data>
  <data name="Add_string_IsNullOrEmpty_check" xml:space="preserve">
    <value>Add 'string.IsNullOrEmpty' check</value>
  </data>
  <data name="Add_string_IsNullOrWhiteSpace_check" xml:space="preserve">
    <value>Add 'string.IsNullOrWhiteSpace' check</value>
  </data>
  <data name="Create_and_initialize_field_0" xml:space="preserve">
    <value>Create and initialize field '{0}'</value>
  </data>
  <data name="Create_and_initialize_property_0" xml:space="preserve">
    <value>Create and initialize property '{0}'</value>
  </data>
  <data name="Initialize_field_0" xml:space="preserve">
    <value>Initialize field '{0}'</value>
  </data>
  <data name="Initialize_property_0" xml:space="preserve">
    <value>Initialize property '{0}'</value>
  </data>
  <data name="Add_null_checks" xml:space="preserve">
    <value>Add null checks</value>
  </data>
  <data name="Generate_operators" xml:space="preserve">
    <value>Generate operators</value>
  </data>
  <data name="Implement_0" xml:space="preserve">
    <value>Implement {0}</value>
  </data>
  <data name="Simplify_default_expression" xml:space="preserve">
    <value>Simplify 'default' expression</value>
  </data>
  <data name="default_expression_can_be_simplified" xml:space="preserve">
    <value>'default' expression can be simplified</value>
  </data>
  <data name="Format_string_contains_invalid_placeholder" xml:space="preserve">
    <value>Format string contains invalid placeholder</value>
  </data>
  <data name="Invalid_format_string" xml:space="preserve">
    <value>Invalid format string</value>
  </data>
  <data name="Use_inferred_member_name" xml:space="preserve">
    <value>Use inferred member name</value>
  </data>
  <data name="Member_name_can_be_simplified" xml:space="preserve">
    <value>Member name can be simplified</value>
  </data>
  <data name="Reported_diagnostic_0_has_a_source_location_in_file_1_which_is_not_part_of_the_compilation_being_analyzed" xml:space="preserve">
    <value>Reported diagnostic '{0}' has a source location in file '{1}', which is not part of the compilation being analyzed.</value>
  </data>
  <data name="Reported_diagnostic_0_has_a_source_location_1_in_file_2_which_is_outside_of_the_given_file" xml:space="preserve">
    <value>Reported diagnostic '{0}' has a source location '{1}' in file '{2}', which is outside of the given file.</value>
  </data>
  <data name="Unreachable_code_detected" xml:space="preserve">
    <value>Unreachable code detected</value>
  </data>
  <data name="Remove_unreachable_code" xml:space="preserve">
    <value>Remove unreachable code</value>
  </data>
  <data name="Modifiers_are_not_ordered" xml:space="preserve">
    <value>Modifiers are not ordered</value>
  </data>
  <data name="Order_modifiers" xml:space="preserve">
    <value>Order modifiers</value>
  </data>
  <data name="in_0_project_1" xml:space="preserve">
    <value>in {0} (project {1})</value>
  </data>
  <data name="Accessibility_modifiers_required" xml:space="preserve">
    <value>Accessibility modifiers required</value>
  </data>
  <data name="Add_accessibility_modifiers" xml:space="preserve">
    <value>Add accessibility modifiers</value>
  </data>
  <data name="Use_local_function" xml:space="preserve">
    <value>Use local function</value>
  </data>
  <data name="Warning_colon_Declaration_changes_scope_and_may_change_meaning" xml:space="preserve">
    <value>Warning: Declaration changes scope and may change meaning.</value>
  </data>
  <data name="Move_declaration_near_reference" xml:space="preserve">
    <value>Move declaration near reference</value>
  </data>
  <data name="Convert_to_full_property" xml:space="preserve">
    <value>Convert to full property</value>
  </data>
  <data name="Generate_constructor_in_0_without_fields" xml:space="preserve">
    <value>Generate constructor in '{0}' (without fields)</value>
  </data>
  <data name="Parentheses_can_be_removed" xml:space="preserve">
    <value>Parentheses can be removed</value>
  </data>
  <data name="Remove_unnecessary_parentheses" xml:space="preserve">
    <value>Remove unnecessary parentheses</value>
  </data>
  <data name="Add_file_banner" xml:space="preserve">
    <value>Add file banner</value>
  </data>
  <data name="Warning_Method_overrides_symbol_from_metadata" xml:space="preserve">
    <value>Warning: Method overrides symbol from metadata</value>
  </data>
  <data name="Add_parentheses_for_clarity" xml:space="preserve">
    <value>Add parentheses for clarity</value>
  </data>
  <data name="Parentheses_should_be_added_for_clarity" xml:space="preserve">
    <value>Parentheses should be added for clarity</value>
  </data>
  <data name="Use_0" xml:space="preserve">
    <value>Use {0}</value>
  </data>
  <data name="Switching_between_lambda_and_local_function_will_prevent_the_debug_session_from_continuing" xml:space="preserve">
    <value>Switching between a lambda and a local function will prevent the debug session from continuing.</value>
  </data>
  <data name="Deconstruct_variable_declaration" xml:space="preserve">
    <value>Deconstruct variable declaration</value>
  </data>
  <data name="Variable_declaration_can_be_deconstructed" xml:space="preserve">
    <value>Variable declaration can be deconstructed</value>
  </data>
  <data name="Add_argument_name_0_including_trailing_arguments" xml:space="preserve">
    <value>Add argument name '{0}' (including trailing arguments)</value>
  </data>
  <data name="Using_readonly_structs_will_prevent_the_debug_session_from_continuing" xml:space="preserve">
    <value>Using readonly structs will prevent the debug session from continuing.</value>
  </data>
  <data name="Using_ref_structs_will_prevent_the_debug_session_from_continuing" xml:space="preserve">
    <value>Using ref structs will prevent the debug session from continuing.</value>
  </data>
  <data name="Using_readonly_references_will_prevent_the_debug_session_from_continuing" xml:space="preserve">
    <value>Using readonly references will prevent the debug session from continuing.</value>
  </data>
  <data name="local_function" xml:space="preserve">
    <value>local function</value>
  </data>
  <data name="indexer_" xml:space="preserve">
    <value>indexer</value>
  </data>
  <data name="Alias_ambiguous_type_0" xml:space="preserve">
    <value>Alias ambiguous type '{0}'</value>
  </data>
  <data name="Warning_colon_Collection_was_modified_during_iteration" xml:space="preserve">
    <value>Warning: Collection was modified during iteration.</value>
  </data>
  <data name="Warning_colon_Iteration_variable_crossed_function_boundary" xml:space="preserve">
    <value>Warning: Iteration variable crossed function boundary.</value>
  </data>
  <data name="Warning_colon_Collection_may_be_modified_during_iteration" xml:space="preserve">
    <value>Warning: Collection may be modified during iteration.</value>
  </data>
  <data name="Add_readonly_modifier" xml:space="preserve">
    <value>Add readonly modifier</value>
  </data>
  <data name="Make_field_readonly" xml:space="preserve">
    <value>Make field readonly</value>
  </data>
  <data name="Convert_to_conditional_expression" xml:space="preserve">
    <value>Convert to conditional expression</value>
  </data>
  <data name="Convert_to_linq" xml:space="preserve">
    <value>Convert to LINQ</value>
  </data>
  <data name="Convert_to_tuple" xml:space="preserve">
    <value>Convert to tuple</value>
  </data>
  <data name="Convert_to_class" xml:space="preserve">
    <value>Convert to class</value>
  </data>
  <data name="Convert_to_struct" xml:space="preserve">
    <value>Convert to struct</value>
  </data>
  <data name="updating_usages_in_containing_member" xml:space="preserve">
    <value>updating usages in containing member</value>
  </data>
  <data name="updating_usages_in_containing_project" xml:space="preserve">
    <value>updating usages in containing project</value>
  </data>
  <data name="updating_usages_in_containing_type" xml:space="preserve">
    <value>updating usages in containing type</value>
  </data>
  <data name="updating_usages_in_dependent_projects" xml:space="preserve">
    <value>updating usages in dependent projects</value>
  </data>
  <data name="Formatting_document" xml:space="preserve">
    <value>Formatting document</value>
  </data>
  <data name="Add_member_name" xml:space="preserve">
    <value>Add member name</value>
  </data>
  <data name="Use_block_body_for_lambda_expressions" xml:space="preserve">
    <value>Use block body for lambda expressions</value>
  </data>
  <data name="Use_expression_body_for_lambda_expressions" xml:space="preserve">
    <value>Use expression body for lambda expressions</value>
  </data>
  <data name="Convert_to_linq_call_form" xml:space="preserve">
    <value>Convert to LINQ (call form)</value>
  </data>
  <data name="Adding_method_with_explicit_interface_specifier_will_prevernt_the_debug_session_from_continuing" xml:space="preserve">
    <value>Adding a method with an explicit interface specifier will prevent the debug session from continuing.</value>
  </data>
  <data name="Remove_unused_member" xml:space="preserve">
    <value>Remove unused member</value>
  </data>
  <data name="Private_member_0_is_unused" xml:space="preserve">
    <value>Private member '{0}' is unused.</value>
  </data>
  <data name="Remove_unused_private_members" xml:space="preserve">
    <value>Remove unused private members</value>
  </data>
  <data name="Remove_unread_private_members" xml:space="preserve">
    <value>Remove unread private members</value>
  </data>
  <data name="Private_member_0_can_be_removed_as_the_value_assigned_to_it_is_never_read" xml:space="preserve">
    <value>Private member '{0}' can be removed as the value assigned to it is never read.</value>
  </data>
  <data name="Code_Quality" xml:space="preserve">
    <value>Code Quality</value>
  </data>
  <data name="Modifying_source_file_will_prevent_the_debug_session_from_continuing_due_to_internal_error" xml:space="preserve">
    <value>Modifying source file {0} will prevent the debug session from continuing due to internal error: {1}.</value>
  </data>
  <data name="Use_compound_assignment" xml:space="preserve">
    <value>Use compound assignment</value>
  </data>
  <data name="Invert_conditional" xml:space="preserve">
    <value>Invert conditional</value>
  </data>
  <data name="Replace_0_with_1" xml:space="preserve">
    <value>Replace '{0}' with '{1}' </value>
  </data>
  <data name="Introduce_constant" xml:space="preserve">
    <value>Introduce constant</value>
  </data>
  <data name="Introduce_field" xml:space="preserve">
    <value>Introduce field</value>
  </data>
  <data name="Introduce_local" xml:space="preserve">
    <value>Introduce local</value>
  </data>
  <data name="Introduce_query_variable" xml:space="preserve">
    <value>Introduce query variable</value>
  </data>
<<<<<<< HEAD
  <data name="Constant_value_colon" xml:space="preserve">
    <value>Constant value:</value>
=======
  <data name="Failed_to_analyze_data_flow_for_0" xml:space="preserve">
    <value>Failed to analyze data-flow for: {0}</value>
  </data>
  <data name="Fix_formatting" xml:space="preserve">
    <value>Fix formatting</value>
>>>>>>> 1b8d0aee
  </data>
</root><|MERGE_RESOLUTION|>--- conflicted
+++ resolved
@@ -1463,15 +1463,13 @@
   <data name="Introduce_query_variable" xml:space="preserve">
     <value>Introduce query variable</value>
   </data>
-<<<<<<< HEAD
   <data name="Constant_value_colon" xml:space="preserve">
     <value>Constant value:</value>
-=======
+  </data>
   <data name="Failed_to_analyze_data_flow_for_0" xml:space="preserve">
     <value>Failed to analyze data-flow for: {0}</value>
   </data>
   <data name="Fix_formatting" xml:space="preserve">
     <value>Fix formatting</value>
->>>>>>> 1b8d0aee
   </data>
 </root>