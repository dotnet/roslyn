--- conflicted
+++ resolved
@@ -1058,15 +1058,13 @@
   <data name="paren_Unknown_paren" xml:space="preserve">
     <value>(Unknown)</value>
   </data>
-<<<<<<< HEAD
+  <data name="Implement_Abstract_Class" xml:space="preserve">
+    <value>Implement Abstract Class</value>
+  </data>
+  <data name="Use_framework_type" xml:space="preserve">
+    <value>Use framework type</value>
+  </data>
   <data name="Remove_braces" xml:space="preserve">
     <value>Remove braces</value>
-=======
-  <data name="Implement_Abstract_Class" xml:space="preserve">
-    <value>Implement Abstract Class</value>
-  </data>
-  <data name="Use_framework_type" xml:space="preserve">
-    <value>Use framework type</value>
->>>>>>> 585efc53
   </data>
 </root>