--- conflicted
+++ resolved
@@ -12,11 +12,7 @@
 using System.Threading.Tasks;
 using Microsoft.CodeAnalysis;
 using Microsoft.CodeAnalysis.AddImport;
-<<<<<<< HEAD
-using Microsoft.CodeAnalysis.Completion;
-=======
 using Microsoft.CodeAnalysis.CodeCleanup;
->>>>>>> 80a8ce8d
 using Microsoft.CodeAnalysis.Editing;
 using Microsoft.CodeAnalysis.FindSymbols;
 using Microsoft.CodeAnalysis.FindSymbols.Finders;
@@ -404,11 +400,7 @@
                 });
 
                 var annotatedNodes = newRoot.GetAnnotatedNodes<SyntaxNode>(syntaxAnnotation: changeSignatureFormattingAnnotation);
-<<<<<<< HEAD
-                var formattingOptions = await SyntaxFormattingOptions.FromDocumentAsync(doc, cancellationToken).ConfigureAwait(false);
-=======
                 var formattingOptions = await doc.GetSyntaxFormattingOptionsAsync(context.FallbackOptions, cancellationToken).ConfigureAwait(false);
->>>>>>> 80a8ce8d
 
                 var formattedRoot = Formatter.Format(
                     newRoot,
@@ -425,18 +417,11 @@
             foreach (var docId in nodesToUpdate.Keys)
             {
                 var updatedDoc = currentSolution.GetRequiredDocument(docId).WithSyntaxRoot(updatedRoots[docId]);
-<<<<<<< HEAD
-                var addImportOptions = await AddImportPlacementOptions.FromDocumentAsync(updatedDoc, cancellationToken).ConfigureAwait(false);
-                var docWithImports = await ImportAdder.AddImportsFromSymbolAnnotationAsync(updatedDoc, addImportOptions, cancellationToken).ConfigureAwait(false);
-                var reducedDoc = await Simplifier.ReduceAsync(docWithImports, Simplifier.Annotation, cancellationToken: cancellationToken).ConfigureAwait(false);
-                var formattedDoc = await Formatter.FormatAsync(reducedDoc, SyntaxAnnotation.ElasticAnnotation, cancellationToken: cancellationToken).ConfigureAwait(false);
-=======
                 var cleanupOptions = await updatedDoc.GetCodeCleanupOptionsAsync(context.FallbackOptions, cancellationToken).ConfigureAwait(false);
 
                 var docWithImports = await ImportAdder.AddImportsFromSymbolAnnotationAsync(updatedDoc, cleanupOptions.AddImportOptions, cancellationToken).ConfigureAwait(false);
                 var reducedDoc = await Simplifier.ReduceAsync(docWithImports, Simplifier.Annotation, cleanupOptions.SimplifierOptions, cancellationToken: cancellationToken).ConfigureAwait(false);
                 var formattedDoc = await Formatter.FormatAsync(reducedDoc, SyntaxAnnotation.ElasticAnnotation, cleanupOptions.FormattingOptions, cancellationToken).ConfigureAwait(false);
->>>>>>> 80a8ce8d
 
                 currentSolution = currentSolution.WithDocumentSyntaxRoot(docId, (await formattedDoc.GetSyntaxRootAsync(cancellationToken).ConfigureAwait(false))!);
             }
