﻿// Licensed to the .NET Foundation under one or more agreements.
// The .NET Foundation licenses this file to you under the MIT license.
// See the LICENSE file in the project root for more information.

using System.Collections.Immutable;
using System.Linq;
using System.Threading;
using System.Threading.Tasks;
using Microsoft.CodeAnalysis.AddImport;
using Microsoft.CodeAnalysis.CodeActions;
using Microsoft.CodeAnalysis.CodeGeneration;
using Microsoft.CodeAnalysis.Editing;
using Microsoft.CodeAnalysis.PooledObjects;
using Microsoft.CodeAnalysis.Shared.Extensions;
using Roslyn.Utilities;

namespace Microsoft.CodeAnalysis.GenerateConstructorFromMembers
{
    internal abstract partial class AbstractGenerateConstructorFromMembersCodeRefactoringProvider
    {
        private sealed class ConstructorDelegatingCodeAction : CodeAction
        {
            private readonly AbstractGenerateConstructorFromMembersCodeRefactoringProvider _service;
            private readonly Document _document;
            private readonly State _state;
            private readonly bool _addNullChecks;
            private readonly CleanCodeGenerationOptionsProvider _fallbackOptions;

            public ConstructorDelegatingCodeAction(
                AbstractGenerateConstructorFromMembersCodeRefactoringProvider service,
                Document document,
                State state,
                bool addNullChecks,
                CleanCodeGenerationOptionsProvider fallbackOptions)
            {
                _service = service;
                _document = document;
                _state = state;
                _addNullChecks = addNullChecks;
                _fallbackOptions = fallbackOptions;
            }

            protected override async Task<Document> GetChangedDocumentAsync(CancellationToken cancellationToken)
            {
                // First, see if there are any constructors that would take the first 'n' arguments
                // we've provided.  If so, delegate to those, and then create a field for any
                // remaining arguments.  Try to match from largest to smallest.
                //
                // Otherwise, just generate a normal constructor that assigns any provided
                // parameters into fields.
                var project = _document.Project;
                var languageServices = project.Solution.Workspace.Services.GetLanguageServices(_state.ContainingType.Language);

                var semanticModel = await _document.GetRequiredSemanticModelAsync(cancellationToken).ConfigureAwait(false);
                var factory = languageServices.GetRequiredService<SyntaxGenerator>();
                var codeGenerationService = languageServices.GetRequiredService<ICodeGenerationService>();

                Contract.ThrowIfNull(_state.DelegatedConstructor);
                var thisConstructorArguments = factory.CreateArguments(
                    _state.Parameters.Take(_state.DelegatedConstructor.Parameters.Length).ToImmutableArray());

                using var _1 = ArrayBuilder<SyntaxNode>.GetInstance(out var nullCheckStatements);
                using var _2 = ArrayBuilder<SyntaxNode>.GetInstance(out var assignStatements);

                var useThrowExpressions = await _service.PrefersThrowExpressionAsync(_document, _fallbackOptions, cancellationToken).ConfigureAwait(false);

                for (var i = _state.DelegatedConstructor.Parameters.Length; i < _state.Parameters.Length; i++)
                {
                    var symbolName = _state.SelectedMembers[i].Name;
                    var parameter = _state.Parameters[i];

                    var fieldAccess = factory.MemberAccessExpression(
                        factory.ThisExpression(),
                        factory.IdentifierName(symbolName));

                    factory.AddAssignmentStatements(
                        semanticModel, parameter, fieldAccess,
                        _addNullChecks, useThrowExpressions,
                        nullCheckStatements, assignStatements);
                }

                var syntaxTree = await _document.GetRequiredSyntaxTreeAsync(cancellationToken).ConfigureAwait(false);

                // If the user has selected a set of members (i.e. TextSpan is not empty), then we will
                // choose the right location (i.e. null) to insert the constructor.  However, if they're 
                // just invoking the feature manually at a specific location, then we'll insert the 
                // members at that specific place in the class/struct.
                var afterThisLocation = _state.TextSpan.IsEmpty
                    ? syntaxTree.GetLocation(_state.TextSpan)
                    : null;

                var statements = nullCheckStatements.ToImmutable().Concat(assignStatements.ToImmutable());
                var result = await codeGenerationService.AddMethodAsync(
                    new CodeGenerationSolutionContext(
                        _document.Project.Solution,
                        new CodeGenerationContext(
                            contextLocation: syntaxTree.GetLocation(_state.TextSpan),
                            afterThisLocation: afterThisLocation),
                        _fallbackOptions),
                    _state.ContainingType,
                    CodeGenerationSymbolFactory.CreateConstructorSymbol(
                        attributes: default,
                        accessibility: _state.ContainingType.IsAbstractClass() ? Accessibility.Protected : Accessibility.Public,
                        modifiers: new DeclarationModifiers(),
                        typeName: _state.ContainingType.Name,
                        parameters: _state.Parameters,
                        statements: statements,
                        thisConstructorArguments: thisConstructorArguments),
<<<<<<< HEAD
                    new CodeGenerationContext(
                        contextLocation: syntaxTree.GetLocation(_state.TextSpan),
                        afterThisLocation: afterThisLocation),
=======
>>>>>>> 80a8ce8d
                    cancellationToken: cancellationToken).ConfigureAwait(false);

                return await AddNavigationAnnotationAsync(result, cancellationToken).ConfigureAwait(false);
            }

            public override string Title
            {
                get
                {
                    var parameters = _state.Parameters.Select(p => _service.ToDisplayString(p, SimpleFormat));
                    var parameterString = string.Join(", ", parameters);

                    return string.Format(FeaturesResources.Generate_delegating_constructor_0_1,
                        _state.ContainingType.Name, parameterString);
                }
            }
        }
    }
}<|MERGE_RESOLUTION|>--- conflicted
+++ resolved
@@ -106,12 +106,6 @@
                         parameters: _state.Parameters,
                         statements: statements,
                         thisConstructorArguments: thisConstructorArguments),
-<<<<<<< HEAD
-                    new CodeGenerationContext(
-                        contextLocation: syntaxTree.GetLocation(_state.TextSpan),
-                        afterThisLocation: afterThisLocation),
-=======
->>>>>>> 80a8ce8d
                     cancellationToken: cancellationToken).ConfigureAwait(false);
 
                 return await AddNavigationAnnotationAsync(result, cancellationToken).ConfigureAwait(false);
