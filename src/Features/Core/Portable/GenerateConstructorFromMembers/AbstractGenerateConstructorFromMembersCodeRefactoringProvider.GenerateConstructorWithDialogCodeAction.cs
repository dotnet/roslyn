--- conflicted
+++ resolved
@@ -86,11 +86,7 @@
                 var addNullChecks = (addNullChecksOption?.Value ?? false);
                 var state = await State.TryGenerateAsync(
                     _service, _document, _textSpan, _containingType, _desiredAccessibility,
-<<<<<<< HEAD
-                    result.Members, cancellationToken).ConfigureAwait(false);
-=======
                     result.Members, _fallbackOptions, cancellationToken).ConfigureAwait(false);
->>>>>>> 80a8ce8d
 
                 if (state == null)
                 {
