﻿// Licensed to the .NET Foundation under one or more agreements.
// The .NET Foundation licenses this file to you under the MIT license.
// See the LICENSE file in the project root for more information.

using System;
using System.Collections.Immutable;
using System.Linq;
using System.Threading;
using System.Threading.Tasks;
using Microsoft.CodeAnalysis.CodeActions;
using Microsoft.CodeAnalysis.CodeGeneration;
using Microsoft.CodeAnalysis.CodeRefactorings;
using Microsoft.CodeAnalysis.Features.Intents;
using Microsoft.CodeAnalysis.GenerateFromMembers;
using Microsoft.CodeAnalysis.Internal.Log;
using Microsoft.CodeAnalysis.LanguageServices;
using Microsoft.CodeAnalysis.Options;
using Microsoft.CodeAnalysis.PickMembers;
using Microsoft.CodeAnalysis.PooledObjects;
using Microsoft.CodeAnalysis.Shared.Extensions;
using Microsoft.CodeAnalysis.Simplification;
using Microsoft.CodeAnalysis.Text;
using Roslyn.Utilities;

namespace Microsoft.CodeAnalysis.GenerateConstructorFromMembers
{
    /// <summary>
    /// This <see cref="CodeRefactoringProvider"/> is responsible for allowing a user to pick a 
    /// set of members from a class or struct, and then generate a constructor for that takes in
    /// matching parameters and assigns them to those members.  The members can be picked using 
    /// a actual selection in the editor, or they can be picked using a picker control that will
    /// then display all the viable members and allow the user to pick which ones they want to
    /// use.
    /// 
    /// Importantly, this type is not responsible for generating constructors when the user types
    /// something like "new MyType(x, y, z)", nor is it responsible for generating constructors
    /// in a derived type that delegate to a base type. Both of those are handled by other services.
    /// </summary>
    internal abstract partial class AbstractGenerateConstructorFromMembersCodeRefactoringProvider : AbstractGenerateFromMembersCodeRefactoringProvider, IIntentProvider
    {
        public record GenerateConstructorIntentData(Accessibility? Accessibility);

        private const string AddNullChecksId = nameof(AddNullChecksId);

        private readonly IPickMembersService? _pickMembersService_forTesting;

        protected AbstractGenerateConstructorFromMembersCodeRefactoringProvider() : this(null)
        {
        }

        /// <summary>
        /// For testing purposes only.
        /// </summary>
        protected AbstractGenerateConstructorFromMembersCodeRefactoringProvider(IPickMembersService? pickMembersService_forTesting)
            => _pickMembersService_forTesting = pickMembersService_forTesting;

        protected abstract bool ContainingTypesOrSelfHasUnsafeKeyword(INamedTypeSymbol containingType);
        protected abstract string ToDisplayString(IParameterSymbol parameter, SymbolDisplayFormat format);
        protected abstract ValueTask<bool> PrefersThrowExpressionAsync(Document document, SimplifierOptionsProvider fallbackOptions, CancellationToken cancellationToken);

        public override Task ComputeRefactoringsAsync(CodeRefactoringContext context)
        {
            return ComputeRefactoringsAsync(context.Document, context.Span,
<<<<<<< HEAD
                (action, applicableToSpan) => context.RegisterRefactoring(action, applicableToSpan),
                (actions) => context.RegisterRefactorings(actions), desiredAccessibility: null, context.CancellationToken);
=======
                context.RegisterRefactoring,
                (actions) => context.RegisterRefactorings(actions), desiredAccessibility: null,
                context.Options, context.CancellationToken);
>>>>>>> 80a8ce8d
        }

        public async Task<ImmutableArray<IntentProcessorResult>> ComputeIntentAsync(Document priorDocument, TextSpan priorSelection, Document currentDocument, IntentDataProvider intentDataProvider, CancellationToken cancellationToken)
        {
            var accessibility = intentDataProvider.GetIntentData<GenerateConstructorIntentData>()?.Accessibility;

            using var _ = ArrayBuilder<CodeAction>.GetInstance(out var actions);
            await ComputeRefactoringsAsync(
                priorDocument,
                priorSelection,
                (singleAction, applicableToSpan) => actions.Add(singleAction),
<<<<<<< HEAD
                (multipleActions) => actions.AddRange(multipleActions),
                desiredAccessibility: accessibility,
=======
                actions.AddRange,
                desiredAccessibility: accessibility,
                intentDataProvider.FallbackOptions,
>>>>>>> 80a8ce8d
                cancellationToken).ConfigureAwait(false);

            if (actions.IsEmpty())
            {
                return ImmutableArray<IntentProcessorResult>.Empty;
            }

            // The refactorings returned will be in the following order (if available)
            // FieldDelegatingCodeAction, ConstructorDelegatingCodeAction, GenerateConstructorWithDialogCodeAction
            using var resultsBuilder = ArrayBuilder<IntentProcessorResult>.GetInstance(out var results);
            foreach (var action in actions)
            {
                var intentResult = await GetIntentProcessorResultAsync(action, priorDocument.Id, cancellationToken).ConfigureAwait(false);
                results.AddIfNotNull(intentResult);
            }

            return results.ToImmutable();

            static async Task<IntentProcessorResult?> GetIntentProcessorResultAsync(CodeAction codeAction, DocumentId document, CancellationToken cancellationToken)
            {
                var operations = await GetCodeActionOperationsAsync(codeAction, cancellationToken).ConfigureAwait(false);

                // Generate ctor will only return an ApplyChangesOperation or potentially document navigation actions.
                // We can only return edits, so we only care about the ApplyChangesOperation.
                var applyChangesOperation = operations.OfType<ApplyChangesOperation>().SingleOrDefault();
                if (applyChangesOperation == null)
                {
                    return null;
                }

                var type = codeAction.GetType();
                return new IntentProcessorResult(applyChangesOperation.ChangedSolution, ImmutableArray.Create(document), codeAction.Title, type.Name);
            }

            static async Task<ImmutableArray<CodeActionOperation>> GetCodeActionOperationsAsync(
                CodeAction action,
                CancellationToken cancellationToken)
            {
                if (action is GenerateConstructorWithDialogCodeAction dialogAction)
                {
                    // Usually applying this code action pops up a dialog allowing the user to choose which options.
                    // We can't do that here, so instead we just take the defaults until we have more intent data.
                    var options = new PickMembersResult(
                        dialogAction.ViableMembers,
                        dialogAction.PickMembersOptions,
                        selectedAll: true);
                    var operations = await dialogAction.GetOperationsAsync(options: options, cancellationToken).ConfigureAwait(false);
                    return operations == null ? ImmutableArray<CodeActionOperation>.Empty : operations.ToImmutableArray();
                }
                else
                {
                    return await action.GetOperationsAsync(cancellationToken).ConfigureAwait(false);
                }
            }
        }

        private async Task ComputeRefactoringsAsync(
            Document document,
            TextSpan textSpan,
            Action<CodeAction, TextSpan> registerSingleAction,
            Action<ImmutableArray<CodeAction>> registerMultipleActions,
            Accessibility? desiredAccessibility,
<<<<<<< HEAD
=======
            CleanCodeGenerationOptionsProvider fallbackOptions,
>>>>>>> 80a8ce8d
            CancellationToken cancellationToken)
        {
            if (document.Project.Solution.Workspace.Kind == WorkspaceKind.MiscellaneousFiles)
            {
                return;
            }

            var actions = await GenerateConstructorFromMembersAsync(
<<<<<<< HEAD
                document, textSpan, addNullChecks: false, desiredAccessibility, cancellationToken: cancellationToken).ConfigureAwait(false);
=======
                document, textSpan, addNullChecks: false, desiredAccessibility, fallbackOptions, cancellationToken).ConfigureAwait(false);
>>>>>>> 80a8ce8d
            if (!actions.IsDefault)
            {
                registerMultipleActions(actions);
            }

            if (actions.IsDefaultOrEmpty && textSpan.IsEmpty)
            {
<<<<<<< HEAD
                var nonSelectionAction = await HandleNonSelectionAsync(document, textSpan, desiredAccessibility, cancellationToken).ConfigureAwait(false);
=======
                var nonSelectionAction = await HandleNonSelectionAsync(document, textSpan, desiredAccessibility, fallbackOptions, cancellationToken).ConfigureAwait(false);
>>>>>>> 80a8ce8d
                if (nonSelectionAction != null)
                {
                    registerSingleAction(nonSelectionAction.Value.CodeAction, nonSelectionAction.Value.ApplicableToSpan);
                }
            }
        }

        private async Task<(CodeAction CodeAction, TextSpan ApplicableToSpan)?> HandleNonSelectionAsync(
            Document document,
            TextSpan textSpan,
            Accessibility? desiredAccessibility,
<<<<<<< HEAD
=======
            CleanCodeGenerationOptionsProvider fallbackOptions,
>>>>>>> 80a8ce8d
            CancellationToken cancellationToken)
        {
            var helpers = document.GetRequiredLanguageService<IRefactoringHelpersService>();
            var sourceText = await document.GetTextAsync(cancellationToken).ConfigureAwait(false);
            var root = await document.GetRequiredSyntaxRootAsync(cancellationToken).ConfigureAwait(false);

            // We offer the refactoring when the user is either on the header of a class/struct,
            // or if they're between any members of a class/struct and are on a blank line.
            if (!helpers.IsOnTypeHeader(root, textSpan.Start, out var typeDeclaration) &&
                !helpers.IsBetweenTypeMembers(sourceText, root, textSpan.Start, out typeDeclaration))
            {
                return null;
            }

            var semanticModel = await document.GetRequiredSemanticModelAsync(cancellationToken).ConfigureAwait(false);

            // Only supported on classes/structs.
            var containingType = semanticModel.GetDeclaredSymbol(typeDeclaration, cancellationToken: cancellationToken) as INamedTypeSymbol;
            if (containingType?.TypeKind is not TypeKind.Class and not TypeKind.Struct)
            {
                return null;
            }

            // No constructors for static classes.
            if (containingType.IsStatic)
            {
                return null;
            }

            // Find all the possible writable instance fields/properties.  If there are any, then
            // show a dialog to the user to select the ones they want.  Otherwise, if there are none
            // don't offer to generate anything.
            var viableMembers = containingType.GetMembers().WhereAsArray(IsWritableInstanceFieldOrProperty);
            if (viableMembers.Length == 0)
            {
                return null;
            }

            // We shouldn't offer a refactoring if the compilation doesn't contain the ArgumentNullException type,
            // as we use it later on in our computations.
            var argumentNullExceptionType = typeof(ArgumentNullException).FullName;
            if (argumentNullExceptionType is null || semanticModel.Compilation.GetTypeByMetadataName(argumentNullExceptionType) is null)
            {
                return null;
            }

            using var _ = ArrayBuilder<PickMembersOption>.GetInstance(out var pickMemberOptions);
            var canAddNullCheck = viableMembers.Any(
                static m => m.GetSymbolType().CanAddNullCheck());

            if (canAddNullCheck)
            {
                var globalOptions = document.Project.Solution.Workspace.Services.GetRequiredService<ILegacyGlobalOptionsWorkspaceService>();
                var optionValue = globalOptions.GetGenerateConstructorFromMembersOptionsAddNullChecks(document.Project.Language);

                pickMemberOptions.Add(new PickMembersOption(
                    AddNullChecksId,
                    FeaturesResources.Add_null_checks,
                    optionValue));
            }

            return (new GenerateConstructorWithDialogCodeAction(
                    this, document, textSpan, containingType, desiredAccessibility, viableMembers,
<<<<<<< HEAD
                    pickMemberOptions.ToImmutable()), typeDeclaration.Span);
        }

        public async Task<ImmutableArray<CodeAction>> GenerateConstructorFromMembersAsync(
            Document document, TextSpan textSpan, bool addNullChecks, Accessibility? desiredAccessibility, CancellationToken cancellationToken)
=======
                    pickMemberOptions.ToImmutable(), fallbackOptions), typeDeclaration.Span);
        }

        public async Task<ImmutableArray<CodeAction>> GenerateConstructorFromMembersAsync(
            Document document, TextSpan textSpan, bool addNullChecks, Accessibility? desiredAccessibility, CleanCodeGenerationOptionsProvider fallbackOptions, CancellationToken cancellationToken)
>>>>>>> 80a8ce8d
        {
            using (Logger.LogBlock(FunctionId.Refactoring_GenerateFromMembers_GenerateConstructorFromMembers, cancellationToken))
            {
                var info = await GetSelectedMemberInfoAsync(document, textSpan, allowPartialSelection: true, cancellationToken).ConfigureAwait(false);
                if (info != null)
                {
<<<<<<< HEAD
                    var state = await State.TryGenerateAsync(this, document, textSpan, info.ContainingType, desiredAccessibility, info.SelectedMembers, cancellationToken).ConfigureAwait(false);
=======
                    var state = await State.TryGenerateAsync(this, document, textSpan, info.ContainingType, desiredAccessibility, info.SelectedMembers, fallbackOptions, cancellationToken).ConfigureAwait(false);
>>>>>>> 80a8ce8d
                    if (state != null && state.MatchingConstructor == null)
                    {
                        return GetCodeActions(document, state, addNullChecks, fallbackOptions);
                    }
                }

                return default;
            }
        }

        private ImmutableArray<CodeAction> GetCodeActions(Document document, State state, bool addNullChecks, CleanCodeGenerationOptionsProvider fallbackOptions)
        {
            using var _ = ArrayBuilder<CodeAction>.GetInstance(out var result);

            result.Add(new FieldDelegatingCodeAction(this, document, state, addNullChecks, fallbackOptions));
            if (state.DelegatedConstructor != null)
                result.Add(new ConstructorDelegatingCodeAction(this, document, state, addNullChecks, fallbackOptions));

            return result.ToImmutable();
        }

        private static async Task<Document> AddNavigationAnnotationAsync(Document document, CancellationToken cancellationToken)
        {
            var root = await document.GetRequiredSyntaxRootAsync(cancellationToken).ConfigureAwait(false);

            var nodes = root.GetAnnotatedNodes(CodeGenerator.Annotation);
            var syntaxFacts = document.GetRequiredLanguageService<ISyntaxFactsService>();

            foreach (var node in nodes)
            {
                var parameterList = syntaxFacts.GetParameterList(node);
                if (parameterList != null)
                {
                    var closeParen = parameterList.GetLastToken();
                    var newRoot = root.ReplaceToken(closeParen, closeParen.WithAdditionalAnnotations(NavigationAnnotation.Create()));
                    return document.WithSyntaxRoot(newRoot);
                }
            }

            return document;
        }
    }
}<|MERGE_RESOLUTION|>--- conflicted
+++ resolved
@@ -61,14 +61,9 @@
         public override Task ComputeRefactoringsAsync(CodeRefactoringContext context)
         {
             return ComputeRefactoringsAsync(context.Document, context.Span,
-<<<<<<< HEAD
-                (action, applicableToSpan) => context.RegisterRefactoring(action, applicableToSpan),
-                (actions) => context.RegisterRefactorings(actions), desiredAccessibility: null, context.CancellationToken);
-=======
                 context.RegisterRefactoring,
                 (actions) => context.RegisterRefactorings(actions), desiredAccessibility: null,
                 context.Options, context.CancellationToken);
->>>>>>> 80a8ce8d
         }
 
         public async Task<ImmutableArray<IntentProcessorResult>> ComputeIntentAsync(Document priorDocument, TextSpan priorSelection, Document currentDocument, IntentDataProvider intentDataProvider, CancellationToken cancellationToken)
@@ -80,14 +75,9 @@
                 priorDocument,
                 priorSelection,
                 (singleAction, applicableToSpan) => actions.Add(singleAction),
-<<<<<<< HEAD
-                (multipleActions) => actions.AddRange(multipleActions),
-                desiredAccessibility: accessibility,
-=======
                 actions.AddRange,
                 desiredAccessibility: accessibility,
                 intentDataProvider.FallbackOptions,
->>>>>>> 80a8ce8d
                 cancellationToken).ConfigureAwait(false);
 
             if (actions.IsEmpty())
@@ -150,10 +140,7 @@
             Action<CodeAction, TextSpan> registerSingleAction,
             Action<ImmutableArray<CodeAction>> registerMultipleActions,
             Accessibility? desiredAccessibility,
-<<<<<<< HEAD
-=======
             CleanCodeGenerationOptionsProvider fallbackOptions,
->>>>>>> 80a8ce8d
             CancellationToken cancellationToken)
         {
             if (document.Project.Solution.Workspace.Kind == WorkspaceKind.MiscellaneousFiles)
@@ -162,11 +149,7 @@
             }
 
             var actions = await GenerateConstructorFromMembersAsync(
-<<<<<<< HEAD
-                document, textSpan, addNullChecks: false, desiredAccessibility, cancellationToken: cancellationToken).ConfigureAwait(false);
-=======
                 document, textSpan, addNullChecks: false, desiredAccessibility, fallbackOptions, cancellationToken).ConfigureAwait(false);
->>>>>>> 80a8ce8d
             if (!actions.IsDefault)
             {
                 registerMultipleActions(actions);
@@ -174,11 +157,7 @@
 
             if (actions.IsDefaultOrEmpty && textSpan.IsEmpty)
             {
-<<<<<<< HEAD
-                var nonSelectionAction = await HandleNonSelectionAsync(document, textSpan, desiredAccessibility, cancellationToken).ConfigureAwait(false);
-=======
                 var nonSelectionAction = await HandleNonSelectionAsync(document, textSpan, desiredAccessibility, fallbackOptions, cancellationToken).ConfigureAwait(false);
->>>>>>> 80a8ce8d
                 if (nonSelectionAction != null)
                 {
                     registerSingleAction(nonSelectionAction.Value.CodeAction, nonSelectionAction.Value.ApplicableToSpan);
@@ -190,10 +169,7 @@
             Document document,
             TextSpan textSpan,
             Accessibility? desiredAccessibility,
-<<<<<<< HEAD
-=======
             CleanCodeGenerationOptionsProvider fallbackOptions,
->>>>>>> 80a8ce8d
             CancellationToken cancellationToken)
         {
             var helpers = document.GetRequiredLanguageService<IRefactoringHelpersService>();
@@ -257,30 +233,18 @@
 
             return (new GenerateConstructorWithDialogCodeAction(
                     this, document, textSpan, containingType, desiredAccessibility, viableMembers,
-<<<<<<< HEAD
-                    pickMemberOptions.ToImmutable()), typeDeclaration.Span);
-        }
-
-        public async Task<ImmutableArray<CodeAction>> GenerateConstructorFromMembersAsync(
-            Document document, TextSpan textSpan, bool addNullChecks, Accessibility? desiredAccessibility, CancellationToken cancellationToken)
-=======
                     pickMemberOptions.ToImmutable(), fallbackOptions), typeDeclaration.Span);
         }
 
         public async Task<ImmutableArray<CodeAction>> GenerateConstructorFromMembersAsync(
             Document document, TextSpan textSpan, bool addNullChecks, Accessibility? desiredAccessibility, CleanCodeGenerationOptionsProvider fallbackOptions, CancellationToken cancellationToken)
->>>>>>> 80a8ce8d
         {
             using (Logger.LogBlock(FunctionId.Refactoring_GenerateFromMembers_GenerateConstructorFromMembers, cancellationToken))
             {
                 var info = await GetSelectedMemberInfoAsync(document, textSpan, allowPartialSelection: true, cancellationToken).ConfigureAwait(false);
                 if (info != null)
                 {
-<<<<<<< HEAD
-                    var state = await State.TryGenerateAsync(this, document, textSpan, info.ContainingType, desiredAccessibility, info.SelectedMembers, cancellationToken).ConfigureAwait(false);
-=======
                     var state = await State.TryGenerateAsync(this, document, textSpan, info.ContainingType, desiredAccessibility, info.SelectedMembers, fallbackOptions, cancellationToken).ConfigureAwait(false);
->>>>>>> 80a8ce8d
                     if (state != null && state.MatchingConstructor == null)
                     {
                         return GetCodeActions(document, state, addNullChecks, fallbackOptions);
