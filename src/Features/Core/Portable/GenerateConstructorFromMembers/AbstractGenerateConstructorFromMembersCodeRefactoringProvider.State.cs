--- conflicted
+++ resolved
@@ -40,11 +40,7 @@
                 CancellationToken cancellationToken)
             {
                 var state = new State();
-<<<<<<< HEAD
-                if (!await state.TryInitializeAsync(service, document, textSpan, containingType, desiredAccessibility, selectedMembers, cancellationToken).ConfigureAwait(false))
-=======
                 if (!await state.TryInitializeAsync(service, document, textSpan, containingType, desiredAccessibility, selectedMembers, fallbackOptions, cancellationToken).ConfigureAwait(false))
->>>>>>> 80a8ce8d
                 {
                     return null;
                 }
