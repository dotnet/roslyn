﻿// Licensed to the .NET Foundation under one or more agreements.
// The .NET Foundation licenses this file to you under the MIT license.
// See the LICENSE file in the project root for more information.

using System;
using System.Collections.Generic;
using System.Collections.Immutable;
using System.Net;
using System.Threading;
using System.Threading.Tasks;
using Microsoft.CodeAnalysis.EmbeddedLanguages.StackFrame;
using Microsoft.CodeAnalysis.EmbeddedLanguages.VirtualChars;
<<<<<<< HEAD
=======
using Microsoft.CodeAnalysis.PooledObjects;
using Microsoft.CodeAnalysis.Text;
>>>>>>> edd0d45d

namespace Microsoft.CodeAnalysis.StackTraceExplorer
{
    internal static class StackTraceAnalyzer

    {
        /// <summary>
        /// List of parsers to use. Order is important because
        /// take the result from the first parser that returns 
        /// success.
        /// </summary>
        private static readonly ImmutableArray<IStackFrameParser> s_parsers = ImmutableArray.Create<IStackFrameParser>(
            new DotnetStackFrameParser(),
            new VSDebugCallstackParser(),
            new DefaultStackParser()
        );

        public static Task<StackTraceAnalysisResult> AnalyzeAsync(string callstack, CancellationToken cancellationToken)
        {
            var result = new StackTraceAnalysisResult(callstack, Parse(callstack, cancellationToken));
            return Task.FromResult(result);
        }

        private static ImmutableArray<ParsedFrame> Parse(string callstack, CancellationToken cancellationToken)
        {
            using var _ = ArrayBuilder<ParsedFrame>.GetInstance(out var builder);

            // if the callstack comes from ActivityLog.xml it has been
            // encoding to be passed over HTTP. This should only decode 
            // specific characters like "&gt;" and "&lt;" to their "normal"
            // equivalents ">" and "<" so we can parse correctly
            callstack = WebUtility.HtmlDecode(callstack);

            var sequence = VirtualCharSequence.Create(0, callstack);

            foreach (var line in SplitLines(sequence))
            {
                cancellationToken.ThrowIfCancellationRequested();

<<<<<<< HEAD
                var trimmedLine = line.Trim();
                var virtualChars = VirtualCharSequence.SafeCreateFromUnvalidatedString(trimmedLine);
=======
                // For now do the work to removing leading and trailing whitespace. 
                // This keeps behavior we've had, but may not actually be the desired behavior in the long run.
                // Specifically if we ever want to add a copy feature to copy back contents from a frame
                var trimmedLine = Trim(line);

                if (trimmedLine.IsEmpty)
                {
                    continue;
                }
>>>>>>> edd0d45d

                foreach (var parser in s_parsers)
                {
                    if (parser.TryParseLine(virtualChars, out var parsedFrame))
                    {
                        builder.Add(parsedFrame);
                        break;
                    }
                }
            }

            return builder.ToImmutable();
        }

        private static IEnumerable<VirtualCharSequence> SplitLines(VirtualCharSequence callstack)
        {
            var position = 0;

            for (var i = 0; i < callstack.Length; i++)
            {
                if (callstack[i].Value == '\n')
                {
                    yield return callstack.GetSubSequence(TextSpan.FromBounds(position, i));

                    // +1 to skip over the \n character
                    position = i + 1;
                }
            }

            if (position < callstack.Length)
            {
                yield return callstack.GetSubSequence(TextSpan.FromBounds(position, callstack.Length));
            }
        }

        private static VirtualCharSequence Trim(VirtualCharSequence virtualChars)
        {
            if (virtualChars.Length == 0)
            {
                return virtualChars;
            }

            var start = 0;
            var end = virtualChars.Length - 1;

            while (virtualChars[start].IsWhiteSpace && start < end)
            {
                start++;
            }

            while (virtualChars[end].IsWhiteSpace && end > start)
            {
                end--;
            }

            return virtualChars.GetSubSequence(TextSpan.FromBounds(start, end + 1));
        }
    }
}<|MERGE_RESOLUTION|>--- conflicted
+++ resolved
@@ -10,11 +10,8 @@
 using System.Threading.Tasks;
 using Microsoft.CodeAnalysis.EmbeddedLanguages.StackFrame;
 using Microsoft.CodeAnalysis.EmbeddedLanguages.VirtualChars;
-<<<<<<< HEAD
-=======
 using Microsoft.CodeAnalysis.PooledObjects;
 using Microsoft.CodeAnalysis.Text;
->>>>>>> edd0d45d
 
 namespace Microsoft.CodeAnalysis.StackTraceExplorer
 {
@@ -48,16 +45,12 @@
             // equivalents ">" and "<" so we can parse correctly
             callstack = WebUtility.HtmlDecode(callstack);
 
-            var sequence = VirtualCharSequence.Create(0, callstack);
+            var sequence = VirtualCharSequence.SafeCreateFromUnvalidatedString(callstack);
 
             foreach (var line in SplitLines(sequence))
             {
                 cancellationToken.ThrowIfCancellationRequested();
 
-<<<<<<< HEAD
-                var trimmedLine = line.Trim();
-                var virtualChars = VirtualCharSequence.SafeCreateFromUnvalidatedString(trimmedLine);
-=======
                 // For now do the work to removing leading and trailing whitespace. 
                 // This keeps behavior we've had, but may not actually be the desired behavior in the long run.
                 // Specifically if we ever want to add a copy feature to copy back contents from a frame
@@ -67,11 +60,10 @@
                 {
                     continue;
                 }
->>>>>>> edd0d45d
 
                 foreach (var parser in s_parsers)
                 {
-                    if (parser.TryParseLine(virtualChars, out var parsedFrame))
+                    if (parser.TryParseLine(trimmedLine, out var parsedFrame))
                     {
                         builder.Add(parsedFrame);
                         break;
