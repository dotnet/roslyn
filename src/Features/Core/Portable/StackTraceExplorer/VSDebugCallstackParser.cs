--- conflicted
+++ resolved
@@ -13,11 +13,7 @@
 {
     internal sealed class VSDebugCallstackParser : IStackFrameParser
     {
-<<<<<<< HEAD
-        public bool TryParseLine(VirtualCharSequence virtualChars, [NotNullWhen(true)] out ParsedFrame? parsedFrame)
-=======
         public bool TryParseLine(VirtualCharSequence line, [NotNullWhen(true)] out ParsedFrame? parsedFrame)
->>>>>>> edd0d45d
         {
             // Example line:
             // ConsoleApp4.dll!ConsoleApp4.MyClass.ThrowAtOne() Line 19	C#
@@ -25,14 +21,6 @@
             //                     Symbol data we care about
             parsedFrame = null;
 
-<<<<<<< HEAD
-            var startPoint = 0;
-            foreach (var virtualChar in virtualChars)
-            {
-                if (virtualChar.Value == '!')
-                {
-                    startPoint = virtualChar.Span.End;
-=======
             var startPoint = -1;
             for (var i = 0; i < line.Length; i++)
             {
@@ -40,25 +28,16 @@
                 {
                     // +1 here because we always want to skip the '!' character
                     startPoint = i + 1;
->>>>>>> edd0d45d
                     break;
                 }
             }
 
-<<<<<<< HEAD
-            if (startPoint == 0)
-=======
             if (startPoint <= 0 || startPoint == line.Length)
->>>>>>> edd0d45d
             {
                 return false;
             }
 
-<<<<<<< HEAD
-            var textToParse = virtualChars.GetSubSequence(TextSpan.FromBounds(startPoint, virtualChars.Last().Span.End));
-=======
             var textToParse = line.GetSubSequence(TextSpan.FromBounds(startPoint, line.Length));
->>>>>>> edd0d45d
             var tree = StackFrameParser.TryParse(textToParse);
 
             if (tree is null)
