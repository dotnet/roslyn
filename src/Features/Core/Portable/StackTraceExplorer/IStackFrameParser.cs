﻿// Licensed to the .NET Foundation under one or more agreements.
// The .NET Foundation licenses this file to you under the MIT license.
// See the LICENSE file in the project root for more information.

using System;
using System.Diagnostics.CodeAnalysis;
using Microsoft.CodeAnalysis.EmbeddedLanguages.VirtualChars;

namespace Microsoft.CodeAnalysis.StackTraceExplorer
{
    internal interface IStackFrameParser
    {
<<<<<<< HEAD
        bool TryParseLine(VirtualCharSequence virtualCharSequence, [NotNullWhen(returnValue: true)] out ParsedFrame? parsedFrame);
=======
        bool TryParseLine(VirtualCharSequence line, [NotNullWhen(returnValue: true)] out ParsedFrame? parsedFrame);
>>>>>>> edd0d45d
    }
}<|MERGE_RESOLUTION|>--- conflicted
+++ resolved
@@ -10,10 +10,6 @@
 {
     internal interface IStackFrameParser
     {
-<<<<<<< HEAD
-        bool TryParseLine(VirtualCharSequence virtualCharSequence, [NotNullWhen(returnValue: true)] out ParsedFrame? parsedFrame);
-=======
         bool TryParseLine(VirtualCharSequence line, [NotNullWhen(returnValue: true)] out ParsedFrame? parsedFrame);
->>>>>>> edd0d45d
     }
 }