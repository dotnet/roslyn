﻿// Licensed to the .NET Foundation under one or more agreements.
// The .NET Foundation licenses this file to you under the MIT license.
// See the LICENSE file in the project root for more information.

using System;
using System.Diagnostics.CodeAnalysis;
using Microsoft.CodeAnalysis.EmbeddedLanguages.StackFrame;
using Microsoft.CodeAnalysis.EmbeddedLanguages.VirtualChars;

namespace Microsoft.CodeAnalysis.StackTraceExplorer
{
    internal sealed class DotnetStackFrameParser : IStackFrameParser
    {
        /// <summary>
        /// Uses <see cref="StackFrameParser"/> to parse a line if possible
        /// </summary>
<<<<<<< HEAD
        public bool TryParseLine(VirtualCharSequence virtualChars, [NotNullWhen(true)] out ParsedFrame? parsedFrame)
=======
        public bool TryParseLine(VirtualCharSequence line, [NotNullWhen(true)] out ParsedFrame? parsedFrame)
>>>>>>> edd0d45d
        {
            parsedFrame = null;
            var tree = StackFrameParser.TryParse(virtualChars);

            if (tree is null)
            {
                return false;
            }

            parsedFrame = new ParsedStackFrame(tree);
            return true;
        }
    }
}<|MERGE_RESOLUTION|>--- conflicted
+++ resolved
@@ -14,14 +14,10 @@
         /// <summary>
         /// Uses <see cref="StackFrameParser"/> to parse a line if possible
         /// </summary>
-<<<<<<< HEAD
-        public bool TryParseLine(VirtualCharSequence virtualChars, [NotNullWhen(true)] out ParsedFrame? parsedFrame)
-=======
         public bool TryParseLine(VirtualCharSequence line, [NotNullWhen(true)] out ParsedFrame? parsedFrame)
->>>>>>> edd0d45d
         {
             parsedFrame = null;
-            var tree = StackFrameParser.TryParse(virtualChars);
+            var tree = StackFrameParser.TryParse(line);
 
             if (tree is null)
             {
