﻿// Licensed to the .NET Foundation under one or more agreements.
// The .NET Foundation licenses this file to you under the MIT license.
// See the LICENSE file in the project root for more information.

#nullable disable

using System.Collections.Immutable;
using System.Threading;
using System.Threading.Tasks;
using Microsoft.CodeAnalysis.Packaging;
using Microsoft.CodeAnalysis.Remote;
using Microsoft.CodeAnalysis.SymbolSearch;
using Microsoft.CodeAnalysis.Text;

namespace Microsoft.CodeAnalysis.AddImport
{
    internal interface IRemoteMissingImportDiscoveryService
    {
        internal interface ICallback
        {
            ValueTask<ImmutableArray<PackageWithTypeResult>> FindPackagesWithTypeAsync(RemoteServiceCallbackId callbackId, string source, string name, int arity, CancellationToken cancellationToken);
            ValueTask<ImmutableArray<PackageWithAssemblyResult>> FindPackagesWithAssemblyAsync(RemoteServiceCallbackId callbackId, string source, string name, CancellationToken cancellationToken);
            ValueTask<ImmutableArray<ReferenceAssemblyWithTypeResult>> FindReferenceAssembliesWithTypeAsync(RemoteServiceCallbackId callbackId, string name, int arity, CancellationToken cancellationToken);
        }

        ValueTask<ImmutableArray<AddImportFixData>> GetFixesAsync(
<<<<<<< HEAD
            PinnedSolutionInfo solutionInfo, RemoteServiceCallbackId callbackId, DocumentId documentId, TextSpan span, string diagnosticId, int maxResults,
            AddImportOptions options, ImmutableArray<PackageSource> packageSources, CancellationToken cancellationToken);

        ValueTask<ImmutableArray<AddImportFixData>> GetUniqueFixesAsync(
            PinnedSolutionInfo solutionInfo, RemoteServiceCallbackId callbackId, DocumentId id, TextSpan span, ImmutableArray<string> diagnosticIds,
=======
            Checksum solutionChecksum, RemoteServiceCallbackId callbackId, DocumentId documentId, TextSpan span, string diagnosticId, int maxResults,
            AddImportOptions options, ImmutableArray<PackageSource> packageSources, CancellationToken cancellationToken);

        ValueTask<ImmutableArray<AddImportFixData>> GetUniqueFixesAsync(
            Checksum solutionChecksum, RemoteServiceCallbackId callbackId, DocumentId id, TextSpan span, ImmutableArray<string> diagnosticIds,
>>>>>>> 80a8ce8d
            AddImportOptions options, ImmutableArray<PackageSource> packageSources, CancellationToken cancellationToken);
    }
}<|MERGE_RESOLUTION|>--- conflicted
+++ resolved
@@ -24,19 +24,11 @@
         }
 
         ValueTask<ImmutableArray<AddImportFixData>> GetFixesAsync(
-<<<<<<< HEAD
-            PinnedSolutionInfo solutionInfo, RemoteServiceCallbackId callbackId, DocumentId documentId, TextSpan span, string diagnosticId, int maxResults,
-            AddImportOptions options, ImmutableArray<PackageSource> packageSources, CancellationToken cancellationToken);
-
-        ValueTask<ImmutableArray<AddImportFixData>> GetUniqueFixesAsync(
-            PinnedSolutionInfo solutionInfo, RemoteServiceCallbackId callbackId, DocumentId id, TextSpan span, ImmutableArray<string> diagnosticIds,
-=======
             Checksum solutionChecksum, RemoteServiceCallbackId callbackId, DocumentId documentId, TextSpan span, string diagnosticId, int maxResults,
             AddImportOptions options, ImmutableArray<PackageSource> packageSources, CancellationToken cancellationToken);
 
         ValueTask<ImmutableArray<AddImportFixData>> GetUniqueFixesAsync(
             Checksum solutionChecksum, RemoteServiceCallbackId callbackId, DocumentId id, TextSpan span, ImmutableArray<string> diagnosticIds,
->>>>>>> 80a8ce8d
             AddImportOptions options, ImmutableArray<PackageSource> packageSources, CancellationToken cancellationToken);
     }
 }