﻿// Copyright (c) Microsoft.  All Rights Reserved.  Licensed under the Apache License, Version 2.0.  See License.txt in the project root for license information.

using System;
using System.Collections;
using System.Collections.Concurrent;
using System.Collections.Generic;
using System.Collections.Immutable;
using System.Linq;
using System.Threading;
using System.Threading.Tasks;
using Microsoft.CodeAnalysis.LanguageServices;
using Microsoft.CodeAnalysis.Shared.Extensions;
using Roslyn.Utilities;

namespace Microsoft.CodeAnalysis.CodeFixes.AddImport
{
    internal abstract partial class AbstractAddImportCodeFixProvider<TSimpleNameSyntax>
    {
        private partial class SymbolReferenceFinder
        {
            private const string AttributeSuffix = nameof(Attribute);

            private readonly Diagnostic _diagnostic;
            private readonly Document _document;
            private readonly SemanticModel _semanticModel;

            private readonly INamedTypeSymbol _containingType;
            private readonly ISymbol _containingTypeOrAssembly;
            private readonly ISet<INamespaceSymbol> _namespacesInScope;
            private readonly ISyntaxFactsService _syntaxFacts;
            private readonly AbstractAddImportCodeFixProvider<TSimpleNameSyntax> _owner;

            private readonly SyntaxNode _node;

            public SymbolReferenceFinder(
                AbstractAddImportCodeFixProvider<TSimpleNameSyntax> owner,
                Document document, SemanticModel semanticModel,
                Diagnostic diagnostic, SyntaxNode node,
                CancellationToken cancellationToken)
            {
                _owner = owner;
                _document = document;
                _semanticModel = semanticModel;
                _diagnostic = diagnostic;
                _node = node;

                _containingType = semanticModel.GetEnclosingNamedType(node.SpanStart, cancellationToken);
                _containingTypeOrAssembly = _containingType ?? (ISymbol)semanticModel.Compilation.Assembly;
                _syntaxFacts = document.GetLanguageService<ISyntaxFactsService>();

                _namespacesInScope = GetNamespacesInScope(cancellationToken);
            }

            private ISet<INamespaceSymbol> GetNamespacesInScope(CancellationToken cancellationToken)
            {
                // Add all the namespaces brought in by imports/usings.
                var set = _owner.GetImportNamespacesInScope(_semanticModel, _node, cancellationToken);

                // Also add all the namespaces we're contained in.  We don't want
                // to add imports for these namespaces either.
                for (var containingNamespace = _semanticModel.GetEnclosingNamespace(_node.SpanStart, cancellationToken);
                     containingNamespace != null;
                     containingNamespace = containingNamespace.ContainingNamespace)
                {
                    set.Add(MapToCompilationNamespaceIfPossible(containingNamespace));
                }

                return set;
            }

            private INamespaceSymbol MapToCompilationNamespaceIfPossible(INamespaceSymbol containingNamespace)
                => _semanticModel.Compilation.GetCompilationNamespace(containingNamespace) ?? containingNamespace;

            internal Task<ImmutableArray<SymbolReference>> FindInAllSymbolsInStartingProjectAsync(
                bool exact, CancellationToken cancellationToken)
            {
                var searchScope = new AllSymbolsProjectSearchScope(
                    _owner, _document.Project, exact, cancellationToken);
                return DoAsync(searchScope);
            }

            internal Task<ImmutableArray<SymbolReference>> FindInSourceSymbolsInProjectAsync(
                ConcurrentDictionary<Project, AsyncLazy<IAssemblySymbol>> projectToAssembly,
                Project project, bool exact, CancellationToken cancellationToken)
            {
                var searchScope = new SourceSymbolsProjectSearchScope(
                    _owner, projectToAssembly, project, exact, cancellationToken);
                return DoAsync(searchScope);
            }

            internal Task<ImmutableArray<SymbolReference>> FindInMetadataSymbolsAsync(
<<<<<<< HEAD
                IAssemblySymbol assembly, ProjectId assemblyProjectId, 
=======
                IAssemblySymbol assembly, ProjectId assemblyProjectId,
>>>>>>> a1113341
                PortableExecutableReference metadataReference, Checksum metadataChecksum,
                bool exact, CancellationToken cancellationToken)
            {
                var searchScope = new MetadataSymbolsSearchScope(
<<<<<<< HEAD
                    _owner, _document.Project.Solution, assembly, assemblyProjectId, 
=======
                    _owner, _document.Project.Solution, assembly, assemblyProjectId,
>>>>>>> a1113341
                    metadataReference, metadataChecksum, exact, cancellationToken);
                return DoAsync(searchScope);
            }

            private async Task<ImmutableArray<SymbolReference>> DoAsync(SearchScope searchScope)
            {
                searchScope.CancellationToken.ThrowIfCancellationRequested();

                // Spin off tasks to do all our searching in parallel
                var tasks = new List<Task<ImmutableArray<SymbolReference>>>
                {
                    this.GetReferencesForMatchingTypesAsync(searchScope),
                    this.GetReferencesForMatchingNamespacesAsync(searchScope),
                    this.GetReferencesForMatchingFieldsAndPropertiesAsync(searchScope),
                    this.GetReferencesForMatchingExtensionMethodsAsync(searchScope),
                };

                // Searching for things like "Add" (for collection initializers) and "Select"
                // (for extension methods) should only be done when doing an 'exact' search.
                // We should not do fuzzy searches for these names.  In this case it's not
                // like the user was writing Add or Select, but instead we're looking for
                // viable symbols with those names to make a collection initializer or 
                // query expression valid.
                if (searchScope.Exact)
                {
                    tasks.Add(this.GetReferencesForCollectionInitializerMethodsAsync(searchScope));
                    tasks.Add(this.GetReferencesForQueryPatternsAsync(searchScope));
                    tasks.Add(this.GetReferencesForDeconstructAsync(searchScope));
                }

                await Task.WhenAll(tasks).ConfigureAwait(false);
                searchScope.CancellationToken.ThrowIfCancellationRequested();

                var allReferences = ArrayBuilder<SymbolReference>.GetInstance();
                foreach (var task in tasks)
                {
                    var taskResult = await task.ConfigureAwait(false);
                    allReferences.AddRange(taskResult);
                }

                return DeDupeAndSortReferences(allReferences.ToImmutableAndFree());
            }

            private ImmutableArray<SymbolReference> DeDupeAndSortReferences(ImmutableArray<SymbolReference> allReferences)
            {
                return allReferences
                    .Distinct()
                    .Where(NotNull)
                    .Where(NotGlobalNamespace)
                    .OrderBy((r1, r2) => r1.CompareTo(_document, r2))
                    .ToImmutableArray();
            }

            /// <summary>
            /// Searches for types that match the name the user has written.  Returns <see cref="SymbolReference"/>s
            /// to the <see cref="INamespaceSymbol"/>s or <see cref="INamedTypeSymbol"/>s those types are
            /// contained in.
            /// </summary>
            private async Task<ImmutableArray<SymbolReference>> GetReferencesForMatchingTypesAsync(SearchScope searchScope)
            {
                searchScope.CancellationToken.ThrowIfCancellationRequested();
                if (!_owner.CanAddImportForType(_diagnostic, _node, out var nameNode))
                {
                    return ImmutableArray<SymbolReference>.Empty;
                }

                CalculateContext(nameNode, _syntaxFacts,
                    out var name, out var arity,
                    out var inAttributeContext, out var hasIncompleteParentMember);

                if (ExpressionBinds(nameNode, checkForExtensionMethods: false, cancellationToken: searchScope.CancellationToken))
                {
                    // If the expression bound, there's nothing to do.
                    return ImmutableArray<SymbolReference>.Empty;
                }

                var symbols = await searchScope.FindDeclarationsAsync(name, nameNode, SymbolFilter.Type).ConfigureAwait(false);

                // also lookup type symbols with the "Attribute" suffix if necessary.
                if (inAttributeContext)
                {
                    var attributeSymbols = await searchScope.FindDeclarationsAsync(name + AttributeSuffix, nameNode, SymbolFilter.Type).ConfigureAwait(false);

                    symbols = symbols.AddRange(
                        attributeSymbols.Select(r => r.WithDesiredName(r.DesiredName.GetWithoutAttributeSuffix(isCaseSensitive: false))));
                }

                var typeSymbols = OfType<ITypeSymbol>(symbols);

                // Only keep symbols which are accessible from the current location.
                var accessibleTypeSymbols = typeSymbols.WhereAsArray(
                    s => ArityAccessibilityAndAttributeContextAreCorrect(
                        s.Symbol, arity, inAttributeContext, hasIncompleteParentMember));

                // These types may be contained within namespaces, or they may be nested 
                // inside generic types.  Record these namespaces/types if it would be 
                // legal to add imports for them.

                var typesContainedDirectlyInNamespaces = accessibleTypeSymbols.WhereAsArray(s => s.Symbol.ContainingSymbol is INamespaceSymbol);
                var typesContainedDirectlyInTypes = accessibleTypeSymbols.WhereAsArray(s => s.Symbol.ContainingType != null);

                var namespaceReferences = GetNamespaceSymbolReferences(searchScope,
                    typesContainedDirectlyInNamespaces.SelectAsArray(r => r.WithSymbol(r.Symbol.ContainingNamespace)));

                var typeReferences = typesContainedDirectlyInTypes.SelectAsArray(
                    r => searchScope.CreateReference(r.WithSymbol(r.Symbol.ContainingType)));

                return namespaceReferences.Concat(typeReferences);
            }

            private bool ArityAccessibilityAndAttributeContextAreCorrect(
                ITypeSymbol symbol,
                int arity,
                bool inAttributeContext,
                bool hasIncompleteParentMember)
            {
                return (arity == 0 || symbol.GetArity() == arity || hasIncompleteParentMember)
                       && symbol.IsAccessibleWithin(_semanticModel.Compilation.Assembly)
                       && (!inAttributeContext || symbol.IsAttribute());
            }

            /// <summary>
            /// Searches for namespaces that match the name the user has written.  Returns <see cref="SymbolReference"/>s
            /// to the <see cref="INamespaceSymbol"/>s those namespaces are contained in.
            /// </summary>
            private async Task<ImmutableArray<SymbolReference>> GetReferencesForMatchingNamespacesAsync(
                SearchScope searchScope)
            {
                searchScope.CancellationToken.ThrowIfCancellationRequested();
                if (_owner.CanAddImportForNamespace(_diagnostic, _node, out var nameNode))
                {
                    _syntaxFacts.GetNameAndArityOfSimpleName(nameNode, out var name, out var arity);

                    if (arity == 0 &&
                        !ExpressionBinds(nameNode, checkForExtensionMethods: false, cancellationToken: searchScope.CancellationToken))
                    {
                        var symbols = await searchScope.FindDeclarationsAsync(name, nameNode, SymbolFilter.Namespace).ConfigureAwait(false);
                        var namespaceSymbols = OfType<INamespaceSymbol>(symbols);
                        var containingNamespaceSymbols = OfType<INamespaceSymbol>(symbols).SelectAsArray(s => s.WithSymbol(s.Symbol.ContainingNamespace));

                        return GetNamespaceSymbolReferences(searchScope, containingNamespaceSymbols);
                    }
                }

                return ImmutableArray<SymbolReference>.Empty;
            }

            /// <summary>
            /// Specialized finder for the "Color Color" case.  Used when we have "Color.Black" and "Color"
            /// bound to a Field/Property, but not a type.  In this case, we want to look for namespaces
            /// containing 'Color' as if we import them it can resolve this issue.
            /// </summary>
            private async Task<ImmutableArray<SymbolReference>> GetReferencesForMatchingFieldsAndPropertiesAsync(
                SearchScope searchScope)
            {
                searchScope.CancellationToken.ThrowIfCancellationRequested();
                if (_owner.CanAddImportForMethod(_diagnostic, _syntaxFacts, _node, out var nameNode) &&
                    nameNode != null)
                {
                    // We have code like "Color.Black".  "Color" bound to a 'Color Color' property, and
                    // 'Black' did not bind.  We want to find a type called 'Color' that will actually
                    // allow 'Black' to bind.
                    var syntaxFacts = this._document.GetLanguageService<ISyntaxFactsService>();
                    if (syntaxFacts.IsNameOfMemberAccessExpression(nameNode))
                    {
                        var expression =
                            syntaxFacts.GetExpressionOfMemberAccessExpression(nameNode.Parent, allowImplicitTarget: true) ??
                            syntaxFacts.GetTargetOfMemberBinding(nameNode.Parent);
                        if (expression is TSimpleNameSyntax)
                        {
                            // Check if the expression before the dot binds to a property or field.
                            var symbol = this._semanticModel.GetSymbolInfo(expression, searchScope.CancellationToken).GetAnySymbol();
                            if (symbol?.Kind == SymbolKind.Property || symbol?.Kind == SymbolKind.Field)
                            {
                                // Check if we have the 'Color Color' case.
                                var propertyOrFieldType = symbol.GetSymbolType();
                                if (propertyOrFieldType is INamedTypeSymbol propertyType &&
                                    Equals(propertyType.Name, symbol.Name))
                                {
                                    // Try to look up 'Color' as a type.
                                    var symbolResults = await searchScope.FindDeclarationsAsync(
                                        symbol.Name, (TSimpleNameSyntax)expression, SymbolFilter.Type).ConfigureAwait(false);

                                    // Return results that have accessible members.
                                    var namedTypeSymbols = OfType<INamedTypeSymbol>(symbolResults);
                                    var name = nameNode.GetFirstToken().ValueText;
                                    var namespaceResults =
                                        namedTypeSymbols.WhereAsArray(sr => HasAccessibleStaticFieldOrProperty(sr.Symbol, name))
                                                        .SelectAsArray(sr => sr.WithSymbol(sr.Symbol.ContainingNamespace));

                                    return this.GetNamespaceSymbolReferences(searchScope, namespaceResults);
                                }
                            }
                        }
                    }
                }

                return ImmutableArray<SymbolReference>.Empty;
            }

            private bool HasAccessibleStaticFieldOrProperty(INamedTypeSymbol namedType, string fieldOrPropertyName)
            {
                return namedType.GetMembers(fieldOrPropertyName)
                                .Any(m => (m is IFieldSymbol || m is IPropertySymbol) &&
                                          m.IsStatic &&
                                          m.IsAccessibleWithin(_semanticModel.Compilation.Assembly));
            }

            /// <summary>
            /// Searches for extension methods that match the name the user has written.  Returns
            /// <see cref="SymbolReference"/>s to the <see cref="INamespaceSymbol"/>s that contain
            /// the static classes that those extension methods are contained in.
            /// </summary>
            private async Task<ImmutableArray<SymbolReference>> GetReferencesForMatchingExtensionMethodsAsync(SearchScope searchScope)
            {
                searchScope.CancellationToken.ThrowIfCancellationRequested();
                if (_owner.CanAddImportForMethod(_diagnostic, _syntaxFacts, _node, out var nameNode) &&
                    nameNode != null)
                {
                    searchScope.CancellationToken.ThrowIfCancellationRequested();

                    // See if the name binds.  If it does, there's nothing further we need to do.
                    if (!ExpressionBinds(nameNode, checkForExtensionMethods: true, cancellationToken: searchScope.CancellationToken))
                    {
                        _syntaxFacts.GetNameAndArityOfSimpleName(nameNode, out var name, out var arity);
                        if (name != null)
                        {
                            var symbols = await searchScope.FindDeclarationsAsync(name, nameNode, SymbolFilter.Member).ConfigureAwait(false);

                            var methodSymbols = OfType<IMethodSymbol>(symbols);

                            var extensionMethodSymbols = GetViableExtensionMethods(
                                methodSymbols, nameNode.Parent, searchScope.CancellationToken);

                            var namespaceSymbols = extensionMethodSymbols.SelectAsArray(s => s.WithSymbol(s.Symbol.ContainingNamespace));
                            return GetNamespaceSymbolReferences(searchScope, namespaceSymbols);
                        }
                    }
                }

                return ImmutableArray<SymbolReference>.Empty;
            }

            private ImmutableArray<SymbolResult<IMethodSymbol>> GetViableExtensionMethods(
                ImmutableArray<SymbolResult<IMethodSymbol>> methodSymbols,
                SyntaxNode expression, CancellationToken cancellationToken)
            {
                return GetViableExtensionMethodsWorker(methodSymbols, cancellationToken).WhereAsArray(
                    s => _owner.IsViableExtensionMethod(s.Symbol, expression, _semanticModel, _syntaxFacts, cancellationToken));
            }

            private ImmutableArray<SymbolResult<IMethodSymbol>> GetViableExtensionMethods(
                ImmutableArray<SymbolResult<IMethodSymbol>> methodSymbols,
                ITypeSymbol typeSymbol, CancellationToken cancellationToken)
            {
                return GetViableExtensionMethodsWorker(methodSymbols, cancellationToken).WhereAsArray(
                    s => _owner.IsViableExtensionMethod(s.Symbol, typeSymbol));
            }
            private ImmutableArray<SymbolResult<IMethodSymbol>> GetViableExtensionMethodsWorker(
                ImmutableArray<SymbolResult<IMethodSymbol>> methodSymbols, CancellationToken cancellationToken)
            {
                return methodSymbols.WhereAsArray(
                    s => s.Symbol.IsExtensionMethod &&
                         s.Symbol.IsAccessibleWithin(_semanticModel.Compilation.Assembly));
            }

            /// <summary>
            /// Searches for extension methods exactly called 'Add'.  Returns
            /// <see cref="SymbolReference"/>s to the <see cref="INamespaceSymbol"/>s that contain
            /// the static classes that those extension methods are contained in.
            /// </summary>
            private async Task<ImmutableArray<SymbolReference>> GetReferencesForCollectionInitializerMethodsAsync(SearchScope searchScope)
            {
                searchScope.CancellationToken.ThrowIfCancellationRequested();
                if (!_owner.CanAddImportForMethod(_diagnostic, _syntaxFacts, _node, out var nameNode))
                {
                    return ImmutableArray<SymbolReference>.Empty;
                }

                _syntaxFacts.GetNameAndArityOfSimpleName(_node, out var name, out var arity);
                if (name != null || !_owner.IsAddMethodContext(_node, _semanticModel))
                {
                    return ImmutableArray<SymbolReference>.Empty;
                }

                var symbols = await searchScope.FindDeclarationsAsync(
                    nameof(IList.Add), nameNode: null, filter: SymbolFilter.Member).ConfigureAwait(false);

                // Note: there is no desiredName for these search results.  We're searching for
                // extension methods called "Add", but we have no intention of renaming any 
                // of the existing user code to that name.
                var methodSymbols = OfType<IMethodSymbol>(symbols).SelectAsArray(s => s.WithDesiredName(null));

                var viableMethods = GetViableExtensionMethods(
                    methodSymbols, _node.Parent, searchScope.CancellationToken);

                return GetNamespaceSymbolReferences(searchScope,
                    viableMethods.SelectAsArray(m => m.WithSymbol(m.Symbol.ContainingNamespace)));
            }

            /// <summary>
            /// Searches for extension methods exactly called 'Select'.  Returns
            /// <see cref="SymbolReference"/>s to the <see cref="INamespaceSymbol"/>s that contain
            /// the static classes that those extension methods are contained in.
            /// </summary>
            private async Task<ImmutableArray<SymbolReference>> GetReferencesForQueryPatternsAsync(SearchScope searchScope)
            {
                searchScope.CancellationToken.ThrowIfCancellationRequested();

                if (_owner.CanAddImportForQuery(_diagnostic, _node))
                {
                    var type = _owner.GetQueryClauseInfo(_semanticModel, _node, searchScope.CancellationToken);
                    if (type != null)
                    {
                        // find extension methods named "Select"
                        return await GetReferencesForExtensionMethodAsync(
                            searchScope, nameof(Enumerable.Select), type).ConfigureAwait(false);
                    }
                }

                return ImmutableArray<SymbolReference>.Empty;
            }

            /// <summary>
            /// Searches for extension methods exactly called 'Deconstruct'.  Returns
            /// <see cref="SymbolReference"/>s to the <see cref="INamespaceSymbol"/>s that contain
            /// the static classes that those extension methods are contained in.
            /// </summary>
            private async Task<ImmutableArray<SymbolReference>> GetReferencesForDeconstructAsync(SearchScope searchScope)
            {
                searchScope.CancellationToken.ThrowIfCancellationRequested();

                if (_owner.CanAddImportForDeconstruct(_diagnostic, _node))
                {
                    var type = _owner.GetDeconstructInfo(_semanticModel, _node, searchScope.CancellationToken);
                    if (type != null)
                    {
                        // Note: we could check that the extension methods have the right number of out-params.  
                        // But that would involve figuring out what we're trying to deconstruct into.  For now
                        // we'll just be permissive, with the assumption that there won't be that many matching
                        // 'Deconstruct' extension methods for the type of node that we're on.
                        return await GetReferencesForExtensionMethodAsync(
                            searchScope, "Deconstruct", type,
                            m => m.ReturnsVoid).ConfigureAwait(false);
                    }
                }

                return ImmutableArray<SymbolReference>.Empty;
            }

            private async Task<ImmutableArray<SymbolReference>> GetReferencesForExtensionMethodAsync(
                SearchScope searchScope, string name, ITypeSymbol type, Func<IMethodSymbol, bool> predicate = null)
            {
                var symbols = await searchScope.FindDeclarationsAsync(
                    name, nameNode: null, filter: SymbolFilter.Member).ConfigureAwait(false);

                // Note: there is no "desiredName" when doing this.  We're not going to do any
                // renames of the user code.  We're just looking for an extension method called 
                // "Select", but that name has no bearing on the code in question that we're
                // trying to fix up.
                var methodSymbols = OfType<IMethodSymbol>(symbols).SelectAsArray(s => s.WithDesiredName(null));
                var viableExtensionMethods = GetViableExtensionMethods(methodSymbols, type, searchScope.CancellationToken);

                if (predicate != null)
                {
                    viableExtensionMethods = viableExtensionMethods.WhereAsArray(s => predicate(s.Symbol));
                }

                var namespaceSymbols = viableExtensionMethods.SelectAsArray(s => s.WithSymbol(s.Symbol.ContainingNamespace));

                return GetNamespaceSymbolReferences(searchScope, namespaceSymbols);
            }

            protected bool ExpressionBinds(
                TSimpleNameSyntax nameNode, bool checkForExtensionMethods, CancellationToken cancellationToken)
            {
                // See if the name binds to something other then the error type. If it does, there's nothing further we need to do.
                // For extension methods, however, we will continue to search if there exists any better matched method.
                cancellationToken.ThrowIfCancellationRequested();
                var symbolInfo = _semanticModel.GetSymbolInfo(nameNode, cancellationToken);
                if (symbolInfo.CandidateReason == CandidateReason.OverloadResolutionFailure && !checkForExtensionMethods)
                {
                    return true;
                }

                return symbolInfo.Symbol != null;
            }

            private ImmutableArray<SymbolReference> GetNamespaceSymbolReferences(
                SearchScope scope, ImmutableArray<SymbolResult<INamespaceSymbol>> namespaces)
            {
                var references = ArrayBuilder<SymbolReference>.GetInstance();

                foreach (var namespaceResult in namespaces)
                {
                    var symbol = namespaceResult.Symbol;
                    var mappedResult = namespaceResult.WithSymbol(MapToCompilationNamespaceIfPossible(namespaceResult.Symbol));
                    var namespaceIsInScope = _namespacesInScope.Contains(mappedResult.Symbol);
                    if (!symbol.IsGlobalNamespace && !namespaceIsInScope)
                    {
                        references.Add(scope.CreateReference(mappedResult));
                    }
                }

                return references.ToImmutableAndFree();
            }

            private ImmutableArray<SymbolResult<T>> OfType<T>(ImmutableArray<SymbolResult<ISymbol>> symbols) where T : ISymbol
            {
                return symbols.WhereAsArray(s => s.Symbol is T)
                              .SelectAsArray(s => s.WithSymbol((T)s.Symbol));
            }
        }
    }
}<|MERGE_RESOLUTION|>--- conflicted
+++ resolved
@@ -89,20 +89,12 @@
             }
 
             internal Task<ImmutableArray<SymbolReference>> FindInMetadataSymbolsAsync(
-<<<<<<< HEAD
-                IAssemblySymbol assembly, ProjectId assemblyProjectId, 
-=======
                 IAssemblySymbol assembly, ProjectId assemblyProjectId,
->>>>>>> a1113341
                 PortableExecutableReference metadataReference, Checksum metadataChecksum,
                 bool exact, CancellationToken cancellationToken)
             {
                 var searchScope = new MetadataSymbolsSearchScope(
-<<<<<<< HEAD
-                    _owner, _document.Project.Solution, assembly, assemblyProjectId, 
-=======
                     _owner, _document.Project.Solution, assembly, assemblyProjectId,
->>>>>>> a1113341
                     metadataReference, metadataChecksum, exact, cancellationToken);
                 return DoAsync(searchScope);
             }
