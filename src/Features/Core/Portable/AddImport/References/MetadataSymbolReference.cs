--- conflicted
+++ resolved
@@ -9,10 +9,7 @@
 using System.IO;
 using System.Threading;
 using Microsoft.CodeAnalysis.CodeActions;
-<<<<<<< HEAD
-=======
 using Microsoft.CodeAnalysis.CodeCleanup;
->>>>>>> 80a8ce8d
 using Microsoft.CodeAnalysis.CodeGeneration;
 using Microsoft.CodeAnalysis.Tags;
 using Microsoft.CodeAnalysis.Text;
@@ -45,11 +42,7 @@
             protected override bool ShouldAddWithExistingImport(Document document) => true;
 
             protected override (string description, bool hasExistingImport) GetDescription(
-<<<<<<< HEAD
-                Document document, AddImportPlacementOptions options, SyntaxNode node,
-=======
                 Document document, CodeCleanupOptions options, SyntaxNode node,
->>>>>>> 80a8ce8d
                 SemanticModel semanticModel, CancellationToken cancellationToken)
             {
                 var (description, hasExistingImport) = base.GetDescription(document, options, node, semanticModel, cancellationToken);
