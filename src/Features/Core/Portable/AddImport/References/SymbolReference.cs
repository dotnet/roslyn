--- conflicted
+++ resolved
@@ -9,10 +9,7 @@
 using System.Threading;
 using System.Threading.Tasks;
 using Microsoft.CodeAnalysis.CodeActions;
-<<<<<<< HEAD
-=======
 using Microsoft.CodeAnalysis.CodeCleanup;
->>>>>>> 80a8ce8d
 using Microsoft.CodeAnalysis.CodeGeneration;
 using Microsoft.CodeAnalysis.Tags;
 using Microsoft.CodeAnalysis.Text;
@@ -56,11 +53,7 @@
 
             private async Task<ImmutableArray<TextChange>> GetTextChangesAsync(
                 Document document, SyntaxNode contextNode,
-<<<<<<< HEAD
-                AddImportPlacementOptions options, bool hasExistingImport,
-=======
                 CodeCleanupOptions options, bool hasExistingImport,
->>>>>>> 80a8ce8d
                 CancellationToken cancellationToken)
             {
                 // Defer to the language to add the actual import/using.
@@ -74,11 +67,7 @@
 
                 var updatedDocument = await provider.AddImportAsync(
                     newContextNode, SymbolResult.Symbol, newDocument,
-<<<<<<< HEAD
-                    options, cancellationToken).ConfigureAwait(false);
-=======
                     options.AddImportOptions, cancellationToken).ConfigureAwait(false);
->>>>>>> 80a8ce8d
 
                 var cleanedDocument = await CodeAction.CleanupDocumentAsync(
                     updatedDocument, options, cancellationToken).ConfigureAwait(false);
@@ -91,11 +80,7 @@
 
             public sealed override async Task<AddImportFixData> TryGetFixDataAsync(
                 Document document, SyntaxNode node,
-<<<<<<< HEAD
-                AddImportPlacementOptions options, CancellationToken cancellationToken)
-=======
                 CodeCleanupOptions options, CancellationToken cancellationToken)
->>>>>>> 80a8ce8d
             {
                 var semanticModel = await document.GetSemanticModelAsync(cancellationToken).ConfigureAwait(false);
                 var (description, hasExistingImport) = GetDescription(document, options, node, semanticModel, cancellationToken);
@@ -143,11 +128,7 @@
             protected abstract CodeActionPriority GetPriority(Document document);
 
             protected virtual (string description, bool hasExistingImport) GetDescription(
-<<<<<<< HEAD
-                Document document, AddImportPlacementOptions options, SyntaxNode node,
-=======
                 Document document, CodeCleanupOptions options, SyntaxNode node,
->>>>>>> 80a8ce8d
                 SemanticModel semanticModel, CancellationToken cancellationToken)
             {
                 return provider.GetDescription(
