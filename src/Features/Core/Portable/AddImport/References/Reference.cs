--- conflicted
+++ resolved
@@ -10,11 +10,7 @@
 using System.Threading;
 using System.Threading.Tasks;
 using Microsoft.CodeAnalysis.CodeActions;
-<<<<<<< HEAD
-using Microsoft.CodeAnalysis.CodeGeneration;
-=======
 using Microsoft.CodeAnalysis.CodeCleanup;
->>>>>>> 80a8ce8d
 using Microsoft.CodeAnalysis.Editing;
 using Microsoft.CodeAnalysis.Shared.Extensions;
 using Microsoft.CodeAnalysis.Text;
@@ -106,17 +102,10 @@
             }
 
             public abstract Task<AddImportFixData> TryGetFixDataAsync(
-<<<<<<< HEAD
-                Document document, SyntaxNode node, AddImportPlacementOptions options, CancellationToken cancellationToken);
-
-            protected async Task<ImmutableArray<TextChange>> GetTextChangesAsync(
-                Document document, SyntaxNode node, AddImportPlacementOptions options, CancellationToken cancellationToken)
-=======
                 Document document, SyntaxNode node, CodeCleanupOptions options, CancellationToken cancellationToken);
 
             protected async Task<ImmutableArray<TextChange>> GetTextChangesAsync(
                 Document document, SyntaxNode node, CodeCleanupOptions options, CancellationToken cancellationToken)
->>>>>>> 80a8ce8d
             {
                 var originalDocument = document;
 
@@ -124,11 +113,7 @@
                     node, document, cancellationToken).ConfigureAwait(false);
 
                 var newDocument = await provider.AddImportAsync(
-<<<<<<< HEAD
-                    node, SearchResult.NameParts, document, options, cancellationToken).ConfigureAwait(false);
-=======
                     node, SearchResult.NameParts, document, options.AddImportOptions, cancellationToken).ConfigureAwait(false);
->>>>>>> 80a8ce8d
 
                 var cleanedDocument = await CodeAction.CleanupDocumentAsync(
                     newDocument, options, cancellationToken).ConfigureAwait(false);
