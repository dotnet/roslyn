﻿// Licensed to the .NET Foundation under one or more agreements.
// The .NET Foundation licenses this file to you under the MIT license.
// See the LICENSE file in the project root for more information.

#nullable disable

using System.Threading;
using System.Threading.Tasks;
<<<<<<< HEAD
=======
using Microsoft.CodeAnalysis.CodeCleanup;
>>>>>>> 80a8ce8d
using Microsoft.CodeAnalysis.CodeGeneration;
using Microsoft.CodeAnalysis.SymbolSearch;
using Roslyn.Utilities;

namespace Microsoft.CodeAnalysis.AddImport
{
    internal abstract partial class AbstractAddImportFeatureService<TSimpleNameSyntax>
    {
        private partial class AssemblyReference : Reference
        {
            private readonly ReferenceAssemblyWithTypeResult _referenceAssemblyWithType;

            public AssemblyReference(
                AbstractAddImportFeatureService<TSimpleNameSyntax> provider,
                SearchResult searchResult,
                ReferenceAssemblyWithTypeResult referenceAssemblyWithType)
                : base(provider, searchResult)
            {
                _referenceAssemblyWithType = referenceAssemblyWithType;
            }

            public override async Task<AddImportFixData> TryGetFixDataAsync(
<<<<<<< HEAD
                Document document, SyntaxNode node, AddImportPlacementOptions options, CancellationToken cancellationToken)
=======
                Document document, SyntaxNode node, CodeCleanupOptions options, CancellationToken cancellationToken)
>>>>>>> 80a8ce8d
            {
                var textChanges = await GetTextChangesAsync(document, node, options, cancellationToken).ConfigureAwait(false);

                var title = $"{provider.GetDescription(SearchResult.NameParts)} ({string.Format(FeaturesResources.from_0, _referenceAssemblyWithType.AssemblyName)})";
                var fullyQualifiedTypeName = string.Join(
                    ".", _referenceAssemblyWithType.ContainingNamespaceNames.Concat(_referenceAssemblyWithType.TypeName));

                return AddImportFixData.CreateForReferenceAssemblySymbol(
                    textChanges, title, _referenceAssemblyWithType.AssemblyName, fullyQualifiedTypeName);
            }

            public override bool Equals(object obj)
            {
                var reference = obj as AssemblyReference;
                return base.Equals(obj) &&
                    _referenceAssemblyWithType.AssemblyName == reference._referenceAssemblyWithType.AssemblyName;
            }

            public override int GetHashCode()
                => Hash.Combine(_referenceAssemblyWithType.AssemblyName, base.GetHashCode());
        }
    }
}<|MERGE_RESOLUTION|>--- conflicted
+++ resolved
@@ -6,10 +6,7 @@
 
 using System.Threading;
 using System.Threading.Tasks;
-<<<<<<< HEAD
-=======
 using Microsoft.CodeAnalysis.CodeCleanup;
->>>>>>> 80a8ce8d
 using Microsoft.CodeAnalysis.CodeGeneration;
 using Microsoft.CodeAnalysis.SymbolSearch;
 using Roslyn.Utilities;
@@ -32,11 +29,7 @@
             }
 
             public override async Task<AddImportFixData> TryGetFixDataAsync(
-<<<<<<< HEAD
-                Document document, SyntaxNode node, AddImportPlacementOptions options, CancellationToken cancellationToken)
-=======
                 Document document, SyntaxNode node, CodeCleanupOptions options, CancellationToken cancellationToken)
->>>>>>> 80a8ce8d
             {
                 var textChanges = await GetTextChangesAsync(document, node, options, cancellationToken).ConfigureAwait(false);
 
