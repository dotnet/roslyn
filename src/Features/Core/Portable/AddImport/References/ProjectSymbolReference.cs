--- conflicted
+++ resolved
@@ -7,10 +7,7 @@
 using System.Collections.Immutable;
 using System.Threading;
 using Microsoft.CodeAnalysis.CodeActions;
-<<<<<<< HEAD
-=======
 using Microsoft.CodeAnalysis.CodeCleanup;
->>>>>>> 80a8ce8d
 using Microsoft.CodeAnalysis.CodeGeneration;
 using Microsoft.CodeAnalysis.Options;
 using Microsoft.CodeAnalysis.Tags;
@@ -91,11 +88,7 @@
             }
 
             protected override (string description, bool hasExistingImport) GetDescription(
-<<<<<<< HEAD
-                Document document, AddImportPlacementOptions options, SyntaxNode node,
-=======
                 Document document, CodeCleanupOptions options, SyntaxNode node,
->>>>>>> 80a8ce8d
                 SemanticModel semanticModel, CancellationToken cancellationToken)
             {
                 var (description, hasExistingImport) = base.GetDescription(document, options, node, semanticModel, cancellationToken);
