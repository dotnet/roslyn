--- conflicted
+++ resolved
@@ -29,15 +29,7 @@
         public override bool OpenFileOnly(Workspace workspace) => false;
 
         protected override void InitializeWorker(AnalysisContext context)
-<<<<<<< HEAD
-            => context.RegisterOperationAction(AnalyzeOperation, OperationKind.SwitchStatement);
-=======
-            => s_registerMethod.Invoke(context, new object[]
-               {
-                   new Action<OperationAnalysisContext>(AnalyzeOperation),
-                   ImmutableArray.Create(OperationKind.Switch)
-               });
->>>>>>> 9c82aed5
+            => context.RegisterOperationAction(AnalyzeOperation, OperationKind.Switch);
 
         private void AnalyzeOperation(OperationAnalysisContext context)
         {
