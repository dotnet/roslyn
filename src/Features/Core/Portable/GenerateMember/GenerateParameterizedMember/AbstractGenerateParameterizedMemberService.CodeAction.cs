--- conflicted
+++ resolved
@@ -82,15 +82,7 @@
                             _fallbackOptions),
                         _state.TypeToGenerateIn,
                         property,
-<<<<<<< HEAD
-                        new CodeGenerationContext(
-                            afterThisLocation: _state.IdentifierToken.GetLocation(),
-                            generateMethodBodies: _state.TypeToGenerateIn.TypeKind != TypeKind.Interface),
-                        cancellationToken)
-                        .ConfigureAwait(false);
-=======
                         cancellationToken).ConfigureAwait(false);
->>>>>>> 80a8ce8d
 
                     return result;
                 }
@@ -107,12 +99,6 @@
                            _fallbackOptions),
                         _state.TypeToGenerateIn,
                         method,
-<<<<<<< HEAD
-                        new CodeGenerationContext(
-                            afterThisLocation: _state.Location,
-                            generateMethodBodies: _state.TypeToGenerateIn.TypeKind != TypeKind.Interface),
-=======
->>>>>>> 80a8ce8d
                         cancellationToken)
                         .ConfigureAwait(false);
 
