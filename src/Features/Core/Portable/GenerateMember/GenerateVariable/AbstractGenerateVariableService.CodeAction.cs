--- conflicted
+++ resolved
@@ -54,12 +54,6 @@
                 var generateUnsafe = _state.TypeMemberType.RequiresUnsafeModifier() &&
                                      !_state.IsContainedInUnsafeType;
 
-<<<<<<< HEAD
-                var context = new CodeGenerationContext(
-                    afterThisLocation: _state.AfterThisLocation,
-                    beforeThisLocation: _state.BeforeThisLocation,
-                    contextLocation: _state.IdentifierToken.GetLocation());
-=======
                 var context = new CodeGenerationSolutionContext(
                     _semanticDocument.Project.Solution,
                     new CodeGenerationContext(
@@ -67,7 +61,6 @@
                         beforeThisLocation: _state.BeforeThisLocation,
                         contextLocation: _state.IdentifierToken.GetLocation()),
                     _fallbackOptions);
->>>>>>> 80a8ce8d
 
                 if (_generateProperty)
                 {
@@ -90,11 +83,7 @@
                         setMethod: setAccessor);
 
                     return await CodeGenerator.AddPropertyDeclarationAsync(
-<<<<<<< HEAD
-                        solution, _state.TypeToGenerateIn, propertySymbol, context, cancellationToken).ConfigureAwait(false);
-=======
                         context, _state.TypeToGenerateIn, propertySymbol, cancellationToken).ConfigureAwait(false);
->>>>>>> 80a8ce8d
                 }
                 else
                 {
@@ -108,11 +97,7 @@
                         name: _state.IdentifierToken.ValueText);
 
                     return await CodeGenerator.AddFieldDeclarationAsync(
-<<<<<<< HEAD
-                        solution, _state.TypeToGenerateIn, fieldSymbol, context, cancellationToken).ConfigureAwait(false);
-=======
                         context, _state.TypeToGenerateIn, fieldSymbol, cancellationToken).ConfigureAwait(false);
->>>>>>> 80a8ce8d
                 }
             }
 
