﻿// Licensed to the .NET Foundation under one or more agreements.
// The .NET Foundation licenses this file to you under the MIT license.
// See the LICENSE file in the project root for more information.

using System;
using System.Collections.Immutable;
using System.Composition;
using System.Diagnostics.CodeAnalysis;
using System.Threading;
using System.Threading.Tasks;
using Microsoft.CodeAnalysis.CodeActions;
using Microsoft.CodeAnalysis.CodeGeneration;
using Microsoft.CodeAnalysis.CodeRefactorings;
using Microsoft.CodeAnalysis.Editing;
using Microsoft.CodeAnalysis.LanguageServices;
using Microsoft.CodeAnalysis.PooledObjects;
using Microsoft.CodeAnalysis.Shared.Extensions;
using Roslyn.Utilities;

namespace Microsoft.CodeAnalysis.GenerateComparisonOperators
{
    using static CodeGenerationSymbolFactory;

    [ExportCodeRefactoringProvider(LanguageNames.CSharp, LanguageNames.VisualBasic, Name = PredefinedCodeRefactoringProviderNames.GenerateComparisonOperators), Shared]
    internal class GenerateComparisonOperatorsCodeRefactoringProvider : CodeRefactoringProvider
    {
        private const string LeftName = "left";
        private const string RightName = "right";

        private static readonly ImmutableArray<CodeGenerationOperatorKind> s_operatorKinds =
            ImmutableArray.Create(
                CodeGenerationOperatorKind.LessThan,
                CodeGenerationOperatorKind.LessThanOrEqual,
                CodeGenerationOperatorKind.GreaterThan,
                CodeGenerationOperatorKind.GreaterThanOrEqual);

        [ImportingConstructor]
        [SuppressMessage("RoslynDiagnosticsReliability", "RS0033:Importing constructor should be [Obsolete]", Justification = "Used in test code: https://github.com/dotnet/roslyn/issues/42814")]
        public GenerateComparisonOperatorsCodeRefactoringProvider()
        {
        }

        public override async Task ComputeRefactoringsAsync(CodeRefactoringContext context)
        {
            var (document, textSpan, cancellationToken) = context;

            var helpers = document.GetRequiredLanguageService<IRefactoringHelpersService>();
            var sourceText = await document.GetTextAsync(cancellationToken).ConfigureAwait(false);
            var root = await document.GetRequiredSyntaxRootAsync(cancellationToken).ConfigureAwait(false);

            // We offer the refactoring when the user is either on the header of a class/struct,
            // or if they're between any members of a class/struct and are on a blank line.
            if (!helpers.IsOnTypeHeader(root, textSpan.Start, fullHeader: true, out var typeDeclaration) &&
                !helpers.IsBetweenTypeMembers(sourceText, root, textSpan.Start, out typeDeclaration))
            {
                return;
            }

            var semanticModel = await document.GetRequiredSemanticModelAsync(cancellationToken).ConfigureAwait(false);
            var compilation = semanticModel.Compilation;

            var comparableType = compilation.GetTypeByMetadataName(typeof(IComparable<>).FullName!);
            if (comparableType == null)
                return;

            var containingType = semanticModel.GetDeclaredSymbol(typeDeclaration, cancellationToken) as INamedTypeSymbol;
            if (containingType == null)
                return;

            using var _1 = ArrayBuilder<INamedTypeSymbol>.GetInstance(out var missingComparableTypes);

            foreach (var iface in containingType.Interfaces)
            {
                if (!iface.OriginalDefinition.Equals(comparableType))
                    continue;

                var comparedType = iface.TypeArguments[0];
                if (comparedType.IsErrorType())
                    continue;

                var compareMethod = TryGetCompareMethodImpl(containingType, iface);
                if (compareMethod == null)
                    continue;

                if (HasAllComparisonOperators(containingType, comparedType))
                    continue;

                missingComparableTypes.Add(iface);
            }

            if (missingComparableTypes.Count == 0)
                return;

            if (missingComparableTypes.Count == 1)
            {
                var missingType = missingComparableTypes[0];
                context.RegisterRefactoring(CodeAction.Create(
                    FeaturesResources.Generate_comparison_operators,
                    c => GenerateComparisonOperatorsAsync(document, typeDeclaration, missingType, context.Options, c),
                    nameof(FeaturesResources.Generate_comparison_operators)));
                return;
            }

            using var _2 = ArrayBuilder<CodeAction>.GetInstance(out var nestedActions);

            foreach (var missingType in missingComparableTypes)
            {
                var typeArg = missingType.TypeArguments[0];
                var displayString = typeArg.ToMinimalDisplayString(semanticModel, textSpan.Start);
                nestedActions.Add(CodeAction.Create(
                    string.Format(FeaturesResources.Generate_for_0, displayString),
                    c => GenerateComparisonOperatorsAsync(document, typeDeclaration, missingType, context.Options, c),
                    nameof(FeaturesResources.Generate_for_0) + "_" + displayString));
            }

            context.RegisterRefactoring(CodeAction.CodeActionWithNestedActions.Create(
                FeaturesResources.Generate_comparison_operators,
                nestedActions.ToImmutable(),
                isInlinable: false));
        }

        private static IMethodSymbol? TryGetCompareMethodImpl(INamedTypeSymbol containingType, ITypeSymbol comparableType)
        {
            foreach (var member in comparableType.GetMembers(nameof(IComparable<int>.CompareTo)))
            {
                if (member is IMethodSymbol method)
                    return (IMethodSymbol?)containingType.FindImplementationForInterfaceMember(method);
            }

            return null;
        }

        private static async Task<Document> GenerateComparisonOperatorsAsync(
            Document document,
            SyntaxNode typeDeclaration,
            INamedTypeSymbol comparableType,
            CodeAndImportGenerationOptionsProvider fallbackOptions,
            CancellationToken cancellationToken)
        {
            var semanticModel = await document.GetRequiredSemanticModelAsync(cancellationToken).ConfigureAwait(false);

            var containingType = (INamedTypeSymbol)semanticModel.GetRequiredDeclaredSymbol(typeDeclaration, cancellationToken);
            var compareMethod = TryGetCompareMethodImpl(containingType, comparableType)!;

            var generator = document.GetRequiredLanguageService<SyntaxGenerator>();

            var codeGenService = document.GetRequiredLanguageService<ICodeGenerationService>();
            var operators = GenerateComparisonOperators(
                generator, semanticModel.Compilation, containingType, comparableType,
                GenerateLeftExpression(generator, comparableType, compareMethod));

<<<<<<< HEAD
            var context = new CodeGenerationContext(contextLocation: typeDeclaration.GetLocation());

            return await codeGenService.AddMembersAsync(document.Project.Solution, containingType, operators, context, cancellationToken).ConfigureAwait(false);
=======
            var solutionContext = new CodeGenerationSolutionContext(
                document.Project.Solution,
                new CodeGenerationContext(contextLocation: typeDeclaration.GetLocation()),
                fallbackOptions);

            return await codeGenService.AddMembersAsync(solutionContext, containingType, operators, cancellationToken).ConfigureAwait(false);
>>>>>>> 80a8ce8d
        }

        private static SyntaxNode GenerateLeftExpression(
            SyntaxGenerator generator,
            INamedTypeSymbol comparableType,
            IMethodSymbol compareMethod)
        {
            var thisExpression = generator.IdentifierName(LeftName);
            var generateCast =
                compareMethod != null &&
                compareMethod.DeclaredAccessibility != Accessibility.Public &&
                compareMethod.Name != nameof(IComparable.CompareTo);

            return generateCast
                ? generator.CastExpression(comparableType, thisExpression)
                : thisExpression;
        }

        private static ImmutableArray<IMethodSymbol> GenerateComparisonOperators(
            SyntaxGenerator generator,
            Compilation compilation,
            INamedTypeSymbol containingType,
            INamedTypeSymbol comparableType,
            SyntaxNode thisExpression)
        {
            using var _ = ArrayBuilder<IMethodSymbol>.GetInstance(out var operators);

            var boolType = compilation.GetSpecialType(SpecialType.System_Boolean);
            var comparedType = comparableType.TypeArguments[0];

            var parameters = ImmutableArray.Create(
                CreateParameterSymbol(containingType, LeftName),
                CreateParameterSymbol(comparedType, RightName));

            foreach (var kind in s_operatorKinds)
            {
                if (!HasComparisonOperator(containingType, comparedType, kind))
                {
                    operators.Add(CreateOperatorSymbol(
                        attributes: default,
                        Accessibility.Public,
                        DeclarationModifiers.Static,
                        boolType,
                        kind,
                        parameters,
                        ImmutableArray.Create(GenerateStatement(generator, kind, thisExpression))));
                }
            }

            return operators.ToImmutable();
        }

        private static SyntaxNode GenerateStatement(
            SyntaxGenerator generator, CodeGenerationOperatorKind kind, SyntaxNode leftExpression)
        {
            var zero = generator.LiteralExpression(0);

            var compareToCall = generator.InvocationExpression(
                generator.MemberAccessExpression(leftExpression, nameof(IComparable.CompareTo)),
                generator.IdentifierName(RightName));

            var comparison = kind switch
            {
                CodeGenerationOperatorKind.LessThan => generator.LessThanExpression(compareToCall, zero),
                CodeGenerationOperatorKind.LessThanOrEqual => generator.LessThanOrEqualExpression(compareToCall, zero),
                CodeGenerationOperatorKind.GreaterThan => generator.GreaterThanExpression(compareToCall, zero),
                CodeGenerationOperatorKind.GreaterThanOrEqual => generator.GreaterThanOrEqualExpression(compareToCall, zero),
                _ => throw ExceptionUtilities.Unreachable,
            };

            return generator.ReturnStatement(comparison);
        }

        private static bool HasAllComparisonOperators(INamedTypeSymbol containingType, ITypeSymbol comparedType)
        {
            foreach (var op in s_operatorKinds)
            {
                if (!HasComparisonOperator(containingType, comparedType, op))
                    return false;
            }

            return true;
        }

        private static bool HasComparisonOperator(INamedTypeSymbol containingType, ITypeSymbol comparedType, CodeGenerationOperatorKind kind)
        {
            // Look for an `operator <(... c1, ComparedType c2)` member.
            foreach (var member in containingType.GetMembers(GetOperatorName(kind)))
            {
                if (member is IMethodSymbol method &&
                    method.Parameters.Length >= 2 &&
                    comparedType.Equals(method.Parameters[1].Type))
                {
                    return true;
                }
            }

            return false;
        }

        private static string GetOperatorName(CodeGenerationOperatorKind kind)
            => kind switch
            {
                CodeGenerationOperatorKind.LessThan => WellKnownMemberNames.LessThanOperatorName,
                CodeGenerationOperatorKind.LessThanOrEqual => WellKnownMemberNames.LessThanOrEqualOperatorName,
                CodeGenerationOperatorKind.GreaterThan => WellKnownMemberNames.GreaterThanOperatorName,
                CodeGenerationOperatorKind.GreaterThanOrEqual => WellKnownMemberNames.GreaterThanOrEqualOperatorName,
                _ => throw ExceptionUtilities.Unreachable,
            };
    }
}<|MERGE_RESOLUTION|>--- conflicted
+++ resolved
@@ -149,18 +149,12 @@
                 generator, semanticModel.Compilation, containingType, comparableType,
                 GenerateLeftExpression(generator, comparableType, compareMethod));
 
-<<<<<<< HEAD
-            var context = new CodeGenerationContext(contextLocation: typeDeclaration.GetLocation());
-
-            return await codeGenService.AddMembersAsync(document.Project.Solution, containingType, operators, context, cancellationToken).ConfigureAwait(false);
-=======
             var solutionContext = new CodeGenerationSolutionContext(
                 document.Project.Solution,
                 new CodeGenerationContext(contextLocation: typeDeclaration.GetLocation()),
                 fallbackOptions);
 
             return await codeGenService.AddMembersAsync(solutionContext, containingType, operators, cancellationToken).ConfigureAwait(false);
->>>>>>> 80a8ce8d
         }
 
         private static SyntaxNode GenerateLeftExpression(
