﻿// Licensed to the .NET Foundation under one or more agreements.
// The .NET Foundation licenses this file to you under the MIT license.
// See the LICENSE file in the project root for more information.

using System;
using System.Collections.Generic;
using System.Collections.Immutable;
using System.Diagnostics.CodeAnalysis;
using System.Runtime.CompilerServices;
using Roslyn.Utilities;

namespace Microsoft.CodeAnalysis.Host
{
    /// <summary>
    /// This service will implicitly cache previous Compilations used by each supported Workspace implementation.
    /// The number of Compilations cached is determined by <see cref="ImplicitCacheSize"/>.  For now, we'll only
    /// support implicit caching for VS Workspaces (<see cref="WorkspaceKind.Host"/>), as caching is known to
    /// reduce latency in designer scenarios using the VS workspace.  For other Workspace kinds, the cost of the
    /// cache is likely to outweigh the benefit (for example, in Misc File Workspace cases, we can end up holding
    /// onto a lot of memory even after a file is closed).  We can opt in other kinds of Workspaces as needed.
    /// </summary>
    internal partial class ProjectCacheService : IProjectCacheHostService
    {
        internal const int ImplicitCacheSize = 3;

        private readonly object _gate = new();

        private readonly Workspace? _workspace;
<<<<<<< HEAD
        private readonly ISyntaxTreeConfigurationService? _configurationService;
=======
        private readonly IWorkspaceConfigurationService? _configurationService;
>>>>>>> 80a8ce8d
        private readonly Dictionary<ProjectId, Cache> _activeCaches = new();

        private readonly SimpleMRUCache? _implicitCache;
        private readonly ImplicitCacheMonitor? _implicitCacheMonitor;

        public ProjectCacheService(Workspace? workspace)
        {
            _workspace = workspace;
<<<<<<< HEAD
            _configurationService = workspace?.Services.GetService<ISyntaxTreeConfigurationService>();
=======
            _configurationService = workspace?.Services.GetService<IWorkspaceConfigurationService>();
>>>>>>> 80a8ce8d
        }

        public ProjectCacheService(Workspace? workspace, TimeSpan implicitCacheTimeout)
            : this(workspace)
        {
            _implicitCache = new SimpleMRUCache();
            _implicitCacheMonitor = new ImplicitCacheMonitor(this, implicitCacheTimeout);
        }

        /// <summary>
        /// Recoverable trees only save significant memory for larger trees.
        /// </summary>
        public int MinimumLengthForRecoverableTree
<<<<<<< HEAD
            => (_configurationService?.DisableRecoverableTrees != true) ? 4 * 1024 : int.MaxValue;
=======
            => (_configurationService?.Options.DisableRecoverableTrees != true) ? 4 * 1024 : int.MaxValue;
>>>>>>> 80a8ce8d

        public bool IsImplicitCacheEmpty
        {
            get
            {
                lock (_gate)
                {
                    return _implicitCache?.IsEmpty ?? false;
                }
            }
        }

        public void ClearImplicitCache()
        {
            lock (_gate)
            {
                _implicitCache?.Clear();
            }
        }

        public void ClearExpiredImplicitCache(DateTime expirationTime)
        {
            lock (_gate)
            {
                _implicitCache?.ClearExpiredItems(expirationTime);
            }
        }

        public IDisposable EnableCaching(ProjectId key)
        {
            lock (_gate)
            {
                if (!_activeCaches.TryGetValue(key, out var cache))
                {
                    cache = new Cache(this, key);
                    _activeCaches.Add(key, cache);
                }

                cache.Count++;
                return cache;
            }
        }

        [return: NotNullIfNotNull("instance")]
        public T? CacheObjectIfCachingEnabledForKey<T>(ProjectId key, object owner, T? instance) where T : class
        {
            if (IsEnabled)
            {
                lock (_gate)
                {
                    if (_activeCaches.TryGetValue(key, out var cache))
                    {
                        cache.CreateStrongReference(owner, instance);
                    }
                    else if (_implicitCache != null && !PartOfP2PReferences(key))
                    {
                        RoslynDebug.Assert(_implicitCacheMonitor != null);
                        _implicitCache.Touch(instance);
                        _implicitCacheMonitor.Touch();
                    }
                }
            }

            return instance;
        }

        private bool IsEnabled
<<<<<<< HEAD
            => _configurationService?.DisableProjectCacheService != true;
=======
            => _configurationService?.Options.DisableProjectCacheService != true;
>>>>>>> 80a8ce8d

        private bool PartOfP2PReferences(ProjectId key)
        {
            if (_activeCaches.Count == 0 || _workspace == null)
            {
                return false;
            }

            var solution = _workspace.CurrentSolution;
            var graph = solution.GetProjectDependencyGraph();

            foreach (var projectId in _activeCaches.Keys)
            {
                // this should be cheap. graph is cached every time project reference is updated.
                var p2pReferences = (ImmutableHashSet<ProjectId>)graph.GetProjectsThatThisProjectTransitivelyDependsOn(projectId);
                if (p2pReferences.Contains(key))
                {
                    return true;
                }
            }

            return false;
        }

        [return: NotNullIfNotNull("instance")]
        public T? CacheObjectIfCachingEnabledForKey<T>(ProjectId key, ICachedObjectOwner owner, T? instance) where T : class
        {
            if (IsEnabled)
            {
                lock (_gate)
                {
                    if (owner.CachedObject == null && _activeCaches.TryGetValue(key, out var cache))
                    {
                        owner.CachedObject = instance;
                        cache.CreateOwnerEntry(owner);
                    }
                }
            }

            return instance;
        }

        private void DisableCaching(ProjectId key, Cache cache)
        {
            lock (_gate)
            {
                cache.Count--;
                if (cache.Count == 0)
                {
                    _activeCaches.Remove(key);
                    cache.FreeOwnerEntries();
                }
            }
        }

        private sealed class Cache : IDisposable
        {
            internal int Count;
            private readonly ProjectCacheService _cacheService;
            private readonly ProjectId _key;
            private ConditionalWeakTable<object, object?>? _cache = new();
            private readonly List<WeakReference<ICachedObjectOwner>> _ownerObjects = new();

            public Cache(ProjectCacheService cacheService, ProjectId key)
            {
                _cacheService = cacheService;
                _key = key;
            }

            public void Dispose()
                => _cacheService.DisableCaching(_key, this);

            internal void CreateStrongReference(object key, object? instance)
            {
                if (_cache == null)
                {
                    throw new ObjectDisposedException(nameof(Cache));
                }

                if (!_cache.TryGetValue(key, out _))
                {
                    _cache.Add(key, instance);
                }
            }

            internal void CreateOwnerEntry(ICachedObjectOwner owner)
                => _ownerObjects.Add(new WeakReference<ICachedObjectOwner>(owner));

            internal void FreeOwnerEntries()
            {
                foreach (var entry in _ownerObjects)
                {
                    if (entry.TryGetTarget(out var owner))
                    {
                        owner.CachedObject = null;
                    }
                }

                // Explicitly free our ConditionalWeakTable to make sure it's released. We have a number of places in the codebase
                // (in both tests and product code) that do using (service.EnableCaching), which implicitly returns a disposable instance
                // this type. The runtime in many cases disposes, but does not unroot, the underlying object after the the using block is exited.
                // This means the cache could still be rooting objects we don't expect it to be rooting by that point. By explicitly clearing
                // these out, we get the expected behavior.
                _cache = null;
                _ownerObjects.Clear();
            }
        }
    }
}<|MERGE_RESOLUTION|>--- conflicted
+++ resolved
@@ -26,11 +26,7 @@
         private readonly object _gate = new();
 
         private readonly Workspace? _workspace;
-<<<<<<< HEAD
-        private readonly ISyntaxTreeConfigurationService? _configurationService;
-=======
         private readonly IWorkspaceConfigurationService? _configurationService;
->>>>>>> 80a8ce8d
         private readonly Dictionary<ProjectId, Cache> _activeCaches = new();
 
         private readonly SimpleMRUCache? _implicitCache;
@@ -39,11 +35,7 @@
         public ProjectCacheService(Workspace? workspace)
         {
             _workspace = workspace;
-<<<<<<< HEAD
-            _configurationService = workspace?.Services.GetService<ISyntaxTreeConfigurationService>();
-=======
             _configurationService = workspace?.Services.GetService<IWorkspaceConfigurationService>();
->>>>>>> 80a8ce8d
         }
 
         public ProjectCacheService(Workspace? workspace, TimeSpan implicitCacheTimeout)
@@ -57,11 +49,7 @@
         /// Recoverable trees only save significant memory for larger trees.
         /// </summary>
         public int MinimumLengthForRecoverableTree
-<<<<<<< HEAD
-            => (_configurationService?.DisableRecoverableTrees != true) ? 4 * 1024 : int.MaxValue;
-=======
             => (_configurationService?.Options.DisableRecoverableTrees != true) ? 4 * 1024 : int.MaxValue;
->>>>>>> 80a8ce8d
 
         public bool IsImplicitCacheEmpty
         {
@@ -129,11 +117,7 @@
         }
 
         private bool IsEnabled
-<<<<<<< HEAD
-            => _configurationService?.DisableProjectCacheService != true;
-=======
             => _configurationService?.Options.DisableProjectCacheService != true;
->>>>>>> 80a8ce8d
 
         private bool PartOfP2PReferences(ProjectId key)
         {
