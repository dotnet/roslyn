--- conflicted
+++ resolved
@@ -16,13 +16,8 @@
 {
     internal sealed class BackgroundCompiler : IDisposable
     {
-<<<<<<< HEAD
-        private Workspace _workspace;
-        private readonly TaskQueue _taskQueue;
-=======
         private Workspace? _workspace;
         private readonly AsyncBatchingWorkQueue<CancellationToken> _workQueue;
->>>>>>> 80a8ce8d
 
         [SuppressMessage("CodeQuality", "IDE0052:Remove unread private members", Justification = "Used to keep a strong reference to the built compilations so they are not GC'd")]
         private readonly ConcurrentSet<Compilation> _mostRecentCompilations = new();
@@ -93,21 +88,10 @@
         {
             using var _ = ArrayBuilder<Compilation>.GetInstance(out var compilations);
 
-<<<<<<< HEAD
-                var allOpenProjects = _workspace.GetOpenDocumentIds().Select(d => d.ProjectId).ToSet();
-
-                // don't even get started if there is nothing to do
-                if (allOpenProjects.Count > 0)
-                {
-                    _ = BuildCompilationsAsync(solution, initialProject, allOpenProjects);
-                }
-            }
-=======
             await AddCompilationsForVisibleDocumentsAsync(cancellationTokens, compilations, disposalToken).ConfigureAwait(false);
 
             _mostRecentCompilations.Clear();
             _mostRecentCompilations.AddRange(compilations);
->>>>>>> 80a8ce8d
         }
 
         private async ValueTask AddCompilationsForVisibleDocumentsAsync(
@@ -141,28 +125,9 @@
             }
         }
 
-<<<<<<< HEAD
-        private Task BuildCompilationsAsync(
-            Solution solution,
-            ProjectId? initialProject,
-            ISet<ProjectId> allOpenProjects)
-        {
-            var cancellationToken = _cancellationSource.Token;
-            return _taskQueue.ScheduleTask(
-                "BackgroundCompiler.BuildCompilationsAsync",
-                () => BuildCompilationsAsync(solution, initialProject, allOpenProjects, cancellationToken),
-                cancellationToken);
-        }
-
-        private Task BuildCompilationsAsync(
-            Solution solution,
-            ProjectId? initialProject,
-            ISet<ProjectId> projectsToBuild,
-=======
         private static async ValueTask AddCompilationsForVisibleDocumentsAsync(
             Solution solution,
             ArrayBuilder<Compilation> compilations,
->>>>>>> 80a8ce8d
             CancellationToken cancellationToken)
         {
             cancellationToken.ThrowIfCancellationRequested();
@@ -191,39 +156,9 @@
                 if (project is null)
                     return;
 
-<<<<<<< HEAD
-            var compilationTasks = allProjectIds
-                .Select(solution.GetProject)
-                .Select(async p =>
-                {
-                    if (p is null)
-                        return null;
-
-                    return await p.GetCompilationAsync(cancellationToken).ConfigureAwait(false);
-                })
-                .ToArray();
-            return Task.WhenAll(compilationTasks).SafeContinueWith(t =>
-                {
-                    logger.Dispose();
-                    if (t.Status == TaskStatus.RanToCompletion)
-                    {
-                        lock (_buildGate)
-                        {
-                            if (!cancellationToken.IsCancellationRequested)
-                            {
-                                _mostRecentCompilations = t.Result;
-                            }
-                        }
-                    }
-                },
-                CancellationToken.None,
-                TaskContinuationOptions.None,
-                TaskScheduler.Default);
-=======
                 var compilation = await project.GetCompilationAsync(cancellationToken).ConfigureAwait(false);
                 compilations.AddIfNotNull(compilation);
             }
->>>>>>> 80a8ce8d
         }
     }
 }