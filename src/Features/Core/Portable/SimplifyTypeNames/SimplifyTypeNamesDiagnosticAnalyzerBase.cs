﻿// Copyright (c) Microsoft.  All Rights Reserved.  Licensed under the Apache License, Version 2.0.  See License.txt in the project root for license information.

#nullable enable

// #define LOG

using System.Collections.Immutable;
<<<<<<< HEAD
using System.Diagnostics.CodeAnalysis;
=======
>>>>>>> 01625ff8
using System.Threading;
using Microsoft.CodeAnalysis.CodeStyle;
using Microsoft.CodeAnalysis.Diagnostics;
using Microsoft.CodeAnalysis.Options;
using Microsoft.CodeAnalysis.Shared.Extensions;
using Microsoft.CodeAnalysis.Text;
using Roslyn.Utilities;

#if LOG
<<<<<<< HEAD
using System;
=======
>>>>>>> 01625ff8
using System.IO;
using System.Text.RegularExpressions;
#endif

namespace Microsoft.CodeAnalysis.SimplifyTypeNames
{
    internal abstract class SimplifyTypeNamesDiagnosticAnalyzerBase<TLanguageKindEnum> : DiagnosticAnalyzer, IBuiltInAnalyzer where TLanguageKindEnum : struct
    {
#if LOG
        private static string _logFile = @"c:\temp\simplifytypenames.txt";
        private static object _logGate = new object();
        private static readonly Regex s_newlinePattern = new Regex(@"[\r\n]+");
#endif

        private static readonly LocalizableString s_localizableMessage = new LocalizableResourceString(nameof(WorkspacesResources.Name_can_be_simplified), WorkspacesResources.ResourceManager, typeof(WorkspacesResources));

        private static readonly LocalizableString s_localizableTitleSimplifyNames = new LocalizableResourceString(nameof(FeaturesResources.Simplify_Names), FeaturesResources.ResourceManager, typeof(FeaturesResources));
        private static readonly DiagnosticDescriptor s_descriptorSimplifyNames = new DiagnosticDescriptor(IDEDiagnosticIds.SimplifyNamesDiagnosticId,
                                                                    s_localizableTitleSimplifyNames,
                                                                    s_localizableMessage,
                                                                    DiagnosticCategory.Style,
                                                                    DiagnosticSeverity.Hidden,
                                                                    isEnabledByDefault: true,
                                                                    customTags: DiagnosticCustomTags.Unnecessary);

        private static readonly LocalizableString s_localizableTitleSimplifyMemberAccess = new LocalizableResourceString(nameof(FeaturesResources.Simplify_Member_Access), FeaturesResources.ResourceManager, typeof(FeaturesResources));
        private static readonly DiagnosticDescriptor s_descriptorSimplifyMemberAccess = new DiagnosticDescriptor(IDEDiagnosticIds.SimplifyMemberAccessDiagnosticId,
                                                                    s_localizableTitleSimplifyMemberAccess,
                                                                    s_localizableMessage,
                                                                    DiagnosticCategory.Style,
                                                                    DiagnosticSeverity.Hidden,
                                                                    isEnabledByDefault: true,
                                                                    customTags: DiagnosticCustomTags.Unnecessary);

        private static readonly DiagnosticDescriptor s_descriptorPreferBuiltinOrFrameworkType = new DiagnosticDescriptor(IDEDiagnosticIds.PreferBuiltInOrFrameworkTypeDiagnosticId,
            s_localizableTitleSimplifyNames,
            s_localizableMessage,
            DiagnosticCategory.Style,
            DiagnosticSeverity.Hidden,
            isEnabledByDefault: true,
            customTags: DiagnosticCustomTags.Unnecessary);

        internal abstract bool IsCandidate(SyntaxNode node);
        internal abstract bool CanSimplifyTypeNameExpression(
            SemanticModel model, SyntaxNode node, OptionSet optionSet,
            out TextSpan issueSpan, out string diagnosticId, out bool inDeclaration,
            CancellationToken cancellationToken);

        public override ImmutableArray<DiagnosticDescriptor> SupportedDiagnostics { get; }
            = ImmutableArray.Create(
                    s_descriptorSimplifyNames,
                    s_descriptorSimplifyMemberAccess,
                    s_descriptorPreferBuiltinOrFrameworkType);

        protected SimplifyTypeNamesDiagnosticAnalyzerBase()
        {
        }

        public bool OpenFileOnly(OptionSet options)
        {
            var preferTypeKeywordInDeclarationOption = options.GetOption(
                CodeStyleOptions.PreferIntrinsicPredefinedTypeKeywordInDeclaration, GetLanguageName())!.Notification;
            var preferTypeKeywordInMemberAccessOption = options.GetOption(
                CodeStyleOptions.PreferIntrinsicPredefinedTypeKeywordInMemberAccess, GetLanguageName())!.Notification;

            return !(preferTypeKeywordInDeclarationOption == NotificationOption.Warning || preferTypeKeywordInDeclarationOption == NotificationOption.Error ||
                     preferTypeKeywordInMemberAccessOption == NotificationOption.Warning || preferTypeKeywordInMemberAccessOption == NotificationOption.Error);
        }

<<<<<<< HEAD
=======
        public sealed override void Initialize(AnalysisContext context)
        {
            context.ConfigureGeneratedCodeAnalysis(GeneratedCodeAnalysisFlags.None);
            context.EnableConcurrentExecution();

            context.RegisterCompilationStartAction(AnalyzeCompilation);
        }

        private void AnalyzeCompilation(CompilationStartAnalysisContext context)
        {
            context.RegisterSemanticModelAction(AnalyzeSemanticModel);
        }

        protected abstract void AnalyzeSemanticModel(SemanticModelAnalysisContext context);

>>>>>>> 01625ff8
        protected abstract bool CanSimplifyTypeNameExpressionCore(
            SemanticModel model, SyntaxNode node, OptionSet optionSet,
            out TextSpan issueSpan, out string diagnosticId, out bool inDeclaration,
            CancellationToken cancellationToken);

        protected abstract string GetLanguageName();

        protected bool TrySimplifyTypeNameExpression(
            SemanticModel model, SyntaxNode node, AnalyzerOptions analyzerOptions,
            [NotNullWhen(true)] out Diagnostic? diagnostic, CancellationToken cancellationToken)
        {
            var syntaxTree = node.SyntaxTree;
            var optionSet = analyzerOptions.GetDocumentOptionSetAsync(syntaxTree, cancellationToken).GetAwaiter().GetResult();
            if (optionSet == null)
            {
                diagnostic = null;
                return false;
            }

            return TrySimplify(model, node, out diagnostic, optionSet, cancellationToken);
        }

<<<<<<< HEAD
        public bool TrySimplify(
            SemanticModel model, SyntaxNode node,
            [NotNullWhen(true)] out Diagnostic? diagnostic, OptionSet optionSet,
            CancellationToken cancellationToken)
=======
        public bool TrySimplify(SemanticModel model, SyntaxNode node, out Diagnostic diagnostic, OptionSet optionSet, CancellationToken cancellationToken)
>>>>>>> 01625ff8
        {
            if (!CanSimplifyTypeNameExpressionCore(
                    model, node, optionSet,
                    out var issueSpan, out var diagnosticId, out var inDeclaration,
                    cancellationToken))
            {
                diagnostic = null;
                return false;
            }

            if (model.SyntaxTree.OverlapsHiddenPosition(issueSpan, cancellationToken))
            {
                diagnostic = null;
                return false;
            }

            diagnostic = CreateDiagnostic(model, optionSet, issueSpan, diagnosticId, inDeclaration);
            return true;
        }

<<<<<<< HEAD
        internal static Diagnostic CreateDiagnostic(
            SemanticModel model, OptionSet optionSet, TextSpan issueSpan,
            string diagnosticId, bool inDeclaration)
        {
            Diagnostic diagnostic;
=======
        internal static Diagnostic CreateDiagnostic(SemanticModel model, OptionSet optionSet, TextSpan issueSpan, string diagnosticId, bool inDeclaration)
        {
>>>>>>> 01625ff8
            PerLanguageOption<CodeStyleOption<bool>> option;
            DiagnosticDescriptor descriptor;
            ReportDiagnostic severity;
            switch (diagnosticId)
            {
                case IDEDiagnosticIds.SimplifyNamesDiagnosticId:
                    descriptor = s_descriptorSimplifyNames;
                    severity = descriptor.DefaultSeverity.ToReportDiagnostic();
                    break;

                case IDEDiagnosticIds.SimplifyMemberAccessDiagnosticId:
                    descriptor = s_descriptorSimplifyMemberAccess;
                    severity = descriptor.DefaultSeverity.ToReportDiagnostic();
                    break;

                case IDEDiagnosticIds.PreferBuiltInOrFrameworkTypeDiagnosticId:
                    option = inDeclaration
                        ? CodeStyleOptions.PreferIntrinsicPredefinedTypeKeywordInDeclaration
                        : CodeStyleOptions.PreferIntrinsicPredefinedTypeKeywordInMemberAccess;
                    descriptor = s_descriptorPreferBuiltinOrFrameworkType;

                    var optionValue = optionSet.GetOption(option, model.Language);
<<<<<<< HEAD
                    severity = optionValue!.Notification.Severity;
=======
                    severity = optionValue.Notification.Severity;
>>>>>>> 01625ff8
                    break;
                default:
                    throw ExceptionUtilities.UnexpectedValue(diagnosticId);
            }

            var tree = model.SyntaxTree;
            var builder = ImmutableDictionary.CreateBuilder<string, string>();
            builder["OptionName"] = nameof(CodeStyleOptions.PreferIntrinsicPredefinedTypeKeywordInMemberAccess); // TODO: need the actual one
            builder["OptionLanguage"] = model.Language;
            var diagnostic = DiagnosticHelper.Create(descriptor, tree.GetLocation(issueSpan), severity, additionalLocations: null, builder.ToImmutable());

#if LOG
            var sourceText = tree.GetText();
            sourceText.GetLineAndOffset(issueSpan.Start, out var startLineNumber, out var startOffset);
            sourceText.GetLineAndOffset(issueSpan.End, out var endLineNumber, out var endOffset);
            var logLine = tree.FilePath + "," + startLineNumber + "\t" + diagnosticId + "\t" + inDeclaration + "\t";

            var leading = sourceText.ToString(TextSpan.FromBounds(
                sourceText.Lines[startLineNumber].Start, issueSpan.Start));
            var mid = sourceText.ToString(issueSpan);
            var trailing = sourceText.ToString(TextSpan.FromBounds(
                issueSpan.End, sourceText.Lines[endLineNumber].End));

            var contents = leading + "[|" + s_newlinePattern.Replace(mid, " ") + "|]" + trailing;
            logLine += contents + "\r\n";

            lock (_logGate)
            {
                File.AppendAllText(_logFile, logLine);
            }
#endif

            return diagnostic;
        }

        public DiagnosticAnalyzerCategory GetAnalyzerCategory()
            => DiagnosticAnalyzerCategory.SemanticSpanAnalysis;
    }
}<|MERGE_RESOLUTION|>--- conflicted
+++ resolved
@@ -5,10 +5,7 @@
 // #define LOG
 
 using System.Collections.Immutable;
-<<<<<<< HEAD
 using System.Diagnostics.CodeAnalysis;
-=======
->>>>>>> 01625ff8
 using System.Threading;
 using Microsoft.CodeAnalysis.CodeStyle;
 using Microsoft.CodeAnalysis.Diagnostics;
@@ -18,10 +15,7 @@
 using Roslyn.Utilities;
 
 #if LOG
-<<<<<<< HEAD
 using System;
-=======
->>>>>>> 01625ff8
 using System.IO;
 using System.Text.RegularExpressions;
 #endif
@@ -91,24 +85,6 @@
                      preferTypeKeywordInMemberAccessOption == NotificationOption.Warning || preferTypeKeywordInMemberAccessOption == NotificationOption.Error);
         }
 
-<<<<<<< HEAD
-=======
-        public sealed override void Initialize(AnalysisContext context)
-        {
-            context.ConfigureGeneratedCodeAnalysis(GeneratedCodeAnalysisFlags.None);
-            context.EnableConcurrentExecution();
-
-            context.RegisterCompilationStartAction(AnalyzeCompilation);
-        }
-
-        private void AnalyzeCompilation(CompilationStartAnalysisContext context)
-        {
-            context.RegisterSemanticModelAction(AnalyzeSemanticModel);
-        }
-
-        protected abstract void AnalyzeSemanticModel(SemanticModelAnalysisContext context);
-
->>>>>>> 01625ff8
         protected abstract bool CanSimplifyTypeNameExpressionCore(
             SemanticModel model, SyntaxNode node, OptionSet optionSet,
             out TextSpan issueSpan, out string diagnosticId, out bool inDeclaration,
@@ -131,14 +107,10 @@
             return TrySimplify(model, node, out diagnostic, optionSet, cancellationToken);
         }
 
-<<<<<<< HEAD
         public bool TrySimplify(
             SemanticModel model, SyntaxNode node,
             [NotNullWhen(true)] out Diagnostic? diagnostic, OptionSet optionSet,
             CancellationToken cancellationToken)
-=======
-        public bool TrySimplify(SemanticModel model, SyntaxNode node, out Diagnostic diagnostic, OptionSet optionSet, CancellationToken cancellationToken)
->>>>>>> 01625ff8
         {
             if (!CanSimplifyTypeNameExpressionCore(
                     model, node, optionSet,
@@ -159,16 +131,10 @@
             return true;
         }
 
-<<<<<<< HEAD
         internal static Diagnostic CreateDiagnostic(
             SemanticModel model, OptionSet optionSet, TextSpan issueSpan,
             string diagnosticId, bool inDeclaration)
         {
-            Diagnostic diagnostic;
-=======
-        internal static Diagnostic CreateDiagnostic(SemanticModel model, OptionSet optionSet, TextSpan issueSpan, string diagnosticId, bool inDeclaration)
-        {
->>>>>>> 01625ff8
             PerLanguageOption<CodeStyleOption<bool>> option;
             DiagnosticDescriptor descriptor;
             ReportDiagnostic severity;
@@ -191,11 +157,7 @@
                     descriptor = s_descriptorPreferBuiltinOrFrameworkType;
 
                     var optionValue = optionSet.GetOption(option, model.Language);
-<<<<<<< HEAD
                     severity = optionValue!.Notification.Severity;
-=======
-                    severity = optionValue.Notification.Severity;
->>>>>>> 01625ff8
                     break;
                 default:
                     throw ExceptionUtilities.UnexpectedValue(diagnosticId);
