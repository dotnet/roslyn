--- conflicted
+++ resolved
@@ -6,18 +6,6 @@
 using Microsoft.CodeAnalysis.Classification;
 using Microsoft.CodeAnalysis.QuickInfo;
 
-<<<<<<< HEAD
-namespace Microsoft.CodeAnalysis.LanguageServices
-{
-    internal readonly record struct SymbolDescriptionOptions(
-        QuickInfoOptions QuickInfoOptions,
-        ClassificationOptions ClassificationOptions)
-    {
-        public static readonly SymbolDescriptionOptions Default
-          = new(
-              QuickInfoOptions: QuickInfoOptions.Default,
-              ClassificationOptions: ClassificationOptions.Default);
-=======
 namespace Microsoft.CodeAnalysis.LanguageServices;
 
 [DataContract]
@@ -28,7 +16,6 @@
 
     public SymbolDescriptionOptions()
     {
->>>>>>> 80a8ce8d
     }
 
     public static readonly SymbolDescriptionOptions Default = new();
