--- conflicted
+++ resolved
@@ -219,17 +219,11 @@
                 var analysisScope = SolutionCrawlerOptions.GetBackgroundAnalysisScope(activeProject);
                 if (analysisScope == BackgroundAnalysisScope.ActiveFile)
                 {
-<<<<<<< HEAD
                     var scope = new ReanalyzeScope(documentIds: new[] { activeDocumentId });
                     foreach (var analyzer in _documentAndProjectWorkerProcessor.AnalyzersForActiveDocumentChanged)
                     {
                         Reanalyze(analyzer, scope, highPriority: true);
                     }
-=======
-                    // When the active document changes and we are only analyzing the active file, trigger a document
-                    // changed event to reanalyze the newly-active file.
-                    EnqueueFullDocumentEvent(solution, activeDocumentId, InvocationReasons.DocumentChanged, nameof(OnActiveDocumentChanged));
->>>>>>> 7b6b5727
                 }
             }
 
