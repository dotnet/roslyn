--- conflicted
+++ resolved
@@ -488,15 +488,8 @@
                 var solution = _registration.GetSolutionToAnalyze();
                 var invocationReasons = highPriority ? InvocationReasons.ReanalyzeHighPriority : InvocationReasons.Reanalyze;
 
-<<<<<<< HEAD
-                foreach (var document in scope.TryGetDocuments(solution))
-                {
-                    await EnqueueWorkItemAsync(analyzer, document, invocationReasons).ConfigureAwait(false);
-                }
-=======
-                foreach (var (project, documentId) in scope.GetDocumentIds(solution))
+                foreach (var (project, documentId) in scope.TryGetDocumentIds(solution))
                     await EnqueueWorkItemAsync(analyzer, project, documentId, document: null, invocationReasons).ConfigureAwait(false);
->>>>>>> 00405d11
             }
 
             private async Task EnqueueWorkItemAsync(
@@ -741,11 +734,7 @@
                 return count;
             }
 
-<<<<<<< HEAD
-            public IEnumerable<Document> TryGetDocuments(Solution solution)
-=======
-            public IEnumerable<(Project project, DocumentId documentId)> GetDocumentIds(Solution solution)
->>>>>>> 00405d11
+            public IEnumerable<(Project project, DocumentId documentId)> TryGetDocumentIds(Solution solution)
             {
                 if (_solutionId != null && solution.Id != _solutionId)
                 {
