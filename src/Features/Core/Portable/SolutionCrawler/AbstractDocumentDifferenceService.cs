--- conflicted
+++ resolved
@@ -11,43 +11,14 @@
 using Microsoft.CodeAnalysis.Text;
 using Roslyn.Utilities;
 
-namespace Microsoft.CodeAnalysis.SolutionCrawler
+namespace Microsoft.CodeAnalysis.SolutionCrawler;
+
+internal abstract class AbstractDocumentDifferenceService : IDocumentDifferenceService
 {
-<<<<<<< HEAD
-    internal abstract class AbstractDocumentDifferenceService : IDocumentDifferenceService
-=======
     public async Task<SyntaxNode?> GetChangedMemberAsync(Document oldDocument, Document newDocument, CancellationToken cancellationToken)
->>>>>>> 6f8be3ac
     {
-        public async Task<SyntaxNode?> GetChangedMemberAsync(Document oldDocument, Document newDocument, CancellationToken cancellationToken)
+        try
         {
-<<<<<<< HEAD
-            try
-            {
-                var syntaxFactsService = newDocument.Project.Services.GetService<ISyntaxFactsService>();
-                if (syntaxFactsService == null)
-                {
-                    // somehow, we can't get the service. without it, there is nothing we can do.
-                    return null;
-                }
-                // this is based on the implementation detail where opened documents use strong references
-                // to tree and text rather than recoverable versions.
-                if (!oldDocument.TryGetText(out var oldText) ||
-                    !newDocument.TryGetText(out var newText))
-                {
-                    // no cheap way to determine top level changes. assumes top level has changed
-                    return null;
-                }
-                // quick check whether two tree versions are same
-                if (oldDocument.TryGetSyntaxVersion(out var oldVersion) &&
-                    newDocument.TryGetSyntaxVersion(out var newVersion) &&
-                    oldVersion.Equals(newVersion))
-                {
-                    // nothing has changed. don't do anything.
-                    // this could happen if a document is opened/closed without any buffer change
-                    return null;
-                }
-=======
             var syntaxFactsService = newDocument.Project.Services.GetService<ISyntaxFactsService>();
             if (syntaxFactsService == null)
             {
@@ -71,77 +42,53 @@
                 // this could happen if a document is opened/closed without any buffer change
                 return null;
             }
->>>>>>> 6f8be3ac
 
-                var range = newText.GetEncompassingTextChangeRange(oldText);
-                if (range == default)
+            var range = newText.GetEncompassingTextChangeRange(oldText);
+            if (range == default)
+            {
+                // nothing has changed. don't do anything
+                return null;
+            }
+
+            var incrementalParsingCandidate = range.NewLength != newText.Length;
+            // see whether we can get it without explicit parsing
+            if (!oldDocument.TryGetSyntaxRoot(out var oldRoot) ||
+                !newDocument.TryGetSyntaxRoot(out var newRoot))
+            {
+                if (!incrementalParsingCandidate)
                 {
-                    // nothing has changed. don't do anything
+                    // no cheap way to determine top level changes. assumes top level has changed
                     return null;
                 }
 
-                var incrementalParsingCandidate = range.NewLength != newText.Length;
-                // see whether we can get it without explicit parsing
-                if (!oldDocument.TryGetSyntaxRoot(out var oldRoot) ||
-                    !newDocument.TryGetSyntaxRoot(out var newRoot))
-                {
-<<<<<<< HEAD
-                    if (!incrementalParsingCandidate)
-                    {
-                        // no cheap way to determine top level changes. assumes top level has changed
-                        return null;
-                    }
+                // explicitly parse them
+                oldRoot = await oldDocument.GetSyntaxRootAsync(cancellationToken).ConfigureAwait(false);
+                newRoot = await newDocument.GetSyntaxRootAsync(cancellationToken).ConfigureAwait(false);
 
-                    // explicitly parse them
-                    oldRoot = await oldDocument.GetSyntaxRootAsync(cancellationToken).ConfigureAwait(false);
-                    newRoot = await newDocument.GetSyntaxRootAsync(cancellationToken).ConfigureAwait(false);
+                Contract.ThrowIfNull(oldRoot);
+                Contract.ThrowIfNull(newRoot);
+            }
 
-                    Contract.ThrowIfNull(oldRoot);
-                    Contract.ThrowIfNull(newRoot);
-=======
-                    // no cheap way to determine top level changes. assumes top level has changed
-                    return null;
->>>>>>> 6f8be3ac
-                }
+            // at this point, we must have these version already calculated
+            if (!oldDocument.TryGetTopLevelChangeTextVersion(out var oldTopLevelChangeVersion) ||
+                !newDocument.TryGetTopLevelChangeTextVersion(out var newTopLevelChangeVersion))
+            {
+                throw ExceptionUtilities.Unreachable();
+            }
 
-                // at this point, we must have these version already calculated
-                if (!oldDocument.TryGetTopLevelChangeTextVersion(out var oldTopLevelChangeVersion) ||
-                    !newDocument.TryGetTopLevelChangeTextVersion(out var newTopLevelChangeVersion))
-                {
-                    throw ExceptionUtilities.Unreachable();
-                }
-
-                // quicker common case
-                if (incrementalParsingCandidate)
-                {
-                    if (oldTopLevelChangeVersion.Equals(newTopLevelChangeVersion))
-                    {
-                        return GetChangedMember(syntaxFactsService, oldRoot, newRoot, range);
-                    }
-
-                    return GetBestGuessChangedMember(syntaxFactsService, oldRoot, newRoot, range);
-                }
-
+            // quicker common case
+            if (incrementalParsingCandidate)
+            {
                 if (oldTopLevelChangeVersion.Equals(newTopLevelChangeVersion))
                 {
-<<<<<<< HEAD
-                    return null;
-                }
-
-                return null;
-=======
                     return GetChangedMember(syntaxFactsService, oldRoot, newRoot, range);
                 }
 
                 return GetBestGuessChangedMember(syntaxFactsService, oldRoot, newRoot, range);
->>>>>>> 6f8be3ac
             }
-            catch (Exception e) when (FatalError.ReportAndPropagateUnlessCanceled(e, cancellationToken))
+
+            if (oldTopLevelChangeVersion.Equals(newTopLevelChangeVersion))
             {
-<<<<<<< HEAD
-                throw ExceptionUtilities.Unreachable();
-            }
-=======
                 return null;
             }
 
@@ -150,84 +97,83 @@
         catch (Exception e) when (FatalError.ReportAndPropagateUnlessCanceled(e, cancellationToken))
         {
             throw ExceptionUtilities.Unreachable();
->>>>>>> 6f8be3ac
+        }
+    }
+
+    private static SyntaxNode? GetChangedMember(
+        ISyntaxFactsService syntaxFactsService, SyntaxNode oldRoot, SyntaxNode newRoot, TextChangeRange range)
+    {
+        // if either old or new tree contains skipped text, re-analyze whole document
+        if (oldRoot.ContainsSkippedText || newRoot.ContainsSkippedText)
+        {
+            return null;
         }
 
-        private static SyntaxNode? GetChangedMember(
-            ISyntaxFactsService syntaxFactsService, SyntaxNode oldRoot, SyntaxNode newRoot, TextChangeRange range)
+        var oldMember = syntaxFactsService.GetContainingMemberDeclaration(oldRoot, range.Span.Start);
+        var newMember = syntaxFactsService.GetContainingMemberDeclaration(newRoot, range.Span.Start);
+
+        // reached the top (compilation unit)
+        if (oldMember == null || newMember == null)
         {
-            // if either old or new tree contains skipped text, re-analyze whole document
-            if (oldRoot.ContainsSkippedText || newRoot.ContainsSkippedText)
-            {
-                return null;
-            }
+            return null;
+        }
 
-            var oldMember = syntaxFactsService.GetContainingMemberDeclaration(oldRoot, range.Span.Start);
-            var newMember = syntaxFactsService.GetContainingMemberDeclaration(newRoot, range.Span.Start);
+        // member doesn't contain the change
+        if (!syntaxFactsService.ContainsInMemberBody(oldMember, range.Span))
+        {
+            return null;
+        }
 
-            // reached the top (compilation unit)
-            if (oldMember == null || newMember == null)
-            {
-                return null;
-            }
+        // member signature has changed
+        if (!oldMember.IsEquivalentTo(newMember, topLevel: true))
+        {
+            return null;
+        }
 
-            // member doesn't contain the change
-            if (!syntaxFactsService.ContainsInMemberBody(oldMember, range.Span))
-            {
-                return null;
-            }
+        // looks like inside of the body has changed
+        return newMember;
+    }
 
-            // member signature has changed
-            if (!oldMember.IsEquivalentTo(newMember, topLevel: true))
-            {
-                return null;
-            }
+    private static SyntaxNode? GetBestGuessChangedMember(
+        ISyntaxFactsService syntaxFactsService, SyntaxNode oldRoot, SyntaxNode newRoot, TextChangeRange range)
+    {
+        // if either old or new tree contains skipped text, re-analyze whole document
+        if (oldRoot.ContainsSkippedText || newRoot.ContainsSkippedText)
+        {
+            return null;
+        }
 
-            // looks like inside of the body has changed
+        // there was top level changes, so we can't use equivalent to see whether two members are same.
+        // so, we use some simple text based heuristic to find a member that has changed.
+        //
+        // if we have a differ that do diff on member level or a way to track member between incremental parsing, then
+        // that would be preferable. but currently we don't have such thing.
+
+        // get top level elements at the position where change has happened
+        var oldMember = syntaxFactsService.GetContainingMemberDeclaration(oldRoot, range.Span.Start);
+        var newMember = syntaxFactsService.GetContainingMemberDeclaration(newRoot, range.Span.Start);
+
+        // reached the top (compilation unit)
+        if (oldMember == null || newMember == null)
+        {
+            return null;
+        }
+
+        // if old member was empty, just use new member
+        if (oldMember.Span.IsEmpty)
+        {
             return newMember;
         }
 
-        private static SyntaxNode? GetBestGuessChangedMember(
-            ISyntaxFactsService syntaxFactsService, SyntaxNode oldRoot, SyntaxNode newRoot, TextChangeRange range)
+        // looks like change doesn't belong to existing member
+        if (!oldMember.Span.Contains(range.Span))
         {
-            // if either old or new tree contains skipped text, re-analyze whole document
-            if (oldRoot.ContainsSkippedText || newRoot.ContainsSkippedText)
-            {
-                return null;
-            }
+            return null;
+        }
 
-            // there was top level changes, so we can't use equivalent to see whether two members are same.
-            // so, we use some simple text based heuristic to find a member that has changed.
-            //
-            // if we have a differ that do diff on member level or a way to track member between incremental parsing, then
-            // that would be preferable. but currently we don't have such thing.
+        // change happened inside of the old member, check whether new member seems just delta of that change
+        var lengthDelta = range.NewLength - range.Span.Length;
 
-            // get top level elements at the position where change has happened
-            var oldMember = syntaxFactsService.GetContainingMemberDeclaration(oldRoot, range.Span.Start);
-            var newMember = syntaxFactsService.GetContainingMemberDeclaration(newRoot, range.Span.Start);
-
-            // reached the top (compilation unit)
-            if (oldMember == null || newMember == null)
-            {
-                return null;
-            }
-
-            // if old member was empty, just use new member
-            if (oldMember.Span.IsEmpty)
-            {
-                return newMember;
-            }
-
-            // looks like change doesn't belong to existing member
-            if (!oldMember.Span.Contains(range.Span))
-            {
-                return null;
-            }
-
-            // change happened inside of the old member, check whether new member seems just delta of that change
-            var lengthDelta = range.NewLength - range.Span.Length;
-
-            return (oldMember.Span.Length + lengthDelta) == newMember.Span.Length ? newMember : null;
-        }
+        return (oldMember.Span.Length + lengthDelta) == newMember.Span.Length ? newMember : null;
     }
 }