﻿// Licensed to the .NET Foundation under one or more agreements.
// The .NET Foundation licenses this file to you under the MIT license.
// See the LICENSE file in the project root for more information.

using System.Threading;
using System.Threading.Tasks;
using Microsoft.CodeAnalysis.Options;

namespace Microsoft.CodeAnalysis.SolutionCrawler
{
    internal class IncrementalAnalyzerBase : IIncrementalAnalyzer
    {
        protected IncrementalAnalyzerBase()
        {
        }

        public virtual Task NewSolutionSnapshotAsync(Solution solution, CancellationToken cancellationToken)
            => Task.CompletedTask;

        public virtual Task DocumentOpenAsync(Document document, CancellationToken cancellationToken)
            => Task.CompletedTask;

        public virtual Task DocumentCloseAsync(Document document, CancellationToken cancellationToken)
            => Task.CompletedTask;

        public virtual Task DocumentResetAsync(Document document, CancellationToken cancellationToken)
            => Task.CompletedTask;

        public Task ActiveDocumentSwitchedAsync(TextDocument document, CancellationToken cancellationToken)
            => Task.CompletedTask;
<<<<<<< HEAD

        public virtual bool NeedsReanalysisOnOptionChanged(object sender, OptionChangedEventArgs e)
            => false;
=======
>>>>>>> 80a8ce8d

        public virtual Task AnalyzeSyntaxAsync(Document document, InvocationReasons reasons, CancellationToken cancellationToken)
            => Task.CompletedTask;

        public virtual Task AnalyzeDocumentAsync(Document document, SyntaxNode bodyOpt, InvocationReasons reasons, CancellationToken cancellationToken)
            => Task.CompletedTask;

        public virtual Task AnalyzeProjectAsync(Project project, bool semanticsChanged, InvocationReasons reasons, CancellationToken cancellationToken)
            => Task.CompletedTask;

        public virtual Task RemoveDocumentAsync(DocumentId documentId, CancellationToken cancellationToken)
            => Task.CompletedTask;

        public virtual Task RemoveProjectAsync(ProjectId projectId, CancellationToken cancellation)
            => Task.CompletedTask;

        public virtual Task NonSourceDocumentOpenAsync(TextDocument textDocument, CancellationToken cancellationToken)
            => Task.CompletedTask;

        public virtual Task NonSourceDocumentCloseAsync(TextDocument textDocument, CancellationToken cancellationToken)
            => Task.CompletedTask;

        public virtual Task NonSourceDocumentResetAsync(TextDocument textDocument, CancellationToken cancellationToken)
            => Task.CompletedTask;

        public virtual Task AnalyzeNonSourceDocumentAsync(TextDocument textDocument, InvocationReasons reasons, CancellationToken cancellationToken)
            => Task.CompletedTask;

        public void LogAnalyzerCountSummary()
        {
        }

        /// <summary>
        /// Order all incremental analyzers below DiagnosticIncrementalAnalyzer
        /// </summary>
        public virtual int Priority => 1;

        public virtual void Shutdown()
        {
        }
    }
}<|MERGE_RESOLUTION|>--- conflicted
+++ resolved
@@ -28,12 +28,6 @@
 
         public Task ActiveDocumentSwitchedAsync(TextDocument document, CancellationToken cancellationToken)
             => Task.CompletedTask;
-<<<<<<< HEAD
-
-        public virtual bool NeedsReanalysisOnOptionChanged(object sender, OptionChangedEventArgs e)
-            => false;
-=======
->>>>>>> 80a8ce8d
 
         public virtual Task AnalyzeSyntaxAsync(Document document, InvocationReasons reasons, CancellationToken cancellationToken)
             => Task.CompletedTask;
