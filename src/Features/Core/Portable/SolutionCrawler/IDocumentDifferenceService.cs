﻿// Licensed to the .NET Foundation under one or more agreements.
// The .NET Foundation licenses this file to you under the MIT license.
// See the LICENSE file in the project root for more information.

using System.Threading;
using System.Threading.Tasks;
using Microsoft.CodeAnalysis.Host;

<<<<<<< HEAD
namespace Microsoft.CodeAnalysis.SolutionCrawler
{
#if false
    internal class DocumentDifferenceResult(InvocationReasons changeType, SyntaxNode? changedMember = null)
    {
        public InvocationReasons ChangeType { get; } = changeType;
        public SyntaxNode? ChangedMember { get; } = changedMember;
    }
#endif

    internal interface IDocumentDifferenceService : ILanguageService
    {
#if false
        Task<DocumentDifferenceResult?> GetDifferenceAsync(Document oldDocument, Document newDocument, CancellationToken cancellationToken);
#endif
        Task<SyntaxNode?> GetChangedMemberAsync(Document oldDocument, Document newDocument, CancellationToken cancellationToken);
    }
=======
namespace Microsoft.CodeAnalysis.SolutionCrawler;

internal interface IDocumentDifferenceService : ILanguageService
{
    Task<SyntaxNode?> GetChangedMemberAsync(Document oldDocument, Document newDocument, CancellationToken cancellationToken);
>>>>>>> 6f8be3ac
}<|MERGE_RESOLUTION|>--- conflicted
+++ resolved
@@ -6,29 +6,9 @@
 using System.Threading.Tasks;
 using Microsoft.CodeAnalysis.Host;
 
-<<<<<<< HEAD
-namespace Microsoft.CodeAnalysis.SolutionCrawler
-{
-#if false
-    internal class DocumentDifferenceResult(InvocationReasons changeType, SyntaxNode? changedMember = null)
-    {
-        public InvocationReasons ChangeType { get; } = changeType;
-        public SyntaxNode? ChangedMember { get; } = changedMember;
-    }
-#endif
-
-    internal interface IDocumentDifferenceService : ILanguageService
-    {
-#if false
-        Task<DocumentDifferenceResult?> GetDifferenceAsync(Document oldDocument, Document newDocument, CancellationToken cancellationToken);
-#endif
-        Task<SyntaxNode?> GetChangedMemberAsync(Document oldDocument, Document newDocument, CancellationToken cancellationToken);
-    }
-=======
 namespace Microsoft.CodeAnalysis.SolutionCrawler;
 
 internal interface IDocumentDifferenceService : ILanguageService
 {
     Task<SyntaxNode?> GetChangedMemberAsync(Document oldDocument, Document newDocument, CancellationToken cancellationToken);
->>>>>>> 6f8be3ac
 }