--- conflicted
+++ resolved
@@ -118,16 +118,10 @@
 
         foreach (var reference in propertyReferences)
         {
-<<<<<<< HEAD
             if (IsReplaceablePropertyReference(reference, out var property))
             {
-                var backingField = GetBackingField(property);
-                definitionToBackingField[property] = backingField;
+                definitionToBackingField[property] = GetBackingField(property);
             }
-=======
-            if (reference.Definition is IPropertySymbol property)
-                definitionToBackingField[property] = GetBackingField(property);
->>>>>>> ea73dc33
         }
 
         return definitionToBackingField.ToImmutable();
