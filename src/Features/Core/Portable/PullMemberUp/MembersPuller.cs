--- conflicted
+++ resolved
@@ -62,15 +62,9 @@
         {
             return pullMembersUpOptions.Destination.TypeKind switch
             {
-<<<<<<< HEAD
-                TypeKind.Interface => PullMembersIntoInterfaceAsync(document, pullMembersUpOptions, document.Project.Solution, cancellationToken),
-                // We can treat VB modules as a static class
-                TypeKind.Class or TypeKind.Module => PullMembersIntoClassAsync(document, pullMembersUpOptions, document.Project.Solution, cancellationToken),
-=======
                 TypeKind.Interface => PullMembersIntoInterfaceAsync(document, pullMembersUpOptions, fallbackOptions, cancellationToken),
                 // We can treat VB modules as a static class
                 TypeKind.Class or TypeKind.Module => PullMembersIntoClassAsync(document, pullMembersUpOptions, fallbackOptions, cancellationToken),
->>>>>>> 608fa01d
                 _ => throw ExceptionUtilities.UnexpectedValue(pullMembersUpOptions.Destination),
             };
         }
