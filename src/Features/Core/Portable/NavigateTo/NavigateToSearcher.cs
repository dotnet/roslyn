--- conflicted
+++ resolved
@@ -125,7 +125,7 @@
                     // We consider ourselves fully loaded when both the project system has completed loaded us, and we've
                     // totally hydrated the oop side.  Until that happens, we'll attempt to return cached data from languages
                     // that support that.
-                    isFullyLoaded = await _host.IsFullyLoadedAsync(cancellationToken).ConfigureAwait(false);
+                    isFullyLoaded = _host.IsFullyLoaded();
                     await SearchAllProjectsAsync(isFullyLoaded, scope, cancellationToken).ConfigureAwait(false);
                 }
             }
@@ -134,19 +134,12 @@
             }
             finally
             {
-<<<<<<< HEAD
-                // providing this extra information will make UI to show indication to users
-                // that result might not contain full data
-                var service = _solution.Workspace.Services.GetRequiredService<IWorkspaceStatusService>();
-                _callback.Done(service.IsFullyLoaded);
-=======
                 // Ensure that we actually complete all our remaining progress items so that the progress bar completes.
                 await ProgressItemsCompletedAsync(_remainingProgressItems, cancellationToken).ConfigureAwait(false);
                 Debug.Assert(_remainingProgressItems == 0);
 
                 // Pass along isFullyLoaded so that the UI can show indication to users that results may be incomplete.
                 _callback.Done(isFullyLoaded);
->>>>>>> 1138ef8a
             }
         }
 
