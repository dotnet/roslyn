﻿// Licensed to the .NET Foundation under one or more agreements.
// The .NET Foundation licenses this file to you under the MIT license.
// See the LICENSE file in the project root for more information.

using System;
using System.Collections.Generic;
using System.Collections.Immutable;
using System.Diagnostics.CodeAnalysis;
using System.Linq;
using System.Threading;
using System.Threading.Tasks;
using Microsoft.CodeAnalysis;
using Microsoft.CodeAnalysis.CodeActions;
using Microsoft.CodeAnalysis.CodeGeneration;
using Microsoft.CodeAnalysis.Editing;
using Microsoft.CodeAnalysis.ImplementType;
using Microsoft.CodeAnalysis.LanguageServices;
using Microsoft.CodeAnalysis.Shared.Extensions;
using Microsoft.CodeAnalysis.Shared.Utilities;
using Roslyn.Utilities;

namespace Microsoft.CodeAnalysis.ImplementAbstractClass
{
    internal sealed class ImplementAbstractClassData
    {
        private readonly Document _document;
        private readonly ImplementTypeGenerationOptions _options;
        private readonly SyntaxNode _classNode;
        private readonly SyntaxToken _classIdentifier;
        private readonly ImmutableArray<(INamedTypeSymbol type, ImmutableArray<ISymbol> members)> _unimplementedMembers;

        public readonly INamedTypeSymbol ClassType;
        public readonly INamedTypeSymbol AbstractClassType;

        public ImplementAbstractClassData(
            Document document, ImplementTypeGenerationOptions options, SyntaxNode classNode, SyntaxToken classIdentifier,
            INamedTypeSymbol classType, INamedTypeSymbol abstractClassType,
            ImmutableArray<(INamedTypeSymbol type, ImmutableArray<ISymbol> members)> unimplementedMembers)
        {
            _document = document;
            _options = options;
            _classNode = classNode;
            _classIdentifier = classIdentifier;
            ClassType = classType;
            AbstractClassType = abstractClassType;
            _unimplementedMembers = unimplementedMembers;
        }

        public static async Task<ImplementAbstractClassData?> TryGetDataAsync(
            Document document, SyntaxNode classNode, SyntaxToken classIdentifier, ImplementTypeGenerationOptions options, CancellationToken cancellationToken)
        {
            var semanticModel = await document.GetRequiredSemanticModelAsync(cancellationToken).ConfigureAwait(false);
            if (semanticModel.GetDeclaredSymbol(classNode, cancellationToken) is not INamedTypeSymbol classType)
                return null;

            if (classType.IsAbstract)
                return null;

            var abstractClassType = classType.BaseType;
            if (abstractClassType == null || !abstractClassType.IsAbstractClass())
                return null;

            if (!CodeGenerator.CanAdd(document.Project.Solution, classType, cancellationToken))
                return null;

            var unimplementedMembers = classType.GetAllUnimplementedMembers(
                SpecializedCollections.SingletonEnumerable(abstractClassType),
                includeMembersRequiringExplicitImplementation: false,
                cancellationToken);

            if (unimplementedMembers.IsEmpty)
                return null;

            return new ImplementAbstractClassData(
                document, options, classNode, classIdentifier,
                classType, abstractClassType, unimplementedMembers);
        }

        public static async Task<Document?> TryImplementAbstractClassAsync(
            Document document, SyntaxNode classNode, SyntaxToken classIdentifier, ImplementTypeGenerationOptions options, CancellationToken cancellationToken)
        {
            var data = await TryGetDataAsync(document, classNode, classIdentifier, options, cancellationToken).ConfigureAwait(false);
            if (data == null)
                return null;

            return await data.ImplementAbstractClassAsync(throughMember: null, canDelegateAllMembers: null, cancellationToken).ConfigureAwait(false);
        }

        public async Task<Document> ImplementAbstractClassAsync(
            ISymbol? throughMember, bool? canDelegateAllMembers, CancellationToken cancellationToken)
        {
            var compilation = await _document.Project.GetRequiredCompilationAsync(cancellationToken).ConfigureAwait(false);
            var memberDefinitions = GenerateMembers(compilation, throughMember, _options.ImplementTypeOptions.PropertyGenerationBehavior, cancellationToken);
            var groupMembers = _options.ImplementTypeOptions.InsertionBehavior == ImplementTypeInsertionBehavior.WithOtherMembersOfTheSameKind;

            // If we're implementing through one of our members, but we can't delegate all members
            // through it, then give an error message on the class decl letting the user know.

            var classNodeToAddMembersTo = _classNode;
            if (throughMember != null && canDelegateAllMembers == false)
            {
                classNodeToAddMembersTo = _classNode.ReplaceToken(
                    _classIdentifier,
                    _classIdentifier.WithAdditionalAnnotations(ConflictAnnotation.Create(
                        FeaturesResources.Base_classes_contain_inaccessible_unimplemented_members)));
            }

            var context = new CodeGenerationContext(
                contextLocation: classNodeToAddMembersTo.GetLocation(),
                autoInsertionLocation: groupMembers,
                sortMembers: groupMembers);

            var codeGenerator = _document.GetRequiredLanguageService<ICodeGenerationService>();
<<<<<<< HEAD
            var options = await CodeGenerationOptions.FromDocumentAsync(context, _document, cancellationToken).ConfigureAwait(false);
=======
            var codeGenOptions = await _document.GetCodeGenerationOptionsAsync(_options.FallbackOptions, cancellationToken).ConfigureAwait(false);
>>>>>>> 80a8ce8d

            var updatedClassNode = codeGenerator.AddMembers(
                classNodeToAddMembersTo,
                memberDefinitions,
<<<<<<< HEAD
                options,
=======
                codeGenOptions.GetInfo(context, _document.Project),
>>>>>>> 80a8ce8d
                cancellationToken);

            var root = await _document.GetRequiredSyntaxRootAsync(cancellationToken).ConfigureAwait(false);
            var newRoot = root.ReplaceNode(_classNode, updatedClassNode);

            return _document.WithSyntaxRoot(newRoot);
        }

        private ImmutableArray<ISymbol> GenerateMembers(
            Compilation compilation, ISymbol? throughMember,
            ImplementTypePropertyGenerationBehavior propertyGenerationBehavior,
            CancellationToken cancellationToken)
        {
            return _unimplementedMembers
                .SelectMany(t => t.members)
                .Select(m => GenerateMember(compilation, m, throughMember, propertyGenerationBehavior, cancellationToken))
                .WhereNotNull()
                .ToImmutableArray();
        }

        private ISymbol? GenerateMember(
            Compilation compilation, ISymbol member, ISymbol? throughMember,
            ImplementTypePropertyGenerationBehavior propertyGenerationBehavior,
            CancellationToken cancellationToken)
        {
            cancellationToken.ThrowIfCancellationRequested();

            // Check if we need to add 'unsafe' to the signature we're generating.
            var syntaxFacts = _document.GetRequiredLanguageService<ISyntaxFactsService>();
            var addUnsafe = member.RequiresUnsafeModifier() && !syntaxFacts.IsUnsafeContext(_classNode);

            return GenerateMember(compilation, member, throughMember, addUnsafe, propertyGenerationBehavior);
        }

        private ISymbol? GenerateMember(
            Compilation compilation, ISymbol member, ISymbol? throughMember, bool addUnsafe,
            ImplementTypePropertyGenerationBehavior propertyGenerationBehavior)
        {
            var modifiers = new DeclarationModifiers(isOverride: true, isUnsafe: addUnsafe, isRequired: member.IsRequired());
            var accessibility = member.ComputeResultantAccessibility(ClassType);

            // only call through one of members for this symbol if we can actually access the symbol
            // from our type.
            if (throughMember != null &&
                !member.IsAccessibleWithin(ClassType, throughMember.GetMemberType()))
            {
                return null;
            }

            return member switch
            {
                IMethodSymbol method => GenerateMethod(compilation, method, throughMember, modifiers, accessibility),
                IPropertySymbol property => GenerateProperty(compilation, property, throughMember, modifiers, accessibility, propertyGenerationBehavior),
                IEventSymbol @event => GenerateEvent(@event, throughMember, accessibility, modifiers),
                _ => null,
            };
        }

        private ISymbol GenerateMethod(
            Compilation compilation, IMethodSymbol method, ISymbol? throughMember,
            DeclarationModifiers modifiers, Accessibility accessibility)
        {
            var syntaxFacts = _document.GetRequiredLanguageService<ISyntaxFactsService>();
            var generator = _document.GetRequiredLanguageService<SyntaxGenerator>();
            var body = throughMember == null
                ? generator.CreateThrowNotImplementedStatement(compilation)
                : generator.GenerateDelegateThroughMemberStatement(method, throughMember);

            method = method.EnsureNonConflictingNames(ClassType, syntaxFacts);

            return CodeGenerationSymbolFactory.CreateMethodSymbol(
                method,
                accessibility: accessibility,
                modifiers: modifiers,
                statements: ImmutableArray.Create(body));
        }

        private IPropertySymbol GenerateProperty(
            Compilation compilation,
            IPropertySymbol property,
            ISymbol? throughMember,
            DeclarationModifiers modifiers,
            Accessibility accessibility,
            ImplementTypePropertyGenerationBehavior propertyGenerationBehavior)
        {
            if (property.GetMethod == null)
            {
                // Can't generate an auto-prop for a setter-only property.
                propertyGenerationBehavior = ImplementTypePropertyGenerationBehavior.PreferThrowingProperties;
            }

            var generator = _document.GetRequiredLanguageService<SyntaxGenerator>();
            var preferAutoProperties = propertyGenerationBehavior == ImplementTypePropertyGenerationBehavior.PreferAutoProperties;

            var getMethod = ShouldGenerateAccessor(property.GetMethod)
                ? CodeGenerationSymbolFactory.CreateAccessorSymbol(
                    property.GetMethod,
                    attributes: default,
                    accessibility: property.GetMethod.ComputeResultantAccessibility(ClassType),
                    statements: generator.GetGetAccessorStatements(
                        compilation, property, throughMember, preferAutoProperties))
                : null;

            var setMethod = ShouldGenerateAccessor(property.SetMethod)
                ? CodeGenerationSymbolFactory.CreateAccessorSymbol(
                    property.SetMethod,
                    attributes: default,
                    accessibility: property.SetMethod.ComputeResultantAccessibility(ClassType),
                    statements: generator.GetSetAccessorStatements(
                        compilation, property, throughMember, preferAutoProperties))
                : null;

            return CodeGenerationSymbolFactory.CreatePropertySymbol(
                property,
                accessibility: accessibility,
                modifiers: modifiers,
                getMethod: getMethod,
                setMethod: setMethod);
        }

        private IEventSymbol GenerateEvent(
            IEventSymbol @event, ISymbol? throughMember, Accessibility accessibility, DeclarationModifiers modifiers)
        {
            var generator = _document.GetRequiredLanguageService<SyntaxGenerator>();
            return CodeGenerationSymbolFactory.CreateEventSymbol(
                @event, accessibility: accessibility, modifiers: modifiers,
                addMethod: GetEventAddOrRemoveMethod(@event, @event.AddMethod, throughMember, generator.AddEventHandler),
                removeMethod: GetEventAddOrRemoveMethod(@event, @event.RemoveMethod, throughMember, generator.RemoveEventHandler));
        }

        private IMethodSymbol? GetEventAddOrRemoveMethod(
            IEventSymbol @event, IMethodSymbol? accessor, ISymbol? throughMember,
            Func<SyntaxNode, SyntaxNode, SyntaxNode> createAddOrRemoveHandler)
        {
            if (accessor == null || throughMember == null)
                return null;

            var generator = _document.GetRequiredLanguageService<SyntaxGenerator>();
            var throughExpression = generator.CreateDelegateThroughExpression(@event, throughMember);
            var statement = generator.ExpressionStatement(createAddOrRemoveHandler(
                generator.MemberAccessExpression(throughExpression, @event.Name),
                generator.IdentifierName("value")));

            return CodeGenerationSymbolFactory.CreateAccessorSymbol(
                attributes: default,
                accessibility: Accessibility.NotApplicable,
                statements: ImmutableArray.Create(statement));
        }

        private bool ShouldGenerateAccessor([NotNullWhen(true)] IMethodSymbol? method)
            => method != null && ClassType.FindImplementationForAbstractMember(method) == null;

        public IEnumerable<(ISymbol symbol, bool canDelegateAllMembers)> GetDelegatableMembers()
        {
            var fields = ClassType.GetMembers()
                .OfType<IFieldSymbol>()
                .Where(f => !f.IsImplicitlyDeclared)
                .Where(f => InheritsFromOrEquals(f.Type, AbstractClassType))
                .OfType<ISymbol>();

            var properties = ClassType.GetMembers()
                .OfType<IPropertySymbol>()
                .Where(p => !p.IsImplicitlyDeclared && p.Parameters.Length == 0)
                .Where(p => InheritsFromOrEquals(p.Type, AbstractClassType))
                .OfType<ISymbol>();

            // Have to make sure the field or prop has at least one unimplemented member exposed
            // that we could actually call from our type.  For example, if we're calling through a
            // type that isn't derived from us, then we can't access protected members.
            foreach (var fieldOrProp in fields.Concat(properties))
            {
                var fieldOrPropType = fieldOrProp.GetMemberType();
                var allUnimplementedMembers = _unimplementedMembers.SelectMany(t => t.members).ToImmutableArray();

                var accessibleCount = allUnimplementedMembers.Count(m => m.IsAccessibleWithin(ClassType, throughType: fieldOrPropType));
                if (accessibleCount > 0)
                {
                    // there was at least one unimplemented member that we could implement here
                    // through one of our members.  Return this as a a delegatable member.  Also
                    // indicate if we will be able to delegate all unimplemented members through
                    // this.  If not, we'll let the user know that they can delegate through this
                    // but that it will not fully fix the error.
                    yield return (fieldOrProp, canDelegateAllMembers: accessibleCount == allUnimplementedMembers.Length);
                }
            }
        }

        private static bool InheritsFromOrEquals(ITypeSymbol type, ITypeSymbol baseType)
            => GetBaseTypesAndThis(type).Contains(t => SymbolEquivalenceComparer.Instance.Equals(t, baseType));

        private static IEnumerable<ITypeSymbol> GetBaseTypesAndThis(ITypeSymbol? type)
        {
            var current = type;
            while (current != null)
            {
                yield return current;

                // Workaround until https://github.com/dotnet/roslyn/issues/41733 is fixed. Right
                // now the compiler gives no way to determine the effective base class of a type
                // parameter.  So we do a poor mans version and attempt to figure it out from the
                // constraints ourselves.
                if (current.BaseType == null &&
                    current is ITypeParameterSymbol typeParameter)
                {
                    var constraints = typeParameter.ConstraintTypes;
                    current =
                        constraints.OfType<INamedTypeSymbol>().FirstOrDefault() ??
                        constraints.FirstOrDefault(t => t.IsReferenceType);
                    continue;
                }

                current = current.BaseType;
            }
        }
    }
}<|MERGE_RESOLUTION|>--- conflicted
+++ resolved
@@ -111,20 +111,12 @@
                 sortMembers: groupMembers);
 
             var codeGenerator = _document.GetRequiredLanguageService<ICodeGenerationService>();
-<<<<<<< HEAD
-            var options = await CodeGenerationOptions.FromDocumentAsync(context, _document, cancellationToken).ConfigureAwait(false);
-=======
             var codeGenOptions = await _document.GetCodeGenerationOptionsAsync(_options.FallbackOptions, cancellationToken).ConfigureAwait(false);
->>>>>>> 80a8ce8d
 
             var updatedClassNode = codeGenerator.AddMembers(
                 classNodeToAddMembersTo,
                 memberDefinitions,
-<<<<<<< HEAD
-                options,
-=======
                 codeGenOptions.GetInfo(context, _document.Project),
->>>>>>> 80a8ce8d
                 cancellationToken);
 
             var root = await _document.GetRequiredSyntaxRootAsync(cancellationToken).ConfigureAwait(false);
