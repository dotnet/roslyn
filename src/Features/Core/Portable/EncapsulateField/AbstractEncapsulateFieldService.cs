﻿// Licensed to the .NET Foundation under one or more agreements.
// The .NET Foundation licenses this file to you under the MIT license.
// See the LICENSE file in the project root for more information.

#nullable disable

using System;
using System.Collections.Generic;
using System.Collections.Immutable;
using System.Globalization;
using System.Linq;
using System.Threading;
using System.Threading.Tasks;
using Microsoft.CodeAnalysis.CodeActions;
using Microsoft.CodeAnalysis.CodeCleanup;
using Microsoft.CodeAnalysis.CodeGeneration;
using Microsoft.CodeAnalysis.Editing;
using Microsoft.CodeAnalysis.Formatting;
using Microsoft.CodeAnalysis.Host;
using Microsoft.CodeAnalysis.Internal.Log;
using Microsoft.CodeAnalysis.PooledObjects;
using Microsoft.CodeAnalysis.Remote;
using Microsoft.CodeAnalysis.Rename;
using Microsoft.CodeAnalysis.Shared.Extensions;
using Microsoft.CodeAnalysis.Simplification;
using Microsoft.CodeAnalysis.Text;
using Roslyn.Utilities;

namespace Microsoft.CodeAnalysis.EncapsulateField
{
    internal abstract partial class AbstractEncapsulateFieldService : ILanguageService
    {
        protected abstract Task<SyntaxNode> RewriteFieldNameAndAccessibilityAsync(string originalFieldName, bool makePrivate, Document document, SyntaxAnnotation declarationAnnotation, CodeAndImportGenerationOptionsProvider fallbackOptions, CancellationToken cancellationToken);
        protected abstract Task<ImmutableArray<IFieldSymbol>> GetFieldsAsync(Document document, TextSpan span, CancellationToken cancellationToken);

        public async Task<EncapsulateFieldResult> EncapsulateFieldsInSpanAsync(Document document, TextSpan span, CleanCodeGenerationOptionsProvider fallbackOptions, bool useDefaultBehavior, CancellationToken cancellationToken)
        {
            var fields = await GetFieldsAsync(document, span, cancellationToken).ConfigureAwait(false);
            if (fields.IsDefaultOrEmpty)
                return null;

            var firstField = fields[0];
            return new EncapsulateFieldResult(
                firstField.ToDisplayString(),
                firstField.GetGlyph(),
                c => EncapsulateFieldsAsync(document, fields, fallbackOptions, useDefaultBehavior, c));
        }

        public async Task<ImmutableArray<CodeAction>> GetEncapsulateFieldCodeActionsAsync(Document document, TextSpan span, CleanCodeGenerationOptionsProvider fallbackOptions, CancellationToken cancellationToken)
        {
            var fields = await GetFieldsAsync(document, span, cancellationToken).ConfigureAwait(false);
            if (fields.IsDefaultOrEmpty)
                return ImmutableArray<CodeAction>.Empty;

            if (fields.Length == 1)
            {
                // there is only one field
                return EncapsulateOneField(document, fields[0], fallbackOptions);
            }

            // there are multiple fields.
            using var _ = ArrayBuilder<CodeAction>.GetInstance(out var builder);

            if (span.IsEmpty)
            {
                // if there is no selection, get action for each field + all of them.
                foreach (var field in fields)
                    builder.AddRange(EncapsulateOneField(document, field, fallbackOptions));
            }

            builder.AddRange(EncapsulateAllFields(document, fields, fallbackOptions));
            return builder.ToImmutable();
        }

        private ImmutableArray<CodeAction> EncapsulateAllFields(Document document, ImmutableArray<IFieldSymbol> fields, CleanCodeGenerationOptionsProvider fallbackOptions)
        {
            return ImmutableArray.Create(
                CodeAction.Create(
                    FeaturesResources.Encapsulate_fields_and_use_property,
                    c => EncapsulateFieldsAsync(document, fields, fallbackOptions, updateReferences: true, c),
                    nameof(FeaturesResources.Encapsulate_fields_and_use_property)),
                CodeAction.Create(
                    FeaturesResources.Encapsulate_fields_but_still_use_field,
                    c => EncapsulateFieldsAsync(document, fields, fallbackOptions, updateReferences: false, c),
                    nameof(FeaturesResources.Encapsulate_fields_but_still_use_field)));
        }

        private ImmutableArray<CodeAction> EncapsulateOneField(Document document, IFieldSymbol field, CleanCodeGenerationOptionsProvider fallbackOptions)
        {
            var fields = ImmutableArray.Create(field);
            return ImmutableArray.Create(
                CodeAction.Create(
                    string.Format(FeaturesResources.Encapsulate_field_colon_0_and_use_property, field.Name),
                    c => EncapsulateFieldsAsync(document, fields, fallbackOptions, updateReferences: true, c),
                    nameof(FeaturesResources.Encapsulate_field_colon_0_and_use_property) + "_" + field.Name),
                CodeAction.Create(
                    string.Format(FeaturesResources.Encapsulate_field_colon_0_but_still_use_field, field.Name),
                    c => EncapsulateFieldsAsync(document, fields, fallbackOptions, updateReferences: false, c),
                    nameof(FeaturesResources.Encapsulate_field_colon_0_but_still_use_field) + "_" + field.Name));
        }

        public async Task<Solution> EncapsulateFieldsAsync(
            Document document, ImmutableArray<IFieldSymbol> fields,
            CleanCodeGenerationOptionsProvider fallbackOptions,
            bool updateReferences, CancellationToken cancellationToken)
        {
            cancellationToken.ThrowIfCancellationRequested();

            using (Logger.LogBlock(FunctionId.Renamer_FindRenameLocationsAsync, cancellationToken))
            {
                var solution = document.Project.Solution;
                var client = await RemoteHostClient.TryGetClientAsync(solution.Workspace, cancellationToken).ConfigureAwait(false);
                if (client != null)
                {
                    var fieldSymbolKeys = fields.SelectAsArray(f => SymbolKey.CreateString(f, cancellationToken));

                    var result = await client.TryInvokeAsync<IRemoteEncapsulateFieldService, ImmutableArray<(DocumentId, ImmutableArray<TextChange>)>>(
                        solution,
                        (service, solutionInfo, callbackId, cancellationToken) => service.EncapsulateFieldsAsync(solutionInfo, callbackId, document.Id, fieldSymbolKeys, updateReferences, cancellationToken),
                        callbackTarget: new RemoteOptionsProvider<CleanCodeGenerationOptions>(solution.Workspace.Services, fallbackOptions),
                        cancellationToken).ConfigureAwait(false);

                    if (!result.HasValue)
                    {
                        return solution;
                    }

                    return await RemoteUtilities.UpdateSolutionAsync(
                        solution, result.Value, cancellationToken).ConfigureAwait(false);
                }
            }

            return await EncapsulateFieldsInCurrentProcessAsync(
                document, fields, fallbackOptions, updateReferences, cancellationToken).ConfigureAwait(false);
        }

        private async Task<Solution> EncapsulateFieldsInCurrentProcessAsync(Document document, ImmutableArray<IFieldSymbol> fields, CleanCodeGenerationOptionsProvider fallbackOptions, bool updateReferences, CancellationToken cancellationToken)
        {
            Contract.ThrowIfTrue(fields.Length == 0);

            // For now, build up the multiple field case by encapsulating one at a time.
            var currentSolution = document.Project.Solution;
            foreach (var field in fields)
            {
                document = currentSolution.GetDocument(document.Id);
                var semanticModel = await document.GetSemanticModelAsync(cancellationToken).ConfigureAwait(false);
                var compilation = semanticModel.Compilation;

                // We couldn't resolve this field. skip it
                if (field.GetSymbolKey(cancellationToken).Resolve(compilation, cancellationToken: cancellationToken).Symbol is not IFieldSymbol currentField)
                    continue;

                var nextSolution = await EncapsulateFieldAsync(document, currentField, updateReferences, fallbackOptions, cancellationToken).ConfigureAwait(false);
                if (nextSolution == null)
                    continue;

                currentSolution = nextSolution;
            }

            return currentSolution;
        }

        private async Task<Solution> EncapsulateFieldAsync(
            Document document,
            IFieldSymbol field,
            bool updateReferences,
            CleanCodeGenerationOptionsProvider fallbackOptions,
            CancellationToken cancellationToken)
        {
            var originalField = field;
            var (finalFieldName, generatedPropertyName) = GenerateFieldAndPropertyNames(field);

            // Annotate the field declarations so we can find it after rename.
            var fieldDeclaration = field.DeclaringSyntaxReferences.First();
            var declarationAnnotation = new SyntaxAnnotation();
            document = document.WithSyntaxRoot(fieldDeclaration.SyntaxTree.GetRoot(cancellationToken).ReplaceNode(fieldDeclaration.GetSyntax(cancellationToken),
                fieldDeclaration.GetSyntax(cancellationToken).WithAdditionalAnnotations(declarationAnnotation)));

            var solution = document.Project.Solution;

            foreach (var linkedDocumentId in document.GetLinkedDocumentIds())
            {
                var linkedDocument = solution.GetDocument(linkedDocumentId);
                var linkedRoot = await linkedDocument.GetSyntaxRootAsync(cancellationToken).ConfigureAwait(false);
                var linkedFieldNode = linkedRoot.FindNode(fieldDeclaration.Span);
                if (linkedFieldNode.Span != fieldDeclaration.Span)
                {
                    continue;
                }

                var updatedRoot = linkedRoot.ReplaceNode(linkedFieldNode, linkedFieldNode.WithAdditionalAnnotations(declarationAnnotation));
                solution = solution.WithDocumentSyntaxRoot(linkedDocumentId, updatedRoot);
            }

            document = solution.GetDocument(document.Id);

            // Resolve the annotated symbol and prepare for rename.

            var semanticModel = await document.GetSemanticModelAsync(cancellationToken).ConfigureAwait(false);
            var compilation = semanticModel.Compilation;
            field = field.GetSymbolKey(cancellationToken).Resolve(compilation, cancellationToken: cancellationToken).Symbol as IFieldSymbol;

            // We couldn't resolve field after annotating its declaration. Bail
            if (field == null)
                return null;

            var solutionNeedingProperty = await UpdateReferencesAsync(
                updateReferences, solution, document, field, finalFieldName, generatedPropertyName, fallbackOptions, cancellationToken).ConfigureAwait(false);
            document = solutionNeedingProperty.GetDocument(document.Id);

            var markFieldPrivate = field.DeclaredAccessibility != Accessibility.Private;
            var rewrittenFieldDeclaration = await RewriteFieldNameAndAccessibilityAsync(finalFieldName, markFieldPrivate, document, declarationAnnotation, fallbackOptions, cancellationToken).ConfigureAwait(false);

            var formattingOptions = await document.GetSyntaxFormattingOptionsAsync(fallbackOptions, cancellationToken).ConfigureAwait(false);

            document = await Formatter.FormatAsync(document.WithSyntaxRoot(rewrittenFieldDeclaration), Formatter.Annotation, formattingOptions, cancellationToken).ConfigureAwait(false);

            solution = document.Project.Solution;
            foreach (var linkedDocumentId in document.GetLinkedDocumentIds())
            {
                var linkedDocument = solution.GetDocument(linkedDocumentId);
                var linkedDocumentFormattingOptions = await linkedDocument.GetSyntaxFormattingOptionsAsync(fallbackOptions, cancellationToken).ConfigureAwait(false);
                var updatedLinkedRoot = await RewriteFieldNameAndAccessibilityAsync(finalFieldName, markFieldPrivate, linkedDocument, declarationAnnotation, fallbackOptions, cancellationToken).ConfigureAwait(false);
                var updatedLinkedDocument = await Formatter.FormatAsync(linkedDocument.WithSyntaxRoot(updatedLinkedRoot), Formatter.Annotation, linkedDocumentFormattingOptions, cancellationToken).ConfigureAwait(false);
                solution = updatedLinkedDocument.Project.Solution;
            }

            document = solution.GetDocument(document.Id);

            semanticModel = await document.GetSemanticModelAsync(cancellationToken).ConfigureAwait(false);

            var newRoot = await document.GetSyntaxRootAsync(cancellationToken).ConfigureAwait(false);
            var newDeclaration = newRoot.GetAnnotatedNodes<SyntaxNode>(declarationAnnotation).First();
            field = semanticModel.GetDeclaredSymbol(newDeclaration, cancellationToken) as IFieldSymbol;

            var generatedProperty = GenerateProperty(
                generatedPropertyName,
                finalFieldName,
                originalField.DeclaredAccessibility,
                originalField,
                field.ContainingType,
                new SyntaxAnnotation(),
                document);

            var simplifierOptions = await document.GetSimplifierOptionsAsync(fallbackOptions, cancellationToken).ConfigureAwait(false);

            var documentWithProperty = await AddPropertyAsync(
                document, document.Project.Solution, field, generatedProperty, fallbackOptions, cancellationToken).ConfigureAwait(false);

            documentWithProperty = await Formatter.FormatAsync(documentWithProperty, Formatter.Annotation, formattingOptions, cancellationToken).ConfigureAwait(false);
            documentWithProperty = await Simplifier.ReduceAsync(documentWithProperty, simplifierOptions, cancellationToken).ConfigureAwait(false);

            return documentWithProperty.Project.Solution;
        }

        private async Task<Solution> UpdateReferencesAsync(
            bool updateReferences, Solution solution, Document document, IFieldSymbol field, string finalFieldName, string generatedPropertyName, CodeCleanupOptionsProvider fallbackOptions, CancellationToken cancellationToken)
        {
            if (!updateReferences)
            {
                return solution;
            }

            var projectId = document.Project.Id;
            if (field.IsReadOnly)
            {
                // Inside the constructor we want to rename references the field to the final field name.
                var constructorLocations = GetConstructorLocations(field.ContainingType);
                if (finalFieldName != field.Name && constructorLocations.Count > 0)
                {
                    solution = await RenameAsync(
                        solution, field, finalFieldName,
                        location => IntersectsWithAny(location, constructorLocations),
                        fallbackOptions,
                        cancellationToken).ConfigureAwait(false);

                    document = solution.GetDocument(document.Id);
                    var compilation = await document.Project.GetCompilationAsync(cancellationToken).ConfigureAwait(false);

                    field = field.GetSymbolKey(cancellationToken).Resolve(compilation, cancellationToken: cancellationToken).Symbol as IFieldSymbol;
                    constructorLocations = GetConstructorLocations(field.ContainingType);
                }

                // Outside the constructor we want to rename references to the field to final property name.
                return await RenameAsync(
                    solution, field, generatedPropertyName,
                    location => !IntersectsWithAny(location, constructorLocations),
                    fallbackOptions,
                    cancellationToken).ConfigureAwait(false);
            }
            else
            {
                // Just rename everything.
                return await Renamer.RenameSymbolAsync(
                    solution, field, new SymbolRenameOptions(), generatedPropertyName, cancellationToken).ConfigureAwait(false);
            }
        }

        private static async Task<Solution> RenameAsync(
            Solution solution,
            IFieldSymbol field,
            string finalName,
            Func<Location, bool> filter,
            CodeCleanupOptionsProvider fallbackOptions,
            CancellationToken cancellationToken)
        {
            var options = new SymbolRenameOptions(
                RenameOverloads: false,
                RenameInStrings: false,
                RenameInComments: false,
                RenameFile: false);

            var initialLocations = await Renamer.FindRenameLocationsAsync(
<<<<<<< HEAD
                solution, field, options, cancellationToken).ConfigureAwait(false);
=======
                solution, field, options, fallbackOptions, cancellationToken).ConfigureAwait(false);
>>>>>>> 80a8ce8d

            var resolution = await initialLocations.Filter(filter).ResolveConflictsAsync(
                finalName, nonConflictSymbols: null, cancellationToken).ConfigureAwait(false);

            Contract.ThrowIfTrue(resolution.ErrorMessage != null);

            return resolution.NewSolution;
        }

        private static bool IntersectsWithAny(Location location, ISet<Location> constructorLocations)
        {
            foreach (var constructor in constructorLocations)
            {
                if (location.IntersectsWith(constructor))
                    return true;
            }

            return false;
        }

        private ISet<Location> GetConstructorLocations(INamedTypeSymbol containingType)
            => GetConstructorNodes(containingType).Select(n => n.GetLocation()).ToSet();

        internal abstract IEnumerable<SyntaxNode> GetConstructorNodes(INamedTypeSymbol containingType);

        protected static async Task<Document> AddPropertyAsync(
            Document document,
            Solution destinationSolution,
            IFieldSymbol field,
            IPropertySymbol property,
            CodeAndImportGenerationOptionsProvider fallbackOptions,
            CancellationToken cancellationToken)
        {
            var codeGenerationService = document.GetLanguageService<ICodeGenerationService>();

            var fieldDeclaration = field.DeclaringSyntaxReferences.First();
<<<<<<< HEAD

            var context = new CodeGenerationContext(
                contextLocation: fieldDeclaration.SyntaxTree.GetLocation(fieldDeclaration.Span));

            var destination = field.ContainingType;
            var updatedDocument = await codeGenerationService.AddPropertyAsync(
                destinationSolution, destination, property, context, cancellationToken).ConfigureAwait(false);

            updatedDocument = await Formatter.FormatAsync(updatedDocument, Formatter.Annotation, cancellationToken: cancellationToken).ConfigureAwait(false);
            updatedDocument = await Simplifier.ReduceAsync(updatedDocument, cancellationToken: cancellationToken).ConfigureAwait(false);
=======

            var context = new CodeGenerationSolutionContext(
                destinationSolution,
                new CodeGenerationContext(
                    contextLocation: fieldDeclaration.SyntaxTree.GetLocation(fieldDeclaration.Span)),
                fallbackOptions);
>>>>>>> 80a8ce8d

            var destination = field.ContainingType;
            return await codeGenerationService.AddPropertyAsync(
                context, destination, property, cancellationToken).ConfigureAwait(false);
        }

        protected static IPropertySymbol GenerateProperty(
            string propertyName, string fieldName,
            Accessibility accessibility,
            IFieldSymbol field,
            INamedTypeSymbol containingSymbol,
            SyntaxAnnotation annotation,
            Document document)
        {
            var factory = document.GetLanguageService<SyntaxGenerator>();

            var propertySymbol = annotation.AddAnnotationToSymbol(CodeGenerationSymbolFactory.CreatePropertySymbol(containingType: containingSymbol,
                attributes: ImmutableArray<AttributeData>.Empty,
                accessibility: ComputeAccessibility(accessibility, field.Type),
                modifiers: new DeclarationModifiers(isStatic: field.IsStatic, isReadOnly: field.IsReadOnly, isUnsafe: field.RequiresUnsafeModifier()),
                type: field.GetSymbolType(),
                refKind: RefKind.None,
                explicitInterfaceImplementations: default,
                name: propertyName,
                parameters: ImmutableArray<IParameterSymbol>.Empty,
                getMethod: CreateGet(fieldName, field, factory),
                setMethod: field.IsReadOnly || field.IsConst ? null : CreateSet(fieldName, field, factory)));

            return Simplifier.Annotation.AddAnnotationToSymbol(
                Formatter.Annotation.AddAnnotationToSymbol(propertySymbol));
        }

        protected abstract (string fieldName, string propertyName) GenerateFieldAndPropertyNames(IFieldSymbol field);

        protected static Accessibility ComputeAccessibility(Accessibility accessibility, ITypeSymbol type)
        {
            var computedAccessibility = accessibility;
            if (accessibility is Accessibility.NotApplicable or Accessibility.Private)
            {
                computedAccessibility = Accessibility.Public;
            }

            var returnTypeAccessibility = type.DetermineMinimalAccessibility();

            return AccessibilityUtilities.Minimum(computedAccessibility, returnTypeAccessibility);
        }

        protected static IMethodSymbol CreateSet(string originalFieldName, IFieldSymbol field, SyntaxGenerator factory)
        {
            var assigned = !field.IsStatic
                ? factory.MemberAccessExpression(
                    factory.ThisExpression(),
                    factory.IdentifierName(originalFieldName))
                : factory.IdentifierName(originalFieldName);

            var body = factory.ExpressionStatement(
                factory.AssignmentStatement(
                    assigned.WithAdditionalAnnotations(Simplifier.Annotation),
                factory.IdentifierName("value")));

            return CodeGenerationSymbolFactory.CreateAccessorSymbol(
                ImmutableArray<AttributeData>.Empty,
                Accessibility.NotApplicable,
                ImmutableArray.Create(body));
        }

        protected static IMethodSymbol CreateGet(string originalFieldName, IFieldSymbol field, SyntaxGenerator factory)
        {
            var value = !field.IsStatic
                ? factory.MemberAccessExpression(
                    factory.ThisExpression(),
                    factory.IdentifierName(originalFieldName))
                : factory.IdentifierName(originalFieldName);

            var body = factory.ReturnStatement(
                value.WithAdditionalAnnotations(Simplifier.Annotation));

            return CodeGenerationSymbolFactory.CreateAccessorSymbol(
                ImmutableArray<AttributeData>.Empty,
                Accessibility.NotApplicable,
                ImmutableArray.Create(body));
        }

        private static readonly char[] s_underscoreCharArray = new[] { '_' };

        protected static string GeneratePropertyName(string fieldName)
        {
            // Trim leading underscores
            var baseName = fieldName.TrimStart(s_underscoreCharArray);

            // Trim leading "m_"
            if (baseName.Length >= 2 && baseName[0] == 'm' && baseName[1] == '_')
            {
                baseName = baseName[2..];
            }

            // Take original name if no characters left
            if (baseName.Length == 0)
            {
                baseName = fieldName;
            }

            // Make the first character upper case using the "en-US" culture.  See discussion at
            // https://github.com/dotnet/roslyn/issues/5524.
            var firstCharacter = EnUSCultureInfo.TextInfo.ToUpper(baseName[0]);
            return firstCharacter.ToString() + baseName[1..];
        }

        private static readonly CultureInfo EnUSCultureInfo = new("en-US");
    }
}<|MERGE_RESOLUTION|>--- conflicted
+++ resolved
@@ -311,11 +311,7 @@
                 RenameFile: false);
 
             var initialLocations = await Renamer.FindRenameLocationsAsync(
-<<<<<<< HEAD
-                solution, field, options, cancellationToken).ConfigureAwait(false);
-=======
                 solution, field, options, fallbackOptions, cancellationToken).ConfigureAwait(false);
->>>>>>> 80a8ce8d
 
             var resolution = await initialLocations.Filter(filter).ResolveConflictsAsync(
                 finalName, nonConflictSymbols: null, cancellationToken).ConfigureAwait(false);
@@ -352,25 +348,12 @@
             var codeGenerationService = document.GetLanguageService<ICodeGenerationService>();
 
             var fieldDeclaration = field.DeclaringSyntaxReferences.First();
-<<<<<<< HEAD
-
-            var context = new CodeGenerationContext(
-                contextLocation: fieldDeclaration.SyntaxTree.GetLocation(fieldDeclaration.Span));
-
-            var destination = field.ContainingType;
-            var updatedDocument = await codeGenerationService.AddPropertyAsync(
-                destinationSolution, destination, property, context, cancellationToken).ConfigureAwait(false);
-
-            updatedDocument = await Formatter.FormatAsync(updatedDocument, Formatter.Annotation, cancellationToken: cancellationToken).ConfigureAwait(false);
-            updatedDocument = await Simplifier.ReduceAsync(updatedDocument, cancellationToken: cancellationToken).ConfigureAwait(false);
-=======
 
             var context = new CodeGenerationSolutionContext(
                 destinationSolution,
                 new CodeGenerationContext(
                     contextLocation: fieldDeclaration.SyntaxTree.GetLocation(fieldDeclaration.Span)),
                 fallbackOptions);
->>>>>>> 80a8ce8d
 
             var destination = field.ContainingType;
             return await codeGenerationService.AddPropertyAsync(
