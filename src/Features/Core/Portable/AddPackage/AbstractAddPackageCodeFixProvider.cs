﻿// Licensed to the .NET Foundation under one or more agreements.
// The .NET Foundation licenses this file to you under the MIT license.
// See the LICENSE file in the project root for more information.

#nullable disable

using System.Collections.Generic;
using System.Collections.Immutable;
using System.Threading;
using System.Threading.Tasks;
using Microsoft.CodeAnalysis.AddImport;
using Microsoft.CodeAnalysis.CodeActions;
using Microsoft.CodeAnalysis.CodeFixes;
using Microsoft.CodeAnalysis.Packaging;
using Microsoft.CodeAnalysis.PooledObjects;
using Microsoft.CodeAnalysis.SymbolSearch;
using Roslyn.Utilities;

namespace Microsoft.CodeAnalysis.AddPackage
{
    internal abstract partial class AbstractAddPackageCodeFixProvider : CodeFixProvider
    {
        private readonly IPackageInstallerService _packageInstallerService;
        private readonly ISymbolSearchService _symbolSearchService;

        /// <summary>
        /// Values for these parameters can be provided (during testing) for mocking purposes.
        /// </summary> 
        protected AbstractAddPackageCodeFixProvider(
            IPackageInstallerService packageInstallerService,
            ISymbolSearchService symbolSearchService)
        {
            _packageInstallerService = packageInstallerService;
            _symbolSearchService = symbolSearchService;
        }

        protected abstract bool IncludePrerelease { get; }

        public abstract override FixAllProvider GetFixAllProvider();

        protected async Task<ImmutableArray<CodeAction>> GetAddPackagesCodeActionsAsync(
            CodeFixContext context, ISet<string> assemblyNames)
        {
            var document = context.Document;
            var cancellationToken = context.CancellationToken;

            var workspaceServices = document.Project.Solution.Workspace.Services;

            var symbolSearchService = _symbolSearchService ?? workspaceServices.GetService<ISymbolSearchService>();
            var installerService = _packageInstallerService ?? workspaceServices.GetService<IPackageInstallerService>();

            var codeActions = ArrayBuilder<CodeAction>.GetInstance();
            if (symbolSearchService != null &&
                installerService != null &&
<<<<<<< HEAD
                context.Options.SearchOptions.SearchNuGetPackages &&
=======
                context.Options.GetOptions(document.Project.LanguageServices).SearchOptions.SearchNuGetPackages &&
>>>>>>> 80a8ce8d
                installerService.IsEnabled(document.Project.Id))
            {
                var packageSources = PackageSourceHelper.GetPackageSources(installerService.TryGetPackageSources());

                foreach (var (name, source) in packageSources)
                {
                    cancellationToken.ThrowIfCancellationRequested();

                    var sortedPackages = await FindMatchingPackagesAsync(
                        name, symbolSearchService,
                        assemblyNames, cancellationToken).ConfigureAwait(false);

                    foreach (var package in sortedPackages)
                    {
                        codeActions.Add(new InstallPackageParentCodeAction(
                            installerService, source,
                            package.PackageName, IncludePrerelease, document));
                    }
                }
            }

            return codeActions.ToImmutableAndFree();
        }

        private static async Task<ImmutableArray<PackageWithAssemblyResult>> FindMatchingPackagesAsync(
            string sourceName,
            ISymbolSearchService searchService,
            ISet<string> assemblyNames,
            CancellationToken cancellationToken)
        {
            cancellationToken.ThrowIfCancellationRequested();
            var result = new HashSet<PackageWithAssemblyResult>();

            foreach (var assemblyName in assemblyNames)
            {
                var packagesWithAssembly = await searchService.FindPackagesWithAssemblyAsync(
                    sourceName, assemblyName, cancellationToken).ConfigureAwait(false);

                result.AddRange(packagesWithAssembly);
            }

            // Ensure the packages are sorted by rank.
            var sortedPackages = result.ToImmutableArray().Sort();

            return sortedPackages;
        }
    }
}<|MERGE_RESOLUTION|>--- conflicted
+++ resolved
@@ -52,11 +52,7 @@
             var codeActions = ArrayBuilder<CodeAction>.GetInstance();
             if (symbolSearchService != null &&
                 installerService != null &&
-<<<<<<< HEAD
-                context.Options.SearchOptions.SearchNuGetPackages &&
-=======
                 context.Options.GetOptions(document.Project.LanguageServices).SearchOptions.SearchNuGetPackages &&
->>>>>>> 80a8ce8d
                 installerService.IsEnabled(document.Project.Id))
             {
                 var packageSources = PackageSourceHelper.GetPackageSources(installerService.TryGetPackageSources());
