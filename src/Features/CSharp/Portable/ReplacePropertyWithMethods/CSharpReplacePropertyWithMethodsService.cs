--- conflicted
+++ resolved
@@ -53,11 +53,7 @@
             var languageVersion = syntaxTree.Options.LanguageVersion();
 
             return ConvertPropertyToMembers(
-<<<<<<< HEAD
-                documentOptions, languageVersion,
-=======
                 languageVersion,
->>>>>>> 80a8ce8d
                 SyntaxGenerator.GetGenerator(document), property,
                 propertyDeclaration, propertyBackingField,
                 options.PreferExpressionBodiedMethods.Value, desiredGetMethodName, desiredSetMethodName,
@@ -65,10 +61,6 @@
         }
 
         private static ImmutableArray<SyntaxNode> ConvertPropertyToMembers(
-<<<<<<< HEAD
-            DocumentOptionSet documentOptions,
-=======
->>>>>>> 80a8ce8d
             LanguageVersion languageVersion,
             SyntaxGenerator generator,
             IPropertySymbol property,
@@ -91,11 +83,7 @@
             if (getMethod != null)
             {
                 result.Add(GetGetMethod(
-<<<<<<< HEAD
-                    documentOptions, languageVersion,
-=======
                     languageVersion,
->>>>>>> 80a8ce8d
                     generator, propertyDeclaration, propertyBackingField,
                     getMethod, desiredGetMethodName, expressionBodyPreference,
                     cancellationToken));
@@ -105,11 +93,7 @@
             if (setMethod != null)
             {
                 result.Add(GetSetMethod(
-<<<<<<< HEAD
-                    documentOptions, languageVersion,
-=======
                     languageVersion,
->>>>>>> 80a8ce8d
                     generator, propertyDeclaration, propertyBackingField,
                     setMethod, desiredSetMethodName, expressionBodyPreference,
                     cancellationToken));
@@ -119,10 +103,6 @@
         }
 
         private static SyntaxNode GetSetMethod(
-<<<<<<< HEAD
-            DocumentOptionSet documentOptions,
-=======
->>>>>>> 80a8ce8d
             LanguageVersion languageVersion,
             SyntaxGenerator generator,
             PropertyDeclarationSyntax propertyDeclaration,
@@ -141,11 +121,7 @@
             methodDeclaration = CopyLeadingTrivia(propertyDeclaration, methodDeclaration, ConvertValueToParamRewriter.Instance);
 
             return UseExpressionOrBlockBodyIfDesired(
-<<<<<<< HEAD
-                documentOptions, languageVersion, methodDeclaration,
-=======
                 languageVersion, methodDeclaration, expressionBodyPreference,
->>>>>>> 80a8ce8d
                 createReturnStatementForExpression: false);
         }
 
@@ -191,10 +167,6 @@
         }
 
         private static SyntaxNode GetGetMethod(
-<<<<<<< HEAD
-            DocumentOptionSet documentOptions,
-=======
->>>>>>> 80a8ce8d
             LanguageVersion languageVersion,
             SyntaxGenerator generator,
             PropertyDeclarationSyntax propertyDeclaration,
@@ -211,11 +183,7 @@
             methodDeclaration = CopyLeadingTrivia(propertyDeclaration, methodDeclaration, ConvertValueToReturnsRewriter.Instance);
 
             return UseExpressionOrBlockBodyIfDesired(
-<<<<<<< HEAD
-                documentOptions, languageVersion, methodDeclaration,
-=======
                 languageVersion, methodDeclaration, expressionBodyPreference,
->>>>>>> 80a8ce8d
                 createReturnStatementForExpression: true);
         }
 
@@ -248,15 +216,10 @@
         }
 
         private static SyntaxNode UseExpressionOrBlockBodyIfDesired(
-<<<<<<< HEAD
-            DocumentOptionSet documentOptions, LanguageVersion languageVersion,
-            MethodDeclarationSyntax methodDeclaration, bool createReturnStatementForExpression)
-=======
             LanguageVersion languageVersion,
             MethodDeclarationSyntax methodDeclaration,
             ExpressionBodyPreference expressionBodyPreference,
             bool createReturnStatementForExpression)
->>>>>>> 80a8ce8d
         {
             if (methodDeclaration.Body != null && expressionBodyPreference != ExpressionBodyPreference.Never)
             {
