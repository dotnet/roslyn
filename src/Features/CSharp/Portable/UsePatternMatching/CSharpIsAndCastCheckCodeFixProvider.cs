﻿// Copyright (c) Microsoft.  All Rights Reserved.  Licensed under the Apache License, Version 2.0.  See License.txt in the project root for license information.

using System;
using System.Collections.Immutable;
using System.Composition;
using System.Linq;
using System.Threading;
using System.Threading.Tasks;
using Microsoft.CodeAnalysis.CodeActions;
using Microsoft.CodeAnalysis.CodeFixes;
using Microsoft.CodeAnalysis.CSharp.Extensions;
using Microsoft.CodeAnalysis.CSharp.Syntax;
using Microsoft.CodeAnalysis.Diagnostics;
using Microsoft.CodeAnalysis.Editing;
using Microsoft.CodeAnalysis.Formatting;
using Microsoft.CodeAnalysis.Shared.Extensions;
using Roslyn.Utilities;

namespace Microsoft.CodeAnalysis.CSharp.UsePatternMatching
{
    [ExportCodeFixProvider(LanguageNames.CSharp), Shared]
    internal partial class CSharpIsAndCastCheckCodeFixProvider : SyntaxEditorBasedCodeFixProvider
    {
        public override ImmutableArray<string> FixableDiagnosticIds
            => ImmutableArray.Create(IDEDiagnosticIds.InlineIsTypeCheckId);

        public override Task RegisterCodeFixesAsync(CodeFixContext context)
        {
            context.RegisterCodeFix(new MyCodeAction(
                c => FixAsync(context.Document, context.Diagnostics.First(), c)),
                context.Diagnostics);
            return SpecializedTasks.EmptyTask;
        }

        protected override Task FixAllAsync(
            Document document, ImmutableArray<Diagnostic> diagnostics, 
            SyntaxEditor editor, CancellationToken cancellationToken)
        {
            foreach (var diagnostic in diagnostics)
            {
                cancellationToken.ThrowIfCancellationRequested();
                AddEdits(editor, diagnostic, cancellationToken);
            }

            return SpecializedTasks.EmptyTask;
        }

        private void AddEdits(
            SyntaxEditor editor,
            Diagnostic diagnostic,
            CancellationToken cancellationToken)
        {
            var ifStatementLocation = diagnostic.AdditionalLocations[0];
            var localDeclarationLocation = diagnostic.AdditionalLocations[1];

            var ifStatement = (IfStatementSyntax)ifStatementLocation.FindNode(cancellationToken);
            var localDeclaration = (LocalDeclarationStatementSyntax)localDeclarationLocation.FindNode(cancellationToken);
            var isExpression = (BinaryExpressionSyntax)ifStatement.Condition;

            var updatedCondition = SyntaxFactory.IsPatternExpression(
                isExpression.Left, SyntaxFactory.DeclarationPattern(
                    ((TypeSyntax)isExpression.Right).WithoutTrivia(),
<<<<<<< HEAD
                    SyntaxFactory.SingleVariableDesignation(
                        Extensions.SyntaxTokenExtensions.WithoutTrivia(
                            localDeclaration.Declaration.Variables[0].Identifier))));
=======
                    localDeclaration.Declaration.Variables[0].Identifier.WithoutTrivia()));
>>>>>>> d5fb6fd5

            var trivia = localDeclaration.GetLeadingTrivia().Concat(localDeclaration.GetTrailingTrivia())
                                         .Where(t => t.IsSingleOrMultiLineComment())
                                         .SelectMany(t => ImmutableArray.Create(t, SyntaxFactory.ElasticCarriageReturnLineFeed))
                                         .ToImmutableArray();

            var updatedIfStatement = ifStatement.ReplaceNode(ifStatement.Condition, updatedCondition)
                                                .WithPrependedLeadingTrivia(trivia)
                                                .WithAdditionalAnnotations(Formatter.Annotation);
            
            editor.RemoveNode(localDeclaration);
            editor.ReplaceNode(ifStatement,
                (i, g) =>
                {
                    // Because the local declaration is *inside* the 'if', we need to get the 'if' 
                    // statement after it was already modified and *then* update the condition
                    // portion of it.
                    var currentIf = (IfStatementSyntax)i;
                    return currentIf.ReplaceNode(currentIf.Condition, updatedCondition)
                                    .WithPrependedLeadingTrivia(trivia)
                                    .WithAdditionalAnnotations(Formatter.Annotation);
                });
        }

        private class MyCodeAction : CodeAction.DocumentChangeAction
        {
            public MyCodeAction(Func<CancellationToken, Task<Document>> createChangedDocument)
                : base(CSharpFeaturesResources.Inline_temporary_variable, createChangedDocument)
            {
            }
        }
    }
}<|MERGE_RESOLUTION|>--- conflicted
+++ resolved
@@ -60,13 +60,8 @@
             var updatedCondition = SyntaxFactory.IsPatternExpression(
                 isExpression.Left, SyntaxFactory.DeclarationPattern(
                     ((TypeSyntax)isExpression.Right).WithoutTrivia(),
-<<<<<<< HEAD
                     SyntaxFactory.SingleVariableDesignation(
-                        Extensions.SyntaxTokenExtensions.WithoutTrivia(
-                            localDeclaration.Declaration.Variables[0].Identifier))));
-=======
-                    localDeclaration.Declaration.Variables[0].Identifier.WithoutTrivia()));
->>>>>>> d5fb6fd5
+                        localDeclaration.Declaration.Variables[0].Identifier.WithoutTrivia())));
 
             var trivia = localDeclaration.GetLeadingTrivia().Concat(localDeclaration.GetTrailingTrivia())
                                          .Where(t => t.IsSingleOrMultiLineComment())
