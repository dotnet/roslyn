﻿// Licensed to the .NET Foundation under one or more agreements.
// The .NET Foundation licenses this file to you under the MIT license.
// See the LICENSE file in the project root for more information.

#nullable disable

using System;
using System.Collections.Immutable;
using System.Composition;
using System.Diagnostics;
using System.Diagnostics.CodeAnalysis;
using System.Linq;
using System.Threading;
using System.Threading.Tasks;
using Microsoft.CodeAnalysis.CodeActions;
using Microsoft.CodeAnalysis.CodeFixes;
using Microsoft.CodeAnalysis.CSharp.Syntax;
using Microsoft.CodeAnalysis.Diagnostics;
using Microsoft.CodeAnalysis.Editing;
using Microsoft.CodeAnalysis.Shared.Extensions;
using Roslyn.Utilities;

namespace Microsoft.CodeAnalysis.CSharp.UsePatternMatching
{
    [ExportCodeFixProvider(LanguageNames.CSharp, Name = PredefinedCodeFixProviderNames.UsePatternMatchingIsAndCastCheckWithoutName), Shared]
    internal partial class CSharpIsAndCastCheckWithoutNameCodeFixProvider : SyntaxEditorBasedCodeFixProvider
    {
        [ImportingConstructor]
        [SuppressMessage("RoslynDiagnosticsReliability", "RS0033:Importing constructor should be [Obsolete]", Justification = "Used in test code: https://github.com/dotnet/roslyn/issues/42814")]
        public CSharpIsAndCastCheckWithoutNameCodeFixProvider()
            : base(supportsFixAll: false)
        {
        }

        public override ImmutableArray<string> FixableDiagnosticIds
            => ImmutableArray.Create(IDEDiagnosticIds.InlineIsTypeWithoutNameCheckDiagnosticsId);

        internal sealed override CodeFixCategory CodeFixCategory => CodeFixCategory.CodeStyle;

        public override Task RegisterCodeFixesAsync(CodeFixContext context)
        {
            context.RegisterCodeFix(
                new MyCodeAction(c => FixAsync(context.Document, context.Diagnostics.First(), c)),
                context.Diagnostics);
            return Task.CompletedTask;
        }

        protected override async Task FixAllAsync(
            Document document, ImmutableArray<Diagnostic> diagnostics,
            SyntaxEditor editor, CancellationToken cancellationToken)
        {
            Debug.Assert(diagnostics.Length == 1);
            var location = diagnostics[0].Location;
            var isExpression = (BinaryExpressionSyntax)location.FindNode(
                getInnermostNodeForTie: true, cancellationToken: cancellationToken);

            var semanticModel = await document.GetSemanticModelAsync(cancellationToken).ConfigureAwait(false);
            var (matches, localName) = CSharpIsAndCastCheckWithoutNameDiagnosticAnalyzer.Instance.AnalyzeExpression(
                semanticModel, isExpression, cancellationToken);

            var updatedSemanticModel = CSharpIsAndCastCheckWithoutNameDiagnosticAnalyzer.ReplaceMatches(
                semanticModel, isExpression, localName, matches, cancellationToken);

            var updatedRoot = updatedSemanticModel.SyntaxTree.GetRoot(cancellationToken);
            editor.ReplaceNode(editor.OriginalRoot, updatedRoot);
        }

        private class MyCodeAction : CodeAction.DocumentChangeAction
        {
            public MyCodeAction(Func<CancellationToken, Task<Document>> createChangedDocument)
<<<<<<< HEAD
                : base(CSharpAnalyzersResources.Use_pattern_matching, createChangedDocument, nameof(CSharpAnalyzersResources.Use_pattern_matching))
=======
                : base(CSharpAnalyzersResources.Use_pattern_matching, createChangedDocument, nameof(CSharpIsAndCastCheckWithoutNameCodeFixProvider))
>>>>>>> 3cd093ae
            {
            }

            internal override CodeActionPriority Priority => CodeActionPriority.Low;
        }
    }
}<|MERGE_RESOLUTION|>--- conflicted
+++ resolved
@@ -68,11 +68,7 @@
         private class MyCodeAction : CodeAction.DocumentChangeAction
         {
             public MyCodeAction(Func<CancellationToken, Task<Document>> createChangedDocument)
-<<<<<<< HEAD
-                : base(CSharpAnalyzersResources.Use_pattern_matching, createChangedDocument, nameof(CSharpAnalyzersResources.Use_pattern_matching))
-=======
                 : base(CSharpAnalyzersResources.Use_pattern_matching, createChangedDocument, nameof(CSharpIsAndCastCheckWithoutNameCodeFixProvider))
->>>>>>> 3cd093ae
             {
             }
 
