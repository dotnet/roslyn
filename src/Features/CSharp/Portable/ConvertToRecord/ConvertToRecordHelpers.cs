--- conflicted
+++ resolved
@@ -7,7 +7,6 @@
 using System.Collections.Immutable;
 using System.Diagnostics.CodeAnalysis;
 using System.Linq;
-using System.Threading;
 using Microsoft.CodeAnalysis;
 using Microsoft.CodeAnalysis.CSharp.Syntax;
 using Microsoft.CodeAnalysis.Operations;
@@ -261,11 +260,6 @@
                 assignedUnderlyingFields.SetEquals(fields);
         }
 
-<<<<<<< HEAD
-        public static (ImmutableArray<ArgumentSyntax> initializerArguments,
-            ImmutableArray<SyntaxNode> assignmentsToRemove)
-        GetInitializerValuesForNonPrimaryConstructor(
-=======
         /// <summary>
         /// Given a non-primary, non-copy constructor, get expressions that are assigned to
         /// primary constructor properties via simple assignment.
@@ -290,7 +284,6 @@
         /// where foo and bar are the nodes in the assignment, and default is factory constructed.
         /// </remarks>
         public static ImmutableArray<ExpressionSyntax> GetAssignmentValuesForNonPrimaryConstructor(
->>>>>>> f70266d4
             IConstructorBodyOperation operation,
             ImmutableArray<IPropertySymbol> positionalParams)
         {
@@ -300,84 +293,7 @@
                     ? assignment.Syntax as ExpressionSyntax
                     : null);
 
-<<<<<<< HEAD
-            AddArgumentAndRemovalAssignments(assignmentValues, positionalParams, initializerBuilder, removalBuilder);
-
-            return (initializerBuilder.AsImmutable(), removalBuilder.AsImmutable());
-        }
-
-        public static (ImmutableArray<ArgumentSyntax> initializerArguments,
-            ImmutableArray<AssignmentExpressionSyntax> assignmentsToRemove)
-        GetConstructorArgumentsFromObjectCreation(
-            ObjectCreationExpressionSyntax expressionNode,
-            ImmutableArray<IPropertySymbol> positionalParams,
-            SemanticModel semanticModel,
-            CancellationToken cancellationToken)
-        {
-            // we want to be very careful about when we refactor because if the user has a constructor
-            // and initializer it could be what they intend. Since we gave initializers to all non-primary
-            // constructors they already have, any calls to an explicit constructor with additional block initialization
-            // still work absolutely fine. Further, we can't necessarily associate their constructor args to
-            // primary constructor args or any other constructor args. Therefore,
-            // the only time we want to actually make a change is if they use the default no-param constructor,
-            // and a block initializer.
-            var operation = semanticModel.GetRequiredOperation(expressionNode, cancellationToken);
-            if (operation is IObjectCreationOperation
-                {
-                    Arguments: ImmutableArray<IArgumentOperation> args,
-                    Initializer: IObjectOrCollectionInitializerOperation initializer,
-                    Constructor: IMethodSymbol { IsImplicitlyDeclared: true }
-                } && args.IsDefaultOrEmpty)
-            {
-                using var _1 = ArrayBuilder<(ISymbol left, ExpressionSyntax right)>
-                    .GetInstance(out var assignmentValuesBuilder);
-                using var _2 = ArrayBuilder<ArgumentSyntax>.GetInstance(out var argumentBuilder);
-                using var _3 = ArrayBuilder<SyntaxNode>.GetInstance(out var removalBuilder);
-
-                foreach (var assignment in initializer.Initializers)
-                {
-                    if (assignment is ISimpleAssignmentOperation
-                        {
-                            Target: IPropertyReferenceOperation { Property: IPropertySymbol property },
-                            Value: IOperation { Syntax: ExpressionSyntax syntax }
-                        })
-                    {
-                        assignmentValuesBuilder.Add((property, syntax));
-                    }
-                }
-
-                AddArgumentAndRemovalAssignments(assignmentValuesBuilder.ToImmutable(),
-                    positionalParams, argumentBuilder, removalBuilder);
-
-                return (argumentBuilder.ToImmutable(),
-                    removalBuilder
-                        .SelectAsArray(node => node.GetAncestor<AssignmentExpressionSyntax>())
-                        .WhereNotNull()
-                        .AsImmutable());
-            }
-
-            // no initializer, no need to make a change
-            return default;
-        }
-
-        private static ImmutableArray<(ISymbol left, T right)> GetAssignmentValuesForConstructor<T>(
-            IConstructorBodyOperation constructorOperation,
-            Func<IOperation, T?> captureAssignedSymbol)
-        {
-            var body = GetBlockOfMethodBody(constructorOperation);
-            var _ = ArrayBuilder<(ISymbol left, T right)>.GetInstance(out var builder);
-
-            // We expect the constructor to have exactly one statement per property,
-            // where the statement is a simple assignment from the parameter's property to the property
-            if (body == null)
-            {
-                return builder.ToImmutable();
-            }
-
-            if (constructorOperation.Initializer is
-=======
             if (operation.Initializer is
->>>>>>> f70266d4
                 IInvocationOperation { Arguments: ImmutableArray<IArgumentOperation> args })
             {
                 var additionalValuesBuilder = assignmentValues.ToBuilder();
@@ -471,9 +387,7 @@
                     }
                 }
 
-                var expressions = GetAssignmentExpressionsFromValuesMap(positionalParams, dictionaryBuilder.ToImmutable());
-
-                return expressions;
+                return GetAssignmentExpressionsFromValuesMap(positionalParams, dictionaryBuilder.ToImmutable());
             }
 
             // no initializer or uses explicit constructor, no need to make a change
@@ -549,37 +463,6 @@
             }
 
             return dictionaryBuilder.ToImmutable();
-        }
-
-        private static void AddArgumentAndRemovalAssignments(
-            ImmutableArray<(ISymbol left, ExpressionSyntax right)> assignmentValues,
-            ImmutableArray<IPropertySymbol> positionalParams,
-            ArrayBuilder<ArgumentSyntax> initializerBuilder,
-            ArrayBuilder<SyntaxNode> removalBuilder)
-        {
-            foreach (var property in positionalParams)
-            {
-                var assignmentValue = assignmentValues.FirstOrDefault(value => property.Equals(value.left));
-                if (assignmentValue == default)
-                {
-                    // no assignment found, use "default" (or "null" for nullable types)
-                    initializerBuilder.Add(SyntaxFactory.Argument(SyntaxFactory.LiteralExpression(
-                        property.Type.NullableAnnotation == NullableAnnotation.Annotated
-                            ? SyntaxKind.NullLiteralExpression
-                            : SyntaxKind.DefaultLiteralExpression)));
-                }
-                else
-                {
-                    // found a valid assignment to the parameter, add the expression it was assigned to
-                    // to the initializer arg list, and add the entire statement to be deleted
-                    initializerBuilder.Add(SyntaxFactory.Argument(assignmentValue.right));
-                    // don't need to remove argument syntaxes as the base initializer will already get removed
-                    if (assignmentValue.right.Parent is not ArgumentSyntax)
-                    {
-                        removalBuilder.Add(assignmentValue.right);
-                    }
-                }
-            }
         }
 
         /// <summary>
