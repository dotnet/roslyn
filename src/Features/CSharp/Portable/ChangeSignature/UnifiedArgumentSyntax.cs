﻿// Licensed to the .NET Foundation under one or more agreements.
// The .NET Foundation licenses this file to you under the MIT license.
// See the LICENSE file in the project root for more information.

using System.Diagnostics;
using Microsoft.CodeAnalysis.ChangeSignature;
using Microsoft.CodeAnalysis.CSharp.Extensions;
using Microsoft.CodeAnalysis.CSharp.Syntax;

namespace Microsoft.CodeAnalysis.CSharp.ChangeSignature
{
    internal struct UnifiedArgumentSyntax : IUnifiedArgumentSyntax
    {
        private readonly SyntaxNode _argument;

        private UnifiedArgumentSyntax(SyntaxNode argument, int index)
        {
            Debug.Assert(argument.IsKind(SyntaxKind.Argument) || argument.IsKind(SyntaxKind.AttributeArgument));
            _argument = argument;
            Index = index;
        }

        public static IUnifiedArgumentSyntax Create(ArgumentSyntax argument, int index)
        {
            return new UnifiedArgumentSyntax(argument, index);
        }

        public static IUnifiedArgumentSyntax Create(AttributeArgumentSyntax argument, int index)
        {
            return new UnifiedArgumentSyntax(argument, index);
        }

        public SyntaxNode NameColon
        {
            get
            {
                return _argument.IsKind(SyntaxKind.Argument, out ArgumentSyntax argument)
                    ? argument.NameColon
                    : ((AttributeArgumentSyntax)_argument).NameColon;
            }
        }

        public IUnifiedArgumentSyntax WithNameColon(SyntaxNode nameColonSyntax)
        {
            Debug.Assert(nameColonSyntax is NameColonSyntax);

<<<<<<< HEAD
            return _argument.IsKind(SyntaxKind.Argument)
                ? Create(((ArgumentSyntax)_argument).WithNameColon((NameColonSyntax)nameColonSyntax), Index)
                : Create(((AttributeArgumentSyntax)_argument).WithNameColon((NameColonSyntax)nameColonSyntax), Index);
=======
            return _argument.IsKind(SyntaxKind.Argument, out ArgumentSyntax argument)
                ? Create(argument.WithNameColon((NameColonSyntax)nameColonSyntax))
                : Create(((AttributeArgumentSyntax)_argument).WithNameColon((NameColonSyntax)nameColonSyntax));
>>>>>>> 1420fe33
        }

        public string GetName()
        {
            return NameColon == null ? string.Empty : ((NameColonSyntax)NameColon).Name.Identifier.ToString();
        }

        public IUnifiedArgumentSyntax WithName(string name)
        {
<<<<<<< HEAD
            return _argument.IsKind(SyntaxKind.Argument)
                    ? Create(((ArgumentSyntax)_argument).WithNameColon(SyntaxFactory.NameColon(SyntaxFactory.IdentifierName(name))), Index)
                    : Create(((AttributeArgumentSyntax)_argument).WithNameColon(SyntaxFactory.NameColon(SyntaxFactory.IdentifierName(name))), Index);
=======
            return _argument.IsKind(SyntaxKind.Argument, out ArgumentSyntax argument)
                    ? Create(argument.WithNameColon(SyntaxFactory.NameColon(SyntaxFactory.IdentifierName(name))))
                    : Create(((AttributeArgumentSyntax)_argument).WithNameColon(SyntaxFactory.NameColon(SyntaxFactory.IdentifierName(name))));
>>>>>>> 1420fe33
        }

        public IUnifiedArgumentSyntax WithAdditionalAnnotations(SyntaxAnnotation annotation)
        {
            return new UnifiedArgumentSyntax(_argument.WithAdditionalAnnotations(annotation), Index);
        }

        public SyntaxNode Expression
        {
            get
            {
                return _argument.IsKind(SyntaxKind.Argument, out ArgumentSyntax argument)
                    ? argument.Expression
                    : ((AttributeArgumentSyntax)_argument).Expression;
            }
        }

        public bool IsDefault
        {
            get
            {
                return _argument == null;
            }
        }

        public bool IsNamed
        {
            get
            {
                return NameColon != null;
            }
        }

        public int Index { get; }

        public static explicit operator SyntaxNode(UnifiedArgumentSyntax unified)
        {
            return unified._argument;
        }
    }
}<|MERGE_RESOLUTION|>--- conflicted
+++ resolved
@@ -44,15 +44,9 @@
         {
             Debug.Assert(nameColonSyntax is NameColonSyntax);
 
-<<<<<<< HEAD
-            return _argument.IsKind(SyntaxKind.Argument)
-                ? Create(((ArgumentSyntax)_argument).WithNameColon((NameColonSyntax)nameColonSyntax), Index)
+            return _argument.IsKind(SyntaxKind.Argument, out ArgumentSyntax argument)
+                ? Create(argument.WithNameColon((NameColonSyntax)nameColonSyntax), Index)
                 : Create(((AttributeArgumentSyntax)_argument).WithNameColon((NameColonSyntax)nameColonSyntax), Index);
-=======
-            return _argument.IsKind(SyntaxKind.Argument, out ArgumentSyntax argument)
-                ? Create(argument.WithNameColon((NameColonSyntax)nameColonSyntax))
-                : Create(((AttributeArgumentSyntax)_argument).WithNameColon((NameColonSyntax)nameColonSyntax));
->>>>>>> 1420fe33
         }
 
         public string GetName()
@@ -62,15 +56,9 @@
 
         public IUnifiedArgumentSyntax WithName(string name)
         {
-<<<<<<< HEAD
-            return _argument.IsKind(SyntaxKind.Argument)
-                    ? Create(((ArgumentSyntax)_argument).WithNameColon(SyntaxFactory.NameColon(SyntaxFactory.IdentifierName(name))), Index)
+            return _argument.IsKind(SyntaxKind.Argument, out ArgumentSyntax argument)
+                    ? Create(argument.WithNameColon(SyntaxFactory.NameColon(SyntaxFactory.IdentifierName(name))), Index)
                     : Create(((AttributeArgumentSyntax)_argument).WithNameColon(SyntaxFactory.NameColon(SyntaxFactory.IdentifierName(name))), Index);
-=======
-            return _argument.IsKind(SyntaxKind.Argument, out ArgumentSyntax argument)
-                    ? Create(argument.WithNameColon(SyntaxFactory.NameColon(SyntaxFactory.IdentifierName(name))))
-                    : Create(((AttributeArgumentSyntax)_argument).WithNameColon(SyntaxFactory.NameColon(SyntaxFactory.IdentifierName(name))));
->>>>>>> 1420fe33
         }
 
         public IUnifiedArgumentSyntax WithAdditionalAnnotations(SyntaxAnnotation annotation)
