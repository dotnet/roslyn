﻿// Licensed to the .NET Foundation under one or more agreements.
// The .NET Foundation licenses this file to you under the MIT license.
// See the LICENSE file in the project root for more information.

using System.Diagnostics;
using Microsoft.CodeAnalysis.ChangeSignature;
using Microsoft.CodeAnalysis.CSharp.Extensions;
using Microsoft.CodeAnalysis.CSharp.Syntax;

namespace Microsoft.CodeAnalysis.CSharp.ChangeSignature
{
    internal struct UnifiedArgumentSyntax : IUnifiedArgumentSyntax
    {
        private readonly SyntaxNode _argument;

        private UnifiedArgumentSyntax(SyntaxNode argument, int index)
        {
            Debug.Assert(argument.IsKind(SyntaxKind.Argument) || argument.IsKind(SyntaxKind.AttributeArgument));
            _argument = argument;
            Index = index;
        }

<<<<<<< HEAD
        public static IUnifiedArgumentSyntax Create(ArgumentSyntax argument, int index)
        {
            return new UnifiedArgumentSyntax(argument, index);
        }

        public static IUnifiedArgumentSyntax Create(AttributeArgumentSyntax argument, int index)
        {
            return new UnifiedArgumentSyntax(argument, index);
        }
=======
        public static IUnifiedArgumentSyntax Create(ArgumentSyntax argument)
            => new UnifiedArgumentSyntax(argument);

        public static IUnifiedArgumentSyntax Create(AttributeArgumentSyntax argument)
            => new UnifiedArgumentSyntax(argument);
>>>>>>> 0a59b84d

        public SyntaxNode NameColon
        {
            get
            {
                return _argument.IsKind(SyntaxKind.Argument, out ArgumentSyntax argument)
                    ? argument.NameColon
                    : ((AttributeArgumentSyntax)_argument).NameColon;
            }
        }

        public IUnifiedArgumentSyntax WithNameColon(SyntaxNode nameColonSyntax)
        {
            Debug.Assert(nameColonSyntax is NameColonSyntax);

            return _argument.IsKind(SyntaxKind.Argument, out ArgumentSyntax argument)
                ? Create(argument.WithNameColon((NameColonSyntax)nameColonSyntax), Index)
                : Create(((AttributeArgumentSyntax)_argument).WithNameColon((NameColonSyntax)nameColonSyntax), Index);
        }

        public string GetName()
            => NameColon == null ? string.Empty : ((NameColonSyntax)NameColon).Name.Identifier.ToString();

        public IUnifiedArgumentSyntax WithName(string name)
        {
            return _argument.IsKind(SyntaxKind.Argument, out ArgumentSyntax argument)
                    ? Create(argument.WithNameColon(SyntaxFactory.NameColon(SyntaxFactory.IdentifierName(name))), Index)
                    : Create(((AttributeArgumentSyntax)_argument).WithNameColon(SyntaxFactory.NameColon(SyntaxFactory.IdentifierName(name))), Index);
        }

        public IUnifiedArgumentSyntax WithAdditionalAnnotations(SyntaxAnnotation annotation)
<<<<<<< HEAD
        {
            return new UnifiedArgumentSyntax(_argument.WithAdditionalAnnotations(annotation), Index);
        }
=======
            => new UnifiedArgumentSyntax(_argument.WithAdditionalAnnotations(annotation));
>>>>>>> 0a59b84d

        public SyntaxNode Expression
        {
            get
            {
                return _argument.IsKind(SyntaxKind.Argument, out ArgumentSyntax argument)
                    ? argument.Expression
                    : ((AttributeArgumentSyntax)_argument).Expression;
            }
        }

        public bool IsDefault
        {
            get
            {
                return _argument == null;
            }
        }

        public bool IsNamed
        {
            get
            {
                return NameColon != null;
            }
        }

        public int Index { get; }

        public static explicit operator SyntaxNode(UnifiedArgumentSyntax unified)
            => unified._argument;
    }
}<|MERGE_RESOLUTION|>--- conflicted
+++ resolved
@@ -20,23 +20,11 @@
             Index = index;
         }
 
-<<<<<<< HEAD
         public static IUnifiedArgumentSyntax Create(ArgumentSyntax argument, int index)
-        {
-            return new UnifiedArgumentSyntax(argument, index);
-        }
+            => new UnifiedArgumentSyntax(argument, index);
 
         public static IUnifiedArgumentSyntax Create(AttributeArgumentSyntax argument, int index)
-        {
-            return new UnifiedArgumentSyntax(argument, index);
-        }
-=======
-        public static IUnifiedArgumentSyntax Create(ArgumentSyntax argument)
-            => new UnifiedArgumentSyntax(argument);
-
-        public static IUnifiedArgumentSyntax Create(AttributeArgumentSyntax argument)
-            => new UnifiedArgumentSyntax(argument);
->>>>>>> 0a59b84d
+            => new UnifiedArgumentSyntax(argument, index);
 
         public SyntaxNode NameColon
         {
@@ -68,13 +56,7 @@
         }
 
         public IUnifiedArgumentSyntax WithAdditionalAnnotations(SyntaxAnnotation annotation)
-<<<<<<< HEAD
-        {
-            return new UnifiedArgumentSyntax(_argument.WithAdditionalAnnotations(annotation), Index);
-        }
-=======
-            => new UnifiedArgumentSyntax(_argument.WithAdditionalAnnotations(annotation));
->>>>>>> 0a59b84d
+            => new UnifiedArgumentSyntax(_argument.WithAdditionalAnnotations(annotation), Index);
 
         public SyntaxNode Expression
         {
