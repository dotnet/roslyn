--- conflicted
+++ resolved
@@ -13,10 +13,6 @@
 using Microsoft.CodeAnalysis.CodeStyle;
 using Microsoft.CodeAnalysis.ConvertAutoPropertyToFullProperty;
 using Microsoft.CodeAnalysis.CSharp.CodeGeneration;
-<<<<<<< HEAD
-using Microsoft.CodeAnalysis.CSharp.CodeStyle;
-=======
->>>>>>> 80a8ce8d
 using Microsoft.CodeAnalysis.CSharp.Extensions;
 using Microsoft.CodeAnalysis.CSharp.Syntax;
 using Microsoft.CodeAnalysis.Diagnostics.Analyzers.NamingStyles;
@@ -28,11 +24,7 @@
 namespace Microsoft.CodeAnalysis.CSharp.ConvertAutoPropertyToFullProperty
 {
     [ExportCodeRefactoringProvider(LanguageNames.CSharp, Name = PredefinedCodeRefactoringProviderNames.ConvertAutoPropertyToFullProperty), Shared]
-<<<<<<< HEAD
-    internal class CSharpConvertAutoPropertyToFullPropertyCodeRefactoringProvider : AbstractConvertAutoPropertyToFullPropertyCodeRefactoringProvider<PropertyDeclarationSyntax, TypeDeclarationSyntax, CSharpCodeGenerationPreferences>
-=======
     internal class CSharpConvertAutoPropertyToFullPropertyCodeRefactoringProvider : AbstractConvertAutoPropertyToFullPropertyCodeRefactoringProvider<PropertyDeclarationSyntax, TypeDeclarationSyntax, CSharpCodeGenerationContextInfo>
->>>>>>> 80a8ce8d
     {
         [ImportingConstructor]
         [SuppressMessage("RoslynDiagnosticsReliability", "RS0033:Importing constructor should be [Obsolete]", Justification = "Used in test code: https://github.com/dotnet/roslyn/issues/42814")]
@@ -54,11 +46,7 @@
         }
 
         internal override (SyntaxNode newGetAccessor, SyntaxNode newSetAccessor) GetNewAccessors(
-<<<<<<< HEAD
-            CSharpCodeGenerationPreferences preferences, SyntaxNode property,
-=======
             CSharpCodeGenerationContextInfo info, SyntaxNode property,
->>>>>>> 80a8ce8d
             string fieldName, SyntaxGenerator generator)
         {
             // C# might have trivia with the accessors that needs to be preserved.  
@@ -67,11 +55,7 @@
             var (getAccessor, setAccessor) = GetExistingAccessors(accessorListSyntax);
 
             var getAccessorStatement = generator.ReturnStatement(generator.IdentifierName(fieldName));
-<<<<<<< HEAD
-            var newGetter = GetUpdatedAccessor(preferences, getAccessor, getAccessorStatement);
-=======
             var newGetter = GetUpdatedAccessor(info, getAccessor, getAccessorStatement);
->>>>>>> 80a8ce8d
 
             SyntaxNode newSetter = null;
             if (setAccessor != null)
@@ -79,11 +63,7 @@
                 var setAccessorStatement = generator.ExpressionStatement(generator.AssignmentStatement(
                     generator.IdentifierName(fieldName),
                     generator.IdentifierName("value")));
-<<<<<<< HEAD
-                newSetter = GetUpdatedAccessor(preferences, setAccessor, setAccessorStatement);
-=======
                 newSetter = GetUpdatedAccessor(info, setAccessor, setAccessorStatement);
->>>>>>> 80a8ce8d
             }
 
             return (newGetAccessor: newGetter, newSetAccessor: newSetter);
@@ -95,32 +75,20 @@
                 accessorListSyntax.Accessors.FirstOrDefault(a => a.IsKind(SyntaxKind.SetAccessorDeclaration) ||
                                                                  a.IsKind(SyntaxKind.InitAccessorDeclaration)));
 
-<<<<<<< HEAD
-        private static SyntaxNode GetUpdatedAccessor(CSharpCodeGenerationPreferences preferences,
-=======
         private static SyntaxNode GetUpdatedAccessor(CSharpCodeGenerationContextInfo info,
->>>>>>> 80a8ce8d
             SyntaxNode accessor, SyntaxNode statement)
         {
             var newAccessor = AddStatement(accessor, statement);
             var accessorDeclarationSyntax = (AccessorDeclarationSyntax)newAccessor;
 
-<<<<<<< HEAD
-            var preference = preferences.PreferExpressionBodiedAccessors;
-=======
             var preference = info.Options.PreferExpressionBodiedAccessors.Value;
->>>>>>> 80a8ce8d
             if (preference == ExpressionBodyPreference.Never)
             {
                 return accessorDeclarationSyntax.WithSemicolonToken(default);
             }
 
             if (!accessorDeclarationSyntax.Body.TryConvertToArrowExpressionBody(
-<<<<<<< HEAD
-                    accessorDeclarationSyntax.Kind(), preferences.LanguageVersion, preference,
-=======
                     accessorDeclarationSyntax.Kind(), info.LanguageVersion, preference,
->>>>>>> 80a8ce8d
                     out var arrowExpression, out _))
             {
                 return accessorDeclarationSyntax.WithSemicolonToken(default);
@@ -145,19 +113,11 @@
         }
 
         internal override SyntaxNode ConvertPropertyToExpressionBodyIfDesired(
-<<<<<<< HEAD
-            CSharpCodeGenerationPreferences preferences, SyntaxNode property)
-        {
-            var propertyDeclaration = (PropertyDeclarationSyntax)property;
-
-            var preference = preferences.PreferExpressionBodiedProperties;
-=======
             CSharpCodeGenerationContextInfo info, SyntaxNode property)
         {
             var propertyDeclaration = (PropertyDeclarationSyntax)property;
 
             var preference = info.Options.PreferExpressionBodiedProperties.Value;
->>>>>>> 80a8ce8d
             if (preference == ExpressionBodyPreference.Never)
             {
                 return propertyDeclaration.WithSemicolonToken(default);
