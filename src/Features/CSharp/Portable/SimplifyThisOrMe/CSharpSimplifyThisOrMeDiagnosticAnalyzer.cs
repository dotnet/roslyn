--- conflicted
+++ resolved
@@ -22,15 +22,10 @@
             ThisExpressionSyntax,
             MemberAccessExpressionSyntax>
     {
-<<<<<<< HEAD
-        protected override ISyntaxFacts GetSyntaxFacts()
-            => CSharpSyntaxFacts.Instance;
-=======
         protected override ISyntaxKinds SyntaxKinds => CSharpSyntaxKinds.Instance;
 
         protected override ISimplification Simplification
             => CSharpSimplification.Instance;
->>>>>>> 80a8ce8d
 
         protected override AbstractMemberAccessExpressionSimplifier<ExpressionSyntax, MemberAccessExpressionSyntax, ThisExpressionSyntax> Simplifier
             => MemberAccessExpressionSimplifier.Instance;
