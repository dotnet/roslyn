--- conflicted
+++ resolved
@@ -118,17 +118,11 @@
                 ? SyntaxFactory.Block(declarationStatement)
                 : SyntaxFactory.Block(declarationStatement, SyntaxFactory.ReturnStatement(rewrittenBody));
 
-<<<<<<< HEAD
-            var newLambda = oldLambda.WithBody(newBody.WithAdditionalAnnotations(Formatter.Annotation));
-=======
             // Add an elastic newline so that the formatter will place this new lambda body across multiple lines.
             newBody = newBody.WithOpenBraceToken(newBody.OpenBraceToken.WithAppendedTrailingTrivia(SyntaxFactory.ElasticCarriageReturnLineFeed))
                              .WithAdditionalAnnotations(Formatter.Annotation);
 
-            var newLambda = oldLambda is ParenthesizedLambdaExpressionSyntax
-                ? ((ParenthesizedLambdaExpressionSyntax)oldLambda).WithBody(newBody)
-                : (SyntaxNode)((SimpleLambdaExpressionSyntax)oldLambda).WithBody(newBody);
->>>>>>> df8831e7
+            var newLambda = oldLambda.WithBody(newBody);
 
             var newRoot = document.Root.ReplaceNode(oldLambda, newLambda);
             return document.Document.WithSyntaxRoot(newRoot);
@@ -198,9 +192,12 @@
 
             var newBody = SyntaxFactory.Block(declarationStatement, convertedStatement)
                                        .WithLeadingTrivia(leadingTrivia)
-                                       .WithTrailingTrivia(oldBody.GetTrailingTrivia())
-                                       .WithAdditionalAnnotations(Formatter.Annotation);
-            
+                                       .WithTrailingTrivia(oldBody.GetTrailingTrivia());
+
+            // Add an elastic newline so that the formatter will place this new block across multiple lines.
+            newBody = newBody.WithOpenBraceToken(newBody.OpenBraceToken.WithAppendedTrailingTrivia(SyntaxFactory.ElasticCarriageReturnLineFeed))
+                             .WithAdditionalAnnotations(Formatter.Annotation);
+
             var newRoot = document.Root.ReplaceNode(oldParentingNode, WithBlockBody(oldParentingNode, newBody));
             return document.Document.WithSyntaxRoot(newRoot);
         }
