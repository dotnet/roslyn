﻿// Copyright (c) Microsoft.  All Rights Reserved.  Licensed under the Apache License, Version 2.0.  See License.txt in the project root for license information.

using System;
using System.Composition;
using Microsoft.CodeAnalysis.CSharp.Syntax;
using Microsoft.CodeAnalysis.Host.Mef;
using Microsoft.CodeAnalysis.MoveToNamespace;

namespace Microsoft.CodeAnalysis.CSharp.MoveToNamespace
{
    [ExportLanguageService(typeof(IMoveToNamespaceService), LanguageNames.CSharp), Shared]
    internal class CSharpMoveToNamespaceService :
        AbstractMoveToNamespaceService<NamespaceDeclarationSyntax, TypeDeclarationSyntax>
    {
        [ImportingConstructor]
        [Obsolete(MefConstruction.ImportingConstructorMessage, error: true)]
<<<<<<< HEAD
        public CSharpMoveToNamespaceService()
=======
        public CSharpMoveToNamespaceService(
            [Import(AllowDefault = true)] IMoveToNamespaceOptionsService optionsService)
            : base(optionsService)
>>>>>>> 3c9003d0
        {
        }

        protected override string GetNamespaceName(NamespaceDeclarationSyntax namespaceSyntax)
            => namespaceSyntax.Name.ToString();

        protected override string GetNamespaceName(TypeDeclarationSyntax typeDeclarationSyntax)
        {
            var namespaceDecl = typeDeclarationSyntax.FirstAncestorOrSelf<NamespaceDeclarationSyntax>();
            if (namespaceDecl == null)
            {
                return string.Empty;
            }

            return GetNamespaceName(namespaceDecl);
        }

        protected override bool IsContainedInNamespaceDeclaration(NamespaceDeclarationSyntax namespaceDeclaration, int position)
        {
            var namespaceDeclarationStart = namespaceDeclaration.NamespaceKeyword.SpanStart;
            var namespaceDeclarationEnd = namespaceDeclaration.OpenBraceToken.SpanStart;

            return position >= namespaceDeclarationStart &&
                position < namespaceDeclarationEnd;
        }
    }
}<|MERGE_RESOLUTION|>--- conflicted
+++ resolved
@@ -14,13 +14,9 @@
     {
         [ImportingConstructor]
         [Obsolete(MefConstruction.ImportingConstructorMessage, error: true)]
-<<<<<<< HEAD
-        public CSharpMoveToNamespaceService()
-=======
         public CSharpMoveToNamespaceService(
             [Import(AllowDefault = true)] IMoveToNamespaceOptionsService optionsService)
             : base(optionsService)
->>>>>>> 3c9003d0
         {
         }
 
