﻿// Copyright (c) Microsoft.  All Rights Reserved.  Licensed under the Apache License, Version 2.0.  See License.txt in the project root for license information.

using System;
using System.Composition;
using Microsoft.CodeAnalysis.CSharp.EmbeddedLanguages.LanguageServices;
using Microsoft.CodeAnalysis.EmbeddedLanguages.LanguageServices;
using Microsoft.CodeAnalysis.Features.EmbeddedLanguages;
using Microsoft.CodeAnalysis.Host.Mef;

namespace Microsoft.CodeAnalysis.CSharp.Features.EmbeddedLanguages
{
    [ExportLanguageService(typeof(IEmbeddedLanguagesProvider), LanguageNames.CSharp, ServiceLayer.Desktop), Shared]
    internal class CSharpEmbeddedLanguageFeaturesProvider : AbstractEmbeddedLanguageFeaturesProvider
    {
<<<<<<< HEAD
        public static IEmbeddedLanguageFeaturesProvider Instance = new CSharpEmbeddedLanguageFeaturesProvider();

#pragma warning disable RS0033 // Importing constructor should be [Obsolete]
        [ImportingConstructor]
#pragma warning restore RS0033 // Importing constructor should be [Obsolete]
        public CSharpEmbeddedLanguageFeaturesProvider() : base(CSharpEmbeddedLanguagesProvider.Info)
=======
        [ImportingConstructor]
        [Obsolete(MefConstruction.ImportingConstructorMessage, error: true)]
        public CSharpEmbeddedLanguageFeaturesProvider()
            : base(CSharpEmbeddedLanguagesProvider.Info)
>>>>>>> 3c9003d0
        {
        }

        internal override string EscapeText(string text, SyntaxToken token)
            => EmbeddedLanguageUtilities.EscapeText(text, token);
    }
}<|MERGE_RESOLUTION|>--- conflicted
+++ resolved
@@ -12,19 +12,10 @@
     [ExportLanguageService(typeof(IEmbeddedLanguagesProvider), LanguageNames.CSharp, ServiceLayer.Desktop), Shared]
     internal class CSharpEmbeddedLanguageFeaturesProvider : AbstractEmbeddedLanguageFeaturesProvider
     {
-<<<<<<< HEAD
-        public static IEmbeddedLanguageFeaturesProvider Instance = new CSharpEmbeddedLanguageFeaturesProvider();
-
-#pragma warning disable RS0033 // Importing constructor should be [Obsolete]
-        [ImportingConstructor]
-#pragma warning restore RS0033 // Importing constructor should be [Obsolete]
-        public CSharpEmbeddedLanguageFeaturesProvider() : base(CSharpEmbeddedLanguagesProvider.Info)
-=======
         [ImportingConstructor]
         [Obsolete(MefConstruction.ImportingConstructorMessage, error: true)]
         public CSharpEmbeddedLanguageFeaturesProvider()
             : base(CSharpEmbeddedLanguagesProvider.Info)
->>>>>>> 3c9003d0
         {
         }
 
