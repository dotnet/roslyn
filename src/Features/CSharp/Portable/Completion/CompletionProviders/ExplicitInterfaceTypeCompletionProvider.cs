--- conflicted
+++ resolved
@@ -63,13 +63,8 @@
             }
         }
 
-<<<<<<< HEAD
         protected override Task<ImmutableArray<(ISymbol symbol, bool preselect)>> GetSymbolsAsync(
-            CompletionContext? completionContext, SyntaxContext context, int position, OptionSet options, CancellationToken cancellationToken)
-=======
-        protected override Task<ImmutableArray<ISymbol>> GetSymbolsAsync(
-            CSharpSyntaxContext context, int position, OptionSet options, CancellationToken cancellationToken)
->>>>>>> 11db2a65
+            CompletionContext? completionContext, CSharpSyntaxContext context, int position, OptionSet options, CancellationToken cancellationToken)
         {
             var targetToken = context.TargetToken;
 
