--- conflicted
+++ resolved
@@ -1,8 +1,6 @@
 // Copyright (c) Microsoft.  All Rights Reserved.  Licensed under the Apache License, Version 2.0.  See License.txt in the project root for license information.
 
-using System;
 using System.Collections.Generic;
-using System.Collections.Immutable;
 using System.Linq;
 using System.Threading;
 using System.Threading.Tasks;
@@ -69,28 +67,5 @@
             var declarationSyntax = syntax as BaseTypeDeclarationSyntax;
             return declarationSyntax != null && declarationSyntax.Modifiers.Any(modifier => modifier.IsKind(SyntaxKind.PartialKeyword));
         }
-<<<<<<< HEAD
-=======
-
-        protected override ImmutableDictionary<string, string> GetProperties(
-            INamedTypeSymbol symbol, SyntaxContext context)
-        {
-            return ImmutableDictionary<string, string>.Empty.Add(InsertionTextOnLessThan, symbol.Name.EscapeIdentifier());
-        }
-
-        public async override Task<TextChange?> GetTextChangeAsync(
-            Document document, CompletionItem selectedItem, char? ch, CancellationToken cancellationToken)
-        {
-            if (ch == '<')
-            {
-                if (selectedItem.Properties.TryGetValue(InsertionTextOnLessThan, out var insertionText))
-                {
-                    return new TextChange(selectedItem.Span, insertionText);
-                }
-            }
-
-            return await base.GetTextChangeAsync(document, selectedItem, ch, cancellationToken).ConfigureAwait(false);
-        }
->>>>>>> 96e59f06
     }
 }