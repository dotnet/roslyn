﻿// Copyright (c) Microsoft.  All Rights Reserved.  Licensed under the Apache License, Version 2.0.  See License.txt in the project root for license information.

using System;
using System.Collections.Generic;
using System.Collections.Immutable;
using System.Linq;
using System.Threading;
using System.Threading.Tasks;
using Microsoft.CodeAnalysis.Completion;
using Microsoft.CodeAnalysis.Completion.Providers;
using Microsoft.CodeAnalysis.CSharp.Extensions;
using Microsoft.CodeAnalysis.CSharp.Extensions.ContextQuery;
using Microsoft.CodeAnalysis.CSharp.Syntax;
using Microsoft.CodeAnalysis.Options;
using Microsoft.CodeAnalysis.Shared.Extensions;
using Microsoft.CodeAnalysis.Shared.Extensions.ContextQuery;
using Microsoft.CodeAnalysis.Text;

namespace Microsoft.CodeAnalysis.CSharp.Completion.Providers
{
    internal partial class ObjectCreationCompletionProvider : AbstractObjectCreationCompletionProvider
    {
        public ObjectCreationCompletionProvider() : base(SymbolCompletionFormat.Default)
        {
        }

        internal override bool IsInsertionTrigger(SourceText text, int characterPosition, OptionSet options)
        {
            return CompletionUtilities.IsTriggerAfterSpaceOrStartOfWordCharacter(text, characterPosition, options);
        }

        protected override SyntaxNode GetObjectCreationNewExpression(SyntaxTree tree, int position, CancellationToken cancellationToken)
        {
            if (tree != null)
            {
                if (!tree.IsInNonUserCode(position, cancellationToken))
                {
                    var tokenOnLeftOfPosition = tree.FindTokenOnLeftOfPosition(position, cancellationToken);
                    var newToken = tokenOnLeftOfPosition.GetPreviousTokenIfTouchingWord(position);

                    // Only after 'new'.
                    if (newToken.Kind() == SyntaxKind.NewKeyword)
                    {
                        // Only if the 'new' belongs to an object creation expression (and isn't a 'new'
                        // modifier on a member).
                        if (tree.IsObjectCreationTypeContext(position, tokenOnLeftOfPosition, cancellationToken))
                        {
                            return newToken.Parent as ExpressionSyntax;
                        }
                    }
                }
            }

            return null;
        }

        protected override async Task<SyntaxContext> CreateContext(Document document, int position, CancellationToken cancellationToken)
        {
            var semanticModel = await document.GetSemanticModelForSpanAsync(new TextSpan(position, 0), cancellationToken).ConfigureAwait(false);
            return CSharpSyntaxContext.CreateContext(document.Project.Solution.Workspace, semanticModel, position, cancellationToken);
        }

        protected override async Task<ImmutableArray<ISymbol>> GetPreselectedSymbolsWorker(SyntaxContext context, int position, OptionSet options, CancellationToken cancellationToken)
        {
            var result = await base.GetPreselectedSymbolsWorker(context, position, options, cancellationToken).ConfigureAwait(false);
            if (result.Any())
            {
                var type = (ITypeSymbol)result.Single();
                var alias = await type.FindApplicableAlias(position, context.SemanticModel, cancellationToken).ConfigureAwait(false);
                if (alias != null)
                {
                    return ImmutableArray.Create(alias);
                }
            }

            return result;
        }

<<<<<<< HEAD
=======
        protected override (string displayText, string insertionText) GetDisplayAndInsertionText(ISymbol symbol, SyntaxContext context)
        {
            if (symbol is IAliasSymbol)
            {
                return (symbol.Name, symbol.Name);
            }

            return base.GetDisplayAndInsertionText(symbol, context);
        }

        private static readonly CompletionItemRules s_arrayRules =
            CompletionItemRules.Create(
                commitCharacterRules: ImmutableArray.Create(CharacterSetModificationRule.Create(CharacterSetModificationKind.Replace, ' ', '(', '[')),
                matchPriority: MatchPriority.Default,
                selectionBehavior: CompletionItemSelectionBehavior.SoftSelection);

>>>>>>> 469fc641
        private static readonly CompletionItemRules s_objectRules =
            CompletionItemRules.Create(
                commitCharacterRules: ImmutableArray.Create(CharacterSetModificationRule.Create(CharacterSetModificationKind.Replace, ' ', '(', '[', '<')),
                matchPriority: MatchPriority.Preselect,
                selectionBehavior: CompletionItemSelectionBehavior.HardSelection);

        private static readonly CompletionItemRules s_defaultRules =
            CompletionItemRules.Create(
                commitCharacterRules: ImmutableArray.Create(CharacterSetModificationRule.Create(CharacterSetModificationKind.Replace, ' ', '(', '[', '{', '<')),
                matchPriority: MatchPriority.Preselect,
                selectionBehavior: CompletionItemSelectionBehavior.HardSelection);

        protected override CompletionItemRules GetCompletionItemRules(IReadOnlyList<ISymbol> symbols, bool preselect)
        {
            if (!preselect)
            {
                return s_arrayRules;
            }

            // SPECIAL: If the preselected symbol is System.Object, don't commit on '{'.
            // Otherwise, it is cumbersome to type an anonymous object when the target type is object.
            // The user would get 'new object {' rather than 'new {'. Since object doesn't have any
            // properties, the user never really wants to commit 'new object {' anyway.
            var namedTypeSymbol = symbols.Count > 0 ? symbols[0] as INamedTypeSymbol : null;
            if (namedTypeSymbol?.SpecialType == SpecialType.System_Object)
            {
                return s_objectRules;
            }

            return s_defaultRules;
        }
    }
}<|MERGE_RESOLUTION|>--- conflicted
+++ resolved
@@ -76,25 +76,12 @@
             return result;
         }
 
-<<<<<<< HEAD
-=======
-        protected override (string displayText, string insertionText) GetDisplayAndInsertionText(ISymbol symbol, SyntaxContext context)
-        {
-            if (symbol is IAliasSymbol)
-            {
-                return (symbol.Name, symbol.Name);
-            }
-
-            return base.GetDisplayAndInsertionText(symbol, context);
-        }
-
         private static readonly CompletionItemRules s_arrayRules =
             CompletionItemRules.Create(
                 commitCharacterRules: ImmutableArray.Create(CharacterSetModificationRule.Create(CharacterSetModificationKind.Replace, ' ', '(', '[')),
                 matchPriority: MatchPriority.Default,
                 selectionBehavior: CompletionItemSelectionBehavior.SoftSelection);
 
->>>>>>> 469fc641
         private static readonly CompletionItemRules s_objectRules =
             CompletionItemRules.Create(
                 commitCharacterRules: ImmutableArray.Create(CharacterSetModificationRule.Create(CharacterSetModificationKind.Replace, ' ', '(', '[', '<')),
