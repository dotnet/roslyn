--- conflicted
+++ resolved
@@ -88,12 +88,8 @@
 
             if (syntaxFacts.IsInNonUserCode(syntaxTree, position, cancellationToken) ||
                 syntaxTree.IsRightOfDotOrArrowOrColonColon(position, targetToken, cancellationToken) ||
-<<<<<<< HEAD
-                syntaxFacts.GetContainingTypeDeclaration(root, position) is EnumDeclarationSyntax)
-=======
                 syntaxFacts.GetContainingTypeDeclaration(root, position) is EnumDeclarationSyntax ||
                 syntaxTree.IsPossibleTupleContext(leftToken, position))
->>>>>>> 80a8ce8d
             {
                 return ImmutableArray<CompletionItem>.Empty;
             }
