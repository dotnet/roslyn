--- conflicted
+++ resolved
@@ -19,15 +19,11 @@
         {
         }
 
-<<<<<<< HEAD
-        protected override int DefaultPriority => MatchPriority.Default - 1;
-=======
         /// <summary>
         /// We set the <see cref="MatchPriority"/> of this item less than the default value so that
         /// completion selects the <see langword="using"/> keyword over it as the user starts typing.
         /// </summary>
         protected override int DefaultMatchPriority => MatchPriority.Default - 1;
->>>>>>> 73ecfd64
 
         protected override bool IsValidContext(int position, CSharpSyntaxContext context, CancellationToken cancellationToken)
         {
