// Copyright (c) Microsoft.  All Rights Reserved.  Licensed under the Apache License, Version 2.0.  See License.txt in the project root for license information.

using System.Collections.Generic;
using System.Composition;
using System.Threading;
using Microsoft.CodeAnalysis.CodeGeneration;
using Microsoft.CodeAnalysis.CSharp.Extensions;
using Microsoft.CodeAnalysis.CSharp.GenerateMember.GenerateMethod;
using Microsoft.CodeAnalysis.CSharp.Symbols;
using Microsoft.CodeAnalysis.CSharp.Syntax;
using Microsoft.CodeAnalysis.Editing;
using Microsoft.CodeAnalysis.GenerateMember.GenerateParameterizedMember;
using Microsoft.CodeAnalysis.Host.Mef;
using Microsoft.CodeAnalysis.Shared.Extensions;
using Roslyn.Utilities;

namespace Microsoft.CodeAnalysis.CSharp.GenerateMember.GenerateParameterizedMember
{
    [ExportLanguageService(typeof(IGenerateConversionService), LanguageNames.CSharp), Shared]
    internal partial class CSharpGenerateConversionService :
        AbstractGenerateConversionService<CSharpGenerateConversionService, SimpleNameSyntax, ExpressionSyntax, InvocationExpressionSyntax>
    {
        protected override bool IsImplicitConversionGeneration(SyntaxNode node)
        {
            return node is ExpressionSyntax &&
                    (node.Parent is AssignmentExpressionSyntax || node.Parent is EqualsValueClauseSyntax) &&
                    !(node is CastExpressionSyntax) &&
                    !(node is MemberAccessExpressionSyntax);
        }

        protected override bool IsExplicitConversionGeneration(SyntaxNode node)
        {
            return node is CastExpressionSyntax;
        }

        protected override bool ContainingTypesOrSelfHasUnsafeKeyword(INamedTypeSymbol containingType)
        {
            return containingType.ContainingTypesOrSelfHasUnsafeKeyword();
        }

        protected override AbstractInvocationInfo CreateInvocationMethodInfo(
            SemanticDocument document, AbstractGenerateParameterizedMemberService<CSharpGenerateConversionService, SimpleNameSyntax, ExpressionSyntax, InvocationExpressionSyntax>.State state)
        {
            return new CSharpGenerateParameterizedMemberService<CSharpGenerateConversionService>.InvocationExpressionInfo(document, state);
        }

        protected override bool AreSpecialOptionsActive(SemanticModel semanticModel)
        {
            return CSharpCommonGenerationServiceMethods.AreSpecialOptionsActive(semanticModel);
        }

        protected override bool IsValidSymbol(ISymbol symbol, SemanticModel semanticModel)
        {
            return CSharpCommonGenerationServiceMethods.IsValidSymbol(symbol, semanticModel);
        }

        protected override bool TryInitializeImplicitConversionState(
           SemanticDocument document,
           SyntaxNode expression,
           ISet<TypeKind> classInterfaceModuleStructTypes,
           CancellationToken cancellationToken,
           out SyntaxToken identifierToken,
           out IMethodSymbol methodSymbol,
           out INamedTypeSymbol typeToGenerateIn)
        {
            if (TryGetConversionMethodAndTypeToGenerateIn(document, expression, classInterfaceModuleStructTypes, cancellationToken, out methodSymbol, out typeToGenerateIn))
            {
                identifierToken = SyntaxFactory.Token(
                    default(SyntaxTriviaList),
                    SyntaxKind.ImplicitKeyword,
                    WellKnownMemberNames.ImplicitConversionName,
                    WellKnownMemberNames.ImplicitConversionName,
                    default(SyntaxTriviaList));
                return true;
            }

            identifierToken = default(SyntaxToken);
            methodSymbol = null;
            typeToGenerateIn = null;
            return false;
        }

        protected override bool TryInitializeExplicitConversionState(
            SemanticDocument document,
            SyntaxNode expression,
            ISet<TypeKind> classInterfaceModuleStructTypes,
            CancellationToken cancellationToken,
            out SyntaxToken identifierToken,
            out IMethodSymbol methodSymbol,
            out INamedTypeSymbol typeToGenerateIn)
        {
            if (TryGetConversionMethodAndTypeToGenerateIn(document, expression, classInterfaceModuleStructTypes, cancellationToken, out methodSymbol, out typeToGenerateIn))
            {
                identifierToken = SyntaxFactory.Token(
                    default(SyntaxTriviaList),
                    SyntaxKind.ImplicitKeyword,
                    WellKnownMemberNames.ExplicitConversionName,
                    WellKnownMemberNames.ExplicitConversionName,
                    default(SyntaxTriviaList));
                return true;
            }

            identifierToken = default(SyntaxToken);
            methodSymbol = null;
            typeToGenerateIn = null;
            return false;
        }

        private bool TryGetConversionMethodAndTypeToGenerateIn(
            SemanticDocument document,
            SyntaxNode expression,
            ISet<TypeKind> classInterfaceModuleStructTypes,
            CancellationToken cancellationToken,
            out IMethodSymbol methodSymbol,
            out INamedTypeSymbol typeToGenerateIn)
        {
            var castExpression = expression as CastExpressionSyntax;
            if (castExpression != null)
            {
                return TryGetExplicitConversionMethodAndTypeToGenerateIn(
                    document,
                    castExpression,
                    classInterfaceModuleStructTypes,
                    cancellationToken,
                    out methodSymbol,
                    out typeToGenerateIn);
            }

            return TryGetImplicitConversionMethodAndTypeToGenerateIn(
                    document,
                    expression,
                    classInterfaceModuleStructTypes,
                cancellationToken,
                    out methodSymbol,
                    out typeToGenerateIn);
        }

        private bool TryGetExplicitConversionMethodAndTypeToGenerateIn(
            SemanticDocument document,
            CastExpressionSyntax castExpression,
            ISet<TypeKind> classInterfaceModuleStructTypes,
            CancellationToken cancellationToken,
            out IMethodSymbol methodSymbol,
            out INamedTypeSymbol typeToGenerateIn)
        {
            methodSymbol = null;
            typeToGenerateIn = document.SemanticModel.GetTypeInfo(castExpression.Type, cancellationToken).Type as INamedTypeSymbol;
            var parameterSymbol = document.SemanticModel.GetTypeInfo(castExpression.Expression, cancellationToken).Type as INamedTypeSymbol;
            if (typeToGenerateIn == null || parameterSymbol == null || typeToGenerateIn.IsErrorType() || parameterSymbol.IsErrorType())
            {
                return false;
            }

            methodSymbol = GenerateMethodSymbol(typeToGenerateIn, parameterSymbol);

            if (!ValidateTypeToGenerateIn(
                    document.Project.Solution,
                    typeToGenerateIn,
                    true,
                    classInterfaceModuleStructTypes,
                    cancellationToken))
            {
                typeToGenerateIn = parameterSymbol;
            }

            return true;
        }

        private bool TryGetImplicitConversionMethodAndTypeToGenerateIn(
            SemanticDocument document,
            SyntaxNode expression,
            ISet<TypeKind> classInterfaceModuleStructTypes,
            CancellationToken cancellationToken,
            out IMethodSymbol methodSymbol,
            out INamedTypeSymbol typeToGenerateIn)
        {
            methodSymbol = null;
            typeToGenerateIn = document.SemanticModel.GetTypeInfo(expression, cancellationToken).ConvertedType as INamedTypeSymbol;
            var parameterSymbol = document.SemanticModel.GetTypeInfo(expression, cancellationToken).Type as INamedTypeSymbol;
            if (typeToGenerateIn == null || parameterSymbol == null || typeToGenerateIn.IsErrorType() || parameterSymbol.IsErrorType())
            {
                return false;
            }

            methodSymbol = GenerateMethodSymbol(typeToGenerateIn, parameterSymbol);

            if (!ValidateTypeToGenerateIn(
                    document.Project.Solution,
                    typeToGenerateIn,
                    true,
                    classInterfaceModuleStructTypes,
                    cancellationToken))
            {
                typeToGenerateIn = parameterSymbol;
            }

            return true;
        }

        private static IMethodSymbol GenerateMethodSymbol(
            INamedTypeSymbol typeToGenerateIn, INamedTypeSymbol parameterSymbol)
        {
            // Remove any generic parameters
            if (typeToGenerateIn.IsGenericType)
            {
                typeToGenerateIn = typeToGenerateIn.ConstructUnboundGenericType().ConstructedFrom;
            }

            return CodeGenerationSymbolFactory.CreateMethodSymbol(
<<<<<<< HEAD
                            attributes: SpecializedCollections.EmptyList<AttributeData>(),
                            accessibility: default(Accessibility),
                            modifiers: default(DeclarationModifiers),
                            returnType: typeToGenerateIn,
                            returnsByRef: false,
                            explicitInterfaceSymbol: null,
                            name: null,
                            typeParameters: SpecializedCollections.EmptyList<ITypeParameterSymbol>(),
                            parameters: new[] { CodeGenerationSymbolFactory.CreateParameterSymbol(parameterSymbol, "v") },
                            methodKind: MethodKind.Conversion);
=======
                attributes: SpecializedCollections.EmptyList<AttributeData>(),
                accessibility: default(Accessibility),
                modifiers: default(DeclarationModifiers),
                returnType: typeToGenerateIn,
                returnsByRef: false,
                explicitInterfaceSymbol: null,
                name: null,
                typeParameters: SpecializedCollections.EmptyList<ITypeParameterSymbol>(),
                parameters: new[] { CodeGenerationSymbolFactory.CreateParameterSymbol(parameterSymbol, "v") },
                methodKind: MethodKind.Conversion);
>>>>>>> 48f88547
        }

        protected override string GetImplicitConversionDisplayText(AbstractGenerateParameterizedMemberService<CSharpGenerateConversionService, SimpleNameSyntax, ExpressionSyntax, InvocationExpressionSyntax>.State state)
        {
            return string.Format(CSharpFeaturesResources.Generate_implicit_conversion_operator_in_0, state.TypeToGenerateIn.Name);
        }

        protected override string GetExplicitConversionDisplayText(AbstractGenerateParameterizedMemberService<CSharpGenerateConversionService, SimpleNameSyntax, ExpressionSyntax, InvocationExpressionSyntax>.State state)
        {
            return string.Format(CSharpFeaturesResources.Generate_explicit_conversion_operator_in_0, state.TypeToGenerateIn.Name);
        }
    }
}<|MERGE_RESOLUTION|>--- conflicted
+++ resolved
@@ -207,18 +207,6 @@
             }
 
             return CodeGenerationSymbolFactory.CreateMethodSymbol(
-<<<<<<< HEAD
-                            attributes: SpecializedCollections.EmptyList<AttributeData>(),
-                            accessibility: default(Accessibility),
-                            modifiers: default(DeclarationModifiers),
-                            returnType: typeToGenerateIn,
-                            returnsByRef: false,
-                            explicitInterfaceSymbol: null,
-                            name: null,
-                            typeParameters: SpecializedCollections.EmptyList<ITypeParameterSymbol>(),
-                            parameters: new[] { CodeGenerationSymbolFactory.CreateParameterSymbol(parameterSymbol, "v") },
-                            methodKind: MethodKind.Conversion);
-=======
                 attributes: SpecializedCollections.EmptyList<AttributeData>(),
                 accessibility: default(Accessibility),
                 modifiers: default(DeclarationModifiers),
@@ -229,7 +217,6 @@
                 typeParameters: SpecializedCollections.EmptyList<ITypeParameterSymbol>(),
                 parameters: new[] { CodeGenerationSymbolFactory.CreateParameterSymbol(parameterSymbol, "v") },
                 methodKind: MethodKind.Conversion);
->>>>>>> 48f88547
         }
 
         protected override string GetImplicitConversionDisplayText(AbstractGenerateParameterizedMemberService<CSharpGenerateConversionService, SimpleNameSyntax, ExpressionSyntax, InvocationExpressionSyntax>.State state)
