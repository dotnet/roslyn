// Copyright (c) Microsoft.  All Rights Reserved.  Licensed under the Apache License, Version 2.0.  See License.txt in the project root for license information.

using System;
using System.Collections.Generic;
using System.Linq;
using System.Threading;
using Microsoft.CodeAnalysis;
using Microsoft.CodeAnalysis.CodeGeneration;
using Microsoft.CodeAnalysis.CSharp.Extensions;
using Microsoft.CodeAnalysis.CSharp.Symbols;
using Microsoft.CodeAnalysis.CSharp.Syntax;
using Microsoft.CodeAnalysis.GenerateMember.GenerateParameterizedMember;
using Microsoft.CodeAnalysis.LanguageServices;
using Microsoft.CodeAnalysis.Shared.Extensions;
using Microsoft.CodeAnalysis.Shared.Utilities;
using Microsoft.CodeAnalysis.Utilities;

namespace Microsoft.CodeAnalysis.CSharp.GenerateMember.GenerateMethod
{
    internal abstract class CSharpGenerateParameterizedMemberService<TService> : AbstractGenerateParameterizedMemberService<TService, SimpleNameSyntax, ExpressionSyntax, InvocationExpressionSyntax>
        where TService : AbstractGenerateParameterizedMemberService<TService, SimpleNameSyntax, ExpressionSyntax, InvocationExpressionSyntax>
    {
        internal partial class InvocationExpressionInfo : AbstractInvocationInfo
        {
            private readonly InvocationExpressionSyntax _invocationExpression;

            public InvocationExpressionInfo(SemanticDocument document, State state)
                : base(document, state)
            {
                _invocationExpression = state.InvocationExpressionOpt;
            }

            protected override IList<ParameterName> DetermineParameterNames(CancellationToken cancellationToken)
            {
                return this.Document.SemanticModel.GenerateParameterNames(
                    _invocationExpression.ArgumentList);
            }

            protected override ITypeSymbol DetermineReturnTypeWorker(CancellationToken cancellationToken)
            {
                // Defer to the type inferrer to figure out what the return type of this new method
                // should be.
                var typeInference = this.Document.Project.LanguageServices.GetService<ITypeInferenceService>();
                var inferredType = typeInference.InferType(this.Document.SemanticModel,
                    _invocationExpression, objectAsDefault: true, cancellationToken: cancellationToken);
                if (State.IsInConditionalAccessExpression)
                {
                    return inferredType.RemoveNullableIfPresent();
                }

                return inferredType;
            }

            protected override IList<ITypeParameterSymbol> GetCapturedTypeParameters(CancellationToken cancellationToken)
            {
                var result = new List<ITypeParameterSymbol>();
                var semanticModel = this.Document.SemanticModel;
                foreach (var argument in _invocationExpression.ArgumentList.Arguments)
                {
                    var type = argument.DetermineParameterType(semanticModel, cancellationToken);
                    type.GetReferencedTypeParameters(result);
                }

                return result;
            }

            protected override IList<ITypeParameterSymbol> GenerateTypeParameters(CancellationToken cancellationToken)
            {
                // Generate dummy type parameter names for a generic method.  If the user is inside a
                // generic method, and calls a generic method with type arguments from the outer
                // method, then use those same names for the generated type parameters.
                //
                // TODO(cyrusn): If we do capture method type variables, then we should probably
                // capture their constraints as well.
                var genericName = (GenericNameSyntax)this.State.SimpleNameOpt;
                var semanticModel = this.Document.SemanticModel;

                if (genericName.TypeArgumentList.Arguments.Count == 1)
                {
                    var typeParameter = GetUniqueTypeParameter(
                        genericName.TypeArgumentList.Arguments.First(),
                        s => !State.TypeToGenerateIn.GetAllTypeParameters().Any(t => t.Name == s),
                        cancellationToken);

                    return new List<ITypeParameterSymbol> { typeParameter };
                }
                else
                {
                    var list = new List<ITypeParameterSymbol>();

                    var usedIdentifiers = new HashSet<string> { "T" };
                    foreach (var type in genericName.TypeArgumentList.Arguments)
                    {
                        var typeParameter = GetUniqueTypeParameter(
                            type,
                            s => !usedIdentifiers.Contains(s) && !State.TypeToGenerateIn.GetAllTypeParameters().Any(t => t.Name == s),
                            cancellationToken);

                        usedIdentifiers.Add(typeParameter.Name);

                        list.Add(typeParameter);
                    }

                    return list;
                }
            }

            private ITypeParameterSymbol GetUniqueTypeParameter(
                TypeSyntax type,
                Func<string, bool> isUnique,
                CancellationToken cancellationToken)
            {
                var methodTypeParameter = GetMethodTypeParameter(type, cancellationToken);
                return methodTypeParameter != null
                    ? methodTypeParameter
                    : CodeGenerationSymbolFactory.CreateTypeParameterSymbol(NameGenerator.GenerateUniqueName("T", isUnique));
            }

            private ITypeParameterSymbol GetMethodTypeParameter(TypeSyntax type, CancellationToken cancellationToken)
            {
                if (type is IdentifierNameSyntax)
                {
                    var info = this.Document.SemanticModel.GetTypeInfo(type, cancellationToken);
                    if (info.Type is ITypeParameterSymbol &&
                        ((ITypeParameterSymbol)info.Type).TypeParameterKind == TypeParameterKind.Method)
                    {
                        return (ITypeParameterSymbol)info.Type;
                    }
                }

                return null;
            }

            protected override IList<RefKind> DetermineParameterModifiers(CancellationToken cancellationToken)
            {
                return
                    _invocationExpression.ArgumentList.Arguments.Select(
                        a => a.RefOrOutKeyword.Kind() == SyntaxKind.RefKeyword ? RefKind.Ref :
                             a.RefOrOutKeyword.Kind() == SyntaxKind.OutKeyword ? RefKind.Out : RefKind.None).ToList();
            }

            protected override IList<ITypeSymbol> DetermineParameterTypes(CancellationToken cancellationToken)
            {
                return _invocationExpression.ArgumentList.Arguments.Select(a => DetermineParameterType(a, cancellationToken)).ToList();
            }

            private ITypeSymbol DetermineParameterType(
                ArgumentSyntax argument,
                CancellationToken cancellationToken)
            {
                return argument.DetermineParameterType(this.Document.SemanticModel, cancellationToken);
            }

            protected override IList<bool> DetermineParameterOptionality(CancellationToken cancellationToken)
            {
                return _invocationExpression.ArgumentList.Arguments.Select(a => false).ToList();
            }

            protected override bool IsIdentifierName()
            {
                return this.State.SimpleNameOpt.Kind() == SyntaxKind.IdentifierName;
            }
<<<<<<< HEAD
=======

            protected override bool IsImplicitReferenceConversion(Compilation compilation, ITypeSymbol sourceType, ITypeSymbol targetType)
            {
                var conversion = compilation.ClassifyConversion(sourceType, targetType);
                return conversion.IsImplicit && conversion.IsReference;
            }

            protected override IList<ITypeSymbol> DetermineTypeArguments(CancellationToken cancellationToken)
            {
                var result = new List<ITypeSymbol>();

                if (State.SimpleNameOpt is GenericNameSyntax)
                {
                    foreach (var typeArgument in ((GenericNameSyntax)State.SimpleNameOpt).TypeArgumentList.Arguments)
                    {
                        var type = this.Document.SemanticModel.GetTypeInfo(typeArgument, cancellationToken).Type;
                        result.Add(type);
                    }
                }

                return result;
            }
>>>>>>> 2166857b
        }
    }
}<|MERGE_RESOLUTION|>--- conflicted
+++ resolved
@@ -160,14 +160,6 @@
             {
                 return this.State.SimpleNameOpt.Kind() == SyntaxKind.IdentifierName;
             }
-<<<<<<< HEAD
-=======
-
-            protected override bool IsImplicitReferenceConversion(Compilation compilation, ITypeSymbol sourceType, ITypeSymbol targetType)
-            {
-                var conversion = compilation.ClassifyConversion(sourceType, targetType);
-                return conversion.IsImplicit && conversion.IsReference;
-            }
 
             protected override IList<ITypeSymbol> DetermineTypeArguments(CancellationToken cancellationToken)
             {
@@ -184,7 +176,6 @@
 
                 return result;
             }
->>>>>>> 2166857b
         }
     }
 }