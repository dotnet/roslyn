--- conflicted
+++ resolved
@@ -1,8 +1,5 @@
-<<<<<<< HEAD
-﻿// Copyright (c) Microsoft.  All Rights Reserved.  Licensed under the Apache License, Version 2.0.  See License.txt in the project root for license information.
+// Copyright (c) Microsoft.  All Rights Reserved.  Licensed under the Apache License, Version 2.0.  See License.txt in the project root for license information.
 
-=======
->>>>>>> db7f2593
 using System.Collections.Immutable;
 using Microsoft.CodeAnalysis.CSharp.Syntax;
 using Microsoft.CodeAnalysis.Diagnostics;
