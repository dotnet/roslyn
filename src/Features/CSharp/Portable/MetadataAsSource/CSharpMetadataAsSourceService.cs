--- conflicted
+++ resolved
@@ -128,9 +128,6 @@
 
         private static bool HasAnnotation(SyntaxNode node, SyntaxAnnotation annotation)
         {
-<<<<<<< HEAD
-            protected override AdjustNewLinesOperation? GetAdjustNewLinesOperationBetweenMembersAndUsings(SyntaxToken token1, SyntaxToken token2)
-=======
             // see if any child nodes have this annotation.  Ignore anything in attributes (like `[Obsolete]void Goo()`
             // as these are not impacted by `#nullable` regions.  Instead, we only care about signature types.
             var annotatedChildren = node.GetAnnotatedNodes(annotation);
@@ -141,7 +138,6 @@
         {
             var keyword = enable ? SyntaxKind.EnableKeyword : SyntaxKind.DisableKeyword;
             return new[]
->>>>>>> 9007fbc8
             {
                 SyntaxFactory.Trivia(SyntaxFactory.NullableDirectiveTrivia(SyntaxFactory.Token(keyword), isActive: enable)),
                 SyntaxFactory.ElasticCarriageReturnLineFeed,
