--- conflicted
+++ resolved
@@ -24,17 +24,11 @@
         private const string CS8059 = nameof(CS8059); // error CS8059: Feature is not available in C# 6. Please use language version X or greater.
         private const string CS8107 = nameof(CS8107); // error CS8059: Feature is not available in C# 7.0. Please use language version X or greater.
         private const string CS8302 = nameof(CS8302); // error CS8302: Feature is not available in C# 7.1. Please use language version X or greater.
-<<<<<<< HEAD
+        private const string CS8306 = nameof(CS8306); // error CS8306: ... Please use language version 7.1 or greater to access a un-named element by its inferred name.
         private const string CS9003 = nameof(CS9003); // error CS9003: An expression of type '{0}' cannot be handled by a pattern of type '{1}' in C# {2}. Please use language version {3} or greater.
 
         public override ImmutableArray<string> FixableDiagnosticIds { get; } =
-            ImmutableArray.Create(CS8022, CS8023, CS8024, CS8025, CS8026, CS8059, CS8107, CS8302, CS9003);
-=======
-        private const string CS8306 = nameof(CS8306); // error CS8306: ... Please use language version 7.1 or greater to access a un-named element by its inferred name.
-
-        public override ImmutableArray<string> FixableDiagnosticIds { get; } =
-            ImmutableArray.Create(CS8022, CS8023, CS8024, CS8025, CS8026, CS8059, CS8107, CS8302, CS8306);
->>>>>>> a111121d
+            ImmutableArray.Create(CS8022, CS8023, CS8024, CS8025, CS8026, CS8059, CS8107, CS8302, CS8306, CS9003);
 
         public override string UpgradeThisProjectResource => CSharpFeaturesResources.Upgrade_this_project_to_csharp_language_version_0;
         public override string UpgradeAllProjectsResource => CSharpFeaturesResources.Upgrade_all_csharp_projects_to_language_version_0;
