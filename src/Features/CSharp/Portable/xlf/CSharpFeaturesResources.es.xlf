﻿<?xml version="1.0" encoding="utf-8"?>
<xliff xmlns="urn:oasis:names:tc:xliff:document:1.2" xmlns:xsi="http://www.w3.org/2001/XMLSchema-instance" version="1.2" xsi:schemaLocation="urn:oasis:names:tc:xliff:document:1.2 xliff-core-1.2-transitional.xsd">
  <file datatype="xml" source-language="en" target-language="es" original="../CSharpFeaturesResources.resx">
    <body>
      <trans-unit id="Inline_temporary_variable">
        <source>Inline temporary variable</source>
        <target state="translated">Variable temporal en línea</target>
        <note />
      </trans-unit>
      <trans-unit id="Conflict_s_detected">
        <source>Conflict(s) detected.</source>
        <target state="translated">Conflicto(s) detectado(s).</target>
        <note />
      </trans-unit>
      <trans-unit id="Simplify_lambda_expression">
        <source>Simplify lambda expression</source>
        <target state="translated">Simplificar expresión lambda</target>
        <note />
      </trans-unit>
      <trans-unit id="Simplify_all_occurrences">
        <source>Simplify all occurrences</source>
        <target state="translated">Simplificar todas las repeticiones</target>
        <note />
      </trans-unit>
      <trans-unit id="Remove_Unnecessary_Usings">
        <source>Remove Unnecessary Usings</source>
        <target state="translated">Eliminar instrucciones Using innecesarias</target>
        <note />
      </trans-unit>
      <trans-unit id="lambda_expression">
        <source>&lt;lambda expression&gt;</source>
        <target state="translated">&lt;expresión lambda&gt;</target>
        <note />
      </trans-unit>
      <trans-unit id="Autoselect_disabled_due_to_potential_lambda_declaration">
        <source>Autoselect disabled due to potential lambda declaration.</source>
        <target state="translated">La selección automática se ha deshabilitado debido posiblemente a una declaración lambda.</target>
        <note />
      </trans-unit>
      <trans-unit id="member_name">
        <source>&lt;member name&gt; = </source>
        <target state="translated">&lt;nombre de miembro&gt; = </target>
        <note />
      </trans-unit>
      <trans-unit id="Autoselect_disabled_due_to_possible_explicitly_named_anonymous_type_member_creation">
        <source>Autoselect disabled due to possible explicitly named anonymous type member creation.</source>
        <target state="translated">La selección automática se ha deshabilitado debido a la creación de un miembro de tipo anónimo nombrado explícitamente.</target>
        <note />
      </trans-unit>
      <trans-unit id="element_name">
        <source>&lt;element name&gt; : </source>
        <target state="translated">&lt;nombre de elemento&gt;: </target>
        <note />
      </trans-unit>
      <trans-unit id="Autoselect_disabled_due_to_possible_tuple_type_element_creation">
        <source>Autoselect disabled due to possible tuple type element creation.</source>
        <target state="translated">La selección automática se deshabilitó debido a la posible creación de elementos de tipo de tupla.</target>
        <note />
      </trans-unit>
      <trans-unit id="range_variable">
        <source>&lt;range variable&gt;</source>
        <target state="translated">&lt;variable de rango&gt;</target>
        <note />
      </trans-unit>
      <trans-unit id="Autoselect_disabled_due_to_potential_range_variable_declaration">
        <source>Autoselect disabled due to potential range variable declaration.</source>
        <target state="translated">La selección automática se ha deshabilitado debido posiblemente a una declaración de variable de rango.</target>
        <note />
      </trans-unit>
      <trans-unit id="Remove_Unnecessary_Cast">
        <source>Remove Unnecessary Cast</source>
        <target state="translated">Quitar conversión innecesaria</target>
        <note />
      </trans-unit>
      <trans-unit id="Cast_is_redundant">
        <source>Cast is redundant</source>
        <target state="translated">Cast es redundante</target>
        <note />
      </trans-unit>
      <trans-unit id="Simplify_name_0">
        <source>Simplify name '{0}'</source>
        <target state="translated">Simplificar nombre '{0}'</target>
        <note />
      </trans-unit>
      <trans-unit id="Simplify_member_access_0">
        <source>Simplify member access '{0}'</source>
        <target state="translated">Simplificar acceso a miembros '{0}'</target>
        <note />
      </trans-unit>
      <trans-unit id="Remove_this_qualification">
        <source>Remove 'this' qualification</source>
        <target state="translated">Quitar calificación 'this'</target>
        <note />
      </trans-unit>
      <trans-unit id="Name_can_be_simplified">
        <source>Name can be simplified</source>
        <target state="translated">El nombre se puede simplificar</target>
        <note />
      </trans-unit>
      <trans-unit id="Can_t_determine_valid_range_of_statements_to_extract">
        <source>Can't determine valid range of statements to extract</source>
        <target state="translated">No se puede determinar el intervalo válido de instrucciones para extraer.</target>
        <note />
      </trans-unit>
      <trans-unit id="Not_all_code_paths_return">
        <source>Not all code paths return</source>
        <target state="translated">No todas las rutas de acceso de código vuelven</target>
        <note />
      </trans-unit>
      <trans-unit id="Selection_does_not_contain_a_valid_node">
        <source>Selection does not contain a valid node</source>
        <target state="translated">La selección no contiene un nodo válido</target>
        <note />
      </trans-unit>
      <trans-unit id="Invalid_selection">
        <source>Invalid selection.</source>
        <target state="translated">Selección no válida.</target>
        <note />
      </trans-unit>
      <trans-unit id="Selection_does_not_contain_a_valid_token">
        <source>Selection does not contain a valid token.</source>
        <target state="translated">La selección no contiene un token válido</target>
        <note />
      </trans-unit>
      <trans-unit id="No_valid_selection_to_perform_extraction">
        <source>No valid selection to perform extraction.</source>
        <target state="translated">Selección no válida para efectuar extracción.</target>
        <note />
      </trans-unit>
      <trans-unit id="No_common_root_node_for_extraction">
        <source>No common root node for extraction.</source>
        <target state="translated">No hay nodo raíz común para la extracción.</target>
        <note />
      </trans-unit>
      <trans-unit id="Contains_invalid_selection">
        <source>Contains invalid selection.</source>
        <target state="translated">Contiene una selección no válida.</target>
        <note />
      </trans-unit>
      <trans-unit id="The_selection_contains_syntactic_errors">
        <source>The selection contains syntactic errors</source>
        <target state="translated">La selección contiene errores sintácticos</target>
        <note />
      </trans-unit>
      <trans-unit id="Selection_can_not_cross_over_preprocessor_directives">
        <source>Selection can not cross over preprocessor directives.</source>
        <target state="translated">La selección no puede cruzar directivas de preprocesador.</target>
        <note />
      </trans-unit>
      <trans-unit id="Selection_can_not_contain_a_yield_statement">
        <source>Selection can not contain a yield statement.</source>
        <target state="translated">La selección no puede contener una instrucción yield.</target>
        <note />
      </trans-unit>
      <trans-unit id="Selection_can_not_contain_throw_statement">
        <source>Selection can not contain throw statement.</source>
        <target state="translated">La selección no puede contener una instrucción throw.</target>
        <note />
      </trans-unit>
      <trans-unit id="Selection_can_not_be_part_of_constant_initializer_expression">
        <source>Selection can not be part of constant initializer expression.</source>
        <target state="translated">La selección no puede formar parte de una expresión de inicializador constante.</target>
        <note />
      </trans-unit>
      <trans-unit id="Selection_can_not_contain_a_pattern_expression">
        <source>Selection can not contain a pattern expression.</source>
        <target state="translated">La selección no puede contener una expresión de patrón.</target>
        <note />
      </trans-unit>
      <trans-unit id="The_selected_code_is_inside_an_unsafe_context">
        <source>The selected code is inside an unsafe context.</source>
        <target state="translated">El código seleccionado se encuentra dentro de un contexto no seguro.</target>
        <note />
      </trans-unit>
      <trans-unit id="No_valid_statement_range_to_extract">
        <source>No valid statement range to extract</source>
        <target state="translated">No hay un intervalo válido de instrucciones para extraer.</target>
        <note />
      </trans-unit>
      <trans-unit id="deprecated">
        <source>deprecated</source>
        <target state="translated">en desuso</target>
        <note />
      </trans-unit>
      <trans-unit id="extension">
        <source>extension</source>
        <target state="translated">extensión</target>
        <note />
      </trans-unit>
      <trans-unit id="awaitable">
        <source>awaitable</source>
        <target state="translated">admite await</target>
        <note />
      </trans-unit>
      <trans-unit id="awaitable_extension">
        <source>awaitable, extension</source>
        <target state="translated">admite await, extensión</target>
        <note />
      </trans-unit>
      <trans-unit id="Organize_Usings">
        <source>Organize Usings</source>
        <target state="translated">Organizar instrucciones Using</target>
        <note />
      </trans-unit>
      <trans-unit id="Remove_and_Sort_Usings">
        <source>R&amp;emove and Sort Usings</source>
        <target state="translated">Eliminar y ord&amp;enar instrucciones Using</target>
        <note />
      </trans-unit>
      <trans-unit id="Insert_await">
        <source>Insert 'await'.</source>
        <target state="translated">Insertar 'await'.</target>
        <note />
      </trans-unit>
      <trans-unit id="Make_0_return_Task_instead_of_void">
        <source>Make {0} return Task instead of void.</source>
        <target state="translated">Hacer que {0} devuelva Tarea en lugar de void.</target>
        <note />
      </trans-unit>
      <trans-unit id="Change_return_type_from_0_to_1">
        <source>Change return type from {0} to {1}</source>
        <target state="translated">Cambiar el tipo de valor devuelto de {0} a {1}</target>
        <note />
      </trans-unit>
      <trans-unit id="Replace_return_with_yield_return">
        <source>Replace return with yield return</source>
        <target state="translated">Reemplazar return por yield return</target>
        <note />
      </trans-unit>
      <trans-unit id="Generate_explicit_conversion_operator_in_0">
        <source>Generate explicit conversion operator in '{0}'</source>
        <target state="translated">Generar operador de conversión explícito en '{0}'</target>
        <note />
      </trans-unit>
      <trans-unit id="Generate_implicit_conversion_operator_in_0">
        <source>Generate implicit conversion operator in '{0}'</source>
        <target state="translated">Generar operador de conversión implícito en '{0}'</target>
        <note />
      </trans-unit>
      <trans-unit id="Do_not_change_this_code_Put_cleanup_code_in_Dispose_bool_disposing_above">
        <source>Do not change this code. Put cleanup code in Dispose(bool disposing) above.</source>
        <target state="translated">No cambie este código. Coloque el código de limpieza en el anterior Dispose(colocación de bool).</target>
        <note />
      </trans-unit>
      <trans-unit id="TODO_colon_free_unmanaged_resources_unmanaged_objects_and_override_a_finalizer_below">
        <source>TODO: free unmanaged resources (unmanaged objects) and override a finalizer below.</source>
        <target state="translated">TODO: libere los recursos no administrados (objetos no administrados) y reemplace el siguiente finalizador.</target>
        <note />
      </trans-unit>
      <trans-unit id="TODO_colon_override_a_finalizer_only_if_Dispose_bool_disposing_above_has_code_to_free_unmanaged_resources">
        <source>TODO: override a finalizer only if Dispose(bool disposing) above has code to free unmanaged resources.</source>
        <target state="translated">TODO: reemplace un finalizador solo si el anterior Dispose(bool disposing) tiene código para liberar los recursos no administrados.</target>
        <note />
      </trans-unit>
      <trans-unit id="This_code_added_to_correctly_implement_the_disposable_pattern">
        <source>This code added to correctly implement the disposable pattern.</source>
        <target state="translated">Este código se agrega para implementar correctamente el patrón descartable.</target>
        <note />
      </trans-unit>
      <trans-unit id="TODO_colon_uncomment_the_following_line_if_the_finalizer_is_overridden_above">
        <source>TODO: uncomment the following line if the finalizer is overridden above.</source>
        <target state="translated">TODO: quite la marca de comentario de la siguiente línea si el finalizador se ha reemplazado antes.</target>
        <note />
      </trans-unit>
      <trans-unit id="Using_directive_is_unnecessary">
        <source>Using directive is unnecessary.</source>
        <target state="translated">El uso de la directiva no es necesario.</target>
        <note />
      </trans-unit>
      <trans-unit id="try_block">
        <source>try block</source>
        <target state="translated">bloque try</target>
        <note>{Locked="try"} "try" is a C# keyword and should not be localized.</note>
      </trans-unit>
      <trans-unit id="catch_clause">
        <source>catch clause</source>
        <target state="translated">cláusula catch</target>
        <note>{Locked="catch"} "catch" is a C# keyword and should not be localized.</note>
      </trans-unit>
      <trans-unit id="filter_clause">
        <source>filter clause</source>
        <target state="translated">cláusula de filtro</target>
        <note />
      </trans-unit>
      <trans-unit id="finally_clause">
        <source>finally clause</source>
        <target state="translated">cláusula finally</target>
        <note>{Locked="finally"} "finally" is a C# keyword and should not be localized.</note>
      </trans-unit>
      <trans-unit id="fixed_statement">
        <source>fixed statement</source>
        <target state="translated">instrucción fija</target>
        <note>{Locked="fixed"} "fixed" is a C# keyword and should not be localized.</note>
      </trans-unit>
      <trans-unit id="using_statement">
        <source>using statement</source>
        <target state="translated">instrucción using</target>
        <note>{Locked="using"} "using" is a C# keyword and should not be localized.</note>
      </trans-unit>
      <trans-unit id="lock_statement">
        <source>lock statement</source>
        <target state="translated">instrucción lock</target>
        <note>{Locked="lock"} "lock" is a C# keyword and should not be localized.</note>
      </trans-unit>
      <trans-unit id="foreach_statement">
        <source>foreach statement</source>
        <target state="translated">instrucción foreach</target>
        <note>{Locked="foreach"} "foreach" is a C# keyword and should not be localized.</note>
      </trans-unit>
      <trans-unit id="checked_statement">
        <source>checked statement</source>
        <target state="translated">instrucción comprobada</target>
        <note>{Locked="checked"} "checked" is a C# keyword and should not be localized.</note>
      </trans-unit>
      <trans-unit id="unchecked_statement">
        <source>unchecked statement</source>
        <target state="translated">instrucción sin activar</target>
        <note>{Locked="unchecked"} "unchecked" is a C# keyword and should not be localized.</note>
      </trans-unit>
      <trans-unit id="yield_statement">
        <source>yield statement</source>
        <target state="translated">instrucción yield</target>
        <note>{Locked="yield"} "yield" is a C# keyword and should not be localized.</note>
      </trans-unit>
      <trans-unit id="await_expression">
        <source>await expression</source>
        <target state="translated">expresión await</target>
        <note>{Locked="await"} "await" is a C# keyword and should not be localized.</note>
      </trans-unit>
      <trans-unit id="lambda">
        <source>lambda</source>
        <target state="translated">lambda</target>
        <note />
      </trans-unit>
      <trans-unit id="anonymous_method">
        <source>anonymous method</source>
        <target state="translated">método anónimo</target>
        <note />
      </trans-unit>
      <trans-unit id="from_clause">
        <source>from clause</source>
        <target state="translated">cláusula from</target>
        <note />
      </trans-unit>
      <trans-unit id="join_clause">
        <source>join clause</source>
        <target state="translated">cláusula join</target>
        <note>{Locked="join"} "join" is a C# keyword and should not be localized.</note>
      </trans-unit>
      <trans-unit id="let_clause">
        <source>let clause</source>
        <target state="translated">cláusula let</target>
        <note>{Locked="let"} "let" is a C# keyword and should not be localized.</note>
      </trans-unit>
      <trans-unit id="where_clause">
        <source>where clause</source>
        <target state="translated">cláusula where</target>
        <note>{Locked="where"} "where" is a C# keyword and should not be localized.</note>
      </trans-unit>
      <trans-unit id="orderby_clause">
        <source>orderby clause</source>
        <target state="translated">cláusula orderby</target>
        <note>{Locked="orderby"} "orderby" is a C# keyword and should not be localized.</note>
      </trans-unit>
      <trans-unit id="select_clause">
        <source>select clause</source>
        <target state="translated">cláusula select</target>
        <note>{Locked="select"} "select" is a C# keyword and should not be localized.</note>
      </trans-unit>
      <trans-unit id="groupby_clause">
        <source>groupby clause</source>
        <target state="translated">cláusula groupby</target>
        <note>{Locked="groupby"} "groupby" is a C# keyword and should not be localized.</note>
      </trans-unit>
      <trans-unit id="query_body">
        <source>query body</source>
        <target state="translated">cuerpo de consulta</target>
        <note />
      </trans-unit>
      <trans-unit id="into_clause">
        <source>into clause</source>
        <target state="translated">cláusula into</target>
        <note>{Locked="into"} "into" is a C# keyword and should not be localized.</note>
      </trans-unit>
      <trans-unit id="is_pattern">
        <source>is pattern</source>
        <target state="translated">patrón</target>
        <note>{Locked="is"} "is" is a C# keyword and should not be localized.</note>
      </trans-unit>
      <trans-unit id="deconstruction">
        <source>deconstruction</source>
        <target state="translated">desconstrucción</target>
        <note />
      </trans-unit>
      <trans-unit id="tuple">
        <source>tuple</source>
        <target state="translated">tupla</target>
        <note />
      </trans-unit>
      <trans-unit id="local_function">
        <source>local function</source>
        <target state="translated">función local</target>
        <note />
      </trans-unit>
      <trans-unit id="out_var">
        <source>out variable</source>
        <target state="translated">variable out</target>
        <note>{Locked="out"} "out" is a C# keyword and should not be localized.</note>
      </trans-unit>
      <trans-unit id="ref_local_or_expression">
        <source>ref local or expression</source>
        <target state="translated">ref local o expresión</target>
        <note>{Locked="ref"} "ref" is a C# keyword and should not be localized.</note>
      </trans-unit>
      <trans-unit id="v7_switch">
        <source>C# 7 enhanced switch statement</source>
        <target state="translated">Instrucción switch de C# 7 mejorada</target>
        <note />
      </trans-unit>
      <trans-unit id="global_statement">
        <source>global statement</source>
        <target state="translated">declaración global</target>
        <note>{Locked="global"} "global" is a C# keyword and should not be localized.</note>
      </trans-unit>
      <trans-unit id="using_namespace">
        <source>using namespace</source>
        <target state="translated">uso de espacio de nombres</target>
        <note />
      </trans-unit>
      <trans-unit id="using_directive">
        <source>using directive</source>
        <target state="translated">uso de directiva</target>
        <note />
      </trans-unit>
      <trans-unit id="event_field">
        <source>event field</source>
        <target state="translated">campo de evento</target>
        <note />
      </trans-unit>
      <trans-unit id="conversion_operator">
        <source>conversion operator</source>
        <target state="translated">operador de conversión</target>
        <note />
      </trans-unit>
      <trans-unit id="destructor">
        <source>destructor</source>
        <target state="translated">destructor</target>
        <note />
      </trans-unit>
      <trans-unit id="indexer">
        <source>indexer</source>
        <target state="translated">indizador</target>
        <note />
      </trans-unit>
      <trans-unit id="property_getter">
        <source>property getter</source>
        <target state="translated">captador de propiedad</target>
        <note />
      </trans-unit>
      <trans-unit id="indexer_getter">
        <source>indexer getter</source>
        <target state="translated">captador de indizador</target>
        <note />
      </trans-unit>
      <trans-unit id="property_setter">
        <source>property setter</source>
        <target state="translated">configurador de propiedad</target>
        <note />
      </trans-unit>
      <trans-unit id="indexer_setter">
        <source>indexer setter</source>
        <target state="translated">configurador de indizador</target>
        <note />
      </trans-unit>
      <trans-unit id="attribute_target">
        <source>attribute target</source>
        <target state="translated">destino de atributo</target>
        <note />
      </trans-unit>
      <trans-unit id="_0_does_not_contain_a_constructor_that_takes_that_many_arguments">
        <source>'{0}' does not contain a constructor that takes that many arguments.</source>
        <target state="translated">'{0}' no contiene un constructor que tome tantos argumentos.</target>
        <note />
      </trans-unit>
      <trans-unit id="The_name_0_does_not_exist_in_the_current_context">
        <source>The name '{0}' does not exist in the current context.</source>
        <target state="translated">El nombre '{0}' no existe en el contexto actual.</target>
        <note />
      </trans-unit>
      <trans-unit id="Hide_base_member">
        <source>Hide base member</source>
        <target state="translated">Ocultar miembro base</target>
        <note />
      </trans-unit>
      <trans-unit id="Delegate_invocation_can_be_simplified">
        <source>Delegate invocation can be simplified.</source>
        <target state="translated">La invocación del delegado se puede simplificar.</target>
        <note />
      </trans-unit>
      <trans-unit id="Properties">
        <source>Properties</source>
        <target state="translated">Propiedades</target>
        <note />
      </trans-unit>
      <trans-unit id="Use_explicit_type_instead_of_var">
        <source>Use explicit type instead of 'var'</source>
        <target state="translated">Usar un tipo explícito en lugar de 'var'</target>
        <note />
      </trans-unit>
      <trans-unit id="Use_explicit_type">
        <source>Use explicit type</source>
        <target state="translated">Usar un tipo explícito</target>
        <note />
      </trans-unit>
      <trans-unit id="use_var_instead_of_explicit_type">
        <source>use 'var' instead of explicit type</source>
        <target state="translated">Usar 'var' en lugar de un tipo explícito</target>
        <note />
      </trans-unit>
      <trans-unit id="Use_implicit_type">
        <source>Use implicit type</source>
        <target state="translated">Usar un tipo implícito</target>
        <note />
      </trans-unit>
      <trans-unit id="Autoselect_disabled_due_to_namespace_declaration">
        <source>Autoselect disabled due to namespace declaration.</source>
        <target state="translated">Se ha deshabilitado la selección automática durante la declaración del espacio de nombres.</target>
        <note />
      </trans-unit>
      <trans-unit id="namespace_name">
        <source>&lt;namespace name&gt;</source>
        <target state="translated">&lt;nombre del espacio de nombres&gt;</target>
        <note />
      </trans-unit>
      <trans-unit id="Autoselect_disabled_due_to_type_declaration">
        <source>Autoselect disabled due to type declaration.</source>
        <target state="translated">Selección automática deshabilitada debido a la declaración de tipos.</target>
        <note />
      </trans-unit>
      <trans-unit id="Autoselect_disabled_due_to_possible_deconstruction_declaration">
        <source>Autoselect disabled due to possible deconstruction declaration.</source>
        <target state="translated">Selección automática deshabilitada debido a una posible declaración de desconstrucción.</target>
        <note />
      </trans-unit>
      <trans-unit id="Upgrade_this_project_to_csharp_language_version_0">
        <source>Upgrade this project to C# language version '{0}'</source>
        <target state="translated">Actualizar este proyecto a la versión del lenguaje de C# "{0}"</target>
        <note />
      </trans-unit>
      <trans-unit id="Upgrade_all_csharp_projects_to_language_version_0">
        <source>Upgrade all C# projects to language version '{0}'</source>
        <target state="translated">Actualizar todos los proyectos de C# a la versión del lenguaje "{0}"</target>
        <note />
      </trans-unit>
      <trans-unit id="class_name">
        <source>&lt;class name&gt;</source>
        <target state="translated">&lt;nombre de clase&gt;</target>
        <note />
      </trans-unit>
      <trans-unit id="interface_name">
        <source>&lt;interface name&gt;</source>
        <target state="translated">&lt;nombre de interfaz&gt;</target>
        <note />
      </trans-unit>
      <trans-unit id="designation_name">
        <source>&lt;designation name&gt;</source>
        <target state="translated">&lt;nombre de designación&gt;</target>
        <note />
      </trans-unit>
      <trans-unit id="struct_name">
        <source>&lt;struct name&gt;</source>
        <target state="translated">&lt;nombre del struct&gt;</target>
        <note />
      </trans-unit>
      <trans-unit id="Make_method_async">
        <source>Make method async</source>
        <target state="translated">Convertir el método en asincrónico</target>
        <note />
      </trans-unit>
      <trans-unit id="Make_method_async_remain_void">
        <source>Make method async (stay void)</source>
        <target state="translated">Convertir método en asincónico (permanecer nulo)</target>
        <note />
      </trans-unit>
      <trans-unit id="Add_this">
        <source>Add 'this.'</source>
        <target state="translated">Agregar "this."</target>
        <note />
      </trans-unit>
      <trans-unit id="Warning_Extracting_a_local_function_reference_may_produce_invalid_code">
        <source>Warning: Extracting a local function reference may produce invalid code</source>
        <target state="translated">Advertencia: Extraer una referencia a una función local puede generar código no válido.</target>
        <note />
      </trans-unit>
      <trans-unit id="Name">
        <source>&lt;Name&gt;</source>
        <target state="translated">&lt;Nombre&gt;</target>
        <note />
      </trans-unit>
      <trans-unit id="Autoselect_disabled_due_to_member_declaration">
        <source>Autoselect disabled due to member declaration</source>
        <target state="translated">Selección automática deshabilitada debido a una declaración de miembro</target>
        <note />
      </trans-unit>
      <trans-unit id="Suggested_name">
        <source>(Suggested name)</source>
        <target state="translated">(Nombre sugerido)</target>
        <note />
      </trans-unit>
      <trans-unit id="Remove_unused_function">
        <source>Remove unused function</source>
        <target state="translated">Quitar función no utilizada</target>
        <note />
      </trans-unit>
      <trans-unit id="Use_is_null_check">
        <source>Use 'is null' check</source>
        <target state="translated">Usar comprobación "is null"</target>
        <note />
      </trans-unit>
      <trans-unit id="Add_parentheses_around_conditional_expression_in_interpolated_string">
        <source>Add parentheses</source>
        <target state="translated">Agregar paréntesis</target>
        <note />
      </trans-unit>
      <trans-unit id="Convert_to_switch">
        <source>Convert to 'switch'</source>
        <target state="new">Convert to 'switch'</target>
        <note />
      </trans-unit>
      <trans-unit id="Convert_to_foreach">
        <source>Convert to 'foreach'</source>
        <target state="new">Convert to 'foreach'</target>
        <note />
      </trans-unit>
      <trans-unit id="Convert_to_for">
        <source>Convert to 'for'</source>
        <target state="new">Convert to 'for'</target>
        <note />
      </trans-unit>
<<<<<<< HEAD
      <trans-unit id="if_statement_can_be_simplified">
        <source>'if' statement can be simplified</source>
        <target state="new">'if' statement can be simplified</target>
=======
      <trans-unit id="Invert_if">
        <source>Invert if</source>
        <target state="new">Invert if</target>
>>>>>>> f04c1288
        <note />
      </trans-unit>
    </body>
  </file>
</xliff><|MERGE_RESOLUTION|>--- conflicted
+++ resolved
@@ -27,6 +27,11 @@
         <target state="translated">Eliminar instrucciones Using innecesarias</target>
         <note />
       </trans-unit>
+      <trans-unit id="if_statement_can_be_simplified">
+        <source>'if' statement can be simplified</source>
+        <target state="new">'if' statement can be simplified</target>
+        <note />
+      </trans-unit>
       <trans-unit id="lambda_expression">
         <source>&lt;lambda expression&gt;</source>
         <target state="translated">&lt;expresión lambda&gt;</target>
@@ -637,15 +642,9 @@
         <target state="new">Convert to 'for'</target>
         <note />
       </trans-unit>
-<<<<<<< HEAD
-      <trans-unit id="if_statement_can_be_simplified">
-        <source>'if' statement can be simplified</source>
-        <target state="new">'if' statement can be simplified</target>
-=======
       <trans-unit id="Invert_if">
         <source>Invert if</source>
         <target state="new">Invert if</target>
->>>>>>> f04c1288
         <note />
       </trans-unit>
     </body>
