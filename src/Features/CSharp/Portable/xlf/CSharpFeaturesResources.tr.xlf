﻿<?xml version="1.0" encoding="utf-8"?>
<xliff xmlns="urn:oasis:names:tc:xliff:document:1.2" xmlns:xsi="http://www.w3.org/2001/XMLSchema-instance" version="1.2" xsi:schemaLocation="urn:oasis:names:tc:xliff:document:1.2 xliff-core-1.2-transitional.xsd">
  <file datatype="xml" source-language="en" target-language="tr" original="../CSharpFeaturesResources.resx">
    <body>
      <trans-unit id="Add_await">
        <source>Add 'await'</source>
        <target state="translated">'await' ekleyin</target>
        <note>{Locked="await"} "await" is a C# keyword and should not be localized.</note>
      </trans-unit>
      <trans-unit id="Add_await_and_ConfigureAwaitFalse">
        <source>Add 'await' and 'ConfigureAwait(false)'</source>
        <target state="translated">'await' ve 'ConfigureAwait(false)' ekleyin</target>
        <note>{Locked="await"} "await" is a C# keyword and should not be localized.</note>
      </trans-unit>
      <trans-unit id="Add_missing_usings">
        <source>Add missing usings</source>
        <target state="translated">Eksik usings Ekle</target>
        <note>{Locked="using"} "using" is a C# keyword and should not be localized.</note>
      </trans-unit>
      <trans-unit id="Add_required_braces_for_single_line_control_statements">
        <source>Add required braces for single-line control statements</source>
<<<<<<< HEAD
        <target state="new">Add required braces for single-line control statements</target>
=======
        <target state="translated">Tek satır denetim deyimleri için gerekli küme ayraçlarını ekle</target>
>>>>>>> 80a8ce8d
        <note />
      </trans-unit>
      <trans-unit id="Allow_unsafe_code_in_this_project">
        <source>Allow unsafe code in this project</source>
        <target state="translated">Bu projede güvenli olmayan koda izin ver</target>
        <note />
      </trans-unit>
      <trans-unit id="Apply_blank_line_after_colon_in_constructor_initializer_preferences_experimental">
        <source>Apply blank line after colon in constructor initializer preferences (experimental)</source>
<<<<<<< HEAD
        <target state="new">Apply blank line after colon in constructor initializer preferences (experimental)</target>
=======
        <target state="translated">Oluşturucu başlatıcı tercihlerinde iki nokta üst üste işaretinden sonra boş satır uygula (deneysel)</target>
>>>>>>> 80a8ce8d
        <note />
      </trans-unit>
      <trans-unit id="Apply_blank_lines_between_consecutive_braces_preferences_experimental">
        <source>Apply blank lines between consecutive braces preferences (experimental)</source>
<<<<<<< HEAD
        <target state="new">Apply blank lines between consecutive braces preferences (experimental)</target>
=======
        <target state="translated">Ardışık küme ayraçları tercihleri arasına boş satırlar uygula (deneysel)</target>
>>>>>>> 80a8ce8d
        <note />
      </trans-unit>
      <trans-unit id="Apply_conditional_delegate_call_preferences">
        <source>Apply conditional delegate call preferences</source>
<<<<<<< HEAD
        <target state="new">Apply conditional delegate call preferences</target>
=======
        <target state="translated">Koşullu temsilci çağrısı tercihlerini uygula</target>
>>>>>>> 80a8ce8d
        <note />
      </trans-unit>
      <trans-unit id="Apply_deconstruct_preferences">
        <source>Apply deconstruct preferences</source>
<<<<<<< HEAD
        <target state="new">Apply deconstruct preferences</target>
=======
        <target state="translated">Ayrıştırma tercihlerini uygula</target>
>>>>>>> 80a8ce8d
        <note />
      </trans-unit>
      <trans-unit id="Apply_default_T_preferences">
        <source>Apply default(T) preferences</source>
<<<<<<< HEAD
        <target state="new">Apply default(T) preferences</target>
=======
        <target state="translated">Varsayılan (T) tercihleri uygula</target>
>>>>>>> 80a8ce8d
        <note />
      </trans-unit>
      <trans-unit id="Apply_embedded_statements_on_same_line_preferences_experimental">
        <source>Apply embedded statements on same line preferences (experimental)</source>
<<<<<<< HEAD
        <target state="new">Apply embedded statements on same line preferences (experimental)</target>
=======
        <target state="translated">Eklenmiş deyimleri aynı satır tercihlerine uygula (deneysel)</target>
>>>>>>> 80a8ce8d
        <note />
      </trans-unit>
      <trans-unit id="Apply_expression_block_body_preferences">
        <source>Apply expression/block body preferences</source>
        <target state="translated">İfade/blok gövdesi tercihlerini uygula</target>
        <note />
      </trans-unit>
      <trans-unit id="Apply_inline_out_variable_preferences">
        <source>Apply inline 'out' variables preferences</source>
        <target state="translated">Satır içi 'out' değişkenlerine ilişkin tercihleri uygula</target>
        <note />
      </trans-unit>
      <trans-unit id="Apply_local_over_anonymous_function_preferences">
        <source>Apply local over anonymous function preferences</source>
<<<<<<< HEAD
        <target state="new">Apply local over anonymous function preferences</target>
        <note />
      </trans-unit>
      <trans-unit id="Apply_method_group_conversion_preferences">
        <source>Apply method group conversion preferences</source>
        <target state="new">Apply method group conversion preferences</target>
        <note />
      </trans-unit>
      <trans-unit id="Apply_namespace_preferences">
        <source>Apply namespace preferences</source>
        <target state="new">Apply namespace preferences</target>
        <note />
      </trans-unit>
      <trans-unit id="Apply_new_preferences">
        <source>Apply new() preferences</source>
        <target state="new">Apply new() preferences</target>
        <note />
      </trans-unit>
      <trans-unit id="Apply_object_collection_initialization_preferences">
        <source>Apply object collection initialization preferences</source>
        <target state="new">Apply object collection initialization preferences</target>
        <note />
      </trans-unit>
      <trans-unit id="Apply_parameter_null_preferences">
        <source>Apply parameter null preferences</source>
        <target state="new">Apply parameter null preferences</target>
        <note />
      </trans-unit>
      <trans-unit id="Apply_pattern_matching_preferences">
        <source>Apply pattern matching preferences</source>
        <target state="new">Apply pattern matching preferences</target>
        <note />
      </trans-unit>
      <trans-unit id="Apply_range_preferences">
        <source>Apply range preferences</source>
        <target state="new">Apply range preferences</target>
        <note />
      </trans-unit>
      <trans-unit id="Apply_static_local_function_preferences">
        <source>Apply static local function preferences</source>
        <target state="new">Apply static local function preferences</target>
=======
        <target state="translated">Anonim işlev tercihleri üzerinde yerel ayarı uygula</target>
>>>>>>> 80a8ce8d
        <note />
      </trans-unit>
      <trans-unit id="Apply_method_group_conversion_preferences">
        <source>Apply method group conversion preferences</source>
        <target state="translated">Yöntem grubu dönüştürme tercihlerini uygula</target>
        <note />
      </trans-unit>
<<<<<<< HEAD
      <trans-unit id="Apply_throw_expression_preferences">
        <source>Apply throw expression preferences</source>
        <target state="new">Apply throw expression preferences</target>
        <note />
      </trans-unit>
      <trans-unit id="Apply_using_directive_placement_preferences">
        <source>Apply preferred 'using' placement preferences</source>
        <target state="translated">Tercih edilen 'using' yerleştirme tercihlerini uygulayın</target>
        <note>'using' is a C# keyword and should not be localized</note>
=======
      <trans-unit id="Apply_namespace_preferences">
        <source>Apply namespace preferences</source>
        <target state="translated">Ad alanı tercihlerini uygula</target>
        <note />
      </trans-unit>
      <trans-unit id="Apply_new_preferences">
        <source>Apply new() preferences</source>
        <target state="translated">Yeni() tercihleri uygula</target>
        <note />
      </trans-unit>
      <trans-unit id="Apply_parameter_null_preferences">
        <source>Apply parameter null preferences</source>
        <target state="translated">Parametre null tercihlerini uygula</target>
        <note />
      </trans-unit>
      <trans-unit id="Apply_pattern_matching_preferences">
        <source>Apply pattern matching preferences</source>
        <target state="translated">Desen eşleştirme tercihlerini uygula</target>
        <note />
      </trans-unit>
      <trans-unit id="Apply_range_preferences">
        <source>Apply range preferences</source>
        <target state="translated">Aralık tercihlerini uygula</target>
        <note />
      </trans-unit>
      <trans-unit id="Apply_static_local_function_preferences">
        <source>Apply static local function preferences</source>
        <target state="translated">Statik yerel işlev tercihlerini uygula</target>
        <note />
      </trans-unit>
      <trans-unit id="Apply_throw_expression_preferences">
        <source>Apply throw expression preferences</source>
        <target state="translated">İfade oluşturma tercihlerini uygula</target>
        <note />
      </trans-unit>
      <trans-unit id="Apply_using_statement_preferences">
        <source>Apply using statement preferences</source>
        <target state="translated">Using deyimi tercihlerini uygula</target>
        <note />
      </trans-unit>
      <trans-unit id="Apply_var_preferences">
        <source>Apply 'var' preferences</source>
        <target state="translated">'var' tercihlerini uygula</target>
        <note />
>>>>>>> 80a8ce8d
      </trans-unit>
      <trans-unit id="Apply_using_statement_preferences">
        <source>Apply using statement preferences</source>
        <target state="new">Apply using statement preferences</target>
        <note />
      </trans-unit>
      <trans-unit id="Apply_var_preferences">
        <source>Apply 'var' preferences</source>
        <target state="new">Apply 'var' preferences</target>
        <note />
      </trans-unit>
      <trans-unit id="Assign_out_parameters">
        <source>Assign 'out' parameters</source>
        <target state="translated">'out' parametreleri ata</target>
        <note>{Locked="out"} "out" is a C# keyword and should not be localized.</note>
      </trans-unit>
      <trans-unit id="Assign_out_parameters_at_start">
        <source>Assign 'out' parameters (at start)</source>
        <target state="translated">'out' parametreleri ata (başlangıçta)</target>
        <note>{Locked="out"} "out" is a C# keyword and should not be localized.</note>
      </trans-unit>
      <trans-unit id="Autoselect_disabled_due_to_potential_pattern_variable_declaration">
        <source>Autoselect disabled due to potential pattern variable declaration.</source>
        <target state="translated">Otomatik seçim, olası desen değişkeni bildirimi nedeniyle devre dışı bırakıldı.</target>
        <note />
      </trans-unit>
      <trans-unit id="Change_to_as_expression">
        <source>Change to 'as' expression</source>
        <target state="translated">'as' ifadesine değiştir</target>
        <note />
      </trans-unit>
      <trans-unit id="Change_to_cast">
        <source>Change to cast</source>
        <target state="translated">Tür dönüştürme olarak değiştir</target>
        <note />
      </trans-unit>
      <trans-unit id="Convert_to_method">
        <source>Convert to method</source>
        <target state="translated">Yönteme dönüştür</target>
        <note />
      </trans-unit>
      <trans-unit id="Convert_to_raw_string">
        <source>Convert to raw string</source>
<<<<<<< HEAD
        <target state="new">Convert to raw string</target>
        <note />
      </trans-unit>
      <trans-unit id="Convert_to_raw_string_no_indent">
        <source>Convert to raw string (no indent)</source>
        <target state="new">Convert to raw string (no indent)</target>
=======
        <target state="translated">Ham dizeye dönüştür</target>
>>>>>>> 80a8ce8d
        <note />
      </trans-unit>
      <trans-unit id="Convert_to_regular_string">
        <source>Convert to regular string</source>
        <target state="translated">Normal dizeye dönüştür</target>
        <note />
      </trans-unit>
      <trans-unit id="Convert_to_switch_expression">
        <source>Convert to 'switch' expression</source>
        <target state="translated">'switch' deyimine dönüştür</target>
        <note />
      </trans-unit>
      <trans-unit id="Convert_to_switch_statement">
        <source>Convert to 'switch' statement</source>
        <target state="translated">'switch' ifadesine dönüştür</target>
        <note />
      </trans-unit>
      <trans-unit id="Convert_to_verbatim_string">
        <source>Convert to verbatim string</source>
        <target state="translated">Düz metin dizesine dönüştür</target>
        <note />
      </trans-unit>
      <trans-unit id="Enable_nullable_reference_types_in_project">
        <source>Enable nullable reference types in project</source>
        <target state="translated">Projedeki null atanabilir başvuru türlerini etkinleştir</target>
        <note />
      </trans-unit>
      <trans-unit id="Global_using_directives">
        <source>Global 'using' directives</source>
        <target state="translated">Genel 'using' yönergeleri</target>
        <note />
      </trans-unit>
      <trans-unit id="Inline_temporary_variable">
        <source>Inline temporary variable</source>
        <target state="translated">Satır içi geçici değişken</target>
        <note />
      </trans-unit>
      <trans-unit id="Conflict_s_detected">
        <source>Conflict(s) detected.</source>
        <target state="translated">Çakışmalar algılandı.</target>
        <note />
      </trans-unit>
      <trans-unit id="Make_private_field_readonly_when_possible">
        <source>Make private fields readonly when possible</source>
        <target state="translated">Özel alanları mümkün olduğunda salt okunur yap</target>
        <note />
      </trans-unit>
      <trans-unit id="Make_ref_struct">
        <source>Make 'ref struct'</source>
        <target state="translated">'ref struct' yap</target>
        <note>{Locked="ref"}{Locked="struct"} "ref" and "struct" are C# keywords and should not be localized.</note>
      </trans-unit>
      <trans-unit id="Remove_in_keyword">
        <source>Remove 'in' keyword</source>
        <target state="translated">'in' anahtar sözcüğünü kaldır</target>
        <note>{Locked="in"} "in" is a C# keyword and should not be localized.</note>
      </trans-unit>
      <trans-unit id="Remove_new_modifier">
        <source>Remove 'new' modifier</source>
        <target state="translated">'New' değiştiricisini kaldır</target>
        <note />
      </trans-unit>
      <trans-unit id="Reverse_for_statement">
        <source>Reverse 'for' statement</source>
        <target state="translated">'for' ifadesini tersine çevir</target>
        <note>{Locked="for"} "for" is a C# keyword and should not be localized.</note>
      </trans-unit>
      <trans-unit id="Selection_cannot_include_global_statements">
        <source>Selection cannot include global statements</source>
        <target state="translated">Seçim genel deyimleri içeremez</target>
        <note />
      </trans-unit>
      <trans-unit id="Selection_cannot_include_top_level_statements">
        <source>Selection cannot include top-level statements</source>
        <target state="translated">Seçim en üst düzey deyimleri içeremez</target>
        <note />
      </trans-unit>
<<<<<<< HEAD
      <trans-unit id="Simplify_lambda_expression">
        <source>Simplify lambda expression</source>
        <target state="translated">Lambda ifadesini basitleştir</target>
        <note />
      </trans-unit>
      <trans-unit id="Simplify_all_occurrences">
        <source>Simplify all occurrences</source>
        <target state="translated">Tüm yinelemeleri basitleştir</target>
        <note />
      </trans-unit>
      <trans-unit id="Unseal_class_0">
        <source>Unseal class '{0}'</source>
        <target state="translated">'{0}' sınıfının mührünü aç</target>
        <note />
      </trans-unit>
=======
>>>>>>> 80a8ce8d
      <trans-unit id="Use_recursive_patterns">
        <source>Use recursive patterns</source>
        <target state="translated">Özyinelemeli desenler kullan</target>
        <note />
      </trans-unit>
      <trans-unit id="Warning_Inlining_temporary_into_conditional_method_call">
        <source>Warning: Inlining temporary into conditional method call.</source>
        <target state="translated">Uyarı: Koşullu yöntem çağrısında geçici öğe satır içinde kullanılıyor.</target>
        <note />
      </trans-unit>
      <trans-unit id="Warning_Inlining_temporary_variable_may_change_code_meaning">
        <source>Warning: Inlining temporary variable may change code meaning.</source>
        <target state="translated">Uyarı: Geçici değişkeni satır içinde belirtmek kod anlamını değişebilir.</target>
        <note />
      </trans-unit>
      <trans-unit id="asynchronous_foreach_statement">
        <source>asynchronous foreach statement</source>
        <target state="translated">zaman uyumsuz foreach deyimi</target>
        <note>{Locked="foreach"} "foreach" is a C# keyword and should not be localized.</note>
      </trans-unit>
      <trans-unit id="asynchronous_using_declaration">
        <source>asynchronous using declaration</source>
        <target state="translated">zaman uyumsuz using bildirimi</target>
        <note>{Locked="using"} "using" is a C# keyword and should not be localized.</note>
      </trans-unit>
      <trans-unit id="extern_alias">
        <source>extern alias</source>
        <target state="translated">dış diğer ad</target>
        <note />
      </trans-unit>
      <trans-unit id="lambda_expression">
        <source>&lt;lambda expression&gt;</source>
        <target state="translated">&lt;lambda ifadesi&gt;</target>
        <note />
      </trans-unit>
      <trans-unit id="Autoselect_disabled_due_to_potential_lambda_declaration">
        <source>Autoselect disabled due to potential lambda declaration.</source>
        <target state="translated">Otomatik seçim, olası lambda bildirimi nedeniyle devre dışı bırakıldı.</target>
        <note />
      </trans-unit>
      <trans-unit id="local_variable_declaration">
        <source>local variable declaration</source>
        <target state="translated">yerel değişken bildirimi</target>
        <note />
      </trans-unit>
      <trans-unit id="member_name">
        <source>&lt;member name&gt; = </source>
        <target state="translated">&lt;üye adı&gt; = </target>
        <note />
      </trans-unit>
      <trans-unit id="Autoselect_disabled_due_to_possible_explicitly_named_anonymous_type_member_creation">
        <source>Autoselect disabled due to possible explicitly named anonymous type member creation.</source>
        <target state="translated">Otomatik seçim, olası açık adlı anonim tür üyesi oluşturma nedeniyle devre dışı bırakıldı.</target>
        <note />
      </trans-unit>
      <trans-unit id="pattern_variable">
        <source>&lt;pattern variable&gt;</source>
        <target state="translated">&lt;desen değişkeni&gt;</target>
        <note />
      </trans-unit>
      <trans-unit id="range_variable">
        <source>&lt;range variable&gt;</source>
        <target state="translated">&lt;Aralık değişkeni&gt;</target>
        <note />
      </trans-unit>
      <trans-unit id="Autoselect_disabled_due_to_potential_range_variable_declaration">
        <source>Autoselect disabled due to potential range variable declaration.</source>
        <target state="translated">Otomatik seçim, olası aralık değişkeni bildirimi nedeniyle devre dışı bırakıldı.</target>
        <note />
      </trans-unit>
      <trans-unit id="Simplify_name_0">
        <source>Simplify name '{0}'</source>
        <target state="translated">'{0}' adını basitleştir</target>
        <note />
      </trans-unit>
      <trans-unit id="Simplify_member_access_0">
        <source>Simplify member access '{0}'</source>
        <target state="translated">'{0}' üye erişimini basitleştir</target>
        <note />
      </trans-unit>
      <trans-unit id="Remove_this_qualification">
        <source>Remove 'this' qualification</source>
        <target state="translated">this' nitelemesini kaldır</target>
        <note />
      </trans-unit>
      <trans-unit id="Can_t_determine_valid_range_of_statements_to_extract">
        <source>Can't determine valid range of statements to extract</source>
        <target state="translated">Ayıklanacak deyimlerin geçerli aralığı belirlenemiyor</target>
        <note />
      </trans-unit>
      <trans-unit id="Not_all_code_paths_return">
        <source>Not all code paths return</source>
        <target state="translated">Kod yollarından bazıları dönmüyor</target>
        <note />
      </trans-unit>
      <trans-unit id="Selection_does_not_contain_a_valid_node">
        <source>Selection does not contain a valid node</source>
        <target state="translated">Seçim, geçerli bir düğüm içermiyor</target>
        <note />
      </trans-unit>
      <trans-unit id="Contains_invalid_selection">
        <source>Contains invalid selection.</source>
        <target state="translated">Geçersiz seçimi içerir.</target>
        <note />
      </trans-unit>
      <trans-unit id="The_selection_contains_syntactic_errors">
        <source>The selection contains syntactic errors</source>
        <target state="translated">Seçim söz dizimsel hatalar içeriyor</target>
        <note />
      </trans-unit>
      <trans-unit id="Selection_can_not_cross_over_preprocessor_directives">
        <source>Selection can not cross over preprocessor directives.</source>
        <target state="translated">Seçim önişlemci yönergeleriyle çapraz olamaz.</target>
        <note />
      </trans-unit>
      <trans-unit id="Selection_can_not_contain_a_yield_statement">
        <source>Selection can not contain a yield statement.</source>
        <target state="translated">Seçim bir bırakma ifadesi içeremez.</target>
        <note />
      </trans-unit>
      <trans-unit id="Selection_can_not_contain_throw_statement">
        <source>Selection can not contain throw statement.</source>
        <target state="translated">Seçim bir atma ifadesi içeremez.</target>
        <note />
      </trans-unit>
      <trans-unit id="Selection_can_not_be_part_of_constant_initializer_expression">
        <source>Selection can not be part of constant initializer expression.</source>
        <target state="translated">Seçim, sabit başlatıcı ifadesinin parçası olamaz.</target>
        <note />
      </trans-unit>
      <trans-unit id="Selection_can_not_contain_a_pattern_expression">
        <source>Selection can not contain a pattern expression.</source>
        <target state="translated">Seçim, bir desen ifadesi içeremez.</target>
        <note />
      </trans-unit>
      <trans-unit id="The_selected_code_is_inside_an_unsafe_context">
        <source>The selected code is inside an unsafe context.</source>
        <target state="translated">Seçili kod güvenli olmayan bir bağlam içinde.</target>
        <note />
      </trans-unit>
      <trans-unit id="No_valid_statement_range_to_extract">
        <source>No valid statement range to extract</source>
        <target state="translated">Ayıklanacak geçerli deyim aralığı yok</target>
        <note />
      </trans-unit>
      <trans-unit id="deprecated">
        <source>deprecated</source>
        <target state="translated">kullanım dışı</target>
        <note />
      </trans-unit>
      <trans-unit id="extension">
        <source>extension</source>
        <target state="translated">uzantı</target>
        <note />
      </trans-unit>
      <trans-unit id="awaitable">
        <source>awaitable</source>
        <target state="translated">awaitable</target>
        <note />
      </trans-unit>
      <trans-unit id="awaitable_extension">
        <source>awaitable, extension</source>
        <target state="translated">awaitable, uzantı</target>
        <note />
      </trans-unit>
      <trans-unit id="Organize_Usings">
        <source>Organize Usings</source>
        <target state="translated">Kullanımları Düzenle</target>
        <note />
      </trans-unit>
      <trans-unit id="Make_0_return_Task_instead_of_void">
        <source>Make {0} return Task instead of void.</source>
        <target state="translated">{0} öğesi boşluk yerine Görev döndürsün.</target>
        <note />
      </trans-unit>
      <trans-unit id="Generate_explicit_conversion_operator_in_0">
        <source>Generate explicit conversion operator in '{0}'</source>
        <target state="translated">'{0}' içinde açık dönüşüm işleci oluştur</target>
        <note />
      </trans-unit>
      <trans-unit id="Generate_implicit_conversion_operator_in_0">
        <source>Generate implicit conversion operator in '{0}'</source>
        <target state="translated">'{0}' içinde örtük dönüşüm işleci oluştur</target>
        <note />
      </trans-unit>
      <trans-unit id="record_">
        <source>record</source>
        <target state="translated">kayıt</target>
        <note />
      </trans-unit>
      <trans-unit id="record_struct">
        <source>record struct</source>
        <target state="translated">kayıt yapısı</target>
        <note />
      </trans-unit>
      <trans-unit id="switch_statement">
        <source>switch statement</source>
        <target state="translated">switch deyimi</target>
        <note>{Locked="switch"} "switch" is a C# keyword and should not be localized.</note>
      </trans-unit>
      <trans-unit id="switch_statement_case_clause">
        <source>switch statement case clause</source>
        <target state="translated">switch deyimi case yan tümcesi</target>
        <note>{Locked="switch"}{Locked="case"} "switch" and "case" are a C# keyword and should not be localized.</note>
      </trans-unit>
      <trans-unit id="try_block">
        <source>try block</source>
        <target state="translated">try bloğu</target>
        <note>{Locked="try"} "try" is a C# keyword and should not be localized.</note>
      </trans-unit>
      <trans-unit id="catch_clause">
        <source>catch clause</source>
        <target state="translated">catch yan tümcesi</target>
        <note>{Locked="catch"} "catch" is a C# keyword and should not be localized.</note>
      </trans-unit>
      <trans-unit id="filter_clause">
        <source>filter clause</source>
        <target state="translated">filter yan tümcesi</target>
        <note />
      </trans-unit>
      <trans-unit id="finally_clause">
        <source>finally clause</source>
        <target state="translated">finally yan tümcesi</target>
        <note>{Locked="finally"} "finally" is a C# keyword and should not be localized.</note>
      </trans-unit>
      <trans-unit id="fixed_statement">
        <source>fixed statement</source>
        <target state="translated">fixed deyimi</target>
        <note>{Locked="fixed"} "fixed" is a C# keyword and should not be localized.</note>
      </trans-unit>
      <trans-unit id="using_declaration">
        <source>using declaration</source>
        <target state="translated">using bildirimi</target>
        <note>{Locked="using"} "using" is a C# keyword and should not be localized.</note>
      </trans-unit>
      <trans-unit id="using_statement">
        <source>using statement</source>
        <target state="translated">using deyimi</target>
        <note>{Locked="using"} "using" is a C# keyword and should not be localized.</note>
      </trans-unit>
      <trans-unit id="lock_statement">
        <source>lock statement</source>
        <target state="translated">lock deyimi</target>
        <note>{Locked="lock"} "lock" is a C# keyword and should not be localized.</note>
      </trans-unit>
      <trans-unit id="foreach_statement">
        <source>foreach statement</source>
        <target state="translated">foreach deyimi</target>
        <note>{Locked="foreach"} "foreach" is a C# keyword and should not be localized.</note>
      </trans-unit>
      <trans-unit id="checked_statement">
        <source>checked statement</source>
        <target state="translated">checked deyimi</target>
        <note>{Locked="checked"} "checked" is a C# keyword and should not be localized.</note>
      </trans-unit>
      <trans-unit id="unchecked_statement">
        <source>unchecked statement</source>
        <target state="translated">unchecked deyimi</target>
        <note>{Locked="unchecked"} "unchecked" is a C# keyword and should not be localized.</note>
      </trans-unit>
      <trans-unit id="await_expression">
        <source>await expression</source>
        <target state="translated">await ifadesi</target>
        <note>{Locked="await"} "await" is a C# keyword and should not be localized.</note>
      </trans-unit>
      <trans-unit id="lambda">
        <source>lambda</source>
        <target state="translated">lambda</target>
        <note />
      </trans-unit>
      <trans-unit id="anonymous_method">
        <source>anonymous method</source>
        <target state="translated">anonim yöntem</target>
        <note />
      </trans-unit>
      <trans-unit id="from_clause">
        <source>from clause</source>
        <target state="translated">from yan tümcesi</target>
        <note />
      </trans-unit>
      <trans-unit id="join_clause">
        <source>join clause</source>
        <target state="translated">join yan tümcesi</target>
        <note>{Locked="join"} "join" is a C# keyword and should not be localized.</note>
      </trans-unit>
      <trans-unit id="let_clause">
        <source>let clause</source>
        <target state="translated">let yan tümcesi</target>
        <note>{Locked="let"} "let" is a C# keyword and should not be localized.</note>
      </trans-unit>
      <trans-unit id="where_clause">
        <source>where clause</source>
        <target state="translated">where yan tümcesi</target>
        <note>{Locked="where"} "where" is a C# keyword and should not be localized.</note>
      </trans-unit>
      <trans-unit id="orderby_clause">
        <source>orderby clause</source>
        <target state="translated">orderby yan tümcesi</target>
        <note>{Locked="orderby"} "orderby" is a C# keyword and should not be localized.</note>
      </trans-unit>
      <trans-unit id="select_clause">
        <source>select clause</source>
        <target state="translated">select yan tümcesi</target>
        <note>{Locked="select"} "select" is a C# keyword and should not be localized.</note>
      </trans-unit>
      <trans-unit id="groupby_clause">
        <source>groupby clause</source>
        <target state="translated">groupby yan tümcesi</target>
        <note>{Locked="groupby"} "groupby" is a C# keyword and should not be localized.</note>
      </trans-unit>
      <trans-unit id="query_body">
        <source>query body</source>
        <target state="translated">sorgu gövdesi</target>
        <note />
      </trans-unit>
      <trans-unit id="into_clause">
        <source>into clause</source>
        <target state="translated">into yan tümcesi</target>
        <note>{Locked="into"} "into" is a C# keyword and should not be localized.</note>
      </trans-unit>
      <trans-unit id="is_pattern">
        <source>is pattern</source>
        <target state="translated">is deseni</target>
        <note>{Locked="is"} "is" is a C# keyword and should not be localized.</note>
      </trans-unit>
      <trans-unit id="deconstruction">
        <source>deconstruction</source>
        <target state="translated">ayrıştırma</target>
        <note />
      </trans-unit>
      <trans-unit id="tuple">
        <source>tuple</source>
        <target state="translated">demet</target>
        <note />
      </trans-unit>
      <trans-unit id="local_function">
        <source>local function</source>
        <target state="translated">yerel işlev</target>
        <note />
      </trans-unit>
      <trans-unit id="out_var">
        <source>out variable</source>
        <target state="translated">out değişkeni</target>
        <note>{Locked="out"} "out" is a C# keyword and should not be localized.</note>
      </trans-unit>
      <trans-unit id="ref_local_or_expression">
        <source>ref local or expression</source>
        <target state="translated">yerel ref veya ifade</target>
        <note>{Locked="ref"} "ref" is a C# keyword and should not be localized.</note>
      </trans-unit>
      <trans-unit id="global_statement">
        <source>global statement</source>
        <target state="translated">global deyimi</target>
        <note>{Locked="global"} "global" is a C# keyword and should not be localized.</note>
      </trans-unit>
      <trans-unit id="using_directive">
        <source>using directive</source>
        <target state="translated">using yönergesi</target>
        <note />
      </trans-unit>
      <trans-unit id="event_field">
        <source>event field</source>
        <target state="translated">olay alanı</target>
        <note />
      </trans-unit>
      <trans-unit id="conversion_operator">
        <source>conversion operator</source>
        <target state="translated">dönüştürme işleci</target>
        <note />
      </trans-unit>
      <trans-unit id="destructor">
        <source>destructor</source>
        <target state="translated">yok edici</target>
        <note />
      </trans-unit>
      <trans-unit id="indexer">
        <source>indexer</source>
        <target state="translated">dizin oluşturucu</target>
        <note />
      </trans-unit>
      <trans-unit id="property_getter">
        <source>property getter</source>
        <target state="translated">özellik alıcısı</target>
        <note />
      </trans-unit>
      <trans-unit id="indexer_getter">
        <source>indexer getter</source>
        <target state="translated">dizin oluşturucu alıcısı</target>
        <note />
      </trans-unit>
      <trans-unit id="property_setter">
        <source>property setter</source>
        <target state="translated">özellik ayarlayıcısı</target>
        <note />
      </trans-unit>
      <trans-unit id="indexer_setter">
        <source>indexer setter</source>
        <target state="translated">dizin oluşturucu ayarlayıcısı</target>
        <note />
      </trans-unit>
      <trans-unit id="attribute_target">
        <source>attribute target</source>
        <target state="translated">öznitelik hedefi</target>
        <note />
      </trans-unit>
      <trans-unit id="The_name_0_does_not_exist_in_the_current_context">
        <source>The name '{0}' does not exist in the current context.</source>
        <target state="translated">'{0}' adı geçerli bağlamda yok.</target>
        <note />
      </trans-unit>
      <trans-unit id="Properties">
        <source>Properties</source>
        <target state="translated">Özellikler</target>
        <note />
      </trans-unit>
      <trans-unit id="Autoselect_disabled_due_to_namespace_declaration">
        <source>Autoselect disabled due to namespace declaration.</source>
        <target state="translated">Ad alanı bildirimi nedeniyle otomatik seçme devre dışı bırakıldı.</target>
        <note />
      </trans-unit>
      <trans-unit id="namespace_name">
        <source>&lt;namespace name&gt;</source>
        <target state="translated">&lt;ad alanı adı&gt;</target>
        <note />
      </trans-unit>
      <trans-unit id="Autoselect_disabled_due_to_type_declaration">
        <source>Autoselect disabled due to type declaration.</source>
        <target state="translated">Tür bildirimine göre devre dışı bırakılanı otomatik olarak seç.</target>
        <note />
      </trans-unit>
      <trans-unit id="Autoselect_disabled_due_to_possible_deconstruction_declaration">
        <source>Autoselect disabled due to possible deconstruction declaration.</source>
        <target state="translated">Otomatik seçim, olası ayrıştırma bildiriminden dolayı devre dışı bırakıldı.</target>
        <note />
      </trans-unit>
      <trans-unit id="Upgrade_this_project_to_csharp_language_version_0">
        <source>Upgrade this project to C# language version '{0}'</source>
        <target state="translated">Bu projeyi C# '{0}' dil sürümüne yükselt</target>
        <note />
      </trans-unit>
      <trans-unit id="Upgrade_all_csharp_projects_to_language_version_0">
        <source>Upgrade all C# projects to language version '{0}'</source>
        <target state="translated">Tüm C# projelerini '{0}' dil sürümüne yükselt</target>
        <note />
      </trans-unit>
      <trans-unit id="class_name">
        <source>&lt;class name&gt;</source>
        <target state="translated">&lt;sınıf adı&gt;</target>
        <note />
      </trans-unit>
      <trans-unit id="interface_name">
        <source>&lt;interface name&gt;</source>
        <target state="translated">&lt;arabirim adı&gt;</target>
        <note />
      </trans-unit>
      <trans-unit id="designation_name">
        <source>&lt;designation name&gt;</source>
        <target state="translated">&lt;atama adı&gt;</target>
        <note />
      </trans-unit>
      <trans-unit id="struct_name">
        <source>&lt;struct name&gt;</source>
        <target state="translated">&lt;yapı adı&gt;</target>
        <note />
      </trans-unit>
      <trans-unit id="Make_method_async">
        <source>Make method async</source>
        <target state="translated">Metodu asenkron yap</target>
        <note />
      </trans-unit>
      <trans-unit id="Make_method_async_remain_void">
        <source>Make method async (stay void)</source>
        <target state="translated">Metodu zaman uyumsuz yap (void olarak bırak)</target>
        <note />
      </trans-unit>
      <trans-unit id="Name">
        <source>&lt;Name&gt;</source>
        <target state="translated">&lt;ad&gt;</target>
        <note />
      </trans-unit>
      <trans-unit id="Autoselect_disabled_due_to_member_declaration">
        <source>Autoselect disabled due to member declaration</source>
        <target state="translated">Üye bildirimi nedeniyle otomatik seçim devre dışı</target>
        <note />
      </trans-unit>
      <trans-unit id="Suggested_name">
        <source>(Suggested name)</source>
        <target state="translated">(Önerilen ad)</target>
        <note />
      </trans-unit>
      <trans-unit id="Remove_unused_function">
        <source>Remove unused function</source>
        <target state="translated">Kullanılmayan işlevi kaldır</target>
        <note />
      </trans-unit>
      <trans-unit id="Add_parentheses_around_conditional_expression_in_interpolated_string">
        <source>Add parentheses</source>
        <target state="translated">Parantez ekle</target>
        <note />
      </trans-unit>
      <trans-unit id="Convert_to_foreach">
        <source>Convert to 'foreach'</source>
        <target state="translated">'foreach' deyimine dönüştür</target>
        <note />
      </trans-unit>
      <trans-unit id="Convert_to_for">
        <source>Convert to 'for'</source>
        <target state="translated">'for' deyimine dönüştür</target>
        <note />
      </trans-unit>
      <trans-unit id="Invert_if">
        <source>Invert if</source>
        <target state="translated">if ifadesini tersine çevir</target>
        <note />
      </trans-unit>
      <trans-unit id="Use_0">
        <source>Use '{0}'</source>
        <target state="translated">'{0}' kullan</target>
        <note />
      </trans-unit>
      <trans-unit id="Introduce_using_statement">
        <source>Introduce 'using' statement</source>
        <target state="translated">'using' deyimi ekle</target>
        <note>{Locked="using"} "using" is a C# keyword and should not be localized.</note>
      </trans-unit>
      <trans-unit id="without_leading_whitespace_may_change_semantics">
        <source>... without leading whitespace (may change semantics)</source>
        <target state="translated">...başta boşluk olmadan (semantiği değiştirebilir)</target>
        <note>This clause is a follow up to the "Convert to raw string" loc string.
    The intent is that the user sees "Convert to raw string" as an option to select,
    and that is then followed with this clause.  This is so we don't have a huge string
    saying "Convert to raw string without leading whitespace (may change semantics)"</note>
      </trans-unit>
      <trans-unit id="yield_break_statement">
        <source>yield break statement</source>
        <target state="translated">yield break deyimi</target>
        <note>{Locked="yield break"} "yield break" is a C# keyword and should not be localized.</note>
      </trans-unit>
      <trans-unit id="yield_return_statement">
        <source>yield return statement</source>
        <target state="translated">yield return deyimi</target>
        <note>{Locked="yield return"} "yield return" is a C# keyword and should not be localized.</note>
      </trans-unit>
    </body>
  </file>
</xliff><|MERGE_RESOLUTION|>--- conflicted
+++ resolved
@@ -19,11 +19,7 @@
       </trans-unit>
       <trans-unit id="Add_required_braces_for_single_line_control_statements">
         <source>Add required braces for single-line control statements</source>
-<<<<<<< HEAD
-        <target state="new">Add required braces for single-line control statements</target>
-=======
         <target state="translated">Tek satır denetim deyimleri için gerekli küme ayraçlarını ekle</target>
->>>>>>> 80a8ce8d
         <note />
       </trans-unit>
       <trans-unit id="Allow_unsafe_code_in_this_project">
@@ -33,56 +29,32 @@
       </trans-unit>
       <trans-unit id="Apply_blank_line_after_colon_in_constructor_initializer_preferences_experimental">
         <source>Apply blank line after colon in constructor initializer preferences (experimental)</source>
-<<<<<<< HEAD
-        <target state="new">Apply blank line after colon in constructor initializer preferences (experimental)</target>
-=======
         <target state="translated">Oluşturucu başlatıcı tercihlerinde iki nokta üst üste işaretinden sonra boş satır uygula (deneysel)</target>
->>>>>>> 80a8ce8d
         <note />
       </trans-unit>
       <trans-unit id="Apply_blank_lines_between_consecutive_braces_preferences_experimental">
         <source>Apply blank lines between consecutive braces preferences (experimental)</source>
-<<<<<<< HEAD
-        <target state="new">Apply blank lines between consecutive braces preferences (experimental)</target>
-=======
         <target state="translated">Ardışık küme ayraçları tercihleri arasına boş satırlar uygula (deneysel)</target>
->>>>>>> 80a8ce8d
         <note />
       </trans-unit>
       <trans-unit id="Apply_conditional_delegate_call_preferences">
         <source>Apply conditional delegate call preferences</source>
-<<<<<<< HEAD
-        <target state="new">Apply conditional delegate call preferences</target>
-=======
         <target state="translated">Koşullu temsilci çağrısı tercihlerini uygula</target>
->>>>>>> 80a8ce8d
         <note />
       </trans-unit>
       <trans-unit id="Apply_deconstruct_preferences">
         <source>Apply deconstruct preferences</source>
-<<<<<<< HEAD
-        <target state="new">Apply deconstruct preferences</target>
-=======
         <target state="translated">Ayrıştırma tercihlerini uygula</target>
->>>>>>> 80a8ce8d
         <note />
       </trans-unit>
       <trans-unit id="Apply_default_T_preferences">
         <source>Apply default(T) preferences</source>
-<<<<<<< HEAD
-        <target state="new">Apply default(T) preferences</target>
-=======
         <target state="translated">Varsayılan (T) tercihleri uygula</target>
->>>>>>> 80a8ce8d
         <note />
       </trans-unit>
       <trans-unit id="Apply_embedded_statements_on_same_line_preferences_experimental">
         <source>Apply embedded statements on same line preferences (experimental)</source>
-<<<<<<< HEAD
-        <target state="new">Apply embedded statements on same line preferences (experimental)</target>
-=======
         <target state="translated">Eklenmiş deyimleri aynı satır tercihlerine uygula (deneysel)</target>
->>>>>>> 80a8ce8d
         <note />
       </trans-unit>
       <trans-unit id="Apply_expression_block_body_preferences">
@@ -97,51 +69,7 @@
       </trans-unit>
       <trans-unit id="Apply_local_over_anonymous_function_preferences">
         <source>Apply local over anonymous function preferences</source>
-<<<<<<< HEAD
-        <target state="new">Apply local over anonymous function preferences</target>
-        <note />
-      </trans-unit>
-      <trans-unit id="Apply_method_group_conversion_preferences">
-        <source>Apply method group conversion preferences</source>
-        <target state="new">Apply method group conversion preferences</target>
-        <note />
-      </trans-unit>
-      <trans-unit id="Apply_namespace_preferences">
-        <source>Apply namespace preferences</source>
-        <target state="new">Apply namespace preferences</target>
-        <note />
-      </trans-unit>
-      <trans-unit id="Apply_new_preferences">
-        <source>Apply new() preferences</source>
-        <target state="new">Apply new() preferences</target>
-        <note />
-      </trans-unit>
-      <trans-unit id="Apply_object_collection_initialization_preferences">
-        <source>Apply object collection initialization preferences</source>
-        <target state="new">Apply object collection initialization preferences</target>
-        <note />
-      </trans-unit>
-      <trans-unit id="Apply_parameter_null_preferences">
-        <source>Apply parameter null preferences</source>
-        <target state="new">Apply parameter null preferences</target>
-        <note />
-      </trans-unit>
-      <trans-unit id="Apply_pattern_matching_preferences">
-        <source>Apply pattern matching preferences</source>
-        <target state="new">Apply pattern matching preferences</target>
-        <note />
-      </trans-unit>
-      <trans-unit id="Apply_range_preferences">
-        <source>Apply range preferences</source>
-        <target state="new">Apply range preferences</target>
-        <note />
-      </trans-unit>
-      <trans-unit id="Apply_static_local_function_preferences">
-        <source>Apply static local function preferences</source>
-        <target state="new">Apply static local function preferences</target>
-=======
         <target state="translated">Anonim işlev tercihleri üzerinde yerel ayarı uygula</target>
->>>>>>> 80a8ce8d
         <note />
       </trans-unit>
       <trans-unit id="Apply_method_group_conversion_preferences">
@@ -149,17 +77,6 @@
         <target state="translated">Yöntem grubu dönüştürme tercihlerini uygula</target>
         <note />
       </trans-unit>
-<<<<<<< HEAD
-      <trans-unit id="Apply_throw_expression_preferences">
-        <source>Apply throw expression preferences</source>
-        <target state="new">Apply throw expression preferences</target>
-        <note />
-      </trans-unit>
-      <trans-unit id="Apply_using_directive_placement_preferences">
-        <source>Apply preferred 'using' placement preferences</source>
-        <target state="translated">Tercih edilen 'using' yerleştirme tercihlerini uygulayın</target>
-        <note>'using' is a C# keyword and should not be localized</note>
-=======
       <trans-unit id="Apply_namespace_preferences">
         <source>Apply namespace preferences</source>
         <target state="translated">Ad alanı tercihlerini uygula</target>
@@ -203,17 +120,6 @@
       <trans-unit id="Apply_var_preferences">
         <source>Apply 'var' preferences</source>
         <target state="translated">'var' tercihlerini uygula</target>
-        <note />
->>>>>>> 80a8ce8d
-      </trans-unit>
-      <trans-unit id="Apply_using_statement_preferences">
-        <source>Apply using statement preferences</source>
-        <target state="new">Apply using statement preferences</target>
-        <note />
-      </trans-unit>
-      <trans-unit id="Apply_var_preferences">
-        <source>Apply 'var' preferences</source>
-        <target state="new">Apply 'var' preferences</target>
         <note />
       </trans-unit>
       <trans-unit id="Assign_out_parameters">
@@ -248,16 +154,7 @@
       </trans-unit>
       <trans-unit id="Convert_to_raw_string">
         <source>Convert to raw string</source>
-<<<<<<< HEAD
-        <target state="new">Convert to raw string</target>
-        <note />
-      </trans-unit>
-      <trans-unit id="Convert_to_raw_string_no_indent">
-        <source>Convert to raw string (no indent)</source>
-        <target state="new">Convert to raw string (no indent)</target>
-=======
         <target state="translated">Ham dizeye dönüştür</target>
->>>>>>> 80a8ce8d
         <note />
       </trans-unit>
       <trans-unit id="Convert_to_regular_string">
@@ -335,24 +232,6 @@
         <target state="translated">Seçim en üst düzey deyimleri içeremez</target>
         <note />
       </trans-unit>
-<<<<<<< HEAD
-      <trans-unit id="Simplify_lambda_expression">
-        <source>Simplify lambda expression</source>
-        <target state="translated">Lambda ifadesini basitleştir</target>
-        <note />
-      </trans-unit>
-      <trans-unit id="Simplify_all_occurrences">
-        <source>Simplify all occurrences</source>
-        <target state="translated">Tüm yinelemeleri basitleştir</target>
-        <note />
-      </trans-unit>
-      <trans-unit id="Unseal_class_0">
-        <source>Unseal class '{0}'</source>
-        <target state="translated">'{0}' sınıfının mührünü aç</target>
-        <note />
-      </trans-unit>
-=======
->>>>>>> 80a8ce8d
       <trans-unit id="Use_recursive_patterns">
         <source>Use recursive patterns</source>
         <target state="translated">Özyinelemeli desenler kullan</target>
