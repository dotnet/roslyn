﻿// Licensed to the .NET Foundation under one or more agreements.
// The .NET Foundation licenses this file to you under the MIT license.
// See the LICENSE file in the project root for more information.

using System;
using System.Collections.Generic;
using System.Diagnostics;
using System.Diagnostics.CodeAnalysis;
using System.Linq;
using Microsoft.CodeAnalysis.CSharp.Extensions;
using Microsoft.CodeAnalysis.CSharp.Syntax;
using Roslyn.Utilities;

namespace Microsoft.CodeAnalysis.CSharp.EditAndContinue
{
    internal sealed class SyntaxComparer : AbstractSyntaxComparer
    {
        internal static readonly SyntaxComparer TopLevel = new();
        internal static readonly SyntaxComparer Statement = new(compareStatementSyntax: true);

        private readonly SyntaxNode? _oldRoot;
        private readonly SyntaxNode? _newRoot;
        private readonly IEnumerable<SyntaxNode>? _oldRootChildren;
        private readonly IEnumerable<SyntaxNode>? _newRootChildren;

        // This comparer can operate in two modes: 
        // * Top level syntax, which looks at member declarations, but doesn't look inside method bodies etc.
        // * Statement syntax, which looks into member bodies and descends through all statements and expressions
        // This flag is used where there needs to be a disctinction made between how these are treated
        private readonly bool _compareStatementSyntax;

        private SyntaxComparer()
        {
        }

        public SyntaxComparer(bool compareStatementSyntax)
        {
            _compareStatementSyntax = compareStatementSyntax;
        }

        /// <summary>
        /// Creates a syntax comparer
        /// </summary>
        /// <param name="oldRoot">The root node to start comparisons from</param>
        /// <param name="newRoot">The new root node to compare against</param>
        /// <param name="oldRootChildren">Child nodes that should always be compared</param>
        /// <param name="newRootChildren">New child nodes to compare against</param>
        /// <param name="compareStatementSyntax">Whether this comparer is in "statement mode"</param>
        public SyntaxComparer(
            SyntaxNode oldRoot,
            SyntaxNode newRoot,
            IEnumerable<SyntaxNode> oldRootChildren,
            IEnumerable<SyntaxNode> newRootChildren,
            bool compareStatementSyntax = false)
        {
            // Set this first in case there are asserts, so they evaluate the right thing
            _compareStatementSyntax = compareStatementSyntax;

            if (!_compareStatementSyntax)
            {
                // for top syntax, explicitly listed roots and all their children must be labeled:
                Debug.Assert(HasLabel(oldRoot));
                Debug.Assert(HasLabel(newRoot));
                Debug.Assert(oldRootChildren.All(HasLabel));
                Debug.Assert(newRootChildren.All(HasLabel));
            }

            _oldRoot = oldRoot;
            _newRoot = newRoot;
            _oldRootChildren = oldRootChildren;
            _newRootChildren = newRootChildren;

            if (!_compareStatementSyntax)
            {
                // For top syntax the virtual parent of root children must be the respective root:
                Debug.Assert(!TryGetParent(oldRoot, out var _));
                Debug.Assert(!TryGetParent(newRoot, out var _));
                Debug.Assert(oldRootChildren.All(node => TryGetParent(node, out var parent) && parent == oldRoot));
                Debug.Assert(newRootChildren.All(node => TryGetParent(node, out var parent) && parent == newRoot));
            }
        }

        #region Tree Traversal

        protected internal override bool TryGetParent(SyntaxNode node, [NotNullWhen(true)] out SyntaxNode? parent)
        {
            if (node == _oldRoot || node == _newRoot)
            {
                parent = null;
                return false;
            }

            parent = node.Parent;
            while (parent != null && !HasLabel(parent))
            {
                parent = parent.Parent;
            }

            return parent != null;
        }

        protected internal override IEnumerable<SyntaxNode>? GetChildren(SyntaxNode node)
        {
            if (node == _oldRoot)
            {
                return _oldRootChildren;
            }

            if (node == _newRoot)
            {
                return _newRootChildren;
            }

            return HasChildren(node) ? EnumerateChildren(node) : null;
        }

        private IEnumerable<SyntaxNode> EnumerateChildren(SyntaxNode node)
        {
            foreach (var child in node.ChildNodes())
            {
                if (LambdaUtilities.IsLambdaBodyStatementOrExpression(child))
                {
                    continue;
                }

                if (HasLabel(child))
                {
                    yield return child;
                }
                else if (_compareStatementSyntax)
                {
                    foreach (var descendant in child.DescendantNodes(DescendIntoChildren))
                    {
                        if (HasLabel(descendant))
                        {
                            yield return descendant;
                        }
                    }
                }
            }
        }
        private bool DescendIntoChildren(SyntaxNode node)
            => !LambdaUtilities.IsLambdaBodyStatementOrExpression(node) && !HasLabel(node);

        protected internal sealed override IEnumerable<SyntaxNode> GetDescendants(SyntaxNode node)
        {
            var rootChildren = (node == _oldRoot) ? _oldRootChildren : (node == _newRoot) ? _newRootChildren : null;
            return (rootChildren != null) ? EnumerateDescendants(rootChildren) : EnumerateDescendants(node);
        }

        private IEnumerable<SyntaxNode> EnumerateDescendants(IEnumerable<SyntaxNode> nodes)
        {
            foreach (var node in nodes)
            {
                if (HasLabel(node))
                {
                    yield return node;
                }

                foreach (var descendant in EnumerateDescendants(node))
                {
                    if (HasLabel(descendant))
                    {
                        yield return descendant;
                    }
                }
            }
        }

        private IEnumerable<SyntaxNode> EnumerateDescendants(SyntaxNode node)
        {
            foreach (var descendant in node.DescendantNodesAndTokens(
                descendIntoChildren: child => ShouldEnumerateChildren(child),
                descendIntoTrivia: false))
            {
                var descendantNode = descendant.AsNode();
                if (descendantNode != null && HasLabel(descendantNode))
                {
                    if (!LambdaUtilities.IsLambdaBodyStatementOrExpression(descendantNode))
                    {
                        yield return descendantNode;
                    }
                }
            }

            bool ShouldEnumerateChildren(SyntaxNode child)
            {
                // if we don't want to consider this nodes children, then don't
                if (!HasChildren(child))
                {
                    return false;
                }

                // Always descend into the children of the node we were asked about
                if (child == node)
                {
                    return true;
                }

                // otherwise, as long as we don't descend into lambdas
                return !LambdaUtilities.IsLambdaBodyStatementOrExpression(child);
            }
        }

        private bool HasChildren(SyntaxNode node)
        {
            // Leaves are labeled statements that don't have a labeled child.
            // We also return true for non-labeled statements.
            var label = Classify(node.Kind(), node, out var isLeaf);

            // ignored should always be reported as leaves for top syntax, but for statements
            // we want to look at all child nodes, because almost anything could have a lambda
            if (!_compareStatementSyntax)
            {
                Debug.Assert(label != Label.Ignored || isLeaf);
            }

            return !isLeaf;
        }

        #endregion

        #region Labels

        // Assumptions:
        // - Each listed label corresponds to one or more syntax kinds.
        // - Nodes with same labels might produce Update edits, nodes with different labels don't. 
        // - If IsTiedToParent(label) is true for a label then all its possible parent labels must precede the label.
        //   (i.e. both MethodDeclaration and TypeDeclaration must precede TypeParameter label).
        // - All descendants of a node whose kind is listed here will be ignored regardless of their labels
        internal enum Label
        {
            // Top level syntax kinds
            CompilationUnit,

            NamespaceDeclaration,
            ExternAliasDirective,              // tied to parent 
            UsingDirective,                    // tied to parent

            TypeDeclaration,
            EnumDeclaration,
            DelegateDeclaration,

            FieldDeclaration,                  // tied to parent
            FieldVariableDeclaration,          // tied to parent
            FieldVariableDeclarator,           // tied to parent

            MethodDeclaration,                 // tied to parent
            OperatorDeclaration,               // tied to parent
            ConversionOperatorDeclaration,     // tied to parent
            ConstructorDeclaration,            // tied to parent
            DestructorDeclaration,             // tied to parent
            PropertyDeclaration,               // tied to parent
            IndexerDeclaration,                // tied to parent
            EventDeclaration,                  // tied to parent
            EnumMemberDeclaration,             // tied to parent

            AccessorList,                      // tied to parent
            AccessorDeclaration,               // tied to parent

            // Statement syntax kinds
            Block,
            CheckedStatement,
            UnsafeStatement,

            TryStatement,
            CatchClause,                      // tied to parent
            CatchDeclaration,                 // tied to parent
            CatchFilterClause,                // tied to parent
            FinallyClause,                    // tied to parent
            ForStatement,
            ForStatementPart,                 // tied to parent
            ForEachStatement,
            UsingStatement,
            FixedStatement,
            LockStatement,
            WhileStatement,
            DoStatement,
            IfStatement,
            ElseClause,                        // tied to parent 

            SwitchStatement,
            SwitchSection,
            CasePatternSwitchLabel,            // tied to parent
            SwitchExpression,
            SwitchExpressionArm,               // tied to parent
            WhenClause,                        // tied to parent

            YieldStatement,                    // tied to parent
            GotoStatement,
            GotoCaseStatement,
            BreakContinueStatement,
            ReturnThrowStatement,
            ExpressionStatement,

            LabeledStatement,

            // TODO: 
            // Ideally we could declare LocalVariableDeclarator tied to the first enclosing node that defines local scope (block, foreach, etc.)
            // Also consider handling LocalDeclarationStatement as just a bag of variable declarators,
            // so that variable declarators contained in one can be matched with variable declarators contained in the other.
            LocalDeclarationStatement,         // tied to parent
            LocalVariableDeclaration,          // tied to parent
            LocalVariableDeclarator,           // tied to parent

            SingleVariableDesignation,
            AwaitExpression,
            NestedFunction,

            FromClause,
            QueryBody,
            FromClauseLambda,                 // tied to parent
            LetClauseLambda,                  // tied to parent
            WhereClauseLambda,                // tied to parent
            OrderByClause,                    // tied to parent
            OrderingLambda,                   // tied to parent
            SelectClauseLambda,               // tied to parent
            JoinClauseLambda,                 // tied to parent
            JoinIntoClause,                   // tied to parent
            GroupClauseLambda,                // tied to parent
            QueryContinuation,                // tied to parent

            // Syntax kinds that are common to both statement and top level
            TypeParameterList,                 // tied to parent
            TypeParameterConstraintClause,     // tied to parent
            TypeParameter,                     // tied to parent
            ParameterList,                     // tied to parent
            BracketedParameterList,            // tied to parent
            Parameter,                         // tied to parent
            AttributeList,                     // tied to parent
            Attribute,                         // tied to parent

            // helpers:
            Count,
            Ignored = IgnoredNode
        }

        /// <summary>
        /// Return 1 if it is desirable to report two edits (delete and insert) rather than a move edit
        /// when the node changes its parent.
        /// </summary>
        private static int TiedToAncestor(Label label)
        {
            switch (label)
            {
                // Top level syntax
                case Label.ExternAliasDirective:
                case Label.UsingDirective:
                case Label.FieldDeclaration:
                case Label.FieldVariableDeclaration:
                case Label.FieldVariableDeclarator:
                case Label.MethodDeclaration:
                case Label.OperatorDeclaration:
                case Label.ConversionOperatorDeclaration:
                case Label.ConstructorDeclaration:
                case Label.DestructorDeclaration:
                case Label.PropertyDeclaration:
                case Label.IndexerDeclaration:
                case Label.EventDeclaration:
                case Label.EnumMemberDeclaration:
                case Label.AccessorDeclaration:
                case Label.AccessorList:
                case Label.TypeParameterList:
                case Label.TypeParameter:
                case Label.TypeParameterConstraintClause:
                case Label.ParameterList:
                case Label.BracketedParameterList:
                case Label.Parameter:
                case Label.AttributeList:
                case Label.Attribute:
                    return 1;

                // Statement syntax
                case Label.LocalDeclarationStatement:
                case Label.LocalVariableDeclaration:
                case Label.LocalVariableDeclarator:
                case Label.GotoCaseStatement:
                case Label.BreakContinueStatement:
                case Label.ElseClause:
                case Label.CatchClause:
                case Label.CatchDeclaration:
                case Label.CatchFilterClause:
                case Label.FinallyClause:
                case Label.ForStatementPart:
                case Label.YieldStatement:
                case Label.FromClauseLambda:
                case Label.LetClauseLambda:
                case Label.WhereClauseLambda:
                case Label.OrderByClause:
                case Label.OrderingLambda:
                case Label.SelectClauseLambda:
                case Label.JoinClauseLambda:
                case Label.JoinIntoClause:
                case Label.GroupClauseLambda:
                case Label.QueryContinuation:
                case Label.CasePatternSwitchLabel:
                case Label.WhenClause:
                case Label.SwitchExpressionArm:
                    return 1;

                default:
                    return 0;
            }
        }

        internal Label Classify(SyntaxKind kind, SyntaxNode? node, out bool isLeaf)
        {
            isLeaf = false;

            // If the node is a for loop Initializer, Condition, or Incrementor expression we label it as "ForStatementPart".
            // We need to capture it in the match since these expressions can be "active statements" and as such we need to map them.
            //
            // The parent is not available only when comparing nodes for value equality.
            if (node != null && node.Parent.IsKind(SyntaxKind.ForStatement) && node is ExpressionSyntax)
            {
                return Label.ForStatementPart;
            }

            // ************************************
            // Top and statement syntax
            // ************************************

            // These nodes can appear during top level and statement processing, so we put them in this first
            // switch for simplicity. Statement specific, and top level specific cases are handled below.
            switch (kind)
            {
                case SyntaxKind.CompilationUnit:
                    return Label.CompilationUnit;

<<<<<<< HEAD
                case SyntaxKind.GlobalStatement:
                    // TODO:
                    isLeaf = true;
                    return Label.Ignored;

                case SyntaxKind.ExternAliasDirective:
                    isLeaf = true;
                    return Label.ExternAliasDirective;

                case SyntaxKind.UsingDirective:
                    isLeaf = true;
                    return Label.UsingDirective;

                case SyntaxKind.NamespaceDeclaration:
                    return Label.NamespaceDeclaration;

                case SyntaxKind.ClassDeclaration:
                case SyntaxKind.StructDeclaration:
                case SyntaxKind.InterfaceDeclaration:
                case SyntaxKind.RecordDeclaration:
                    return Label.TypeDeclaration;

                case SyntaxKind.EnumDeclaration:
                    return Label.EnumDeclaration;

                case SyntaxKind.DelegateDeclaration:
                    return Label.DelegateDeclaration;

                case SyntaxKind.FieldDeclaration:
                case SyntaxKind.EventFieldDeclaration:
                    return Label.FieldDeclaration;

                case SyntaxKind.ConversionOperatorDeclaration:
                    return Label.ConversionOperatorDeclaration;

                case SyntaxKind.OperatorDeclaration:
                    return Label.OperatorDeclaration;

                case SyntaxKind.DestructorDeclaration:
                    isLeaf = true;
                    return Label.DestructorDeclaration;

                case SyntaxKind.PropertyDeclaration:
                    return Label.PropertyDeclaration;

                case SyntaxKind.IndexerDeclaration:
                    return Label.IndexerDeclaration;

                case SyntaxKind.EventDeclaration:
                    return Label.EventDeclaration;

                case SyntaxKind.EnumMemberDeclaration:
                    // not a leaf because an attribute may be applied
                    return Label.EnumMemberDeclaration;

                case SyntaxKind.AccessorList:
                    return Label.AccessorList;

                case SyntaxKind.GetAccessorDeclaration:
                case SyntaxKind.SetAccessorDeclaration:
                case SyntaxKind.InitAccessorDeclaration:
                case SyntaxKind.AddAccessorDeclaration:
                case SyntaxKind.RemoveAccessorDeclaration:
                    isLeaf = true;
                    return Label.AccessorDeclaration;

=======
>>>>>>> 7ecbf8ae
                case SyntaxKind.TypeParameterList:
                    return Label.TypeParameterList;

                case SyntaxKind.TypeParameterConstraintClause:
                    return Label.TypeParameterConstraintClause;

                case SyntaxKind.TypeParameter:
                    // not a leaf because an attribute may be applied
                    return Label.TypeParameter;

                case SyntaxKind.BracketedParameterList:
                    return Label.BracketedParameterList;

                case SyntaxKind.ParameterList:
                    return Label.ParameterList;

                case SyntaxKind.Parameter:
                    return Label.Parameter;

                case SyntaxKind.AttributeList:
                    return Label.AttributeList;

                case SyntaxKind.Attribute:
                    isLeaf = true;
                    return Label.Attribute;

                case SyntaxKind.ConstructorDeclaration:
                    // Root when matching constructor bodies.
                    return Label.ConstructorDeclaration;
            }

            if (_compareStatementSyntax)
            {
                return ClassifyStatementSyntax(kind, node, out isLeaf);
            }

            return ClassifyTopSyntax(kind, out isLeaf);
        }

        private static Label ClassifyStatementSyntax(SyntaxKind kind, SyntaxNode? node, out bool isLeaf)
        {
            isLeaf = false;

            // ************************************
            // Statement syntax
            // ************************************

            // These nodes could potentially be seen as top level syntax, but we only want them labelled
            // during statement syntax so they have to be kept separate.
            //
            // For example when top level sees something like this:
            //
            //      private int X => new Func(() => { return 1 })();
            //
            // It needs to go through the entire lambda to know if that property def has changed
            // but if we start labelling things, like ReturnStatement in the above example, then
            // it will stop. Given that a block bodied lambda can have any statements a user likes
            // the whole set has to be dealt with separately.
            switch (kind)
            {
                // Notes:
                // A descendant of a leaf node may be a labeled node that we don't want to visit if 
                // we are comparing its parent node (used for lambda bodies).
                // 
                // Expressions are ignored but they may contain nodes that should be matched by tree comparer.
                // (e.g. lambdas, declaration expressions). Descending to these nodes is handled in EnumerateChildren.

                case SyntaxKind.LocalDeclarationStatement:
                    return Label.LocalDeclarationStatement;

                case SyntaxKind.SingleVariableDesignation:
                    return Label.SingleVariableDesignation;

                case SyntaxKind.LabeledStatement:
                    return Label.LabeledStatement;

                case SyntaxKind.EmptyStatement:
                    isLeaf = true;
                    return Label.ExpressionStatement;

                case SyntaxKind.GotoStatement:
                    isLeaf = true;
                    return Label.GotoStatement;

                case SyntaxKind.GotoCaseStatement:
                case SyntaxKind.GotoDefaultStatement:
                    isLeaf = true;
                    return Label.GotoCaseStatement;

                case SyntaxKind.BreakStatement:
                case SyntaxKind.ContinueStatement:
                    isLeaf = true;
                    return Label.BreakContinueStatement;

                case SyntaxKind.ReturnStatement:
                case SyntaxKind.ThrowStatement:
                    return Label.ReturnThrowStatement;

                case SyntaxKind.ExpressionStatement:
                    return Label.ExpressionStatement;

                case SyntaxKind.YieldBreakStatement:
                case SyntaxKind.YieldReturnStatement:
                    return Label.YieldStatement;

                case SyntaxKind.DoStatement:
                    return Label.DoStatement;

                case SyntaxKind.WhileStatement:
                    return Label.WhileStatement;

                case SyntaxKind.ForStatement:
                    return Label.ForStatement;

                case SyntaxKind.ForEachVariableStatement:
                case SyntaxKind.ForEachStatement:
                    return Label.ForEachStatement;

                case SyntaxKind.UsingStatement:
                    return Label.UsingStatement;

                case SyntaxKind.FixedStatement:
                    return Label.FixedStatement;

                case SyntaxKind.CheckedStatement:
                case SyntaxKind.UncheckedStatement:
                    return Label.CheckedStatement;

                case SyntaxKind.UnsafeStatement:
                    return Label.UnsafeStatement;

                case SyntaxKind.LockStatement:
                    return Label.LockStatement;

                case SyntaxKind.IfStatement:
                    return Label.IfStatement;

                case SyntaxKind.ElseClause:
                    return Label.ElseClause;

                case SyntaxKind.SwitchStatement:
                    return Label.SwitchStatement;

                case SyntaxKind.SwitchSection:
                    return Label.SwitchSection;

                case SyntaxKind.CaseSwitchLabel:
                case SyntaxKind.DefaultSwitchLabel:
                    // Switch labels are included in the "value" of the containing switch section.
                    // We don't need to analyze case expressions.
                    isLeaf = true;
                    return Label.Ignored;

                case SyntaxKind.WhenClause:
                    return Label.WhenClause;

                case SyntaxKind.CasePatternSwitchLabel:
                    return Label.CasePatternSwitchLabel;

                case SyntaxKind.SwitchExpression:
                    return Label.SwitchExpression;

                case SyntaxKind.SwitchExpressionArm:
                    return Label.SwitchExpressionArm;

                case SyntaxKind.TryStatement:
                    return Label.TryStatement;

                case SyntaxKind.CatchClause:
                    return Label.CatchClause;

                case SyntaxKind.CatchDeclaration:
                    // the declarator of the exception variable
                    return Label.CatchDeclaration;

                case SyntaxKind.CatchFilterClause:
                    return Label.CatchFilterClause;

                case SyntaxKind.FinallyClause:
                    return Label.FinallyClause;

                case SyntaxKind.FromClause:
                    // The first from clause of a query is not a lambda.
                    // We have to assign it a label different from "FromClauseLambda"
                    // so that we won't match lambda-from to non-lambda-from.
                    // 
                    // Since FromClause declares range variables we need to include it in the map,
                    // so that we are able to map range variable declarations.
                    // Therefore we assign it a dedicated label.
                    // 
                    // The parent is not available only when comparing nodes for value equality.
                    // In that case it doesn't matter what label the node has as long as it has some.
                    if (node == null || node.Parent.IsKind(SyntaxKind.QueryExpression))
                    {
                        return Label.FromClause;
                    }

                    return Label.FromClauseLambda;

                case SyntaxKind.QueryBody:
                    return Label.QueryBody;

                case SyntaxKind.QueryContinuation:
                    return Label.QueryContinuation;

                case SyntaxKind.LetClause:
                    return Label.LetClauseLambda;

                case SyntaxKind.WhereClause:
                    return Label.WhereClauseLambda;

                case SyntaxKind.OrderByClause:
                    return Label.OrderByClause;

                case SyntaxKind.AscendingOrdering:
                case SyntaxKind.DescendingOrdering:
                    return Label.OrderingLambda;

                case SyntaxKind.SelectClause:
                    return Label.SelectClauseLambda;

                case SyntaxKind.JoinClause:
                    return Label.JoinClauseLambda;

                case SyntaxKind.JoinIntoClause:
                    return Label.JoinIntoClause;

                case SyntaxKind.GroupClause:
                    return Label.GroupClauseLambda;

                case SyntaxKind.IdentifierName:
                case SyntaxKind.QualifiedName:
                case SyntaxKind.GenericName:
                case SyntaxKind.TypeArgumentList:
                case SyntaxKind.AliasQualifiedName:
                case SyntaxKind.PredefinedType:
                case SyntaxKind.PointerType:
                case SyntaxKind.NullableType:
                case SyntaxKind.TupleType:
                case SyntaxKind.RefType:
                case SyntaxKind.OmittedTypeArgument:
                case SyntaxKind.NameColon:
                case SyntaxKind.OmittedArraySizeExpression:
                case SyntaxKind.ThisExpression:
                case SyntaxKind.BaseExpression:
                case SyntaxKind.ArgListExpression:
                case SyntaxKind.NumericLiteralExpression:
                case SyntaxKind.StringLiteralExpression:
                case SyntaxKind.CharacterLiteralExpression:
                case SyntaxKind.TrueLiteralExpression:
                case SyntaxKind.FalseLiteralExpression:
                case SyntaxKind.NullLiteralExpression:
                case SyntaxKind.TypeOfExpression:
                case SyntaxKind.SizeOfExpression:
                case SyntaxKind.DefaultExpression:
                case SyntaxKind.ConstantPattern:
                case SyntaxKind.DiscardDesignation:
                    // can't contain a lambda/await/anonymous type:
                    isLeaf = true;
                    return Label.Ignored;

                case SyntaxKind.AwaitExpression:
                    return Label.AwaitExpression;

                case SyntaxKind.ParenthesizedLambdaExpression:
                case SyntaxKind.SimpleLambdaExpression:
                case SyntaxKind.AnonymousMethodExpression:
                case SyntaxKind.LocalFunctionStatement:
                    return Label.NestedFunction;

                case SyntaxKind.VariableDeclaration:
                    return Label.LocalVariableDeclaration;

                case SyntaxKind.VariableDeclarator:
                    return Label.LocalVariableDeclarator;

                case SyntaxKind.Block:
                    return Label.Block;
            }

            // If we got this far, its an unlabelled node. Since just about any node can
            // contain a lambda, isLeaf must be false for statement syntax.
            return Label.Ignored;
        }

        private static Label ClassifyTopSyntax(SyntaxKind kind, out bool isLeaf)
        {
            isLeaf = false;

            // ************************************
            // Top syntax
            // ************************************

            // More the most part these nodes will only appear in top syntax but its easier to
            // keep them separate so we can more easily discern was is shared, above.
            switch (kind)
            {
                case SyntaxKind.GlobalStatement:
                    // TODO:
                    isLeaf = true;
                    return Label.Ignored;

                case SyntaxKind.ExternAliasDirective:
                    isLeaf = true;
                    return Label.ExternAliasDirective;

                case SyntaxKind.UsingDirective:
                    isLeaf = true;
                    return Label.UsingDirective;

                case SyntaxKind.NamespaceDeclaration:
                    return Label.NamespaceDeclaration;

                // Need to add support for records (tracked by https://github.com/dotnet/roslyn/issues/44877)
                case SyntaxKind.ClassDeclaration:
                case SyntaxKind.StructDeclaration:
                case SyntaxKind.InterfaceDeclaration:
                    return Label.TypeDeclaration;

                case SyntaxKind.MethodDeclaration:
                    return Label.MethodDeclaration;

                case SyntaxKind.EnumDeclaration:
                    return Label.EnumDeclaration;

                case SyntaxKind.DelegateDeclaration:
                    return Label.DelegateDeclaration;

                case SyntaxKind.FieldDeclaration:
                case SyntaxKind.EventFieldDeclaration:
                    return Label.FieldDeclaration;

                case SyntaxKind.ConversionOperatorDeclaration:
                    return Label.ConversionOperatorDeclaration;

                case SyntaxKind.OperatorDeclaration:
                    return Label.OperatorDeclaration;

                case SyntaxKind.DestructorDeclaration:
                    isLeaf = true;
                    return Label.DestructorDeclaration;

                case SyntaxKind.PropertyDeclaration:
                    return Label.PropertyDeclaration;

                case SyntaxKind.IndexerDeclaration:
                    return Label.IndexerDeclaration;

                case SyntaxKind.EventDeclaration:
                    return Label.EventDeclaration;

                case SyntaxKind.EnumMemberDeclaration:
                    // not a leaf because an attribute may be applied
                    return Label.EnumMemberDeclaration;

                case SyntaxKind.AccessorList:
                    return Label.AccessorList;

                case SyntaxKind.GetAccessorDeclaration:
                case SyntaxKind.SetAccessorDeclaration:
                case SyntaxKind.InitAccessorDeclaration:
                case SyntaxKind.AddAccessorDeclaration:
                case SyntaxKind.RemoveAccessorDeclaration:
                    isLeaf = true;
                    return Label.AccessorDeclaration;

                // Note: These last two do actually appear as statement syntax, but mean something
                // different and hence have a different label
                case SyntaxKind.VariableDeclaration:
                    return Label.FieldVariableDeclaration;

                case SyntaxKind.VariableDeclarator:
                    // For top syntax, a variable declarator is a leaf node
                    isLeaf = true;
                    return Label.FieldVariableDeclarator;
            }

            // If we got this far, its an unlabelled node. For top
            // syntax, we don't need to descend into any ignored nodes
            isLeaf = true;
            return Label.Ignored;
        }

        protected internal override int GetLabel(SyntaxNode node)
            => (int)Classify(node.Kind(), node, out _);

        // internal for testing
        internal bool HasLabel(SyntaxKind kind)
            => Classify(kind, node: null, out _) != Label.Ignored;

        internal bool HasLabel(SyntaxNode node)
            => Classify(node.Kind(), node, out _) != Label.Ignored;

        protected internal override int LabelCount
            => (int)Label.Count;

        protected internal override int TiedToAncestor(int label)
            => TiedToAncestor((Label)label);

        #endregion

        #region Comparisons

        public override bool ValuesEqual(SyntaxNode left, SyntaxNode right)
        {
            Func<SyntaxKind, bool>? ignoreChildFunction;
            switch (left.Kind())
            {
                // all syntax kinds with a method body child:
                case SyntaxKind.MethodDeclaration:
                case SyntaxKind.ConversionOperatorDeclaration:
                case SyntaxKind.OperatorDeclaration:
                case SyntaxKind.ConstructorDeclaration:
                case SyntaxKind.DestructorDeclaration:
                case SyntaxKind.GetAccessorDeclaration:
                case SyntaxKind.SetAccessorDeclaration:
                case SyntaxKind.InitAccessorDeclaration:
                case SyntaxKind.AddAccessorDeclaration:
                case SyntaxKind.RemoveAccessorDeclaration:
                    // When comparing method bodies we need to NOT ignore VariableDeclaration and VariableDeclarator children,
                    // but when comparing field definitions we should ignore VariableDeclarations children.

                    var leftBody = GetBody(left);
                    var rightBody = GetBody(right);

                    if (!SyntaxFactory.AreEquivalent(leftBody, rightBody, null))
                    {
                        return false;
                    }

                    ignoreChildFunction = childKind => childKind == SyntaxKind.Block || childKind == SyntaxKind.ArrowExpressionClause || HasLabel(childKind);
                    break;

                case SyntaxKind.SwitchSection:
                    return Equal((SwitchSectionSyntax)left, (SwitchSectionSyntax)right);

                case SyntaxKind.ForStatement:
                    // The only children of ForStatement are labeled nodes and punctuation.
                    return true;

                default:
                    if (HasChildren(left))
                    {
                        ignoreChildFunction = childKind => HasLabel(childKind);
                    }
                    else
                    {
                        ignoreChildFunction = null;
                    }

                    break;
            }

            return SyntaxFactory.AreEquivalent(left, right, ignoreChildFunction);
        }

        private bool Equal(SwitchSectionSyntax left, SwitchSectionSyntax right)
        {
            return SyntaxFactory.AreEquivalent(left.Labels, right.Labels, null)
                && SyntaxFactory.AreEquivalent(left.Statements, right.Statements, ignoreChildNode: HasLabel);
        }

        private static SyntaxNode? GetBody(SyntaxNode node)
        {
            switch (node)
            {
                case BaseMethodDeclarationSyntax baseMethodDeclarationSyntax: return baseMethodDeclarationSyntax.Body ?? (SyntaxNode?)baseMethodDeclarationSyntax.ExpressionBody?.Expression;
                case AccessorDeclarationSyntax accessorDeclarationSyntax: return accessorDeclarationSyntax.Body ?? (SyntaxNode?)accessorDeclarationSyntax.ExpressionBody?.Expression;
                default: throw ExceptionUtilities.UnexpectedValue(node);
            }
        }

        protected override bool TryComputeWeightedDistance(SyntaxNode leftNode, SyntaxNode rightNode, out double distance)
        {
            switch (leftNode.Kind())
            {
                case SyntaxKind.VariableDeclarator:
                    distance = ComputeDistance(
                        ((VariableDeclaratorSyntax)leftNode).Identifier,
                        ((VariableDeclaratorSyntax)rightNode).Identifier);
                    return true;

                case SyntaxKind.ForStatement:
                    var leftFor = (ForStatementSyntax)leftNode;
                    var rightFor = (ForStatementSyntax)rightNode;
                    distance = ComputeWeightedDistance(leftFor, rightFor);
                    return true;

                case SyntaxKind.ForEachStatement:
                case SyntaxKind.ForEachVariableStatement:
                    {

                        var leftForEach = (CommonForEachStatementSyntax)leftNode;
                        var rightForEach = (CommonForEachStatementSyntax)rightNode;
                        distance = ComputeWeightedDistance(leftForEach, rightForEach);
                        return true;
                    }

                case SyntaxKind.UsingStatement:
                    var leftUsing = (UsingStatementSyntax)leftNode;
                    var rightUsing = (UsingStatementSyntax)rightNode;

                    if (leftUsing.Declaration != null && rightUsing.Declaration != null)
                    {
                        distance = ComputeWeightedDistance(
                            leftUsing.Declaration,
                            leftUsing.Statement,
                            rightUsing.Declaration,
                            rightUsing.Statement);
                    }
                    else
                    {
                        distance = ComputeWeightedDistance(
                            (SyntaxNode?)leftUsing.Expression ?? leftUsing.Declaration!,
                            leftUsing.Statement,
                            (SyntaxNode?)rightUsing.Expression ?? rightUsing.Declaration!,
                            rightUsing.Statement);
                    }

                    return true;

                case SyntaxKind.LockStatement:
                    var leftLock = (LockStatementSyntax)leftNode;
                    var rightLock = (LockStatementSyntax)rightNode;
                    distance = ComputeWeightedDistance(leftLock.Expression, leftLock.Statement, rightLock.Expression, rightLock.Statement);
                    return true;

                case SyntaxKind.FixedStatement:
                    var leftFixed = (FixedStatementSyntax)leftNode;
                    var rightFixed = (FixedStatementSyntax)rightNode;
                    distance = ComputeWeightedDistance(leftFixed.Declaration, leftFixed.Statement, rightFixed.Declaration, rightFixed.Statement);
                    return true;

                case SyntaxKind.WhileStatement:
                    var leftWhile = (WhileStatementSyntax)leftNode;
                    var rightWhile = (WhileStatementSyntax)rightNode;
                    distance = ComputeWeightedDistance(leftWhile.Condition, leftWhile.Statement, rightWhile.Condition, rightWhile.Statement);
                    return true;

                case SyntaxKind.DoStatement:
                    var leftDo = (DoStatementSyntax)leftNode;
                    var rightDo = (DoStatementSyntax)rightNode;
                    distance = ComputeWeightedDistance(leftDo.Condition, leftDo.Statement, rightDo.Condition, rightDo.Statement);
                    return true;

                case SyntaxKind.IfStatement:
                    var leftIf = (IfStatementSyntax)leftNode;
                    var rightIf = (IfStatementSyntax)rightNode;
                    distance = ComputeWeightedDistance(leftIf.Condition, leftIf.Statement, rightIf.Condition, rightIf.Statement);
                    return true;

                case SyntaxKind.Block:
                    var leftBlock = (BlockSyntax)leftNode;
                    var rightBlock = (BlockSyntax)rightNode;
                    return TryComputeWeightedDistance(leftBlock, rightBlock, out distance);

                case SyntaxKind.CatchClause:
                    distance = ComputeWeightedDistance((CatchClauseSyntax)leftNode, (CatchClauseSyntax)rightNode);
                    return true;

                case SyntaxKind.ParenthesizedLambdaExpression:
                case SyntaxKind.SimpleLambdaExpression:
                case SyntaxKind.AnonymousMethodExpression:
                case SyntaxKind.LocalFunctionStatement:
                    distance = ComputeWeightedDistanceOfNestedFunctions(leftNode, rightNode);
                    return true;

                case SyntaxKind.YieldBreakStatement:
                case SyntaxKind.YieldReturnStatement:
                    // Ignore the expression of yield return. The structure of the state machine is more important than the yielded values.
                    distance = (leftNode.RawKind == rightNode.RawKind) ? 0.0 : 0.1;
                    return true;

                case SyntaxKind.SingleVariableDesignation:
                    distance = ComputeWeightedDistance((SingleVariableDesignationSyntax)leftNode, (SingleVariableDesignationSyntax)rightNode);
                    return true;

                case SyntaxKind.TypeParameterConstraintClause:
                    distance = ComputeDistance((TypeParameterConstraintClauseSyntax)leftNode, (TypeParameterConstraintClauseSyntax)rightNode);
                    return true;

                case SyntaxKind.TypeParameter:
                    distance = ComputeDistance((TypeParameterSyntax)leftNode, (TypeParameterSyntax)rightNode);
                    return true;

                case SyntaxKind.Parameter:
                    distance = ComputeDistance((ParameterSyntax)leftNode, (ParameterSyntax)rightNode);
                    return true;

                case SyntaxKind.AttributeList:
                    distance = ComputeDistance((AttributeListSyntax)leftNode, (AttributeListSyntax)rightNode);
                    return true;

                case SyntaxKind.Attribute:
                    distance = ComputeDistance((AttributeSyntax)leftNode, (AttributeSyntax)rightNode);
                    return true;

                default:
                    var leftName = TryGetName(leftNode);
                    var rightName = TryGetName(rightNode);
                    Contract.ThrowIfFalse(rightName.HasValue == leftName.HasValue);

                    if (leftName.HasValue)
                    {
                        distance = ComputeDistance(leftName.Value, rightName!.Value);
                        return true;
                    }
                    else
                    {
                        distance = 0;
                        return false;
                    }
            }
        }

        private static double ComputeWeightedDistanceOfNestedFunctions(SyntaxNode leftNode, SyntaxNode rightNode)
        {
            GetNestedFunctionsParts(leftNode, out var leftParameters, out var leftAsync, out var leftBody, out var leftModifiers, out var leftReturnType, out var leftIdentifier, out var leftTypeParameters);
            GetNestedFunctionsParts(rightNode, out var rightParameters, out var rightAsync, out var rightBody, out var rightModifiers, out var rightReturnType, out var rightIdentifier, out var rightTypeParameters);

            if ((leftAsync.Kind() == SyntaxKind.AsyncKeyword) != (rightAsync.Kind() == SyntaxKind.AsyncKeyword))
            {
                return 1.0;
            }

            var modifierDistance = ComputeDistance(leftModifiers, rightModifiers);
            var returnTypeDistance = ComputeDistance(leftReturnType, rightReturnType);
            var identifierDistance = ComputeDistance(leftIdentifier, rightIdentifier);
            var typeParameterDistance = ComputeDistance(leftTypeParameters, rightTypeParameters);
            var parameterDistance = ComputeDistance(leftParameters, rightParameters);
            var bodyDistance = ComputeDistance(leftBody, rightBody);

            return
                modifierDistance * 0.1 +
                returnTypeDistance * 0.1 +
                identifierDistance * 0.2 +
                typeParameterDistance * 0.2 +
                parameterDistance * 0.2 +
                bodyDistance * 0.2;
        }

        private static void GetNestedFunctionsParts(
            SyntaxNode nestedFunction,
            out IEnumerable<SyntaxToken> parameters,
            out SyntaxToken asyncKeyword,
            out SyntaxNode body,
            out SyntaxTokenList modifiers,
            out TypeSyntax? returnType,
            out SyntaxToken identifier,
            out TypeParameterListSyntax? typeParameters)
        {
            switch (nestedFunction.Kind())
            {
                case SyntaxKind.SimpleLambdaExpression:
                    var simple = (SimpleLambdaExpressionSyntax)nestedFunction;
                    parameters = simple.Parameter.DescendantTokens();
                    asyncKeyword = simple.AsyncKeyword;
                    body = simple.Body;
                    modifiers = default;
                    returnType = null;
                    identifier = default;
                    typeParameters = null;
                    break;

                case SyntaxKind.ParenthesizedLambdaExpression:
                    var parenthesized = (ParenthesizedLambdaExpressionSyntax)nestedFunction;
                    parameters = GetDescendantTokensIgnoringSeparators(parenthesized.ParameterList.Parameters);
                    asyncKeyword = parenthesized.AsyncKeyword;
                    body = parenthesized.Body;
                    modifiers = default;
                    returnType = null;
                    identifier = default;
                    typeParameters = null;
                    break;

                case SyntaxKind.AnonymousMethodExpression:
                    var anonymous = (AnonymousMethodExpressionSyntax)nestedFunction;
                    if (anonymous.ParameterList != null)
                    {
                        parameters = GetDescendantTokensIgnoringSeparators(anonymous.ParameterList.Parameters);
                    }
                    else
                    {
                        parameters = SpecializedCollections.EmptyEnumerable<SyntaxToken>();
                    }

                    asyncKeyword = anonymous.AsyncKeyword;
                    body = anonymous.Block;
                    modifiers = default;
                    returnType = null;
                    identifier = default;
                    typeParameters = null;
                    break;

                case SyntaxKind.LocalFunctionStatement:
                    var localFunction = (LocalFunctionStatementSyntax)nestedFunction;
                    parameters = GetDescendantTokensIgnoringSeparators(localFunction.ParameterList.Parameters);
                    asyncKeyword = default;
                    body = (SyntaxNode?)localFunction.Body ?? localFunction.ExpressionBody!;
                    modifiers = localFunction.Modifiers;
                    returnType = localFunction.ReturnType;
                    identifier = localFunction.Identifier;
                    typeParameters = localFunction.TypeParameterList;
                    break;

                default:
                    throw ExceptionUtilities.UnexpectedValue(nestedFunction.Kind());
            }
        }

        private bool TryComputeWeightedDistance(BlockSyntax leftBlock, BlockSyntax rightBlock, out double distance)
        {
            // No block can be matched with the root block.
            // Note that in constructors the root is the constructor declaration, since we need to include 
            // the constructor initializer in the match.
            if (leftBlock.Parent == null ||
                rightBlock.Parent == null ||
                leftBlock.Parent.IsKind(SyntaxKind.ConstructorDeclaration) ||
                rightBlock.Parent.IsKind(SyntaxKind.ConstructorDeclaration))
            {
                distance = 0.0;
                return true;
            }

            if (GetLabel(leftBlock.Parent) != GetLabel(rightBlock.Parent))
            {
                distance = 0.2 + 0.8 * ComputeWeightedBlockDistance(leftBlock, rightBlock);
                return true;
            }

            switch (leftBlock.Parent.Kind())
            {
                case SyntaxKind.IfStatement:
                case SyntaxKind.ForEachStatement:
                case SyntaxKind.ForEachVariableStatement:
                case SyntaxKind.ForStatement:
                case SyntaxKind.WhileStatement:
                case SyntaxKind.DoStatement:
                case SyntaxKind.FixedStatement:
                case SyntaxKind.LockStatement:
                case SyntaxKind.UsingStatement:
                case SyntaxKind.SwitchSection:
                case SyntaxKind.ParenthesizedLambdaExpression:
                case SyntaxKind.SimpleLambdaExpression:
                case SyntaxKind.AnonymousMethodExpression:
                case SyntaxKind.LocalFunctionStatement:
                    // value distance of the block body is included:
                    distance = GetDistance(leftBlock.Parent, rightBlock.Parent);
                    return true;

                case SyntaxKind.CatchClause:
                    var leftCatch = (CatchClauseSyntax)leftBlock.Parent;
                    var rightCatch = (CatchClauseSyntax)rightBlock.Parent;
                    if (leftCatch.Declaration == null && leftCatch.Filter == null &&
                        rightCatch.Declaration == null && rightCatch.Filter == null)
                    {
                        var leftTry = (TryStatementSyntax)leftCatch.Parent!;
                        var rightTry = (TryStatementSyntax)rightCatch.Parent!;

                        distance = 0.5 * ComputeValueDistance(leftTry.Block, rightTry.Block) +
                                   0.5 * ComputeValueDistance(leftBlock, rightBlock);
                    }
                    else
                    {
                        // value distance of the block body is included:
                        distance = GetDistance(leftBlock.Parent, rightBlock.Parent);
                    }

                    return true;

                case SyntaxKind.Block:
                case SyntaxKind.LabeledStatement:
                    distance = ComputeWeightedBlockDistance(leftBlock, rightBlock);
                    return true;

                case SyntaxKind.UnsafeStatement:
                case SyntaxKind.CheckedStatement:
                case SyntaxKind.UncheckedStatement:
                case SyntaxKind.ElseClause:
                case SyntaxKind.FinallyClause:
                case SyntaxKind.TryStatement:
                    distance = 0.2 * ComputeValueDistance(leftBlock, rightBlock);
                    return true;

                default:
                    throw ExceptionUtilities.UnexpectedValue(leftBlock.Parent.Kind());
            }
        }

        private double ComputeWeightedDistance(SingleVariableDesignationSyntax leftNode, SingleVariableDesignationSyntax rightNode)
        {
            var distance = ComputeDistance(leftNode, rightNode);
            double parentDistance;

            if (leftNode.Parent != null &&
                rightNode.Parent != null &&
                GetLabel(leftNode.Parent) == GetLabel(rightNode.Parent))
            {
                parentDistance = ComputeDistance(leftNode.Parent, rightNode.Parent);
            }
            else
            {
                parentDistance = 1;
            }

            return 0.5 * parentDistance + 0.5 * distance;
        }

        private static double ComputeWeightedBlockDistance(BlockSyntax leftBlock, BlockSyntax rightBlock)
        {
            if (TryComputeLocalsDistance(leftBlock, rightBlock, out var distance))
            {
                return distance;
            }

            return ComputeValueDistance(leftBlock, rightBlock);
        }

        private static double ComputeWeightedDistance(CatchClauseSyntax left, CatchClauseSyntax right)
        {
            var blockDistance = ComputeDistance(left.Block, right.Block);
            var distance = CombineOptional(blockDistance, left.Declaration, right.Declaration, left.Filter, right.Filter);
            return AdjustForLocalsInBlock(distance, left.Block, right.Block, localsWeight: 0.3);
        }

        private static double ComputeWeightedDistance(
            CommonForEachStatementSyntax leftCommonForEach,
            CommonForEachStatementSyntax rightCommonForEach)
        {
            var statementDistance = ComputeDistance(leftCommonForEach.Statement, rightCommonForEach.Statement);
            var expressionDistance = ComputeDistance(leftCommonForEach.Expression, rightCommonForEach.Expression);

            List<SyntaxToken>? leftLocals = null;
            List<SyntaxToken>? rightLocals = null;
            GetLocalNames(leftCommonForEach, ref leftLocals);
            GetLocalNames(rightCommonForEach, ref rightLocals);

            var localNamesDistance = ComputeDistance(leftLocals, rightLocals);

            var distance = localNamesDistance * 0.6 + expressionDistance * 0.2 + statementDistance * 0.2;
            return AdjustForLocalsInBlock(distance, leftCommonForEach.Statement, rightCommonForEach.Statement, localsWeight: 0.6);
        }

        private static double ComputeWeightedDistance(ForStatementSyntax left, ForStatementSyntax right)
        {
            var statementDistance = ComputeDistance(left.Statement, right.Statement);
            var conditionDistance = ComputeDistance(left.Condition, right.Condition);

            var incDistance = ComputeDistance(
                GetDescendantTokensIgnoringSeparators(left.Incrementors), GetDescendantTokensIgnoringSeparators(right.Incrementors));

            var distance = conditionDistance * 0.3 + incDistance * 0.3 + statementDistance * 0.4;
            if (TryComputeLocalsDistance(left.Declaration, right.Declaration, out var localsDistance))
            {
                distance = distance * 0.4 + localsDistance * 0.6;
            }

            return distance;
        }

        private static double ComputeWeightedDistance(
            VariableDeclarationSyntax leftVariables,
            StatementSyntax leftStatement,
            VariableDeclarationSyntax rightVariables,
            StatementSyntax rightStatement)
        {
            var distance = ComputeDistance(leftStatement, rightStatement);
            // Put maximum weight behind the variables declared in the header of the statement.
            if (TryComputeLocalsDistance(leftVariables, rightVariables, out var localsDistance))
            {
                distance = distance * 0.4 + localsDistance * 0.6;
            }

            // If the statement is a block that declares local variables, 
            // weight them more than the rest of the statement.
            return AdjustForLocalsInBlock(distance, leftStatement, rightStatement, localsWeight: 0.2);
        }

        private static double ComputeWeightedDistance(
            SyntaxNode? leftHeader,
            StatementSyntax leftStatement,
            SyntaxNode? rightHeader,
            StatementSyntax rightStatement)
        {
            var headerDistance = ComputeDistance(leftHeader, rightHeader);
            var statementDistance = ComputeDistance(leftStatement, rightStatement);
            var distance = headerDistance * 0.6 + statementDistance * 0.4;

            return AdjustForLocalsInBlock(distance, leftStatement, rightStatement, localsWeight: 0.5);
        }

        private static double AdjustForLocalsInBlock(
            double distance,
            StatementSyntax leftStatement,
            StatementSyntax rightStatement,
            double localsWeight)
        {
            // If the statement is a block that declares local variables, 
            // weight them more than the rest of the statement.
            if (leftStatement.Kind() == SyntaxKind.Block && rightStatement.Kind() == SyntaxKind.Block)
            {
                if (TryComputeLocalsDistance((BlockSyntax)leftStatement, (BlockSyntax)rightStatement, out var localsDistance))
                {
                    return localsDistance * localsWeight + distance * (1 - localsWeight);
                }
            }

            return distance;
        }

        private static bool TryComputeLocalsDistance(VariableDeclarationSyntax? left, VariableDeclarationSyntax? right, out double distance)
        {
            List<SyntaxToken>? leftLocals = null;
            List<SyntaxToken>? rightLocals = null;

            if (left != null)
            {
                GetLocalNames(left, ref leftLocals);
            }

            if (right != null)
            {
                GetLocalNames(right, ref rightLocals);
            }

            if (leftLocals == null || rightLocals == null)
            {
                distance = 0;
                return false;
            }

            distance = ComputeDistance(leftLocals, rightLocals);
            return true;
        }

        private static bool TryComputeLocalsDistance(BlockSyntax left, BlockSyntax right, out double distance)
        {
            List<SyntaxToken>? leftLocals = null;
            List<SyntaxToken>? rightLocals = null;

            GetLocalNames(left, ref leftLocals);
            GetLocalNames(right, ref rightLocals);

            if (leftLocals == null || rightLocals == null)
            {
                distance = 0;
                return false;
            }

            distance = ComputeDistance(leftLocals, rightLocals);
            return true;
        }

        // Doesn't include variables declared in declaration expressions
        // Consider including them (https://github.com/dotnet/roslyn/issues/37460).
        private static void GetLocalNames(BlockSyntax block, ref List<SyntaxToken>? result)
        {
            foreach (var child in block.ChildNodes())
            {
                if (child.IsKind(SyntaxKind.LocalDeclarationStatement, out LocalDeclarationStatementSyntax? localDecl))
                {
                    GetLocalNames(localDecl.Declaration, ref result);
                }
            }
        }

        // Doesn't include variables declared in declaration expressions
        // Consider including them (https://github.com/dotnet/roslyn/issues/37460).
        private static void GetLocalNames(VariableDeclarationSyntax localDeclaration, ref List<SyntaxToken>? result)
        {
            foreach (var local in localDeclaration.Variables)
            {
                GetLocalNames(local.Identifier, ref result);
            }
        }

        internal static void GetLocalNames(CommonForEachStatementSyntax commonForEach, ref List<SyntaxToken>? result)
        {
            switch (commonForEach.Kind())
            {
                case SyntaxKind.ForEachStatement:
                    GetLocalNames(((ForEachStatementSyntax)commonForEach).Identifier, ref result);
                    return;

                case SyntaxKind.ForEachVariableStatement:
                    var forEachVariable = (ForEachVariableStatementSyntax)commonForEach;
                    GetLocalNames(forEachVariable.Variable, ref result);
                    return;

                default:
                    throw ExceptionUtilities.UnexpectedValue(commonForEach.Kind());
            }
        }

        private static void GetLocalNames(ExpressionSyntax expression, ref List<SyntaxToken>? result)
        {
            switch (expression.Kind())
            {
                case SyntaxKind.DeclarationExpression:
                    var declarationExpression = (DeclarationExpressionSyntax)expression;
                    var localDeclaration = declarationExpression.Designation;
                    GetLocalNames(localDeclaration, ref result);
                    return;

                case SyntaxKind.TupleExpression:
                    var tupleExpression = (TupleExpressionSyntax)expression;
                    foreach (var argument in tupleExpression.Arguments)
                    {
                        GetLocalNames(argument.Expression, ref result);
                    }
                    return;

                default:
                    // Do nothing for node that cannot have variable declarations inside.
                    return;
            }
        }

        private static void GetLocalNames(VariableDesignationSyntax designation, ref List<SyntaxToken>? result)
        {
            switch (designation.Kind())
            {
                case SyntaxKind.SingleVariableDesignation:
                    GetLocalNames(((SingleVariableDesignationSyntax)designation).Identifier, ref result);
                    return;

                case SyntaxKind.ParenthesizedVariableDesignation:
                    var parenthesizedVariableDesignation = (ParenthesizedVariableDesignationSyntax)designation;
                    foreach (var variableDesignation in parenthesizedVariableDesignation.Variables)
                    {
                        GetLocalNames(variableDesignation, ref result);
                    }
                    return;

                case SyntaxKind.DiscardDesignation:
                    return;

                default:
                    throw ExceptionUtilities.UnexpectedValue(designation.Kind());
            }
        }

        private static void GetLocalNames(SyntaxToken syntaxToken, [NotNull] ref List<SyntaxToken>? result)
        {
            result ??= new List<SyntaxToken>();
            result.Add(syntaxToken);
        }

        private static double CombineOptional(
            double distance0,
            SyntaxNode? left1,
            SyntaxNode? right1,
            SyntaxNode? left2,
            SyntaxNode? right2,
            double weight0 = 0.8,
            double weight1 = 0.5)
        {
            var one = left1 != null || right1 != null;
            var two = left2 != null || right2 != null;

            if (!one && !two)
            {
                return distance0;
            }

            var distance1 = ComputeDistance(left1, right1);
            var distance2 = ComputeDistance(left2, right2);

            double d;
            if (one && two)
            {
                d = distance1 * weight1 + distance2 * (1 - weight1);
            }
            else if (one)
            {
                d = distance1;
            }
            else
            {
                d = distance2;
            }

            return distance0 * weight0 + d * (1 - weight0);
        }

        private static SyntaxNodeOrToken? TryGetName(SyntaxNode node)
        {
            switch (node.Kind())
            {
                case SyntaxKind.ExternAliasDirective:
                    return ((ExternAliasDirectiveSyntax)node).Identifier;

                case SyntaxKind.UsingDirective:
                    return ((UsingDirectiveSyntax)node).Name;

                case SyntaxKind.NamespaceDeclaration:
                    return ((NamespaceDeclarationSyntax)node).Name;

                case SyntaxKind.ClassDeclaration:
                case SyntaxKind.StructDeclaration:
                case SyntaxKind.InterfaceDeclaration:
                case SyntaxKind.RecordDeclaration:
                    return ((TypeDeclarationSyntax)node).Identifier;

                case SyntaxKind.EnumDeclaration:
                    return ((EnumDeclarationSyntax)node).Identifier;

                case SyntaxKind.DelegateDeclaration:
                    return ((DelegateDeclarationSyntax)node).Identifier;

                case SyntaxKind.FieldDeclaration:
                case SyntaxKind.EventFieldDeclaration:
                case SyntaxKind.VariableDeclaration:
                    return null;

                case SyntaxKind.VariableDeclarator:
                    return ((VariableDeclaratorSyntax)node).Identifier;

                case SyntaxKind.MethodDeclaration:
                    return ((MethodDeclarationSyntax)node).Identifier;

                case SyntaxKind.ConversionOperatorDeclaration:
                    return ((ConversionOperatorDeclarationSyntax)node).Type;

                case SyntaxKind.OperatorDeclaration:
                    return ((OperatorDeclarationSyntax)node).OperatorToken;

                case SyntaxKind.ConstructorDeclaration:
                    return ((ConstructorDeclarationSyntax)node).Identifier;

                case SyntaxKind.DestructorDeclaration:
                    return ((DestructorDeclarationSyntax)node).Identifier;

                case SyntaxKind.PropertyDeclaration:
                    return ((PropertyDeclarationSyntax)node).Identifier;

                case SyntaxKind.IndexerDeclaration:
                    return null;

                case SyntaxKind.EventDeclaration:
                    return ((EventDeclarationSyntax)node).Identifier;

                case SyntaxKind.EnumMemberDeclaration:
                    return ((EnumMemberDeclarationSyntax)node).Identifier;

                case SyntaxKind.GetAccessorDeclaration:
                case SyntaxKind.SetAccessorDeclaration:
                case SyntaxKind.InitAccessorDeclaration:
                    return null;

                case SyntaxKind.TypeParameterConstraintClause:
                    return ((TypeParameterConstraintClauseSyntax)node).Name.Identifier;

                case SyntaxKind.TypeParameter:
                    return ((TypeParameterSyntax)node).Identifier;

                case SyntaxKind.TypeParameterList:
                case SyntaxKind.ParameterList:
                case SyntaxKind.BracketedParameterList:
                    return null;

                case SyntaxKind.Parameter:
                    return ((ParameterSyntax)node).Identifier;

                case SyntaxKind.AttributeList:
                    return ((AttributeListSyntax)node).Target;

                case SyntaxKind.Attribute:
                    return ((AttributeSyntax)node).Name;

                default:
                    return null;
            }
        }

        #endregion
    }
}<|MERGE_RESOLUTION|>--- conflicted
+++ resolved
@@ -427,75 +427,6 @@
                 case SyntaxKind.CompilationUnit:
                     return Label.CompilationUnit;
 
-<<<<<<< HEAD
-                case SyntaxKind.GlobalStatement:
-                    // TODO:
-                    isLeaf = true;
-                    return Label.Ignored;
-
-                case SyntaxKind.ExternAliasDirective:
-                    isLeaf = true;
-                    return Label.ExternAliasDirective;
-
-                case SyntaxKind.UsingDirective:
-                    isLeaf = true;
-                    return Label.UsingDirective;
-
-                case SyntaxKind.NamespaceDeclaration:
-                    return Label.NamespaceDeclaration;
-
-                case SyntaxKind.ClassDeclaration:
-                case SyntaxKind.StructDeclaration:
-                case SyntaxKind.InterfaceDeclaration:
-                case SyntaxKind.RecordDeclaration:
-                    return Label.TypeDeclaration;
-
-                case SyntaxKind.EnumDeclaration:
-                    return Label.EnumDeclaration;
-
-                case SyntaxKind.DelegateDeclaration:
-                    return Label.DelegateDeclaration;
-
-                case SyntaxKind.FieldDeclaration:
-                case SyntaxKind.EventFieldDeclaration:
-                    return Label.FieldDeclaration;
-
-                case SyntaxKind.ConversionOperatorDeclaration:
-                    return Label.ConversionOperatorDeclaration;
-
-                case SyntaxKind.OperatorDeclaration:
-                    return Label.OperatorDeclaration;
-
-                case SyntaxKind.DestructorDeclaration:
-                    isLeaf = true;
-                    return Label.DestructorDeclaration;
-
-                case SyntaxKind.PropertyDeclaration:
-                    return Label.PropertyDeclaration;
-
-                case SyntaxKind.IndexerDeclaration:
-                    return Label.IndexerDeclaration;
-
-                case SyntaxKind.EventDeclaration:
-                    return Label.EventDeclaration;
-
-                case SyntaxKind.EnumMemberDeclaration:
-                    // not a leaf because an attribute may be applied
-                    return Label.EnumMemberDeclaration;
-
-                case SyntaxKind.AccessorList:
-                    return Label.AccessorList;
-
-                case SyntaxKind.GetAccessorDeclaration:
-                case SyntaxKind.SetAccessorDeclaration:
-                case SyntaxKind.InitAccessorDeclaration:
-                case SyntaxKind.AddAccessorDeclaration:
-                case SyntaxKind.RemoveAccessorDeclaration:
-                    isLeaf = true;
-                    return Label.AccessorDeclaration;
-
-=======
->>>>>>> 7ecbf8ae
                 case SyntaxKind.TypeParameterList:
                     return Label.TypeParameterList;
 
