﻿// Licensed to the .NET Foundation under one or more agreements.
// The .NET Foundation licenses this file to you under the MIT license.
// See the LICENSE file in the project root for more information.

using System;
using System.Collections.Generic;
using System.Collections.Immutable;
using System.Composition;
using System.Diagnostics;
using System.Diagnostics.CodeAnalysis;
using System.Linq;
using System.Threading;
using Microsoft.CodeAnalysis;
using Microsoft.CodeAnalysis.CSharp.Extensions;
using Microsoft.CodeAnalysis.CSharp.Syntax;
using Microsoft.CodeAnalysis.Differencing;
using Microsoft.CodeAnalysis.EditAndContinue;
using Microsoft.CodeAnalysis.Host;
using Microsoft.CodeAnalysis.Host.Mef;
using Microsoft.CodeAnalysis.PooledObjects;
using Microsoft.CodeAnalysis.Shared.Extensions;
using Microsoft.CodeAnalysis.Text;
using Roslyn.Utilities;

namespace Microsoft.CodeAnalysis.CSharp.EditAndContinue
{
    internal sealed class CSharpEditAndContinueAnalyzer : AbstractEditAndContinueAnalyzer
    {
        [ExportLanguageServiceFactory(typeof(IEditAndContinueAnalyzer), LanguageNames.CSharp), Shared]
        internal sealed class Factory : ILanguageServiceFactory
        {
            [ImportingConstructor]
            [Obsolete(MefConstruction.ImportingConstructorMessage, error: true)]
            public Factory()
            {
            }

            public ILanguageService CreateLanguageService(HostLanguageServices languageServices)
            {
                return new CSharpEditAndContinueAnalyzer(testFaultInjector: null);
            }
        }

        // Public for testing purposes
        public CSharpEditAndContinueAnalyzer(Action<SyntaxNode>? testFaultInjector = null)
            : base(testFaultInjector)
        {
        }

        #region Syntax Analysis

        private enum BlockPart
        {
            OpenBrace = DefaultStatementPart,
            CloseBrace = 1,
        }

        private enum ForEachPart
        {
            ForEach = DefaultStatementPart,
            VariableDeclaration = 1,
            In = 2,
            Expression = 3,
        }

        private enum SwitchExpressionPart
        {
            WholeExpression = DefaultStatementPart,

            // An active statement that covers IL generated for the decision tree:
            //   <governing-expression> [|switch { <arm>, ..., <arm> }|]
            // This active statement is never a leaf active statement (does not correspond to a breakpoint span).
            SwitchBody = 1,
        }

        /// <returns>
        /// <see cref="BaseMethodDeclarationSyntax"/> for methods, operators, constructors, destructors and accessors.
        /// <see cref="VariableDeclaratorSyntax"/> for field initializers.
        /// <see cref="PropertyDeclarationSyntax"/> for property initializers and expression bodies.
        /// <see cref="IndexerDeclarationSyntax"/> for indexer expression bodies.
        /// <see cref="ArrowExpressionClauseSyntax"/> for getter of an expression-bodied property/indexer.
        /// </returns>
        internal override bool TryFindMemberDeclaration(SyntaxNode? root, SyntaxNode node, out OneOrMany<SyntaxNode> declarations)
        {
            var current = node;
            while (current != null && current != root)
            {
                switch (current.Kind())
                {
                    case SyntaxKind.MethodDeclaration:
                    case SyntaxKind.ConversionOperatorDeclaration:
                    case SyntaxKind.OperatorDeclaration:
                    case SyntaxKind.SetAccessorDeclaration:
                    case SyntaxKind.InitAccessorDeclaration:
                    case SyntaxKind.AddAccessorDeclaration:
                    case SyntaxKind.RemoveAccessorDeclaration:
                    case SyntaxKind.GetAccessorDeclaration:
                    case SyntaxKind.ConstructorDeclaration:
                    case SyntaxKind.DestructorDeclaration:
                        declarations = new(current);
                        return true;

                    case SyntaxKind.PropertyDeclaration:
                        // int P { get; } = [|initializer|];
                        RoslynDebug.Assert(((PropertyDeclarationSyntax)current).Initializer != null);
                        declarations = new(current);
                        return true;

                    case SyntaxKind.FieldDeclaration:
                    case SyntaxKind.EventFieldDeclaration:
                        // Active statements encompassing modifiers or type correspond to the first initialized field.
                        // [|public static int F = 1|], G = 2;
                        declarations = new(((BaseFieldDeclarationSyntax)current).Declaration.Variables.First());
                        return true;

                    case SyntaxKind.VariableDeclarator:
                        // public static int F = 1, [|G = 2|];
                        RoslynDebug.Assert(current.Parent.IsKind(SyntaxKind.VariableDeclaration));

                        switch (current.Parent.Parent!.Kind())
                        {
                            case SyntaxKind.FieldDeclaration:
                            case SyntaxKind.EventFieldDeclaration:
                                declarations = new(current);
                                return true;
                        }

                        current = current.Parent;
                        break;

                    case SyntaxKind.ArrowExpressionClause:
                        // represents getter symbol declaration node of a property/indexer with expression body
                        if (current.Parent.IsKind(SyntaxKind.PropertyDeclaration, SyntaxKind.IndexerDeclaration))
                        {
                            declarations = new(current);
                            return true;
                        }

                        break;
                }

                current = current.Parent;
            }

            declarations = default;
            return false;
        }

        /// <returns>
        /// Given a node representing a declaration or a top-level match node returns:
        /// - <see cref="BlockSyntax"/> for method-like member declarations with block bodies (methods, operators, constructors, destructors, accessors).
        /// - <see cref="ExpressionSyntax"/> for variable declarators of fields, properties with an initializer expression, or 
        ///   for method-like member declarations with expression bodies (methods, properties, indexers, operators)
        /// - <see cref="CompilationUnitSyntax"/> for top level statements
        /// 
        /// A null reference otherwise.
        /// </returns>
        internal override SyntaxNode? TryGetDeclarationBody(SyntaxNode node)
        {
            if (node.IsKind(SyntaxKind.VariableDeclarator, out VariableDeclaratorSyntax? variableDeclarator))
            {
                return variableDeclarator.Initializer?.Value;
            }

            if (node is CompilationUnitSyntax unit && unit.ContainsTopLevelStatements())
            {
                // For top level statements, where there is no syntax node to represent the entire body of the synthesized
                // main method we just use the compilation unit itself
                return node;
            }

            return SyntaxUtilities.TryGetMethodDeclarationBody(node);
        }

        internal override bool IsDeclarationWithSharedBody(SyntaxNode declaration)
            => false;

        protected override ImmutableArray<ISymbol> GetCapturedVariables(SemanticModel model, SyntaxNode memberBody)
        {
            if (memberBody is CompilationUnitSyntax unit && unit.ContainsTopLevelStatements())
            {
                return model.AnalyzeDataFlow(((GlobalStatementSyntax)unit.Members[0]).Statement, unit.Members.OfType<GlobalStatementSyntax>().Last().Statement)!.Captured;
            }

            Debug.Assert(memberBody.IsKind(SyntaxKind.Block) || memberBody is ExpressionSyntax);
            return model.AnalyzeDataFlow(memberBody).Captured;
        }

        internal override bool HasParameterClosureScope(ISymbol member)
        {
            // in instance constructor parameters are lifted to a closure different from method body
            return (member as IMethodSymbol)?.MethodKind == MethodKind.Constructor;
        }

        protected override IEnumerable<SyntaxNode> GetVariableUseSites(IEnumerable<SyntaxNode> roots, ISymbol localOrParameter, SemanticModel model, CancellationToken cancellationToken)
        {
            Debug.Assert(localOrParameter is IParameterSymbol || localOrParameter is ILocalSymbol || localOrParameter is IRangeVariableSymbol);

            // not supported (it's non trivial to find all places where "this" is used):
            Debug.Assert(!localOrParameter.IsThisParameter());

            return from root in roots
                   from node in root.DescendantNodesAndSelf()
                   where node.IsKind(SyntaxKind.IdentifierName)
                   let nameSyntax = (IdentifierNameSyntax)node
                   where (string?)nameSyntax.Identifier.Value == localOrParameter.Name &&
                         (model.GetSymbolInfo(nameSyntax, cancellationToken).Symbol?.Equals(localOrParameter) ?? false)
                   select node;
        }

        /// <returns>
        /// If <paramref name="node"/> is a method, accessor, operator, destructor, or constructor without an initializer,
        /// tokens of its block body, or tokens of the expression body.
        /// 
        /// If <paramref name="node"/> is an indexer declaration the tokens of its expression body.
        /// 
        /// If <paramref name="node"/> is a property declaration the tokens of its expression body or initializer.
        ///   
        /// If <paramref name="node"/> is a constructor with an initializer, 
        /// tokens of the initializer concatenated with tokens of the constructor body.
        /// 
        /// If <paramref name="node"/> is a variable declarator of a field with an initializer,
        /// subset of the tokens of the field declaration depending on which variable declarator it is.
        /// 
        /// Null reference otherwise.
        /// </returns>
        internal override IEnumerable<SyntaxToken>? TryGetActiveTokens(SyntaxNode node)
        {
            if (node.IsKind(SyntaxKind.VariableDeclarator))
            {
                // TODO: The logic is similar to BreakpointSpans.TryCreateSpanForVariableDeclaration. Can we abstract it?

                var declarator = node;
                var fieldDeclaration = (BaseFieldDeclarationSyntax)declarator.Parent!.Parent!;
                var variableDeclaration = fieldDeclaration.Declaration;

                if (fieldDeclaration.Modifiers.Any(SyntaxKind.ConstKeyword))
                {
                    return null;
                }

                if (variableDeclaration.Variables.Count == 1)
                {
                    if (variableDeclaration.Variables[0].Initializer == null)
                    {
                        return null;
                    }

                    return fieldDeclaration.Modifiers.Concat(variableDeclaration.DescendantTokens()).Concat(fieldDeclaration.SemicolonToken);
                }

                if (declarator == variableDeclaration.Variables[0])
                {
                    return fieldDeclaration.Modifiers.Concat(variableDeclaration.Type.DescendantTokens()).Concat(node.DescendantTokens());
                }

                return declarator.DescendantTokens();
            }

            if (node is PropertyDeclarationSyntax { ExpressionBody: var propertyExpressionBody and not null })
            {
                return propertyExpressionBody.Expression.DescendantTokens();
            }

            if (node is IndexerDeclarationSyntax { ExpressionBody: var indexerExpressionBody and not null })
            {
                return indexerExpressionBody.Expression.DescendantTokens();
            }

            var bodyTokens = SyntaxUtilities.TryGetMethodDeclarationBody(node)?.DescendantTokens();

            if (node.IsKind(SyntaxKind.ConstructorDeclaration, out ConstructorDeclarationSyntax? ctor))
            {
                if (ctor.Initializer != null)
                {
                    bodyTokens = ctor.Initializer.DescendantTokens().Concat(bodyTokens ?? Enumerable.Empty<SyntaxToken>());
                }
            }

            return bodyTokens;
        }

        internal override (TextSpan envelope, TextSpan hole) GetActiveSpanEnvelope(SyntaxNode declaration)
            => (BreakpointSpans.GetEnvelope(declaration), default);

        protected override SyntaxNode GetEncompassingAncestorImpl(SyntaxNode bodyOrMatchRoot)
        {
            // Constructor may contain active nodes outside of its body (constructor initializer),
            // but within the body of the member declaration (the parent).
            if (bodyOrMatchRoot.Parent.IsKind(SyntaxKind.ConstructorDeclaration))
            {
                return bodyOrMatchRoot.Parent;
            }

            // Field initializer match root -- an active statement may include the modifiers 
            // and type specification of the field declaration.
            if (bodyOrMatchRoot.IsKind(SyntaxKind.EqualsValueClause) &&
                bodyOrMatchRoot.Parent.IsKind(SyntaxKind.VariableDeclarator) &&
                bodyOrMatchRoot.Parent.Parent.IsKind(SyntaxKind.FieldDeclaration))
            {
                return bodyOrMatchRoot.Parent.Parent;
            }

            // Field initializer body -- an active statement may include the modifiers 
            // and type specification of the field declaration.
            if (bodyOrMatchRoot.Parent.IsKind(SyntaxKind.EqualsValueClause) &&
                bodyOrMatchRoot.Parent.Parent.IsKind(SyntaxKind.VariableDeclarator) &&
                bodyOrMatchRoot.Parent.Parent.Parent.IsKind(SyntaxKind.FieldDeclaration))
            {
                return bodyOrMatchRoot.Parent.Parent.Parent;
            }

            // otherwise all active statements are covered by the body/match root itself:
            return bodyOrMatchRoot;
        }

        protected override SyntaxNode FindStatementAndPartner(SyntaxNode declarationBody, TextSpan span, SyntaxNode? partnerDeclarationBody, out SyntaxNode? partner, out int statementPart)
        {
            var position = span.Start;

            SyntaxUtilities.AssertIsBody(declarationBody, allowLambda: false);

            if (position < declarationBody.SpanStart)
            {
                // Only constructors and the field initializers may have an [|active statement|] starting outside of the <<body>>.
                // Constructor:                          [|public C()|] <<{ }>>
                // Constructor initializer:              public C() : [|base(expr)|] <<{ }>>
                // Constructor initializer with lambda:  public C() : base(() => { [|...|] }) <<{ }>>
                // Field initializers:                   [|public int a = <<expr>>|], [|b = <<expr>>|];

                // No need to special case property initializers here, the active statement always spans the initializer expression.

                if (declarationBody.Parent.IsKind(SyntaxKind.ConstructorDeclaration))
                {
                    var constructor = (ConstructorDeclarationSyntax)declarationBody.Parent;
                    var partnerConstructor = (ConstructorDeclarationSyntax?)partnerDeclarationBody?.Parent;

                    if (constructor.Initializer == null || position < constructor.Initializer.ColonToken.SpanStart)
                    {
                        statementPart = DefaultStatementPart;
                        partner = partnerConstructor;
                        return constructor;
                    }

                    declarationBody = constructor.Initializer;
                    partnerDeclarationBody = partnerConstructor?.Initializer;
                }
            }

            if (!declarationBody.FullSpan.Contains(position))
            {
                // invalid position, let's find a labeled node that encompasses the body:
                position = declarationBody.SpanStart;
            }

            SyntaxNode node;
            if (partnerDeclarationBody != null)
            {
                SyntaxUtilities.FindLeafNodeAndPartner(declarationBody, position, partnerDeclarationBody, out node, out partner);
            }
            else
            {
                node = declarationBody.FindToken(position).Parent!;
                partner = null;
            }

            while (true)
            {
                var isBody = node == declarationBody || LambdaUtilities.IsLambdaBodyStatementOrExpression(node);

                if (isBody || SyntaxComparer.Statement.HasLabel(node))
                {
                    switch (node.Kind())
                    {
                        case SyntaxKind.Block:
                            statementPart = (int)GetStatementPart((BlockSyntax)node, position);
                            return node;

                        case SyntaxKind.ForEachStatement:
                        case SyntaxKind.ForEachVariableStatement:
                            Debug.Assert(!isBody);
                            statementPart = (int)GetStatementPart((CommonForEachStatementSyntax)node, position);
                            return node;

                        case SyntaxKind.DoStatement:
                            // The active statement of DoStatement node is the while condition,
                            // which is lexically not the closest breakpoint span (the body is).
                            // do { ... } [|while (condition);|]
                            Debug.Assert(position == ((DoStatementSyntax)node).WhileKeyword.SpanStart);
                            Debug.Assert(!isBody);
                            goto default;

                        case SyntaxKind.PropertyDeclaration:
                            // The active span corresponding to a property declaration is the span corresponding to its initializer (if any),
                            // not the span corresponding to the accessor.
                            // int P { [|get;|] } = [|<initializer>|];
                            Debug.Assert(position == ((PropertyDeclarationSyntax)node).Initializer!.SpanStart);
                            goto default;

                        case SyntaxKind.VariableDeclaration:
                            // VariableDeclaration ::= TypeSyntax CommaSeparatedList(VariableDeclarator)
                            // 
                            // The compiler places sequence points after each local variable initialization.
                            // The TypeSyntax is considered to be part of the first sequence span.
                            Debug.Assert(!isBody);

                            node = ((VariableDeclarationSyntax)node).Variables.First();

                            if (partner != null)
                            {
                                partner = ((VariableDeclarationSyntax)partner).Variables.First();
                            }

                            statementPart = DefaultStatementPart;
                            return node;

                        case SyntaxKind.SwitchExpression:
                            // An active statement that covers IL generated for the decision tree:
                            //   <governing-expression> [|switch { <arm>, ..., <arm> }|]
                            // This active statement is never a leaf active statement (does not correspond to a breakpoint span).

                            var switchExpression = (SwitchExpressionSyntax)node;
                            if (position == switchExpression.SwitchKeyword.SpanStart)
                            {
                                Debug.Assert(span.End == switchExpression.CloseBraceToken.Span.End);
                                statementPart = (int)SwitchExpressionPart.SwitchBody;
                                return node;
                            }

                            // The switch expression itself can be (a part of) an active statement associated with the containing node
                            // For example, when it is used as a switch arm expression like so: 
                            //   <expr> switch { <pattern> [|when <expr> switch { ... }|] ... }
                            Debug.Assert(position == switchExpression.Span.Start);
                            if (isBody)
                            {
                                goto default;
                            }

                            // ascend to parent node:
                            break;

                        case SyntaxKind.SwitchExpressionArm:
                            // An active statement may occur in the when clause and in the arm expression:
                            //   <constant-pattern> [|when <condition>|] => [|<expression>|]
                            // The former is covered by when-clause node - it's a labeled node.
                            // The latter isn't enclosed in a distinct labeled syntax node and thus needs to be covered 
                            // by the arm node itself.
                            Debug.Assert(position == ((SwitchExpressionArmSyntax)node).Expression.SpanStart);
                            Debug.Assert(!isBody);
                            goto default;

                        default:
                            statementPart = DefaultStatementPart;
                            return node;
                    }
                }

                node = node.Parent!;
                if (partner != null)
                {
                    partner = partner.Parent;
                }
            }
        }

        private static BlockPart GetStatementPart(BlockSyntax node, int position)
            => position < node.OpenBraceToken.Span.End ? BlockPart.OpenBrace : BlockPart.CloseBrace;

        private static TextSpan GetActiveSpan(BlockSyntax node, BlockPart part)
            => part switch
            {
                BlockPart.OpenBrace => node.OpenBraceToken.Span,
                BlockPart.CloseBrace => node.CloseBraceToken.Span,
                _ => throw ExceptionUtilities.UnexpectedValue(part),
            };

        private static ForEachPart GetStatementPart(CommonForEachStatementSyntax node, int position)
            => position < node.OpenParenToken.SpanStart ? ForEachPart.ForEach :
               position < node.InKeyword.SpanStart ? ForEachPart.VariableDeclaration :
               position < node.Expression.SpanStart ? ForEachPart.In :
               ForEachPart.Expression;

        private static TextSpan GetActiveSpan(ForEachStatementSyntax node, ForEachPart part)
            => part switch
            {
                ForEachPart.ForEach => node.ForEachKeyword.Span,
                ForEachPart.VariableDeclaration => TextSpan.FromBounds(node.Type.SpanStart, node.Identifier.Span.End),
                ForEachPart.In => node.InKeyword.Span,
                ForEachPart.Expression => node.Expression.Span,
                _ => throw ExceptionUtilities.UnexpectedValue(part),
            };

        private static TextSpan GetActiveSpan(ForEachVariableStatementSyntax node, ForEachPart part)
            => part switch
            {
                ForEachPart.ForEach => node.ForEachKeyword.Span,
                ForEachPart.VariableDeclaration => TextSpan.FromBounds(node.Variable.SpanStart, node.Variable.Span.End),
                ForEachPart.In => node.InKeyword.Span,
                ForEachPart.Expression => node.Expression.Span,
                _ => throw ExceptionUtilities.UnexpectedValue(part),
            };

        private static TextSpan GetActiveSpan(SwitchExpressionSyntax node, SwitchExpressionPart part)
            => part switch
            {
                SwitchExpressionPart.WholeExpression => node.Span,
                SwitchExpressionPart.SwitchBody => TextSpan.FromBounds(node.SwitchKeyword.SpanStart, node.CloseBraceToken.Span.End),
                _ => throw ExceptionUtilities.UnexpectedValue(part),
            };

        protected override bool AreEquivalent(SyntaxNode left, SyntaxNode right)
            => SyntaxFactory.AreEquivalent(left, right);

        private static bool AreEquivalentIgnoringLambdaBodies(SyntaxNode left, SyntaxNode right)
        {
            // usual case:
            if (SyntaxFactory.AreEquivalent(left, right))
            {
                return true;
            }

            return LambdaUtilities.AreEquivalentIgnoringLambdaBodies(left, right);
        }

        internal override SyntaxNode FindDeclarationBodyPartner(SyntaxNode leftRoot, SyntaxNode rightRoot, SyntaxNode leftNode)
            => SyntaxUtilities.FindPartner(leftRoot, rightRoot, leftNode);

        internal override bool IsClosureScope(SyntaxNode node)
            => LambdaUtilities.IsClosureScope(node);

        protected override SyntaxNode? FindEnclosingLambdaBody(SyntaxNode? container, SyntaxNode node)
        {
            var root = GetEncompassingAncestor(container);

            var current = node;
            while (current != root && current != null)
            {
                if (LambdaUtilities.IsLambdaBodyStatementOrExpression(current, out var body))
                {
                    return body;
                }

                current = current.Parent;
            }

            return null;
        }

        protected override IEnumerable<SyntaxNode> GetLambdaBodyExpressionsAndStatements(SyntaxNode lambdaBody)
            => SpecializedCollections.SingletonEnumerable(lambdaBody);

        protected override SyntaxNode? TryGetPartnerLambdaBody(SyntaxNode oldBody, SyntaxNode newLambda)
            => LambdaUtilities.TryGetCorrespondingLambdaBody(oldBody, newLambda);

        protected override Match<SyntaxNode> ComputeTopLevelMatch(SyntaxNode oldCompilationUnit, SyntaxNode newCompilationUnit)
            => SyntaxComparer.TopLevel.ComputeMatch(oldCompilationUnit, newCompilationUnit);

        protected override Match<SyntaxNode> ComputeTopLevelDeclarationMatch(SyntaxNode oldDeclaration, SyntaxNode newDeclaration)
        {
            Contract.ThrowIfNull(oldDeclaration.Parent);
            Contract.ThrowIfNull(newDeclaration.Parent);
            var comparer = new SyntaxComparer(oldDeclaration.Parent, newDeclaration.Parent, new[] { oldDeclaration }, new[] { newDeclaration }, compareStatementSyntax: false);
            return comparer.ComputeMatch(oldDeclaration.Parent, newDeclaration.Parent);
        }

        protected override Match<SyntaxNode> ComputeBodyMatch(SyntaxNode oldBody, SyntaxNode newBody, IEnumerable<KeyValuePair<SyntaxNode, SyntaxNode>>? knownMatches)
        {
            SyntaxUtilities.AssertIsBody(oldBody, allowLambda: true);
            SyntaxUtilities.AssertIsBody(newBody, allowLambda: true);

            if (oldBody is ExpressionSyntax || newBody is ExpressionSyntax || (oldBody.Parent.IsKind(SyntaxKind.LocalFunctionStatement) && newBody.Parent.IsKind(SyntaxKind.LocalFunctionStatement)))
            {
                Debug.Assert(oldBody is ExpressionSyntax || oldBody is BlockSyntax);
                Debug.Assert(newBody is ExpressionSyntax || newBody is BlockSyntax);

                // The matching algorithm requires the roots to match each other.
                // Lambda bodies, field/property initializers, and method/property/indexer/operator expression-bodies may also be lambda expressions.
                // Say we have oldBody 'x => x' and newBody 'F(x => x + 1)', then 
                // the algorithm would match 'x => x' to 'F(x => x + 1)' instead of 
                // matching 'x => x' to 'x => x + 1'.

                // We use the parent node as a root:
                // - for field/property initializers the root is EqualsValueClause. 
                // - for member expression-bodies the root is ArrowExpressionClauseSyntax.
                // - for block bodies the root is a method/operator/accessor declaration (only happens when matching expression body with a block body)
                // - for lambdas the root is a LambdaExpression.
                // - for query lambdas the root is the query clause containing the lambda (e.g. where).
                // - for local functions the root is LocalFunctionStatement.

                static SyntaxNode GetMatchingRoot(SyntaxNode body)
                {
                    var parent = body.Parent!;
                    // We could apply this change across all ArrowExpressionClause consistently not just for ones with LocalFunctionStatement parents
                    // but it would require an essential refactoring. 
                    return parent.IsKind(SyntaxKind.ArrowExpressionClause) && parent.Parent.IsKind(SyntaxKind.LocalFunctionStatement) ? parent.Parent : parent;
                }

                var oldRoot = GetMatchingRoot(oldBody);
                var newRoot = GetMatchingRoot(newBody);
                return new SyntaxComparer(oldRoot, newRoot, GetChildNodes(oldRoot, oldBody), GetChildNodes(newRoot, newBody), compareStatementSyntax: true).ComputeMatch(oldRoot, newRoot, knownMatches);
            }

            if (oldBody.Parent.IsKind(SyntaxKind.ConstructorDeclaration))
            {
                // We need to include constructor initializer in the match, since it may contain lambdas.
                // Use the constructor declaration as a root.
                RoslynDebug.Assert(oldBody.IsKind(SyntaxKind.Block));
                RoslynDebug.Assert(newBody.IsKind(SyntaxKind.Block));
                RoslynDebug.Assert(newBody.Parent.IsKind(SyntaxKind.ConstructorDeclaration));
                RoslynDebug.Assert(newBody.Parent is object);

                return SyntaxComparer.Statement.ComputeMatch(oldBody.Parent, newBody.Parent, knownMatches);
            }

            return SyntaxComparer.Statement.ComputeMatch(oldBody, newBody, knownMatches);
        }

        private static IEnumerable<SyntaxNode> GetChildNodes(SyntaxNode root, SyntaxNode body)
        {
            if (root is LocalFunctionStatementSyntax localFunc)
            {
                // local functions have multiple children we need to process for matches, but we won't automatically
                // descend into them, assuming they're nested, so we override the default behaviour and return
                // multiple children
                foreach (var attributeList in localFunc.AttributeLists)
                {
                    yield return attributeList;
                }

                yield return localFunc.ReturnType;

                if (localFunc.TypeParameterList is not null)
                {
                    yield return localFunc.TypeParameterList;
                }

                yield return localFunc.ParameterList;

                if (localFunc.Body is not null)
                {
                    yield return localFunc.Body;
                }
                else if (localFunc.ExpressionBody is not null)
                {
                    // Skip the ArrowExpressionClause that is ExressionBody and just return the expression itself
                    yield return localFunc.ExpressionBody.Expression;
                }
            }
            else
            {
                yield return body;
            }
        }

        internal override void ReportDeclarationInsertDeleteRudeEdits(ArrayBuilder<RudeEditDiagnostic> diagnostics, SyntaxNode oldNode, SyntaxNode newNode, ISymbol oldSymbol, ISymbol newSymbol)
        {
            // Global statements have a declaring syntax reference to the compilation unit itself, which we can just ignore
            // for the purposes of declaration rude edits
            if (oldNode.IsKind(SyntaxKind.CompilationUnit) || newNode.IsKind(SyntaxKind.CompilationUnit))
            {
                return;
            }

            // Compiler generated methods of records have a declaring syntax reference to the record declaration itself
            // but their explicitly implemented counterparts reference the actual member. Compiler generated properties
            // of records reference the parameter that names them.
            //
            // Since there is no useful "old" syntax node for these members, we can't compute declaration or body edits
            // using the standard tree comparison code.
            //
            // Based on this, we can detect a new explicit implementation of a record member by checking if the
            // declaration kind has changed. If it hasn't changed, then our standard code will handle it.
            if (oldNode.RawKind == newNode.RawKind)
            {
                base.ReportDeclarationInsertDeleteRudeEdits(diagnostics, oldNode, newNode, oldSymbol, newSymbol);
                return;
            }

            // When explicitly implementing a property that is represented by a positional parameter
            // what looks like an edit could actually be a rude delete, or something else
            if (oldNode is ParameterSyntax &&
                newNode is PropertyDeclarationSyntax property)
            {
                if (property.AccessorList!.Accessors.Count == 1)
                {
                    // Explicitly implementing a property with only one accessor is a delete of the init accessor, so a rude edit.
                    // Not implementing the get accessor would be a compile error

                    diagnostics.Add(new RudeEditDiagnostic(
                        RudeEditKind.ImplementRecordParameterAsReadOnly,
                        GetDiagnosticSpan(newNode, EditKind.Delete),
                        oldNode,
                        new[] {
                            property.Identifier.ToString()
                        }));
                }
                else if (property.AccessorList.Accessors.Any(a => a.IsKind(SyntaxKind.SetAccessorDeclaration)))
                {
                    // The compiler implements the properties with an init accessor so explicitly implementing
                    // it with a set accessor is a rude accessor change edit

                    diagnostics.Add(new RudeEditDiagnostic(
                        RudeEditKind.ImplementRecordParameterWithSet,
                        GetDiagnosticSpan(newNode, EditKind.Delete),
                        oldNode,
                        new[] {
                            property.Identifier.ToString()
                        }));
                }
            }
            else if (oldNode is RecordDeclarationSyntax &&
                newNode is MethodDeclarationSyntax &&
                !oldSymbol.GetParameters().Select(p => p.Name).SequenceEqual(newSymbol.GetParameters().Select(p => p.Name)))
            {
                // TODO: Remove this requirement with https://github.com/dotnet/roslyn/issues/52563
                // Explicitly implemented methods must have parameter names that match the compiler generated versions
                // exactly otherwise symbol matching won't work for them.
                // We don't need to worry about parameter types, because if they were different then we wouldn't get here
                // as this wouldn't be the explicit implementation of a known method.
                // We don't need to worry about access modifiers because the symbol matching still works, and most of the
                // time changing access modifiers for these known methods is a compile error anyway.

                diagnostics.Add(new RudeEditDiagnostic(
                    RudeEditKind.ExplicitRecordMethodParameterNamesMustMatch,
                    GetDiagnosticSpan(newNode, EditKind.Update),
                    oldNode,
                    new[] {
                            oldSymbol.ToDisplayString(SymbolDisplayFormats.NameFormat)
                    }));
            }
        }

        protected override void ReportLocalFunctionsDeclarationRudeEdits(ArrayBuilder<RudeEditDiagnostic> diagnostics, Match<SyntaxNode> bodyMatch)
        {
            var bodyEditsForLambda = bodyMatch.GetTreeEdits();
            var editMap = BuildEditMap(bodyEditsForLambda);
            foreach (var edit in bodyEditsForLambda.Edits)
            {
                if (HasParentEdit(editMap, edit))
                {
                    return;
                }

                var classifier = new EditClassifier(this, diagnostics, edit.OldNode, edit.NewNode, edit.Kind, bodyMatch, classifyStatementSyntax: true);
                classifier.ClassifyEdit();
            }
        }

        protected override bool TryMatchActiveStatement(
            SyntaxNode oldStatement,
            int statementPart,
            SyntaxNode oldBody,
            SyntaxNode newBody,
            [NotNullWhen(true)] out SyntaxNode? newStatement)
        {
            SyntaxUtilities.AssertIsBody(oldBody, allowLambda: true);
            SyntaxUtilities.AssertIsBody(newBody, allowLambda: true);

            switch (oldStatement.Kind())
            {
                case SyntaxKind.ThisConstructorInitializer:
                case SyntaxKind.BaseConstructorInitializer:
                case SyntaxKind.ConstructorDeclaration:
                    var newConstructor = (ConstructorDeclarationSyntax)(newBody.Parent.IsKind(SyntaxKind.ArrowExpressionClause) ? newBody.Parent.Parent : newBody.Parent)!;
                    newStatement = (SyntaxNode?)newConstructor.Initializer ?? newConstructor;
                    return true;

                default:
                    // TODO: Consider mapping an expression body to an equivalent statement expression or return statement and vice versa.
                    // It would benefit transformations of expression bodies to block bodies of lambdas, methods, operators and properties.
                    // See https://github.com/dotnet/roslyn/issues/22696

                    // field initializer, lambda and query expressions:
                    if (oldStatement == oldBody && !newBody.IsKind(SyntaxKind.Block))
                    {
                        newStatement = newBody;
                        return true;
                    }

                    newStatement = null;
                    return false;
            }
        }

        #endregion

        #region Syntax and Semantic Utils

        protected override bool IsGlobalStatement(SyntaxNode node)
            => node.IsKind(SyntaxKind.GlobalStatement);

        protected override TextSpan GetGlobalStatementDiagnosticSpan(SyntaxNode node)
        {
            if (node is CompilationUnitSyntax unit)
            {
                // When deleting something from a compilation unit we just report diagnostics for the last global statement
                return unit.Members.OfType<GlobalStatementSyntax>().LastOrDefault()?.Span ?? default;
            }

            return GetDiagnosticSpan(node, EditKind.Delete);
        }

        protected override string LineDirectiveKeyword
            => "line";

        protected override ushort LineDirectiveSyntaxKind
            => (ushort)SyntaxKind.LineDirectiveTrivia;

        protected override IEnumerable<SequenceEdit> GetSyntaxSequenceEdits(ImmutableArray<SyntaxNode> oldNodes, ImmutableArray<SyntaxNode> newNodes)
            => SyntaxComparer.GetSequenceEdits(oldNodes, newNodes);

        internal override SyntaxNode EmptyCompilationUnit
            => SyntaxFactory.CompilationUnit();

        // there are no experimental features at this time.
        internal override bool ExperimentalFeaturesEnabled(SyntaxTree tree)
            => false;

        protected override bool StateMachineSuspensionPointKindEquals(SyntaxNode suspensionPoint1, SyntaxNode suspensionPoint2)
            => (suspensionPoint1 is CommonForEachStatementSyntax) ? suspensionPoint2 is CommonForEachStatementSyntax : suspensionPoint1.RawKind == suspensionPoint2.RawKind;

        protected override bool StatementLabelEquals(SyntaxNode node1, SyntaxNode node2)
            => SyntaxComparer.Statement.GetLabel(node1) == SyntaxComparer.Statement.GetLabel(node2);

        protected override bool TryGetEnclosingBreakpointSpan(SyntaxNode root, int position, out TextSpan span)
            => BreakpointSpans.TryGetClosestBreakpointSpan(root, position, out span);

        protected override bool TryGetActiveSpan(SyntaxNode node, int statementPart, int minLength, out TextSpan span)
        {
            switch (node.Kind())
            {
                case SyntaxKind.Block:
                    span = GetActiveSpan((BlockSyntax)node, (BlockPart)statementPart);
                    return true;

                case SyntaxKind.ForEachStatement:
                    span = GetActiveSpan((ForEachStatementSyntax)node, (ForEachPart)statementPart);
                    return true;

                case SyntaxKind.ForEachVariableStatement:
                    span = GetActiveSpan((ForEachVariableStatementSyntax)node, (ForEachPart)statementPart);
                    return true;

                case SyntaxKind.DoStatement:
                    // The active statement of DoStatement node is the while condition,
                    // which is lexically not the closest breakpoint span (the body is).
                    // do { ... } [|while (condition);|]
                    Debug.Assert(statementPart == DefaultStatementPart);

                    var doStatement = (DoStatementSyntax)node;
                    return BreakpointSpans.TryGetClosestBreakpointSpan(node, doStatement.WhileKeyword.SpanStart, out span);

                case SyntaxKind.PropertyDeclaration:
                    // The active span corresponding to a property declaration is the span corresponding to its initializer (if any),
                    // not the span corresponding to the accessor.
                    // int P { [|get;|] } = [|<initializer>|];
                    Debug.Assert(statementPart == DefaultStatementPart);

                    var propertyDeclaration = (PropertyDeclarationSyntax)node;

                    if (propertyDeclaration.Initializer != null &&
                        BreakpointSpans.TryGetClosestBreakpointSpan(node, propertyDeclaration.Initializer.SpanStart, out span))
                    {
                        return true;
                    }

                    span = default;
                    return false;

                case SyntaxKind.SwitchExpression:
                    span = GetActiveSpan((SwitchExpressionSyntax)node, (SwitchExpressionPart)statementPart);
                    return true;

                case SyntaxKind.SwitchExpressionArm:
                    // An active statement may occur in the when clause and in the arm expression:
                    //   <constant-pattern> [|when <condition>|] => [|<expression>|]
                    // The former is covered by when-clause node - it's a labeled node.
                    // The latter isn't enclosed in a distinct labeled syntax node and thus needs to be covered 
                    // by the arm node itself.
                    Debug.Assert(statementPart == DefaultStatementPart);

                    span = ((SwitchExpressionArmSyntax)node).Expression.Span;
                    return true;

                default:
                    // make sure all nodes that use statement parts are handled above:
                    Debug.Assert(statementPart == DefaultStatementPart);

                    return BreakpointSpans.TryGetClosestBreakpointSpan(node, node.SpanStart, out span);
            }
        }

        protected override IEnumerable<(SyntaxNode statement, int statementPart)> EnumerateNearStatements(SyntaxNode statement)
        {
            var direction = +1;
            SyntaxNodeOrToken nodeOrToken = statement;
            var fieldOrPropertyModifiers = SyntaxUtilities.TryGetFieldOrPropertyModifiers(statement);

            while (true)
            {
                nodeOrToken = (direction < 0) ? nodeOrToken.GetPreviousSibling() : nodeOrToken.GetNextSibling();

                if (nodeOrToken.RawKind == 0)
                {
                    var parent = statement.Parent;
                    if (parent == null)
                    {
                        yield break;
                    }

                    switch (parent.Kind())
                    {
                        case SyntaxKind.Block:
                            // The next sequence point hit after the last statement of a block is the closing brace:
                            yield return (parent, (int)(direction > 0 ? BlockPart.CloseBrace : BlockPart.OpenBrace));
                            break;

                        case SyntaxKind.ForEachStatement:
                        case SyntaxKind.ForEachVariableStatement:
                            // The next sequence point hit after the body is the in keyword:
                            //   [|foreach|] ([|variable-declaration|] [|in|] [|expression|]) [|<body>|]
                            yield return (parent, (int)ForEachPart.In);
                            break;
                    }

                    if (direction > 0)
                    {
                        nodeOrToken = statement;
                        direction = -1;
                        continue;
                    }

                    if (fieldOrPropertyModifiers.HasValue)
                    {
                        // We enumerated all members and none of them has an initializer.
                        // We don't have any better place where to place the span than the initial field.
                        // Consider: in non-partial classes we could find a single constructor. 
                        // Otherwise, it would be confusing to select one arbitrarily.
                        yield return (statement, -1);
                    }

                    nodeOrToken = statement = parent;
                    fieldOrPropertyModifiers = SyntaxUtilities.TryGetFieldOrPropertyModifiers(statement);
                    direction = +1;

                    yield return (nodeOrToken.AsNode()!, DefaultStatementPart);
                }
                else
                {
                    var node = nodeOrToken.AsNode();
                    if (node == null)
                    {
                        continue;
                    }

                    if (fieldOrPropertyModifiers.HasValue)
                    {
                        var nodeModifiers = SyntaxUtilities.TryGetFieldOrPropertyModifiers(node);

                        if (!nodeModifiers.HasValue ||
                            nodeModifiers.Value.Any(SyntaxKind.StaticKeyword) != fieldOrPropertyModifiers.Value.Any(SyntaxKind.StaticKeyword))
                        {
                            continue;
                        }
                    }

                    switch (node.Kind())
                    {
                        case SyntaxKind.Block:
                            yield return (node, (int)(direction > 0 ? BlockPart.OpenBrace : BlockPart.CloseBrace));
                            break;

                        case SyntaxKind.ForEachStatement:
                        case SyntaxKind.ForEachVariableStatement:
                            yield return (node, (int)ForEachPart.ForEach);
                            break;
                    }

                    yield return (node, DefaultStatementPart);
                }
            }
        }

        protected override bool AreEquivalentActiveStatements(SyntaxNode oldStatement, SyntaxNode newStatement, int statementPart)
        {
            if (oldStatement.Kind() != newStatement.Kind())
            {
                return false;
            }

            switch (oldStatement.Kind())
            {
                case SyntaxKind.Block:
                    // closing brace of a using statement or a block that contains using local declarations:
                    if (statementPart == (int)BlockPart.CloseBrace)
                    {
                        if (oldStatement.Parent.IsKind(SyntaxKind.UsingStatement, out UsingStatementSyntax? oldUsing))
                        {
                            return newStatement.Parent.IsKind(SyntaxKind.UsingStatement, out UsingStatementSyntax? newUsing) &&
                                AreEquivalentActiveStatements(oldUsing, newUsing);
                        }

                        return HasEquivalentUsingDeclarations((BlockSyntax)oldStatement, (BlockSyntax)newStatement);
                    }

                    return true;

                case SyntaxKind.ConstructorDeclaration:
                    // The call could only change if the base type of the containing class changed.
                    return true;

                case SyntaxKind.ForEachStatement:
                case SyntaxKind.ForEachVariableStatement:
                    // only check the expression, edits in the body and the variable declaration are allowed:
                    return AreEquivalentActiveStatements((CommonForEachStatementSyntax)oldStatement, (CommonForEachStatementSyntax)newStatement);

                case SyntaxKind.IfStatement:
                    // only check the condition, edits in the body are allowed:
                    return AreEquivalentActiveStatements((IfStatementSyntax)oldStatement, (IfStatementSyntax)newStatement);

                case SyntaxKind.WhileStatement:
                    // only check the condition, edits in the body are allowed:
                    return AreEquivalentActiveStatements((WhileStatementSyntax)oldStatement, (WhileStatementSyntax)newStatement);

                case SyntaxKind.DoStatement:
                    // only check the condition, edits in the body are allowed:
                    return AreEquivalentActiveStatements((DoStatementSyntax)oldStatement, (DoStatementSyntax)newStatement);

                case SyntaxKind.SwitchStatement:
                    return AreEquivalentActiveStatements((SwitchStatementSyntax)oldStatement, (SwitchStatementSyntax)newStatement);

                case SyntaxKind.LockStatement:
                    return AreEquivalentActiveStatements((LockStatementSyntax)oldStatement, (LockStatementSyntax)newStatement);

                case SyntaxKind.UsingStatement:
                    return AreEquivalentActiveStatements((UsingStatementSyntax)oldStatement, (UsingStatementSyntax)newStatement);

                // fixed and for statements don't need special handling since the active statement is a variable declaration
                default:
                    return AreEquivalentIgnoringLambdaBodies(oldStatement, newStatement);
            }
        }

        private static bool HasEquivalentUsingDeclarations(BlockSyntax oldBlock, BlockSyntax newBlock)
        {
            var oldUsingDeclarations = oldBlock.Statements.Where(s => s is LocalDeclarationStatementSyntax l && l.UsingKeyword != default);
            var newUsingDeclarations = newBlock.Statements.Where(s => s is LocalDeclarationStatementSyntax l && l.UsingKeyword != default);

            return oldUsingDeclarations.SequenceEqual(newUsingDeclarations, AreEquivalentIgnoringLambdaBodies);
        }

        private static bool AreEquivalentActiveStatements(IfStatementSyntax oldNode, IfStatementSyntax newNode)
        {
            // only check the condition, edits in the body are allowed:
            return AreEquivalentIgnoringLambdaBodies(oldNode.Condition, newNode.Condition);
        }

        private static bool AreEquivalentActiveStatements(WhileStatementSyntax oldNode, WhileStatementSyntax newNode)
        {
            // only check the condition, edits in the body are allowed:
            return AreEquivalentIgnoringLambdaBodies(oldNode.Condition, newNode.Condition);
        }

        private static bool AreEquivalentActiveStatements(DoStatementSyntax oldNode, DoStatementSyntax newNode)
        {
            // only check the condition, edits in the body are allowed:
            return AreEquivalentIgnoringLambdaBodies(oldNode.Condition, newNode.Condition);
        }

        private static bool AreEquivalentActiveStatements(SwitchStatementSyntax oldNode, SwitchStatementSyntax newNode)
        {
            // only check the expression, edits in the body are allowed, unless the switch expression contains patterns:
            if (!AreEquivalentIgnoringLambdaBodies(oldNode.Expression, newNode.Expression))
            {
                return false;
            }

            // Check that switch statement decision tree has not changed.
            var hasDecitionTree = oldNode.Sections.Any(s => s.Labels.Any(l => l is CasePatternSwitchLabelSyntax));
            return !hasDecitionTree || AreEquivalentSwitchStatementDecisionTrees(oldNode, newNode);
        }

        private static bool AreEquivalentActiveStatements(LockStatementSyntax oldNode, LockStatementSyntax newNode)
        {
            // only check the expression, edits in the body are allowed:
            return AreEquivalentIgnoringLambdaBodies(oldNode.Expression, newNode.Expression);
        }

        private static bool AreEquivalentActiveStatements(FixedStatementSyntax oldNode, FixedStatementSyntax newNode)
            => AreEquivalentIgnoringLambdaBodies(oldNode.Declaration, newNode.Declaration);

        private static bool AreEquivalentActiveStatements(UsingStatementSyntax oldNode, UsingStatementSyntax newNode)
        {
            // only check the expression/declaration, edits in the body are allowed:
            return AreEquivalentIgnoringLambdaBodies(
                (SyntaxNode?)oldNode.Declaration ?? oldNode.Expression!,
                (SyntaxNode?)newNode.Declaration ?? newNode.Expression!);
        }

        private static bool AreEquivalentActiveStatements(CommonForEachStatementSyntax oldNode, CommonForEachStatementSyntax newNode)
        {
            if (oldNode.Kind() != newNode.Kind() || !AreEquivalentIgnoringLambdaBodies(oldNode.Expression, newNode.Expression))
            {
                return false;
            }

            switch (oldNode.Kind())
            {
                case SyntaxKind.ForEachStatement: return AreEquivalentIgnoringLambdaBodies(((ForEachStatementSyntax)oldNode).Type, ((ForEachStatementSyntax)newNode).Type);
                case SyntaxKind.ForEachVariableStatement: return AreEquivalentIgnoringLambdaBodies(((ForEachVariableStatementSyntax)oldNode).Variable, ((ForEachVariableStatementSyntax)newNode).Variable);
                default: throw ExceptionUtilities.UnexpectedValue(oldNode.Kind());
            }
        }

        private static bool AreSimilarActiveStatements(CommonForEachStatementSyntax oldNode, CommonForEachStatementSyntax newNode)
        {
            List<SyntaxToken>? oldTokens = null;
            List<SyntaxToken>? newTokens = null;

            SyntaxComparer.GetLocalNames(oldNode, ref oldTokens);
            SyntaxComparer.GetLocalNames(newNode, ref newTokens);

            // A valid foreach statement declares at least one variable.
            RoslynDebug.Assert(oldTokens != null);
            RoslynDebug.Assert(newTokens != null);

            return DeclareSameIdentifiers(oldTokens.ToArray(), newTokens.ToArray());
        }

        internal override bool IsInterfaceDeclaration(SyntaxNode node)
            => node.IsKind(SyntaxKind.InterfaceDeclaration);

        internal override bool IsRecordDeclaration(SyntaxNode node)
            => node.IsKind(SyntaxKind.RecordDeclaration, SyntaxKind.RecordStructDeclaration);

        internal override SyntaxNode? TryGetContainingTypeDeclaration(SyntaxNode node)
            => node is CompilationUnitSyntax ? null : node.Parent!.FirstAncestorOrSelf<BaseTypeDeclarationSyntax>();

        internal override bool HasBackingField(SyntaxNode propertyOrIndexerDeclaration)
            => propertyOrIndexerDeclaration.IsKind(SyntaxKind.PropertyDeclaration, out PropertyDeclarationSyntax? propertyDecl) &&
               SyntaxUtilities.HasBackingField(propertyDecl);

        internal override SyntaxNode? TryGetAssociatedMemberDeclaration(SyntaxNode node)
            => node.Parent.IsParentKind(SyntaxKind.PropertyDeclaration, SyntaxKind.IndexerDeclaration, SyntaxKind.EventDeclaration) ? node.Parent.Parent : null;

        internal override bool IsDeclarationWithInitializer(SyntaxNode declaration)
            => declaration is VariableDeclaratorSyntax { Initializer: not null } || declaration is PropertyDeclarationSyntax { Initializer: not null };

        internal override bool IsRecordPrimaryConstructorParameter(SyntaxNode declaration)
            => declaration is ParameterSyntax { Parent: ParameterListSyntax { Parent: RecordDeclarationSyntax } };

        private static bool IsPropertyDeclarationMatchingPrimaryConstructorParameter(SyntaxNode declaration, INamedTypeSymbol newContainingType)
        {
            if (newContainingType.IsRecord &&
                declaration is PropertyDeclarationSyntax { Identifier: { ValueText: var name } })
            {
                // We need to use symbol information to find the primary constructor, because it could be in another file if the type is partial
                foreach (var reference in newContainingType.DeclaringSyntaxReferences)
                {
                    // Since users can define as many constructors as they like, going back to syntax to find the parameter list
                    // in the record declaration is the simplest way to check if there is a matching parameter
                    if (reference.GetSyntax() is RecordDeclarationSyntax record &&
                        record.ParameterList is not null &&
                        record.ParameterList.Parameters.Any(p => p.Identifier.ValueText.Equals(name)))
                    {
                        return true;
                    }
                }
            }

            return false;
        }

        internal override bool IsPropertyAccessorDeclarationMatchingPrimaryConstructorParameter(SyntaxNode declaration, INamedTypeSymbol newContainingType, out bool isFirstAccessor)
        {
            isFirstAccessor = false;
            if (declaration is AccessorDeclarationSyntax { Parent: AccessorListSyntax { Parent: PropertyDeclarationSyntax property } list } &&
                IsPropertyDeclarationMatchingPrimaryConstructorParameter(property, newContainingType))
            {
                isFirstAccessor = list.Accessors[0] == declaration;
                return true;
            }

            return false;
        }

        internal override bool IsConstructorWithMemberInitializers(SyntaxNode constructorDeclaration)
            => constructorDeclaration is ConstructorDeclarationSyntax ctor && (ctor.Initializer == null || ctor.Initializer.IsKind(SyntaxKind.BaseConstructorInitializer));

        internal override bool IsPartial(INamedTypeSymbol type)
        {
            var syntaxRefs = type.DeclaringSyntaxReferences;
            return syntaxRefs.Length > 1
                || ((BaseTypeDeclarationSyntax)syntaxRefs.Single().GetSyntax()).Modifiers.Any(SyntaxKind.PartialKeyword);
        }

        protected override SyntaxNode GetSymbolDeclarationSyntax(SyntaxReference reference, CancellationToken cancellationToken)
            => reference.GetSyntax(cancellationToken);

        protected override OneOrMany<(ISymbol? oldSymbol, ISymbol? newSymbol)> GetSymbolsForEdit(
            EditKind editKind,
            SyntaxNode? oldNode,
            SyntaxNode? newNode,
            SemanticModel? oldModel,
            SemanticModel newModel,
            IReadOnlyDictionary<SyntaxNode, EditKind> editMap,
            CancellationToken cancellationToken)
        {
            var oldSymbol = (oldNode != null) ? GetSymbolForEdit(oldNode, editKind, oldModel!, cancellationToken) : null;
            var newSymbol = (newNode != null) ? GetSymbolForEdit(newNode, editKind, newModel, cancellationToken) : null;

            switch (editKind)
            {
                case EditKind.Update:
                    Contract.ThrowIfNull(oldNode);
                    Contract.ThrowIfNull(newNode);

                    // Certain updates of a property/indexer node affects its accessors.
                    // Return all affected symbols for these updates.

                    // 1) Old or new property/indexer has an expression body:
                    //   int this[...] => expr;
                    //   int this[...] { get => expr; }
                    //   int P => expr;
                    //   int P { get => expr; } = init
                    if (oldNode is PropertyDeclarationSyntax { ExpressionBody: not null } or IndexerDeclarationSyntax { ExpressionBody: not null } ||
                        newNode is PropertyDeclarationSyntax { ExpressionBody: not null } or IndexerDeclarationSyntax { ExpressionBody: not null })
                    {
                        Debug.Assert(oldSymbol is IPropertySymbol);
                        Debug.Assert(newSymbol is IPropertySymbol);

                        var oldGetterSymbol = ((IPropertySymbol)oldSymbol).GetMethod;
                        var newGetterSymbol = ((IPropertySymbol)newSymbol).GetMethod;

                        return OneOrMany.Create(ImmutableArray.Create((oldSymbol, newSymbol), (oldGetterSymbol, newGetterSymbol)));
                    }

                    // 2) Property/indexer declarations differ in readonly keyword.
                    if (oldNode is PropertyDeclarationSyntax oldProperty && newNode is PropertyDeclarationSyntax newProperty && DiffersInReadOnlyModifier(oldProperty.Modifiers, newProperty.Modifiers) ||
                        oldNode is IndexerDeclarationSyntax oldIndexer && newNode is IndexerDeclarationSyntax newIndexer && DiffersInReadOnlyModifier(oldIndexer.Modifiers, newIndexer.Modifiers))
                    {
                        Debug.Assert(oldSymbol is IPropertySymbol);
                        Debug.Assert(newSymbol is IPropertySymbol);

                        var oldPropertySymbol = (IPropertySymbol)oldSymbol;
                        var newPropertySymbol = (IPropertySymbol)newSymbol;

                        using var _ = ArrayBuilder<(ISymbol?, ISymbol?)>.GetInstance(out var builder);

                        builder.Add((oldPropertySymbol, newPropertySymbol));

                        if (oldPropertySymbol.GetMethod != null && newPropertySymbol.GetMethod != null && oldPropertySymbol.GetMethod.IsReadOnly != newPropertySymbol.GetMethod.IsReadOnly)
                        {
                            builder.Add((oldPropertySymbol.GetMethod, newPropertySymbol.GetMethod));
                        }

                        if (oldPropertySymbol.SetMethod != null && newPropertySymbol.SetMethod != null && oldPropertySymbol.SetMethod.IsReadOnly != newPropertySymbol.SetMethod.IsReadOnly)
                        {
                            builder.Add((oldPropertySymbol.SetMethod, newPropertySymbol.SetMethod));
                        }

                        return OneOrMany.Create(builder.ToImmutable());
                    }

                    static bool DiffersInReadOnlyModifier(SyntaxTokenList oldModifiers, SyntaxTokenList newModifiers)
                        => (oldModifiers.IndexOf(SyntaxKind.ReadOnlyKeyword) >= 0) != (newModifiers.IndexOf(SyntaxKind.ReadOnlyKeyword) >= 0);

                    break;

                case EditKind.Delete:
                case EditKind.Insert:
                    var node = oldNode ?? newNode;

                    // If the entire block-bodied property/indexer is deleted/inserted (accessors and the list they are contained in),
                    // ignore this edit. We will have a semantic edit for the property/indexer itself.
                    if (node.IsKind(SyntaxKind.GetAccessorDeclaration))
                    {
                        Debug.Assert(node.Parent.IsKind(SyntaxKind.AccessorList));

                        if (HasEdit(editMap, node.Parent, editKind) && !HasEdit(editMap, node.Parent.Parent, editKind))
                        {
                            return OneOrMany<(ISymbol?, ISymbol?)>.Empty;
                        }
                    }

                    // Inserting/deleting an expression-bodied property/indexer affects two symbols:
                    // the property/indexer itself and the getter.
                    // int this[...] => expr;
                    // int P => expr;
                    if (node is PropertyDeclarationSyntax { ExpressionBody: not null } or IndexerDeclarationSyntax { ExpressionBody: not null })
                    {
                        var oldGetterSymbol = ((IPropertySymbol?)oldSymbol)?.GetMethod;
                        var newGetterSymbol = ((IPropertySymbol?)newSymbol)?.GetMethod;
                        return OneOrMany.Create(ImmutableArray.Create((oldSymbol, newSymbol), (oldGetterSymbol, newGetterSymbol)));
                    }

                    break;
            }

            return (editKind == EditKind.Delete ? oldSymbol : newSymbol) is null ?
                OneOrMany<(ISymbol?, ISymbol?)>.Empty : new OneOrMany<(ISymbol?, ISymbol?)>((oldSymbol, newSymbol));
        }

        private static ISymbol? GetSymbolForEdit(
            SyntaxNode node,
            EditKind editKind,
            SemanticModel model,
            CancellationToken cancellationToken)
        {
            if (editKind == EditKind.Update)
            {
                if (node.IsKind(SyntaxKind.Parameter))
                {
                    // If this is a parameter of a delegate, the symbol will be the Invoke method, but we need to go back up to the delegate itself
                    // so the analysis can see the attributes
                    var parameterSymbol = model.GetRequiredDeclaredSymbol(node, cancellationToken);
                    if (parameterSymbol.ContainingSymbol is IMethodSymbol { MethodKind: MethodKind.DelegateInvoke } invokeMethodSymbol)
                    {
                        parameterSymbol = invokeMethodSymbol.ContainingSymbol;
                    }

                    return parameterSymbol;
                }

                if (node is FieldDeclarationSyntax field)
                {
                    // If attributes on a field change then we get the field declaration here, but GetDeclaredSymbol needs an actual variable declaration
                    // Fortunately attributes are shared across all of them, so we don't need to be too fancy
                    return model.GetDeclaredSymbol(field.Declaration.Variables.First(), cancellationToken);
                }
            }
            else if (node.IsKind(SyntaxKind.Parameter, SyntaxKind.TypeParameter))
            {
                return null;
            }

            if (node.IsKind(SyntaxKind.UsingDirective, SyntaxKind.NamespaceDeclaration))
            {
                return null;
            }

            // Top level code always lives in a synthesized Main method
            if (node.IsKind(SyntaxKind.GlobalStatement))
            {
                return model.GetEnclosingSymbol(node.SpanStart, cancellationToken);
            }

            var symbol = model.GetDeclaredSymbol(node, cancellationToken);

            // Ignore partial method definition parts.
            // Partial method that does not have implementation part is not emitted to metadata.
            // Partial method without a definition part is a compilation error.
            if (symbol is IMethodSymbol { IsPartialDefinition: true })
            {
                return null;
            }

            return symbol;
        }

        internal override bool ContainsLambda(SyntaxNode declaration)
            => declaration.DescendantNodes().Any(LambdaUtilities.IsLambda);

        internal override bool IsLambda(SyntaxNode node)
            => LambdaUtilities.IsLambda(node);

        internal override bool IsLocalFunction(SyntaxNode node)
            => node.IsKind(SyntaxKind.LocalFunctionStatement);

        internal override bool IsNestedFunction(SyntaxNode node)
            => node is AnonymousFunctionExpressionSyntax or LocalFunctionStatementSyntax;

        internal override bool TryGetLambdaBodies(SyntaxNode node, [NotNullWhen(true)] out SyntaxNode? body1, out SyntaxNode? body2)
            => LambdaUtilities.TryGetLambdaBodies(node, out body1, out body2);

        internal override SyntaxNode GetLambda(SyntaxNode lambdaBody)
            => LambdaUtilities.GetLambda(lambdaBody);

        internal override IMethodSymbol GetLambdaExpressionSymbol(SemanticModel model, SyntaxNode lambdaExpression, CancellationToken cancellationToken)
        {
            var bodyExpression = LambdaUtilities.GetNestedFunctionBody(lambdaExpression);
            return (IMethodSymbol)model.GetRequiredEnclosingSymbol(bodyExpression.SpanStart, cancellationToken);
        }

        internal override SyntaxNode? GetContainingQueryExpression(SyntaxNode node)
            => node.FirstAncestorOrSelf<QueryExpressionSyntax>();

        internal override bool QueryClauseLambdasTypeEquivalent(SemanticModel oldModel, SyntaxNode oldNode, SemanticModel newModel, SyntaxNode newNode, CancellationToken cancellationToken)
        {
            switch (oldNode.Kind())
            {
                case SyntaxKind.FromClause:
                case SyntaxKind.LetClause:
                case SyntaxKind.WhereClause:
                case SyntaxKind.OrderByClause:
                case SyntaxKind.JoinClause:
                    var oldQueryClauseInfo = oldModel.GetQueryClauseInfo((QueryClauseSyntax)oldNode, cancellationToken);
                    var newQueryClauseInfo = newModel.GetQueryClauseInfo((QueryClauseSyntax)newNode, cancellationToken);

                    return MemberSignaturesEquivalent(oldQueryClauseInfo.CastInfo.Symbol, newQueryClauseInfo.CastInfo.Symbol) &&
                           MemberSignaturesEquivalent(oldQueryClauseInfo.OperationInfo.Symbol, newQueryClauseInfo.OperationInfo.Symbol);

                case SyntaxKind.AscendingOrdering:
                case SyntaxKind.DescendingOrdering:
                    var oldOrderingInfo = oldModel.GetSymbolInfo(oldNode, cancellationToken);
                    var newOrderingInfo = newModel.GetSymbolInfo(newNode, cancellationToken);

                    return MemberSignaturesEquivalent(oldOrderingInfo.Symbol, newOrderingInfo.Symbol);

                case SyntaxKind.SelectClause:
                    var oldSelectInfo = oldModel.GetSymbolInfo(oldNode, cancellationToken);
                    var newSelectInfo = newModel.GetSymbolInfo(newNode, cancellationToken);

                    // Changing reduced select clause to a non-reduced form or vice versa
                    // adds/removes a call to Select method, which is a supported change.

                    return oldSelectInfo.Symbol == null ||
                           newSelectInfo.Symbol == null ||
                           MemberSignaturesEquivalent(oldSelectInfo.Symbol, newSelectInfo.Symbol);

                case SyntaxKind.GroupClause:
                    var oldGroupByInfo = oldModel.GetSymbolInfo(oldNode, cancellationToken);
                    var newGroupByInfo = newModel.GetSymbolInfo(newNode, cancellationToken);
                    return MemberSignaturesEquivalent(oldGroupByInfo.Symbol, newGroupByInfo.Symbol, GroupBySignatureComparer);

                default:
                    return true;
            }
        }

        protected override void ReportLambdaSignatureRudeEdits(
            SemanticModel oldModel,
            SyntaxNode oldLambdaBody,
            SemanticModel newModel,
            SyntaxNode newLambdaBody,
            EditAndContinueCapabilities capabilities,
            ArrayBuilder<RudeEditDiagnostic> diagnostics,
            out bool hasErrors,
            CancellationToken cancellationToken)
        {
            base.ReportLambdaSignatureRudeEdits(oldModel, oldLambdaBody, newModel, newLambdaBody, capabilities, diagnostics, out hasErrors, cancellationToken);

            if (IsLocalFunctionBody(oldLambdaBody) != IsLocalFunctionBody(newLambdaBody))
            {
                var newLambda = GetLambda(newLambdaBody);
                diagnostics.Add(new RudeEditDiagnostic(
                    RudeEditKind.SwitchBetweenLambdaAndLocalFunction,
                    GetDiagnosticSpan(newLambda, EditKind.Update),
                    newLambda,
                    new[] { GetDisplayName(newLambda) }));
                hasErrors = true;
            }
        }

        private static bool IsLocalFunctionBody(SyntaxNode lambdaBody)
        {
            var lambda = LambdaUtilities.GetLambda(lambdaBody);
            return lambda.Kind() == SyntaxKind.LocalFunctionStatement;
        }

        private static bool GroupBySignatureComparer(ImmutableArray<IParameterSymbol> oldParameters, ITypeSymbol oldReturnType, ImmutableArray<IParameterSymbol> newParameters, ITypeSymbol newReturnType)
        {
            // C# spec paragraph 7.16.2.6 "Groupby clauses":
            //
            // A query expression of the form
            //   from x in e group v by k
            // is translated into
            //   (e).GroupBy(x => k, x => v)
            // except when v is the identifier x, the translation is
            //   (e).GroupBy(x => k)
            //
            // Possible signatures:
            //   C<G<K, T>> GroupBy<K>(Func<T, K> keySelector);
            //   C<G<K, E>> GroupBy<K, E>(Func<T, K> keySelector, Func<T, E> elementSelector);

            if (!s_assemblyEqualityComparer.Equals(oldReturnType, newReturnType))
            {
                return false;
            }

            Debug.Assert(oldParameters.Length == 1 || oldParameters.Length == 2);
            Debug.Assert(newParameters.Length == 1 || newParameters.Length == 2);

            // The types of the lambdas have to be the same if present.
            // The element selector may be added/removed.

            if (!s_assemblyEqualityComparer.ParameterEquivalenceComparer.Equals(oldParameters[0], newParameters[0]))
            {
                return false;
            }

            if (oldParameters.Length == newParameters.Length && newParameters.Length == 2)
            {
                return s_assemblyEqualityComparer.ParameterEquivalenceComparer.Equals(oldParameters[1], newParameters[1]);
            }

            return true;
        }

        #endregion

        #region Diagnostic Info

        protected override SymbolDisplayFormat ErrorDisplayFormat => SymbolDisplayFormat.CSharpErrorMessageFormat;

        protected override TextSpan? TryGetDiagnosticSpan(SyntaxNode node, EditKind editKind)
            => TryGetDiagnosticSpanImpl(node, editKind);

        internal static new TextSpan GetDiagnosticSpan(SyntaxNode node, EditKind editKind)
            => TryGetDiagnosticSpanImpl(node, editKind) ?? node.Span;

        private static TextSpan? TryGetDiagnosticSpanImpl(SyntaxNode node, EditKind editKind)
            => TryGetDiagnosticSpanImpl(node.Kind(), node, editKind);

        // internal for testing; kind is passed explicitly for testing as well
        internal static TextSpan? TryGetDiagnosticSpanImpl(SyntaxKind kind, SyntaxNode node, EditKind editKind)
        {
            switch (kind)
            {
                case SyntaxKind.CompilationUnit:
                    return default(TextSpan);

                case SyntaxKind.GlobalStatement:
                    return node.Span;

                case SyntaxKind.ExternAliasDirective:
                case SyntaxKind.UsingDirective:
                    return node.Span;

                case SyntaxKind.NamespaceDeclaration:
                case SyntaxKind.FileScopedNamespaceDeclaration:
                    var ns = (BaseNamespaceDeclarationSyntax)node;
                    return TextSpan.FromBounds(ns.NamespaceKeyword.SpanStart, ns.Name.Span.End);

                case SyntaxKind.ClassDeclaration:
                case SyntaxKind.StructDeclaration:
                case SyntaxKind.InterfaceDeclaration:
                case SyntaxKind.RecordDeclaration:
                case SyntaxKind.RecordStructDeclaration:
                    var typeDeclaration = (TypeDeclarationSyntax)node;
                    return GetDiagnosticSpan(typeDeclaration.Modifiers, typeDeclaration.Keyword,
                        typeDeclaration.TypeParameterList ?? (SyntaxNodeOrToken)typeDeclaration.Identifier);

                case SyntaxKind.EnumDeclaration:
                    var enumDeclaration = (EnumDeclarationSyntax)node;
                    return GetDiagnosticSpan(enumDeclaration.Modifiers, enumDeclaration.EnumKeyword, enumDeclaration.Identifier);

                case SyntaxKind.DelegateDeclaration:
                    var delegateDeclaration = (DelegateDeclarationSyntax)node;
                    return GetDiagnosticSpan(delegateDeclaration.Modifiers, delegateDeclaration.DelegateKeyword, delegateDeclaration.ParameterList);

                case SyntaxKind.FieldDeclaration:
                    var fieldDeclaration = (BaseFieldDeclarationSyntax)node;
                    return GetDiagnosticSpan(fieldDeclaration.Modifiers, fieldDeclaration.Declaration, fieldDeclaration.Declaration);

                case SyntaxKind.EventFieldDeclaration:
                    var eventFieldDeclaration = (EventFieldDeclarationSyntax)node;
                    return GetDiagnosticSpan(eventFieldDeclaration.Modifiers, eventFieldDeclaration.EventKeyword, eventFieldDeclaration.Declaration);

                case SyntaxKind.VariableDeclaration:
                    return TryGetDiagnosticSpanImpl(node.Parent!, editKind);

                case SyntaxKind.VariableDeclarator:
                    return node.Span;

                case SyntaxKind.MethodDeclaration:
                    var methodDeclaration = (MethodDeclarationSyntax)node;
                    return GetDiagnosticSpan(methodDeclaration.Modifiers, methodDeclaration.ReturnType, methodDeclaration.ParameterList);

                case SyntaxKind.ConversionOperatorDeclaration:
                    var conversionOperatorDeclaration = (ConversionOperatorDeclarationSyntax)node;
                    return GetDiagnosticSpan(conversionOperatorDeclaration.Modifiers, conversionOperatorDeclaration.ImplicitOrExplicitKeyword, conversionOperatorDeclaration.ParameterList);

                case SyntaxKind.OperatorDeclaration:
                    var operatorDeclaration = (OperatorDeclarationSyntax)node;
                    return GetDiagnosticSpan(operatorDeclaration.Modifiers, operatorDeclaration.ReturnType, operatorDeclaration.ParameterList);

                case SyntaxKind.ConstructorDeclaration:
                    var constructorDeclaration = (ConstructorDeclarationSyntax)node;
                    return GetDiagnosticSpan(constructorDeclaration.Modifiers, constructorDeclaration.Identifier, constructorDeclaration.ParameterList);

                case SyntaxKind.DestructorDeclaration:
                    var destructorDeclaration = (DestructorDeclarationSyntax)node;
                    return GetDiagnosticSpan(destructorDeclaration.Modifiers, destructorDeclaration.TildeToken, destructorDeclaration.ParameterList);

                case SyntaxKind.PropertyDeclaration:
                    var propertyDeclaration = (PropertyDeclarationSyntax)node;
                    return GetDiagnosticSpan(propertyDeclaration.Modifiers, propertyDeclaration.Type, propertyDeclaration.Identifier);

                case SyntaxKind.IndexerDeclaration:
                    var indexerDeclaration = (IndexerDeclarationSyntax)node;
                    return GetDiagnosticSpan(indexerDeclaration.Modifiers, indexerDeclaration.Type, indexerDeclaration.ParameterList);

                case SyntaxKind.EventDeclaration:
                    var eventDeclaration = (EventDeclarationSyntax)node;
                    return GetDiagnosticSpan(eventDeclaration.Modifiers, eventDeclaration.EventKeyword, eventDeclaration.Identifier);

                case SyntaxKind.EnumMemberDeclaration:
                    return node.Span;

                case SyntaxKind.GetAccessorDeclaration:
                case SyntaxKind.SetAccessorDeclaration:
                case SyntaxKind.InitAccessorDeclaration:
                case SyntaxKind.AddAccessorDeclaration:
                case SyntaxKind.RemoveAccessorDeclaration:
                case SyntaxKind.UnknownAccessorDeclaration:
                    var accessorDeclaration = (AccessorDeclarationSyntax)node;
                    return GetDiagnosticSpan(accessorDeclaration.Modifiers, accessorDeclaration.Keyword, accessorDeclaration.Keyword);

                case SyntaxKind.TypeParameterConstraintClause:
                    var constraint = (TypeParameterConstraintClauseSyntax)node;
                    return TextSpan.FromBounds(constraint.WhereKeyword.SpanStart, constraint.Constraints.Last().Span.End);

                case SyntaxKind.TypeParameter:
                    var typeParameter = (TypeParameterSyntax)node;
                    return typeParameter.Identifier.Span;

                case SyntaxKind.AccessorList:
                case SyntaxKind.TypeParameterList:
                case SyntaxKind.ParameterList:
                case SyntaxKind.BracketedParameterList:
                    if (editKind == EditKind.Delete)
                    {
                        return TryGetDiagnosticSpanImpl(node.Parent!, editKind);
                    }
                    else
                    {
                        return node.Span;
                    }

                case SyntaxKind.Parameter:
                    var parameter = (ParameterSyntax)node;
                    // Lambda parameters don't have types or modifiers, so the parameter is the only node
                    var startNode = parameter.Type ?? (SyntaxNode)parameter;
                    return GetDiagnosticSpan(parameter.Modifiers, startNode, parameter);

                case SyntaxKind.AttributeList:
                    var attributeList = (AttributeListSyntax)node;
                    return attributeList.Span;

                case SyntaxKind.Attribute:
                    return node.Span;

                case SyntaxKind.ArrowExpressionClause:
                    return TryGetDiagnosticSpanImpl(node.Parent!, editKind);

                // We only need a diagnostic span if reporting an error for a child statement.
                // The following statements may have child statements.

                case SyntaxKind.Block:
                    return ((BlockSyntax)node).OpenBraceToken.Span;

                case SyntaxKind.UsingStatement:
                    var usingStatement = (UsingStatementSyntax)node;
                    return TextSpan.FromBounds(usingStatement.UsingKeyword.SpanStart, usingStatement.CloseParenToken.Span.End);

                case SyntaxKind.FixedStatement:
                    var fixedStatement = (FixedStatementSyntax)node;
                    return TextSpan.FromBounds(fixedStatement.FixedKeyword.SpanStart, fixedStatement.CloseParenToken.Span.End);

                case SyntaxKind.LockStatement:
                    var lockStatement = (LockStatementSyntax)node;
                    return TextSpan.FromBounds(lockStatement.LockKeyword.SpanStart, lockStatement.CloseParenToken.Span.End);

                case SyntaxKind.StackAllocArrayCreationExpression:
                    return ((StackAllocArrayCreationExpressionSyntax)node).StackAllocKeyword.Span;

                case SyntaxKind.ImplicitStackAllocArrayCreationExpression:
                    return ((ImplicitStackAllocArrayCreationExpressionSyntax)node).StackAllocKeyword.Span;

                case SyntaxKind.TryStatement:
                    return ((TryStatementSyntax)node).TryKeyword.Span;

                case SyntaxKind.CatchClause:
                    return ((CatchClauseSyntax)node).CatchKeyword.Span;

                case SyntaxKind.CatchDeclaration:
                case SyntaxKind.CatchFilterClause:
                    return node.Span;

                case SyntaxKind.FinallyClause:
                    return ((FinallyClauseSyntax)node).FinallyKeyword.Span;

                case SyntaxKind.IfStatement:
                    var ifStatement = (IfStatementSyntax)node;
                    return TextSpan.FromBounds(ifStatement.IfKeyword.SpanStart, ifStatement.CloseParenToken.Span.End);

                case SyntaxKind.ElseClause:
                    return ((ElseClauseSyntax)node).ElseKeyword.Span;

                case SyntaxKind.SwitchStatement:
                    var switchStatement = (SwitchStatementSyntax)node;
                    return TextSpan.FromBounds(switchStatement.SwitchKeyword.SpanStart,
                        (switchStatement.CloseParenToken != default) ? switchStatement.CloseParenToken.Span.End : switchStatement.Expression.Span.End);

                case SyntaxKind.SwitchSection:
                    return ((SwitchSectionSyntax)node).Labels.Last().Span;

                case SyntaxKind.WhileStatement:
                    var whileStatement = (WhileStatementSyntax)node;
                    return TextSpan.FromBounds(whileStatement.WhileKeyword.SpanStart, whileStatement.CloseParenToken.Span.End);

                case SyntaxKind.DoStatement:
                    return ((DoStatementSyntax)node).DoKeyword.Span;

                case SyntaxKind.ForStatement:
                    var forStatement = (ForStatementSyntax)node;
                    return TextSpan.FromBounds(forStatement.ForKeyword.SpanStart, forStatement.CloseParenToken.Span.End);

                case SyntaxKind.ForEachStatement:
                case SyntaxKind.ForEachVariableStatement:
                    var commonForEachStatement = (CommonForEachStatementSyntax)node;
                    return TextSpan.FromBounds(
                        (commonForEachStatement.AwaitKeyword.Span.Length > 0) ? commonForEachStatement.AwaitKeyword.SpanStart : commonForEachStatement.ForEachKeyword.SpanStart,
                        commonForEachStatement.CloseParenToken.Span.End);

                case SyntaxKind.LabeledStatement:
                    return ((LabeledStatementSyntax)node).Identifier.Span;

                case SyntaxKind.CheckedStatement:
                case SyntaxKind.UncheckedStatement:
                    return ((CheckedStatementSyntax)node).Keyword.Span;

                case SyntaxKind.UnsafeStatement:
                    return ((UnsafeStatementSyntax)node).UnsafeKeyword.Span;

                case SyntaxKind.LocalFunctionStatement:
                    var lfd = (LocalFunctionStatementSyntax)node;
                    return lfd.Identifier.Span;

                case SyntaxKind.YieldBreakStatement:
                case SyntaxKind.YieldReturnStatement:
                case SyntaxKind.ReturnStatement:
                case SyntaxKind.ThrowStatement:
                case SyntaxKind.ExpressionStatement:
                case SyntaxKind.EmptyStatement:
                case SyntaxKind.GotoStatement:
                case SyntaxKind.GotoCaseStatement:
                case SyntaxKind.GotoDefaultStatement:
                case SyntaxKind.BreakStatement:
                case SyntaxKind.ContinueStatement:
                    return node.Span;

                case SyntaxKind.LocalDeclarationStatement:
                    var localDeclarationStatement = (LocalDeclarationStatementSyntax)node;
                    return CombineSpans(localDeclarationStatement.AwaitKeyword.Span, localDeclarationStatement.UsingKeyword.Span, node.Span);

                case SyntaxKind.AwaitExpression:
                    return ((AwaitExpressionSyntax)node).AwaitKeyword.Span;

                case SyntaxKind.AnonymousObjectCreationExpression:
                    return ((AnonymousObjectCreationExpressionSyntax)node).NewKeyword.Span;

                case SyntaxKind.ParenthesizedLambdaExpression:
                    return ((ParenthesizedLambdaExpressionSyntax)node).ParameterList.Span;

                case SyntaxKind.SimpleLambdaExpression:
                    return ((SimpleLambdaExpressionSyntax)node).Parameter.Span;

                case SyntaxKind.AnonymousMethodExpression:
                    return ((AnonymousMethodExpressionSyntax)node).DelegateKeyword.Span;

                case SyntaxKind.QueryExpression:
                    return ((QueryExpressionSyntax)node).FromClause.FromKeyword.Span;

                case SyntaxKind.QueryBody:
                    var queryBody = (QueryBodySyntax)node;
                    return TryGetDiagnosticSpanImpl(queryBody.Clauses.FirstOrDefault() ?? queryBody.Parent!, editKind);

                case SyntaxKind.QueryContinuation:
                    return ((QueryContinuationSyntax)node).IntoKeyword.Span;

                case SyntaxKind.FromClause:
                    return ((FromClauseSyntax)node).FromKeyword.Span;

                case SyntaxKind.JoinClause:
                    return ((JoinClauseSyntax)node).JoinKeyword.Span;

                case SyntaxKind.JoinIntoClause:
                    return ((JoinIntoClauseSyntax)node).IntoKeyword.Span;

                case SyntaxKind.LetClause:
                    return ((LetClauseSyntax)node).LetKeyword.Span;

                case SyntaxKind.WhereClause:
                    return ((WhereClauseSyntax)node).WhereKeyword.Span;

                case SyntaxKind.OrderByClause:
                    return ((OrderByClauseSyntax)node).OrderByKeyword.Span;

                case SyntaxKind.AscendingOrdering:
                case SyntaxKind.DescendingOrdering:
                    return node.Span;

                case SyntaxKind.SelectClause:
                    return ((SelectClauseSyntax)node).SelectKeyword.Span;

                case SyntaxKind.GroupClause:
                    return ((GroupClauseSyntax)node).GroupKeyword.Span;

                case SyntaxKind.IsPatternExpression:
                case SyntaxKind.TupleType:
                case SyntaxKind.TupleExpression:
                case SyntaxKind.DeclarationExpression:
                case SyntaxKind.RefType:
                case SyntaxKind.RefExpression:
                case SyntaxKind.DeclarationPattern:
                case SyntaxKind.SimpleAssignmentExpression:
                case SyntaxKind.WhenClause:
                case SyntaxKind.SingleVariableDesignation:
                case SyntaxKind.CasePatternSwitchLabel:
                    return node.Span;

                case SyntaxKind.SwitchExpression:
                    return ((SwitchExpressionSyntax)node).SwitchKeyword.Span;

                case SyntaxKind.SwitchExpressionArm:
                    return ((SwitchExpressionArmSyntax)node).EqualsGreaterThanToken.Span;

                default:
                    return null;
            }
        }

        private static TextSpan GetDiagnosticSpan(SyntaxTokenList modifiers, SyntaxNodeOrToken start, SyntaxNodeOrToken end)
            => TextSpan.FromBounds((modifiers.Count != 0) ? modifiers.First().SpanStart : start.SpanStart, end.Span.End);

        private static TextSpan CombineSpans(TextSpan first, TextSpan second, TextSpan defaultSpan)
           => (first.Length > 0 && second.Length > 0) ? TextSpan.FromBounds(first.Start, second.End) : (first.Length > 0) ? first : (second.Length > 0) ? second : defaultSpan;

        internal override TextSpan GetLambdaParameterDiagnosticSpan(SyntaxNode lambda, int ordinal)
        {
            Debug.Assert(ordinal >= 0);

            switch (lambda.Kind())
            {
                case SyntaxKind.ParenthesizedLambdaExpression:
                    return ((ParenthesizedLambdaExpressionSyntax)lambda).ParameterList.Parameters[ordinal].Identifier.Span;

                case SyntaxKind.SimpleLambdaExpression:
                    Debug.Assert(ordinal == 0);
                    return ((SimpleLambdaExpressionSyntax)lambda).Parameter.Identifier.Span;

                case SyntaxKind.AnonymousMethodExpression:
                    // since we are given a parameter ordinal there has to be a parameter list:
                    return ((AnonymousMethodExpressionSyntax)lambda).ParameterList!.Parameters[ordinal].Identifier.Span;

                default:
                    return lambda.Span;
            }
        }

        protected override string? TryGetDisplayName(SyntaxNode node, EditKind editKind)
            => TryGetDisplayNameImpl(node, editKind);

        internal static new string? GetDisplayName(SyntaxNode node, EditKind editKind)
            => TryGetDisplayNameImpl(node, editKind) ?? throw ExceptionUtilities.UnexpectedValue(node.Kind());

        internal static string? TryGetDisplayNameImpl(SyntaxNode node, EditKind editKind)
        {
            switch (node.Kind())
            {
                // top-level

                case SyntaxKind.GlobalStatement:
                    return CSharpFeaturesResources.global_statement;

                case SyntaxKind.ExternAliasDirective:
                    return CSharpFeaturesResources.extern_alias;

                case SyntaxKind.UsingDirective:
                    // Dev12 distinguishes using alias from using namespace and reports different errors for removing alias.
                    // None of these changes are allowed anyways, so let's keep it simple.
                    return CSharpFeaturesResources.using_directive;

                case SyntaxKind.NamespaceDeclaration:
                    return FeaturesResources.namespace_;

                case SyntaxKind.ClassDeclaration:
                    return FeaturesResources.class_;

                case SyntaxKind.StructDeclaration:
                    return CSharpFeaturesResources.struct_;

                case SyntaxKind.InterfaceDeclaration:
                    return FeaturesResources.interface_;

                case SyntaxKind.RecordDeclaration:
                    return CSharpFeaturesResources.record_;

                case SyntaxKind.RecordStructDeclaration:
                    return CSharpFeaturesResources.record_struct;

                case SyntaxKind.EnumDeclaration:
                    return FeaturesResources.enum_;

                case SyntaxKind.DelegateDeclaration:
                    return FeaturesResources.delegate_;

                case SyntaxKind.FieldDeclaration:
                    var declaration = (FieldDeclarationSyntax)node;
                    return declaration.Modifiers.Any(SyntaxKind.ConstKeyword) ? FeaturesResources.const_field : FeaturesResources.field;

                case SyntaxKind.EventFieldDeclaration:
                    return CSharpFeaturesResources.event_field;

                case SyntaxKind.VariableDeclaration:
                case SyntaxKind.VariableDeclarator:
                    return TryGetDisplayNameImpl(node.Parent!, editKind);

                case SyntaxKind.MethodDeclaration:
                    return FeaturesResources.method;

                case SyntaxKind.ConversionOperatorDeclaration:
                    return CSharpFeaturesResources.conversion_operator;

                case SyntaxKind.OperatorDeclaration:
                    return FeaturesResources.operator_;

                case SyntaxKind.ConstructorDeclaration:
                    var ctor = (ConstructorDeclarationSyntax)node;
                    return ctor.Modifiers.Any(SyntaxKind.StaticKeyword) ? FeaturesResources.static_constructor : FeaturesResources.constructor;

                case SyntaxKind.DestructorDeclaration:
                    return CSharpFeaturesResources.destructor;

                case SyntaxKind.PropertyDeclaration:
                    return SyntaxUtilities.HasBackingField((PropertyDeclarationSyntax)node) ? FeaturesResources.auto_property : FeaturesResources.property_;

                case SyntaxKind.IndexerDeclaration:
                    return CSharpFeaturesResources.indexer;

                case SyntaxKind.EventDeclaration:
                    return FeaturesResources.event_;

                case SyntaxKind.EnumMemberDeclaration:
                    return FeaturesResources.enum_value;

                case SyntaxKind.GetAccessorDeclaration:
                    if (node.Parent!.Parent!.IsKind(SyntaxKind.PropertyDeclaration))
                    {
                        return CSharpFeaturesResources.property_getter;
                    }
                    else
                    {
                        RoslynDebug.Assert(node.Parent.Parent.IsKind(SyntaxKind.IndexerDeclaration));
                        return CSharpFeaturesResources.indexer_getter;
                    }

                case SyntaxKind.InitAccessorDeclaration:
                case SyntaxKind.SetAccessorDeclaration:
                    if (node.Parent!.Parent!.IsKind(SyntaxKind.PropertyDeclaration))
                    {
                        return CSharpFeaturesResources.property_setter;
                    }
                    else
                    {
                        RoslynDebug.Assert(node.Parent.Parent.IsKind(SyntaxKind.IndexerDeclaration));
                        return CSharpFeaturesResources.indexer_setter;
                    }

                case SyntaxKind.AddAccessorDeclaration:
                case SyntaxKind.RemoveAccessorDeclaration:
                    return FeaturesResources.event_accessor;

                case SyntaxKind.ArrowExpressionClause:
                    return node.Parent!.Kind() switch
                    {
                        SyntaxKind.PropertyDeclaration => CSharpFeaturesResources.property_getter,
                        SyntaxKind.IndexerDeclaration => CSharpFeaturesResources.indexer_getter,
                        _ => null
                    };

                case SyntaxKind.TypeParameterConstraintClause:
                    return FeaturesResources.type_constraint;

                case SyntaxKind.TypeParameterList:
                case SyntaxKind.TypeParameter:
                    return FeaturesResources.type_parameter;

                case SyntaxKind.Parameter:
                    return FeaturesResources.parameter;

                case SyntaxKind.AttributeList:
                    return FeaturesResources.attribute;

                case SyntaxKind.Attribute:
                    return FeaturesResources.attribute;

                case SyntaxKind.AttributeTargetSpecifier:
                    return CSharpFeaturesResources.attribute_target;

                // statement:

                case SyntaxKind.TryStatement:
                    return CSharpFeaturesResources.try_block;

                case SyntaxKind.CatchClause:
                case SyntaxKind.CatchDeclaration:
                    return CSharpFeaturesResources.catch_clause;

                case SyntaxKind.CatchFilterClause:
                    return CSharpFeaturesResources.filter_clause;

                case SyntaxKind.FinallyClause:
                    return CSharpFeaturesResources.finally_clause;

                case SyntaxKind.FixedStatement:
                    return CSharpFeaturesResources.fixed_statement;

                case SyntaxKind.UsingStatement:
                    return CSharpFeaturesResources.using_statement;

                case SyntaxKind.LockStatement:
                    return CSharpFeaturesResources.lock_statement;

                case SyntaxKind.ForEachStatement:
                case SyntaxKind.ForEachVariableStatement:
                    return CSharpFeaturesResources.foreach_statement;

                case SyntaxKind.CheckedStatement:
                    return CSharpFeaturesResources.checked_statement;

                case SyntaxKind.UncheckedStatement:
                    return CSharpFeaturesResources.unchecked_statement;

                case SyntaxKind.YieldBreakStatement:
                    return CSharpFeaturesResources.yield_break_statement;

                case SyntaxKind.YieldReturnStatement:
                    return CSharpFeaturesResources.yield_return_statement;

                case SyntaxKind.AwaitExpression:
                    return CSharpFeaturesResources.await_expression;

                case SyntaxKind.ParenthesizedLambdaExpression:
                case SyntaxKind.SimpleLambdaExpression:
                    return CSharpFeaturesResources.lambda;

                case SyntaxKind.AnonymousMethodExpression:
                    return CSharpFeaturesResources.anonymous_method;

                case SyntaxKind.FromClause:
                    return CSharpFeaturesResources.from_clause;

                case SyntaxKind.JoinClause:
                case SyntaxKind.JoinIntoClause:
                    return CSharpFeaturesResources.join_clause;

                case SyntaxKind.LetClause:
                    return CSharpFeaturesResources.let_clause;

                case SyntaxKind.WhereClause:
                    return CSharpFeaturesResources.where_clause;

                case SyntaxKind.OrderByClause:
                case SyntaxKind.AscendingOrdering:
                case SyntaxKind.DescendingOrdering:
                    return CSharpFeaturesResources.orderby_clause;

                case SyntaxKind.SelectClause:
                    return CSharpFeaturesResources.select_clause;

                case SyntaxKind.GroupClause:
                    return CSharpFeaturesResources.groupby_clause;

                case SyntaxKind.QueryBody:
                    return CSharpFeaturesResources.query_body;

                case SyntaxKind.QueryContinuation:
                    return CSharpFeaturesResources.into_clause;

                case SyntaxKind.IsPatternExpression:
                    return CSharpFeaturesResources.is_pattern;

                case SyntaxKind.SimpleAssignmentExpression:
                    if (((AssignmentExpressionSyntax)node).IsDeconstruction())
                    {
                        return CSharpFeaturesResources.deconstruction;
                    }
                    else
                    {
                        throw ExceptionUtilities.UnexpectedValue(node.Kind());
                    }

                case SyntaxKind.TupleType:
                case SyntaxKind.TupleExpression:
                    return CSharpFeaturesResources.tuple;

                case SyntaxKind.LocalFunctionStatement:
                    return CSharpFeaturesResources.local_function;

                case SyntaxKind.DeclarationExpression:
                    return CSharpFeaturesResources.out_var;

                case SyntaxKind.RefType:
                case SyntaxKind.RefExpression:
                    return CSharpFeaturesResources.ref_local_or_expression;

                case SyntaxKind.SwitchStatement:
                    return CSharpFeaturesResources.switch_statement;

                case SyntaxKind.LocalDeclarationStatement:
                    if (((LocalDeclarationStatementSyntax)node).UsingKeyword.IsKind(SyntaxKind.UsingKeyword))
                    {
                        return CSharpFeaturesResources.using_declaration;
                    }

                    return CSharpFeaturesResources.local_variable_declaration;

                default:
                    return null;
            }
        }

        protected override string GetSuspensionPointDisplayName(SyntaxNode node, EditKind editKind)
        {
            switch (node.Kind())
            {
                case SyntaxKind.ForEachStatement:
                    Debug.Assert(((CommonForEachStatementSyntax)node).AwaitKeyword.IsKind(SyntaxKind.AwaitKeyword));
                    return CSharpFeaturesResources.asynchronous_foreach_statement;

                case SyntaxKind.VariableDeclarator:
                    RoslynDebug.Assert(((LocalDeclarationStatementSyntax)node.Parent!.Parent!).AwaitKeyword.IsKind(SyntaxKind.AwaitKeyword));
                    return CSharpFeaturesResources.asynchronous_using_declaration;

                default:
                    return base.GetSuspensionPointDisplayName(node, editKind);
            }
        }

        #endregion

        #region Top-Level Syntactic Rude Edits

        private readonly struct EditClassifier
        {
            private readonly CSharpEditAndContinueAnalyzer _analyzer;
            private readonly ArrayBuilder<RudeEditDiagnostic> _diagnostics;
            private readonly Match<SyntaxNode>? _match;
            private readonly SyntaxNode? _oldNode;
            private readonly SyntaxNode? _newNode;
            private readonly EditKind _kind;
            private readonly TextSpan? _span;
            private readonly bool _classifyStatementSyntax;

            public EditClassifier(
                CSharpEditAndContinueAnalyzer analyzer,
                ArrayBuilder<RudeEditDiagnostic> diagnostics,
                SyntaxNode? oldNode,
                SyntaxNode? newNode,
                EditKind kind,
                Match<SyntaxNode>? match = null,
                TextSpan? span = null,
                bool classifyStatementSyntax = false)
            {
                RoslynDebug.Assert(oldNode != null || newNode != null);

                // if the node is deleted we have map that can be used to closest new ancestor
                RoslynDebug.Assert(newNode != null || match != null);

                _analyzer = analyzer;
                _diagnostics = diagnostics;
                _oldNode = oldNode;
                _newNode = newNode;
                _kind = kind;
                _span = span;
                _match = match;
                _classifyStatementSyntax = classifyStatementSyntax;
            }

            private void ReportError(RudeEditKind kind, SyntaxNode? spanNode = null, SyntaxNode? displayNode = null)
            {
                var span = (spanNode != null) ? GetDiagnosticSpan(spanNode, _kind) : GetSpan();
                var node = displayNode ?? _newNode ?? _oldNode;
                var displayName = GetDisplayName(node!, _kind);

                _diagnostics.Add(new RudeEditDiagnostic(kind, span, node, arguments: new[] { displayName }));
            }

            private TextSpan GetSpan()
            {
                if (_span.HasValue)
                {
                    return _span.Value;
                }

                if (_newNode == null)
                {
                    return _analyzer.GetDeletedNodeDiagnosticSpan(_match!.Matches, _oldNode!);
                }

                return GetDiagnosticSpan(_newNode, _kind);
            }

            public void ClassifyEdit()
            {
                switch (_kind)
                {
                    case EditKind.Delete:
                        ClassifyDelete(_oldNode!);
                        return;

                    case EditKind.Update:
                        ClassifyUpdate(_oldNode!, _newNode!);
                        return;

                    case EditKind.Move:
                        ClassifyMove(_newNode!);
                        return;

                    case EditKind.Insert:
                        ClassifyInsert(_newNode!);
                        return;

                    case EditKind.Reorder:
                        ClassifyReorder(_newNode!);
                        return;

                    default:
                        throw ExceptionUtilities.UnexpectedValue(_kind);
                }
            }

            #region Move and Reorder

            private void ClassifyMove(SyntaxNode newNode)
            {
                if (newNode.IsKind(SyntaxKind.LocalFunctionStatement))
                {
                    return;
                }

                // We could perhaps allow moving a type declaration to a different namespace syntax node
                // as long as it represents semantically the same namespace as the one of the original type declaration.
                ReportError(RudeEditKind.Move);
            }

            private void ClassifyReorder(SyntaxNode newNode)
            {
                if (_newNode.IsKind(SyntaxKind.LocalFunctionStatement))
                {
                    return;
                }

                switch (newNode.Kind())
                {
                    case SyntaxKind.GlobalStatement:
                        return;

                    case SyntaxKind.ExternAliasDirective:
                    case SyntaxKind.UsingDirective:
                    case SyntaxKind.NamespaceDeclaration:
                    case SyntaxKind.ClassDeclaration:
                    case SyntaxKind.StructDeclaration:
                    case SyntaxKind.InterfaceDeclaration:
                    case SyntaxKind.RecordDeclaration:
                    case SyntaxKind.RecordStructDeclaration:
                    case SyntaxKind.EnumDeclaration:
                    case SyntaxKind.DelegateDeclaration:
                    case SyntaxKind.VariableDeclaration:
                    case SyntaxKind.MethodDeclaration:
                    case SyntaxKind.ConversionOperatorDeclaration:
                    case SyntaxKind.OperatorDeclaration:
                    case SyntaxKind.ConstructorDeclaration:
                    case SyntaxKind.DestructorDeclaration:
                    case SyntaxKind.IndexerDeclaration:
                    case SyntaxKind.EventDeclaration:
                    case SyntaxKind.GetAccessorDeclaration:
                    case SyntaxKind.SetAccessorDeclaration:
                    case SyntaxKind.InitAccessorDeclaration:
                    case SyntaxKind.AddAccessorDeclaration:
                    case SyntaxKind.RemoveAccessorDeclaration:
                    case SyntaxKind.TypeParameterConstraintClause:
                    case SyntaxKind.AttributeList:
                    case SyntaxKind.Attribute:
                        // We'll ignore these edits. A general policy is to ignore edits that are only discoverable via reflection.
                        return;

                    case SyntaxKind.PropertyDeclaration:
                    case SyntaxKind.FieldDeclaration:
                    case SyntaxKind.EventFieldDeclaration:
                    case SyntaxKind.VariableDeclarator:
                        // Maybe we could allow changing order of field declarations unless the containing type layout is sequential.
                        ReportError(RudeEditKind.Move);
                        return;

                    case SyntaxKind.EnumMemberDeclaration:
                        // To allow this change we would need to check that values of all fields of the enum 
                        // are preserved, or make sure we can update all method bodies that accessed those that changed.
                        ReportError(RudeEditKind.Move);
                        return;

                    case SyntaxKind.TypeParameter:
                    case SyntaxKind.Parameter:
                        ReportError(RudeEditKind.Move);
                        return;

                    default:
                        throw ExceptionUtilities.UnexpectedValue(newNode.Kind());
                }
            }

            #endregion

            #region Insert

            private void ClassifyInsert(SyntaxNode node)
            {
                switch (node.Kind())
                {
                    case SyntaxKind.GlobalStatement:
                        // An insert of a global statement is actually an update to the synthesized main so we need to check some extra things
                        ClassifyUpdate((GlobalStatementSyntax)node);
                        return;

                    case SyntaxKind.ExternAliasDirective:
                    case SyntaxKind.NamespaceDeclaration:
                        ReportError(RudeEditKind.Insert);
                        return;

                    case SyntaxKind.UsingDirective:
                        // We don't report rude edits for using directives though we also don't do any
                        // special processing, so inserting a using directive that changes semantics in
                        // unedited code will not issue edits for that code. Inserting a using directive
                        // and then consunming it will result in edits for the changes code as per usual.
                        return;

                    case SyntaxKind.ClassDeclaration:
                    case SyntaxKind.StructDeclaration:
                    case SyntaxKind.RecordDeclaration:
                    case SyntaxKind.RecordStructDeclaration:
                    case SyntaxKind.InterfaceDeclaration:
                    case SyntaxKind.EnumDeclaration:
                    case SyntaxKind.DelegateDeclaration:
                    case SyntaxKind.PropertyDeclaration:
                    case SyntaxKind.EventDeclaration:
                    case SyntaxKind.IndexerDeclaration:
                    case SyntaxKind.DestructorDeclaration:
                    case SyntaxKind.ConversionOperatorDeclaration:
                    case SyntaxKind.OperatorDeclaration:
                    case SyntaxKind.MethodDeclaration:
                    case SyntaxKind.ConstructorDeclaration:
                    case SyntaxKind.GetAccessorDeclaration:
                    case SyntaxKind.SetAccessorDeclaration:
                    case SyntaxKind.InitAccessorDeclaration:
                    case SyntaxKind.AddAccessorDeclaration:
                    case SyntaxKind.RemoveAccessorDeclaration:
                    case SyntaxKind.FieldDeclaration:
                    case SyntaxKind.EventFieldDeclaration:
                    case SyntaxKind.AccessorList:
                    case SyntaxKind.VariableDeclarator:
                    case SyntaxKind.VariableDeclaration:
                        return;

                    case SyntaxKind.ArrowExpressionClause:
                        if (node.Parent.IsKind(SyntaxKind.PropertyDeclaration, SyntaxKind.IndexerDeclaration))
                        {
                            return;
                        }

                        break;

                    case SyntaxKind.Parameter when !_classifyStatementSyntax:
                        // Parameter inserts are allowed for local functions
                        if (node.Parent?.Parent is RecordDeclarationSyntax)
                        {
                            ReportError(RudeEditKind.AddRecordPositionalParameter);
                        }
                        else
                        {
                            ReportError(RudeEditKind.Insert);
                        }

                        return;

                    case SyntaxKind.EnumMemberDeclaration:
                    case SyntaxKind.TypeParameter:
                    case SyntaxKind.TypeParameterConstraintClause:
                    case SyntaxKind.TypeParameterList:
                        ReportError(RudeEditKind.Insert);
                        return;

                    case SyntaxKind.Attribute:
                    case SyntaxKind.AttributeList:
                        // To allow inserting of attributes we need to check if the inserted attribute
                        // is a pseudo-custom attribute that CLR allows us to change, or if it is a compiler well-know attribute
                        // that affects the generated IL, so we defer those checks until semantic analysis.

                        // Unless the attribute is a module/assembly attribute
                        if (node.IsParentKind(SyntaxKind.CompilationUnit) || node.Parent.IsParentKind(SyntaxKind.CompilationUnit))
                        {
                            ReportError(RudeEditKind.Insert);
                        }

                        return;
                }

                // When classifying statement syntax we could see potentially any node as an edit
                if (!_classifyStatementSyntax)
                {
                    throw ExceptionUtilities.UnexpectedValue(node.Kind());
                }
            }

            #endregion

            #region Delete

            private void ClassifyDelete(SyntaxNode oldNode)
            {
                switch (oldNode.Kind())
                {
                    case SyntaxKind.GlobalStatement:
                        return;

                    case SyntaxKind.ExternAliasDirective:
                    case SyntaxKind.NamespaceDeclaration:
                        // To allow removal of declarations we would need to update method bodies that 
                        // were previously binding to them but now are binding to another symbol that was previously hidden.
                        ReportError(RudeEditKind.Delete);
                        return;

                    case SyntaxKind.UsingDirective:
                        // We don't report rude edits for using directives though we also don't do any
                        // special processing, so deleting a using directive that changes semantics in
                        // unedited code will not issue edits for that code. Deleting code and then doing
                        // something like Remove Unused Usings will report edits for the changes code as
                        // normal.
                        return;

                    case SyntaxKind.DestructorDeclaration:
                    case SyntaxKind.ConversionOperatorDeclaration:
                    case SyntaxKind.OperatorDeclaration:
                    case SyntaxKind.ClassDeclaration:
                    case SyntaxKind.StructDeclaration:
                    case SyntaxKind.InterfaceDeclaration:
                    case SyntaxKind.RecordDeclaration:
                    case SyntaxKind.RecordStructDeclaration:
                    case SyntaxKind.MethodDeclaration:
                    case SyntaxKind.PropertyDeclaration:
                    case SyntaxKind.IndexerDeclaration:
                    case SyntaxKind.EventDeclaration:
                    case SyntaxKind.FieldDeclaration:
                    case SyntaxKind.EventFieldDeclaration:
                    case SyntaxKind.VariableDeclarator:
                    case SyntaxKind.VariableDeclaration:
                    case SyntaxKind.EnumDeclaration:
                    case SyntaxKind.DelegateDeclaration:
                    case SyntaxKind.ConstructorDeclaration:
                        // We do not report member delete here since the member might be moving to a different part of a partial type declaration.
                        // If that is not the case the semantic analysis reports the rude edit.
                        return;

                    case SyntaxKind.GetAccessorDeclaration:
                    case SyntaxKind.SetAccessorDeclaration:
                    case SyntaxKind.InitAccessorDeclaration:
                    case SyntaxKind.AddAccessorDeclaration:
                    case SyntaxKind.RemoveAccessorDeclaration:
                    case SyntaxKind.EnumMemberDeclaration:
                    case SyntaxKind.AccessorList:
                        // We do not report error here since it will be reported in semantic analysis.
                        return;

                    case SyntaxKind.ArrowExpressionClause:
                        // We do not report error here since it will be reported in semantic analysis.
                        if (oldNode.Parent.IsKind(SyntaxKind.PropertyDeclaration, SyntaxKind.IndexerDeclaration))
                        {
                            return;
                        }

                        break;

                    case SyntaxKind.AttributeList:
                    case SyntaxKind.Attribute:
                        // To allow removal of attributes we need to check if the removed attribute
                        // is a pseudo-custom attribute that CLR does not allow us to change, or if it is a compiler well-know attribute
                        // that affects the generated IL, so we defer those checks until semantic analysis.

                        // Unless the attribute is a module/assembly attribute
                        if (oldNode.IsParentKind(SyntaxKind.CompilationUnit) || oldNode.Parent.IsParentKind(SyntaxKind.CompilationUnit))
                        {
                            ReportError(RudeEditKind.Delete);
                        }

                        return;

                    case SyntaxKind.TypeParameter:
                    case SyntaxKind.TypeParameterList:
                    case SyntaxKind.TypeParameterConstraintClause:
                        ReportError(RudeEditKind.Delete);
                        return;

                    case SyntaxKind.Parameter when !_classifyStatementSyntax:
                    case SyntaxKind.ParameterList when !_classifyStatementSyntax:
                        if (oldNode.Parent?.Parent is RecordDeclarationSyntax)
                        {
                            ReportError(RudeEditKind.DeleteRecordPositionalParameter);
                        }
                        else
                        {
                            ReportError(RudeEditKind.Delete);
                        }

                        return;
                }

                // When classifying statement syntax we could see potentially any node as an edit
                if (!_classifyStatementSyntax)
                {
                    throw ExceptionUtilities.UnexpectedValue(oldNode.Kind());
                }
            }

            #endregion

            #region Update

            private void ClassifyUpdate(SyntaxNode oldNode, SyntaxNode newNode)
            {
                switch (newNode.Kind())
                {
                    case SyntaxKind.GlobalStatement:
                        ClassifyUpdate((GlobalStatementSyntax)newNode);
                        return;

                    case SyntaxKind.ExternAliasDirective:
                        ReportError(RudeEditKind.Update);
                        return;

                    case SyntaxKind.UsingDirective:
                        // We don't report rude edits for using directives though we also don't do any
                        // special processing, so updating a using directive that changes semantics in
                        // unedited code will not issue edits for that code.
                        return;

                    case SyntaxKind.NamespaceDeclaration:
                    case SyntaxKind.FileScopedNamespaceDeclaration:
                        ClassifyUpdate((BaseNamespaceDeclarationSyntax)oldNode, (BaseNamespaceDeclarationSyntax)newNode);
                        return;
                    case SyntaxKind.ClassDeclaration:
                    case SyntaxKind.StructDeclaration:
                    case SyntaxKind.InterfaceDeclaration:
                    case SyntaxKind.RecordDeclaration:
                    case SyntaxKind.RecordStructDeclaration:
                        ClassifyUpdate((TypeDeclarationSyntax)oldNode, (TypeDeclarationSyntax)newNode);
                        return;

                    case SyntaxKind.EnumDeclaration:
                        ClassifyUpdate((EnumDeclarationSyntax)oldNode, (EnumDeclarationSyntax)newNode);
                        return;

                    case SyntaxKind.DelegateDeclaration:
                        ClassifyUpdate((DelegateDeclarationSyntax)oldNode, (DelegateDeclarationSyntax)newNode);
                        return;

                    case SyntaxKind.FieldDeclaration:
                        ClassifyUpdate((BaseFieldDeclarationSyntax)oldNode, (BaseFieldDeclarationSyntax)newNode);
                        return;

                    case SyntaxKind.EventFieldDeclaration:
                        ClassifyUpdate((BaseFieldDeclarationSyntax)oldNode, (BaseFieldDeclarationSyntax)newNode);
                        return;

                    case SyntaxKind.VariableDeclaration:
                        ClassifyUpdate((VariableDeclarationSyntax)oldNode, (VariableDeclarationSyntax)newNode);
                        return;

                    case SyntaxKind.VariableDeclarator:
                        ClassifyUpdate((VariableDeclaratorSyntax)oldNode, (VariableDeclaratorSyntax)newNode);
                        return;

                    case SyntaxKind.MethodDeclaration:
                        ClassifyUpdate((MethodDeclarationSyntax)oldNode, (MethodDeclarationSyntax)newNode);
                        return;

                    case SyntaxKind.ConversionOperatorDeclaration:
                        ClassifyUpdate((ConversionOperatorDeclarationSyntax)oldNode, (ConversionOperatorDeclarationSyntax)newNode);
                        return;

                    case SyntaxKind.OperatorDeclaration:
                        ClassifyUpdate((OperatorDeclarationSyntax)oldNode, (OperatorDeclarationSyntax)newNode);
                        return;

                    case SyntaxKind.ConstructorDeclaration:
                        ClassifyUpdate((ConstructorDeclarationSyntax)oldNode, (ConstructorDeclarationSyntax)newNode);
                        return;

                    case SyntaxKind.DestructorDeclaration:
                        ClassifyUpdate((DestructorDeclarationSyntax)oldNode, (DestructorDeclarationSyntax)newNode);
                        return;

                    case SyntaxKind.PropertyDeclaration:
                        ClassifyUpdate((PropertyDeclarationSyntax)oldNode, (PropertyDeclarationSyntax)newNode);
                        return;

                    case SyntaxKind.IndexerDeclaration:
                        ClassifyUpdate((IndexerDeclarationSyntax)oldNode, (IndexerDeclarationSyntax)newNode);
                        return;

                    case SyntaxKind.EventDeclaration:
                        return;

                    case SyntaxKind.EnumMemberDeclaration:
                        ClassifyUpdate((EnumMemberDeclarationSyntax)oldNode, (EnumMemberDeclarationSyntax)newNode);
                        return;

                    case SyntaxKind.GetAccessorDeclaration:
                    case SyntaxKind.SetAccessorDeclaration:
                    case SyntaxKind.InitAccessorDeclaration:
                    case SyntaxKind.AddAccessorDeclaration:
                    case SyntaxKind.RemoveAccessorDeclaration:
                        ClassifyUpdate((AccessorDeclarationSyntax)oldNode, (AccessorDeclarationSyntax)newNode);
                        return;

                    case SyntaxKind.TypeParameterConstraintClause:
                        ClassifyUpdate((TypeParameterConstraintClauseSyntax)oldNode, (TypeParameterConstraintClauseSyntax)newNode);
                        return;

                    case SyntaxKind.TypeParameter:
                        ClassifyUpdate((TypeParameterSyntax)oldNode, (TypeParameterSyntax)newNode);
                        return;

                    case SyntaxKind.Parameter when !_classifyStatementSyntax:
                        // Parameter updates are allowed for local functions
                        ClassifyUpdate((ParameterSyntax)oldNode, (ParameterSyntax)newNode);
                        return;

                    case SyntaxKind.AttributeList:
                        ClassifyUpdate((AttributeListSyntax)oldNode, (AttributeListSyntax)newNode);
                        return;

                    case SyntaxKind.Attribute:
                        // To allow update of attributes we need to check if the updated attribute
                        // is a pseudo-custom attribute that CLR allows us to change, or if it is a compiler well-know attribute
                        // that affects the generated IL, so we defer those checks until semantic analysis.

                        // Unless the attribute is a module/assembly attribute
                        if (newNode.IsParentKind(SyntaxKind.CompilationUnit) || newNode.Parent.IsParentKind(SyntaxKind.CompilationUnit))
                        {
                            ReportError(RudeEditKind.Update);
                        }

                        return;

                    case SyntaxKind.TypeParameterList:
                    case SyntaxKind.ParameterList:
                    case SyntaxKind.BracketedParameterList:
                    case SyntaxKind.AccessorList:
                        return;

                }

                // When classifying statement syntax we could see potentially any node as an edit
                if (!_classifyStatementSyntax)
                {
                    throw ExceptionUtilities.UnexpectedValue(newNode.Kind());
                }
            }

<<<<<<< HEAD
            private void ClassifyUpdate(BaseNamespaceDeclarationSyntax oldNode, BaseNamespaceDeclarationSyntax newNode)
=======
            private void ClassifyUpdate(GlobalStatementSyntax node)
            {
                ClassifyDeclarationBodyRudeUpdates(node.Statement);
            }

            private void ClassifyUpdate(NamespaceDeclarationSyntax oldNode, NamespaceDeclarationSyntax newNode)
>>>>>>> 8b7f55b2
            {
                Debug.Assert(!SyntaxFactory.AreEquivalent(oldNode.Name, newNode.Name));
                ReportError(RudeEditKind.Renamed);
            }

            private void ClassifyUpdate(TypeDeclarationSyntax oldNode, TypeDeclarationSyntax newNode)
            {
                if (!SyntaxFactory.AreEquivalent(oldNode.Identifier, newNode.Identifier))
                {
                    ReportError(RudeEditKind.Renamed);
                    return;
                }

                if (!SyntaxFactory.AreEquivalent(oldNode.BaseList, newNode.BaseList))
                {
                    ReportError(RudeEditKind.BaseTypeOrInterfaceUpdate);
                }
            }

            private void ClassifyUpdate(EnumDeclarationSyntax oldNode, EnumDeclarationSyntax newNode)
            {
                if (!SyntaxFactory.AreEquivalent(oldNode.Identifier, newNode.Identifier))
                {
                    ReportError(RudeEditKind.Renamed);
                    return;
                }

                if (!SyntaxFactory.AreEquivalent(oldNode.BaseList, newNode.BaseList))
                {
                    ReportError(RudeEditKind.EnumUnderlyingTypeUpdate);
                    return;
                }

                // The list of members has been updated (separators added).
                // We report a Rude Edit for each updated member.
            }

            private void ClassifyUpdate(DelegateDeclarationSyntax oldNode, DelegateDeclarationSyntax newNode)
            {
                if (!SyntaxFactory.AreEquivalent(oldNode.ReturnType, newNode.ReturnType))
                {
                    ReportError(RudeEditKind.TypeUpdate);
                    return;
                }

                if (!SyntaxFactory.AreEquivalent(oldNode.Identifier, newNode.Identifier))
                {
                    ReportError(RudeEditKind.Renamed);
                }
            }

            private void ClassifyUpdate(BaseFieldDeclarationSyntax oldNode, BaseFieldDeclarationSyntax newNode)
            {
                if (oldNode.Kind() != newNode.Kind())
                {
                    ReportError(RudeEditKind.FieldKindUpdate);
                    return;
                }
            }

            private void ClassifyUpdate(VariableDeclarationSyntax oldNode, VariableDeclarationSyntax newNode)
            {
                if (!SyntaxFactory.AreEquivalent(oldNode.Type, newNode.Type))
                {
                    ReportError(RudeEditKind.TypeUpdate);
                    return;
                }

                // separators may be added/removed:
            }

            private void ClassifyUpdate(VariableDeclaratorSyntax oldNode, VariableDeclaratorSyntax newNode)
            {
                if (!SyntaxFactory.AreEquivalent(oldNode.Identifier, newNode.Identifier))
                {
                    ReportError(RudeEditKind.Renamed);
                    return;
                }

                // If the argument lists are mismatched the field must have mismatched "fixed" modifier, 
                // which is reported by the field declaration.
                if (oldNode.ArgumentList is null == newNode.ArgumentList is null)
                {
                    if (!SyntaxFactory.AreEquivalent(oldNode.ArgumentList, newNode.ArgumentList))
                    {
                        ReportError(RudeEditKind.FixedSizeFieldUpdate);
                        return;
                    }
                }

                var typeDeclaration = (TypeDeclarationSyntax?)oldNode.Parent!.Parent!.Parent!;
                if (typeDeclaration.Arity > 0)
                {
                    ReportError(RudeEditKind.GenericTypeInitializerUpdate);
                    return;
                }

                // Check if a constant field is updated:
                var fieldDeclaration = (BaseFieldDeclarationSyntax)oldNode.Parent.Parent;
                if (fieldDeclaration.Modifiers.Any(SyntaxKind.ConstKeyword))
                {
                    ReportError(RudeEditKind.Update);
                    return;
                }

                ClassifyDeclarationBodyRudeUpdates(newNode);
            }

            private void ClassifyUpdate(MethodDeclarationSyntax oldNode, MethodDeclarationSyntax newNode)
            {
                if (!SyntaxFactory.AreEquivalent(oldNode.Identifier, newNode.Identifier))
                {
                    ReportError(RudeEditKind.Renamed);
                    return;
                }

                if (!SyntaxFactory.AreEquivalent(oldNode.ReturnType, newNode.ReturnType))
                {
                    ReportError(RudeEditKind.TypeUpdate);
                    return;
                }

                if (!SyntaxFactory.AreEquivalent(oldNode.ExplicitInterfaceSpecifier, newNode.ExplicitInterfaceSpecifier))
                {
                    ReportError(RudeEditKind.Renamed);
                    return;
                }

                ClassifyMethodBodyRudeUpdate(
                    (SyntaxNode?)oldNode.Body ?? oldNode.ExpressionBody?.Expression,
                    (SyntaxNode?)newNode.Body ?? newNode.ExpressionBody?.Expression,
                    containingMethod: newNode,
                    containingType: (TypeDeclarationSyntax?)newNode.Parent);
            }

            private void ClassifyUpdate(ConversionOperatorDeclarationSyntax oldNode, ConversionOperatorDeclarationSyntax newNode)
            {
                if (!SyntaxFactory.AreEquivalent(oldNode.ImplicitOrExplicitKeyword, newNode.ImplicitOrExplicitKeyword))
                {
                    ReportError(RudeEditKind.ModifiersUpdate);
                    return;
                }

                if (!SyntaxFactory.AreEquivalent(oldNode.Type, newNode.Type))
                {
                    ReportError(RudeEditKind.TypeUpdate);
                    return;
                }

                ClassifyMethodBodyRudeUpdate(
                    (SyntaxNode?)oldNode.Body ?? oldNode.ExpressionBody?.Expression,
                    (SyntaxNode?)newNode.Body ?? newNode.ExpressionBody?.Expression,
                    containingMethod: null,
                    containingType: (TypeDeclarationSyntax?)newNode.Parent);
            }

            private void ClassifyUpdate(OperatorDeclarationSyntax oldNode, OperatorDeclarationSyntax newNode)
            {
                if (!SyntaxFactory.AreEquivalent(oldNode.OperatorToken, newNode.OperatorToken))
                {
                    ReportError(RudeEditKind.Renamed);
                    return;
                }

                if (!SyntaxFactory.AreEquivalent(oldNode.ReturnType, newNode.ReturnType))
                {
                    ReportError(RudeEditKind.TypeUpdate);
                    return;
                }

                ClassifyMethodBodyRudeUpdate(
                    (SyntaxNode?)oldNode.Body ?? oldNode.ExpressionBody?.Expression,
                    (SyntaxNode?)newNode.Body ?? newNode.ExpressionBody?.Expression,
                    containingMethod: null,
                    containingType: (TypeDeclarationSyntax?)newNode.Parent);
            }

            private void ClassifyUpdate(AccessorDeclarationSyntax oldNode, AccessorDeclarationSyntax newNode)
            {
                if (oldNode.Kind() != newNode.Kind())
                {
                    ReportError(RudeEditKind.AccessorKindUpdate);
                    return;
                }

                RoslynDebug.Assert(newNode.Parent is AccessorListSyntax);
                RoslynDebug.Assert(newNode.Parent.Parent is BasePropertyDeclarationSyntax);

                ClassifyMethodBodyRudeUpdate(
                    (SyntaxNode?)oldNode.Body ?? oldNode.ExpressionBody?.Expression,
                    (SyntaxNode?)newNode.Body ?? newNode.ExpressionBody?.Expression,
                    containingMethod: null,
                    containingType: (TypeDeclarationSyntax?)newNode.Parent.Parent.Parent);
            }

            private void ClassifyUpdate(EnumMemberDeclarationSyntax oldNode, EnumMemberDeclarationSyntax newNode)
            {
                if (!SyntaxFactory.AreEquivalent(oldNode.Identifier, newNode.Identifier))
                {
                    ReportError(RudeEditKind.Renamed);
                    return;
                }

                if (!SyntaxFactory.AreEquivalent(oldNode.EqualsValue, newNode.EqualsValue))
                {
                    ReportError(RudeEditKind.InitializerUpdate);
                    return;
                }

                // Attributes are processed during semantic analysis
            }

            private void ClassifyUpdate(ConstructorDeclarationSyntax oldNode, ConstructorDeclarationSyntax newNode)
            {
                ClassifyMethodBodyRudeUpdate(
                    (SyntaxNode?)oldNode.Body ?? oldNode.ExpressionBody?.Expression,
                    (SyntaxNode?)newNode.Body ?? newNode.ExpressionBody?.Expression,
                    containingMethod: null,
                    containingType: (TypeDeclarationSyntax?)newNode.Parent);
            }

            private void ClassifyUpdate(DestructorDeclarationSyntax oldNode, DestructorDeclarationSyntax newNode)
            {
                ClassifyMethodBodyRudeUpdate(
                    (SyntaxNode?)oldNode.Body ?? oldNode.ExpressionBody?.Expression,
                    (SyntaxNode?)newNode.Body ?? newNode.ExpressionBody?.Expression,
                    containingMethod: null,
                    containingType: (TypeDeclarationSyntax?)newNode.Parent);
            }

            private void ClassifyUpdate(PropertyDeclarationSyntax oldNode, PropertyDeclarationSyntax newNode)
            {
                if (!SyntaxFactory.AreEquivalent(oldNode.Type, newNode.Type))
                {
                    ReportError(RudeEditKind.TypeUpdate);
                    return;
                }

                if (!SyntaxFactory.AreEquivalent(oldNode.Identifier, newNode.Identifier))
                {
                    ReportError(RudeEditKind.Renamed);
                    return;
                }

                if (!SyntaxFactory.AreEquivalent(oldNode.ExplicitInterfaceSpecifier, newNode.ExplicitInterfaceSpecifier))
                {
                    ReportError(RudeEditKind.Renamed);
                    return;
                }

                var containingType = (TypeDeclarationSyntax)newNode.Parent!;

                // TODO: We currently don't support switching from auto-props to properties with accessors and vice versa.
                // If we do we should also allow it for expression bodies.

                if (!SyntaxFactory.AreEquivalent(oldNode.ExpressionBody, newNode.ExpressionBody))
                {
                    var oldBody = SyntaxUtilities.TryGetEffectiveGetterBody(oldNode.ExpressionBody, oldNode.AccessorList);
                    var newBody = SyntaxUtilities.TryGetEffectiveGetterBody(newNode.ExpressionBody, newNode.AccessorList);

                    ClassifyMethodBodyRudeUpdate(
                        oldBody,
                        newBody,
                        containingMethod: null,
                        containingType: containingType);

                    return;
                }

                if (!SyntaxFactory.AreEquivalent(oldNode.Initializer, newNode.Initializer))
                {
                    if (containingType.Arity > 0)
                    {
                        ReportError(RudeEditKind.GenericTypeInitializerUpdate);
                        return;
                    }

                    if (newNode.Initializer != null)
                    {
                        ClassifyDeclarationBodyRudeUpdates(newNode.Initializer);
                    }
                }
            }

            private void ClassifyUpdate(IndexerDeclarationSyntax oldNode, IndexerDeclarationSyntax newNode)
            {
                if (!SyntaxFactory.AreEquivalent(oldNode.Type, newNode.Type))
                {
                    ReportError(RudeEditKind.TypeUpdate);
                    return;
                }

                if (!SyntaxFactory.AreEquivalent(oldNode.ExplicitInterfaceSpecifier, newNode.ExplicitInterfaceSpecifier))
                {
                    ReportError(RudeEditKind.Renamed);
                    return;
                }

                if (SyntaxFactory.AreEquivalent(oldNode.ExpressionBody, newNode.ExpressionBody))
                {
                    var oldBody = SyntaxUtilities.TryGetEffectiveGetterBody(oldNode.ExpressionBody, oldNode.AccessorList);
                    var newBody = SyntaxUtilities.TryGetEffectiveGetterBody(newNode.ExpressionBody, newNode.AccessorList);

                    ClassifyMethodBodyRudeUpdate(
                        oldBody,
                        newBody,
                        containingMethod: null,
                        containingType: (TypeDeclarationSyntax?)newNode.Parent);
                }
            }

            private void ClassifyUpdate(TypeParameterSyntax oldNode, TypeParameterSyntax newNode)
            {
                if (!SyntaxFactory.AreEquivalent(oldNode.Identifier, newNode.Identifier))
                {
                    ReportError(RudeEditKind.Renamed);
                    return;
                }

                if (!SyntaxFactory.AreEquivalent(oldNode.VarianceKeyword, newNode.VarianceKeyword))
                {
                    ReportError(RudeEditKind.VarianceUpdate);
                    return;
                }

                // attribute changes are handled by semantics
            }

            private void ClassifyUpdate(TypeParameterConstraintClauseSyntax oldNode, TypeParameterConstraintClauseSyntax newNode)
            {
                if (!SyntaxFactory.AreEquivalent(oldNode.Name, newNode.Name))
                {
                    ReportError(RudeEditKind.Renamed);
                    return;
                }

                Debug.Assert(!SyntaxFactory.AreEquivalent(oldNode.Constraints, newNode.Constraints));
                ReportError(RudeEditKind.TypeUpdate);
            }

            private void ClassifyUpdate(ParameterSyntax oldNode, ParameterSyntax newNode)
            {
                if (!SyntaxFactory.AreEquivalent(oldNode.Identifier, newNode.Identifier))
                {
                    ReportError(RudeEditKind.Renamed);
                    return;
                }

                if (!SyntaxFactory.AreEquivalent(oldNode.Modifiers, newNode.Modifiers))
                {
                    ReportError(RudeEditKind.ModifiersUpdate);
                    return;
                }

                if (!SyntaxFactory.AreEquivalent(oldNode.Type, newNode.Type))
                {
                    ReportError(RudeEditKind.TypeUpdate);
                    return;
                }

                if (!SyntaxFactory.AreEquivalent(oldNode.Default, newNode.Default))
                {
                    ReportError(RudeEditKind.InitializerUpdate);
                    return;
                }

                // Attribute changes handled in semantics
            }

            private void ClassifyUpdate(AttributeListSyntax oldNode, AttributeListSyntax newNode)
            {
                if (!SyntaxFactory.AreEquivalent(oldNode.Target, newNode.Target))
                {
                    var spanNode = ((SyntaxNode?)newNode.Target) ?? newNode;
                    ReportError(RudeEditKind.Update, spanNode: spanNode, displayNode: spanNode);
                    return;
                }

                // changes in attribute separators are not interesting:
            }

            private static bool AreModifiersEquivalent(SyntaxTokenList oldModifiers, SyntaxTokenList newModifiers, SyntaxKind ignore, SyntaxKind? ignore2 = null)
            {
                var oldIgnoredModifierIndex = oldModifiers.IndexOf(ignore);
                var newIgnoredModifierIndex = newModifiers.IndexOf(ignore);

                if (oldIgnoredModifierIndex >= 0)
                {
                    oldModifiers = oldModifiers.RemoveAt(oldIgnoredModifierIndex);
                }

                if (newIgnoredModifierIndex >= 0)
                {
                    newModifiers = newModifiers.RemoveAt(newIgnoredModifierIndex);
                }

                return ignore2 is null
                    ? SyntaxFactory.AreEquivalent(oldModifiers, newModifiers)
                    : AreModifiersEquivalent(oldModifiers, newModifiers, ignore2.Value);
            }

            private void ClassifyMethodBodyRudeUpdate(
                SyntaxNode? oldBody,
                SyntaxNode? newBody,
                MethodDeclarationSyntax? containingMethod,
                TypeDeclarationSyntax? containingType)
            {
                Debug.Assert(oldBody is BlockSyntax || oldBody is ExpressionSyntax || oldBody == null);
                Debug.Assert(newBody is BlockSyntax || newBody is ExpressionSyntax || newBody == null);

                if ((oldBody == null) != (newBody == null))
                {
                    if (oldBody == null)
                    {
                        ReportError(RudeEditKind.MethodBodyAdd);
                        return;
                    }
                    else
                    {
                        ReportError(RudeEditKind.MethodBodyDelete);
                        return;
                    }
                }

                ClassifyMemberBodyRudeUpdate(containingMethod, containingType, isTriviaUpdate: false);

                if (newBody != null)
                {
                    ClassifyDeclarationBodyRudeUpdates(newBody);
                }
            }

            public void ClassifyMemberBodyRudeUpdate(
                MethodDeclarationSyntax? containingMethod,
                TypeDeclarationSyntax? containingType,
                bool isTriviaUpdate)
            {
                if (SyntaxUtilities.Any(containingMethod?.TypeParameterList))
                {
                    ReportError(isTriviaUpdate ? RudeEditKind.GenericMethodTriviaUpdate : RudeEditKind.GenericMethodUpdate);
                    return;
                }

                if (SyntaxUtilities.Any(containingType?.TypeParameterList))
                {
                    ReportError(isTriviaUpdate ? RudeEditKind.GenericTypeTriviaUpdate : RudeEditKind.GenericTypeUpdate);
                    return;
                }
            }

            public void ClassifyDeclarationBodyRudeUpdates(SyntaxNode newDeclarationOrBody)
            {
                foreach (var node in newDeclarationOrBody.DescendantNodesAndSelf(LambdaUtilities.IsNotLambda))
                {
                    switch (node.Kind())
                    {
                        case SyntaxKind.StackAllocArrayCreationExpression:
                        case SyntaxKind.ImplicitStackAllocArrayCreationExpression:
                            ReportError(RudeEditKind.StackAllocUpdate, node, _newNode);
                            return;
                    }
                }
            }

            #endregion
        }

        internal override void ReportTopLevelSyntacticRudeEdits(
            ArrayBuilder<RudeEditDiagnostic> diagnostics,
            Match<SyntaxNode> match,
            Edit<SyntaxNode> edit,
            Dictionary<SyntaxNode, EditKind> editMap)
        {
            if (HasParentEdit(editMap, edit))
            {
                return;
            }

            var classifier = new EditClassifier(this, diagnostics, edit.OldNode, edit.NewNode, edit.Kind, match);
            classifier.ClassifyEdit();
        }

        internal override void ReportMemberUpdateRudeEdits(ArrayBuilder<RudeEditDiagnostic> diagnostics, SyntaxNode newMember, TextSpan? span)
        {
            var classifier = new EditClassifier(this, diagnostics, oldNode: null, newMember, EditKind.Update, span: span);

            classifier.ClassifyMemberBodyRudeUpdate(
                newMember as MethodDeclarationSyntax,
                newMember.FirstAncestorOrSelf<TypeDeclarationSyntax>(),
                isTriviaUpdate: true);

            classifier.ClassifyDeclarationBodyRudeUpdates(newMember);
        }

        #endregion

        #region Semantic Rude Edits

        internal override void ReportInsertedMemberSymbolRudeEdits(ArrayBuilder<RudeEditDiagnostic> diagnostics, ISymbol newSymbol, SyntaxNode newNode, bool insertingIntoExistingContainingType)
        {
            var rudeEditKind = newSymbol switch
            {
                // Inserting extern member into a new or existing type is not allowed.
                { IsExtern: true }
                    => RudeEditKind.InsertExtern,

                // All rude edits below only apply when inserting into an existing type (not when the type itself is inserted):
                _ when !insertingIntoExistingContainingType => RudeEditKind.None,

                // Inserting a member into an existing generic type is not allowed.
                { ContainingType: { Arity: > 0 } } and not INamedTypeSymbol
                    => RudeEditKind.InsertIntoGenericType,

                // Inserting virtual or interface member into an existing type is not allowed.
                { IsVirtual: true } or { IsOverride: true } or { IsAbstract: true } and not INamedTypeSymbol
                    => RudeEditKind.InsertVirtual,

                // Inserting generic method into an existing type is not allowed.
                IMethodSymbol { Arity: > 0 }
                    => RudeEditKind.InsertGenericMethod,

                // Inserting destructor to an existing type is not allowed.
                IMethodSymbol { MethodKind: MethodKind.Destructor }
                    => RudeEditKind.Insert,

                // Inserting operator to an existing type is not allowed.
                IMethodSymbol { MethodKind: MethodKind.Conversion or MethodKind.UserDefinedOperator }
                    => RudeEditKind.InsertOperator,

                // Inserting a method that explictly implements an interface method into an existing type is not allowed.
                IMethodSymbol { ExplicitInterfaceImplementations: { IsEmpty: false } }
                    => RudeEditKind.InsertMethodWithExplicitInterfaceSpecifier,

                // TODO: Inserting non-virtual member to an interface (https://github.com/dotnet/roslyn/issues/37128)
                { ContainingType: { TypeKind: TypeKind.Interface } } and not INamedTypeSymbol
                    => RudeEditKind.InsertIntoInterface,

                _ => RudeEditKind.None
            };

            if (rudeEditKind != RudeEditKind.None)
            {
                diagnostics.Add(new RudeEditDiagnostic(
                    rudeEditKind,
                    GetDiagnosticSpan(newNode, EditKind.Insert),
                    newNode,
                    arguments: new[] { GetDisplayName(newNode, EditKind.Insert) }));
            }
        }

        internal override void ReportTypeDeclarationInsertDeleteRudeEdits(ArrayBuilder<RudeEditDiagnostic> diagnostics, INamedTypeSymbol oldType, INamedTypeSymbol newType, SyntaxNode newDeclaration, CancellationToken cancellationToken)
        {
            using var _1 = ArrayBuilder<SyntaxNode>.GetInstance(out var oldNodes);
            using var _2 = ArrayBuilder<SyntaxNode>.GetInstance(out var newNodes);

            // Consider: better error messages
            Report((b, t) => AddNodes(b, t.AttributeLists), RudeEditKind.Update);
            Report((b, t) => AddNodes(b, t.TypeParameterList?.Parameters), RudeEditKind.Update);
            Report((b, t) => AddNodes(b, t.ConstraintClauses), RudeEditKind.Update);
            Report((b, t) => AddNodes(b, t.BaseList?.Types), RudeEditKind.BaseTypeOrInterfaceUpdate);

            void Report(Action<ArrayBuilder<SyntaxNode>, TypeDeclarationSyntax> addNodes, RudeEditKind rudeEditKind)
            {
                foreach (var syntaxRef in oldType.DeclaringSyntaxReferences)
                {
                    addNodes(oldNodes, (TypeDeclarationSyntax)syntaxRef.GetSyntax(cancellationToken));
                }

                foreach (var syntaxRef in newType.DeclaringSyntaxReferences)
                {
                    addNodes(newNodes, (TypeDeclarationSyntax)syntaxRef.GetSyntax(cancellationToken));
                }

                if (oldNodes.Count != newNodes.Count ||
                    oldNodes.Zip(newNodes, (oldNode, newNode) => SyntaxFactory.AreEquivalent(oldNode, newNode)).Any(isEquivalent => !isEquivalent))
                {
                    diagnostics.Add(new RudeEditDiagnostic(
                        rudeEditKind,
                        GetDiagnosticSpan(newDeclaration, EditKind.Update),
                        newDeclaration,
                        arguments: new[] { GetDisplayName(newDeclaration, EditKind.Update) }));
                }

                oldNodes.Clear();
                newNodes.Clear();
            }
        }

        #endregion

        #region Exception Handling Rude Edits

        /// <summary>
        /// Return nodes that represent exception handlers encompassing the given active statement node.
        /// </summary>
        protected override List<SyntaxNode> GetExceptionHandlingAncestors(SyntaxNode node, bool isNonLeaf)
        {
            var result = new List<SyntaxNode>();

            var current = node;
            while (current != null)
            {
                var kind = current.Kind();

                switch (kind)
                {
                    case SyntaxKind.TryStatement:
                        if (isNonLeaf)
                        {
                            result.Add(current);
                        }

                        break;

                    case SyntaxKind.CatchClause:
                    case SyntaxKind.FinallyClause:
                        result.Add(current);

                        // skip try:
                        RoslynDebug.Assert(current.Parent is object);
                        RoslynDebug.Assert(current.Parent.Kind() == SyntaxKind.TryStatement);
                        current = current.Parent;

                        break;

                    // stop at type declaration:
                    case SyntaxKind.ClassDeclaration:
                    case SyntaxKind.StructDeclaration:
                    case SyntaxKind.RecordDeclaration:
                    case SyntaxKind.RecordStructDeclaration:
                        return result;
                }

                // stop at lambda:
                if (LambdaUtilities.IsLambda(current))
                {
                    return result;
                }

                current = current.Parent;
            }

            return result;
        }

        internal override void ReportEnclosingExceptionHandlingRudeEdits(
            ArrayBuilder<RudeEditDiagnostic> diagnostics,
            IEnumerable<Edit<SyntaxNode>> exceptionHandlingEdits,
            SyntaxNode oldStatement,
            TextSpan newStatementSpan)
        {
            foreach (var edit in exceptionHandlingEdits)
            {
                // try/catch/finally have distinct labels so only the nodes of the same kind may match:
                Debug.Assert(edit.Kind != EditKind.Update || edit.OldNode.RawKind == edit.NewNode.RawKind);

                if (edit.Kind != EditKind.Update || !AreExceptionClausesEquivalent(edit.OldNode, edit.NewNode))
                {
                    AddAroundActiveStatementRudeDiagnostic(diagnostics, edit.OldNode, edit.NewNode, newStatementSpan);
                }
            }
        }

        private static bool AreExceptionClausesEquivalent(SyntaxNode oldNode, SyntaxNode newNode)
        {
            switch (oldNode.Kind())
            {
                case SyntaxKind.TryStatement:
                    var oldTryStatement = (TryStatementSyntax)oldNode;
                    var newTryStatement = (TryStatementSyntax)newNode;
                    return SyntaxFactory.AreEquivalent(oldTryStatement.Finally, newTryStatement.Finally)
                        && SyntaxFactory.AreEquivalent(oldTryStatement.Catches, newTryStatement.Catches);

                case SyntaxKind.CatchClause:
                case SyntaxKind.FinallyClause:
                    return SyntaxFactory.AreEquivalent(oldNode, newNode);

                default:
                    throw ExceptionUtilities.UnexpectedValue(oldNode.Kind());
            }
        }

        /// <summary>
        /// An active statement (leaf or not) inside a "catch" makes the catch block read-only.
        /// An active statement (leaf or not) inside a "finally" makes the whole try/catch/finally block read-only.
        /// An active statement (non leaf)    inside a "try" makes the catch/finally block read-only.
        /// </summary>
        /// <remarks>
        /// Exception handling regions are only needed to be tracked if they contain user code.
        /// <see cref="UsingStatementSyntax"/> and using <see cref="LocalDeclarationStatementSyntax"/> generate finally blocks,
        /// but they do not contain non-hidden sequence points.
        /// </remarks>
        /// <param name="node">An exception handling ancestor of an active statement node.</param>
        /// <param name="coversAllChildren">
        /// True if all child nodes of the <paramref name="node"/> are contained in the exception region represented by the <paramref name="node"/>.
        /// </param>
        protected override TextSpan GetExceptionHandlingRegion(SyntaxNode node, out bool coversAllChildren)
        {
            TryStatementSyntax tryStatement;
            switch (node.Kind())
            {
                case SyntaxKind.TryStatement:
                    tryStatement = (TryStatementSyntax)node;
                    coversAllChildren = false;

                    if (tryStatement.Catches.Count == 0)
                    {
                        RoslynDebug.Assert(tryStatement.Finally != null);
                        return tryStatement.Finally.Span;
                    }

                    return TextSpan.FromBounds(
                        tryStatement.Catches.First().SpanStart,
                        (tryStatement.Finally != null) ?
                            tryStatement.Finally.Span.End :
                            tryStatement.Catches.Last().Span.End);

                case SyntaxKind.CatchClause:
                    coversAllChildren = true;
                    return node.Span;

                case SyntaxKind.FinallyClause:
                    coversAllChildren = true;
                    tryStatement = (TryStatementSyntax)node.Parent!;
                    return tryStatement.Span;

                default:
                    throw ExceptionUtilities.UnexpectedValue(node.Kind());
            }
        }

        #endregion

        #region State Machines

        internal override bool IsStateMachineMethod(SyntaxNode declaration)
            => SyntaxUtilities.IsAsyncDeclaration(declaration) || SyntaxUtilities.GetSuspensionPoints(declaration).Any();

        protected override void GetStateMachineInfo(SyntaxNode body, out ImmutableArray<SyntaxNode> suspensionPoints, out StateMachineKinds kinds)
        {
            suspensionPoints = SyntaxUtilities.GetSuspensionPoints(body).ToImmutableArray();

            kinds = StateMachineKinds.None;

            if (suspensionPoints.Any(n => n.IsKind(SyntaxKind.YieldBreakStatement) || n.IsKind(SyntaxKind.YieldReturnStatement)))
            {
                kinds |= StateMachineKinds.Iterator;
            }

            if (SyntaxUtilities.IsAsyncDeclaration(body.Parent))
            {
                kinds |= StateMachineKinds.Async;
            }
        }

        internal override void ReportStateMachineSuspensionPointRudeEdits(ArrayBuilder<RudeEditDiagnostic> diagnostics, SyntaxNode oldNode, SyntaxNode newNode)
        {
            // TODO: changes around suspension points (foreach, lock, using, etc.)

            if (newNode.IsKind(SyntaxKind.AwaitExpression))
            {
                var oldContainingStatementPart = FindContainingStatementPart(oldNode);
                var newContainingStatementPart = FindContainingStatementPart(newNode);

                // If the old statement has spilled state and the new doesn't the edit is ok. We'll just not use the spilled state.
                if (!SyntaxFactory.AreEquivalent(oldContainingStatementPart, newContainingStatementPart) &&
                    !HasNoSpilledState(newNode, newContainingStatementPart))
                {
                    diagnostics.Add(new RudeEditDiagnostic(RudeEditKind.AwaitStatementUpdate, newContainingStatementPart.Span));
                }
            }
        }

        internal override void ReportStateMachineSuspensionPointDeletedRudeEdit(ArrayBuilder<RudeEditDiagnostic> diagnostics, Match<SyntaxNode> match, SyntaxNode deletedSuspensionPoint)
        {
            // Handle deletion of await keyword from await foreach statement.
            if (deletedSuspensionPoint is CommonForEachStatementSyntax deletedForeachStatement &&
                match.Matches.TryGetValue(deletedSuspensionPoint, out var newForEachStatement) &&
                newForEachStatement is CommonForEachStatementSyntax &&
                deletedForeachStatement.AwaitKeyword.IsKind(SyntaxKind.AwaitKeyword))
            {
                diagnostics.Add(new RudeEditDiagnostic(
                    RudeEditKind.ChangingFromAsynchronousToSynchronous,
                    GetDiagnosticSpan(newForEachStatement, EditKind.Update),
                    newForEachStatement,
                    new[] { GetDisplayName(newForEachStatement, EditKind.Update) }));

                return;
            }

            // Handle deletion of await keyword from await using declaration.
            if (deletedSuspensionPoint.IsKind(SyntaxKind.VariableDeclarator) &&
                match.Matches.TryGetValue(deletedSuspensionPoint.Parent!.Parent!, out var newLocalDeclaration) &&
                !((LocalDeclarationStatementSyntax)newLocalDeclaration).AwaitKeyword.IsKind(SyntaxKind.AwaitKeyword))
            {
                diagnostics.Add(new RudeEditDiagnostic(
                        RudeEditKind.ChangingFromAsynchronousToSynchronous,
                        GetDiagnosticSpan(newLocalDeclaration, EditKind.Update),
                        newLocalDeclaration,
                        new[] { GetDisplayName(newLocalDeclaration, EditKind.Update) }));

                return;
            }

            base.ReportStateMachineSuspensionPointDeletedRudeEdit(diagnostics, match, deletedSuspensionPoint);
        }

        internal override void ReportStateMachineSuspensionPointInsertedRudeEdit(ArrayBuilder<RudeEditDiagnostic> diagnostics, Match<SyntaxNode> match, SyntaxNode insertedSuspensionPoint, bool aroundActiveStatement)
        {
            // Handle addition of await keyword to foreach statement.
            if (insertedSuspensionPoint is CommonForEachStatementSyntax insertedForEachStatement &&
                match.ReverseMatches.TryGetValue(insertedSuspensionPoint, out var oldNode) &&
                oldNode is CommonForEachStatementSyntax oldForEachStatement &&
                !oldForEachStatement.AwaitKeyword.IsKind(SyntaxKind.AwaitKeyword))
            {
                diagnostics.Add(new RudeEditDiagnostic(
                    RudeEditKind.Insert,
                    insertedForEachStatement.AwaitKeyword.Span,
                    insertedForEachStatement,
                    new[] { insertedForEachStatement.AwaitKeyword.ToString() }));

                return;
            }

            // Handle addition of using keyword to using declaration.
            if (insertedSuspensionPoint.IsKind(SyntaxKind.VariableDeclarator) &&
                match.ReverseMatches.TryGetValue(insertedSuspensionPoint.Parent!.Parent!, out var oldLocalDeclaration) &&
                !((LocalDeclarationStatementSyntax)oldLocalDeclaration).AwaitKeyword.IsKind(SyntaxKind.AwaitKeyword))
            {
                var newLocalDeclaration = (LocalDeclarationStatementSyntax)insertedSuspensionPoint!.Parent!.Parent!;

                diagnostics.Add(new RudeEditDiagnostic(
                    RudeEditKind.Insert,
                    newLocalDeclaration.AwaitKeyword.Span,
                    newLocalDeclaration,
                    new[] { newLocalDeclaration.AwaitKeyword.ToString() }));

                return;
            }

            base.ReportStateMachineSuspensionPointInsertedRudeEdit(diagnostics, match, insertedSuspensionPoint, aroundActiveStatement);
        }

        private static SyntaxNode FindContainingStatementPart(SyntaxNode node)
        {
            while (true)
            {
                if (node is StatementSyntax statement)
                {
                    return statement;
                }

                RoslynDebug.Assert(node is object);
                RoslynDebug.Assert(node.Parent is object);
                switch (node.Parent.Kind())
                {
                    case SyntaxKind.ForStatement:
                    case SyntaxKind.ForEachStatement:
                    case SyntaxKind.IfStatement:
                    case SyntaxKind.WhileStatement:
                    case SyntaxKind.DoStatement:
                    case SyntaxKind.SwitchStatement:
                    case SyntaxKind.LockStatement:
                    case SyntaxKind.UsingStatement:
                    case SyntaxKind.ArrowExpressionClause:
                        return node;
                }

                if (LambdaUtilities.IsLambdaBodyStatementOrExpression(node))
                {
                    return node;
                }

                node = node.Parent;
            }
        }

        private static bool HasNoSpilledState(SyntaxNode awaitExpression, SyntaxNode containingStatementPart)
        {
            Debug.Assert(awaitExpression.IsKind(SyntaxKind.AwaitExpression));

            // There is nothing within the statement part surrounding the await expression.
            if (containingStatementPart == awaitExpression)
            {
                return true;
            }

            switch (containingStatementPart.Kind())
            {
                case SyntaxKind.ExpressionStatement:
                case SyntaxKind.ReturnStatement:
                    var expression = GetExpressionFromStatementPart(containingStatementPart);

                    // await expr;
                    // return await expr;
                    if (expression == awaitExpression)
                    {
                        return true;
                    }

                    // identifier = await expr; 
                    // return identifier = await expr; 
                    return IsSimpleAwaitAssignment(expression, awaitExpression);

                case SyntaxKind.VariableDeclaration:
                    // var idf = await expr in using, for, etc.
                    // EqualsValueClause -> VariableDeclarator -> VariableDeclaration
                    return awaitExpression.Parent!.Parent!.Parent == containingStatementPart;

                case SyntaxKind.LocalDeclarationStatement:
                    // var idf = await expr;
                    // EqualsValueClause -> VariableDeclarator -> VariableDeclaration -> LocalDeclarationStatement
                    return awaitExpression.Parent!.Parent!.Parent!.Parent == containingStatementPart;
            }

            return IsSimpleAwaitAssignment(containingStatementPart, awaitExpression);
        }

        private static ExpressionSyntax GetExpressionFromStatementPart(SyntaxNode statement)
        {
            switch (statement.Kind())
            {
                case SyntaxKind.ExpressionStatement:
                    return ((ExpressionStatementSyntax)statement).Expression;

                case SyntaxKind.ReturnStatement:
                    // Must have an expression since we are only inspecting at statements that contain an expression.
                    return ((ReturnStatementSyntax)statement).Expression!;

                default:
                    throw ExceptionUtilities.UnexpectedValue(statement.Kind());
            }
        }

        private static bool IsSimpleAwaitAssignment(SyntaxNode node, SyntaxNode awaitExpression)
        {
            if (node.IsKind(SyntaxKind.SimpleAssignmentExpression, out AssignmentExpressionSyntax? assignment))
            {
                return assignment.Left.IsKind(SyntaxKind.IdentifierName) && assignment.Right == awaitExpression;
            }

            return false;
        }

        #endregion

        #region Rude Edits around Active Statement

        internal override void ReportOtherRudeEditsAroundActiveStatement(
            ArrayBuilder<RudeEditDiagnostic> diagnostics,
            Match<SyntaxNode> match,
            SyntaxNode oldActiveStatement,
            SyntaxNode newActiveStatement,
            bool isNonLeaf)
        {
            ReportRudeEditsForSwitchWhenClauses(diagnostics, oldActiveStatement, newActiveStatement);
            ReportRudeEditsForAncestorsDeclaringInterStatementTemps(diagnostics, match, oldActiveStatement, newActiveStatement);
            ReportRudeEditsForCheckedStatements(diagnostics, oldActiveStatement, newActiveStatement, isNonLeaf);
        }

        /// <summary>
        /// Reports rude edits when an active statement is a when clause in a switch statement and any of the switch cases or the switch value changed.
        /// This is necessary since the switch emits long-lived synthesized variables to store results of pattern evaluations.
        /// These synthesized variables are mapped to the slots of the new methods via ordinals. The mapping preserves the values of these variables as long as 
        /// exactly the same variables are emitted for the new switch as they were for the old one and their order didn't change either.
        /// This is guaranteed if none of the case clauses have changed.
        /// </summary>
        private void ReportRudeEditsForSwitchWhenClauses(ArrayBuilder<RudeEditDiagnostic> diagnostics, SyntaxNode oldActiveStatement, SyntaxNode newActiveStatement)
        {
            if (!oldActiveStatement.IsKind(SyntaxKind.WhenClause))
            {
                return;
            }

            // switch expression does not have sequence points (active statements):
            if (!(oldActiveStatement.Parent!.Parent!.Parent is SwitchStatementSyntax oldSwitch))
            {
                return;
            }

            // switch statement does not match switch expression, so it must be part of a switch statement as well.
            var newSwitch = (SwitchStatementSyntax)newActiveStatement.Parent!.Parent!.Parent!;

            // when clauses can only match other when clauses:
            Debug.Assert(newActiveStatement.IsKind(SyntaxKind.WhenClause));

            if (!AreEquivalentIgnoringLambdaBodies(oldSwitch.Expression, newSwitch.Expression))
            {
                AddRudeUpdateAroundActiveStatement(diagnostics, newSwitch);
            }

            if (!AreEquivalentSwitchStatementDecisionTrees(oldSwitch, newSwitch))
            {
                diagnostics.Add(new RudeEditDiagnostic(
                    RudeEditKind.UpdateAroundActiveStatement,
                    GetDiagnosticSpan(newSwitch, EditKind.Update),
                    newSwitch,
                    new[] { CSharpFeaturesResources.switch_statement_case_clause }));
            }
        }

        private static bool AreEquivalentSwitchStatementDecisionTrees(SwitchStatementSyntax oldSwitch, SwitchStatementSyntax newSwitch)
            => oldSwitch.Sections.SequenceEqual(newSwitch.Sections, AreSwitchSectionsEquivalent);

        private static bool AreSwitchSectionsEquivalent(SwitchSectionSyntax oldSection, SwitchSectionSyntax newSection)
            => oldSection.Labels.SequenceEqual(newSection.Labels, AreLabelsEquivalent);

        private static bool AreLabelsEquivalent(SwitchLabelSyntax oldLabel, SwitchLabelSyntax newLabel)
        {
            if (oldLabel.IsKind(SyntaxKind.CasePatternSwitchLabel, out CasePatternSwitchLabelSyntax? oldCasePatternLabel) &&
                newLabel.IsKind(SyntaxKind.CasePatternSwitchLabel, out CasePatternSwitchLabelSyntax? newCasePatternLabel))
            {
                // ignore the actual when expressions:
                return SyntaxFactory.AreEquivalent(oldCasePatternLabel.Pattern, newCasePatternLabel.Pattern) &&
                       (oldCasePatternLabel.WhenClause != null) == (newCasePatternLabel.WhenClause != null);
            }
            else
            {
                return SyntaxFactory.AreEquivalent(oldLabel, newLabel);
            }
        }

        private void ReportRudeEditsForCheckedStatements(
            ArrayBuilder<RudeEditDiagnostic> diagnostics,
            SyntaxNode oldActiveStatement,
            SyntaxNode newActiveStatement,
            bool isNonLeaf)
        {
            // checked context can't be changed around non-leaf active statement:
            if (!isNonLeaf)
            {
                return;
            }

            // Changing checked context around an internal active statement may change the instructions
            // executed after method calls in the active statement but before the next sequence point.
            // Since the debugger remaps the IP at the first sequence point following a call instruction
            // allowing overflow context to be changed may lead to execution of code with old semantics.

            var oldCheckedStatement = TryGetCheckedStatementAncestor(oldActiveStatement);
            var newCheckedStatement = TryGetCheckedStatementAncestor(newActiveStatement);

            bool isRude;
            if (oldCheckedStatement == null || newCheckedStatement == null)
            {
                isRude = oldCheckedStatement != newCheckedStatement;
            }
            else
            {
                isRude = oldCheckedStatement.Kind() != newCheckedStatement.Kind();
            }

            if (isRude)
            {
                AddAroundActiveStatementRudeDiagnostic(diagnostics, oldCheckedStatement, newCheckedStatement, newActiveStatement.Span);
            }
        }

        private static CheckedStatementSyntax? TryGetCheckedStatementAncestor(SyntaxNode? node)
        {
            // Ignoring lambda boundaries since checked context flows through.

            while (node != null)
            {
                switch (node.Kind())
                {
                    case SyntaxKind.CheckedStatement:
                    case SyntaxKind.UncheckedStatement:
                        return (CheckedStatementSyntax)node;
                }

                node = node.Parent;
            }

            return null;
        }

        private void ReportRudeEditsForAncestorsDeclaringInterStatementTemps(
            ArrayBuilder<RudeEditDiagnostic> diagnostics,
            Match<SyntaxNode> match,
            SyntaxNode oldActiveStatement,
            SyntaxNode newActiveStatement)
        {
            // Rude Edits for fixed/using/lock/foreach statements that are added/updated around an active statement.
            // Although such changes are technically possible, they might lead to confusion since 
            // the temporary variables these statements generate won't be properly initialized.
            //
            // We use a simple algorithm to match each new node with its old counterpart.
            // If all nodes match this algorithm is linear, otherwise it's quadratic.
            // 
            // Unlike exception regions matching where we use LCS, we allow reordering of the statements.

            ReportUnmatchedStatements<LockStatementSyntax>(diagnostics, match, n => n.IsKind(SyntaxKind.LockStatement), oldActiveStatement, newActiveStatement,
                areEquivalent: AreEquivalentActiveStatements,
                areSimilar: null);

            ReportUnmatchedStatements<FixedStatementSyntax>(diagnostics, match, n => n.IsKind(SyntaxKind.FixedStatement), oldActiveStatement, newActiveStatement,
                areEquivalent: AreEquivalentActiveStatements,
                areSimilar: (n1, n2) => DeclareSameIdentifiers(n1.Declaration.Variables, n2.Declaration.Variables));

            // Using statements with declaration do not introduce compiler generated temporary.
            ReportUnmatchedStatements<UsingStatementSyntax>(
                diagnostics,
                match,
                n => n.IsKind(SyntaxKind.UsingStatement, out UsingStatementSyntax? usingStatement) && usingStatement.Declaration is null,
                oldActiveStatement,
                newActiveStatement,
                areEquivalent: AreEquivalentActiveStatements,
                areSimilar: null);

            ReportUnmatchedStatements<CommonForEachStatementSyntax>(
                diagnostics,
                match,
                n => n.IsKind(SyntaxKind.ForEachStatement) || n.IsKind(SyntaxKind.ForEachVariableStatement),
                oldActiveStatement,
                newActiveStatement,
                areEquivalent: AreEquivalentActiveStatements,
                areSimilar: AreSimilarActiveStatements);
        }

        private static bool DeclareSameIdentifiers(SeparatedSyntaxList<VariableDeclaratorSyntax> oldVariables, SeparatedSyntaxList<VariableDeclaratorSyntax> newVariables)
            => DeclareSameIdentifiers(oldVariables.Select(v => v.Identifier).ToArray(), newVariables.Select(v => v.Identifier).ToArray());

        private static bool DeclareSameIdentifiers(SyntaxToken[] oldVariables, SyntaxToken[] newVariables)
        {
            if (oldVariables.Length != newVariables.Length)
            {
                return false;
            }

            for (var i = 0; i < oldVariables.Length; i++)
            {
                if (!SyntaxFactory.AreEquivalent(oldVariables[i], newVariables[i]))
                {
                    return false;
                }
            }

            return true;
        }

        #endregion
    }
}<|MERGE_RESOLUTION|>--- conflicted
+++ resolved
@@ -2659,16 +2659,12 @@
                 }
             }
 
-<<<<<<< HEAD
+            private void ClassifyUpdate(GlobalStatementSyntax node)
+            {
+                ClassifyDeclarationBodyRudeUpdates(node.Statement);
+            }
+
             private void ClassifyUpdate(BaseNamespaceDeclarationSyntax oldNode, BaseNamespaceDeclarationSyntax newNode)
-=======
-            private void ClassifyUpdate(GlobalStatementSyntax node)
-            {
-                ClassifyDeclarationBodyRudeUpdates(node.Statement);
-            }
-
-            private void ClassifyUpdate(NamespaceDeclarationSyntax oldNode, NamespaceDeclarationSyntax newNode)
->>>>>>> 8b7f55b2
             {
                 Debug.Assert(!SyntaxFactory.AreEquivalent(oldNode.Name, newNode.Name));
                 ReportError(RudeEditKind.Renamed);
