--- conflicted
+++ resolved
@@ -50,8 +50,6 @@
             // Note: if using 'var' would cause a problem, we will use the actual type
             // of the local.  This is necessary in some cases (for example, when the
             // type of the out-var-decl affects overload resolution or generic instantiation).
-
-<<<<<<< HEAD
             var originalRoot = editor.OriginalRoot;
 
             var originalNodes = diagnostics.SelectAsArray(diagnostic => FindDiagnosticNodes(document, diagnostic, options, cancellationToken));
@@ -73,7 +71,6 @@
 
         private (VariableDeclaratorSyntax declarator, IdentifierNameSyntax identifier, SyntaxNode invocationOrCreation) FindDiagnosticNodes(
             Document document, Diagnostic diagnostic, 
-=======
             foreach (var diagnostic in diagnostics)
             {
                 cancellationToken.ThrowIfCancellationRequested();
@@ -85,7 +82,6 @@
 
         private async Task AddEditsAsync(
             Document document, SyntaxEditor editor, Diagnostic diagnostic,
->>>>>>> cbab3cdb
             OptionSet options, CancellationToken cancellationToken)
         {
             // Recover the nodes we care about.
