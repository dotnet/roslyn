﻿// Copyright (c) Microsoft.  All Rights Reserved.  Licensed under the Apache License, Version 2.0.  See License.txt in the project root for license information.

using System;
using System.Collections.Generic;
using System.Collections.Immutable;
using System.Composition;
using System.Linq;
using System.Threading;
using System.Threading.Tasks;
using Microsoft.CodeAnalysis.CodeActions;
using Microsoft.CodeAnalysis.CodeFixes;
using Microsoft.CodeAnalysis.CSharp.CodeStyle.TypeStyle;
using Microsoft.CodeAnalysis.CSharp.Extensions;
using Microsoft.CodeAnalysis.CSharp.Syntax;
using Microsoft.CodeAnalysis.Diagnostics;
using Microsoft.CodeAnalysis.Editing;
using Microsoft.CodeAnalysis.Formatting;
using Microsoft.CodeAnalysis.Options;
using Microsoft.CodeAnalysis.Shared.Extensions;
using Microsoft.CodeAnalysis.Shared.Utilities;
using Microsoft.CodeAnalysis.Text;
using Roslyn.Utilities;

namespace Microsoft.CodeAnalysis.CSharp.InlineDeclaration
{
    [ExportCodeFixProvider(LanguageNames.CSharp), Shared]
    internal partial class CSharpInlineDeclarationCodeFixProvider : SyntaxEditorBasedCodeFixProvider
    {
        public override ImmutableArray<string> FixableDiagnosticIds
            => ImmutableArray.Create(IDEDiagnosticIds.InlineDeclarationDiagnosticId);

        public override Task RegisterCodeFixesAsync(CodeFixContext context)
        {
            context.RegisterCodeFix(new MyCodeAction(
                c => FixAsync(context.Document, context.Diagnostics.First(), c)),
                context.Diagnostics);
            return SpecializedTasks.EmptyTask;
        }

        protected override async Task FixAllAsync(
            Document document, ImmutableArray<Diagnostic> diagnostics, 
            SyntaxEditor editor, CancellationToken cancellationToken)
        {
            var options = await document.GetOptionsAsync(cancellationToken).ConfigureAwait(false);

            // Attempt to use an out-var declaration if that's the style the user prefers.
            // Note: if using 'var' would cause a problem, we will use the actual type
            // of the local.  This is necessary in some cases (for example, when the
            // type of the out-var-decl affects overload resolution or generic instantiation).

            foreach (var diagnostic in diagnostics)
            {
                cancellationToken.ThrowIfCancellationRequested();
                await AddEditsAsync(
                    document, editor, diagnostic, 
                    options, cancellationToken).ConfigureAwait(false);
            }
        }

        private async Task AddEditsAsync(
            Document document, SyntaxEditor editor, Diagnostic diagnostic, 
            OptionSet options, CancellationToken cancellationToken)
        {
            var semanticModel = await document.GetSemanticModelAsync(cancellationToken).ConfigureAwait(false);
            var sourceText = await document.GetTextAsync(cancellationToken).ConfigureAwait(false);

            // Recover the nodes we care about.
            var declaratorLocation = diagnostic.AdditionalLocations[0];
            var identifierLocation = diagnostic.AdditionalLocations[1];
            var invocationOrCreationLocation = diagnostic.AdditionalLocations[2];
            var outArgumentContainingStatementLocation = diagnostic.AdditionalLocations[3];

            var root = declaratorLocation.SourceTree.GetRoot(cancellationToken);

            var declarator = (VariableDeclaratorSyntax)declaratorLocation.FindNode(cancellationToken);
            var identifier = (IdentifierNameSyntax)identifierLocation.FindNode(cancellationToken);
            var invocationOrCreation = (ExpressionSyntax)invocationOrCreationLocation.FindNode(
                getInnermostNodeForTie: true, cancellationToken: cancellationToken);
            var outArgumentContainingStatement = (StatementSyntax)outArgumentContainingStatementLocation.FindNode(cancellationToken);

            var declaration = (VariableDeclarationSyntax)declarator.Parent;
            var singleDeclarator = declaration.Variables.Count == 1;

            if (singleDeclarator)
            {
                // This was a local statement with a single variable in it.  Just Remove 
                // the entire local declaration statement.  Note that comments belonging to
                // this local statement will be moved to be above the statement containing
                // the out-var. 
                var localDeclarationStatement = (LocalDeclarationStatementSyntax)declaration.Parent;
                var block = (BlockSyntax)localDeclarationStatement.Parent;
                var declarationIndex = block.Statements.IndexOf(localDeclarationStatement);

                // Trivia on the local declaration will move to the next statement.
                // use the callback form as the next statement may be the place where we're 
                // inlining the declaration, and thus need to see the effects of that change.
                editor.ReplaceNode(
                    block.Statements[declarationIndex + 1],
                    (s, g) => s.WithPrependedNonIndentationTriviaFrom(localDeclarationStatement));

                editor.RemoveNode(localDeclarationStatement, SyntaxRemoveOptions.KeepUnbalancedDirectives);
            }
            else
            {
                // Otherwise, just remove the single declarator. Note: we'll move the comments
                // 'on' the declarator to the out-var location.  This is a little bit trickier
                // than normal due to how our comment-association rules work.  i.e. if you have:
                //
                //      var /*c1*/ i /*c2*/, /*c3*/ j /*c4*/;
                //
                // In this case 'c1' is owned by the 'var' token, not 'i', and 'c3' is owned by 
                // the comment token not 'j'.  

                editor.RemoveNode(declarator);
                if (declarator == declaration.Variables[0])
                {
                    // If we're removing the first declarator, and it's on the same line
                    // as the previous token, then we want to remove all the trivia belonging
                    // to the previous token.  We're going to move it along with this declarator.
                    // If we don't, then the comment will stay with the previous token.
                    //
                    // Note that the moving of the comment happens later on when we make the
                    // declaration expression.
                    if (sourceText.AreOnSameLine(declarator.GetFirstToken(), declarator.GetFirstToken().GetPreviousToken(includeSkipped: true)))
                    {
                        editor.ReplaceNode(
                            declaration.Type, 
                            (t, g) => t.WithTrailingTrivia(SyntaxFactory.ElasticSpace).WithoutAnnotations(Formatter.Annotation));
                    }
                }
            }

            // get the type that we want to put in the out-var-decl based on the user's options.
            // i.e. prefer 'out var' if that is what the user wants.  Note: if we have:
            //
            //      Method(out var x)
            //
            // Then the type is not-apparent, and we should not use var if the user only wants
            // it for apparent types

            var local = (ILocalSymbol)semanticModel.GetDeclaredSymbol(declarator);
            var newType = local.Type.GenerateTypeSyntaxOrVar(options, typeIsApparent: false);

            var declarationExpression = GetDeclarationExpression(
                sourceText, identifier, newType, singleDeclarator ? null : declarator);

            // Check if using out-var changed problem semantics.
            var semanticsChanged = await SemanticsChangedAsync(
                document, declaration, invocationOrCreation, newType,
                identifier, declarationExpression, cancellationToken).ConfigureAwait(false);
            if (semanticsChanged && newType.IsVar)
            {
                // Switching to 'var' changed semantics.  Just use the original type of the local.

                // If the user originally wrote it something other than 'var', then use what they
                // wrote.  Otherwise, synthesize the actual type of the local.
                var explicitType = declaration.Type.IsVar ? local.Type?.GenerateTypeSyntax() : declaration.Type;
                declarationExpression = GetDeclarationExpression(
                    sourceText, identifier, explicitType, singleDeclarator ? null : declarator);
            }

            editor.ReplaceNode(identifier, declarationExpression);
        }

        private static DeclarationExpressionSyntax GetDeclarationExpression(
            SourceText sourceText, IdentifierNameSyntax identifier,
            TypeSyntax newType, VariableDeclaratorSyntax declaratorOpt)
        {
            newType = newType.WithoutTrivia().WithAdditionalAnnotations(Formatter.Annotation);
            var designation = SyntaxFactory.SingleVariableDesignation(identifier.Identifier);

            if (declaratorOpt != null)
            {
                // We're removing a single declarator.  Copy any comments it has to the out-var.
                //
                // Note: this is tricky due to comment ownership.  We want the comments that logically
                // belong to the declarator, even if our syntax model attaches them to other tokens.
                var precedingTrivia = declaratorOpt.GetAllPrecedingTriviaToPreviousToken(
                    sourceText, includePreviousTokenTrailingTriviaOnlyIfOnSameLine: true);
                if (precedingTrivia.Any(t => t.IsSingleOrMultiLineComment()))
                {
                    designation = designation.WithPrependedLeadingTrivia(MassageTrivia(precedingTrivia));
                }

                if (declaratorOpt.GetTrailingTrivia().Any(t => t.IsSingleOrMultiLineComment()))
                {
                    designation = designation.WithAppendedTrailingTrivia(MassageTrivia(declaratorOpt.GetTrailingTrivia()));
                }
            }

            return SyntaxFactory.DeclarationExpression(newType, designation);
        }

        private static IEnumerable<SyntaxTrivia> MassageTrivia(IEnumerable<SyntaxTrivia> triviaList)
        {
            foreach (var trivia in triviaList)
            {
                if (trivia.IsSingleOrMultiLineComment())
                {
                    yield return trivia;
                }
                else if (trivia.IsWhitespace())
                {
                    // Condense whitespace down to single spaces. We don't want things like
                    // indentation spaces to be inserted in the out-var location.  It is appropriate
                    // though to have single spaces to help separate out things like comments and
                    // tokens though.
                    yield return SyntaxFactory.Space;
                }
            }
        }

        private async Task<bool> SemanticsChangedAsync(
            Document document,
            VariableDeclarationSyntax declaration,
            ExpressionSyntax invocationOrCreation,
            TypeSyntax newType,
            IdentifierNameSyntax identifier,
            DeclarationExpressionSyntax declarationExpression,
            CancellationToken cancellationToken)
        {
            if (newType.IsVar)
            {
                // Options want us to use 'var' if we can.  Make sure we didn't change
                // the semantics of the call by doing this.

                // Find the symbol that the existing invocation points to.
                var root = await document.GetSyntaxRootAsync(cancellationToken).ConfigureAwait(false);
                var semanticModel = await document.GetSemanticModelAsync(cancellationToken).ConfigureAwait(false);
                var previousSymbol = semanticModel.GetSymbolInfo(invocationOrCreation).Symbol;

                // Now, create a speculative model in which we make the change.  Make sure
                // we still point to the same symbol afterwards.

                var topmostContainer = GetTopmostContainer(invocationOrCreation);
                if (topmostContainer == null)
                {
                    // Couldn't figure out what we were contained in.  Have to assume that semantics
                    // Are changing.
                    return true;
                }

                var annotation = new SyntaxAnnotation();
                var updatedTopmostContainer = topmostContainer.ReplaceNode(
                    invocationOrCreation, invocationOrCreation.ReplaceNode(identifier, declarationExpression)
                                                              .WithAdditionalAnnotations(annotation));

                if (!TryGetSpeculativeSemanticModel(semanticModel,
                        topmostContainer.SpanStart, updatedTopmostContainer, out var speculativeModel))
                {
                    // Couldn't figure out the new semantics.  Assume semantics changed.
                    return true;
                }

                var updatedInvocationOrCreation = updatedTopmostContainer.GetAnnotatedNodes(annotation).Single();
                var updatedSymbolInfo = speculativeModel.GetSymbolInfo(updatedInvocationOrCreation);

                if (!SymbolEquivalenceComparer.Instance.Equals(previousSymbol, updatedSymbolInfo.Symbol))
                {
                    // We're pointing at a new symbol now.  Semantic have changed.
                    return true;
                }
            }

            return false;
        }

<<<<<<< HEAD
=======
        private SyntaxNode GetTopmostContainer(ExpressionSyntax expression)
        {
            return expression.GetAncestorsOrThis(
                a => a is StatementSyntax ||
                     a is EqualsValueClauseSyntax ||
                     a is ArrowExpressionClauseSyntax ||
                     a is ConstructorInitializerSyntax).LastOrDefault();
        }

        private bool TryGetSpeculativeSemanticModel(
            SemanticModel semanticModel, 
            int position, SyntaxNode topmostContainer,
            out SemanticModel speculativeModel)
        {
            switch (topmostContainer)
            {
                case StatementSyntax statement:
                    return semanticModel.TryGetSpeculativeSemanticModel(position, statement, out speculativeModel);
                case EqualsValueClauseSyntax equalsValue:
                    return semanticModel.TryGetSpeculativeSemanticModel(position, equalsValue, out speculativeModel);
                case ArrowExpressionClauseSyntax arrowExpression:
                    return semanticModel.TryGetSpeculativeSemanticModel(position, arrowExpression, out speculativeModel);
                case ConstructorInitializerSyntax constructorInitializer:
                    return semanticModel.TryGetSpeculativeSemanticModel(position, constructorInitializer, out speculativeModel);
            }

            speculativeModel = null;
            return false;
        }

        private TypeSyntax GetDeclarationType(
            TypeSyntax type, bool useVarWhenDeclaringLocals, bool useImplicitTypeForIntrinsicTypes)
        {
            if (useVarWhenDeclaringLocals)
            {
                if (useImplicitTypeForIntrinsicTypes ||
                    !TypeStyleHelper.IsPredefinedType(type))
                {
                    return SyntaxFactory.IdentifierName("var");
                }
            }

            return type;
        }

>>>>>>> c123c6a9
        private class MyCodeAction : CodeAction.DocumentChangeAction
        {
            public MyCodeAction(Func<CancellationToken, Task<Document>> createChangedDocument) 
                : base(FeaturesResources.Inline_variable_declaration,
                       createChangedDocument,
                       FeaturesResources.Inline_variable_declaration)
            {
            }
        }
    }
}<|MERGE_RESOLUTION|>--- conflicted
+++ resolved
@@ -265,8 +265,6 @@
             return false;
         }
 
-<<<<<<< HEAD
-=======
         private SyntaxNode GetTopmostContainer(ExpressionSyntax expression)
         {
             return expression.GetAncestorsOrThis(
@@ -297,22 +295,6 @@
             return false;
         }
 
-        private TypeSyntax GetDeclarationType(
-            TypeSyntax type, bool useVarWhenDeclaringLocals, bool useImplicitTypeForIntrinsicTypes)
-        {
-            if (useVarWhenDeclaringLocals)
-            {
-                if (useImplicitTypeForIntrinsicTypes ||
-                    !TypeStyleHelper.IsPredefinedType(type))
-                {
-                    return SyntaxFactory.IdentifierName("var");
-                }
-            }
-
-            return type;
-        }
-
->>>>>>> c123c6a9
         private class MyCodeAction : CodeAction.DocumentChangeAction
         {
             public MyCodeAction(Func<CancellationToken, Task<Document>> createChangedDocument) 
