--- conflicted
+++ resolved
@@ -70,13 +70,8 @@
             }
 
             // The severity preference is not Hidden, as indicated by IsStylePreferred.
-<<<<<<< HEAD
             var descriptor = Descriptor;
-            context.ReportDiagnostic(CreateDiagnostic(descriptor, declarationStatement, declaredType.Span, typeStyle.Severity));
-=======
-            var descriptor = GetDescriptorWithSeverity(typeStyle.Severity);
-            context.ReportDiagnostic(CreateDiagnostic(descriptor, declarationStatement, declaredType.StripRefIfNeeded().Span));
->>>>>>> 969249c9
+            context.ReportDiagnostic(CreateDiagnostic(descriptor, declarationStatement, declaredType.StripRefIfNeeded().Span, typeStyle.Severity));
         }
 
         private Diagnostic CreateDiagnostic(DiagnosticDescriptor descriptor, SyntaxNode declaration, TextSpan diagnosticSpan, ReportDiagnostic severity) 
