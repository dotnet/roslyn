--- conflicted
+++ resolved
@@ -59,22 +59,11 @@
         var methodOrProperty = throwNode.FirstAncestorOrSelf<MemberDeclarationSyntax>();
         if (methodOrProperty is BasePropertyDeclarationSyntax || methodOrProperty is BaseMethodDeclarationSyntax)
         {
-<<<<<<< HEAD
-            var fix = DualChangeAction.New(CSharpAnalyzersResources.Implement_with_Copilot,
+            var fix = DocumentChangeAction.New(CSharpAnalyzersResources.Implement_with_Copilot,
                 async (_, cancellationToken) => await GetDocumentUpdater(context, null)(cancellationToken).ConfigureAwait(false),
                 (_, _) => Task.FromResult(context.Document),
                 nameof(CSharpAnalyzersResources.Implement_with_Copilot));
             context.RegisterCodeFix(fix, context.Diagnostics[0]);
-=======
-            var x = DocumentChangeAction.New(CSharpAnalyzersResources.Implement_with_Copilot,
-            // for the non preview
-            async (_, cancellationToken) => await GetDocumentUpdater(context, null)(cancellationToken).ConfigureAwait(false),
-            // no-op for the preview
-            (_, _) => Task.FromResult(context.Document),
-            nameof(CSharpAnalyzersResources.Implement_with_Copilot));
-
-            context.RegisterCodeFix(x, context.Diagnostics);
->>>>>>> 998a3d8b
         }
     }
 
