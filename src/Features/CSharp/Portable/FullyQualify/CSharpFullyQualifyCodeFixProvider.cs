﻿// Licensed to the .NET Foundation under one or more agreements.
// The .NET Foundation licenses this file to you under the MIT license.
// See the LICENSE file in the project root for more information.

using System.Collections.Immutable;
using System.Composition;
using System.Diagnostics.CodeAnalysis;
using Microsoft.CodeAnalysis.CodeFixes;
using Microsoft.CodeAnalysis.CodeFixes.FullyQualify;
using Microsoft.CodeAnalysis.Diagnostics;

namespace Microsoft.CodeAnalysis.CSharp.CodeFixes.FullyQualify
{
    [ExportCodeFixProvider(LanguageNames.CSharp, Name = PredefinedCodeFixProviderNames.FullyQualify), Shared]
    [ExtensionOrder(After = PredefinedCodeFixProviderNames.AddImport)]
    internal sealed class CSharpFullyQualifyCodeFixProvider : AbstractFullyQualifyCodeFixProvider
    {
        /// <summary>
        /// name does not exist in context
        /// </summary>
        private const string CS0103 = nameof(CS0103);

        /// <summary>
        /// 'reference' is an ambiguous reference between 'identifier' and 'identifier'
        /// </summary>
        private const string CS0104 = nameof(CS0104);

        /// <summary>
        /// type or namespace could not be found
        /// </summary>
        private const string CS0246 = nameof(CS0246);

        /// <summary>
        /// wrong number of type args
        /// </summary>
        private const string CS0305 = nameof(CS0305);

        /// <summary>
        /// The non-generic type 'A' cannot be used with type arguments
        /// </summary>
        private const string CS0308 = nameof(CS0308);

        [ImportingConstructor]
        [SuppressMessage("RoslynDiagnosticsReliability", "RS0033:Importing constructor should be [Obsolete]", Justification = "Used in test code: https://github.com/dotnet/roslyn/issues/42814")]
        public CSharpFullyQualifyCodeFixProvider()
        {
        }

<<<<<<< HEAD
        public override ImmutableArray<string> FixableDiagnosticIds
        {
            get { return ImmutableArray.Create(CS0103, CS0104, CS0246, CS0305, CS0308); }
        }

        protected override bool IgnoreCase => false;

        protected override bool CanFullyQualify(Diagnostic diagnostic, ref SyntaxNode node)
        {
            if (node is not SimpleNameSyntax simpleName)
            {
                return false;
            }

            if (!simpleName.LooksLikeStandaloneTypeName())
            {
                return false;
            }

            if (!simpleName.CanBeReplacedWithAnyName())
            {
                return false;
            }

            return true;
        }

        protected override async Task<SyntaxNode> ReplaceNodeAsync(SyntaxNode node, string containerName, bool resultingSymbolIsType, CancellationToken cancellationToken)
        {
            var simpleName = (SimpleNameSyntax)node;

            var leadingTrivia = simpleName.GetLeadingTrivia();
            var newName = simpleName.WithLeadingTrivia(SyntaxTriviaList.Empty);

            var qualifiedName = SyntaxFactory.QualifiedName(
                SyntaxFactory.ParseName(containerName), newName);

            qualifiedName = qualifiedName.WithLeadingTrivia(leadingTrivia);
            qualifiedName = qualifiedName.WithAdditionalAnnotations(Formatter.Annotation);

            var syntaxTree = simpleName.SyntaxTree;
            var root = await syntaxTree.GetRootAsync(cancellationToken).ConfigureAwait(false);

            // If the name is a type that is part of a using directive, eg. "using Math" then we can go further and
            // instead of just changing to "using System.Math", we can make it "using static System.Math" and avoid the
            // CS0138 that would result from the former.  Don't do this for using aliases though as `static` and using
            // aliases cannot be combined.
            if (resultingSymbolIsType &&
                node.Parent is UsingDirectiveSyntax { Alias: null, StaticKeyword.RawKind: 0 } usingDirective)
            {
                var newUsingDirective = usingDirective
                    .WithStaticKeyword(SyntaxFactory.Token(SyntaxKind.StaticKeyword))
                    .WithName(qualifiedName);

                return root.ReplaceNode(usingDirective, newUsingDirective);
            }

            return root.ReplaceNode(simpleName, qualifiedName);
        }
=======
        public override ImmutableArray<string> FixableDiagnosticIds { get; } =
            ImmutableArray.Create(CS0103, CS0104, CS0246, CS0305, CS0308, IDEDiagnosticIds.UnboundIdentifierId);
>>>>>>> 26ac7608
    }
}<|MERGE_RESOLUTION|>--- conflicted
+++ resolved
@@ -46,69 +46,7 @@
         {
         }
 
-<<<<<<< HEAD
-        public override ImmutableArray<string> FixableDiagnosticIds
-        {
-            get { return ImmutableArray.Create(CS0103, CS0104, CS0246, CS0305, CS0308); }
-        }
-
-        protected override bool IgnoreCase => false;
-
-        protected override bool CanFullyQualify(Diagnostic diagnostic, ref SyntaxNode node)
-        {
-            if (node is not SimpleNameSyntax simpleName)
-            {
-                return false;
-            }
-
-            if (!simpleName.LooksLikeStandaloneTypeName())
-            {
-                return false;
-            }
-
-            if (!simpleName.CanBeReplacedWithAnyName())
-            {
-                return false;
-            }
-
-            return true;
-        }
-
-        protected override async Task<SyntaxNode> ReplaceNodeAsync(SyntaxNode node, string containerName, bool resultingSymbolIsType, CancellationToken cancellationToken)
-        {
-            var simpleName = (SimpleNameSyntax)node;
-
-            var leadingTrivia = simpleName.GetLeadingTrivia();
-            var newName = simpleName.WithLeadingTrivia(SyntaxTriviaList.Empty);
-
-            var qualifiedName = SyntaxFactory.QualifiedName(
-                SyntaxFactory.ParseName(containerName), newName);
-
-            qualifiedName = qualifiedName.WithLeadingTrivia(leadingTrivia);
-            qualifiedName = qualifiedName.WithAdditionalAnnotations(Formatter.Annotation);
-
-            var syntaxTree = simpleName.SyntaxTree;
-            var root = await syntaxTree.GetRootAsync(cancellationToken).ConfigureAwait(false);
-
-            // If the name is a type that is part of a using directive, eg. "using Math" then we can go further and
-            // instead of just changing to "using System.Math", we can make it "using static System.Math" and avoid the
-            // CS0138 that would result from the former.  Don't do this for using aliases though as `static` and using
-            // aliases cannot be combined.
-            if (resultingSymbolIsType &&
-                node.Parent is UsingDirectiveSyntax { Alias: null, StaticKeyword.RawKind: 0 } usingDirective)
-            {
-                var newUsingDirective = usingDirective
-                    .WithStaticKeyword(SyntaxFactory.Token(SyntaxKind.StaticKeyword))
-                    .WithName(qualifiedName);
-
-                return root.ReplaceNode(usingDirective, newUsingDirective);
-            }
-
-            return root.ReplaceNode(simpleName, qualifiedName);
-        }
-=======
         public override ImmutableArray<string> FixableDiagnosticIds { get; } =
-            ImmutableArray.Create(CS0103, CS0104, CS0246, CS0305, CS0308, IDEDiagnosticIds.UnboundIdentifierId);
->>>>>>> 26ac7608
+            ImmutableArray.Create(CS0103, CS0104, CS0246, CS0305, CS0308);
     }
 }