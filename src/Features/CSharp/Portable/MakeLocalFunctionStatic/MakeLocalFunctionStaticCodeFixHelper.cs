﻿// Licensed to the .NET Foundation under one or more agreements.
// The .NET Foundation licenses this file to you under the MIT license.
// See the LICENSE file in the project root for more information.

using System.Collections.Immutable;
using System.Linq;
using System.Threading;
using System.Threading.Tasks;
using Microsoft.CodeAnalysis.CodeActions;
using Microsoft.CodeAnalysis.CodeGeneration;
using Microsoft.CodeAnalysis.CSharp.CodeGeneration;
using Microsoft.CodeAnalysis.CSharp.Extensions;
using Microsoft.CodeAnalysis.CSharp.Syntax;
using Microsoft.CodeAnalysis.Editing;
using Microsoft.CodeAnalysis.FindSymbols;
using Microsoft.CodeAnalysis.PooledObjects;
using Microsoft.CodeAnalysis.Shared.Extensions;
using Roslyn.Utilities;

namespace Microsoft.CodeAnalysis.CSharp.MakeLocalFunctionStatic
{
    internal static class MakeLocalFunctionStaticCodeFixHelper
    {
        public static async Task<Document> MakeLocalFunctionStaticAsync(
            Document document,
            LocalFunctionStatementSyntax localFunction,
            ImmutableArray<ISymbol> captures,
            CodeGenerationOptionsProvider fallbackOptions,
            CancellationToken cancellationToken)
        {
            var root = (await document.GetSyntaxRootAsync(cancellationToken).ConfigureAwait(false))!;
            var syntaxEditor = new SyntaxEditor(root, document.Project.Solution.Workspace.Services);
<<<<<<< HEAD
            await MakeLocalFunctionStaticAsync(document, localFunction, captures, syntaxEditor, cancellationToken).ConfigureAwait(false);
=======
            await MakeLocalFunctionStaticAsync(document, localFunction, captures, syntaxEditor, fallbackOptions, cancellationToken).ConfigureAwait(false);
>>>>>>> 80a8ce8d
            return document.WithSyntaxRoot(syntaxEditor.GetChangedRoot());
        }

        public static async Task MakeLocalFunctionStaticAsync(
            Document document,
            LocalFunctionStatementSyntax localFunction,
            ImmutableArray<ISymbol> captures,
            SyntaxEditor syntaxEditor,
            CodeGenerationOptionsProvider fallbackOptions,
            CancellationToken cancellationToken)
        {
            var root = (await document.GetSyntaxRootAsync(cancellationToken).ConfigureAwait(false))!;
            var semanticModel = (await document.GetSemanticModelAsync(cancellationToken).ConfigureAwait(false))!;
            var localFunctionSymbol = semanticModel.GetDeclaredSymbol(localFunction, cancellationToken);
            Contract.ThrowIfNull(localFunctionSymbol, "We should have gotten a method symbol for a local function.");
            var documentImmutableSet = ImmutableHashSet.Create(document);

            // Finds all the call sites of the local function
            var referencedSymbols = await SymbolFinder.FindReferencesAsync(
                localFunctionSymbol, document.Project.Solution, documentImmutableSet, cancellationToken).ConfigureAwait(false);

            // Now we need to find all the references to the local function that we might need to fix.
            var shouldWarn = false;
            using var builderDisposer = ArrayBuilder<InvocationExpressionSyntax>.GetInstance(out var invocations);

            foreach (var referencedSymbol in referencedSymbols)
            {
                foreach (var location in referencedSymbol.Locations)
                {
                    // We limited the search scope to the single document, 
                    // so all reference should be in the same tree.
                    var referenceNode = root.FindNode(location.Location.SourceSpan);
                    if (referenceNode is not IdentifierNameSyntax identifierNode)
                    {
                        // Unexpected scenario, skip and warn.
                        shouldWarn = true;
                        continue;
                    }

                    if (identifierNode.Parent is InvocationExpressionSyntax invocation)
                    {
                        invocations.Add(invocation);
                    }
                    else
                    {
                        // We won't be able to fix non-invocation references, 
                        // e.g. creating a delegate. 
                        shouldWarn = true;
                    }
                }
            }

            var parameterAndCapturedSymbols = CreateParameterSymbols(captures);

            // Fix all invocations by passing in additional arguments.
            foreach (var invocation in invocations)
            {
                syntaxEditor.ReplaceNode(
                    invocation,
                    (node, generator) =>
                    {
                        var currentInvocation = (InvocationExpressionSyntax)node;
                        var seenNamedArgument = currentInvocation.ArgumentList.Arguments.Any(a => a.NameColon != null);
                        var seenDefaultArgumentValue = currentInvocation.ArgumentList.Arguments.Count < localFunction.ParameterList.Parameters.Count;

                        var newArguments = parameterAndCapturedSymbols.Select(
                            p => (ArgumentSyntax)generator.Argument(
                                seenNamedArgument || seenDefaultArgumentValue ? p.symbol.Name : null,
                                p.symbol.RefKind,
                                p.capture.Name.ToIdentifierName()));

                        var newArgList = currentInvocation.ArgumentList.WithArguments(currentInvocation.ArgumentList.Arguments.AddRange(newArguments));
                        return currentInvocation.WithArgumentList(newArgList);
                    });
            }

            // In case any of the captured variable isn't camel-cased,
            // we need to change the referenced name inside local function to use the new parameter's name.
            foreach (var (parameter, capture) in parameterAndCapturedSymbols)
            {
                if (parameter.Name == capture.Name)
                {
                    continue;
                }

                var referencedCaptureSymbols = await SymbolFinder.FindReferencesAsync(
                    capture, document.Project.Solution, documentImmutableSet, cancellationToken).ConfigureAwait(false);

                foreach (var referencedSymbol in referencedCaptureSymbols)
                {
                    foreach (var location in referencedSymbol.Locations)
                    {
                        var referenceSpan = location.Location.SourceSpan;
                        if (!localFunction.FullSpan.Contains(referenceSpan))
                        {
                            continue;
                        }

                        var referenceNode = root.FindNode(referenceSpan);
                        if (referenceNode is IdentifierNameSyntax identifierNode)
                        {
                            syntaxEditor.ReplaceNode(
                                identifierNode,
                                (node, generator) => generator.IdentifierName(parameter.Name.ToIdentifierToken()).WithTriviaFrom(node));
                        }
                    }
                }
            }

            var codeGenerator = document.GetRequiredLanguageService<ICodeGenerationService>();
<<<<<<< HEAD
            var options = await CodeGenerationOptions.FromDocumentAsync(CodeGenerationContext.Default, document, cancellationToken).ConfigureAwait(false);
=======
            var options = await document.GetCodeGenerationOptionsAsync(fallbackOptions, cancellationToken).ConfigureAwait(false);
            var info = options.GetInfo(CodeGenerationContext.Default, document.Project);
>>>>>>> 80a8ce8d

            // Updates the local function declaration with variables passed in as parameters
            syntaxEditor.ReplaceNode(
                localFunction,
                (node, generator) =>
                {
                    var localFunctionWithNewParameters = codeGenerator.AddParameters(
                        node,
                        parameterAndCapturedSymbols.SelectAsArray(p => p.symbol),
<<<<<<< HEAD
                        options,
=======
                        info,
>>>>>>> 80a8ce8d
                        cancellationToken);

                    if (shouldWarn)
                    {
                        var annotation = WarningAnnotation.Create(CSharpCodeFixesResources.Warning_colon_Adding_parameters_to_local_function_declaration_may_produce_invalid_code);
                        localFunctionWithNewParameters = localFunctionWithNewParameters.WithAdditionalAnnotations(annotation);
                    }

                    return AddStaticModifier(localFunctionWithNewParameters, CSharpSyntaxGenerator.Instance);
                });
        }

        public static SyntaxNode AddStaticModifier(SyntaxNode localFunction, SyntaxGenerator generator)
            => generator.WithModifiers(
                localFunction,
                generator.GetModifiers(localFunction).WithIsStatic(true));

        /// <summary>
        /// Creates a new parameter symbol paired with the original captured symbol for each captured variables.
        /// </summary>
        private static ImmutableArray<(IParameterSymbol symbol, ISymbol capture)> CreateParameterSymbols(ImmutableArray<ISymbol> captures)
            => captures.SelectAsArray(static c =>
            {
                var symbolType = c.GetSymbolType();
                Contract.ThrowIfNull(symbolType);
                return (CodeGenerationSymbolFactory.CreateParameterSymbol(
                    attributes: default,
                    refKind: RefKind.None,
                    isParams: false,
                    type: symbolType,
                    name: c.Name.ToCamelCase()), c);
            });
    }
}<|MERGE_RESOLUTION|>--- conflicted
+++ resolved
@@ -30,11 +30,7 @@
         {
             var root = (await document.GetSyntaxRootAsync(cancellationToken).ConfigureAwait(false))!;
             var syntaxEditor = new SyntaxEditor(root, document.Project.Solution.Workspace.Services);
-<<<<<<< HEAD
-            await MakeLocalFunctionStaticAsync(document, localFunction, captures, syntaxEditor, cancellationToken).ConfigureAwait(false);
-=======
             await MakeLocalFunctionStaticAsync(document, localFunction, captures, syntaxEditor, fallbackOptions, cancellationToken).ConfigureAwait(false);
->>>>>>> 80a8ce8d
             return document.WithSyntaxRoot(syntaxEditor.GetChangedRoot());
         }
 
@@ -145,12 +141,8 @@
             }
 
             var codeGenerator = document.GetRequiredLanguageService<ICodeGenerationService>();
-<<<<<<< HEAD
-            var options = await CodeGenerationOptions.FromDocumentAsync(CodeGenerationContext.Default, document, cancellationToken).ConfigureAwait(false);
-=======
             var options = await document.GetCodeGenerationOptionsAsync(fallbackOptions, cancellationToken).ConfigureAwait(false);
             var info = options.GetInfo(CodeGenerationContext.Default, document.Project);
->>>>>>> 80a8ce8d
 
             // Updates the local function declaration with variables passed in as parameters
             syntaxEditor.ReplaceNode(
@@ -160,11 +152,7 @@
                     var localFunctionWithNewParameters = codeGenerator.AddParameters(
                         node,
                         parameterAndCapturedSymbols.SelectAsArray(p => p.symbol),
-<<<<<<< HEAD
-                        options,
-=======
                         info,
->>>>>>> 80a8ce8d
                         cancellationToken);
 
                     if (shouldWarn)
