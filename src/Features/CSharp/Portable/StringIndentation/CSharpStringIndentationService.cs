--- conflicted
+++ resolved
@@ -37,15 +37,10 @@
 
         while (nodeStack.TryPop(out var node))
         {
-<<<<<<< HEAD
-            if (node is InterpolatedStringExpressionSyntax interpolatedString &&
-                interpolatedString.StringStartToken.IsKind(SyntaxKind.InterpolatedMultiLineRawStringStartToken))
-=======
             if (node is InterpolatedStringExpressionSyntax
                 {
                     StringStartToken.RawKind: (int)SyntaxKind.InterpolatedMultiLineRawStringStartToken
                 } interpolatedString)
->>>>>>> 47ee3b9d
             {
                 ProcessInterpolatedStringExpression(text, interpolatedString, ref result.AsRef(), cancellationToken);
             }
@@ -55,15 +50,11 @@
                 // Don't bother recursing into nodes that don't hit the requested span, they can never contribute
                 // regions of interest.
 
-<<<<<<< HEAD
-                if (!child.FullSpan.IntersectsWith(textSpan))
-=======
                 var childSpan = child.FullSpan;
                 if (childSpan.Start > textSpan.End)
                     break;
 
                 if (childSpan.End < textSpan.Start)
->>>>>>> 47ee3b9d
                     continue;
 
                 if (child.AsNode(out var childNode))
