--- conflicted
+++ resolved
@@ -17,6 +17,7 @@
 using Microsoft.CodeAnalysis.Formatting;
 using Microsoft.CodeAnalysis.Formatting.Rules;
 using Microsoft.CodeAnalysis.Host.Mef;
+using Microsoft.CodeAnalysis.Indentation;
 using Microsoft.CodeAnalysis.Options;
 using Microsoft.CodeAnalysis.Shared.Extensions;
 using Microsoft.CodeAnalysis.Text;
@@ -40,159 +41,6 @@
         public override Task<bool> AllowOverTypeAsync(BraceCompletionContext context, CancellationToken cancellationToken)
             => AllowOverTypeInUserCodeWithValidClosingTokenAsync(context, cancellationToken);
 
-<<<<<<< HEAD
-=======
-        public override async Task<BraceCompletionResult?> GetTextChangesAfterCompletionAsync(BraceCompletionContext context, IndentationOptions options, CancellationToken cancellationToken)
-        {
-            // After the closing brace is completed we need to format the span from the opening point to the closing point.
-            // E.g. when the user triggers completion for an if statement ($$ is the caret location) we insert braces to get
-            // if (true){$$}
-            // We then need to format this to
-            // if (true) { $$}
-
-            if (!options.AutoFormattingOptions.FormatOnCloseBrace)
-            {
-                return null;
-            }
-
-            var (formattingChanges, finalCurlyBraceEnd) = await FormatTrackingSpanAsync(
-                context.Document,
-                context.OpeningPoint,
-                context.ClosingPoint,
-                // We're not trying to format the indented block here, so no need to pass in additional rules.
-                braceFormattingIndentationRules: ImmutableArray<AbstractFormattingRule>.Empty,
-                options,
-                cancellationToken).ConfigureAwait(false);
-
-            if (formattingChanges.IsEmpty)
-            {
-                return null;
-            }
-
-            // The caret location should be at the start of the closing brace character.
-            var originalText = await context.Document.GetTextAsync(cancellationToken).ConfigureAwait(false);
-            var formattedText = originalText.WithChanges(formattingChanges);
-            var caretLocation = formattedText.Lines.GetLinePosition(finalCurlyBraceEnd - 1);
-
-            return new BraceCompletionResult(formattingChanges, caretLocation);
-        }
-
-        public override async Task<BraceCompletionResult?> GetTextChangeAfterReturnAsync(
-            BraceCompletionContext context,
-            IndentationOptions options,
-            CancellationToken cancellationToken)
-        {
-            var document = context.Document;
-            var closingPoint = context.ClosingPoint;
-            var openingPoint = context.OpeningPoint;
-            var originalDocumentText = await document.GetTextAsync(cancellationToken).ConfigureAwait(false);
-
-            // check whether shape of the braces are what we support
-            // shape must be either "{|}" or "{ }". | is where caret is. otherwise, we don't do any special behavior
-            if (!ContainsOnlyWhitespace(originalDocumentText, openingPoint, closingPoint))
-            {
-                return null;
-            }
-
-            var openingPointLine = originalDocumentText.Lines.GetLineFromPosition(openingPoint).LineNumber;
-            var closingPointLine = originalDocumentText.Lines.GetLineFromPosition(closingPoint).LineNumber;
-
-            // If there are already multiple empty lines between the braces, don't do anything.
-            // We need to allow a single empty line between the braces to account for razor scenarios where they insert a line.
-            if (closingPointLine - openingPointLine > 2)
-            {
-                return null;
-            }
-
-            // If there is not already an empty line inserted between the braces, insert one.
-            TextChange? newLineEdit = null;
-            var textToFormat = originalDocumentText;
-            if (closingPointLine - openingPointLine == 1)
-            {
-                var newLineString = options.FormattingOptions.NewLine;
-                newLineEdit = new TextChange(new TextSpan(closingPoint - 1, 0), newLineString);
-                textToFormat = originalDocumentText.WithChanges(newLineEdit.Value);
-
-                // Modify the closing point location to adjust for the newly inserted line.
-                closingPoint += newLineString.Length;
-            }
-
-            var braceFormattingIndentationRules = ImmutableArray.Create(
-                BraceCompletionFormattingRule.ForIndentStyle(options.AutoFormattingOptions.IndentStyle));
-
-            // Format the text that contains the newly inserted line.
-            var (formattingChanges, newClosingPoint) = await FormatTrackingSpanAsync(
-                document.WithText(textToFormat),
-                openingPoint,
-                closingPoint,
-                braceFormattingIndentationRules,
-                options,
-                cancellationToken).ConfigureAwait(false);
-
-            closingPoint = newClosingPoint;
-            var formattedText = textToFormat.WithChanges(formattingChanges);
-
-            // Get the empty line between the curly braces.
-            var desiredCaretLine = GetLineBetweenCurlys(closingPoint, formattedText);
-            Debug.Assert(desiredCaretLine.GetFirstNonWhitespacePosition() == null, "the line between the formatted braces is not empty");
-
-            // Set the caret position to the properly indented column in the desired line.
-            var newDocument = document.WithText(formattedText);
-            var newDocumentText = await newDocument.GetTextAsync(cancellationToken).ConfigureAwait(false);
-            var caretPosition = GetIndentedLinePosition(newDocument, newDocumentText, desiredCaretLine.LineNumber, cancellationToken);
-
-            // The new line edit is calculated against the original text, d0, to get text d1.
-            // The formatting edits are calculated against d1 to get text d2.
-            // Merge the formatting and new line edits into a set of whitespace only text edits that all apply to d0.
-            var overallChanges = newLineEdit != null ? GetMergedChanges(newLineEdit.Value, formattingChanges, formattedText) : formattingChanges;
-            return new BraceCompletionResult(overallChanges, caretPosition);
-
-            static TextLine GetLineBetweenCurlys(int closingPosition, SourceText text)
-            {
-                var closingBraceLineNumber = text.Lines.GetLineFromPosition(closingPosition - 1).LineNumber;
-                return text.Lines[closingBraceLineNumber - 1];
-            }
-
-            static LinePosition GetIndentedLinePosition(Document document, SourceText sourceText, int lineNumber, CancellationToken cancellationToken)
-            {
-                var indentationService = document.GetRequiredLanguageService<IIndentationService>();
-                var indentation = indentationService.GetIndentation(document, lineNumber, cancellationToken);
-
-                var baseLinePosition = sourceText.Lines.GetLinePosition(indentation.BasePosition);
-                var offsetOfBacePosition = baseLinePosition.Character;
-                var totalOffset = offsetOfBacePosition + indentation.Offset;
-                var indentedLinePosition = new LinePosition(lineNumber, totalOffset);
-                return indentedLinePosition;
-            }
-
-            static ImmutableArray<TextChange> GetMergedChanges(TextChange newLineEdit, ImmutableArray<TextChange> formattingChanges, SourceText formattedText)
-            {
-                var newRanges = TextChangeRangeExtensions.Merge(
-                    ImmutableArray.Create(newLineEdit.ToTextChangeRange()),
-                    formattingChanges.SelectAsArray(f => f.ToTextChangeRange()));
-
-                using var _ = ArrayBuilder<TextChange>.GetInstance(out var mergedChanges);
-                var amountToShift = 0;
-                foreach (var newRange in newRanges)
-                {
-                    var newTextChangeSpan = newRange.Span;
-                    // Get the text to put in the text change by looking at the span in the formatted text.
-                    // As the new range start is relative to the original text, we need to adjust it assuming the previous changes were applied
-                    // to get the correct start location in the formatted text.
-                    // E.g. with changes
-                    //     1. Insert "hello" at 2
-                    //     2. Insert "goodbye" at 3
-                    // "goodbye" is after "hello" at location 3 + 5 (length of "hello") in the new text.
-                    var newTextChangeText = formattedText.GetSubText(new TextSpan(newRange.Span.Start + amountToShift, newRange.NewLength)).ToString();
-                    amountToShift += (newRange.NewLength - newRange.Span.Length);
-                    mergedChanges.Add(new TextChange(newTextChangeSpan, newTextChangeText));
-                }
-
-                return mergedChanges.ToImmutable();
-            }
-        }
-
->>>>>>> 41bb9be5
         public override async Task<bool> CanProvideBraceCompletionAsync(char brace, int openingPosition, Document document, CancellationToken cancellationToken)
         {
             // Only potentially valid for curly brace completion if not in an interpolation brace completion context.
@@ -210,51 +58,8 @@
         protected override bool IsValidClosingBraceToken(SyntaxToken token)
             => token.IsKind(SyntaxKind.CloseBraceToken);
 
-<<<<<<< HEAD
         protected override int AdjustFormattingEndPoint(SourceText text, SyntaxNode root, int startPoint, int endPoint)
         {
-=======
-        private static bool ContainsOnlyWhitespace(SourceText text, int openingPosition, int closingBraceEndPoint)
-        {
-            // Set the start point to the character after the opening brace.
-            var start = openingPosition + 1;
-            // Set the end point to the closing brace start character position.
-            var end = closingBraceEndPoint - 1;
-
-            for (var i = start; i < end; i++)
-            {
-                if (!char.IsWhiteSpace(text[i]))
-                {
-                    return false;
-                }
-            }
-
-            return true;
-        }
-
-        /// <summary>
-        /// Formats the span between the opening and closing points, options permitting.
-        /// Returns the text changes that should be applied to the input document to 
-        /// get the formatted text and the end of the close curly brace in the formatted text.
-        /// </summary>
-        private static async Task<(ImmutableArray<TextChange> textChanges, int finalCurlyBraceEnd)> FormatTrackingSpanAsync(
-            Document document,
-            int openingPoint,
-            int closingPoint,
-            ImmutableArray<AbstractFormattingRule> braceFormattingIndentationRules,
-            IndentationOptions options,
-            CancellationToken cancellationToken)
-        {
-            // Annotate the original closing brace so we can find it after formatting.
-            document = await GetDocumentWithAnnotatedClosingBraceAsync(document, closingPoint, cancellationToken).ConfigureAwait(false);
-
-            var text = await document.GetTextAsync(cancellationToken).ConfigureAwait(false);
-            var startPoint = openingPoint;
-            var endPoint = closingPoint;
-
-            var root = await document.GetRequiredSyntaxRootAsync(cancellationToken).ConfigureAwait(false);
-
->>>>>>> 41bb9be5
             // Only format outside of the completed braces if they're on the same line for array/collection/object initializer expressions.
             // Example:   `var x = new int[]{}`:
             // Correct:   `var x = new int[] {}`
@@ -273,64 +78,15 @@
                 }
             }
 
-<<<<<<< HEAD
             return endPoint;
         }
 
-        protected override ImmutableArray<AbstractFormattingRule> GetBraceFormattingIndentationRulesAfterReturn(DocumentOptionSet documentOptions)
-        {
-            var indentStyle = documentOptions.GetOption(FormattingOptions.SmartIndent);
+        protected override ImmutableArray<AbstractFormattingRule> GetBraceFormattingIndentationRulesAfterReturn(IndentationOptions options)
+        {
+            var indentStyle = options.AutoFormattingOptions.IndentStyle;
             return ImmutableArray.Create(BraceCompletionFormattingRule.ForIndentStyle(indentStyle));
         }
 
-=======
-            if (options.AutoFormattingOptions.IndentStyle == FormattingOptions.IndentStyle.Smart)
-            {
-                // Set the formatting start point to be the beginning of the first word to the left 
-                // of the opening brace location.
-                // skip whitespace
-                while (startPoint >= 0 && char.IsWhiteSpace(text[startPoint]))
-                {
-                    startPoint--;
-                }
-
-                // skip tokens in the first word to the left.
-                startPoint--;
-                while (startPoint >= 0 && !char.IsWhiteSpace(text[startPoint]))
-                {
-                    startPoint--;
-                }
-            }
-
-            var spanToFormat = TextSpan.FromBounds(Math.Max(startPoint, 0), endPoint);
-            var rules = document.GetFormattingRules(spanToFormat, braceFormattingIndentationRules);
-            var services = document.Project.Solution.Workspace.Services;
-            var result = Formatter.GetFormattingResult(
-                root, SpecializedCollections.SingletonEnumerable(spanToFormat), services, options.FormattingOptions, rules, cancellationToken);
-            if (result == null)
-            {
-                return (ImmutableArray<TextChange>.Empty, closingPoint);
-            }
-
-            var newRoot = result.GetFormattedRoot(cancellationToken);
-            var newClosingPoint = newRoot.GetAnnotatedTokens(s_closingBraceSyntaxAnnotation).Single().SpanStart + 1;
-
-            var textChanges = result.GetTextChanges(cancellationToken).ToImmutableArray();
-            return (textChanges, newClosingPoint);
-
-            static async Task<Document> GetDocumentWithAnnotatedClosingBraceAsync(Document document, int closingBraceEndPoint, CancellationToken cancellationToken)
-            {
-                var originalRoot = await document.GetRequiredSyntaxRootAsync(cancellationToken).ConfigureAwait(false);
-                var closeBraceToken = originalRoot.FindToken(closingBraceEndPoint - 1);
-                Debug.Assert(closeBraceToken.IsKind(SyntaxKind.CloseBraceToken));
-
-                var newCloseBraceToken = closeBraceToken.WithAdditionalAnnotations(s_closingBraceSyntaxAnnotation);
-                var root = originalRoot.ReplaceToken(closeBraceToken, newCloseBraceToken);
-                return document.WithSyntaxRoot(root);
-            }
-        }
-
->>>>>>> 41bb9be5
         private sealed class BraceCompletionFormattingRule : BaseFormattingRule
         {
             private static readonly Predicate<SuppressOperation> s_predicate = o => o == null || o.Option.IsOn(SuppressOption.NoWrapping);
