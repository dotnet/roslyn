--- conflicted
+++ resolved
@@ -58,11 +58,7 @@
         protected override bool IsValidClosingBraceToken(SyntaxToken token)
             => token.IsKind(SyntaxKind.CloseBraceToken);
 
-<<<<<<< HEAD
-        protected override int AdjustFormattingEndPoint(SourceText text, SyntaxNode root, int startPoint, int endPoint)
-=======
         protected override int AdjustFormattingEndPoint(ParsedDocument document, int startPoint, int endPoint)
->>>>>>> 80a8ce8d
         {
             // Only format outside of the completed braces if they're on the same line for array/collection/object initializer expressions.
             // Example:   `var x = new int[]{}`:
@@ -72,11 +68,7 @@
             // see bug Devdiv:823958
             if (document.Text.Lines.GetLineFromPosition(startPoint) == document.Text.Lines.GetLineFromPosition(endPoint))
             {
-<<<<<<< HEAD
-                var startToken = root.FindToken(startPoint, findInsideTrivia: true);
-=======
                 var startToken = document.Root.FindToken(startPoint, findInsideTrivia: true);
->>>>>>> 80a8ce8d
                 if (IsValidOpeningBraceToken(startToken) &&
                     (startToken.Parent?.IsInitializerForArrayOrCollectionCreationExpression() == true ||
                      startToken.Parent is AnonymousObjectCreationExpressionSyntax))
@@ -91,11 +83,7 @@
 
         protected override ImmutableArray<AbstractFormattingRule> GetBraceFormattingIndentationRulesAfterReturn(IndentationOptions options)
         {
-<<<<<<< HEAD
-            var indentStyle = options.AutoFormattingOptions.IndentStyle;
-=======
             var indentStyle = options.IndentStyle;
->>>>>>> 80a8ce8d
             return ImmutableArray.Create(BraceCompletionFormattingRule.ForIndentStyle(indentStyle));
         }
 
@@ -108,26 +96,15 @@
                 new BraceCompletionFormattingRule(FormattingOptions2.IndentStyle.Block),
                 new BraceCompletionFormattingRule(FormattingOptions2.IndentStyle.Smart));
 
-<<<<<<< HEAD
-            private readonly FormattingOptions.IndentStyle _indentStyle;
-            private readonly CSharpSyntaxFormattingOptions _options;
-
-            public BraceCompletionFormattingRule(FormattingOptions.IndentStyle indentStyle)
-=======
             private readonly FormattingOptions2.IndentStyle _indentStyle;
             private readonly CSharpSyntaxFormattingOptions _options;
 
             public BraceCompletionFormattingRule(FormattingOptions2.IndentStyle indentStyle)
->>>>>>> 80a8ce8d
                 : this(indentStyle, CSharpSyntaxFormattingOptions.Default)
             {
             }
 
-<<<<<<< HEAD
-            private BraceCompletionFormattingRule(FormattingOptions.IndentStyle indentStyle, CSharpSyntaxFormattingOptions options)
-=======
             private BraceCompletionFormattingRule(FormattingOptions2.IndentStyle indentStyle, CSharpSyntaxFormattingOptions options)
->>>>>>> 80a8ce8d
             {
                 _indentStyle = indentStyle;
                 _options = options;
