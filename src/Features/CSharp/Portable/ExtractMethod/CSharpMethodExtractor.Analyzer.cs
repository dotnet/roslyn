﻿// Licensed to the .NET Foundation under one or more agreements.
// The .NET Foundation licenses this file to you under the MIT license.
// See the LICENSE file in the project root for more information.

using System;
using System.Collections.Generic;
using System.Linq;
using System.Threading;
using System.Threading.Tasks;
using Microsoft.CodeAnalysis.CSharp.Syntax;
using Microsoft.CodeAnalysis.ExtractMethod;
using Microsoft.CodeAnalysis.Operations;
using Roslyn.Utilities;

namespace Microsoft.CodeAnalysis.CSharp.ExtractMethod
{
    internal partial class CSharpMethodExtractor : MethodExtractor
    {
        private class CSharpAnalyzer : Analyzer
        {
            private static readonly HashSet<int> s_nonNoisySyntaxKindSet = new HashSet<int>(new int[] { (int)SyntaxKind.WhitespaceTrivia, (int)SyntaxKind.EndOfLineTrivia });

            public static Task<AnalyzerResult> AnalyzeAsync(SelectionResult selectionResult, bool localFunction, CancellationToken cancellationToken)
            {
<<<<<<< HEAD
                var analyzer = new CSharpAnalyzer(selectionResult, cancellationToken);
                return analyzer.AnalyzeAsync(cancellationToken);
=======
                var analyzer = new CSharpAnalyzer(selectionResult, localFunction, cancellationToken);
                return analyzer.AnalyzeAsync();
>>>>>>> 2dab44c4
            }

            public CSharpAnalyzer(SelectionResult selectionResult, bool localFunction, CancellationToken cancellationToken)
                : base(selectionResult, localFunction, cancellationToken)
            {
            }

            protected override VariableInfo CreateFromSymbol(
                Compilation compilation,
                ISymbol symbol,
                ITypeSymbol type,
                VariableStyle style,
                bool variableDeclared)
            {
                return CreateFromSymbolCommon<LocalDeclarationStatementSyntax>(compilation, symbol, type, style, s_nonNoisySyntaxKindSet);
            }

            protected override int GetIndexOfVariableInfoToUseAsReturnValue(IList<VariableInfo> variableInfo)
            {
                var numberOfOutParameters = 0;
                var numberOfRefParameters = 0;

                var outSymbolIndex = -1;
                var refSymbolIndex = -1;

                for (var i = 0; i < variableInfo.Count; i++)
                {
                    var variable = variableInfo[i];

                    // there should be no-one set as return value yet
                    Contract.ThrowIfTrue(variable.UseAsReturnValue);

                    if (!variable.CanBeUsedAsReturnValue)
                    {
                        continue;
                    }

                    // check modifier
                    if (variable.ParameterModifier == ParameterBehavior.Ref)
                    {
                        numberOfRefParameters++;
                        refSymbolIndex = i;
                    }
                    else if (variable.ParameterModifier == ParameterBehavior.Out)
                    {
                        numberOfOutParameters++;
                        outSymbolIndex = i;
                    }
                }

                // if there is only one "out" or "ref", that will be converted to return statement.
                if (numberOfOutParameters == 1)
                {
                    return outSymbolIndex;
                }

                if (numberOfRefParameters == 1)
                {
                    return refSymbolIndex;
                }

                return -1;
            }

            protected override ITypeSymbol GetRangeVariableType(SemanticModel model, IRangeVariableSymbol symbol)
            {
                var info = model.GetSpeculativeTypeInfo(this.SelectionResult.FinalSpan.Start, SyntaxFactory.ParseName(symbol.Name), SpeculativeBindingOption.BindAsExpression);
                if (Microsoft.CodeAnalysis.Shared.Extensions.ISymbolExtensions.IsErrorType(info.Type))
                {
                    return null;
                }

                return info.Type == null || info.Type.SpecialType == Microsoft.CodeAnalysis.SpecialType.System_Object
                    ? info.Type
                    : info.ConvertedType;
            }

            protected override Tuple<SyntaxNode, SyntaxNode> GetFlowAnalysisNodeRange()
            {
                var csharpSelectionResult = this.SelectionResult as CSharpSelectionResult;

                var first = csharpSelectionResult.GetFirstStatement();
                var last = csharpSelectionResult.GetLastStatement();

                // single statement case
                if (first == last ||
                    first.Span.Contains(last.Span))
                {
                    return new Tuple<SyntaxNode, SyntaxNode>(first, first);
                }

                // multiple statement case
                var firstUnderContainer = csharpSelectionResult.GetFirstStatementUnderContainer();
                var lastUnderContainer = csharpSelectionResult.GetLastStatementUnderContainer();
                return new Tuple<SyntaxNode, SyntaxNode>(firstUnderContainer, lastUnderContainer);
            }

            protected override bool ContainsReturnStatementInSelectedCode(IEnumerable<SyntaxNode> jumpOutOfRegionStatements)
            {
                return jumpOutOfRegionStatements.Where(n => n is ReturnStatementSyntax).Any();
            }

            protected override bool ReadOnlyFieldAllowed()
            {
                var scope = this.SelectionResult.GetContainingScopeOf<ConstructorDeclarationSyntax>();
                return scope == null;
            }

            protected override ITypeSymbol GetSymbolType(SemanticModel semanticModel, ISymbol symbol, CancellationToken cancellationToken)
            {
                var selectionOperation = semanticModel.GetOperation(this.SelectionResult.GetContainingScope(), cancellationToken);

                switch (symbol)
                {
                    case ILocalSymbol localSymbol when localSymbol.NullableAnnotation == NullableAnnotation.Annotated:
                    case IParameterSymbol parameterSymbol when parameterSymbol.NullableAnnotation == NullableAnnotation.Annotated:

                        // For local symbols and parameters, we can check what the flow state 
                        // for refences to the symbols are and determine if we can change 
                        // the nullability to a less permissive state.
                        var references = selectionOperation.DescendantsAndSelf()
                            .Where(IsSymbolReferencedByOperation);

                        if (AreAllReferencesNotNull(references))
                        {
<<<<<<< HEAD
                            return base.GetSymbolType(semanticModel, symbol, cancellationToken).WithNullability(NullableAnnotation.NotAnnotated);
=======
                            return base.GetSymbolType(semanticModel, symbol).WithNullableAnnotation(NullableAnnotation.NotAnnotated);
>>>>>>> 2dab44c4
                        }

                        return base.GetSymbolType(semanticModel, symbol, cancellationToken);

                    default:
                        return base.GetSymbolType(semanticModel, symbol, cancellationToken);
                }

                bool AreAllReferencesNotNull(IEnumerable<IOperation> references)
                => references.All(r => semanticModel.GetTypeInfo(r.Syntax, cancellationToken).Nullability.FlowState == NullableFlowState.NotNull);

                bool IsSymbolReferencedByOperation(IOperation operation)
                    => operation switch
                    {
                        ILocalReferenceOperation localReference => localReference.Local.Equals(symbol),
                        IParameterReferenceOperation parameterReference => parameterReference.Parameter.Equals(symbol),
                        IAssignmentOperation assignment => IsSymbolReferencedByOperation(assignment.Target),
                        _ => false
                    };
            }
        }
    }
}<|MERGE_RESOLUTION|>--- conflicted
+++ resolved
@@ -22,13 +22,8 @@
 
             public static Task<AnalyzerResult> AnalyzeAsync(SelectionResult selectionResult, bool localFunction, CancellationToken cancellationToken)
             {
-<<<<<<< HEAD
-                var analyzer = new CSharpAnalyzer(selectionResult, cancellationToken);
+                var analyzer = new CSharpAnalyzer(selectionResult, localFunction, cancellationToken);
                 return analyzer.AnalyzeAsync(cancellationToken);
-=======
-                var analyzer = new CSharpAnalyzer(selectionResult, localFunction, cancellationToken);
-                return analyzer.AnalyzeAsync();
->>>>>>> 2dab44c4
             }
 
             public CSharpAnalyzer(SelectionResult selectionResult, bool localFunction, CancellationToken cancellationToken)
@@ -154,11 +149,7 @@
 
                         if (AreAllReferencesNotNull(references))
                         {
-<<<<<<< HEAD
-                            return base.GetSymbolType(semanticModel, symbol, cancellationToken).WithNullability(NullableAnnotation.NotAnnotated);
-=======
-                            return base.GetSymbolType(semanticModel, symbol).WithNullableAnnotation(NullableAnnotation.NotAnnotated);
->>>>>>> 2dab44c4
+                            return base.GetSymbolType(semanticModel, symbol, cancellationToken).WithNullableAnnotation(NullableAnnotation.NotAnnotated);
                         }
 
                         return base.GetSymbolType(semanticModel, symbol, cancellationToken);
