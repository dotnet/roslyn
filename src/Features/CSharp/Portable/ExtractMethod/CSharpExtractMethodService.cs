--- conflicted
+++ resolved
@@ -23,13 +23,8 @@
         {
         }
 
-<<<<<<< HEAD
-        protected override CSharpSelectionValidator CreateSelectionValidator(SemanticDocument document, TextSpan textSpan, bool localFunction, ExtractMethodOptions options)
-            => new CSharpSelectionValidator(document, textSpan, localFunction, options);
-=======
         protected override CSharpSelectionValidator CreateSelectionValidator(SemanticDocument document, TextSpan textSpan, ExtractMethodOptions options, bool localFunction)
             => new(document, textSpan, options, localFunction);
->>>>>>> 80a8ce8d
 
         protected override CSharpMethodExtractor CreateMethodExtractor(CSharpSelectionResult selectionResult, ExtractMethodGenerationOptions options, bool localFunction)
             => new(selectionResult, options, localFunction);
