--- conflicted
+++ resolved
@@ -29,13 +29,8 @@
         public CSharpSelectionValidator(
             SemanticDocument document,
             TextSpan textSpan,
-<<<<<<< HEAD
-            bool localFunction,
-            ExtractMethodOptions options)
-=======
             ExtractMethodOptions options,
             bool localFunction)
->>>>>>> 80a8ce8d
             : base(document, textSpan, options)
         {
             _localFunction = localFunction;
