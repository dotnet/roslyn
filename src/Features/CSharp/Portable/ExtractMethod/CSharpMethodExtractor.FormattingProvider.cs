--- conflicted
+++ resolved
@@ -18,20 +18,11 @@
             {
             }
 
-<<<<<<< HEAD
-            public override AdjustNewLinesOperation? GetAdjustNewLinesOperation(SyntaxToken previousToken, SyntaxToken currentToken, AnalyzerConfigOptions options, in NextGetAdjustNewLinesOperation nextOperation)
+            public override AdjustNewLinesOperation? GetAdjustNewLinesOperation(in SyntaxToken previousToken, in SyntaxToken currentToken, in NextGetAdjustNewLinesOperation nextOperation)
             {
                 // for extract method case, for a hybrid case, don't force rule, but preserve user style
-                var operationOpt = base.GetAdjustNewLinesOperation(previousToken, currentToken, options, in nextOperation);
+                var operationOpt = base.GetAdjustNewLinesOperation(in previousToken, in currentToken, in nextOperation);
                 if (operationOpt == null)
-=======
-            public override AdjustNewLinesOperation GetAdjustNewLinesOperation(in SyntaxToken previousToken, in SyntaxToken currentToken, in NextGetAdjustNewLinesOperation nextOperation)
-            {
-                // for extract method case, for a hybrid case, don't force rule, but preserve user style
-                var operation = base.GetAdjustNewLinesOperation(in previousToken, in currentToken, in nextOperation);
-                if (operation == null)
-                {
->>>>>>> 9007fbc8
                     return null;
 
                 var operation = operationOpt.Value;
