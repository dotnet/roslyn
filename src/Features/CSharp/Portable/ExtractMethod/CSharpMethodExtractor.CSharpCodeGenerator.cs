﻿// Licensed to the .NET Foundation under one or more agreements.
// The .NET Foundation licenses this file to you under the MIT license.
// See the LICENSE file in the project root for more information.

#nullable disable

using System;
using System.Collections.Generic;
using System.Collections.Immutable;
using System.Linq;
using System.Threading;
using System.Threading.Tasks;
using Microsoft.CodeAnalysis;
using Microsoft.CodeAnalysis.CodeActions;
using Microsoft.CodeAnalysis.CodeGeneration;
using Microsoft.CodeAnalysis.CSharp.CodeGeneration;
using Microsoft.CodeAnalysis.CSharp.Extensions;
using Microsoft.CodeAnalysis.CSharp.LanguageService;
using Microsoft.CodeAnalysis.CSharp.Simplification;
using Microsoft.CodeAnalysis.CSharp.Syntax;
using Microsoft.CodeAnalysis.Diagnostics.Analyzers.NamingStyles;
using Microsoft.CodeAnalysis.Editing;
using Microsoft.CodeAnalysis.ExtractMethod;
using Microsoft.CodeAnalysis.Formatting;
using Microsoft.CodeAnalysis.Operations;
using Microsoft.CodeAnalysis.PooledObjects;
using Microsoft.CodeAnalysis.Shared.Extensions;
using Microsoft.CodeAnalysis.Simplification;
using Roslyn.Utilities;

namespace Microsoft.CodeAnalysis.CSharp.ExtractMethod;

using static CSharpSyntaxTokens;
using static SyntaxFactory;

internal sealed partial class CSharpMethodExtractor
{
    private abstract partial class CSharpCodeGenerator : CodeGenerator<StatementSyntax, SyntaxNode, CSharpCodeGenerationOptions>
    {
        private readonly SyntaxToken _methodName;

        private const string NewMethodPascalCaseStr = "NewMethod";
        private const string NewMethodCamelCaseStr = "newMethod";

        public static Task<GeneratedCode> GenerateAsync(
            InsertionPoint insertionPoint,
            CSharpSelectionResult selectionResult,
            AnalyzerResult analyzerResult,
            ExtractMethodGenerationOptions options,
            bool localFunction,
            CancellationToken cancellationToken)
        {
            var codeGenerator = Create(selectionResult, analyzerResult, options, localFunction);
            return codeGenerator.GenerateAsync(insertionPoint, cancellationToken);
        }

        public static CSharpCodeGenerator Create(
            CSharpSelectionResult selectionResult,
            AnalyzerResult analyzerResult,
            ExtractMethodGenerationOptions options,
            bool localFunction)
        {
            if (selectionResult.SelectionInExpression)
                return new ExpressionCodeGenerator(selectionResult, analyzerResult, options, localFunction);

            if (selectionResult.IsExtractMethodOnSingleStatement())
                return new SingleStatementCodeGenerator(selectionResult, analyzerResult, options, localFunction);

            if (selectionResult.IsExtractMethodOnMultipleStatements())
                return new MultipleStatementsCodeGenerator(selectionResult, analyzerResult, options, localFunction);

            throw ExceptionUtilities.UnexpectedValue(selectionResult);
        }

        protected CSharpCodeGenerator(
            CSharpSelectionResult selectionResult,
            AnalyzerResult analyzerResult,
            ExtractMethodGenerationOptions options,
            bool localFunction)
            : base(selectionResult, analyzerResult, options, localFunction)
        {
            Contract.ThrowIfFalse(SemanticDocument == selectionResult.SemanticDocument);

            var nameToken = CreateMethodName();
            _methodName = nameToken.WithAdditionalAnnotations(MethodNameAnnotation);
        }

        public override OperationStatus<ImmutableArray<SyntaxNode>> GetNewMethodStatements(SyntaxNode insertionPointNode, CancellationToken cancellationToken)
        {
            var statements = CreateMethodBody(insertionPointNode, cancellationToken);
            var status = CheckActiveStatements(statements);
            return status.With(statements.CastArray<SyntaxNode>());
        }

        protected override IMethodSymbol GenerateMethodDefinition(
            SyntaxNode insertionPointNode, CancellationToken cancellationToken)
        {
            var statements = CreateMethodBody(insertionPointNode, cancellationToken);
            statements = WrapInCheckStatementIfNeeded(statements);

            var methodSymbol = CodeGenerationSymbolFactory.CreateMethodSymbol(
                attributes: [],
                accessibility: Accessibility.Private,
                modifiers: CreateMethodModifiers(),
                returnType: AnalyzerResult.ReturnType,
                refKind: AnalyzerResult.ReturnsByRef ? RefKind.Ref : RefKind.None,
                explicitInterfaceImplementations: default,
                name: _methodName.ToString(),
                typeParameters: CreateMethodTypeParameters(),
                parameters: CreateMethodParameters(),
                statements: statements.CastArray<SyntaxNode>(),
                methodKind: this.LocalFunction ? MethodKind.LocalFunction : MethodKind.Ordinary);

            return MethodDefinitionAnnotation.AddAnnotationToSymbol(
                Formatter.Annotation.AddAnnotationToSymbol(methodSymbol));
        }

        protected override async Task<SyntaxNode> GenerateBodyForCallSiteContainerAsync(
            SyntaxNode insertionPointNode,
            SyntaxNode container,
            CancellationToken cancellationToken)
        {
            var variableMapToRemove = CreateVariableDeclarationToRemoveMap(
                AnalyzerResult.GetVariablesToMoveIntoMethodDefinition(cancellationToken), cancellationToken);
            var firstStatementToRemove = GetFirstStatementOrInitializerSelectedAtCallSite();
            var lastStatementToRemove = GetLastStatementOrInitializerSelectedAtCallSite();

            Contract.ThrowIfFalse(firstStatementToRemove.Parent == lastStatementToRemove.Parent
                || CSharpSyntaxFacts.Instance.AreStatementsInSameContainer(firstStatementToRemove, lastStatementToRemove));

            var statementsToInsert = await CreateStatementsOrInitializerToInsertAtCallSiteAsync(
                insertionPointNode, cancellationToken).ConfigureAwait(false);

            var callSiteGenerator = new CallSiteContainerRewriter(
                container,
                variableMapToRemove,
                firstStatementToRemove,
                lastStatementToRemove,
                statementsToInsert);

            return container.CopyAnnotationsTo(callSiteGenerator.Generate()).WithAdditionalAnnotations(Formatter.Annotation);
        }

        private async Task<ImmutableArray<SyntaxNode>> CreateStatementsOrInitializerToInsertAtCallSiteAsync(
            SyntaxNode insertionPointNode, CancellationToken cancellationToken)
        {
            var selectedNode = GetFirstStatementOrInitializerSelectedAtCallSite();

            // field initializer, constructor initializer, expression bodied member case
            if (selectedNode is ConstructorInitializerSyntax or FieldDeclarationSyntax ||
                IsExpressionBodiedMember(selectedNode) ||
                IsExpressionBodiedAccessor(selectedNode))
            {
                var statement = await GetStatementOrInitializerContainingInvocationToExtractedMethodAsync(cancellationToken).ConfigureAwait(false);
                return [statement];
            }

            // regular case
            var semanticModel = SemanticDocument.SemanticModel;
            var postProcessor = new PostProcessor(semanticModel, insertionPointNode.SpanStart);

            var statements = AddSplitOrMoveDeclarationOutStatementsToCallSite(cancellationToken);
            statements = postProcessor.MergeDeclarationStatements(statements);
            statements = AddAssignmentStatementToCallSite(statements, cancellationToken);
            statements = await AddInvocationAtCallSiteAsync(statements, cancellationToken).ConfigureAwait(false);
            statements = AddReturnIfUnreachable(statements);

            return statements.CastArray<SyntaxNode>();
        }

        protected override bool ShouldLocalFunctionCaptureParameter(SyntaxNode node)
            => node.SyntaxTree.Options.LanguageVersion() < LanguageVersion.CSharp8;

        private static bool IsExpressionBodiedMember(SyntaxNode node)
            => node is MemberDeclarationSyntax member && member.GetExpressionBody() != null;

        private static bool IsExpressionBodiedAccessor(SyntaxNode node)
            => node is AccessorDeclarationSyntax accessor && accessor.ExpressionBody != null;

        private SimpleNameSyntax CreateMethodNameForInvocation()
        {
            return AnalyzerResult.MethodTypeParametersInDeclaration.IsEmpty
                ? IdentifierName(_methodName)
                : GenericName(_methodName, TypeArgumentList(CreateMethodCallTypeVariables()));
        }

        private SeparatedSyntaxList<TypeSyntax> CreateMethodCallTypeVariables()
        {
            Contract.ThrowIfTrue(AnalyzerResult.MethodTypeParametersInDeclaration.IsEmpty);

            // propagate any type variable used in extracted code
            return [.. AnalyzerResult.MethodTypeParametersInDeclaration.Select(m => SyntaxFactory.ParseTypeName(m.Name))];
        }

        protected override SyntaxNode GetCallSiteContainerFromOutermostMoveInVariable(CancellationToken cancellationToken)
        {
            var outmostVariable = GetOutermostVariableToMoveIntoMethodDefinition(cancellationToken);
            if (outmostVariable == null)
                return null;

            var idToken = outmostVariable.GetIdentifierTokenAtDeclaration(SemanticDocument);
            var declStatement = idToken.GetAncestor<LocalDeclarationStatementSyntax>();
            Contract.ThrowIfNull(declStatement);
            Contract.ThrowIfFalse(declStatement.Parent.IsStatementContainerNode());

            return declStatement.Parent;
        }

        private DeclarationModifiers CreateMethodModifiers()
        {
            var isUnsafe = this.SelectionResult.ShouldPutUnsafeModifier();
            var isAsync = this.SelectionResult.CreateAsyncMethod();
            var isStatic = !AnalyzerResult.UseInstanceMember;
            var isReadOnly = AnalyzerResult.ShouldBeReadOnly;

            // Static local functions are only supported in C# 8.0 and later
            var languageVersion = SemanticDocument.SyntaxTree.Options.LanguageVersion();

            if (LocalFunction && (!Options.PreferStaticLocalFunction.Value || languageVersion < LanguageVersion.CSharp8))
            {
                isStatic = false;
            }

            // UseInstanceMember will be false for interface members, but extracting a non-static
            // member to a static member has a very different meaning for interfaces so we need
            // an extra check here.
            if (!LocalFunction && IsNonStaticInterfaceMember())
            {
                isStatic = false;
            }

            return new DeclarationModifiers(
                isUnsafe: isUnsafe,
                isAsync: isAsync,
                isStatic: isStatic,
                isReadOnly: isReadOnly);
        }

        private bool IsNonStaticInterfaceMember()
        {
            var typeDecl = SelectionResult.GetContainingScopeOf<BaseTypeDeclarationSyntax>();
            if (typeDecl is null)
                return false;

            if (!typeDecl.IsKind(SyntaxKind.InterfaceDeclaration))
                return false;

            var memberDecl = SelectionResult.GetContainingScopeOf<MemberDeclarationSyntax>();
            if (memberDecl is null)
                return false;

            return !memberDecl.Modifiers.Any(SyntaxKind.StaticKeyword);
        }

        private static SyntaxKind GetParameterRefSyntaxKind(ParameterBehavior parameterBehavior)
        {
            return parameterBehavior == ParameterBehavior.Ref
                    ? SyntaxKind.RefKeyword
                        : parameterBehavior == ParameterBehavior.Out ?
                            SyntaxKind.OutKeyword : SyntaxKind.None;
        }

        private ImmutableArray<StatementSyntax> CreateMethodBody(
            SyntaxNode insertionPoint, CancellationToken cancellationToken)
        {
            var statements = GetInitialStatementsForMethodDefinitions();

            statements = SplitOrMoveDeclarationIntoMethodDefinition(insertionPoint, statements, cancellationToken);
            statements = MoveDeclarationOutFromMethodDefinition(statements, cancellationToken);
            statements = AppendReturnStatementIfNeeded(statements);
            statements = CleanupCode(statements);

            return statements;
        }

        private ImmutableArray<StatementSyntax> WrapInCheckStatementIfNeeded(ImmutableArray<StatementSyntax> statements)
        {
            var kind = this.SelectionResult.UnderCheckedStatementContext();
            if (kind == SyntaxKind.None)
                return statements;

            return statements is [BlockSyntax block]
                ? [CheckedStatement(kind, block)]
                : [CheckedStatement(kind, Block(statements))];
        }

        private static ImmutableArray<StatementSyntax> CleanupCode(ImmutableArray<StatementSyntax> statements)
        {
            statements = PostProcessor.RemoveRedundantBlock(statements);
            statements = PostProcessor.RemoveDeclarationAssignmentPattern(statements);
            statements = PostProcessor.RemoveInitializedDeclarationAndReturnPattern(statements);

            return statements;
        }

        private static OperationStatus CheckActiveStatements(ImmutableArray<StatementSyntax> statements)
        {
            if (statements.IsEmpty)
                return OperationStatus.NoActiveStatement;

            if (statements is [ReturnStatementSyntax { Expression: null }])
                return OperationStatus.NoActiveStatement;

            // Look for at least one non local-variable-decl statement, or at least one local variable with an initializer.
            foreach (var statement in statements)
            {
                if (statement is not LocalDeclarationStatementSyntax declStatement)
                    return OperationStatus.SucceededStatus;

                foreach (var variable in declStatement.Declaration.Variables)
                {
                    if (variable.Initializer != null)
                        return OperationStatus.SucceededStatus;
                }
            }

            return OperationStatus.NoActiveStatement;
        }

        private ImmutableArray<StatementSyntax> MoveDeclarationOutFromMethodDefinition(
            ImmutableArray<StatementSyntax> statements, CancellationToken cancellationToken)
        {
            using var _1 = ArrayBuilder<StatementSyntax>.GetInstance(out var result);

            var variableToRemoveMap = CreateVariableDeclarationToRemoveMap(
                AnalyzerResult.GetVariablesToMoveOutToCallSiteOrDelete(cancellationToken), cancellationToken);

            statements = statements.SelectAsArray(s => FixDeclarationExpressionsAndDeclarationPatterns(s, variableToRemoveMap));

            foreach (var statement in statements)
            {
                if (statement is not LocalDeclarationStatementSyntax declarationStatement || declarationStatement.Declaration.Variables.FullSpan.IsEmpty)
                {
                    // if given statement is not decl statement.
                    result.Add(statement);
                    continue;
                }

                using var _2 = ArrayBuilder<StatementSyntax>.GetInstance(out var expressionStatements);
                using var _3 = ArrayBuilder<VariableDeclaratorSyntax>.GetInstance(out var variables);
                using var _4 = ArrayBuilder<SyntaxTrivia>.GetInstance(out var triviaList);

                // When we modify the declaration to an initialization we have to preserve the leading trivia
                var firstVariableToAttachTrivia = true;

                var isUsingDeclarationAsReturnValue = this.AnalyzerResult.VariablesToUseAsReturnValue is [var variable] &&
                    variable.GetOriginalIdentifierToken(cancellationToken) != default &&
                    variable.GetIdentifierTokenAtDeclaration(declarationStatement) != default;

                // go through each var decls in decl statement, and create new assignment if
                // variable is initialized at decl.
                foreach (var variableDeclaration in declarationStatement.Declaration.Variables)
                {
                    if (variableToRemoveMap.HasSyntaxAnnotation(variableDeclaration))
                    {
                        if (variableDeclaration.Initializer != null)
                        {
                            var identifier = ApplyTriviaFromDeclarationToAssignmentIdentifier(declarationStatement, firstVariableToAttachTrivia, variableDeclaration);

                            // move comments with the variable here
                            expressionStatements.Add(ExpressionStatement(AssignmentExpression(
                                SyntaxKind.SimpleAssignmentExpression, IdentifierName(identifier), variableDeclaration.Initializer.Value)));
                        }
                        else
                        {
                            // we don't remove trivia around tokens we remove
                            triviaList.AddRange(variableDeclaration.GetLeadingTrivia());
                            triviaList.AddRange(variableDeclaration.GetTrailingTrivia());
                        }

                        firstVariableToAttachTrivia = false;
                        continue;
                    }

                    // Prepend the trivia from the declarations without initialization to the next persisting variable declaration
                    if (triviaList.Count > 0)
                    {
                        variables.Add(variableDeclaration.WithPrependedLeadingTrivia(triviaList));
                        triviaList.Clear();
                        firstVariableToAttachTrivia = false;
                        continue;
                    }

                    firstVariableToAttachTrivia = false;
                    variables.Add(variableDeclaration);
                }

                if (variables.Count == 0 && triviaList.Count > 0)
                {
                    // well, there are trivia associated with the node.
                    // we can't just delete the node since then, we will lose
                    // the trivia. unfortunately, it is not easy to attach the trivia
                    // to next token. for now, create an empty statement and associate the
                    // trivia to the statement

                    // TODO : think about a way to trivia attached to next token
                    result.Add(EmptyStatement(Token([.. triviaList], SyntaxKind.SemicolonToken, [ElasticMarker])));
                    triviaList.Clear();
                }

                // return survived var decls
                if (variables.Count > 0)
                {
                    result.Add(LocalDeclarationStatement(
                        isUsingDeclarationAsReturnValue ? default : declarationStatement.AwaitKeyword,
                        isUsingDeclarationAsReturnValue ? default : declarationStatement.UsingKeyword,
                        declarationStatement.Modifiers,
                        VariableDeclaration(
                            declarationStatement.Declaration.Type,
                            [.. variables]),
                        declarationStatement.SemicolonToken.WithPrependedLeadingTrivia(triviaList)));
                    triviaList.Clear();
                }

                // return any expression statement if there was any
                result.AddRange(expressionStatements);
            }

            return result.ToImmutableAndClear();
        }

        /// <summary>
        /// If the statement has an <c>out var</c> declaration expression for a variable which
        /// needs to be removed, we need to turn it into a plain <c>out</c> parameter, so that
        /// it doesn't declare a duplicate variable.
        /// If the statement has a pattern declaration (such as <c>3 is int i</c>) for a variable
        /// which needs to be removed, we will annotate it as a conflict, since we don't have
        /// a better refactoring.
        /// </summary>
        private static StatementSyntax FixDeclarationExpressionsAndDeclarationPatterns(StatementSyntax statement,
            HashSet<SyntaxAnnotation> variablesToRemove)
        {
            var replacements = new Dictionary<SyntaxNode, SyntaxNode>();

            var declarations = statement.DescendantNodes()
                .Where(n => n.Kind() is SyntaxKind.DeclarationExpression or SyntaxKind.DeclarationPattern);

            foreach (var node in declarations)
            {
                switch (node.Kind())
                {
                    case SyntaxKind.DeclarationExpression:
                        {
                            var declaration = (DeclarationExpressionSyntax)node;
                            if (declaration.Designation.Kind() != SyntaxKind.SingleVariableDesignation)
                            {
                                break;
                            }

                            var designation = (SingleVariableDesignationSyntax)declaration.Designation;
                            var name = designation.Identifier.ValueText;
                            if (variablesToRemove.HasSyntaxAnnotation(designation))
                            {
                                var newLeadingTrivia = new SyntaxTriviaList();
                                newLeadingTrivia = newLeadingTrivia.AddRange(declaration.Type.GetLeadingTrivia());
                                newLeadingTrivia = newLeadingTrivia.AddRange(declaration.Type.GetTrailingTrivia());
                                newLeadingTrivia = newLeadingTrivia.AddRange(designation.GetLeadingTrivia());

                                replacements.Add(declaration, IdentifierName(designation.Identifier)
                                    .WithLeadingTrivia(newLeadingTrivia));
                            }

                            break;
                        }

                    case SyntaxKind.DeclarationPattern:
                        {
                            var pattern = (DeclarationPatternSyntax)node;
                            if (!variablesToRemove.HasSyntaxAnnotation(pattern))
                            {
                                break;
                            }

                            // We don't have a good refactoring for this, so we just annotate the conflict
                            // For instance, when a local declared by a pattern declaration (`3 is int i`) is
                            // used outside the block we're trying to extract.
                            if (pattern.Designation is not SingleVariableDesignationSyntax designation)
                            {
                                break;
                            }

                            var identifier = designation.Identifier;
                            var annotation = ConflictAnnotation.Create(FeaturesResources.Conflict_s_detected);
                            var newIdentifier = identifier.WithAdditionalAnnotations(annotation);
                            var newDesignation = designation.WithIdentifier(newIdentifier);
                            replacements.Add(pattern, pattern.WithDesignation(newDesignation));

                            break;
                        }
                }
            }

            return statement.ReplaceNodes(replacements.Keys, (orig, partiallyReplaced) => replacements[orig]);
        }

        private static SyntaxToken ApplyTriviaFromDeclarationToAssignmentIdentifier(LocalDeclarationStatementSyntax declarationStatement, bool firstVariableToAttachTrivia, VariableDeclaratorSyntax variable)
        {
            var identifier = variable.Identifier;
            var typeSyntax = declarationStatement.Declaration.Type;
            if (firstVariableToAttachTrivia && typeSyntax != null)
            {
                var identifierLeadingTrivia = new SyntaxTriviaList();

                if (typeSyntax.HasLeadingTrivia)
                {
                    identifierLeadingTrivia = identifierLeadingTrivia.AddRange(typeSyntax.GetLeadingTrivia());
                }

                identifierLeadingTrivia = identifierLeadingTrivia.AddRange(identifier.LeadingTrivia);
                identifier = identifier.WithLeadingTrivia(identifierLeadingTrivia);
            }

            return identifier;
        }

        private ImmutableArray<StatementSyntax> SplitOrMoveDeclarationIntoMethodDefinition(
            SyntaxNode insertionPointNode,
            ImmutableArray<StatementSyntax> statements,
            CancellationToken cancellationToken)
        {
            var semanticModel = SemanticDocument.SemanticModel;
            var postProcessor = new PostProcessor(semanticModel, insertionPointNode.SpanStart);

            var declStatements = CreateDeclarationStatements(AnalyzerResult.GetVariablesToSplitOrMoveIntoMethodDefinition(cancellationToken), cancellationToken);
            declStatements = postProcessor.MergeDeclarationStatements(declStatements);

            return declStatements.Concat(statements);
        }

        protected override bool LastStatementOrHasReturnStatementInReturnableConstruct()
        {
            var lastStatement = GetLastStatementOrInitializerSelectedAtCallSite();
            var container = lastStatement.GetAncestorsOrThis<SyntaxNode>().FirstOrDefault(n => n.IsReturnableConstruct());
            if (container == null)
            {
                // case such as field initializer
                return false;
            }

            var blockBody = container.GetBlockBody();
            if (blockBody == null)
            {
                // such as expression lambda. there is no statement
                return false;
            }

            // check whether it is last statement except return statement
            var statements = blockBody.Statements;
            if (statements.Last() == lastStatement)
            {
                return true;
            }

            var index = statements.IndexOf((StatementSyntax)lastStatement);
            return statements[index + 1].Kind() == SyntaxKind.ReturnStatement;
        }

        protected override SyntaxToken CreateIdentifier(string name)
            => name.ToIdentifierToken();

        protected override StatementSyntax CreateReturnStatement(string[] identifierNames)
            => identifierNames.Length == 0 ? ReturnStatement() :
               identifierNames.Length == 1 ? ReturnStatement(IdentifierName(identifierNames[0])) :
               ReturnStatement(TupleExpression(SeparatedList(identifierNames.Select(n => Argument(n.ToIdentifierName())))));

        protected override ExpressionSyntax CreateCallSignature()
        {
            var methodName = CreateMethodNameForInvocation().WithAdditionalAnnotations(Simplifier.Annotation);
            ExpressionSyntax methodExpression =
                this.AnalyzerResult.UseInstanceMember && this.ExtractMethodGenerationOptions.SimplifierOptions.QualifyMethodAccess.Value && !LocalFunction
                ? MemberAccessExpression(SyntaxKind.SimpleMemberAccessExpression, ThisExpression(), methodName)
                : methodName;

            var isLocalFunction = LocalFunction && ShouldLocalFunctionCaptureParameter(SemanticDocument.Root);

            using var _ = ArrayBuilder<ArgumentSyntax>.GetInstance(out var arguments);

            foreach (var argument in AnalyzerResult.MethodParameters)
            {
                if (!isLocalFunction || !argument.CanBeCapturedByLocalFunction)
                {
                    var modifier = GetParameterRefSyntaxKind(argument.ParameterModifier);
                    var refOrOut = modifier == SyntaxKind.None ? default : Token(modifier);
                    arguments.Add(Argument(IdentifierName(argument.Name)).WithRefOrOutKeyword(refOrOut));
                }
            }

            var invocation = (ExpressionSyntax)InvocationExpression(methodExpression, ArgumentList([.. arguments]));
            if (this.SelectionResult.CreateAsyncMethod())
            {
                if (this.SelectionResult.ShouldCallConfigureAwaitFalse())
                {
                    if (AnalyzerResult.ReturnType.GetMembers().Any(static x => x is IMethodSymbol
                        {
                            Name: nameof(Task.ConfigureAwait),
                            Parameters: [{ Type.SpecialType: SpecialType.System_Boolean }],
                        }))
                    {
                        invocation = InvocationExpression(
                            MemberAccessExpression(
                                SyntaxKind.SimpleMemberAccessExpression,
                                invocation,
                                IdentifierName(nameof(Task.ConfigureAwait))),
                            ArgumentList([Argument(LiteralExpression(SyntaxKind.FalseLiteralExpression))]));
                    }
                }

                invocation = AwaitExpression(invocation);
            }

            if (AnalyzerResult.ReturnsByRef)
                invocation = RefExpression(invocation);

            return invocation;
        }

        protected override StatementSyntax CreateAssignmentExpressionStatement(
            ImmutableArray<VariableInfo> variableInfos, ExpressionSyntax rvalue)
        {
            Contract.ThrowIfTrue(variableInfos.IsEmpty);
            if (variableInfos is [var singleInfo])
            {
                return ExpressionStatement(AssignmentExpression(
                    SyntaxKind.SimpleAssignmentExpression,
                    singleInfo.Name.ToIdentifierName(),
                    rvalue));
            }
            else
            {
                var tupleExpression = TupleExpression([.. variableInfos.Select(v => Argument(v.Name.ToIdentifierName()))]);
                return ExpressionStatement(AssignmentExpression(
                    SyntaxKind.SimpleAssignmentExpression,
                    tupleExpression,
                    rvalue));
            }
        }

        protected override StatementSyntax CreateDeclarationStatement(
            ImmutableArray<VariableInfo> variableInfos,
            ExpressionSyntax initialValue,
            CancellationToken cancellationToken)
        {
            Contract.ThrowIfTrue(variableInfos.Length == 0);

            if (variableInfos is [var singleVariable])
            {
                var type = singleVariable.GetVariableType();
                var typeNode = type.GenerateTypeSyntax();

                var originalIdentifierToken = singleVariable.GetOriginalIdentifierToken(cancellationToken);

                // Hierarchy being checked for to see if a using keyword is needed is
                // Token -> VariableDeclarator -> VariableDeclaration -> LocalDeclaration
                var usingKeyword = originalIdentifierToken.Parent?.Parent?.Parent is LocalDeclarationStatementSyntax { UsingKeyword.FullSpan.IsEmpty: false }
                    ? UsingKeyword
                    : default;

                var equalsValueClause = initialValue == null ? null : EqualsValueClause(value: initialValue);

                return LocalDeclarationStatement(
                    VariableDeclaration(typeNode)
                        .AddVariables(VariableDeclarator(singleVariable.Name.ToIdentifierToken())
                        .WithInitializer(equalsValueClause)))
                    .WithUsingKeyword(usingKeyword);
            }
            else
            {
                // Note, we do not use "Use var when apparent" here as no types are apparent when doing `... =
                // NewMethod()`. If we have `use var elsewhere` we may try to generate `var (a, b, c)` if we're
                // producing new variables for all variable infos.  If we're producing new variables only for some
                // variables, we'll need to do something like `(Type a, b, c)`.  In that case, we'll use 'var' if the
                // type is a built-in type, and varForBuiltInTypes is true.  Otherwise, if it's not built-in, we'll
                // use "use var elsewhere" to determine what to do.
                var varForBuiltInTypes = ((CSharpSimplifierOptions)this.ExtractMethodGenerationOptions.SimplifierOptions).VarForBuiltInTypes.Value;
                var varElsewhere = ((CSharpSimplifierOptions)this.ExtractMethodGenerationOptions.SimplifierOptions).VarElsewhere.Value;

                ExpressionSyntax left;
                if (variableInfos.All(i => i.ReturnBehavior == ReturnBehavior.Initialization) && varElsewhere)
                {
                    left = DeclarationExpression(
                        type: IdentifierName("var"),
                        ParenthesizedVariableDesignation(
                            [.. variableInfos.Select(v => SingleVariableDesignation(v.Name.ToIdentifierToken()))]));
                }
                else
                {
                    left = TupleExpression(
                        [.. variableInfos.Select(v => Argument(v.ReturnBehavior == ReturnBehavior.Initialization
                            ? DeclarationExpression(v.GetVariableType().GenerateTypeSyntax(), SingleVariableDesignation(v.Name.ToIdentifierToken()))
                            : v.Name.ToIdentifierName()))]);
                }

                return ExpressionStatement(AssignmentExpression(SyntaxKind.SimpleAssignmentExpression, left, initialValue));
            }
        }

        protected override async Task<GeneratedCode> CreateGeneratedCodeAsync(
            SemanticDocument newDocument, CancellationToken cancellationToken)
        {
            // in hybrid code cases such as extract method, formatter will have some difficulties on where it breaks lines in two.
            // here, we explicitly insert newline at the end of "{" of auto generated method decl so that anchor knows how to find out
            // indentation of inserted statements (from users code) with user code style preserved
            var root = newDocument.Root;
            var methodDefinition = root.GetAnnotatedNodes<SyntaxNode>(MethodDefinitionAnnotation).First();

            SyntaxNode newMethodDefinition = methodDefinition switch
            {
                MethodDeclarationSyntax method => TweakNewLinesInMethod(method),
                LocalFunctionStatementSyntax localFunction => TweakNewLinesInMethod(localFunction),
                _ => throw new NotSupportedException("SyntaxNode expected to be MethodDeclarationSyntax or LocalFunctionStatementSyntax."),
            };

            newDocument = await newDocument.WithSyntaxRootAsync(
                root.ReplaceNode(methodDefinition, newMethodDefinition), cancellationToken).ConfigureAwait(false);

            return await base.CreateGeneratedCodeAsync(newDocument, cancellationToken).ConfigureAwait(false);
        }

        private static MethodDeclarationSyntax TweakNewLinesInMethod(MethodDeclarationSyntax method)
            => TweakNewLinesInMethod(method, method.Body, method.ExpressionBody);

        private static LocalFunctionStatementSyntax TweakNewLinesInMethod(LocalFunctionStatementSyntax method)
            => TweakNewLinesInMethod(method, method.Body, method.ExpressionBody);

        private static TDeclarationNode TweakNewLinesInMethod<TDeclarationNode>(TDeclarationNode method, BlockSyntax body, ArrowExpressionClauseSyntax expressionBody) where TDeclarationNode : SyntaxNode
        {
            if (body != null)
            {
                return method.ReplaceToken(
                        body.OpenBraceToken,
                        body.OpenBraceToken.WithAppendedTrailingTrivia(
                            ElasticCarriageReturnLineFeed));
            }
            else if (expressionBody != null)
            {
                return method.ReplaceToken(
                        expressionBody.ArrowToken,
                        expressionBody.ArrowToken.WithPrependedLeadingTrivia(
                            ElasticCarriageReturnLineFeed));
            }
            else
            {
                return method;
            }
        }

<<<<<<< HEAD
        protected StatementSyntax GetStatementContainingInvocationToExtractedMethodWorker()
        {
            var callSignature = CreateCallSignature();

            if (AnalyzerResult.HasReturnType)
            {
                // Contract.ThrowIfTrue(AnalyzerResult.HasVariableToUseAsReturnValue);
                return ReturnStatement(callSignature);
            }

            return ExpressionStatement(callSignature);
        }

=======
>>>>>>> 6a3b37ce
        protected override async Task<SemanticDocument> UpdateMethodAfterGenerationAsync(
            SemanticDocument originalDocument,
            IMethodSymbol methodSymbol,
            CancellationToken cancellationToken)
        {
            // Only need to update for nullable reference types in return
            if (methodSymbol.ReturnType.NullableAnnotation != NullableAnnotation.Annotated)
                return originalDocument;

            var syntaxNode = originalDocument.Root.GetAnnotatedNodesAndTokens(MethodDefinitionAnnotation).FirstOrDefault().AsNode();
            var nodeIsMethodOrLocalFunction = syntaxNode is MethodDeclarationSyntax or LocalFunctionStatementSyntax;
            if (!nodeIsMethodOrLocalFunction)
                return originalDocument;

            var nullableReturnOperations = CheckReturnOperations(syntaxNode, originalDocument, cancellationToken);
            if (nullableReturnOperations is not null)
                return nullableReturnOperations;

            var returnType = syntaxNode is MethodDeclarationSyntax method ? method.ReturnType : ((LocalFunctionStatementSyntax)syntaxNode).ReturnType;
            var newDocument = await GenerateNewDocumentAsync(methodSymbol, returnType, originalDocument, cancellationToken).ConfigureAwait(false);

            return await SemanticDocument.CreateAsync(newDocument, cancellationToken).ConfigureAwait(false);

            static bool ReturnOperationBelongsToMethod(SyntaxNode returnOperationSyntax, SyntaxNode methodSyntax)
            {
                var enclosingMethod = returnOperationSyntax.FirstAncestorOrSelf<SyntaxNode>(n => n switch
                {
                    BaseMethodDeclarationSyntax _ => true,
                    AnonymousFunctionExpressionSyntax _ => true,
                    LocalFunctionStatementSyntax _ => true,
                    _ => false
                });

                return enclosingMethod == methodSyntax;
            }

            static SemanticDocument CheckReturnOperations(
                SyntaxNode node,
                SemanticDocument originalDocument,
                CancellationToken cancellationToken)
            {
                var semanticModel = originalDocument.SemanticModel;

                var methodOperation = semanticModel.GetOperation(node, cancellationToken);
                var returnOperations = methodOperation.DescendantsAndSelf().OfType<IReturnOperation>();

                foreach (var returnOperation in returnOperations)
                {
                    // If the return statement is located in a nested local function or lambda it
                    // shouldn't contribute to the nullability of the extracted method's return type
                    if (!ReturnOperationBelongsToMethod(returnOperation.Syntax, methodOperation.Syntax))
                        continue;

                    var syntax = returnOperation.ReturnedValue?.Syntax ?? returnOperation.Syntax;
                    var returnTypeInfo = semanticModel.GetTypeInfo(syntax, cancellationToken);
                    if (returnTypeInfo.Nullability.FlowState == NullableFlowState.MaybeNull)
                    {
                        // Flow state shows that return is correctly nullable
                        return originalDocument;
                    }
                }

                return null;
            }

            static async Task<Document> GenerateNewDocumentAsync(
                IMethodSymbol methodSymbol,
                TypeSyntax returnType,
                SemanticDocument originalDocument,
                CancellationToken cancellationToken)
            {
                // Return type can be updated to not be null
                var newType = methodSymbol.ReturnType.WithNullableAnnotation(NullableAnnotation.NotAnnotated);

                var oldRoot = await originalDocument.Document.GetSyntaxRootAsync(cancellationToken).ConfigureAwait(false);
                var newRoot = oldRoot.ReplaceNode(returnType, newType.GenerateTypeSyntax());

                return originalDocument.Document.WithSyntaxRoot(newRoot);
            }
        }

        protected SyntaxToken GenerateMethodNameForStatementGenerators()
        {
            var semanticModel = SemanticDocument.SemanticModel;
            var nameGenerator = new UniqueNameGenerator(semanticModel);
            var scope = this.SelectionResult.GetContainingScope();

            // If extracting a local function, we want to ensure all local variables are considered when generating a unique name.
            if (LocalFunction)
            {
                scope = this.SelectionResult.GetFirstTokenInSelection().Parent;
            }

            return Identifier(nameGenerator.CreateUniqueMethodName(scope, GenerateMethodNameFromUserPreference()));
        }

        protected string GenerateMethodNameFromUserPreference()
        {
            var methodName = NewMethodPascalCaseStr;
            if (!LocalFunction)
            {
                return methodName;
            }

            // For local functions, pascal case and camel case should be the most common and therefore we only consider those cases.
            var localFunctionPreferences = Options.NamingStyle.SymbolSpecifications.Where(symbol => symbol.AppliesTo(new SymbolSpecification.SymbolKindOrTypeKind(MethodKind.LocalFunction), CreateMethodModifiers(), null));

            var namingRules = Options.NamingStyle.Rules.NamingRules;
            var localFunctionKind = new SymbolSpecification.SymbolKindOrTypeKind(MethodKind.LocalFunction);
            if (LocalFunction)
            {
                if (namingRules.Any(static (rule, arg) => rule.NamingStyle.CapitalizationScheme.Equals(Capitalization.CamelCase) && rule.SymbolSpecification.AppliesTo(arg.localFunctionKind, arg.self.CreateMethodModifiers(), null), (self: this, localFunctionKind)))
                {
                    methodName = NewMethodCamelCaseStr;
                }
            }

            // We default to pascal case.
            return methodName;
        }
    }
}<|MERGE_RESOLUTION|>--- conflicted
+++ resolved
@@ -744,22 +744,6 @@
             }
         }
 
-<<<<<<< HEAD
-        protected StatementSyntax GetStatementContainingInvocationToExtractedMethodWorker()
-        {
-            var callSignature = CreateCallSignature();
-
-            if (AnalyzerResult.HasReturnType)
-            {
-                // Contract.ThrowIfTrue(AnalyzerResult.HasVariableToUseAsReturnValue);
-                return ReturnStatement(callSignature);
-            }
-
-            return ExpressionStatement(callSignature);
-        }
-
-=======
->>>>>>> 6a3b37ce
         protected override async Task<SemanticDocument> UpdateMethodAfterGenerationAsync(
             SemanticDocument originalDocument,
             IMethodSymbol methodSymbol,
