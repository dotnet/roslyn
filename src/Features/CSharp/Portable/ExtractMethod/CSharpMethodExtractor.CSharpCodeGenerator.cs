﻿// Licensed to the .NET Foundation under one or more agreements.
// The .NET Foundation licenses this file to you under the MIT license.
// See the LICENSE file in the project root for more information.

using System;
using System.Collections.Generic;
using System.Collections.Immutable;
using System.Linq;
using System.Threading;
using System.Threading.Tasks;
using Microsoft.CodeAnalysis;
using Microsoft.CodeAnalysis.CodeActions;
using Microsoft.CodeAnalysis.CodeGeneration;
using Microsoft.CodeAnalysis.CSharp.CodeStyle;
using Microsoft.CodeAnalysis.CSharp.Extensions;
using Microsoft.CodeAnalysis.CSharp.Syntax;
using Microsoft.CodeAnalysis.Diagnostics.Analyzers.NamingStyles;
using Microsoft.CodeAnalysis.Editing;
using Microsoft.CodeAnalysis.ExtractMethod;
using Microsoft.CodeAnalysis.Formatting;
using Microsoft.CodeAnalysis.Operations;
using Microsoft.CodeAnalysis.Options;
using Microsoft.CodeAnalysis.Shared.Extensions;
using Microsoft.CodeAnalysis.Simplification;
using Roslyn.Utilities;
using static Microsoft.CodeAnalysis.Diagnostics.Analyzers.NamingStyles.SymbolSpecification;

namespace Microsoft.CodeAnalysis.CSharp.ExtractMethod
{
    internal partial class CSharpMethodExtractor
    {
        private abstract partial class CSharpCodeGenerator : CodeGenerator<StatementSyntax, ExpressionSyntax, SyntaxNode>
        {
            private readonly SyntaxToken _methodName;

            private const string NewMethodPascalCaseStr = "NewMethod";
            private const string NewMethodCamelCaseStr = "newMethod";

            public static Task<GeneratedCode> GenerateAsync(
                InsertionPoint insertionPoint,
                SelectionResult selectionResult,
                AnalyzerResult analyzerResult,
                OptionSet options,
                bool localFunction,
                CancellationToken cancellationToken)
            {
                var codeGenerator = Create(insertionPoint, selectionResult, analyzerResult, options, localFunction);
                return codeGenerator.GenerateAsync(cancellationToken);
            }

            private static CSharpCodeGenerator Create(
                InsertionPoint insertionPoint,
                SelectionResult selectionResult,
                AnalyzerResult analyzerResult,
                OptionSet options,
                bool localFunction)
            {
                if (ExpressionCodeGenerator.IsExtractMethodOnExpression(selectionResult))
                {
                    return new ExpressionCodeGenerator(insertionPoint, selectionResult, analyzerResult, options, localFunction);
                }

                if (SingleStatementCodeGenerator.IsExtractMethodOnSingleStatement(selectionResult))
                {
                    return new SingleStatementCodeGenerator(insertionPoint, selectionResult, analyzerResult, options, localFunction);
                }

                if (MultipleStatementsCodeGenerator.IsExtractMethodOnMultipleStatements(selectionResult))
                {
                    return new MultipleStatementsCodeGenerator(insertionPoint, selectionResult, analyzerResult, options, localFunction);
                }

                return Contract.FailWithReturn<CSharpCodeGenerator>("Unknown selection");
            }

            protected CSharpCodeGenerator(
                InsertionPoint insertionPoint,
                SelectionResult selectionResult,
                AnalyzerResult analyzerResult,
                OptionSet options,
                bool localFunction)
                : base(insertionPoint, selectionResult, analyzerResult, options, localFunction)
            {
                Contract.ThrowIfFalse(this.SemanticDocument == selectionResult.SemanticDocument);

                var nameToken = CreateMethodName();
                _methodName = nameToken.WithAdditionalAnnotations(this.MethodNameAnnotation);
            }

            private CSharpSelectionResult CSharpSelectionResult
            {
                get { return (CSharpSelectionResult)this.SelectionResult; }
            }

            protected override SyntaxNode GetPreviousMember(SemanticDocument document)
            {
                var node = this.InsertionPoint.With(document).GetContext();
                return (node.Parent is GlobalStatementSyntax) ? node.Parent : node;
            }

            protected override OperationStatus<IMethodSymbol> GenerateMethodDefinition(bool localFunction, CancellationToken cancellationToken)
            {
                var result = CreateMethodBody(cancellationToken);

                var methodSymbol = CodeGenerationSymbolFactory.CreateMethodSymbol(
                    attributes: ImmutableArray<AttributeData>.Empty,
                    accessibility: Accessibility.Private,
                    modifiers: CreateMethodModifiers(),
                    returnType: this.AnalyzerResult.ReturnType,
                    refKind: RefKind.None,
                    explicitInterfaceImplementations: default,
                    name: _methodName.ToString(),
                    typeParameters: CreateMethodTypeParameters(),
                    parameters: CreateMethodParameters(),
                    statements: result.Data,
                    methodKind: localFunction ? MethodKind.LocalFunction : MethodKind.Ordinary);

                return result.With(
                    this.MethodDefinitionAnnotation.AddAnnotationToSymbol(
                        Formatter.Annotation.AddAnnotationToSymbol(methodSymbol)));
            }

            protected override async Task<SyntaxNode> GenerateBodyForCallSiteContainerAsync(CancellationToken cancellationToken)
            {
                var container = this.GetOutermostCallSiteContainerToProcess(cancellationToken);
                var variableMapToRemove = CreateVariableDeclarationToRemoveMap(
                    this.AnalyzerResult.GetVariablesToMoveIntoMethodDefinition(cancellationToken), cancellationToken);
                var firstStatementToRemove = GetFirstStatementOrInitializerSelectedAtCallSite();
                var lastStatementToRemove = GetLastStatementOrInitializerSelectedAtCallSite();

                Contract.ThrowIfFalse(firstStatementToRemove.Parent == lastStatementToRemove.Parent);

                var statementsToInsert = await CreateStatementsOrInitializerToInsertAtCallSiteAsync(cancellationToken).ConfigureAwait(false);

                var callSiteGenerator =
                    new CallSiteContainerRewriter(
                        container,
                        variableMapToRemove,
                        firstStatementToRemove,
                        lastStatementToRemove,
                        statementsToInsert);

                return container.CopyAnnotationsTo(callSiteGenerator.Generate()).WithAdditionalAnnotations(Formatter.Annotation);
            }

            private async Task<IEnumerable<SyntaxNode>> CreateStatementsOrInitializerToInsertAtCallSiteAsync(CancellationToken cancellationToken)
            {
                var selectedNode = this.GetFirstStatementOrInitializerSelectedAtCallSite();

                // field initializer, constructor initializer, expression bodied member case
                if (selectedNode is ConstructorInitializerSyntax ||
                    selectedNode is FieldDeclarationSyntax ||
                    IsExpressionBodiedMember(selectedNode) ||
                    IsExpressionBodiedAccessor(selectedNode))
                {
                    var statement = await GetStatementOrInitializerContainingInvocationToExtractedMethodAsync(this.CallSiteAnnotation, cancellationToken).ConfigureAwait(false);
                    return SpecializedCollections.SingletonEnumerable(statement);
                }

                // regular case
                var semanticModel = this.SemanticDocument.SemanticModel;
                var context = this.InsertionPoint.GetContext();
                var postProcessor = new PostProcessor(semanticModel, context.SpanStart);
                var statements = SpecializedCollections.EmptyEnumerable<StatementSyntax>();

                statements = AddSplitOrMoveDeclarationOutStatementsToCallSite(statements, cancellationToken);
                statements = postProcessor.MergeDeclarationStatements(statements);
                statements = AddAssignmentStatementToCallSite(statements, cancellationToken);
                statements = await AddInvocationAtCallSiteAsync(statements, cancellationToken).ConfigureAwait(false);
                statements = AddReturnIfUnreachable(statements);

                return statements;
            }

            private bool IsExpressionBodiedMember(SyntaxNode node)
                => node is MemberDeclarationSyntax member && member.GetExpressionBody() != null;

            private bool IsExpressionBodiedAccessor(SyntaxNode node)
                => node is AccessorDeclarationSyntax accessor && accessor.ExpressionBody != null;

            private SimpleNameSyntax CreateMethodNameForInvocation()
            {
                return this.AnalyzerResult.MethodTypeParametersInDeclaration.Count == 0
                    ? (SimpleNameSyntax)SyntaxFactory.IdentifierName(_methodName)
                    : SyntaxFactory.GenericName(_methodName, SyntaxFactory.TypeArgumentList(CreateMethodCallTypeVariables()));
            }

            private SeparatedSyntaxList<TypeSyntax> CreateMethodCallTypeVariables()
            {
                Contract.ThrowIfTrue(this.AnalyzerResult.MethodTypeParametersInDeclaration.Count == 0);

                // propagate any type variable used in extracted code
                var typeVariables = new List<TypeSyntax>();
                foreach (var methodTypeParameter in this.AnalyzerResult.MethodTypeParametersInDeclaration)
                {
                    typeVariables.Add(SyntaxFactory.ParseTypeName(methodTypeParameter.Name));
                }

                return SyntaxFactory.SeparatedList(typeVariables);
            }

            protected SyntaxNode GetCallSiteContainerFromOutermostMoveInVariable(CancellationToken cancellationToken)
            {
                var outmostVariable = GetOutermostVariableToMoveIntoMethodDefinition(cancellationToken);
                if (outmostVariable == null)
                {
                    return null;
                }

                var idToken = outmostVariable.GetIdentifierTokenAtDeclaration(this.SemanticDocument);
                var declStatement = idToken.GetAncestor<LocalDeclarationStatementSyntax>();
                Contract.ThrowIfNull(declStatement);
                Contract.ThrowIfFalse(declStatement.Parent.IsStatementContainerNode());

                return declStatement.Parent;
            }

            private DeclarationModifiers CreateMethodModifiers()
            {
                var isUnsafe = this.CSharpSelectionResult.ShouldPutUnsafeModifier();
                var isAsync = this.CSharpSelectionResult.ShouldPutAsyncModifier();
                var isStatic = !this.AnalyzerResult.UseInstanceMember;
                var isReadOnly = this.AnalyzerResult.ShouldBeReadOnly;

                // Static local functions are only supported in C# 8.0 and later
                var languageVersion = ((CSharpParseOptions)this.SemanticDocument.SyntaxTree.Options).LanguageVersion;

                if (LocalFunction && (!this.Options.GetOption(CSharpCodeStyleOptions.PreferStaticLocalFunction).Value || languageVersion < LanguageVersion.CSharp8))
                {
                    isStatic = false;
                }

                return new DeclarationModifiers(
                    isUnsafe: isUnsafe,
                    isAsync: isAsync,
                    isStatic: isStatic,
                    isReadOnly: isReadOnly);
            }

            private static SyntaxKind GetParameterRefSyntaxKind(ParameterBehavior parameterBehavior)
            {
                return parameterBehavior == ParameterBehavior.Ref ?
                        SyntaxKind.RefKeyword :
                            parameterBehavior == ParameterBehavior.Out ?
                                SyntaxKind.OutKeyword : SyntaxKind.None;
            }

            private OperationStatus<ImmutableArray<SyntaxNode>> CreateMethodBody(CancellationToken cancellationToken)
            {
                var statements = GetInitialStatementsForMethodDefinitions();

                statements = SplitOrMoveDeclarationIntoMethodDefinition(statements, cancellationToken);
                statements = MoveDeclarationOutFromMethodDefinition(statements, cancellationToken);
                statements = AppendReturnStatementIfNeeded(statements);
                statements = CleanupCode(statements);

                // set output so that we can use it in negative preview
                var wrapped = WrapInCheckStatementIfNeeded(statements);
                return CheckActiveStatements(statements).With(wrapped.ToImmutableArray<SyntaxNode>());
            }

            private IEnumerable<StatementSyntax> WrapInCheckStatementIfNeeded(IEnumerable<StatementSyntax> statements)
            {
                var kind = this.CSharpSelectionResult.UnderCheckedStatementContext();
                if (kind == SyntaxKind.None)
                {
                    return statements;
                }

                if (statements.Skip(1).Any())
                {
                    return SpecializedCollections.SingletonEnumerable<StatementSyntax>(SyntaxFactory.CheckedStatement(kind, SyntaxFactory.Block(statements)));
                }

                if (statements.Single() is BlockSyntax block)
                {
                    return SpecializedCollections.SingletonEnumerable<StatementSyntax>(SyntaxFactory.CheckedStatement(kind, block));
                }

                return SpecializedCollections.SingletonEnumerable<StatementSyntax>(SyntaxFactory.CheckedStatement(kind, SyntaxFactory.Block(statements)));
            }

            private IEnumerable<StatementSyntax> CleanupCode(IEnumerable<StatementSyntax> statements)
            {
                var semanticModel = this.SemanticDocument.SemanticModel;
                var context = this.InsertionPoint.GetContext();
                var postProcessor = new PostProcessor(semanticModel, context.SpanStart);

                statements = postProcessor.RemoveRedundantBlock(statements);
                statements = postProcessor.RemoveDeclarationAssignmentPattern(statements);
                statements = postProcessor.RemoveInitializedDeclarationAndReturnPattern(statements);

                return statements;
            }

            private OperationStatus CheckActiveStatements(IEnumerable<StatementSyntax> statements)
            {
                var count = statements.Count();
                if (count == 0)
                {
                    return OperationStatus.NoActiveStatement;
                }

                if (count == 1)
                {
                    if (statements.Single() is ReturnStatementSyntax returnStatement && returnStatement.Expression == null)
                    {
                        return OperationStatus.NoActiveStatement;
                    }
                }

                foreach (var statement in statements)
                {
                    if (!(statement is LocalDeclarationStatementSyntax declStatement))
                    {
                        return OperationStatus.Succeeded;
                    }

                    foreach (var variable in declStatement.Declaration.Variables)
                    {
                        if (variable.Initializer != null)
                        {
                            // found one
                            return OperationStatus.Succeeded;
                        }
                    }
                }

                return OperationStatus.NoActiveStatement;
            }

            private IEnumerable<StatementSyntax> MoveDeclarationOutFromMethodDefinition(
                IEnumerable<StatementSyntax> statements, CancellationToken cancellationToken)
            {
                var variableToRemoveMap = CreateVariableDeclarationToRemoveMap(
                    this.AnalyzerResult.GetVariablesToMoveOutToCallSiteOrDelete(cancellationToken), cancellationToken);

                statements = statements.Select(s => FixDeclarationExpressionsAndDeclarationPatterns(s, variableToRemoveMap));

                foreach (var statement in statements)
                {
                    if (!(statement is LocalDeclarationStatementSyntax declarationStatement) || declarationStatement.Declaration.Variables.FullSpan.IsEmpty)
                    {
                        // if given statement is not decl statement.
                        yield return statement;
                        continue;
                    }

                    var expressionStatements = new List<StatementSyntax>();
                    var list = new List<VariableDeclaratorSyntax>();
                    var triviaList = new List<SyntaxTrivia>();

                    // When we modify the declaration to an initialization we have to preserve the leading trivia
                    var firstVariableToAttachTrivia = true;

                    // go through each var decls in decl statement, and create new assignment if
                    // variable is initialized at decl.
                    foreach (var variableDeclaration in declarationStatement.Declaration.Variables)
                    {
                        if (variableToRemoveMap.HasSyntaxAnnotation(variableDeclaration))
                        {
                            if (variableDeclaration.Initializer != null)
                            {
                                var identifier = ApplyTriviaFromDeclarationToAssignmentIdentifier(declarationStatement, firstVariableToAttachTrivia, variableDeclaration);

                                // move comments with the variable here
                                expressionStatements.Add(CreateAssignmentExpressionStatement(identifier, variableDeclaration.Initializer.Value));
                            }
                            else
                            {
                                // we don't remove trivia around tokens we remove
                                triviaList.AddRange(variableDeclaration.GetLeadingTrivia());
                                triviaList.AddRange(variableDeclaration.GetTrailingTrivia());
                            }

                            firstVariableToAttachTrivia = false;
                            continue;
                        }

                        // Prepend the trivia from the declarations without initialization to the next persisting variable declaration
                        if (triviaList.Count > 0)
                        {
                            list.Add(variableDeclaration.WithPrependedLeadingTrivia(triviaList));
                            triviaList.Clear();
                            firstVariableToAttachTrivia = false;
                            continue;
                        }

                        firstVariableToAttachTrivia = false;
                        list.Add(variableDeclaration);
                    }

                    if (list.Count == 0 && triviaList.Count > 0)
                    {
                        // well, there are trivia associated with the node.
                        // we can't just delete the node since then, we will lose
                        // the trivia. unfortunately, it is not easy to attach the trivia
                        // to next token. for now, create an empty statement and associate the
                        // trivia to the statement

                        // TODO : think about a way to trivia attached to next token
                        yield return SyntaxFactory.EmptyStatement(SyntaxFactory.Token(SyntaxFactory.TriviaList(triviaList), SyntaxKind.SemicolonToken, SyntaxTriviaList.Create(SyntaxFactory.ElasticMarker)));
                        triviaList.Clear();
                    }

                    // return survived var decls
                    if (list.Count > 0)
                    {
                        yield return SyntaxFactory.LocalDeclarationStatement(
                            declarationStatement.Modifiers,
                            SyntaxFactory.VariableDeclaration(
                                declarationStatement.Declaration.Type,
                                SyntaxFactory.SeparatedList(list)),
                            declarationStatement.SemicolonToken.WithPrependedLeadingTrivia(triviaList));
                        triviaList.Clear();
                    }

                    // return any expression statement if there was any
                    foreach (var expressionStatement in expressionStatements)
                    {
                        yield return expressionStatement;
                    }
                }
            }

            /// <summary>
            /// If the statement has an <c>out var</c> declaration expression for a variable which
            /// needs to be removed, we need to turn it into a plain <c>out</c> parameter, so that
            /// it doesn't declare a duplicate variable.
            /// If the statement has a pattern declaration (such as <c>3 is int i</c>) for a variable
            /// which needs to be removed, we will annotate it as a conflict, since we don't have
            /// a better refactoring.
            /// </summary>
            private StatementSyntax FixDeclarationExpressionsAndDeclarationPatterns(StatementSyntax statement,
                HashSet<SyntaxAnnotation> variablesToRemove)
            {
                var replacements = new Dictionary<SyntaxNode, SyntaxNode>();

                var declarations = statement.DescendantNodes()
                    .Where(n => n.IsKind(SyntaxKind.DeclarationExpression, SyntaxKind.DeclarationPattern));

                foreach (var node in declarations)
                {
                    switch (node.Kind())
                    {
                        case SyntaxKind.DeclarationExpression:
                            {
                                var declaration = (DeclarationExpressionSyntax)node;
                                if (declaration.Designation.Kind() != SyntaxKind.SingleVariableDesignation)
                                {
                                    break;
                                }

                                var designation = (SingleVariableDesignationSyntax)declaration.Designation;
                                var name = designation.Identifier.ValueText;
                                if (variablesToRemove.HasSyntaxAnnotation(designation))
                                {
                                    var newLeadingTrivia = new SyntaxTriviaList();
                                    newLeadingTrivia = newLeadingTrivia.AddRange(declaration.Type.GetLeadingTrivia());
                                    newLeadingTrivia = newLeadingTrivia.AddRange(declaration.Type.GetTrailingTrivia());
                                    newLeadingTrivia = newLeadingTrivia.AddRange(designation.GetLeadingTrivia());

                                    replacements.Add(declaration, SyntaxFactory.IdentifierName(designation.Identifier)
                                        .WithLeadingTrivia(newLeadingTrivia));
                                }

                                break;
                            }

                        case SyntaxKind.DeclarationPattern:
                            {
                                var pattern = (DeclarationPatternSyntax)node;
                                if (!variablesToRemove.HasSyntaxAnnotation(pattern))
                                {
                                    break;
                                }

                                // We don't have a good refactoring for this, so we just annotate the conflict
                                // For instance, when a local declared by a pattern declaration (`3 is int i`) is
                                // used outside the block we're trying to extract.
                                if (!(pattern.Designation is SingleVariableDesignationSyntax designation))
                                {
                                    break;
                                }

                                var identifier = designation.Identifier;
                                var annotation = ConflictAnnotation.Create(CSharpFeaturesResources.Conflict_s_detected);
                                var newIdentifier = identifier.WithAdditionalAnnotations(annotation);
                                var newDesignation = designation.WithIdentifier(newIdentifier);
                                replacements.Add(pattern, pattern.WithDesignation(newDesignation));

                                break;
                            }
                    }
                }

                return statement.ReplaceNodes(replacements.Keys, (orig, partiallyReplaced) => replacements[orig]);
            }

            private static SyntaxToken ApplyTriviaFromDeclarationToAssignmentIdentifier(LocalDeclarationStatementSyntax declarationStatement, bool firstVariableToAttachTrivia, VariableDeclaratorSyntax variable)
            {
                var identifier = variable.Identifier;
                var typeSyntax = declarationStatement.Declaration.Type;
                if (firstVariableToAttachTrivia && typeSyntax != null)
                {
                    var identifierLeadingTrivia = new SyntaxTriviaList();

                    if (typeSyntax.HasLeadingTrivia)
                    {
                        identifierLeadingTrivia = identifierLeadingTrivia.AddRange(typeSyntax.GetLeadingTrivia());
                    }

                    identifierLeadingTrivia = identifierLeadingTrivia.AddRange(identifier.LeadingTrivia);
                    identifier = identifier.WithLeadingTrivia(identifierLeadingTrivia);
                }

                return identifier;
            }

            private IEnumerable<StatementSyntax> SplitOrMoveDeclarationIntoMethodDefinition(
                IEnumerable<StatementSyntax> statements,
                CancellationToken cancellationToken)
            {
                var semanticModel = this.SemanticDocument.SemanticModel;
                var context = this.InsertionPoint.GetContext();
                var postProcessor = new PostProcessor(semanticModel, context.SpanStart);

                var declStatements = CreateDeclarationStatements(AnalyzerResult.GetVariablesToSplitOrMoveIntoMethodDefinition(cancellationToken), cancellationToken);
                declStatements = postProcessor.MergeDeclarationStatements(declStatements);

                return declStatements.Concat(statements);
            }

            private ExpressionSyntax CreateAssignmentExpression(SyntaxToken identifier, ExpressionSyntax rvalue)
            {
                return SyntaxFactory.AssignmentExpression(
                    SyntaxKind.SimpleAssignmentExpression,
                    SyntaxFactory.IdentifierName(identifier),
                    rvalue);
            }

            protected override bool LastStatementOrHasReturnStatementInReturnableConstruct()
            {
                var lastStatement = this.GetLastStatementOrInitializerSelectedAtCallSite();
                var container = lastStatement.GetAncestorsOrThis<SyntaxNode>().FirstOrDefault(n => n.IsReturnableConstruct());
                if (container == null)
                {
                    // case such as field initializer
                    return false;
                }

                var blockBody = container.GetBlockBody();
                if (blockBody == null)
                {
                    // such as expression lambda. there is no statement
                    return false;
                }

                // check whether it is last statement except return statement
                var statements = blockBody.Statements;
                if (statements.Last() == lastStatement)
                {
                    return true;
                }

                var index = statements.IndexOf((StatementSyntax)lastStatement);
                return statements[index + 1].Kind() == SyntaxKind.ReturnStatement;
            }

            protected override SyntaxToken CreateIdentifier(string name)
            {
                return SyntaxFactory.Identifier(name);
            }

            protected override StatementSyntax CreateReturnStatement(string identifierName = null)
            {
                return string.IsNullOrEmpty(identifierName)
                    ? SyntaxFactory.ReturnStatement()
                    : SyntaxFactory.ReturnStatement(SyntaxFactory.IdentifierName(identifierName));
            }

            protected override ExpressionSyntax CreateCallSignature()
            {
                var methodName = CreateMethodNameForInvocation().WithAdditionalAnnotations(Simplifier.Annotation);

                var arguments = new List<ArgumentSyntax>();
                foreach (var argument in this.AnalyzerResult.MethodParameters)
                {
                    var modifier = GetParameterRefSyntaxKind(argument.ParameterModifier);
                    var refOrOut = modifier == SyntaxKind.None ? default : SyntaxFactory.Token(modifier);

                    arguments.Add(SyntaxFactory.Argument(SyntaxFactory.IdentifierName(argument.Name)).WithRefOrOutKeyword(refOrOut));
                }

                var invocation = SyntaxFactory.InvocationExpression(methodName,
                                    SyntaxFactory.ArgumentList(SyntaxFactory.SeparatedList(arguments)));

                var shouldPutAsyncModifier = this.CSharpSelectionResult.ShouldPutAsyncModifier();
                if (!shouldPutAsyncModifier)
                {
                    return invocation;
                }

                if (this.CSharpSelectionResult.ShouldCallConfigureAwaitFalse())
                {
                    if (this.AnalyzerResult.ReturnType.GetMembers().Any(x => x is IMethodSymbol
                    {
                        Name: nameof(Task.ConfigureAwait),
                        Parameters: { Length: 1 } parameters
                    } && parameters[0].Type.SpecialType == SpecialType.System_Boolean))
                    {
                        invocation = SyntaxFactory.InvocationExpression(
                            SyntaxFactory.MemberAccessExpression(
                                SyntaxKind.SimpleMemberAccessExpression,
                                invocation,
                                SyntaxFactory.IdentifierName(nameof(Task.ConfigureAwait))),
                            SyntaxFactory.ArgumentList(SyntaxFactory.SingletonSeparatedList(
                                SyntaxFactory.Argument(SyntaxFactory.LiteralExpression(SyntaxKind.FalseLiteralExpression)))));
                    }
                }

                return SyntaxFactory.AwaitExpression(invocation);
            }

            protected override StatementSyntax CreateAssignmentExpressionStatement(SyntaxToken identifier, ExpressionSyntax rvalue)
            {
                return SyntaxFactory.ExpressionStatement(CreateAssignmentExpression(identifier, rvalue));
            }

            protected override StatementSyntax CreateDeclarationStatement(
                VariableInfo variable,
                ExpressionSyntax initialValue,
                CancellationToken cancellationToken)
            {
                var type = variable.GetVariableType(this.SemanticDocument);
                var typeNode = type.GenerateTypeSyntax();

                var equalsValueClause = initialValue == null ? null : SyntaxFactory.EqualsValueClause(value: initialValue);

                return SyntaxFactory.LocalDeclarationStatement(
                    SyntaxFactory.VariableDeclaration(typeNode)
                          .AddVariables(SyntaxFactory.VariableDeclarator(SyntaxFactory.Identifier(variable.Name)).WithInitializer(equalsValueClause)));
            }

            protected override async Task<GeneratedCode> CreateGeneratedCodeAsync(OperationStatus status, SemanticDocument newDocument, CancellationToken cancellationToken)
            {
                if (status.Succeeded())
                {
                    // in hybrid code cases such as extract method, formatter will have some difficulties on where it breaks lines in two.
                    // here, we explicitly insert newline at the end of "{" of auto generated method decl so that anchor knows how to find out
                    // indentation of inserted statements (from users code) with user code style preserved
                    var root = newDocument.Root;
                    var methodDefinition = root.GetAnnotatedNodes<SyntaxNode>(this.MethodDefinitionAnnotation).First();

                    SyntaxNode newMethodDefinition = methodDefinition switch
                    {
                        MethodDeclarationSyntax method => TweakNewLinesInMethod(method),
                        LocalFunctionStatementSyntax localFunction => TweakNewLinesInMethod(localFunction),
                        _ => throw new NotSupportedException("SyntaxNode expected to be MethodDeclarationSyntax or LocalFunctionStatementSyntax."),
                    };

                    newDocument = await newDocument.WithSyntaxRootAsync(
                        root.ReplaceNode(methodDefinition, newMethodDefinition), cancellationToken).ConfigureAwait(false);
                }

                return await base.CreateGeneratedCodeAsync(status, newDocument, cancellationToken).ConfigureAwait(false);
            }

            private static MethodDeclarationSyntax TweakNewLinesInMethod(MethodDeclarationSyntax method)
                => TweakNewLinesInMethod(method, method.Body, method.ExpressionBody);

            private static LocalFunctionStatementSyntax TweakNewLinesInMethod(LocalFunctionStatementSyntax method)
                => TweakNewLinesInMethod(method, method.Body, method.ExpressionBody);

            private static TDeclarationNode TweakNewLinesInMethod<TDeclarationNode>(TDeclarationNode method, BlockSyntax body, ArrowExpressionClauseSyntax expressionBody) where TDeclarationNode : SyntaxNode
            {
                if (body != null)
                {
                    return method.ReplaceToken(
                            body.OpenBraceToken,
                            body.OpenBraceToken.WithAppendedTrailingTrivia(
                                SpecializedCollections.SingletonEnumerable(SyntaxFactory.ElasticCarriageReturnLineFeed)));
                }
                else if (expressionBody != null)
                {
                    return method.ReplaceToken(
                            expressionBody.ArrowToken,
                            expressionBody.ArrowToken.WithPrependedLeadingTrivia(
                                SpecializedCollections.SingletonEnumerable(SyntaxFactory.ElasticCarriageReturnLineFeed)));
                }
                else
                {
                    return method;
                }
            }

            protected StatementSyntax GetStatementContainingInvocationToExtractedMethodWorker()
            {
                var callSignature = CreateCallSignature();

                if (this.AnalyzerResult.HasReturnType)
                {
                    Contract.ThrowIfTrue(this.AnalyzerResult.HasVariableToUseAsReturnValue);
                    return SyntaxFactory.ReturnStatement(callSignature);
                }

                return SyntaxFactory.ExpressionStatement(callSignature);
            }

            protected override async Task<SemanticDocument> UpdateMethodAfterGenerationAsync(
                SemanticDocument originalDocument,
                OperationStatus<IMethodSymbol> methodSymbolResult,
                CancellationToken cancellationToken)
            {
                // Only need to update for nullable reference types in return
                if (methodSymbolResult.Data.ReturnType.NullableAnnotation != NullableAnnotation.Annotated)
                {
                    return await base.UpdateMethodAfterGenerationAsync(originalDocument, methodSymbolResult, cancellationToken).ConfigureAwait(false);
                }

                var syntaxNode = originalDocument.Root.GetAnnotatedNodesAndTokens(MethodDefinitionAnnotation).FirstOrDefault().AsNode();
                var nodeIsMethodOrLocalFunction = syntaxNode is MethodDeclarationSyntax || syntaxNode is LocalFunctionStatementSyntax;
                if (!nodeIsMethodOrLocalFunction)
                {
                    return await base.UpdateMethodAfterGenerationAsync(originalDocument, methodSymbolResult, cancellationToken).ConfigureAwait(false);
                }

<<<<<<< HEAD
                var semanticModel = originalDocument.SemanticModel;
                var methodOperation = semanticModel.GetOperation(methodDeclaration, cancellationToken);

                var returnOperations = methodOperation.DescendantsAndSelf().OfType<IReturnOperation>();

                var syntaxFacts = originalDocument.Document.GetLanguageService<ISyntaxFactsService>();

                foreach (var returnOperation in returnOperations)
                {
                    // If the return statement is located in a nested local function or lambda it
                    // shouldn't contribute to the nullability of the extracted method's return type
                    if (!ReturnOperationBelongsToMethod(returnOperation.Syntax, methodOperation.Syntax, syntaxFacts))
                    {
                        continue;
                    }

                    var syntax = returnOperation.ReturnedValue?.Syntax ?? returnOperation.Syntax;
                    var returnTypeInfo = semanticModel.GetTypeInfo(syntax, cancellationToken);
                    if (returnTypeInfo.Nullability.FlowState == NullableFlowState.MaybeNull)
                    {
                        // Flow state shows that return is correctly nullable
                        return await base.UpdateMethodAfterGenerationAsync(originalDocument, methodSymbolResult, cancellationToken).ConfigureAwait(false);
                    }
=======
                var nullableReturnOperations = await CheckReturnOperations(syntaxNode, methodSymbolResult, originalDocument, cancellationToken).ConfigureAwait(false);
                if (nullableReturnOperations is object)
                {
                    return nullableReturnOperations;
>>>>>>> 2dab44c4
                }

                var returnType = syntaxNode is MethodDeclarationSyntax method ? method.ReturnType : ((LocalFunctionStatementSyntax)syntaxNode).ReturnType;
                var newDocument = await GenerateNewDocument(methodSymbolResult, returnType, originalDocument, cancellationToken).ConfigureAwait(false);

                return await SemanticDocument.CreateAsync(newDocument, cancellationToken).ConfigureAwait(false);

                static bool ReturnOperationBelongsToMethod(SyntaxNode returnOperationSyntax, SyntaxNode methodSyntax, ISyntaxFactsService syntaxFacts)
                {
                    var enclosingMethod = returnOperationSyntax.FirstAncestorOrSelf<SyntaxNode>(
                        n => syntaxFacts.IsMethodLevelMember(n) || syntaxFacts.IsAnonymousFunction(n));

                    return enclosingMethod == methodSyntax;
                }

                async Task<SemanticDocument> CheckReturnOperations(
                    SyntaxNode node,
                    OperationStatus<IMethodSymbol> methodSymbolResult,
                    SemanticDocument originalDocument,
                    CancellationToken cancellationToken)
                {
                    var semanticModel = originalDocument.SemanticModel;

                    var methodOperation = semanticModel.GetOperation(node, cancellationToken);
                    var returnOperations = methodOperation.DescendantsAndSelf().OfType<IReturnOperation>();

                    foreach (var returnOperation in returnOperations)
                    {
                        // If the return statement is located in a nested local function or lambda it
                        // shouldn't contribute to the nullability of the extracted method's return type
                        if (!ReturnOperationBelongsToMethod(returnOperation.Syntax, methodOperation.Syntax))
                        {
                            continue;
                        }

                        var syntax = returnOperation.ReturnedValue?.Syntax ?? returnOperation.Syntax;
                        var returnTypeInfo = semanticModel.GetTypeInfo(syntax, cancellationToken);
                        if (returnTypeInfo.Nullability.FlowState == NullableFlowState.MaybeNull)
                        {
                            // Flow state shows that return is correctly nullable
                            return await base.UpdateMethodAfterGenerationAsync(originalDocument, methodSymbolResult, cancellationToken).ConfigureAwait(false);
                        }
                    }

                    return null;
                }

                static async Task<Document> GenerateNewDocument(
                    OperationStatus<IMethodSymbol> methodSymbolResult,
                    TypeSyntax returnType,
                    SemanticDocument originalDocument,
                    CancellationToken cancellationToken)
                {
                    // Return type can be updated to not be null
                    var newType = methodSymbolResult.Data.ReturnType.WithNullableAnnotation(NullableAnnotation.NotAnnotated);

                    var oldRoot = await originalDocument.Document.GetSyntaxRootAsync(cancellationToken).ConfigureAwait(false);
                    var newRoot = oldRoot.ReplaceNode(returnType, newType.GenerateTypeSyntax());

                    return originalDocument.Document.WithSyntaxRoot(newRoot);
                }
            }

            protected SyntaxToken GenerateMethodNameForStatementGenerators()
            {
                var semanticModel = this.SemanticDocument.SemanticModel;
                var nameGenerator = new UniqueNameGenerator(semanticModel);
                var scope = this.CSharpSelectionResult.GetContainingScope();

                // If extracting a local function, we want to ensure all local variables are considered when generating a unique name.
                if (LocalFunction)
                {
                    scope = this.CSharpSelectionResult.GetFirstTokenInSelection().Parent;
                }

                return SyntaxFactory.Identifier(nameGenerator.CreateUniqueMethodName(scope, GenerateMethodNameFromUserPreference()));
            }

            protected string GenerateMethodNameFromUserPreference()
            {
                var methodName = NewMethodPascalCaseStr;
                if (!LocalFunction)
                {
                    return methodName;
                }

                // For local functions, pascal case and camel case should be the most common and therefore we only consider those cases.
                var namingPreferences = this.Options.GetOption(SimplificationOptions.NamingPreferences, LanguageNames.CSharp);
                var localFunctionPreferences = namingPreferences.SymbolSpecifications.Where(symbol => symbol.AppliesTo(new SymbolKindOrTypeKind(MethodKind.LocalFunction), CreateMethodModifiers(), null));

                var namingRules = namingPreferences.Rules.NamingRules;
                var localFunctionKind = new SymbolKindOrTypeKind(MethodKind.LocalFunction);
                if (LocalFunction)
                {
                    if (namingRules.Any(rule => rule.NamingStyle.CapitalizationScheme.Equals(Capitalization.CamelCase) && rule.SymbolSpecification.AppliesTo(localFunctionKind, CreateMethodModifiers(), null)))
                    {
                        methodName = NewMethodCamelCaseStr;
                    }
                }

                // We default to pascal case.
                return methodName;
            }
        }
    }
}<|MERGE_RESOLUTION|>--- conflicted
+++ resolved
@@ -725,36 +725,10 @@
                     return await base.UpdateMethodAfterGenerationAsync(originalDocument, methodSymbolResult, cancellationToken).ConfigureAwait(false);
                 }
 
-<<<<<<< HEAD
-                var semanticModel = originalDocument.SemanticModel;
-                var methodOperation = semanticModel.GetOperation(methodDeclaration, cancellationToken);
-
-                var returnOperations = methodOperation.DescendantsAndSelf().OfType<IReturnOperation>();
-
-                var syntaxFacts = originalDocument.Document.GetLanguageService<ISyntaxFactsService>();
-
-                foreach (var returnOperation in returnOperations)
-                {
-                    // If the return statement is located in a nested local function or lambda it
-                    // shouldn't contribute to the nullability of the extracted method's return type
-                    if (!ReturnOperationBelongsToMethod(returnOperation.Syntax, methodOperation.Syntax, syntaxFacts))
-                    {
-                        continue;
-                    }
-
-                    var syntax = returnOperation.ReturnedValue?.Syntax ?? returnOperation.Syntax;
-                    var returnTypeInfo = semanticModel.GetTypeInfo(syntax, cancellationToken);
-                    if (returnTypeInfo.Nullability.FlowState == NullableFlowState.MaybeNull)
-                    {
-                        // Flow state shows that return is correctly nullable
-                        return await base.UpdateMethodAfterGenerationAsync(originalDocument, methodSymbolResult, cancellationToken).ConfigureAwait(false);
-                    }
-=======
                 var nullableReturnOperations = await CheckReturnOperations(syntaxNode, methodSymbolResult, originalDocument, cancellationToken).ConfigureAwait(false);
                 if (nullableReturnOperations is object)
                 {
                     return nullableReturnOperations;
->>>>>>> 2dab44c4
                 }
 
                 var returnType = syntaxNode is MethodDeclarationSyntax method ? method.ReturnType : ((LocalFunctionStatementSyntax)syntaxNode).ReturnType;
