﻿// Licensed to the .NET Foundation under one or more agreements.
// The .NET Foundation licenses this file to you under the MIT license.
// See the LICENSE file in the project root for more information.

#nullable disable

using System;
using System.Collections.Generic;
using System.Collections.Immutable;
using System.Linq;
using System.Threading;
using System.Threading.Tasks;
using Microsoft.CodeAnalysis;
using Microsoft.CodeAnalysis.CodeActions;
using Microsoft.CodeAnalysis.CodeGeneration;
using Microsoft.CodeAnalysis.CSharp.CodeGeneration;
using Microsoft.CodeAnalysis.CSharp.CodeStyle;
using Microsoft.CodeAnalysis.CSharp.Extensions;
using Microsoft.CodeAnalysis.CSharp.LanguageServices;
using Microsoft.CodeAnalysis.CSharp.Syntax;
using Microsoft.CodeAnalysis.Diagnostics.Analyzers.NamingStyles;
using Microsoft.CodeAnalysis.Editing;
using Microsoft.CodeAnalysis.ExtractMethod;
using Microsoft.CodeAnalysis.Formatting;
using Microsoft.CodeAnalysis.Operations;
using Microsoft.CodeAnalysis.Options;
using Microsoft.CodeAnalysis.PooledObjects;
using Microsoft.CodeAnalysis.Shared.Extensions;
using Microsoft.CodeAnalysis.Simplification;
using Roslyn.Utilities;

namespace Microsoft.CodeAnalysis.CSharp.ExtractMethod
{
    internal partial class CSharpMethodExtractor
    {
        private abstract partial class CSharpCodeGenerator : CodeGenerator<StatementSyntax, ExpressionSyntax, SyntaxNode, CSharpCodeGenerationOptions>
        {
            private readonly SyntaxToken _methodName;

            private const string NewMethodPascalCaseStr = "NewMethod";
            private const string NewMethodCamelCaseStr = "newMethod";

            public static Task<GeneratedCode> GenerateAsync(
                InsertionPoint insertionPoint,
                SelectionResult selectionResult,
                AnalyzerResult analyzerResult,
                CSharpCodeGenerationOptions options,
                bool localFunction,
                CancellationToken cancellationToken)
            {
                var codeGenerator = Create(insertionPoint, selectionResult, analyzerResult, options, localFunction);
                return codeGenerator.GenerateAsync(cancellationToken);
            }

            private static CSharpCodeGenerator Create(
                InsertionPoint insertionPoint,
                SelectionResult selectionResult,
                AnalyzerResult analyzerResult,
                CSharpCodeGenerationOptions options,
                bool localFunction)
            {
                if (ExpressionCodeGenerator.IsExtractMethodOnExpression(selectionResult))
                {
                    return new ExpressionCodeGenerator(insertionPoint, selectionResult, analyzerResult, options, localFunction);
                }

                if (SingleStatementCodeGenerator.IsExtractMethodOnSingleStatement(selectionResult))
                {
                    return new SingleStatementCodeGenerator(insertionPoint, selectionResult, analyzerResult, options, localFunction);
                }

                if (MultipleStatementsCodeGenerator.IsExtractMethodOnMultipleStatements(selectionResult))
                {
                    return new MultipleStatementsCodeGenerator(insertionPoint, selectionResult, analyzerResult, options, localFunction);
                }

                throw ExceptionUtilities.UnexpectedValue(selectionResult);
            }

            protected CSharpCodeGenerator(
                InsertionPoint insertionPoint,
                SelectionResult selectionResult,
                AnalyzerResult analyzerResult,
                CSharpCodeGenerationOptions options,
                bool localFunction)
                : base(insertionPoint, selectionResult, analyzerResult, options, localFunction)
            {
                Contract.ThrowIfFalse(SemanticDocument == selectionResult.SemanticDocument);

                var nameToken = CreateMethodName();
                _methodName = nameToken.WithAdditionalAnnotations(MethodNameAnnotation);
            }

            private CSharpSelectionResult CSharpSelectionResult
                => (CSharpSelectionResult)SelectionResult;

            protected override SyntaxNode GetPreviousMember(SemanticDocument document)
            {
                var node = InsertionPoint.With(document).GetContext();
                return (node.Parent is GlobalStatementSyntax) ? node.Parent : node;
            }

            protected override OperationStatus<IMethodSymbol> GenerateMethodDefinition(bool localFunction, CancellationToken cancellationToken)
            {
                var result = CreateMethodBody(cancellationToken);

                var methodSymbol = CodeGenerationSymbolFactory.CreateMethodSymbol(
                    attributes: ImmutableArray<AttributeData>.Empty,
                    accessibility: Accessibility.Private,
                    modifiers: CreateMethodModifiers(),
                    returnType: AnalyzerResult.ReturnType,
                    refKind: RefKind.None,
                    explicitInterfaceImplementations: default,
                    name: _methodName.ToString(),
                    typeParameters: CreateMethodTypeParameters(),
                    parameters: CreateMethodParameters(),
                    statements: result.Data,
                    methodKind: localFunction ? MethodKind.LocalFunction : MethodKind.Ordinary);

                return result.With(
                    MethodDefinitionAnnotation.AddAnnotationToSymbol(
                        Formatter.Annotation.AddAnnotationToSymbol(methodSymbol)));
            }

            protected override async Task<SyntaxNode> GenerateBodyForCallSiteContainerAsync(CancellationToken cancellationToken)
            {
                var container = GetOutermostCallSiteContainerToProcess(cancellationToken);
                var variableMapToRemove = CreateVariableDeclarationToRemoveMap(
                    AnalyzerResult.GetVariablesToMoveIntoMethodDefinition(cancellationToken), cancellationToken);
                var firstStatementToRemove = GetFirstStatementOrInitializerSelectedAtCallSite();
                var lastStatementToRemove = GetLastStatementOrInitializerSelectedAtCallSite();

                Contract.ThrowIfFalse(firstStatementToRemove.Parent == lastStatementToRemove.Parent
                    || CSharpSyntaxFacts.Instance.AreStatementsInSameContainer(firstStatementToRemove, lastStatementToRemove));

                var statementsToInsert = await CreateStatementsOrInitializerToInsertAtCallSiteAsync(cancellationToken).ConfigureAwait(false);

                var callSiteGenerator =
                    new CallSiteContainerRewriter(
                        container,
                        variableMapToRemove,
                        firstStatementToRemove,
                        lastStatementToRemove,
                        statementsToInsert);

                return container.CopyAnnotationsTo(callSiteGenerator.Generate()).WithAdditionalAnnotations(Formatter.Annotation);
            }

            private async Task<ImmutableArray<SyntaxNode>> CreateStatementsOrInitializerToInsertAtCallSiteAsync(CancellationToken cancellationToken)
            {
                var selectedNode = GetFirstStatementOrInitializerSelectedAtCallSite();

                // field initializer, constructor initializer, expression bodied member case
                if (selectedNode is ConstructorInitializerSyntax ||
                    selectedNode is FieldDeclarationSyntax ||
                    IsExpressionBodiedMember(selectedNode) ||
                    IsExpressionBodiedAccessor(selectedNode))
                {
                    var statement = await GetStatementOrInitializerContainingInvocationToExtractedMethodAsync(cancellationToken).ConfigureAwait(false);
                    return ImmutableArray.Create(statement);
                }

                // regular case
                var semanticModel = SemanticDocument.SemanticModel;
                var context = InsertionPoint.GetContext();
                var postProcessor = new PostProcessor(semanticModel, context.SpanStart);

                var statements = AddSplitOrMoveDeclarationOutStatementsToCallSite(cancellationToken);
                statements = postProcessor.MergeDeclarationStatements(statements);
                statements = AddAssignmentStatementToCallSite(statements, cancellationToken);
                statements = await AddInvocationAtCallSiteAsync(statements, cancellationToken).ConfigureAwait(false);
                statements = AddReturnIfUnreachable(statements);

                return statements.CastArray<SyntaxNode>();
            }

            protected override bool ShouldLocalFunctionCaptureParameter(SyntaxNode node)
            => node.SyntaxTree.Options.LanguageVersion() < LanguageVersion.CSharp8;

            private static bool IsExpressionBodiedMember(SyntaxNode node)
                => node is MemberDeclarationSyntax member && member.GetExpressionBody() != null;

            private static bool IsExpressionBodiedAccessor(SyntaxNode node)
                => node is AccessorDeclarationSyntax accessor && accessor.ExpressionBody != null;

            private SimpleNameSyntax CreateMethodNameForInvocation()
            {
                return AnalyzerResult.MethodTypeParametersInDeclaration.Count == 0
                    ? SyntaxFactory.IdentifierName(_methodName)
                    : SyntaxFactory.GenericName(_methodName, SyntaxFactory.TypeArgumentList(CreateMethodCallTypeVariables()));
            }

            private SeparatedSyntaxList<TypeSyntax> CreateMethodCallTypeVariables()
            {
                Contract.ThrowIfTrue(AnalyzerResult.MethodTypeParametersInDeclaration.Count == 0);

                // propagate any type variable used in extracted code
                var typeVariables = new List<TypeSyntax>();
                foreach (var methodTypeParameter in AnalyzerResult.MethodTypeParametersInDeclaration)
                {
                    typeVariables.Add(SyntaxFactory.ParseTypeName(methodTypeParameter.Name));
                }

                return SyntaxFactory.SeparatedList(typeVariables);
            }

            protected SyntaxNode GetCallSiteContainerFromOutermostMoveInVariable(CancellationToken cancellationToken)
            {
                var outmostVariable = GetOutermostVariableToMoveIntoMethodDefinition(cancellationToken);
                if (outmostVariable == null)
                {
                    return null;
                }

                var idToken = outmostVariable.GetIdentifierTokenAtDeclaration(SemanticDocument);
                var declStatement = idToken.GetAncestor<LocalDeclarationStatementSyntax>();
                Contract.ThrowIfNull(declStatement);
                Contract.ThrowIfFalse(declStatement.Parent.IsStatementContainerNode());

                return declStatement.Parent;
            }

            private DeclarationModifiers CreateMethodModifiers()
            {
                var isUnsafe = CSharpSelectionResult.ShouldPutUnsafeModifier();
                var isAsync = CSharpSelectionResult.ShouldPutAsyncModifier();
                var isStatic = !AnalyzerResult.UseInstanceMember;
                var isReadOnly = AnalyzerResult.ShouldBeReadOnly;

                // Static local functions are only supported in C# 8.0 and later
                var languageVersion = SemanticDocument.SyntaxTree.Options.LanguageVersion();
<<<<<<< HEAD
=======

                if (LocalFunction && (!Options.PreferStaticLocalFunction.Value || languageVersion < LanguageVersion.CSharp8))
                {
                    isStatic = false;
                }
>>>>>>> 80a8ce8d

                // UseInstanceMember will be false for interface members, but extracting a non-static
                // member to a static member has a very different meaning for interfaces so we need
                // an extra check here.
                if (!LocalFunction && IsNonStaticInterfaceMember())
                {
                    isStatic = false;
                }

                return new DeclarationModifiers(
                    isUnsafe: isUnsafe,
                    isAsync: isAsync,
                    isStatic: isStatic,
                    isReadOnly: isReadOnly);
            }

            private bool IsNonStaticInterfaceMember()
            {
                var typeDecl = SelectionResult.GetContainingScopeOf<BaseTypeDeclarationSyntax>();
                if (typeDecl is null)
                    return false;

                if (!typeDecl.IsKind(SyntaxKind.InterfaceDeclaration))
                    return false;

                var memberDecl = SelectionResult.GetContainingScopeOf<MemberDeclarationSyntax>();
                if (memberDecl is null)
                    return false;

                return !memberDecl.Modifiers.Any(SyntaxKind.StaticKeyword);
            }

            private static SyntaxKind GetParameterRefSyntaxKind(ParameterBehavior parameterBehavior)
            {
                return parameterBehavior == ParameterBehavior.Ref ?
                        SyntaxKind.RefKeyword :
                            parameterBehavior == ParameterBehavior.Out ?
                                SyntaxKind.OutKeyword : SyntaxKind.None;
            }

            private OperationStatus<ImmutableArray<SyntaxNode>> CreateMethodBody(CancellationToken cancellationToken)
            {
                var statements = GetInitialStatementsForMethodDefinitions();

                statements = SplitOrMoveDeclarationIntoMethodDefinition(statements, cancellationToken);
                statements = MoveDeclarationOutFromMethodDefinition(statements, cancellationToken);
                statements = AppendReturnStatementIfNeeded(statements);
                statements = CleanupCode(statements);

                // set output so that we can use it in negative preview
                var wrapped = WrapInCheckStatementIfNeeded(statements);
                return CheckActiveStatements(statements).With(wrapped.ToImmutableArray<SyntaxNode>());
            }

            private IEnumerable<StatementSyntax> WrapInCheckStatementIfNeeded(IEnumerable<StatementSyntax> statements)
            {
                var kind = CSharpSelectionResult.UnderCheckedStatementContext();
                if (kind == SyntaxKind.None)
                {
                    return statements;
                }

                if (statements.Skip(1).Any())
                {
                    return SpecializedCollections.SingletonEnumerable<StatementSyntax>(SyntaxFactory.CheckedStatement(kind, SyntaxFactory.Block(statements)));
                }

                if (statements.Single() is BlockSyntax block)
                {
                    return SpecializedCollections.SingletonEnumerable<StatementSyntax>(SyntaxFactory.CheckedStatement(kind, block));
                }

                return SpecializedCollections.SingletonEnumerable<StatementSyntax>(SyntaxFactory.CheckedStatement(kind, SyntaxFactory.Block(statements)));
            }

            private static ImmutableArray<StatementSyntax> CleanupCode(ImmutableArray<StatementSyntax> statements)
            {
                statements = PostProcessor.RemoveRedundantBlock(statements);
                statements = PostProcessor.RemoveDeclarationAssignmentPattern(statements);
                statements = PostProcessor.RemoveInitializedDeclarationAndReturnPattern(statements);

                return statements;
            }

            private static OperationStatus CheckActiveStatements(IEnumerable<StatementSyntax> statements)
            {
                var count = statements.Count();
                if (count == 0)
                {
                    return OperationStatus.NoActiveStatement;
                }

                if (count == 1)
                {
                    if (statements.Single() is ReturnStatementSyntax returnStatement && returnStatement.Expression == null)
                    {
                        return OperationStatus.NoActiveStatement;
                    }
                }

                foreach (var statement in statements)
                {
                    if (statement is not LocalDeclarationStatementSyntax declStatement)
                    {
                        return OperationStatus.Succeeded;
                    }

                    foreach (var variable in declStatement.Declaration.Variables)
                    {
                        if (variable.Initializer != null)
                        {
                            // found one
                            return OperationStatus.Succeeded;
                        }
                    }
                }

                return OperationStatus.NoActiveStatement;
            }

            private ImmutableArray<StatementSyntax> MoveDeclarationOutFromMethodDefinition(
                ImmutableArray<StatementSyntax> statements, CancellationToken cancellationToken)
            {
                using var _ = ArrayBuilder<StatementSyntax>.GetInstance(out var result);

                var variableToRemoveMap = CreateVariableDeclarationToRemoveMap(
                    AnalyzerResult.GetVariablesToMoveOutToCallSiteOrDelete(cancellationToken), cancellationToken);

                statements = statements.SelectAsArray(s => FixDeclarationExpressionsAndDeclarationPatterns(s, variableToRemoveMap));

                foreach (var statement in statements)
                {
                    if (statement is not LocalDeclarationStatementSyntax declarationStatement || declarationStatement.Declaration.Variables.FullSpan.IsEmpty)
                    {
                        // if given statement is not decl statement.
                        result.Add(statement);
                        continue;
                    }

                    var expressionStatements = new List<StatementSyntax>();
                    var list = new List<VariableDeclaratorSyntax>();
                    var triviaList = new List<SyntaxTrivia>();

                    // When we modify the declaration to an initialization we have to preserve the leading trivia
                    var firstVariableToAttachTrivia = true;

                    // go through each var decls in decl statement, and create new assignment if
                    // variable is initialized at decl.
                    foreach (var variableDeclaration in declarationStatement.Declaration.Variables)
                    {
                        if (variableToRemoveMap.HasSyntaxAnnotation(variableDeclaration))
                        {
                            if (variableDeclaration.Initializer != null)
                            {
                                var identifier = ApplyTriviaFromDeclarationToAssignmentIdentifier(declarationStatement, firstVariableToAttachTrivia, variableDeclaration);

                                // move comments with the variable here
                                expressionStatements.Add(CreateAssignmentExpressionStatement(identifier, variableDeclaration.Initializer.Value));
                            }
                            else
                            {
                                // we don't remove trivia around tokens we remove
                                triviaList.AddRange(variableDeclaration.GetLeadingTrivia());
                                triviaList.AddRange(variableDeclaration.GetTrailingTrivia());
                            }

                            firstVariableToAttachTrivia = false;
                            continue;
                        }

                        // Prepend the trivia from the declarations without initialization to the next persisting variable declaration
                        if (triviaList.Count > 0)
                        {
                            list.Add(variableDeclaration.WithPrependedLeadingTrivia(triviaList));
                            triviaList.Clear();
                            firstVariableToAttachTrivia = false;
                            continue;
                        }

                        firstVariableToAttachTrivia = false;
                        list.Add(variableDeclaration);
                    }

                    if (list.Count == 0 && triviaList.Count > 0)
                    {
                        // well, there are trivia associated with the node.
                        // we can't just delete the node since then, we will lose
                        // the trivia. unfortunately, it is not easy to attach the trivia
                        // to next token. for now, create an empty statement and associate the
                        // trivia to the statement

                        // TODO : think about a way to trivia attached to next token
                        result.Add(SyntaxFactory.EmptyStatement(SyntaxFactory.Token(SyntaxFactory.TriviaList(triviaList), SyntaxKind.SemicolonToken, SyntaxTriviaList.Create(SyntaxFactory.ElasticMarker))));
                        triviaList.Clear();
                    }

                    // return survived var decls
                    if (list.Count > 0)
                    {
                        result.Add(SyntaxFactory.LocalDeclarationStatement(
                            declarationStatement.Modifiers,
                            SyntaxFactory.VariableDeclaration(
                                declarationStatement.Declaration.Type,
                                SyntaxFactory.SeparatedList(list)),
                            declarationStatement.SemicolonToken.WithPrependedLeadingTrivia(triviaList)));
                        triviaList.Clear();
                    }

                    // return any expression statement if there was any
                    result.AddRange(expressionStatements);
                }

                return result.ToImmutable();
            }

            /// <summary>
            /// If the statement has an <c>out var</c> declaration expression for a variable which
            /// needs to be removed, we need to turn it into a plain <c>out</c> parameter, so that
            /// it doesn't declare a duplicate variable.
            /// If the statement has a pattern declaration (such as <c>3 is int i</c>) for a variable
            /// which needs to be removed, we will annotate it as a conflict, since we don't have
            /// a better refactoring.
            /// </summary>
            private static StatementSyntax FixDeclarationExpressionsAndDeclarationPatterns(StatementSyntax statement,
                HashSet<SyntaxAnnotation> variablesToRemove)
            {
                var replacements = new Dictionary<SyntaxNode, SyntaxNode>();

                var declarations = statement.DescendantNodes()
                    .Where(n => n.IsKind(SyntaxKind.DeclarationExpression, SyntaxKind.DeclarationPattern));

                foreach (var node in declarations)
                {
                    switch (node.Kind())
                    {
                        case SyntaxKind.DeclarationExpression:
                            {
                                var declaration = (DeclarationExpressionSyntax)node;
                                if (declaration.Designation.Kind() != SyntaxKind.SingleVariableDesignation)
                                {
                                    break;
                                }

                                var designation = (SingleVariableDesignationSyntax)declaration.Designation;
                                var name = designation.Identifier.ValueText;
                                if (variablesToRemove.HasSyntaxAnnotation(designation))
                                {
                                    var newLeadingTrivia = new SyntaxTriviaList();
                                    newLeadingTrivia = newLeadingTrivia.AddRange(declaration.Type.GetLeadingTrivia());
                                    newLeadingTrivia = newLeadingTrivia.AddRange(declaration.Type.GetTrailingTrivia());
                                    newLeadingTrivia = newLeadingTrivia.AddRange(designation.GetLeadingTrivia());

                                    replacements.Add(declaration, SyntaxFactory.IdentifierName(designation.Identifier)
                                        .WithLeadingTrivia(newLeadingTrivia));
                                }

                                break;
                            }

                        case SyntaxKind.DeclarationPattern:
                            {
                                var pattern = (DeclarationPatternSyntax)node;
                                if (!variablesToRemove.HasSyntaxAnnotation(pattern))
                                {
                                    break;
                                }

                                // We don't have a good refactoring for this, so we just annotate the conflict
                                // For instance, when a local declared by a pattern declaration (`3 is int i`) is
                                // used outside the block we're trying to extract.
                                if (pattern.Designation is not SingleVariableDesignationSyntax designation)
                                {
                                    break;
                                }

                                var identifier = designation.Identifier;
                                var annotation = ConflictAnnotation.Create(CSharpFeaturesResources.Conflict_s_detected);
                                var newIdentifier = identifier.WithAdditionalAnnotations(annotation);
                                var newDesignation = designation.WithIdentifier(newIdentifier);
                                replacements.Add(pattern, pattern.WithDesignation(newDesignation));

                                break;
                            }
                    }
                }

                return statement.ReplaceNodes(replacements.Keys, (orig, partiallyReplaced) => replacements[orig]);
            }

            private static SyntaxToken ApplyTriviaFromDeclarationToAssignmentIdentifier(LocalDeclarationStatementSyntax declarationStatement, bool firstVariableToAttachTrivia, VariableDeclaratorSyntax variable)
            {
                var identifier = variable.Identifier;
                var typeSyntax = declarationStatement.Declaration.Type;
                if (firstVariableToAttachTrivia && typeSyntax != null)
                {
                    var identifierLeadingTrivia = new SyntaxTriviaList();

                    if (typeSyntax.HasLeadingTrivia)
                    {
                        identifierLeadingTrivia = identifierLeadingTrivia.AddRange(typeSyntax.GetLeadingTrivia());
                    }

                    identifierLeadingTrivia = identifierLeadingTrivia.AddRange(identifier.LeadingTrivia);
                    identifier = identifier.WithLeadingTrivia(identifierLeadingTrivia);
                }

                return identifier;
            }

            private ImmutableArray<StatementSyntax> SplitOrMoveDeclarationIntoMethodDefinition(
                ImmutableArray<StatementSyntax> statements,
                CancellationToken cancellationToken)
            {
                var semanticModel = SemanticDocument.SemanticModel;
                var context = InsertionPoint.GetContext();
                var postProcessor = new PostProcessor(semanticModel, context.SpanStart);

                var declStatements = CreateDeclarationStatements(AnalyzerResult.GetVariablesToSplitOrMoveIntoMethodDefinition(cancellationToken), cancellationToken);
                declStatements = postProcessor.MergeDeclarationStatements(declStatements);

                return declStatements.Concat(statements);
            }

            private static ExpressionSyntax CreateAssignmentExpression(SyntaxToken identifier, ExpressionSyntax rvalue)
            {
                return SyntaxFactory.AssignmentExpression(
                    SyntaxKind.SimpleAssignmentExpression,
                    SyntaxFactory.IdentifierName(identifier),
                    rvalue);
            }

            protected override bool LastStatementOrHasReturnStatementInReturnableConstruct()
            {
                var lastStatement = GetLastStatementOrInitializerSelectedAtCallSite();
                var container = lastStatement.GetAncestorsOrThis<SyntaxNode>().FirstOrDefault(n => n.IsReturnableConstruct());
                if (container == null)
                {
                    // case such as field initializer
                    return false;
                }

                var blockBody = container.GetBlockBody();
                if (blockBody == null)
                {
                    // such as expression lambda. there is no statement
                    return false;
                }

                // check whether it is last statement except return statement
                var statements = blockBody.Statements;
                if (statements.Last() == lastStatement)
                {
                    return true;
                }

                var index = statements.IndexOf((StatementSyntax)lastStatement);
                return statements[index + 1].Kind() == SyntaxKind.ReturnStatement;
            }

            protected override SyntaxToken CreateIdentifier(string name)
                => SyntaxFactory.Identifier(name);

            protected override StatementSyntax CreateReturnStatement(string identifierName = null)
            {
                return string.IsNullOrEmpty(identifierName)
                    ? SyntaxFactory.ReturnStatement()
                    : SyntaxFactory.ReturnStatement(SyntaxFactory.IdentifierName(identifierName));
            }

            protected override ExpressionSyntax CreateCallSignature()
            {
                var methodName = CreateMethodNameForInvocation().WithAdditionalAnnotations(Simplifier.Annotation);
                var arguments = new List<ArgumentSyntax>();
                var isLocalFunction = LocalFunction && ShouldLocalFunctionCaptureParameter(SemanticDocument.Root);

                foreach (var argument in AnalyzerResult.MethodParameters)
                {
                    if (!isLocalFunction || !argument.CanBeCapturedByLocalFunction)
                    {
                        var modifier = GetParameterRefSyntaxKind(argument.ParameterModifier);
                        var refOrOut = modifier == SyntaxKind.None ? default : SyntaxFactory.Token(modifier);
                        arguments.Add(SyntaxFactory.Argument(SyntaxFactory.IdentifierName(argument.Name)).WithRefOrOutKeyword(refOrOut));
                    }
                }

                var invocation = SyntaxFactory.InvocationExpression(methodName,
                                    SyntaxFactory.ArgumentList(SyntaxFactory.SeparatedList(arguments)));

                var shouldPutAsyncModifier = CSharpSelectionResult.ShouldPutAsyncModifier();
                if (!shouldPutAsyncModifier)
                {
                    return invocation;
                }

                if (CSharpSelectionResult.ShouldCallConfigureAwaitFalse())
                {
                    if (AnalyzerResult.ReturnType.GetMembers().Any(static x => x is IMethodSymbol
                        {
                            Name: nameof(Task.ConfigureAwait),
                            Parameters: { Length: 1 } parameters
                        } && parameters[0].Type.SpecialType == SpecialType.System_Boolean))
                    {
                        invocation = SyntaxFactory.InvocationExpression(
                            SyntaxFactory.MemberAccessExpression(
                                SyntaxKind.SimpleMemberAccessExpression,
                                invocation,
                                SyntaxFactory.IdentifierName(nameof(Task.ConfigureAwait))),
                            SyntaxFactory.ArgumentList(SyntaxFactory.SingletonSeparatedList(
                                SyntaxFactory.Argument(SyntaxFactory.LiteralExpression(SyntaxKind.FalseLiteralExpression)))));
                    }
                }

                return SyntaxFactory.AwaitExpression(invocation);
            }

            protected override StatementSyntax CreateAssignmentExpressionStatement(SyntaxToken identifier, ExpressionSyntax rvalue)
                => SyntaxFactory.ExpressionStatement(CreateAssignmentExpression(identifier, rvalue));

            protected override StatementSyntax CreateDeclarationStatement(
                VariableInfo variable,
                ExpressionSyntax initialValue,
                CancellationToken cancellationToken)
            {
                var type = variable.GetVariableType(SemanticDocument);
                var typeNode = type.GenerateTypeSyntax();

                var equalsValueClause = initialValue == null ? null : SyntaxFactory.EqualsValueClause(value: initialValue);

                return SyntaxFactory.LocalDeclarationStatement(
                    SyntaxFactory.VariableDeclaration(typeNode)
                          .AddVariables(SyntaxFactory.VariableDeclarator(SyntaxFactory.Identifier(variable.Name)).WithInitializer(equalsValueClause)));
            }

            protected override async Task<GeneratedCode> CreateGeneratedCodeAsync(OperationStatus status, SemanticDocument newDocument, CancellationToken cancellationToken)
            {
                if (status.Succeeded())
                {
                    // in hybrid code cases such as extract method, formatter will have some difficulties on where it breaks lines in two.
                    // here, we explicitly insert newline at the end of "{" of auto generated method decl so that anchor knows how to find out
                    // indentation of inserted statements (from users code) with user code style preserved
                    var root = newDocument.Root;
                    var methodDefinition = root.GetAnnotatedNodes<SyntaxNode>(MethodDefinitionAnnotation).First();

#pragma warning disable IDE0007 // Use implicit type (False positive: https://github.com/dotnet/roslyn/issues/44507)
                    SyntaxNode newMethodDefinition = methodDefinition switch
#pragma warning restore IDE0007 // Use implicit type
                    {
                        MethodDeclarationSyntax method => TweakNewLinesInMethod(method),
                        LocalFunctionStatementSyntax localFunction => TweakNewLinesInMethod(localFunction),
                        _ => throw new NotSupportedException("SyntaxNode expected to be MethodDeclarationSyntax or LocalFunctionStatementSyntax."),
                    };

                    newDocument = await newDocument.WithSyntaxRootAsync(
                        root.ReplaceNode(methodDefinition, newMethodDefinition), cancellationToken).ConfigureAwait(false);
                }

                return await base.CreateGeneratedCodeAsync(status, newDocument, cancellationToken).ConfigureAwait(false);
            }

            private static MethodDeclarationSyntax TweakNewLinesInMethod(MethodDeclarationSyntax method)
                => TweakNewLinesInMethod(method, method.Body, method.ExpressionBody);

            private static LocalFunctionStatementSyntax TweakNewLinesInMethod(LocalFunctionStatementSyntax method)
                => TweakNewLinesInMethod(method, method.Body, method.ExpressionBody);

            private static TDeclarationNode TweakNewLinesInMethod<TDeclarationNode>(TDeclarationNode method, BlockSyntax body, ArrowExpressionClauseSyntax expressionBody) where TDeclarationNode : SyntaxNode
            {
                if (body != null)
                {
                    return method.ReplaceToken(
                            body.OpenBraceToken,
                            body.OpenBraceToken.WithAppendedTrailingTrivia(
                                SpecializedCollections.SingletonEnumerable(SyntaxFactory.ElasticCarriageReturnLineFeed)));
                }
                else if (expressionBody != null)
                {
                    return method.ReplaceToken(
                            expressionBody.ArrowToken,
                            expressionBody.ArrowToken.WithPrependedLeadingTrivia(
                                SpecializedCollections.SingletonEnumerable(SyntaxFactory.ElasticCarriageReturnLineFeed)));
                }
                else
                {
                    return method;
                }
            }

            protected StatementSyntax GetStatementContainingInvocationToExtractedMethodWorker()
            {
                var callSignature = CreateCallSignature();

                if (AnalyzerResult.HasReturnType)
                {
                    Contract.ThrowIfTrue(AnalyzerResult.HasVariableToUseAsReturnValue);
                    return SyntaxFactory.ReturnStatement(callSignature);
                }

                return SyntaxFactory.ExpressionStatement(callSignature);
            }

            protected override async Task<SemanticDocument> UpdateMethodAfterGenerationAsync(
                SemanticDocument originalDocument,
                OperationStatus<IMethodSymbol> methodSymbolResult,
                CancellationToken cancellationToken)
            {
                // Only need to update for nullable reference types in return
                if (methodSymbolResult.Data.ReturnType.NullableAnnotation != NullableAnnotation.Annotated)
                {
                    return await base.UpdateMethodAfterGenerationAsync(originalDocument, methodSymbolResult, cancellationToken).ConfigureAwait(false);
                }

                var syntaxNode = originalDocument.Root.GetAnnotatedNodesAndTokens(MethodDefinitionAnnotation).FirstOrDefault().AsNode();
                var nodeIsMethodOrLocalFunction = syntaxNode is MethodDeclarationSyntax or LocalFunctionStatementSyntax;
                if (!nodeIsMethodOrLocalFunction)
                {
                    return await base.UpdateMethodAfterGenerationAsync(originalDocument, methodSymbolResult, cancellationToken).ConfigureAwait(false);
                }

                var nullableReturnOperations = await CheckReturnOperations(syntaxNode, methodSymbolResult, originalDocument, cancellationToken).ConfigureAwait(false);
                if (nullableReturnOperations is object)
                {
                    return nullableReturnOperations;
                }

                var returnType = syntaxNode is MethodDeclarationSyntax method ? method.ReturnType : ((LocalFunctionStatementSyntax)syntaxNode).ReturnType;
                var newDocument = await GenerateNewDocument(methodSymbolResult, returnType, originalDocument, cancellationToken).ConfigureAwait(false);

                return await SemanticDocument.CreateAsync(newDocument, cancellationToken).ConfigureAwait(false);

                static bool ReturnOperationBelongsToMethod(SyntaxNode returnOperationSyntax, SyntaxNode methodSyntax)
                {
                    var enclosingMethod = returnOperationSyntax.FirstAncestorOrSelf<SyntaxNode>(n => n switch
                    {
                        BaseMethodDeclarationSyntax _ => true,
                        AnonymousFunctionExpressionSyntax _ => true,
                        LocalFunctionStatementSyntax _ => true,
                        _ => false
                    });

                    return enclosingMethod == methodSyntax;
                }

                async Task<SemanticDocument> CheckReturnOperations(
                    SyntaxNode node,
                    OperationStatus<IMethodSymbol> methodSymbolResult,
                    SemanticDocument originalDocument,
                    CancellationToken cancellationToken)
                {
                    var semanticModel = originalDocument.SemanticModel;

                    var methodOperation = semanticModel.GetOperation(node, cancellationToken);
                    var returnOperations = methodOperation.DescendantsAndSelf().OfType<IReturnOperation>();

                    foreach (var returnOperation in returnOperations)
                    {
                        // If the return statement is located in a nested local function or lambda it
                        // shouldn't contribute to the nullability of the extracted method's return type
                        if (!ReturnOperationBelongsToMethod(returnOperation.Syntax, methodOperation.Syntax))
                        {
                            continue;
                        }

                        var syntax = returnOperation.ReturnedValue?.Syntax ?? returnOperation.Syntax;
                        var returnTypeInfo = semanticModel.GetTypeInfo(syntax, cancellationToken);
                        if (returnTypeInfo.Nullability.FlowState == NullableFlowState.MaybeNull)
                        {
                            // Flow state shows that return is correctly nullable
                            return await base.UpdateMethodAfterGenerationAsync(originalDocument, methodSymbolResult, cancellationToken).ConfigureAwait(false);
                        }
                    }

                    return null;
                }

                static async Task<Document> GenerateNewDocument(
                    OperationStatus<IMethodSymbol> methodSymbolResult,
                    TypeSyntax returnType,
                    SemanticDocument originalDocument,
                    CancellationToken cancellationToken)
                {
                    // Return type can be updated to not be null
                    var newType = methodSymbolResult.Data.ReturnType.WithNullableAnnotation(NullableAnnotation.NotAnnotated);

                    var oldRoot = await originalDocument.Document.GetSyntaxRootAsync(cancellationToken).ConfigureAwait(false);
                    var newRoot = oldRoot.ReplaceNode(returnType, newType.GenerateTypeSyntax());

                    return originalDocument.Document.WithSyntaxRoot(newRoot);
                }
            }

            protected SyntaxToken GenerateMethodNameForStatementGenerators()
            {
                var semanticModel = SemanticDocument.SemanticModel;
                var nameGenerator = new UniqueNameGenerator(semanticModel);
                var scope = CSharpSelectionResult.GetContainingScope();

                // If extracting a local function, we want to ensure all local variables are considered when generating a unique name.
                if (LocalFunction)
                {
                    scope = CSharpSelectionResult.GetFirstTokenInSelection().Parent;
                }

                return SyntaxFactory.Identifier(nameGenerator.CreateUniqueMethodName(scope, GenerateMethodNameFromUserPreference()));
            }

            protected string GenerateMethodNameFromUserPreference()
            {
                var methodName = NewMethodPascalCaseStr;
                if (!LocalFunction)
                {
                    return methodName;
                }

                // For local functions, pascal case and camel case should be the most common and therefore we only consider those cases.
                var localFunctionPreferences = Options.NamingStyle.SymbolSpecifications.Where(symbol => symbol.AppliesTo(new SymbolSpecification.SymbolKindOrTypeKind(MethodKind.LocalFunction), CreateMethodModifiers(), null));

                var namingRules = Options.NamingStyle.Rules.NamingRules;
                var localFunctionKind = new SymbolSpecification.SymbolKindOrTypeKind(MethodKind.LocalFunction);
                if (LocalFunction)
                {
                    if (namingRules.Any(static (rule, arg) => rule.NamingStyle.CapitalizationScheme.Equals(Capitalization.CamelCase) && rule.SymbolSpecification.AppliesTo(arg.localFunctionKind, arg.self.CreateMethodModifiers(), null), (self: this, localFunctionKind)))
                    {
                        methodName = NewMethodCamelCaseStr;
                    }
                }

                // We default to pascal case.
                return methodName;
            }
        }
    }
}<|MERGE_RESOLUTION|>--- conflicted
+++ resolved
@@ -229,14 +229,11 @@
 
                 // Static local functions are only supported in C# 8.0 and later
                 var languageVersion = SemanticDocument.SyntaxTree.Options.LanguageVersion();
-<<<<<<< HEAD
-=======
 
                 if (LocalFunction && (!Options.PreferStaticLocalFunction.Value || languageVersion < LanguageVersion.CSharp8))
                 {
                     isStatic = false;
                 }
->>>>>>> 80a8ce8d
 
                 // UseInstanceMember will be false for interface members, but extracting a non-static
                 // member to a static member has a very different meaning for interfaces so we need
