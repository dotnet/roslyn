﻿<?xml version="1.0" encoding="utf-8"?>
<root>
  <!-- 
    Microsoft ResX Schema 
    
    Version 2.0
    
    The primary goals of this format is to allow a simple XML format 
    that is mostly human readable. The generation and parsing of the 
    various data types are done through the TypeConverter classes 
    associated with the data types.
    
    Example:
    
    ... ado.net/XML headers & schema ...
    <resheader name="resmimetype">text/microsoft-resx</resheader>
    <resheader name="version">2.0</resheader>
    <resheader name="reader">System.Resources.ResXResourceReader, System.Windows.Forms, ...</resheader>
    <resheader name="writer">System.Resources.ResXResourceWriter, System.Windows.Forms, ...</resheader>
    <data name="Name1"><value>this is my long string</value><comment>this is a comment</comment></data>
    <data name="Color1" type="System.Drawing.Color, System.Drawing">Blue</data>
    <data name="Bitmap1" mimetype="application/x-microsoft.net.object.binary.base64">
        <value>[base64 mime encoded serialized .NET Framework object]</value>
    </data>
    <data name="Icon1" type="System.Drawing.Icon, System.Drawing" mimetype="application/x-microsoft.net.object.bytearray.base64">
        <value>[base64 mime encoded string representing a byte array form of the .NET Framework object]</value>
        <comment>This is a comment</comment>
    </data>
                
    There are any number of "resheader" rows that contain simple 
    name/value pairs.
    
    Each data row contains a name, and value. The row also contains a 
    type or mimetype. Type corresponds to a .NET class that support 
    text/value conversion through the TypeConverter architecture. 
    Classes that don't support this are serialized and stored with the 
    mimetype set.
    
    The mimetype is used for serialized objects, and tells the 
    ResXResourceReader how to depersist the object. This is currently not 
    extensible. For a given mimetype the value must be set accordingly:
    
    Note - application/x-microsoft.net.object.binary.base64 is the format 
    that the ResXResourceWriter will generate, however the reader can 
    read any of the formats listed below.
    
    mimetype: application/x-microsoft.net.object.binary.base64
    value   : The object must be serialized with 
            : System.Runtime.Serialization.Formatters.Binary.BinaryFormatter
            : and then encoded with base64 encoding.
    
    mimetype: application/x-microsoft.net.object.soap.base64
    value   : The object must be serialized with 
            : System.Runtime.Serialization.Formatters.Soap.SoapFormatter
            : and then encoded with base64 encoding.

    mimetype: application/x-microsoft.net.object.bytearray.base64
    value   : The object must be serialized into a byte array 
            : using a System.ComponentModel.TypeConverter
            : and then encoded with base64 encoding.
    -->
  <xsd:schema id="root" xmlns="" xmlns:xsd="http://www.w3.org/2001/XMLSchema" xmlns:msdata="urn:schemas-microsoft-com:xml-msdata">
    <xsd:import namespace="http://www.w3.org/XML/1998/namespace" />
    <xsd:element name="root" msdata:IsDataSet="true">
      <xsd:complexType>
        <xsd:choice maxOccurs="unbounded">
          <xsd:element name="metadata">
            <xsd:complexType>
              <xsd:sequence>
                <xsd:element name="value" type="xsd:string" minOccurs="0" />
              </xsd:sequence>
              <xsd:attribute name="name" use="required" type="xsd:string" />
              <xsd:attribute name="type" type="xsd:string" />
              <xsd:attribute name="mimetype" type="xsd:string" />
              <xsd:attribute ref="xml:space" />
            </xsd:complexType>
          </xsd:element>
          <xsd:element name="assembly">
            <xsd:complexType>
              <xsd:attribute name="alias" type="xsd:string" />
              <xsd:attribute name="name" type="xsd:string" />
            </xsd:complexType>
          </xsd:element>
          <xsd:element name="data">
            <xsd:complexType>
              <xsd:sequence>
                <xsd:element name="value" type="xsd:string" minOccurs="0" msdata:Ordinal="1" />
                <xsd:element name="comment" type="xsd:string" minOccurs="0" msdata:Ordinal="2" />
              </xsd:sequence>
              <xsd:attribute name="name" type="xsd:string" use="required" msdata:Ordinal="1" />
              <xsd:attribute name="type" type="xsd:string" msdata:Ordinal="3" />
              <xsd:attribute name="mimetype" type="xsd:string" msdata:Ordinal="4" />
              <xsd:attribute ref="xml:space" />
            </xsd:complexType>
          </xsd:element>
          <xsd:element name="resheader">
            <xsd:complexType>
              <xsd:sequence>
                <xsd:element name="value" type="xsd:string" minOccurs="0" msdata:Ordinal="1" />
              </xsd:sequence>
              <xsd:attribute name="name" type="xsd:string" use="required" />
            </xsd:complexType>
          </xsd:element>
        </xsd:choice>
      </xsd:complexType>
    </xsd:element>
  </xsd:schema>
  <resheader name="resmimetype">
    <value>text/microsoft-resx</value>
  </resheader>
  <resheader name="version">
    <value>2.0</value>
  </resheader>
  <resheader name="reader">
    <value>System.Resources.ResXResourceReader, System.Windows.Forms, Version=4.0.0.0, Culture=neutral, PublicKeyToken=b77a5c561934e089</value>
  </resheader>
  <resheader name="writer">
    <value>System.Resources.ResXResourceWriter, System.Windows.Forms, Version=4.0.0.0, Culture=neutral, PublicKeyToken=b77a5c561934e089</value>
  </resheader>
  <data name="Inline_temporary_variable" xml:space="preserve">
    <value>Inline temporary variable</value>
  </data>
  <data name="Conflict_s_detected" xml:space="preserve">
    <value>Conflict(s) detected.</value>
  </data>
  <data name="Invert_if" xml:space="preserve">
    <value>Invert if</value>
  </data>
  <data name="Add_await" xml:space="preserve">
    <value>Add await</value>
  </data>
  <data name="Add_Await_and_ConfigureAwaitFalse" xml:space="preserve">
    <value>Add await and ConfigureAwait(false)</value>
  </data>
  <data name="Simplify_lambda_expression" xml:space="preserve">
    <value>Simplify lambda expression</value>
  </data>
  <data name="Simplify_all_occurrences" xml:space="preserve">
    <value>Simplify all occurrences</value>
  </data>
  <data name="Remove_Unnecessary_Usings" xml:space="preserve">
    <value>Remove Unnecessary Usings</value>
  </data>
  <data name="lambda_expression" xml:space="preserve">
    <value>&lt;lambda expression&gt;</value>
  </data>
  <data name="Autoselect_disabled_due_to_potential_lambda_declaration" xml:space="preserve">
    <value>Autoselect disabled due to potential lambda declaration.</value>
  </data>
  <data name="member_name" xml:space="preserve">
    <value>&lt;member name&gt; = </value>
  </data>
  <data name="Autoselect_disabled_due_to_possible_explicitly_named_anonymous_type_member_creation" xml:space="preserve">
    <value>Autoselect disabled due to possible explicitly named anonymous type member creation.</value>
  </data>
  <data name="element_name" xml:space="preserve">
    <value>&lt;element name&gt; : </value>
  </data>
  <data name="Autoselect_disabled_due_to_possible_tuple_type_element_creation" xml:space="preserve">
    <value>Autoselect disabled due to possible tuple type element creation.</value>
  </data>
  <data name="range_variable" xml:space="preserve">
    <value>&lt;range variable&gt;</value>
  </data>
  <data name="Autoselect_disabled_due_to_potential_range_variable_declaration" xml:space="preserve">
    <value>Autoselect disabled due to potential range variable declaration.</value>
  </data>
  <data name="Declare_as_nullable" xml:space="preserve">
    <value>Declare as nullable</value>
  </data>
  <data name="Fix_return_type" xml:space="preserve">
    <value>Fix return type</value>
  </data>
  <data name="Simplify_name_0" xml:space="preserve">
    <value>Simplify name '{0}'</value>
  </data>
  <data name="Simplify_member_access_0" xml:space="preserve">
    <value>Simplify member access '{0}'</value>
  </data>
  <data name="Remove_this_qualification" xml:space="preserve">
    <value>Remove 'this' qualification</value>
  </data>
  <data name="Name_can_be_simplified" xml:space="preserve">
    <value>Name can be simplified</value>
  </data>
  <data name="Can_t_determine_valid_range_of_statements_to_extract" xml:space="preserve">
    <value>Can't determine valid range of statements to extract</value>
  </data>
  <data name="Not_all_code_paths_return" xml:space="preserve">
    <value>Not all code paths return</value>
  </data>
  <data name="Selection_does_not_contain_a_valid_node" xml:space="preserve">
    <value>Selection does not contain a valid node</value>
  </data>
  <data name="Invalid_selection" xml:space="preserve">
    <value>Invalid selection.</value>
  </data>
  <data name="Selection_does_not_contain_a_valid_token" xml:space="preserve">
    <value>Selection does not contain a valid token.</value>
  </data>
  <data name="No_valid_selection_to_perform_extraction" xml:space="preserve">
    <value>No valid selection to perform extraction.</value>
  </data>
  <data name="No_common_root_node_for_extraction" xml:space="preserve">
    <value>No common root node for extraction.</value>
  </data>
  <data name="Contains_invalid_selection" xml:space="preserve">
    <value>Contains invalid selection.</value>
  </data>
  <data name="The_selection_contains_syntactic_errors" xml:space="preserve">
    <value>The selection contains syntactic errors</value>
  </data>
  <data name="Selection_can_not_cross_over_preprocessor_directives" xml:space="preserve">
    <value>Selection can not cross over preprocessor directives.</value>
  </data>
  <data name="Selection_can_not_contain_a_yield_statement" xml:space="preserve">
    <value>Selection can not contain a yield statement.</value>
  </data>
  <data name="Selection_can_not_contain_throw_statement" xml:space="preserve">
    <value>Selection can not contain throw statement.</value>
  </data>
  <data name="Selection_can_not_be_part_of_constant_initializer_expression" xml:space="preserve">
    <value>Selection can not be part of constant initializer expression.</value>
  </data>
  <data name="Selection_can_not_contain_a_pattern_expression" xml:space="preserve">
    <value>Selection can not contain a pattern expression.</value>
  </data>
  <data name="The_selected_code_is_inside_an_unsafe_context" xml:space="preserve">
    <value>The selected code is inside an unsafe context.</value>
  </data>
  <data name="No_valid_statement_range_to_extract" xml:space="preserve">
    <value>No valid statement range to extract</value>
  </data>
  <data name="deprecated" xml:space="preserve">
    <value>deprecated</value>
  </data>
  <data name="extension" xml:space="preserve">
    <value>extension</value>
  </data>
  <data name="awaitable" xml:space="preserve">
    <value>awaitable</value>
  </data>
  <data name="awaitable_extension" xml:space="preserve">
    <value>awaitable, extension</value>
  </data>
  <data name="Organize_Usings" xml:space="preserve">
    <value>Organize Usings</value>
  </data>
  <data name="Remove_and_Sort_Usings" xml:space="preserve">
    <value>R&amp;emove and Sort Usings</value>
  </data>
  <data name="Insert_await" xml:space="preserve">
    <value>Insert 'await'.</value>
  </data>
  <data name="Make_0_return_Task_instead_of_void" xml:space="preserve">
    <value>Make {0} return Task instead of void.</value>
  </data>
  <data name="Change_return_type_from_0_to_1" xml:space="preserve">
    <value>Change return type from {0} to {1}</value>
  </data>
  <data name="Replace_return_with_yield_return" xml:space="preserve">
    <value>Replace return with yield return</value>
  </data>
  <data name="Generate_explicit_conversion_operator_in_0" xml:space="preserve">
    <value>Generate explicit conversion operator in '{0}'</value>
  </data>
  <data name="Generate_implicit_conversion_operator_in_0" xml:space="preserve">
    <value>Generate implicit conversion operator in '{0}'</value>
  </data>
  <data name="Do_not_change_this_code_Put_cleanup_code_in_Dispose_bool_disposing_above" xml:space="preserve">
    <value>Do not change this code. Put cleanup code in Dispose(bool disposing) above.</value>
  </data>
  <data name="TODO_colon_free_unmanaged_resources_unmanaged_objects_and_override_a_finalizer_below" xml:space="preserve">
    <value>TODO: free unmanaged resources (unmanaged objects) and override a finalizer below.</value>
  </data>
  <data name="TODO_colon_override_a_finalizer_only_if_Dispose_bool_disposing_above_has_code_to_free_unmanaged_resources" xml:space="preserve">
    <value>TODO: override a finalizer only if Dispose(bool disposing) above has code to free unmanaged resources.</value>
  </data>
  <data name="This_code_added_to_correctly_implement_the_disposable_pattern" xml:space="preserve">
    <value>This code added to correctly implement the disposable pattern.</value>
  </data>
  <data name="TODO_colon_uncomment_the_following_line_if_the_finalizer_is_overridden_above" xml:space="preserve">
    <value>TODO: uncomment the following line if the finalizer is overridden above.</value>
  </data>
  <data name="Using_directive_is_unnecessary" xml:space="preserve">
    <value>Using directive is unnecessary.</value>
  </data>
  <data name="try_block" xml:space="preserve">
    <value>try block</value>
    <comment>{Locked="try"} "try" is a C# keyword and should not be localized.</comment>
  </data>
  <data name="catch_clause" xml:space="preserve">
    <value>catch clause</value>
    <comment>{Locked="catch"} "catch" is a C# keyword and should not be localized.</comment>
  </data>
  <data name="filter_clause" xml:space="preserve">
    <value>filter clause</value>
  </data>
  <data name="finally_clause" xml:space="preserve">
    <value>finally clause</value>
    <comment>{Locked="finally"} "finally" is a C# keyword and should not be localized.</comment>
  </data>
  <data name="fixed_statement" xml:space="preserve">
    <value>fixed statement</value>
    <comment>{Locked="fixed"} "fixed" is a C# keyword and should not be localized.</comment>
  </data>
  <data name="using_statement" xml:space="preserve">
    <value>using statement</value>
    <comment>{Locked="using"} "using" is a C# keyword and should not be localized.</comment>
  </data>
  <data name="lock_statement" xml:space="preserve">
    <value>lock statement</value>
    <comment>{Locked="lock"} "lock" is a C# keyword and should not be localized.</comment>
  </data>
  <data name="foreach_statement" xml:space="preserve">
    <value>foreach statement</value>
    <comment>{Locked="foreach"} "foreach" is a C# keyword and should not be localized.</comment>
  </data>
  <data name="asynchronous_foreach_statement" xml:space="preserve">
    <value>asynchronous foreach statement</value>
    <comment>{Locked="foreach"} "foreach" is a C# keyword and should not be localized.</comment>
  </data>
  <data name="using_declaration" xml:space="preserve">
    <value>using declaration</value>
    <comment>{Locked="using"} "using" is a C# keyword and should not be localized.</comment>
  </data>
  <data name="asynchronous_using_declaration" xml:space="preserve">
    <value>asynchronous using declaration</value>
    <comment>{Locked="using"} "using" is a C# keyword and should not be localized.</comment>
  </data>
  <data name="checked_statement" xml:space="preserve">
    <value>checked statement</value>
    <comment>{Locked="checked"} "checked" is a C# keyword and should not be localized.</comment>
  </data>
  <data name="unchecked_statement" xml:space="preserve">
    <value>unchecked statement</value>
    <comment>{Locked="unchecked"} "unchecked" is a C# keyword and should not be localized.</comment>
  </data>
  <data name="yield_return_statement" xml:space="preserve">
    <value>yield return statement</value>
    <comment>{Locked="yield return"} "yield return" is a C# keyword and should not be localized.</comment>
  </data>
  <data name="yield_break_statement" xml:space="preserve">
    <value>yield break statement</value>
    <comment>{Locked="yield break"} "yield break" is a C# keyword and should not be localized.</comment>
  </data>
  <data name="await_expression" xml:space="preserve">
    <value>await expression</value>
    <comment>{Locked="await"} "await" is a C# keyword and should not be localized.</comment>
  </data>
  <data name="lambda" xml:space="preserve">
    <value>lambda</value>
  </data>
  <data name="anonymous_method" xml:space="preserve">
    <value>anonymous method</value>
  </data>
  <data name="from_clause" xml:space="preserve">
    <value>from clause</value>
  </data>
  <data name="join_clause" xml:space="preserve">
    <value>join clause</value>
    <comment>{Locked="join"} "join" is a C# keyword and should not be localized.</comment>
  </data>
  <data name="let_clause" xml:space="preserve">
    <value>let clause</value>
    <comment>{Locked="let"} "let" is a C# keyword and should not be localized.</comment>
  </data>
  <data name="where_clause" xml:space="preserve">
    <value>where clause</value>
    <comment>{Locked="where"} "where" is a C# keyword and should not be localized.</comment>
  </data>
  <data name="orderby_clause" xml:space="preserve">
    <value>orderby clause</value>
    <comment>{Locked="orderby"} "orderby" is a C# keyword and should not be localized.</comment>
  </data>
  <data name="select_clause" xml:space="preserve">
    <value>select clause</value>
    <comment>{Locked="select"} "select" is a C# keyword and should not be localized.</comment>
  </data>
  <data name="groupby_clause" xml:space="preserve">
    <value>groupby clause</value>
    <comment>{Locked="groupby"} "groupby" is a C# keyword and should not be localized.</comment>
  </data>
  <data name="query_body" xml:space="preserve">
    <value>query body</value>
  </data>
  <data name="into_clause" xml:space="preserve">
    <value>into clause</value>
    <comment>{Locked="into"} "into" is a C# keyword and should not be localized.</comment>
  </data>
  <data name="is_pattern" xml:space="preserve">
    <value>is pattern</value>
    <comment>{Locked="is"} "is" is a C# keyword and should not be localized.</comment>
  </data>
  <data name="deconstruction" xml:space="preserve">
    <value>deconstruction</value>
  </data>
  <data name="tuple" xml:space="preserve">
    <value>tuple</value>
  </data>
  <data name="local_function" xml:space="preserve">
    <value>local function</value>
  </data>
  <data name="out_var" xml:space="preserve">
    <value>out variable</value>
    <comment>{Locked="out"} "out" is a C# keyword and should not be localized.</comment>
  </data>
  <data name="ref_local_or_expression" xml:space="preserve">
    <value>ref local or expression</value>
    <comment>{Locked="ref"} "ref" is a C# keyword and should not be localized.</comment>
  </data>
  <data name="switch_statement" xml:space="preserve">
    <value>switch statement</value>
    <comment>{Locked="switch"} "switch" is a C# keyword and should not be localized.</comment>
  </data>
  <data name="global_statement" xml:space="preserve">
    <value>global statement</value>
    <comment>{Locked="global"} "global" is a C# keyword and should not be localized.</comment>
  </data>
  <data name="using_namespace" xml:space="preserve">
    <value>using namespace</value>
  </data>
  <data name="using_directive" xml:space="preserve">
    <value>using directive</value>
  </data>
  <data name="struct_" xml:space="preserve">
    <value>struct</value>
    <comment>{Locked}</comment>
  </data>
  <data name="event_field" xml:space="preserve">
    <value>event field</value>
  </data>
  <data name="conversion_operator" xml:space="preserve">
    <value>conversion operator</value>
  </data>
  <data name="destructor" xml:space="preserve">
    <value>destructor</value>
  </data>
  <data name="indexer" xml:space="preserve">
    <value>indexer</value>
  </data>
  <data name="property_getter" xml:space="preserve">
    <value>property getter</value>
  </data>
  <data name="indexer_getter" xml:space="preserve">
    <value>indexer getter</value>
  </data>
  <data name="property_setter" xml:space="preserve">
    <value>property setter</value>
  </data>
  <data name="indexer_setter" xml:space="preserve">
    <value>indexer setter</value>
  </data>
  <data name="attribute_target" xml:space="preserve">
    <value>attribute target</value>
  </data>
  <data name="_0_does_not_contain_a_constructor_that_takes_that_many_arguments" xml:space="preserve">
    <value>'{0}' does not contain a constructor that takes that many arguments.</value>
  </data>
  <data name="The_name_0_does_not_exist_in_the_current_context" xml:space="preserve">
    <value>The name '{0}' does not exist in the current context.</value>
  </data>
  <data name="Hide_base_member" xml:space="preserve">
    <value>Hide base member</value>
  </data>
  <data name="Delegate_invocation_can_be_simplified" xml:space="preserve">
    <value>Delegate invocation can be simplified.</value>
  </data>
  <data name="Properties" xml:space="preserve">
    <value>Properties</value>
  </data>
  <data name="Use_explicit_type_instead_of_var" xml:space="preserve">
    <value>Use explicit type instead of 'var'</value>
  </data>
  <data name="Use_explicit_type" xml:space="preserve">
    <value>Use explicit type</value>
  </data>
  <data name="use_var_instead_of_explicit_type" xml:space="preserve">
    <value>use 'var' instead of explicit type</value>
  </data>
  <data name="Use_implicit_type" xml:space="preserve">
    <value>Use implicit type</value>
  </data>
  <data name="Autoselect_disabled_due_to_namespace_declaration" xml:space="preserve">
    <value>Autoselect disabled due to namespace declaration.</value>
  </data>
  <data name="namespace_name" xml:space="preserve">
    <value>&lt;namespace name&gt;</value>
  </data>
  <data name="Autoselect_disabled_due_to_type_declaration" xml:space="preserve">
    <value>Autoselect disabled due to type declaration.</value>
  </data>
  <data name="Autoselect_disabled_due_to_possible_deconstruction_declaration" xml:space="preserve">
    <value>Autoselect disabled due to possible deconstruction declaration.</value>
  </data>
  <data name="Upgrade_this_project_to_csharp_language_version_0" xml:space="preserve">
    <value>Upgrade this project to C# language version '{0}'</value>
  </data>
  <data name="Upgrade_all_csharp_projects_to_language_version_0" xml:space="preserve">
    <value>Upgrade all C# projects to language version '{0}'</value>
  </data>
  <data name="class_name" xml:space="preserve">
    <value>&lt;class name&gt;</value>
  </data>
  <data name="interface_name" xml:space="preserve">
    <value>&lt;interface name&gt;</value>
  </data>
  <data name="designation_name" xml:space="preserve">
    <value>&lt;designation name&gt;</value>
  </data>
  <data name="struct_name" xml:space="preserve">
    <value>&lt;struct name&gt;</value>
  </data>
  <data name="Make_method_async" xml:space="preserve">
    <value>Make method async</value>
  </data>
  <data name="Make_method_async_remain_void" xml:space="preserve">
    <value>Make method async (stay void)</value>
  </data>
  <data name="Add_this" xml:space="preserve">
    <value>Add 'this.'</value>
  </data>
  <data name="Convert_to_switch" xml:space="preserve">
    <value>Convert to 'switch'</value>
  </data>
  <data name="Warning_Extracting_a_local_function_reference_may_produce_invalid_code" xml:space="preserve">
    <value>Warning: Extracting a local function reference may produce invalid code</value>
  </data>
  <data name="Name" xml:space="preserve">
    <value>&lt;Name&gt;</value>
  </data>
  <data name="Autoselect_disabled_due_to_member_declaration" xml:space="preserve">
    <value>Autoselect disabled due to member declaration</value>
  </data>
  <data name="Suggested_name" xml:space="preserve">
    <value>(Suggested name)</value>
  </data>
  <data name="Remove_unused_function" xml:space="preserve">
    <value>Remove unused function</value>
  </data>
  <data name="Use_is_null_check" xml:space="preserve">
    <value>Use 'is null' check</value>
  </data>
  <data name="Add_parentheses_around_conditional_expression_in_interpolated_string" xml:space="preserve">
    <value>Add parentheses</value>
  </data>
  <data name="Convert_to_foreach" xml:space="preserve">
    <value>Convert to 'foreach'</value>
  </data>
  <data name="Convert_to_for" xml:space="preserve">
    <value>Convert to 'for'</value>
  </data>
  <data name="if_statement_can_be_simplified" xml:space="preserve">
    <value>'if' statement can be simplified</value>
  </data>
  <data name="Allow_unsafe_code_in_this_project" xml:space="preserve">
    <value>Allow unsafe code in this project</value>
  </data>
  <data name="Add_Obsolete" xml:space="preserve">
    <value>Add [Obsolete]</value>
  </data>
  <data name="Convert_to_method" xml:space="preserve">
    <value>Convert to method</value>
  </data>
  <data name="Add_accessibility_modifiers" xml:space="preserve">
    <value>Add accessibility modifiers</value>
  </data>
  <data name="Add_remove_braces_for_single_line_control_statements" xml:space="preserve">
    <value>Add/remove braces for single-line control statements</value>
  </data>
  <data name="Apply_language_framework_type_preferences" xml:space="preserve">
    <value>Apply language/framework type preferences</value>
  </data>
  <data name="Apply_implicit_explicit_type_preferences" xml:space="preserve">
    <value>Apply implicit/explicit type preferences</value>
  </data>
  <data name="Apply_this_qualification_preferences" xml:space="preserve">
    <value>Apply 'this.' qualification preferences</value>
  </data>
  <data name="Sort_accessibility_modifiers" xml:space="preserve">
    <value>Sort accessibility modifiers</value>
  </data>
  <data name="Apply_expression_block_body_preferences" xml:space="preserve">
    <value>Apply expression/block body preferences</value>
  </data>
  <data name="Apply_inline_out_variable_preferences" xml:space="preserve">
    <value>Apply inline 'out' variables preferences</value>
  </data>
  <data name="Apply_object_collection_initialization_preferences" xml:space="preserve">
    <value>Apply object/collection initialization preferences</value>
  </data>
  <data name="Make_private_field_readonly_when_possible" xml:space="preserve">
    <value>Make private fields readonly when possible</value>
  </data>
  <data name="Remove_unnecessary_casts" xml:space="preserve">
    <value>Remove unnecessary casts</value>
  </data>
  <data name="Remove_unused_variables" xml:space="preserve">
    <value>Remove unused variables</value>
  </data>
  <data name="Use_0" xml:space="preserve">
    <value>Use '{0}'</value>
  </data>
  <data name="Add_missing_usings" xml:space="preserve">
    <value>Add missing usings</value>
    <comment>{Locked="using"} "using" is a C# keyword and should not be localized.</comment>
  </data>
  <data name="Introduce_using_statement" xml:space="preserve">
    <value>Introduce 'using' statement</value>
    <comment>{Locked="using"} "using" is a C# keyword and should not be localized.</comment>
  </data>
  <data name="Unseal_class_0" xml:space="preserve">
    <value>Unseal class '{0}'</value>
  </data>
  <data name="Make_ref_struct" xml:space="preserve">
    <value>Make 'ref struct'</value>
    <comment>{Locked="ref"}{Locked="struct"} "ref" and "struct" are C# keywords and should not be localized.</comment>
  </data>
  <data name="Sort_Usings" xml:space="preserve">
    <value>&amp;Sort Usings</value>
  </data>
  <data name="Convert_switch_statement_to_expression" xml:space="preserve">
    <value>Convert switch statement to expression</value>
  </data>
  <data name="Use_switch_expression" xml:space="preserve">
    <value>Use 'switch' expression</value>
  </data>
  <data name="Misplaced_using_directive" xml:space="preserve">
    <value>Misplaced using directive</value>
    <comment>{Locked="using"} "using" is a C# keyword and should not be localized.</comment>
  </data>
  <data name="Move_misplaced_using_directives" xml:space="preserve">
    <value>Move misplaced using directives</value>
    <comment>{Locked="using"} "using" is a C# keyword and should not be localized.</comment>
  </data>
  <data name="Using_directives_must_be_placed_inside_of_a_namespace_declaration" xml:space="preserve">
    <value>Using directives must be placed inside of a namespace declaration</value>
    <comment>{Locked="using"} "using" is a C# keyword and should not be localized. {Locked="namespace"} "namespace" is a C# keyword and should not be localized.</comment>
  </data>
  <data name="Using_directives_must_be_placed_outside_of_a_namespace_declaration" xml:space="preserve">
    <value>Using directives must be placed outside of a namespace declaration</value>
    <comment>{Locked="using"} "using" is a C# keyword and should not be localized. {Locked="namespace"} "namespace" is a C# keyword and should not be localized.</comment>
  </data>
  <data name="Warning_colon_Moving_using_directives_may_change_code_meaning" xml:space="preserve">
    <value>Warning: Moving using directives may change code meaning.</value>
    <comment>{Locked="using"} "using" is a C# keyword and should not be localized.</comment>
  </data>
  <data name="_0_is_not_null_here" xml:space="preserve">
    <value>'{0}' is not null here.</value>
  </data>
  <data name="_0_may_be_null_here" xml:space="preserve">
    <value>'{0}' may be null here.</value>
  </data>
<<<<<<< HEAD
  <data name="Assign_out_parameters" xml:space="preserve">
    <value>Assign 'out' parameters</value>
    <comment>{Locked="out"} "out" is a C# keyword and should not be localized.</comment>
  </data>
  <data name="Assign_out_parameters_at_start" xml:space="preserve">
    <value>Assign 'out' parameters (at start)</value>
    <comment>{Locked="out"} "out" is a C# keyword and should not be localized.</comment>
=======
  <data name="local_variable_declaration" xml:space="preserve">
    <value>local variable declaration</value>
  </data>
  <data name="switch_statement_case_clause" xml:space="preserve">
    <value>switch statement case clause</value>
    <comment>{Locked="switch"}{Locked="case"} "switch" and "case" are a C# keyword and should not be localized.</comment>
>>>>>>> cc25638a
  </data>
</root><|MERGE_RESOLUTION|>--- conflicted
+++ resolved
@@ -651,7 +651,6 @@
   <data name="_0_may_be_null_here" xml:space="preserve">
     <value>'{0}' may be null here.</value>
   </data>
-<<<<<<< HEAD
   <data name="Assign_out_parameters" xml:space="preserve">
     <value>Assign 'out' parameters</value>
     <comment>{Locked="out"} "out" is a C# keyword and should not be localized.</comment>
@@ -659,13 +658,12 @@
   <data name="Assign_out_parameters_at_start" xml:space="preserve">
     <value>Assign 'out' parameters (at start)</value>
     <comment>{Locked="out"} "out" is a C# keyword and should not be localized.</comment>
-=======
+  </data>
   <data name="local_variable_declaration" xml:space="preserve">
     <value>local variable declaration</value>
   </data>
   <data name="switch_statement_case_clause" xml:space="preserve">
     <value>switch statement case clause</value>
     <comment>{Locked="switch"}{Locked="case"} "switch" and "case" are a C# keyword and should not be localized.</comment>
->>>>>>> cc25638a
   </data>
 </root>