﻿<?xml version="1.0" encoding="utf-8"?>
<root>
  <!-- 
    Microsoft ResX Schema 
    
    Version 2.0
    
    The primary goals of this format is to allow a simple XML format 
    that is mostly human readable. The generation and parsing of the 
    various data types are done through the TypeConverter classes 
    associated with the data types.
    
    Example:
    
    ... ado.net/XML headers & schema ...
    <resheader name="resmimetype">text/microsoft-resx</resheader>
    <resheader name="version">2.0</resheader>
    <resheader name="reader">System.Resources.ResXResourceReader, System.Windows.Forms, ...</resheader>
    <resheader name="writer">System.Resources.ResXResourceWriter, System.Windows.Forms, ...</resheader>
    <data name="Name1"><value>this is my long string</value><comment>this is a comment</comment></data>
    <data name="Color1" type="System.Drawing.Color, System.Drawing">Blue</data>
    <data name="Bitmap1" mimetype="application/x-microsoft.net.object.binary.base64">
        <value>[base64 mime encoded serialized .NET Framework object]</value>
    </data>
    <data name="Icon1" type="System.Drawing.Icon, System.Drawing" mimetype="application/x-microsoft.net.object.bytearray.base64">
        <value>[base64 mime encoded string representing a byte array form of the .NET Framework object]</value>
        <comment>This is a comment</comment>
    </data>
                
    There are any number of "resheader" rows that contain simple 
    name/value pairs.
    
    Each data row contains a name, and value. The row also contains a 
    type or mimetype. Type corresponds to a .NET class that support 
    text/value conversion through the TypeConverter architecture. 
    Classes that don't support this are serialized and stored with the 
    mimetype set.
    
    The mimetype is used for serialized objects, and tells the 
    ResXResourceReader how to depersist the object. This is currently not 
    extensible. For a given mimetype the value must be set accordingly:
    
    Note - application/x-microsoft.net.object.binary.base64 is the format 
    that the ResXResourceWriter will generate, however the reader can 
    read any of the formats listed below.
    
    mimetype: application/x-microsoft.net.object.binary.base64
    value   : The object must be serialized with 
            : System.Runtime.Serialization.Formatters.Binary.BinaryFormatter
            : and then encoded with base64 encoding.
    
    mimetype: application/x-microsoft.net.object.soap.base64
    value   : The object must be serialized with 
            : System.Runtime.Serialization.Formatters.Soap.SoapFormatter
            : and then encoded with base64 encoding.

    mimetype: application/x-microsoft.net.object.bytearray.base64
    value   : The object must be serialized into a byte array 
            : using a System.ComponentModel.TypeConverter
            : and then encoded with base64 encoding.
    -->
  <xsd:schema id="root" xmlns="" xmlns:xsd="http://www.w3.org/2001/XMLSchema" xmlns:msdata="urn:schemas-microsoft-com:xml-msdata">
    <xsd:import namespace="http://www.w3.org/XML/1998/namespace" />
    <xsd:element name="root" msdata:IsDataSet="true">
      <xsd:complexType>
        <xsd:choice maxOccurs="unbounded">
          <xsd:element name="metadata">
            <xsd:complexType>
              <xsd:sequence>
                <xsd:element name="value" type="xsd:string" minOccurs="0" />
              </xsd:sequence>
              <xsd:attribute name="name" use="required" type="xsd:string" />
              <xsd:attribute name="type" type="xsd:string" />
              <xsd:attribute name="mimetype" type="xsd:string" />
              <xsd:attribute ref="xml:space" />
            </xsd:complexType>
          </xsd:element>
          <xsd:element name="assembly">
            <xsd:complexType>
              <xsd:attribute name="alias" type="xsd:string" />
              <xsd:attribute name="name" type="xsd:string" />
            </xsd:complexType>
          </xsd:element>
          <xsd:element name="data">
            <xsd:complexType>
              <xsd:sequence>
                <xsd:element name="value" type="xsd:string" minOccurs="0" msdata:Ordinal="1" />
                <xsd:element name="comment" type="xsd:string" minOccurs="0" msdata:Ordinal="2" />
              </xsd:sequence>
              <xsd:attribute name="name" type="xsd:string" use="required" msdata:Ordinal="1" />
              <xsd:attribute name="type" type="xsd:string" msdata:Ordinal="3" />
              <xsd:attribute name="mimetype" type="xsd:string" msdata:Ordinal="4" />
              <xsd:attribute ref="xml:space" />
            </xsd:complexType>
          </xsd:element>
          <xsd:element name="resheader">
            <xsd:complexType>
              <xsd:sequence>
                <xsd:element name="value" type="xsd:string" minOccurs="0" msdata:Ordinal="1" />
              </xsd:sequence>
              <xsd:attribute name="name" type="xsd:string" use="required" />
            </xsd:complexType>
          </xsd:element>
        </xsd:choice>
      </xsd:complexType>
    </xsd:element>
  </xsd:schema>
  <resheader name="resmimetype">
    <value>text/microsoft-resx</value>
  </resheader>
  <resheader name="version">
    <value>2.0</value>
  </resheader>
  <resheader name="reader">
    <value>System.Resources.ResXResourceReader, System.Windows.Forms, Version=4.0.0.0, Culture=neutral, PublicKeyToken=b77a5c561934e089</value>
  </resheader>
  <resheader name="writer">
    <value>System.Resources.ResXResourceWriter, System.Windows.Forms, Version=4.0.0.0, Culture=neutral, PublicKeyToken=b77a5c561934e089</value>
  </resheader>
  <data name="Inline_temporary_variable" xml:space="preserve">
    <value>Inline temporary variable</value>
  </data>
  <data name="Conflict_s_detected" xml:space="preserve">
    <value>Conflict(s) detected.</value>
  </data>
  <data name="Invert_if_statement" xml:space="preserve">
    <value>Invert if statement</value>
  </data>
  <data name="Simplify_lambda_expression" xml:space="preserve">
    <value>Simplify lambda expression</value>
  </data>
  <data name="Simplify_all_occurrences" xml:space="preserve">
    <value>Simplify all occurrences</value>
  </data>
  <data name="Remove_Unnecessary_Usings" xml:space="preserve">
    <value>Remove Unnecessary Usings</value>
  </data>
  <data name="lambda_expression" xml:space="preserve">
    <value>&lt;lambda expression&gt;</value>
  </data>
  <data name="Autoselect_disabled_due_to_potential_lambda_declaration" xml:space="preserve">
    <value>Autoselect disabled due to potential lambda declaration.</value>
  </data>
  <data name="member_name" xml:space="preserve">
    <value>&lt;member name&gt; = </value>
  </data>
  <data name="Autoselect_disabled_due_to_possible_explicitly_named_anonymous_type_member_creation" xml:space="preserve">
    <value>Autoselect disabled due to possible explicitly named anonymous type member creation.</value>
  </data>
  <data name="element_name" xml:space="preserve">
    <value>&lt;element name&gt; : </value>
  </data>
  <data name="Autoselect_disabled_due_to_possible_tuple_type_element_creation" xml:space="preserve">
    <value>Autoselect disabled due to possible tuple type element creation.</value>
  </data>
  <data name="range_variable" xml:space="preserve">
    <value>&lt;range variable&gt;</value>
  </data>
  <data name="Autoselect_disabled_due_to_potential_range_variable_declaration" xml:space="preserve">
    <value>Autoselect disabled due to potential range variable declaration.</value>
  </data>
  <data name="Remove_Unnecessary_Cast" xml:space="preserve">
    <value>Remove Unnecessary Cast</value>
  </data>
  <data name="Cast_is_redundant" xml:space="preserve">
    <value>Cast is redundant</value>
  </data>
  <data name="Simplify_name_0" xml:space="preserve">
    <value>Simplify name '{0}'</value>
  </data>
  <data name="Simplify_member_access_0" xml:space="preserve">
    <value>Simplify member access '{0}'</value>
  </data>
  <data name="Remove_this_qualification" xml:space="preserve">
    <value>Remove 'this' qualification</value>
  </data>
  <data name="Name_can_be_simplified" xml:space="preserve">
    <value>Name can be simplified</value>
  </data>
  <data name="Can_t_determine_valid_range_of_statements_to_extract" xml:space="preserve">
    <value>Can't determine valid range of statements to extract</value>
  </data>
  <data name="Not_all_code_paths_return" xml:space="preserve">
    <value>Not all code paths return</value>
  </data>
  <data name="Selection_does_not_contain_a_valid_node" xml:space="preserve">
    <value>Selection does not contain a valid node</value>
  </data>
  <data name="Invalid_selection" xml:space="preserve">
    <value>Invalid selection.</value>
  </data>
  <data name="Selection_does_not_contain_a_valid_token" xml:space="preserve">
    <value>Selection does not contain a valid token.</value>
  </data>
  <data name="No_valid_selection_to_perform_extraction" xml:space="preserve">
    <value>No valid selection to perform extraction.</value>
  </data>
  <data name="No_common_root_node_for_extraction" xml:space="preserve">
    <value>No common root node for extraction.</value>
  </data>
  <data name="Contains_invalid_selection" xml:space="preserve">
    <value>Contains invalid selection.</value>
  </data>
  <data name="The_selection_contains_syntactic_errors" xml:space="preserve">
    <value>The selection contains syntactic errors</value>
  </data>
  <data name="Selection_can_not_cross_over_preprocessor_directives" xml:space="preserve">
    <value>Selection can not cross over preprocessor directives.</value>
  </data>
  <data name="Selection_can_not_contain_a_yield_statement" xml:space="preserve">
    <value>Selection can not contain a yield statement.</value>
  </data>
  <data name="Selection_can_not_contain_throw_statement" xml:space="preserve">
    <value>Selection can not contain throw statement.</value>
  </data>
  <data name="Selection_can_not_be_part_of_constant_initializer_expression" xml:space="preserve">
    <value>Selection can not be part of constant initializer expression.</value>
  </data>
  <data name="Selection_can_not_contain_a_pattern_expression" xml:space="preserve">
    <value>Selection can not contain a pattern expression.</value>
  </data>
  <data name="The_selected_code_is_inside_an_unsafe_context" xml:space="preserve">
    <value>The selected code is inside an unsafe context.</value>
  </data>
  <data name="No_valid_statement_range_to_extract" xml:space="preserve">
    <value>No valid statement range to extract</value>
  </data>
  <data name="deprecated" xml:space="preserve">
    <value>deprecated</value>
  </data>
  <data name="extension" xml:space="preserve">
    <value>extension</value>
  </data>
  <data name="awaitable" xml:space="preserve">
    <value>awaitable</value>
  </data>
  <data name="awaitable_extension" xml:space="preserve">
    <value>awaitable, extension</value>
  </data>
  <data name="Organize_Usings" xml:space="preserve">
    <value>Organize Usings</value>
  </data>
  <data name="Remove_and_Sort_Usings" xml:space="preserve">
    <value>R&amp;emove and Sort Usings</value>
  </data>
  <data name="Insert_await" xml:space="preserve">
    <value>Insert 'await'.</value>
  </data>
  <data name="Make_0_return_Task_instead_of_void" xml:space="preserve">
    <value>Make {0} return Task instead of void.</value>
  </data>
  <data name="Change_return_type_from_0_to_1" xml:space="preserve">
    <value>Change return type from {0} to {1}</value>
  </data>
  <data name="Replace_return_with_yield_return" xml:space="preserve">
    <value>Replace return with yield return</value>
  </data>
  <data name="Generate_explicit_conversion_operator_in_0" xml:space="preserve">
    <value>Generate explicit conversion operator in '{0}'</value>
  </data>
  <data name="Generate_implicit_conversion_operator_in_0" xml:space="preserve">
    <value>Generate implicit conversion operator in '{0}'</value>
  </data>
  <data name="Do_not_change_this_code_Put_cleanup_code_in_Dispose_bool_disposing_above" xml:space="preserve">
    <value>Do not change this code. Put cleanup code in Dispose(bool disposing) above.</value>
  </data>
  <data name="TODO_colon_free_unmanaged_resources_unmanaged_objects_and_override_a_finalizer_below" xml:space="preserve">
    <value>TODO: free unmanaged resources (unmanaged objects) and override a finalizer below.</value>
  </data>
  <data name="TODO_colon_override_a_finalizer_only_if_Dispose_bool_disposing_above_has_code_to_free_unmanaged_resources" xml:space="preserve">
    <value>TODO: override a finalizer only if Dispose(bool disposing) above has code to free unmanaged resources.</value>
  </data>
  <data name="This_code_added_to_correctly_implement_the_disposable_pattern" xml:space="preserve">
    <value>This code added to correctly implement the disposable pattern.</value>
  </data>
  <data name="TODO_colon_uncomment_the_following_line_if_the_finalizer_is_overridden_above" xml:space="preserve">
    <value>TODO: uncomment the following line if the finalizer is overridden above.</value>
  </data>
  <data name="Using_directive_is_unnecessary" xml:space="preserve">
    <value>Using directive is unnecessary.</value>
  </data>
  <data name="try_block" xml:space="preserve">
    <value>try block</value>
    <comment>{Locked="try"} "try" is a C# keyword and should not be localized.</comment>
  </data>
  <data name="catch_clause" xml:space="preserve">
    <value>catch clause</value>
    <comment>{Locked="catch"} "catch" is a C# keyword and should not be localized.</comment>
  </data>
  <data name="filter_clause" xml:space="preserve">
    <value>filter clause</value>
  </data>
  <data name="finally_clause" xml:space="preserve">
    <value>finally clause</value>
    <comment>{Locked="finally"} "finally" is a C# keyword and should not be localized.</comment>
  </data>
  <data name="fixed_statement" xml:space="preserve">
    <value>fixed statement</value>
    <comment>{Locked="fixed"} "fixed" is a C# keyword and should not be localized.</comment>
  </data>
  <data name="using_statement" xml:space="preserve">
    <value>using statement</value>
    <comment>{Locked="using"} "using" is a C# keyword and should not be localized.</comment>
  </data>
  <data name="lock_statement" xml:space="preserve">
    <value>lock statement</value>
    <comment>{Locked="lock"} "lock" is a C# keyword and should not be localized.</comment>
  </data>
  <data name="foreach_statement" xml:space="preserve">
    <value>foreach statement</value>
    <comment>{Locked="foreach"} "foreach" is a C# keyword and should not be localized.</comment>
  </data>
  <data name="checked_statement" xml:space="preserve">
    <value>checked statement</value>
    <comment>{Locked="checked"} "checked" is a C# keyword and should not be localized.</comment>
  </data>
  <data name="unchecked_statement" xml:space="preserve">
    <value>unchecked statement</value>
    <comment>{Locked="unchecked"} "unchecked" is a C# keyword and should not be localized.</comment>
  </data>
  <data name="yield_statement" xml:space="preserve">
    <value>yield statement</value>
    <comment>{Locked="yield"} "yield" is a C# keyword and should not be localized.</comment>
  </data>
  <data name="await_expression" xml:space="preserve">
    <value>await expression</value>
    <comment>{Locked="await"} "await" is a C# keyword and should not be localized.</comment>
  </data>
  <data name="lambda" xml:space="preserve">
    <value>lambda</value>
  </data>
  <data name="anonymous_method" xml:space="preserve">
    <value>anonymous method</value>
  </data>
  <data name="from_clause" xml:space="preserve">
    <value>from clause</value>
  </data>
  <data name="join_clause" xml:space="preserve">
    <value>join clause</value>
    <comment>{Locked="join"} "join" is a C# keyword and should not be localized.</comment>
  </data>
  <data name="let_clause" xml:space="preserve">
    <value>let clause</value>
    <comment>{Locked="let"} "let" is a C# keyword and should not be localized.</comment>
  </data>
  <data name="where_clause" xml:space="preserve">
    <value>where clause</value>
    <comment>{Locked="where"} "where" is a C# keyword and should not be localized.</comment>
  </data>
  <data name="orderby_clause" xml:space="preserve">
    <value>orderby clause</value>
    <comment>{Locked="orderby"} "orderby" is a C# keyword and should not be localized.</comment>
  </data>
  <data name="select_clause" xml:space="preserve">
    <value>select clause</value>
    <comment>{Locked="select"} "select" is a C# keyword and should not be localized.</comment>
  </data>
  <data name="groupby_clause" xml:space="preserve">
    <value>groupby clause</value>
    <comment>{Locked="groupby"} "groupby" is a C# keyword and should not be localized.</comment>
  </data>
  <data name="query_body" xml:space="preserve">
    <value>query body</value>
  </data>
  <data name="into_clause" xml:space="preserve">
    <value>into clause</value>
    <comment>{Locked="into"} "into" is a C# keyword and should not be localized.</comment>
  </data>
  <data name="is_pattern" xml:space="preserve">
    <value>is pattern</value>
    <comment>{Locked="is"} "is" is a C# keyword and should not be localized.</comment>
  </data>
  <data name="deconstruction" xml:space="preserve">
    <value>deconstruction</value>
  </data>
  <data name="tuple" xml:space="preserve">
    <value>tuple</value>
  </data>
  <data name="local_function" xml:space="preserve">
    <value>local function</value>
  </data>
  <data name="out_var" xml:space="preserve">
    <value>out variable</value>
    <comment>{Locked="out"} "out" is a C# keyword and should not be localized.</comment>
  </data>
  <data name="ref_local_or_expression" xml:space="preserve">
    <value>ref local or expression</value>
    <comment>{Locked="ref"} "ref" is a C# keyword and should not be localized.</comment>
  </data>
  <data name="v7_switch" xml:space="preserve">
    <value>C# 7 enhanced switch statement</value>
  </data>
  <data name="global_statement" xml:space="preserve">
    <value>global statement</value>
    <comment>{Locked="global"} "global" is a C# keyword and should not be localized.</comment>
  </data>
  <data name="using_namespace" xml:space="preserve">
    <value>using namespace</value>
  </data>
  <data name="using_directive" xml:space="preserve">
    <value>using directive</value>
  </data>
  <data name="struct_" xml:space="preserve">
    <value>struct</value>
    <comment>{Locked}</comment>
  </data>
  <data name="event_field" xml:space="preserve">
    <value>event field</value>
  </data>
  <data name="conversion_operator" xml:space="preserve">
    <value>conversion operator</value>
  </data>
  <data name="destructor" xml:space="preserve">
    <value>destructor</value>
  </data>
  <data name="indexer" xml:space="preserve">
    <value>indexer</value>
  </data>
  <data name="property_getter" xml:space="preserve">
    <value>property getter</value>
  </data>
  <data name="indexer_getter" xml:space="preserve">
    <value>indexer getter</value>
  </data>
  <data name="property_setter" xml:space="preserve">
    <value>property setter</value>
  </data>
  <data name="indexer_setter" xml:space="preserve">
    <value>indexer setter</value>
  </data>
  <data name="attribute_target" xml:space="preserve">
    <value>attribute target</value>
  </data>
  <data name="_0_does_not_contain_a_constructor_that_takes_that_many_arguments" xml:space="preserve">
    <value>'{0}' does not contain a constructor that takes that many arguments.</value>
  </data>
  <data name="The_name_0_does_not_exist_in_the_current_context" xml:space="preserve">
    <value>The name '{0}' does not exist in the current context.</value>
  </data>
  <data name="Hide_base_member" xml:space="preserve">
    <value>Hide base member</value>
  </data>
  <data name="Delegate_invocation_can_be_simplified" xml:space="preserve">
    <value>Delegate invocation can be simplified.</value>
  </data>
  <data name="Properties" xml:space="preserve">
    <value>Properties</value>
  </data>
  <data name="Use_explicit_type_instead_of_var" xml:space="preserve">
    <value>Use explicit type instead of 'var'</value>
  </data>
  <data name="Use_explicit_type" xml:space="preserve">
    <value>Use explicit type</value>
  </data>
  <data name="use_var_instead_of_explicit_type" xml:space="preserve">
    <value>use 'var' instead of explicit type</value>
  </data>
  <data name="Use_implicit_type" xml:space="preserve">
    <value>Use implicit type</value>
  </data>
  <data name="Autoselect_disabled_due_to_namespace_declaration" xml:space="preserve">
    <value>Autoselect disabled due to namespace declaration.</value>
  </data>
  <data name="namespace_name" xml:space="preserve">
    <value>&lt;namespace name&gt;</value>
  </data>
  <data name="Autoselect_disabled_due_to_type_declaration" xml:space="preserve">
    <value>Autoselect disabled due to type declaration.</value>
  </data>
  <data name="Autoselect_disabled_due_to_possible_deconstruction_declaration" xml:space="preserve">
    <value>Autoselect disabled due to possible deconstruction declaration.</value>
  </data>
  <data name="Upgrade_this_project_to_csharp_language_version_0" xml:space="preserve">
    <value>Upgrade this project to C# language version '{0}'</value>
  </data>
  <data name="Upgrade_all_csharp_projects_to_language_version_0" xml:space="preserve">
    <value>Upgrade all C# projects to language version '{0}'</value>
  </data>
  <data name="class_name" xml:space="preserve">
    <value>&lt;class name&gt;</value>
  </data>
  <data name="interface_name" xml:space="preserve">
    <value>&lt;interface name&gt;</value>
  </data>
  <data name="designation_name" xml:space="preserve">
    <value>&lt;designation name&gt;</value>
  </data>
  <data name="struct_name" xml:space="preserve">
    <value>&lt;struct name&gt;</value>
  </data>
  <data name="Make_method_async" xml:space="preserve">
    <value>Make method async</value>
  </data>
  <data name="Make_method_async_remain_void" xml:space="preserve">
    <value>Make method async (stay void)</value>
  </data>
  <data name="Add_this" xml:space="preserve">
    <value>Add 'this.'</value>
  </data>
  <data name="Convert_if_to_switch" xml:space="preserve">
    <value>Convert 'if' to 'switch'</value>
  </data>
  <data name="Warning_Extracting_a_local_function_reference_may_produce_invalid_code" xml:space="preserve">
    <value>Warning: Extracting a local function reference may produce invalid code</value>
  </data>
  <data name="Name" xml:space="preserve">
    <value>&lt;Name&gt;</value>
  </data>
  <data name="Autoselect_disabled_due_to_member_declaration" xml:space="preserve">
    <value>Autoselect disabled due to member declaration</value>
  </data>
  <data name="Suggested_name" xml:space="preserve">
    <value>(Suggested name)</value>
  </data>
  <data name="Remove_unused_function" xml:space="preserve">
    <value>Remove unused function</value>
  </data>
  <data name="Use_is_null_check" xml:space="preserve">
    <value>Use 'is null' check</value>
  </data>
  <data name="Add_parentheses_around_conditional_expression_in_interpolated_string" xml:space="preserve">
    <value>Add parentheses</value>
  </data>
<<<<<<< HEAD
  <data name="Convert_foreach_to_for" xml:space="preserve">
    <value>Convert 'foreach' to 'for'</value>
=======
  <data name="Convert_for_to_foreach" xml:space="preserve">
    <value>Convert 'for' to 'foreach'</value>
>>>>>>> 0b35308e
  </data>
</root><|MERGE_RESOLUTION|>--- conflicted
+++ resolved
@@ -521,12 +521,7 @@
   <data name="Add_parentheses_around_conditional_expression_in_interpolated_string" xml:space="preserve">
     <value>Add parentheses</value>
   </data>
-<<<<<<< HEAD
-  <data name="Convert_foreach_to_for" xml:space="preserve">
-    <value>Convert 'foreach' to 'for'</value>
-=======
   <data name="Convert_for_to_foreach" xml:space="preserve">
     <value>Convert 'for' to 'foreach'</value>
->>>>>>> 0b35308e
   </data>
 </root>