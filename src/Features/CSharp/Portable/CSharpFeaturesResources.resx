﻿<?xml version="1.0" encoding="utf-8"?>
<root>
  <!-- 
    Microsoft ResX Schema 
    
    Version 2.0
    
    The primary goals of this format is to allow a simple XML format 
    that is mostly human readable. The generation and parsing of the 
    various data types are done through the TypeConverter classes 
    associated with the data types.
    
    Example:
    
    ... ado.net/XML headers & schema ...
    <resheader name="resmimetype">text/microsoft-resx</resheader>
    <resheader name="version">2.0</resheader>
    <resheader name="reader">System.Resources.ResXResourceReader, System.Windows.Forms, ...</resheader>
    <resheader name="writer">System.Resources.ResXResourceWriter, System.Windows.Forms, ...</resheader>
    <data name="Name1"><value>this is my long string</value><comment>this is a comment</comment></data>
    <data name="Color1" type="System.Drawing.Color, System.Drawing">Blue</data>
    <data name="Bitmap1" mimetype="application/x-microsoft.net.object.binary.base64">
        <value>[base64 mime encoded serialized .NET Framework object]</value>
    </data>
    <data name="Icon1" type="System.Drawing.Icon, System.Drawing" mimetype="application/x-microsoft.net.object.bytearray.base64">
        <value>[base64 mime encoded string representing a byte array form of the .NET Framework object]</value>
        <comment>This is a comment</comment>
    </data>
                
    There are any number of "resheader" rows that contain simple 
    name/value pairs.
    
    Each data row contains a name, and value. The row also contains a 
    type or mimetype. Type corresponds to a .NET class that support 
    text/value conversion through the TypeConverter architecture. 
    Classes that don't support this are serialized and stored with the 
    mimetype set.
    
    The mimetype is used for serialized objects, and tells the 
    ResXResourceReader how to depersist the object. This is currently not 
    extensible. For a given mimetype the value must be set accordingly:
    
    Note - application/x-microsoft.net.object.binary.base64 is the format 
    that the ResXResourceWriter will generate, however the reader can 
    read any of the formats listed below.
    
    mimetype: application/x-microsoft.net.object.binary.base64
    value   : The object must be serialized with 
            : System.Runtime.Serialization.Formatters.Binary.BinaryFormatter
            : and then encoded with base64 encoding.
    
    mimetype: application/x-microsoft.net.object.soap.base64
    value   : The object must be serialized with 
            : System.Runtime.Serialization.Formatters.Soap.SoapFormatter
            : and then encoded with base64 encoding.

    mimetype: application/x-microsoft.net.object.bytearray.base64
    value   : The object must be serialized into a byte array 
            : using a System.ComponentModel.TypeConverter
            : and then encoded with base64 encoding.
    -->
  <xsd:schema id="root" xmlns="" xmlns:xsd="http://www.w3.org/2001/XMLSchema" xmlns:msdata="urn:schemas-microsoft-com:xml-msdata">
    <xsd:import namespace="http://www.w3.org/XML/1998/namespace" />
    <xsd:element name="root" msdata:IsDataSet="true">
      <xsd:complexType>
        <xsd:choice maxOccurs="unbounded">
          <xsd:element name="metadata">
            <xsd:complexType>
              <xsd:sequence>
                <xsd:element name="value" type="xsd:string" minOccurs="0" />
              </xsd:sequence>
              <xsd:attribute name="name" use="required" type="xsd:string" />
              <xsd:attribute name="type" type="xsd:string" />
              <xsd:attribute name="mimetype" type="xsd:string" />
              <xsd:attribute ref="xml:space" />
            </xsd:complexType>
          </xsd:element>
          <xsd:element name="assembly">
            <xsd:complexType>
              <xsd:attribute name="alias" type="xsd:string" />
              <xsd:attribute name="name" type="xsd:string" />
            </xsd:complexType>
          </xsd:element>
          <xsd:element name="data">
            <xsd:complexType>
              <xsd:sequence>
                <xsd:element name="value" type="xsd:string" minOccurs="0" msdata:Ordinal="1" />
                <xsd:element name="comment" type="xsd:string" minOccurs="0" msdata:Ordinal="2" />
              </xsd:sequence>
              <xsd:attribute name="name" type="xsd:string" use="required" msdata:Ordinal="1" />
              <xsd:attribute name="type" type="xsd:string" msdata:Ordinal="3" />
              <xsd:attribute name="mimetype" type="xsd:string" msdata:Ordinal="4" />
              <xsd:attribute ref="xml:space" />
            </xsd:complexType>
          </xsd:element>
          <xsd:element name="resheader">
            <xsd:complexType>
              <xsd:sequence>
                <xsd:element name="value" type="xsd:string" minOccurs="0" msdata:Ordinal="1" />
              </xsd:sequence>
              <xsd:attribute name="name" type="xsd:string" use="required" />
            </xsd:complexType>
          </xsd:element>
        </xsd:choice>
      </xsd:complexType>
    </xsd:element>
  </xsd:schema>
  <resheader name="resmimetype">
    <value>text/microsoft-resx</value>
  </resheader>
  <resheader name="version">
    <value>2.0</value>
  </resheader>
  <resheader name="reader">
    <value>System.Resources.ResXResourceReader, System.Windows.Forms, Version=4.0.0.0, Culture=neutral, PublicKeyToken=b77a5c561934e089</value>
  </resheader>
  <resheader name="writer">
    <value>System.Resources.ResXResourceWriter, System.Windows.Forms, Version=4.0.0.0, Culture=neutral, PublicKeyToken=b77a5c561934e089</value>
  </resheader>
  <data name="Inline_temporary_variable" xml:space="preserve">
    <value>Inline temporary variable</value>
  </data>
  <data name="Conflict_s_detected" xml:space="preserve">
    <value>Conflict(s) detected.</value>
  </data>
  <data name="Invert_if_statement" xml:space="preserve">
    <value>Invert if statement</value>
  </data>
<<<<<<< HEAD
  <data name="SimplifyAllOccurrences" xml:space="preserve">
=======
  <data name="Simplify_lambda_expression" xml:space="preserve">
    <value>Simplify lambda expression</value>
  </data>
  <data name="Simplify_all_occurrences" xml:space="preserve">
>>>>>>> 467c216f
    <value>Simplify all occurrences</value>
  </data>
  <data name="Remove_Unnecessary_Usings" xml:space="preserve">
    <value>Remove Unnecessary Usings</value>
  </data>
  <data name="lambda_expression" xml:space="preserve">
    <value>&lt;lambda expression&gt;</value>
  </data>
  <data name="Autoselect_disabled_due_to_potential_lambda_declaration" xml:space="preserve">
    <value>Autoselect disabled due to potential lambda declaration.</value>
  </data>
  <data name="member_name" xml:space="preserve">
    <value>&lt;member name&gt; = </value>
  </data>
  <data name="Autoselect_disabled_due_to_possible_explicitly_named_anonymous_type_member_creation" xml:space="preserve">
    <value>Autoselect disabled due to possible explicitly named anonymous type member creation.</value>
  </data>
  <data name="element_name" xml:space="preserve">
    <value>&lt;element name&gt; : </value>
  </data>
  <data name="Autoselect_disabled_due_to_possible_tuple_type_element_creation" xml:space="preserve">
    <value>Autoselect disabled due to possible tuple type element creation.</value>
  </data>
  <data name="range_variable" xml:space="preserve">
    <value>&lt;range variable&gt;</value>
  </data>
  <data name="Autoselect_disabled_due_to_potential_range_variable_declaration" xml:space="preserve">
    <value>Autoselect disabled due to potential range variable declaration.</value>
  </data>
  <data name="Remove_Unnecessary_Cast" xml:space="preserve">
    <value>Remove Unnecessary Cast</value>
  </data>
  <data name="Cast_is_redundant" xml:space="preserve">
    <value>Cast is redundant</value>
  </data>
  <data name="Simplify_name_0" xml:space="preserve">
    <value>Simplify name '{0}'</value>
  </data>
  <data name="Simplify_member_access_0" xml:space="preserve">
    <value>Simplify member access '{0}'</value>
  </data>
  <data name="Remove_this_qualification" xml:space="preserve">
    <value>Remove 'this' qualification</value>
  </data>
  <data name="Name_can_be_simplified" xml:space="preserve">
    <value>Name can be simplified</value>
  </data>
  <data name="Can_t_determine_valid_range_of_statements_to_extract" xml:space="preserve">
    <value>Can't determine valid range of statements to extract</value>
  </data>
  <data name="Not_all_code_paths_return" xml:space="preserve">
    <value>Not all code paths return</value>
  </data>
  <data name="Selection_does_not_contain_a_valid_node" xml:space="preserve">
    <value>Selection does not contain a valid node</value>
  </data>
  <data name="Invalid_selection" xml:space="preserve">
    <value>Invalid selection.</value>
  </data>
  <data name="Selection_does_not_contain_a_valid_token" xml:space="preserve">
    <value>Selection does not contain a valid token.</value>
  </data>
  <data name="No_valid_selection_to_perform_extraction" xml:space="preserve">
    <value>No valid selection to perform extraction.</value>
  </data>
  <data name="No_common_root_node_for_extraction" xml:space="preserve">
    <value>No common root node for extraction.</value>
  </data>
  <data name="Contains_invalid_selection" xml:space="preserve">
    <value>Contains invalid selection.</value>
  </data>
  <data name="The_selection_contains_syntactic_errors" xml:space="preserve">
    <value>The selection contains syntactic errors</value>
  </data>
  <data name="Selection_can_not_cross_over_preprocessor_directives" xml:space="preserve">
    <value>Selection can not cross over preprocessor directives.</value>
  </data>
  <data name="Selection_can_not_contain_a_yield_statement" xml:space="preserve">
    <value>Selection can not contain a yield statement.</value>
  </data>
  <data name="Selection_can_not_contain_throw_statement" xml:space="preserve">
    <value>Selection can not contain throw statement.</value>
  </data>
  <data name="Selection_can_not_be_part_of_constant_initializer_expression" xml:space="preserve">
    <value>Selection can not be part of constant initializer expression.</value>
  </data>
  <data name="Selection_can_not_contain_a_pattern_expression" xml:space="preserve">
    <value>Selection can not contain a pattern expression.</value>
  </data>
  <data name="The_selected_code_is_inside_an_unsafe_context" xml:space="preserve">
    <value>The selected code is inside an unsafe context.</value>
  </data>
  <data name="No_valid_statement_range_to_extract" xml:space="preserve">
    <value>No valid statement range to extract</value>
  </data>
  <data name="deprecated" xml:space="preserve">
    <value>deprecated</value>
  </data>
  <data name="extension" xml:space="preserve">
    <value>extension</value>
  </data>
  <data name="awaitable" xml:space="preserve">
    <value>awaitable</value>
  </data>
  <data name="awaitable_extension" xml:space="preserve">
    <value>awaitable, extension</value>
  </data>
  <data name="Organize_Usings" xml:space="preserve">
    <value>Organize Usings</value>
  </data>
  <data name="Remove_and_Sort_Usings" xml:space="preserve">
    <value>R&amp;emove and Sort Usings</value>
  </data>
  <data name="Insert_await" xml:space="preserve">
    <value>Insert 'await'.</value>
  </data>
  <data name="Make_0_return_Task_instead_of_void" xml:space="preserve">
    <value>Make {0} return Task instead of void.</value>
  </data>
  <data name="Change_return_type_from_0_to_1" xml:space="preserve">
    <value>Change return type from {0} to {1}</value>
  </data>
  <data name="Replace_return_with_yield_return" xml:space="preserve">
    <value>Replace return with yield return</value>
  </data>
  <data name="Generate_explicit_conversion_operator_in_0" xml:space="preserve">
    <value>Generate explicit conversion operator in '{0}'</value>
  </data>
  <data name="Generate_implicit_conversion_operator_in_0" xml:space="preserve">
    <value>Generate implicit conversion operator in '{0}'</value>
  </data>
  <data name="Do_not_change_this_code_Put_cleanup_code_in_Dispose_bool_disposing_above" xml:space="preserve">
    <value>Do not change this code. Put cleanup code in Dispose(bool disposing) above.</value>
  </data>
  <data name="TODO_colon_free_unmanaged_resources_unmanaged_objects_and_override_a_finalizer_below" xml:space="preserve">
    <value>TODO: free unmanaged resources (unmanaged objects) and override a finalizer below.</value>
  </data>
  <data name="TODO_colon_override_a_finalizer_only_if_Dispose_bool_disposing_above_has_code_to_free_unmanaged_resources" xml:space="preserve">
    <value>TODO: override a finalizer only if Dispose(bool disposing) above has code to free unmanaged resources.</value>
  </data>
  <data name="This_code_added_to_correctly_implement_the_disposable_pattern" xml:space="preserve">
    <value>This code added to correctly implement the disposable pattern.</value>
  </data>
  <data name="TODO_colon_uncomment_the_following_line_if_the_finalizer_is_overridden_above" xml:space="preserve">
    <value>TODO: uncomment the following line if the finalizer is overridden above.</value>
  </data>
  <data name="Using_directive_is_unnecessary" xml:space="preserve">
    <value>Using directive is unnecessary.</value>
  </data>
  <data name="try_block" xml:space="preserve">
    <value>try block</value>
    <comment>{Locked="try"} "try" is a C# keyword and should not be localized.</comment>
  </data>
  <data name="catch_clause" xml:space="preserve">
    <value>catch clause</value>
    <comment>{Locked="catch"} "catch" is a C# keyword and should not be localized.</comment>
  </data>
  <data name="filter_clause" xml:space="preserve">
    <value>filter clause</value>
  </data>
  <data name="finally_clause" xml:space="preserve">
    <value>finally clause</value>
    <comment>{Locked="finally"} "finally" is a C# keyword and should not be localized.</comment>
  </data>
  <data name="fixed_statement" xml:space="preserve">
    <value>fixed statement</value>
    <comment>{Locked="fixed"} "fixed" is a C# keyword and should not be localized.</comment>
  </data>
  <data name="using_statement" xml:space="preserve">
    <value>using statement</value>
    <comment>{Locked="using"} "using" is a C# keyword and should not be localized.</comment>
  </data>
  <data name="lock_statement" xml:space="preserve">
    <value>lock statement</value>
    <comment>{Locked="lock"} "lock" is a C# keyword and should not be localized.</comment>
  </data>
  <data name="foreach_statement" xml:space="preserve">
    <value>foreach statement</value>
    <comment>{Locked="foreach"} "foreach" is a C# keyword and should not be localized.</comment>
  </data>
  <data name="checked_statement" xml:space="preserve">
    <value>checked statement</value>
    <comment>{Locked="checked"} "checked" is a C# keyword and should not be localized.</comment>
  </data>
  <data name="unchecked_statement" xml:space="preserve">
    <value>unchecked statement</value>
    <comment>{Locked="unchecked"} "unchecked" is a C# keyword and should not be localized.</comment>
  </data>
  <data name="yield_statement" xml:space="preserve">
    <value>yield statement</value>
    <comment>{Locked="yield"} "yield" is a C# keyword and should not be localized.</comment>
  </data>
  <data name="await_expression" xml:space="preserve">
    <value>await expression</value>
    <comment>{Locked="await"} "await" is a C# keyword and should not be localized.</comment>
  </data>
  <data name="lambda" xml:space="preserve">
    <value>lambda</value>
  </data>
  <data name="anonymous_method" xml:space="preserve">
    <value>anonymous method</value>
  </data>
  <data name="from_clause" xml:space="preserve">
    <value>from clause</value>
  </data>
  <data name="join_clause" xml:space="preserve">
    <value>join clause</value>
    <comment>{Locked="join"} "join" is a C# keyword and should not be localized.</comment>
  </data>
  <data name="let_clause" xml:space="preserve">
    <value>let clause</value>
    <comment>{Locked="let"} "let" is a C# keyword and should not be localized.</comment>
  </data>
  <data name="where_clause" xml:space="preserve">
    <value>where clause</value>
    <comment>{Locked="where"} "where" is a C# keyword and should not be localized.</comment>
  </data>
  <data name="orderby_clause" xml:space="preserve">
    <value>orderby clause</value>
    <comment>{Locked="orderby"} "orderby" is a C# keyword and should not be localized.</comment>
  </data>
  <data name="select_clause" xml:space="preserve">
    <value>select clause</value>
    <comment>{Locked="select"} "select" is a C# keyword and should not be localized.</comment>
  </data>
  <data name="groupby_clause" xml:space="preserve">
    <value>groupby clause</value>
    <comment>{Locked="groupby"} "groupby" is a C# keyword and should not be localized.</comment>
  </data>
  <data name="query_body" xml:space="preserve">
    <value>query body</value>
  </data>
  <data name="into_clause" xml:space="preserve">
    <value>into clause</value>
    <comment>{Locked="into"} "into" is a C# keyword and should not be localized.</comment>
  </data>
  <data name="is_pattern" xml:space="preserve">
    <value>is pattern</value>
    <comment>{Locked="is"} "is" is a C# keyword and should not be localized.</comment>
  </data>
  <data name="deconstruction" xml:space="preserve">
    <value>deconstruction</value>
  </data>
  <data name="tuple" xml:space="preserve">
    <value>tuple</value>
  </data>
  <data name="local_function" xml:space="preserve">
    <value>local function</value>
  </data>
  <data name="out_var" xml:space="preserve">
    <value>out variable</value>
    <comment>{Locked="out"} "out" is a C# keyword and should not be localized.</comment>
  </data>
  <data name="ref_local_or_expression" xml:space="preserve">
    <value>ref local or expression</value>
    <comment>{Locked="ref"} "ref" is a C# keyword and should not be localized.</comment>
  </data>
  <data name="v7_switch" xml:space="preserve">
    <value>C# 7 enhanced switch statement</value>
  </data>
  <data name="global_statement" xml:space="preserve">
    <value>global statement</value>
    <comment>{Locked="global"} "global" is a C# keyword and should not be localized.</comment>
  </data>
  <data name="using_namespace" xml:space="preserve">
    <value>using namespace</value>
  </data>
  <data name="using_directive" xml:space="preserve">
    <value>using directive</value>
  </data>
  <data name="struct_" xml:space="preserve">
    <value>struct</value>
    <comment>{Locked}</comment>
  </data>
  <data name="event_field" xml:space="preserve">
    <value>event field</value>
  </data>
  <data name="conversion_operator" xml:space="preserve">
    <value>conversion operator</value>
  </data>
  <data name="destructor" xml:space="preserve">
    <value>destructor</value>
  </data>
  <data name="indexer" xml:space="preserve">
    <value>indexer</value>
  </data>
  <data name="property_getter" xml:space="preserve">
    <value>property getter</value>
  </data>
  <data name="indexer_getter" xml:space="preserve">
    <value>indexer getter</value>
  </data>
  <data name="property_setter" xml:space="preserve">
    <value>property setter</value>
  </data>
  <data name="indexer_setter" xml:space="preserve">
    <value>indexer setter</value>
  </data>
  <data name="attribute_target" xml:space="preserve">
    <value>attribute target</value>
  </data>
  <data name="_0_does_not_contain_a_constructor_that_takes_that_many_arguments" xml:space="preserve">
    <value>'{0}' does not contain a constructor that takes that many arguments.</value>
  </data>
  <data name="The_name_0_does_not_exist_in_the_current_context" xml:space="preserve">
    <value>The name '{0}' does not exist in the current context.</value>
  </data>
  <data name="Hide_base_member" xml:space="preserve">
    <value>Hide base member</value>
  </data>
  <data name="Delegate_invocation_can_be_simplified" xml:space="preserve">
    <value>Delegate invocation can be simplified.</value>
  </data>
  <data name="Properties" xml:space="preserve">
    <value>Properties</value>
  </data>
  <data name="Use_explicit_type_instead_of_var" xml:space="preserve">
    <value>Use explicit type instead of 'var'</value>
  </data>
  <data name="Use_explicit_type" xml:space="preserve">
    <value>Use explicit type</value>
  </data>
  <data name="use_var_instead_of_explicit_type" xml:space="preserve">
    <value>use 'var' instead of explicit type</value>
  </data>
  <data name="Use_implicit_type" xml:space="preserve">
    <value>Use implicit type</value>
  </data>
  <data name="Autoselect_disabled_due_to_namespace_declaration" xml:space="preserve">
    <value>Autoselect disabled due to namespace declaration.</value>
  </data>
  <data name="namespace_name" xml:space="preserve">
    <value>&lt;namespace name&gt;</value>
  </data>
  <data name="Autoselect_disabled_due_to_type_declaration" xml:space="preserve">
    <value>Autoselect disabled due to type declaration.</value>
  </data>
  <data name="Autoselect_disabled_due_to_possible_deconstruction_declaration" xml:space="preserve">
    <value>Autoselect disabled due to possible deconstruction declaration.</value>
  </data>
  <data name="Upgrade_this_project_to_csharp_language_version_0" xml:space="preserve">
    <value>Upgrade this project to C# language version '{0}'</value>
  </data>
  <data name="Upgrade_all_csharp_projects_to_language_version_0" xml:space="preserve">
    <value>Upgrade all C# projects to language version '{0}'</value>
  </data>
  <data name="class_name" xml:space="preserve">
    <value>&lt;class name&gt;</value>
  </data>
  <data name="interface_name" xml:space="preserve">
    <value>&lt;interface name&gt;</value>
  </data>
  <data name="designation_name" xml:space="preserve">
    <value>&lt;designation name&gt;</value>
  </data>
  <data name="struct_name" xml:space="preserve">
    <value>&lt;struct name&gt;</value>
  </data>
  <data name="Make_method_async" xml:space="preserve">
    <value>Make method async</value>
  </data>
  <data name="Make_method_async_remain_void" xml:space="preserve">
    <value>Make method async (stay void)</value>
  </data>
  <data name="Add_this" xml:space="preserve">
    <value>Add 'this.'</value>
  </data>
  <data name="Convert_if_to_switch" xml:space="preserve">
    <value>Convert 'if' to 'switch'</value>
  </data>
  <data name="Warning_Extracting_a_local_function_reference_may_produce_invalid_code" xml:space="preserve">
    <value>Warning: Extracting a local function reference may produce invalid code</value>
  </data>
  <data name="Name" xml:space="preserve">
    <value>&lt;Name&gt;</value>
  </data>
  <data name="Autoselect_disabled_due_to_member_declaration" xml:space="preserve">
    <value>Autoselect disabled due to member declaration</value>
  </data>
  <data name="Suggested_name" xml:space="preserve">
    <value>(Suggested name)</value>
  </data>
  <data name="Remove_unused_function" xml:space="preserve">
    <value>Remove unused function</value>
  </data>
  <data name="Use_is_null_check" xml:space="preserve">
    <value>Use 'is null' check</value>
  </data>
</root><|MERGE_RESOLUTION|>--- conflicted
+++ resolved
@@ -126,14 +126,10 @@
   <data name="Invert_if_statement" xml:space="preserve">
     <value>Invert if statement</value>
   </data>
-<<<<<<< HEAD
-  <data name="SimplifyAllOccurrences" xml:space="preserve">
-=======
   <data name="Simplify_lambda_expression" xml:space="preserve">
     <value>Simplify lambda expression</value>
   </data>
   <data name="Simplify_all_occurrences" xml:space="preserve">
->>>>>>> 467c216f
     <value>Simplify all occurrences</value>
   </data>
   <data name="Remove_Unnecessary_Usings" xml:space="preserve">
