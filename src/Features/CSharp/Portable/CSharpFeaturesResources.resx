--- conflicted
+++ resolved
@@ -621,12 +621,10 @@
     <value>Add 'await'</value>
     <comment>{Locked="await"} "await" is a C# keyword and should not be localized.</comment>
   </data>
-<<<<<<< HEAD
+  <data name="Global_using_directives" xml:space="preserve">
+    <value>Global 'using' directives</value>
+  </data>
   <data name="Apply_utf8_string_literal_preferences" xml:space="preserve">
     <value>Apply UTF-8 string literal preferences</value>
-=======
-  <data name="Global_using_directives" xml:space="preserve">
-    <value>Global 'using' directives</value>
->>>>>>> cc0c2438
   </data>
 </root>