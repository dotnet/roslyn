﻿// Licensed to the .NET Foundation under one or more agreements.
// The .NET Foundation licenses this file to you under the MIT license.
// See the LICENSE file in the project root for more information.

using System;
using System.Collections.Immutable;
using System.Composition;
using System.Linq;
using System.Threading;
using System.Threading.Tasks;
using Microsoft.CodeAnalysis.CSharp.Extensions.ContextQuery;
using Microsoft.CodeAnalysis.CSharp.Syntax;
using Microsoft.CodeAnalysis.CSharp.Utilities;
using Microsoft.CodeAnalysis.Formatting;
using Microsoft.CodeAnalysis.Host.Mef;
using Microsoft.CodeAnalysis.Indentation;
using Microsoft.CodeAnalysis.LanguageService;
using Microsoft.CodeAnalysis.Shared.Extensions;
using Microsoft.CodeAnalysis.Shared.Extensions.ContextQuery;
using Microsoft.CodeAnalysis.Snippets;
using Microsoft.CodeAnalysis.Snippets.SnippetProviders;
using Microsoft.CodeAnalysis.Text;

namespace Microsoft.CodeAnalysis.CSharp.Snippets
{
    [ExportSnippetProvider(nameof(ISnippetProvider), LanguageNames.CSharp), Shared]
    internal sealed class CSharpConstructorSnippetProvider : AbstractConstructorSnippetProvider
    {
        [ImportingConstructor]
        [Obsolete(MefConstruction.ImportingConstructorMessage, error: true)]
        public CSharpConstructorSnippetProvider()
        {
        }

        protected override async Task<bool> IsValidSnippetLocationAsync(Document document, int position, CancellationToken cancellationToken)
        {
            var semanticModel = await document.ReuseExistingSpeculativeModelAsync(position, cancellationToken).ConfigureAwait(false);
            var syntaxContext = (CSharpSyntaxContext)document.GetRequiredLanguageService<ISyntaxContextService>().CreateContext(document, semanticModel, position, cancellationToken);

            return
                syntaxContext.IsMemberDeclarationContext(
                    validTypeDeclarations: SyntaxKindSet.ClassStructRecordTypeDeclarations,
                    canBePartial: true,
                    cancellationToken: cancellationToken);
        }

        /// <summary>
        /// Gets the start of the BlockSyntax of the constructor declaration
        /// to be able to insert the caret position at that location.
        /// </summary>
        protected override int GetTargetCaretPosition(ISyntaxFactsService syntaxFacts, SyntaxNode caretTarget, SourceText sourceText)
        {
            var constructorDeclaration = (ConstructorDeclarationSyntax)caretTarget;
            var blockStatement = constructorDeclaration.Body;

            var triviaSpan = blockStatement!.CloseBraceToken.LeadingTrivia.Span;
            var line = sourceText.Lines.GetLineFromPosition(triviaSpan.Start);
            // Getting the location at the end of the line before the newline.
            return line.Span.End;
        }

<<<<<<< HEAD
        protected override ImmutableArray<SnippetPlaceholder> GetPlaceHolderLocationsList(SyntaxNode node, ISyntaxFacts syntaxFacts, CancellationToken cancellationToken)
        {
            var identifier = ((ConstructorDeclarationSyntax)node).Identifier;
            return ImmutableArray.Create(new SnippetPlaceholder(identifier.ToString(), ImmutableArray.Create(identifier.SpanStart)));
        }

        private static string GetIndentation(Document document, ConstructorDeclarationSyntax constructorDeclaration, SyntaxFormattingOptions syntaxFormattingOptions, CancellationToken cancellationToken)
=======
        private static string GetIndentation(Document document, SyntaxNode node, SyntaxFormattingOptions syntaxFormattingOptions, CancellationToken cancellationToken)
>>>>>>> 243ca04d
        {
            var parsedDocument = ParsedDocument.CreateSynchronously(document, cancellationToken);
            var openBraceLine = parsedDocument.Text.Lines.GetLineFromPosition(constructorDeclaration.Body!.SpanStart).LineNumber;

            var indentationOptions = new IndentationOptions(syntaxFormattingOptions);
            var newLine = indentationOptions.FormattingOptions.NewLine;

            var indentationService = parsedDocument.LanguageServices.GetRequiredService<IIndentationService>();
            var indentation = indentationService.GetIndentation(parsedDocument, openBraceLine + 1, indentationOptions, cancellationToken);

            // Adding the offset calculated with one tab so that it is indented once past the line containing the opening brace
            var newIndentation = new IndentationResult(indentation.BasePosition, indentation.Offset + syntaxFormattingOptions.TabSize);
            return newIndentation.GetIndentationString(parsedDocument.Text, syntaxFormattingOptions.UseTabs, syntaxFormattingOptions.TabSize) + newLine;
        }

        protected override async Task<Document> AddIndentationToDocumentAsync(Document document, int position, ISyntaxFacts syntaxFacts, CancellationToken cancellationToken)
        {
            var root = await document.GetRequiredSyntaxRootAsync(cancellationToken).ConfigureAwait(false);
            var snippet = root.GetAnnotatedNodes(_findSnippetAnnotation).FirstOrDefault();

            if (snippet is not ConstructorDeclarationSyntax constructorDeclaration)
                return document;

            var syntaxFormattingOptions = await document.GetSyntaxFormattingOptionsAsync(fallbackOptions: null, cancellationToken).ConfigureAwait(false);
            var indentationString = GetIndentation(document, constructorDeclaration, syntaxFormattingOptions, cancellationToken);

            var blockStatement = constructorDeclaration.Body;
            blockStatement = blockStatement!.WithCloseBraceToken(blockStatement.CloseBraceToken.WithPrependedLeadingTrivia(SyntaxFactory.SyntaxTrivia(SyntaxKind.WhitespaceTrivia, indentationString)));
            var newConstructorDeclaration = constructorDeclaration.ReplaceNode(constructorDeclaration.Body!, blockStatement);

            var newRoot = root.ReplaceNode(constructorDeclaration, newConstructorDeclaration);
            return document.WithSyntaxRoot(newRoot);
        }
    }
}<|MERGE_RESOLUTION|>--- conflicted
+++ resolved
@@ -59,17 +59,7 @@
             return line.Span.End;
         }
 
-<<<<<<< HEAD
-        protected override ImmutableArray<SnippetPlaceholder> GetPlaceHolderLocationsList(SyntaxNode node, ISyntaxFacts syntaxFacts, CancellationToken cancellationToken)
-        {
-            var identifier = ((ConstructorDeclarationSyntax)node).Identifier;
-            return ImmutableArray.Create(new SnippetPlaceholder(identifier.ToString(), ImmutableArray.Create(identifier.SpanStart)));
-        }
-
         private static string GetIndentation(Document document, ConstructorDeclarationSyntax constructorDeclaration, SyntaxFormattingOptions syntaxFormattingOptions, CancellationToken cancellationToken)
-=======
-        private static string GetIndentation(Document document, SyntaxNode node, SyntaxFormattingOptions syntaxFormattingOptions, CancellationToken cancellationToken)
->>>>>>> 243ca04d
         {
             var parsedDocument = ParsedDocument.CreateSynchronously(document, cancellationToken);
             var openBraceLine = parsedDocument.Text.Lines.GetLineFromPosition(constructorDeclaration.Body!.SpanStart).LineNumber;
