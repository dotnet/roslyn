--- conflicted
+++ resolved
@@ -2,11 +2,7 @@
 // The .NET Foundation licenses this file to you under the MIT license.
 // See the LICENSE file in the project root for more information.
 
-<<<<<<< HEAD
-using System.Collections.Generic;
-=======
 using System;
->>>>>>> 801ab480
 using System.Collections.Immutable;
 using System.Composition;
 using System.Linq;
@@ -20,6 +16,7 @@
 using Microsoft.CodeAnalysis.LanguageServices;
 using Microsoft.CodeAnalysis.Shared.Extensions;
 using Microsoft.CodeAnalysis.SignatureHelp;
+using Microsoft.CodeAnalysis.Text;
 
 namespace Microsoft.CodeAnalysis.CSharp.SignatureHelp
 {
@@ -75,20 +72,6 @@
                 return null;
             }
 
-<<<<<<< HEAD
-            // get the candidate methods
-            var methods = ImmutableArray<IMethodSymbol>.Empty; ;
-            var expressionType = semanticModel.GetTypeInfo(invocationExpression.Expression, cancellationToken).Type as INamedTypeSymbol;
-            var symbolDisplayService = document.GetLanguageService<ISymbolDisplayService>();
-            var isDelegateType = expressionType != null && expressionType.TypeKind == TypeKind.Delegate;
-            if (isDelegateType)
-            {
-                var delegateMethod = GetDelegateInvokeMethod(invocationExpression, semanticModel, within, expressionType, cancellationToken);
-                if (delegateMethod != null)
-                {
-                    methods = ImmutableArray.Create(delegateMethod);
-                }
-=======
             // get the regular signature help items
             var methodGroup = semanticModel.GetMemberGroup(invocationExpression.Expression, cancellationToken)
                                            .OfType<IMethodSymbol>()
@@ -102,28 +85,8 @@
             if (symbolInfo.Symbol is IMethodSymbol matchedMethodSymbol && matchedMethodSymbol.IsGenericMethod)
             {
                 methodGroup = methodGroup.SelectAsArray(m => Equals(matchedMethodSymbol.OriginalDefinition, m) ? matchedMethodSymbol : m);
->>>>>>> 801ab480
-            }
-            else
-            {
-                methods = semanticModel.GetMemberGroup(invocationExpression.Expression, cancellationToken)
-                               .OfType<IMethodSymbol>()
-                               .ToImmutableArray()
-                               .FilterToVisibleAndBrowsableSymbols(document.ShouldHideAdvancedMembers(), semanticModel.Compilation);
-
-<<<<<<< HEAD
-                methods = methods.Sort(symbolDisplayService, semanticModel, invocationExpression.SpanStart);
-                methods = RemoveUnacceptable(methods, invocationExpression, within, semanticModel, cancellationToken);
             }
 
-            if (!methods.Any())
-            {
-                return null;
-            }
-
-            // try to bind to the actual method
-            var currentSymbol = semanticModel.GetSymbolInfo(invocationExpression, cancellationToken).Symbol;
-=======
             methodGroup = methodGroup.Sort(
                 semanticModel, invocationExpression.SpanStart);
 
@@ -132,23 +95,9 @@
 
             var textSpan = SignatureHelpUtilities.GetSignatureHelpSpan(invocationExpression.ArgumentList);
             var syntaxFacts = document.GetRequiredLanguageService<ISyntaxFactsService>();
->>>>>>> 801ab480
 
-            var semanticFactsService = document.GetLanguageService<ISemanticFactsService>();
-            var arguments = invocationExpression.ArgumentList.Arguments;
-            var parameterIndex = -1;
-            if (currentSymbol is null)
+            if (methodGroup.Any())
             {
-<<<<<<< HEAD
-                (currentSymbol, parameterIndex) = GuessCurrentSymbolAndParameter(arguments, methods, position,
-                    semanticModel, semanticFactsService, cancellationToken);
-            }
-            else
-            {
-                // The compiler told us the correct overload, but we need to find out the parameter to highlight given cursor position
-                _ = FindParameterIndexIfCompatibleMethod(arguments, (IMethodSymbol)currentSymbol, position, semanticModel, semanticFactsService, out parameterIndex);
-            }
-=======
                 var accessibleMethods = GetAccessibleMethods(invocationExpression, semanticModel, within, methodGroup, cancellationToken);
                 var (items, selectedItem) = await GetMethodGroupItemsAndSelectionAsync(accessibleMethods, document, invocationExpression, semanticModel, symbolInfo, cancellationToken).ConfigureAwait(false);
 
@@ -164,34 +113,16 @@
             {
                 var items = GetDelegateInvokeItems(invocationExpression, semanticModel, structuralTypeDisplayService,
                     documentationCommentFormattingService, within, expressionType, out var selectedItem, cancellationToken);
->>>>>>> 801ab480
 
-            // if the symbol could be bound, replace that item in the symbol list
-            if (currentSymbol is IMethodSymbol matchedMethodSymbol && matchedMethodSymbol.IsGenericMethod)
-            {
-                methods = methods.SelectAsArray(m => matchedMethodSymbol.OriginalDefinition == m ? matchedMethodSymbol : m);
+                return CreateSignatureHelpItems(items, textSpan, GetCurrentArgumentState(root, position, syntaxFacts, textSpan, cancellationToken), selectedItem);
             }
-<<<<<<< HEAD
-
-            if (!methods.Any())
-=======
             else if (invokedType is IFunctionPointerTypeSymbol functionPointerType)
->>>>>>> 801ab480
             {
                 var items = GetFunctionPointerInvokeItems(invocationExpression, semanticModel, structuralTypeDisplayService,
                     documentationCommentFormattingService, functionPointerType, out var selectedItem, cancellationToken);
 
                 return CreateSignatureHelpItems(items, textSpan, GetCurrentArgumentState(root, position, syntaxFacts, textSpan, cancellationToken), selectedItem);
             }
-<<<<<<< HEAD
-
-            // present items and select
-            var anonymousTypeDisplayService = document.GetLanguageService<IAnonymousTypeDisplayService>();
-            var documentationCommentFormattingService = document.GetLanguageService<IDocumentationCommentFormattingService>();
-            IList<SignatureHelpItem> items;
-            int? selectedItem;
-            if (isDelegateType)
-=======
 
             return null;
         }
@@ -206,29 +137,11 @@
                     cancellationToken,
                     out var expression) &&
                 currentSpan.Start == SignatureHelpUtilities.GetSignatureHelpSpan(expression.ArgumentList).Start)
->>>>>>> 801ab480
             {
-                items = methods.SelectAsArray(m =>
-                    CreateItem(
-                        m, semanticModel, position,
-                        symbolDisplayService, anonymousTypeDisplayService,
-                        isVariadic: false,
-                        documentationFactory: null,
-                        prefixParts: GetDelegateInvokePreambleParts(m, semanticModel, position),
-                        separatorParts: GetSeparatorParts(),
-                        suffixParts: GetDelegateInvokePostambleParts(),
-                        parameters: GetDelegateInvokeParameters(m, semanticModel, position, documentationCommentFormattingService, cancellationToken)));
-                selectedItem = 0;
-            }
-            else
-            {
-                (items, selectedItem) = GetMethodGroupItemsAndSelection(methods, currentSymbol,
-                    invocationExpression, semanticModel, symbolDisplayService,
-                    anonymousTypeDisplayService, documentationCommentFormattingService, cancellationToken);
+                return SignatureHelpUtilities.GetSignatureHelpState(expression.ArgumentList, position);
             }
 
-            var textSpan = SignatureHelpUtilities.GetSignatureHelpSpan(invocationExpression.ArgumentList);
-            return MakeSignatureHelpItems(items, textSpan, (IMethodSymbol)currentSymbol, parameterIndex, selectedItem, arguments, position);
+            return null;
         }
     }
 }