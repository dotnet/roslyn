--- conflicted
+++ resolved
@@ -97,24 +97,16 @@
             var textSpan = SignatureHelpUtilities.GetSignatureHelpSpan(attribute.ArgumentList!);
             var syntaxFacts = document.GetRequiredLanguageService<ISyntaxFactsService>();
 
-<<<<<<< HEAD
-            var currentSymbol = semanticModel.GetSymbolInfo(attribute, cancellationToken).Symbol;
-            var selectedItem = TryGetSelectedIndex(accessibleConstructors, currentSymbol);
-=======
             var symbolInfo = semanticModel.GetSymbolInfo(attribute, cancellationToken);
             var selectedItem = TryGetSelectedIndex(accessibleConstructors, symbolInfo.Symbol);
->>>>>>> 801ab480
 
             return CreateSignatureHelpItems(accessibleConstructors.Select(c =>
                 Convert(c, within, attribute, semanticModel, structuralTypeDisplayService, documentationCommentFormatter, cancellationToken)).ToList(),
                 textSpan, GetCurrentArgumentState(root, position, syntaxFacts, textSpan, cancellationToken), selectedItem);
         }
 
-<<<<<<< HEAD
-        private SignatureHelpState GetCurrentArgumentState(SyntaxNode root, int position, ISyntaxFactsService syntaxFacts, TextSpan currentSpan, CancellationToken cancellationToken)
-=======
+        // TODO2 remove this method?
         public override SignatureHelpState? GetCurrentArgumentState(SyntaxNode root, int position, ISyntaxFactsService syntaxFacts, TextSpan currentSpan, CancellationToken cancellationToken)
->>>>>>> 801ab480
         {
             if (TryGetAttributeExpression(root, position, syntaxFacts, SignatureHelpTriggerReason.InvokeSignatureHelpCommand, cancellationToken, out var expression) &&
                 currentSpan.Start == SignatureHelpUtilities.GetSignatureHelpSpan(expression.ArgumentList!).Start)
