﻿// Licensed to the .NET Foundation under one or more agreements.
// The .NET Foundation licenses this file to you under the MIT license.
// See the LICENSE file in the project root for more information.

using System;
using System.Collections.Generic;
using System.Composition;
using System.Linq;
using System.Threading;
using System.Threading.Tasks;
using Microsoft.CodeAnalysis;
using Microsoft.CodeAnalysis.CSharp.Extensions;
using Microsoft.CodeAnalysis.CSharp.Symbols;
using Microsoft.CodeAnalysis.CSharp.Syntax;
using Microsoft.CodeAnalysis.DocumentationComments;
using Microsoft.CodeAnalysis.Host.Mef;
using Microsoft.CodeAnalysis.LanguageServices;
using Microsoft.CodeAnalysis.Shared.Extensions;
using Microsoft.CodeAnalysis.SignatureHelp;
using Microsoft.CodeAnalysis.Text;
using Roslyn.Utilities;

namespace Microsoft.CodeAnalysis.CSharp.SignatureHelp
{
    [ExportSignatureHelpProvider("GenericNameSignatureHelpProvider", LanguageNames.CSharp), Shared]
    internal partial class GenericNameSignatureHelpProvider : AbstractCSharpSignatureHelpProvider
    {
        [ImportingConstructor]
        [Obsolete(MefConstruction.ImportingConstructorMessage, error: true)]
        public GenericNameSignatureHelpProvider()
        {
        }

        public override bool IsTriggerCharacter(char ch)
            => ch is '<' or ',';

        public override bool IsRetriggerCharacter(char ch)
            => ch == '>';

        protected virtual bool TryGetGenericIdentifier(
            SyntaxNode root, int position,
            ISyntaxFactsService syntaxFacts,
            SignatureHelpTriggerReason triggerReason,
            CancellationToken cancellationToken,
            out SyntaxToken genericIdentifier, out SyntaxToken lessThanToken)
        {
            if (CommonSignatureHelpUtilities.TryGetSyntax(root, position, syntaxFacts, triggerReason, IsTriggerToken, IsArgumentListToken, cancellationToken, out GenericNameSyntax name))
            {
                genericIdentifier = name.Identifier;
                lessThanToken = name.TypeArgumentList.LessThanToken;
                return true;
            }

            genericIdentifier = default;
            lessThanToken = default;
            return false;
        }

        private bool IsTriggerToken(SyntaxToken token)
        {
            return !token.IsKind(SyntaxKind.None) &&
                token.ValueText.Length == 1 &&
                IsTriggerCharacter(token.ValueText[0]) &&
                token.Parent is TypeArgumentListSyntax &&
                token.Parent.Parent is GenericNameSyntax;
        }

        private bool IsArgumentListToken(GenericNameSyntax node, SyntaxToken token)
        {
            return node.TypeArgumentList != null &&
                node.TypeArgumentList.Span.Contains(token.SpanStart) &&
                token != node.TypeArgumentList.GreaterThanToken;
        }

        protected override async Task<SignatureHelpItems?> GetItemsWorkerAsync(Document document, int position, SignatureHelpTriggerInfo triggerInfo, SignatureHelpOptions options, CancellationToken cancellationToken)
        {
            var root = await document.GetRequiredSyntaxRootAsync(cancellationToken).ConfigureAwait(false);
            if (!TryGetGenericIdentifier(root, position, document.GetRequiredLanguageService<ISyntaxFactsService>(), triggerInfo.TriggerReason, cancellationToken,
                    out var genericIdentifier, out var lessThanToken))
            {
                return null;
            }

            if (genericIdentifier.Parent is not SimpleNameSyntax simpleName)
            {
                return null;
            }

            var beforeDotExpression = simpleName.IsRightSideOfDot() ? simpleName.GetLeftSideOfDot() : null;

            var semanticModel = await document.ReuseExistingSpeculativeModelAsync(simpleName, cancellationToken).ConfigureAwait(false);

            var leftSymbol = beforeDotExpression == null
                ? null
                : semanticModel.GetSymbolInfo(beforeDotExpression, cancellationToken).GetAnySymbol() as INamespaceOrTypeSymbol;
            var leftType = beforeDotExpression == null
                ? null
                : semanticModel.GetTypeInfo(beforeDotExpression, cancellationToken).Type as INamespaceOrTypeSymbol;

            var leftContainer = leftSymbol ?? leftType;

            var isBaseAccess = beforeDotExpression is BaseExpressionSyntax;
            var namespacesOrTypesOnly = SyntaxFacts.IsInNamespaceOrTypeContext(simpleName);
            var includeExtensions = leftSymbol == null && leftType != null;
            var name = genericIdentifier.ValueText;
            var symbols = isBaseAccess
                ? semanticModel.LookupBaseMembers(position, name)
                : namespacesOrTypesOnly
                    ? semanticModel.LookupNamespacesAndTypes(position, leftContainer, name)
                    : semanticModel.LookupSymbols(position, leftContainer, name, includeExtensions);

            var within = semanticModel.GetEnclosingNamedTypeOrAssembly(position, cancellationToken);
            if (within == null)
            {
                return null;
            }

            var accessibleSymbols =
                symbols.WhereAsArray(s => s.GetArity() > 0)
                       .WhereAsArray(s => s is INamedTypeSymbol or IMethodSymbol)
                       .FilterToVisibleAndBrowsableSymbols(options.HideAdvancedMembers, semanticModel.Compilation)
                       .Sort(semanticModel, genericIdentifier.SpanStart);

            if (!accessibleSymbols.Any())
            {
                return null;
            }

            var structuralTypeDisplayService = document.GetRequiredLanguageService<IStructuralTypeDisplayService>();
            var documentationCommentFormattingService = document.GetRequiredLanguageService<IDocumentationCommentFormattingService>();
            var textSpan = GetTextSpan(genericIdentifier, lessThanToken);
            var syntaxFacts = document.GetRequiredLanguageService<ISyntaxFactsService>();

            return CreateSignatureHelpItems(accessibleSymbols.Select(s =>
                Convert(s, lessThanToken, semanticModel, structuralTypeDisplayService, documentationCommentFormattingService)).ToList(),
                textSpan, GetCurrentArgumentState(root, position, syntaxFacts, textSpan, cancellationToken), selectedItem: null);
        }

<<<<<<< HEAD
        private SignatureHelpState GetCurrentArgumentState(SyntaxNode root, int position, ISyntaxFactsService syntaxFacts, TextSpan currentSpan, CancellationToken cancellationToken)
=======
        public override SignatureHelpState? GetCurrentArgumentState(SyntaxNode root, int position, ISyntaxFactsService syntaxFacts, TextSpan currentSpan, CancellationToken cancellationToken)
>>>>>>> 801ab480
        {
            if (!TryGetGenericIdentifier(root, position, syntaxFacts, SignatureHelpTriggerReason.InvokeSignatureHelpCommand, cancellationToken,
                    out var genericIdentifier, out _))
            {
                return null;
            }

            if (genericIdentifier.TryParseGenericName(cancellationToken, out var genericName))
            {
                // Because we synthesized the generic name, it will have an index starting at 0
                // instead of at the actual position it's at in the text.  Because of this, we need to
                // offset the position we are checking accordingly.
                var offset = genericIdentifier.SpanStart - genericName.SpanStart;
                position -= offset;
                return SignatureHelpUtilities.GetSignatureHelpState(genericName.TypeArgumentList, position);
            }

            return null;
        }

        protected virtual TextSpan GetTextSpan(SyntaxToken genericIdentifier, SyntaxToken lessThanToken)
        {
            Contract.ThrowIfFalse(lessThanToken.Parent is TypeArgumentListSyntax && lessThanToken.Parent.Parent is GenericNameSyntax);
            return SignatureHelpUtilities.GetSignatureHelpSpan(((GenericNameSyntax)lessThanToken.Parent.Parent).TypeArgumentList);
        }

        private static SignatureHelpItem Convert(
            ISymbol symbol,
            SyntaxToken lessThanToken,
            SemanticModel semanticModel,
            IStructuralTypeDisplayService structuralTypeDisplayService,
            IDocumentationCommentFormattingService documentationCommentFormattingService)
        {
            var position = lessThanToken.SpanStart;

            SignatureHelpItem item;
            if (symbol is INamedTypeSymbol namedType)
            {
                item = CreateItem(
                    symbol, semanticModel, position,
                    structuralTypeDisplayService,
                    false,
                    symbol.GetDocumentationPartsFactory(semanticModel, position, documentationCommentFormattingService),
                    GetPreambleParts(namedType, semanticModel, position),
                    GetSeparatorParts(),
                    GetPostambleParts(),
                    namedType.TypeParameters.Select(p => Convert(p, semanticModel, position, documentationCommentFormattingService)).ToList());
            }
            else
            {
                var method = (IMethodSymbol)symbol;
                item = CreateItem(
                    symbol, semanticModel, position,
                    structuralTypeDisplayService,
                    false,
                    c => symbol.GetDocumentationParts(semanticModel, position, documentationCommentFormattingService, c),
                    GetPreambleParts(method, semanticModel, position),
                    GetSeparatorParts(),
                    GetPostambleParts(method, semanticModel, position),
                    method.TypeParameters.Select(p => Convert(p, semanticModel, position, documentationCommentFormattingService)).ToList());
            }

            return item;
        }

        private static readonly SymbolDisplayFormat s_minimallyQualifiedFormat =
            SymbolDisplayFormat.MinimallyQualifiedFormat.WithGenericsOptions(
                SymbolDisplayFormat.MinimallyQualifiedFormat.GenericsOptions | SymbolDisplayGenericsOptions.IncludeVariance);

        private static SignatureHelpSymbolParameter Convert(
            ITypeParameterSymbol parameter,
            SemanticModel semanticModel,
            int position,
            IDocumentationCommentFormattingService formatter)
        {
            return new SignatureHelpSymbolParameter(
                parameter.Name,
                isOptional: false,
                documentationFactory: parameter.GetDocumentationPartsFactory(semanticModel, position, formatter),
                displayParts: parameter.ToMinimalDisplayParts(semanticModel, position, s_minimallyQualifiedFormat),
                selectedDisplayParts: GetSelectedDisplayParts(parameter, semanticModel, position));
        }

        private static IList<SymbolDisplayPart> GetSelectedDisplayParts(
            ITypeParameterSymbol typeParam,
            SemanticModel semanticModel,
            int position)
        {
            var parts = new List<SymbolDisplayPart>();

            if (TypeParameterHasConstraints(typeParam))
            {
                parts.Add(Space());
                parts.Add(Keyword(SyntaxKind.WhereKeyword));
                parts.Add(Space());

                parts.Add(new SymbolDisplayPart(SymbolDisplayPartKind.TypeParameterName, typeParam, typeParam.Name));

                parts.Add(Space());
                parts.Add(Punctuation(SyntaxKind.ColonToken));
                parts.Add(Space());

                var needComma = false;

                // class/struct constraint must be first
                if (typeParam.HasReferenceTypeConstraint)
                {
                    parts.Add(Keyword(SyntaxKind.ClassKeyword));
                    needComma = true;
                }
                else if (typeParam.HasUnmanagedTypeConstraint)
                {
                    parts.Add(new SymbolDisplayPart(SymbolDisplayPartKind.Keyword, null, "unmanaged"));
                    needComma = true;
                }
                else if (typeParam.HasValueTypeConstraint)
                {
                    parts.Add(Keyword(SyntaxKind.StructKeyword));
                    needComma = true;
                }

                foreach (var baseType in typeParam.ConstraintTypes)
                {
                    if (needComma)
                    {
                        parts.Add(Punctuation(SyntaxKind.CommaToken));
                        parts.Add(Space());
                    }

                    parts.AddRange(baseType.ToMinimalDisplayParts(semanticModel, position));
                    needComma = true;
                }

                // ctor constraint must be last
                if (typeParam.HasConstructorConstraint)
                {
                    if (needComma)
                    {
                        parts.Add(Punctuation(SyntaxKind.CommaToken));
                        parts.Add(Space());
                    }

                    parts.Add(Keyword(SyntaxKind.NewKeyword));
                    parts.Add(Punctuation(SyntaxKind.OpenParenToken));
                    parts.Add(Punctuation(SyntaxKind.CloseParenToken));
                }
            }

            return parts;
        }

        private static bool TypeParameterHasConstraints(ITypeParameterSymbol typeParam)
        {
            return !typeParam.ConstraintTypes.IsDefaultOrEmpty || typeParam.HasConstructorConstraint ||
                typeParam.HasReferenceTypeConstraint || typeParam.HasValueTypeConstraint;
        }
    }
}<|MERGE_RESOLUTION|>--- conflicted
+++ resolved
@@ -136,11 +136,7 @@
                 textSpan, GetCurrentArgumentState(root, position, syntaxFacts, textSpan, cancellationToken), selectedItem: null);
         }
 
-<<<<<<< HEAD
         private SignatureHelpState GetCurrentArgumentState(SyntaxNode root, int position, ISyntaxFactsService syntaxFacts, TextSpan currentSpan, CancellationToken cancellationToken)
-=======
-        public override SignatureHelpState? GetCurrentArgumentState(SyntaxNode root, int position, ISyntaxFactsService syntaxFacts, TextSpan currentSpan, CancellationToken cancellationToken)
->>>>>>> 801ab480
         {
             if (!TryGetGenericIdentifier(root, position, syntaxFacts, SignatureHelpTriggerReason.InvokeSignatureHelpCommand, cancellationToken,
                     out var genericIdentifier, out _))
