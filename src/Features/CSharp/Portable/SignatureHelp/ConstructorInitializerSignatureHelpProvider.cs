--- conflicted
+++ resolved
@@ -86,62 +86,21 @@
                 return null;
             }
 
-<<<<<<< HEAD
             // get the candidate methods
-            var currentConstructor = semanticModel.GetDeclaredSymbol(constructorInitializer.Parent);
-            var symbolDisplayService = document.GetLanguageService<ISymbolDisplayService>();
-            var accessibleConstructors = type.InstanceConstructors
-                .WhereAsArray(c => c.IsAccessibleWithin(within) && !c.Equals(currentConstructor))
-                .WhereAsArray(c => c.IsEditorBrowsable(document.ShouldHideAdvancedMembers(), semanticModel.Compilation))
-                .Sort(symbolDisplayService, semanticModel, constructorInitializer.SpanStart);
-            accessibleConstructors = RemoveUnacceptable(accessibleConstructors, constructorInitializer, within, semanticModel, cancellationToken);
-=======
             var currentConstructor = semanticModel.GetDeclaredSymbol(constructorInitializer.Parent!, cancellationToken);
 
             var accessibleConstructors = type.InstanceConstructors
                                              .WhereAsArray(c => c.IsAccessibleWithin(within) && !c.Equals(currentConstructor))
                                              .WhereAsArray(c => c.IsEditorBrowsable(options.HideAdvancedMembers, semanticModel.Compilation))
                                              .Sort(semanticModel, constructorInitializer.SpanStart);
->>>>>>> 801ab480
+            accessibleConstructors = RemoveUnacceptable(accessibleConstructors, constructorInitializer, within, semanticModel, cancellationToken);
 
             if (!accessibleConstructors.Any())
             {
                 return null;
             }
 
-<<<<<<< HEAD
-            // try to bind to the actual constructor
-            var currentSymbol = semanticModel.GetSymbolInfo(constructorInitializer, cancellationToken).Symbol;
-
-            var semanticFactsService = document.GetLanguageService<ISemanticFactsService>();
-            var arguments = constructorInitializer.ArgumentList.Arguments;
-            var parameterIndex = -1;
-            if (currentSymbol is null)
-            {
-                (currentSymbol, parameterIndex) = GuessCurrentSymbolAndParameter(arguments, accessibleConstructors, position,
-                    semanticModel, semanticFactsService, cancellationToken);
-            }
-            else
-            {
-                // The compiler told us the correct overload, but we need to find out the parameter to highlight given cursor position
-                _ = FindParameterIndexIfCompatibleMethod(arguments, (IMethodSymbol)currentSymbol, position, semanticModel, semanticFactsService, out parameterIndex);
-            }
-
             // present items and select
-            var anonymousTypeDisplayService = document.GetLanguageService<IAnonymousTypeDisplayService>();
-            var documentationCommentFormattingService = document.GetLanguageService<IDocumentationCommentFormattingService>();
-            var items = accessibleConstructors.SelectAsArray(c =>
-                Convert(c, constructorInitializer.ArgumentList.OpenParenToken, semanticModel, symbolDisplayService, anonymousTypeDisplayService, documentationCommentFormattingService, cancellationToken));
-
-            var selectedItem = TryGetSelectedIndex(accessibleConstructors, currentSymbol);
-
-            var textSpan = SignatureHelpUtilities.GetSignatureHelpSpan(constructorInitializer.ArgumentList);
-            return MakeSignatureHelpItems(items, textSpan, (IMethodSymbol)currentSymbol, parameterIndex, selectedItem, arguments, position);
-        }
-
-        private static ImmutableArray<IMethodSymbol> RemoveUnacceptable(IEnumerable<IMethodSymbol> methodGroup, ConstructorInitializerSyntax constructorInitializer,
-            ISymbol within, SemanticModel semanticModel, CancellationToken cancellationToken)
-=======
             var structuralTypeDisplayService = document.GetRequiredLanguageService<IStructuralTypeDisplayService>();
             var documentationCommentFormattingService = document.GetRequiredLanguageService<IDocumentationCommentFormattingService>();
             var textSpan = SignatureHelpUtilities.GetSignatureHelpSpan(constructorInitializer.ArgumentList);
@@ -153,10 +112,13 @@
             return CreateSignatureHelpItems(accessibleConstructors.SelectAsArray(c =>
                 Convert(c, constructorInitializer.ArgumentList.OpenParenToken, semanticModel, structuralTypeDisplayService, documentationCommentFormattingService)).ToList(),
                 textSpan, GetCurrentArgumentState(root, position, syntaxFacts, textSpan, cancellationToken), selectedItem);
+            // TODO2
+            //var textSpan = SignatureHelpUtilities.GetSignatureHelpSpan(constructorInitializer.ArgumentList);
+            //return MakeSignatureHelpItems(items, textSpan, (IMethodSymbol)currentSymbol, parameterIndex, selectedItem, arguments, position);
         }
 
-        public override SignatureHelpState? GetCurrentArgumentState(SyntaxNode root, int position, ISyntaxFactsService syntaxFacts, TextSpan currentSpan, CancellationToken cancellationToken)
->>>>>>> 801ab480
+        private static ImmutableArray<IMethodSymbol> RemoveUnacceptable(IEnumerable<IMethodSymbol> methodGroup, ConstructorInitializerSyntax constructorInitializer,
+            ISymbol within, SemanticModel semanticModel, CancellationToken cancellationToken)
         {
             return methodGroup.Where(m => !IsUnacceptable(constructorInitializer.ArgumentList.Arguments, m)).ToImmutableArray();
         }
@@ -194,11 +156,7 @@
             return result;
         }
 
-<<<<<<< HEAD
-        private static IList<SymbolDisplayPart> GetPostambleParts(IMethodSymbol method)
-=======
         private static IList<SymbolDisplayPart> GetPostambleParts()
->>>>>>> 801ab480
         {
             return SpecializedCollections.SingletonList(
                 Punctuation(SyntaxKind.CloseParenToken));
