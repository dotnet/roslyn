--- conflicted
+++ resolved
@@ -132,11 +132,7 @@
             throw ExceptionUtilities.Unreachable;
         }
 
-<<<<<<< HEAD
         private SignatureHelpState GetCurrentArgumentState(SyntaxNode root, int position, ISyntaxFactsService syntaxFacts, TextSpan currentSpan, CancellationToken cancellationToken)
-=======
-        public override SignatureHelpState? GetCurrentArgumentState(SyntaxNode root, int position, ISyntaxFactsService syntaxFacts, TextSpan currentSpan, CancellationToken cancellationToken)
->>>>>>> 801ab480
         {
             if (!TryGetElementAccessExpression(
                     root,
