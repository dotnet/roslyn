﻿// Licensed to the .NET Foundation under one or more agreements.
// The .NET Foundation licenses this file to you under the MIT license.
// See the LICENSE file in the project root for more information.

using System;
using System.Collections.Generic;
using System.Composition;
using System.Linq;
using System.Threading;
using System.Diagnostics.CodeAnalysis;
using Microsoft.CodeAnalysis.CSharp.Extensions;
using Microsoft.CodeAnalysis.CSharp.Syntax;
using Microsoft.CodeAnalysis.DocumentationComments;
using Microsoft.CodeAnalysis.Host.Mef;
using Microsoft.CodeAnalysis.Operations;
using Microsoft.CodeAnalysis.Options;
using Microsoft.CodeAnalysis.PooledObjects;
using Microsoft.CodeAnalysis.Shared.Extensions;
using Roslyn.Utilities;

namespace Microsoft.CodeAnalysis.CSharp.DocumentationComments
{
    [ExportLanguageService(typeof(IDocumentationCommentSnippetService), LanguageNames.CSharp), Shared]
    internal class CSharpDocumentationCommentSnippetService : AbstractDocumentationCommentSnippetService<DocumentationCommentTriviaSyntax, MemberDeclarationSyntax>
    {
        public override string DocumentationCommentCharacter => "/";

        protected override bool AddIndent => true;
        protected override string ExteriorTriviaText => "///";

        private static readonly SymbolDisplayFormat s_format =
            new(
                globalNamespaceStyle: SymbolDisplayGlobalNamespaceStyle.Omitted,
                typeQualificationStyle: SymbolDisplayTypeQualificationStyle.NameAndContainingTypes,
                genericsOptions: SymbolDisplayGenericsOptions.IncludeTypeParameters,
                miscellaneousOptions:
                    SymbolDisplayMiscellaneousOptions.EscapeKeywordIdentifiers |
                    SymbolDisplayMiscellaneousOptions.UseSpecialTypes);

        [ImportingConstructor]
        [Obsolete(MefConstruction.ImportingConstructorMessage, error: true)]
        public CSharpDocumentationCommentSnippetService()
        {
        }

        protected override MemberDeclarationSyntax? GetContainingMember(SyntaxTree syntaxTree, int position, CancellationToken cancellationToken)
        {
            return syntaxTree.GetRoot(cancellationToken).FindToken(position).GetAncestor<MemberDeclarationSyntax>();
        }

        protected override bool SupportsDocumentationComments(MemberDeclarationSyntax member)
        {
            switch (member.Kind())
            {
                case SyntaxKind.ClassDeclaration:
                case SyntaxKind.RecordDeclaration:
                case SyntaxKind.InterfaceDeclaration:
                case SyntaxKind.StructDeclaration:
                case SyntaxKind.RecordStructDeclaration:
                case SyntaxKind.DelegateDeclaration:
                case SyntaxKind.EnumDeclaration:
                case SyntaxKind.EnumMemberDeclaration:
                case SyntaxKind.FieldDeclaration:
                case SyntaxKind.MethodDeclaration:
                case SyntaxKind.ConstructorDeclaration:
                case SyntaxKind.DestructorDeclaration:
                case SyntaxKind.PropertyDeclaration:
                case SyntaxKind.IndexerDeclaration:
                case SyntaxKind.EventDeclaration:
                case SyntaxKind.EventFieldDeclaration:
                case SyntaxKind.OperatorDeclaration:
                case SyntaxKind.ConversionOperatorDeclaration:
                    return true;

                default:
                    return false;
            }
        }

        protected override bool HasDocumentationComment(MemberDeclarationSyntax member)
            => member.GetFirstToken().LeadingTrivia.Any(SyntaxKind.SingleLineDocumentationCommentTrivia, SyntaxKind.MultiLineDocumentationCommentTrivia);

        protected override int GetPrecedingDocumentationCommentCount(MemberDeclarationSyntax member)
        {
            var firstToken = member.GetFirstToken();

            var count = firstToken.LeadingTrivia.Count(t => t.IsDocComment());

            var previousToken = firstToken.GetPreviousToken();
            if (previousToken.Kind() != SyntaxKind.None)
            {
                count += previousToken.TrailingTrivia.Count(t => t.IsDocComment());
            }

            return count;
        }

<<<<<<< HEAD
        protected override List<string> GetDocumentationCommentStubLines(MemberDeclarationSyntax member)
=======
        protected override List<string> GetDocumentationCommentStubLines(MemberDeclarationSyntax member, string existingCommentText)
>>>>>>> 80a8ce8d
        {
            var list = new List<string>
            {
                "/// <summary>",
                "///" + (existingCommentText.StartsWith(" ") ? existingCommentText : $" {existingCommentText}"),
                "/// </summary>"
            };

            var typeParameterList = member.GetTypeParameterList();
            if (typeParameterList != null)
            {
                foreach (var typeParam in typeParameterList.Parameters)
                {
                    list.Add("/// <typeparam name=\"" + typeParam.Identifier.ValueText + "\"></typeparam>");
                }
            }

            var parameterList = member.GetParameterList();
            if (parameterList != null)
            {
                foreach (var param in parameterList.Parameters)
                {
                    list.Add("/// <param name=\"" + param.Identifier.ValueText + "\"></param>");
                }
            }

            if (member.IsKind(
                    SyntaxKind.MethodDeclaration,
                    SyntaxKind.IndexerDeclaration,
                    SyntaxKind.DelegateDeclaration,
                    SyntaxKind.OperatorDeclaration,
                    SyntaxKind.ConstructorDeclaration,
                    SyntaxKind.DestructorDeclaration))
            {
                var returnType = member.GetMemberType();
                if (returnType != null &&
                    !(returnType.IsKind(SyntaxKind.PredefinedType, out PredefinedTypeSyntax? predefinedType) && predefinedType.Keyword.IsKindOrHasMatchingText(SyntaxKind.VoidKeyword)))
                {
                    list.Add("/// <returns></returns>");
                }

                foreach (var exceptionType in GetExceptions(member))
                {
                    list.Add(@$"/// <exception cref=""{exceptionType}""></exception>");
                }
            }

            return list;
        }

        private static IEnumerable<string> GetExceptions(SyntaxNode member)
        {
            var throwExpressionsAndStatements = member.DescendantNodes().Where(n => n.IsKind(SyntaxKind.ThrowExpression, SyntaxKind.ThrowStatement));

            var usings = member.GetEnclosingUsingDirectives();
            var hasUsingSystem = usings.Any(u => u.Name is IdentifierNameSyntax { Identifier.ValueText: nameof(System) });

            using var _ = PooledHashSet<string>.GetInstance(out var seenExceptionTypes);
            foreach (var throwExpressionOrStatement in throwExpressionsAndStatements)
            {
                var expression = throwExpressionOrStatement switch
                {
                    ThrowExpressionSyntax throwExpression => throwExpression.Expression,
                    ThrowStatementSyntax throwStatement => throwStatement.Expression,
                    _ => throw ExceptionUtilities.Unreachable
                };

                if (expression.IsKind(SyntaxKind.NullLiteralExpression))
                {
                    // `throw null;` throws NullReferenceException at runtime.
                    var exception = hasUsingSystem ? nameof(NullReferenceException) : $"{nameof(System)}.{nameof(NullReferenceException)}";
                    if (seenExceptionTypes.Add(exception))
                        yield return exception;
                }
                else if (expression is ObjectCreationExpressionSyntax { Type: TypeSyntax exceptionType })
                {
                    exceptionType = exceptionType.ConvertToSingleLine();
                    if (!IsExceptionCaughtAndNotRethrown(hasUsingSystem, exceptionType))
                    {
                        var exception = exceptionType.ToString();
                        if (seenExceptionTypes.Add(exception))
                            yield return exception.Replace('<', '{').Replace('>', '}');
                    }
                }
            }
        }

        private static bool IsExceptionCaughtAndNotRethrown(bool hasUsingSystem, TypeSyntax exceptionType)
        {
            for (SyntaxNode? current = exceptionType; current != null; current = current?.Parent)
            {
                if (current is not BlockSyntax { Parent: TryStatementSyntax tryStatement } block ||
                    tryStatement.Block != block ||
                    block.DescendantNodes().OfType<ThrowStatementSyntax>().Any(t => t.Expression is null))
                {
                    continue;
                }

                foreach (var catchClause in tryStatement.Catches)
                {
                    if (catchClause.Filter != null)
                        continue;

                    // AN empty `catch { }` will always catch everything.
                    if (catchClause.Declaration == null)
                        return true;

                    // Poor mans equivalence check since we don't have semantics here.
                    if (SyntaxFactory.AreEquivalent(exceptionType, catchClause.Declaration.Type.ConvertToSingleLine()))
                        return true;

                    if (hasUsingSystem &&
                        catchClause.Declaration.Type is IdentifierNameSyntax { Identifier.ValueText: nameof(Exception) })
                    {
                        return true;
                    }

                    if (catchClause.Declaration.Type is QualifiedNameSyntax
                        {
                            Left: IdentifierNameSyntax { Identifier.ValueText: nameof(System) },
                            Right: IdentifierNameSyntax { Identifier.ValueText: nameof(Exception) },
                        })
                    {
                        return true;
                    }
                }
            }

            return false;
        }

        protected override SyntaxToken GetTokenToRight(
            SyntaxTree syntaxTree, int position, CancellationToken cancellationToken)
        {
            if (position >= syntaxTree.GetText(cancellationToken).Length)
            {
                return default;
            }

            return syntaxTree.GetRoot(cancellationToken).FindTokenOnRightOfPosition(
                position, includeDirectives: true, includeDocumentationComments: true);
        }

        protected override SyntaxToken GetTokenToLeft(
            SyntaxTree syntaxTree, int position, CancellationToken cancellationToken)
        {
            if (position < 1)
            {
                return default;
            }

            return syntaxTree.GetRoot(cancellationToken).FindTokenOnLeftOfPosition(
                position - 1, includeDirectives: true, includeDocumentationComments: true, includeSkipped: true);
        }

        protected override bool IsDocCommentNewLine(SyntaxToken token)
            => token.RawKind == (int)SyntaxKind.XmlTextLiteralNewLineToken;

        protected override bool IsEndOfLineTrivia(SyntaxTrivia trivia)
            => trivia.RawKind == (int)SyntaxKind.EndOfLineTrivia;

        protected override bool IsSingleExteriorTrivia(DocumentationCommentTriviaSyntax documentationComment, [NotNullWhen(true)] out string? existingCommentText)
        {
            existingCommentText = null;

            if (IsMultilineDocComment(documentationComment))
            {
                return false;
            }

            if (documentationComment.Content.Count != 1)
            {
                return false;
            }

            if (documentationComment.Content[0] is not XmlTextSyntax xmlText)
            {
                return false;
            }

            var textTokens = xmlText.TextTokens;
            if (!textTokens.Any())
            {
                return false;
            }

            var lastTextToken = textTokens.Last();
            var firstTextToken = textTokens.First();

            // We only allow more than one token if the first one is an actual comment, not whitespace
            if (textTokens.Count != 1 && string.IsNullOrWhiteSpace(firstTextToken.ValueText))
            {
                return false;
            }

            // If there are two text tokens it means there is an existing comment that we want to
            // preserve.
            existingCommentText = textTokens.Count == 1 ? "" : firstTextToken.ValueText;

            return lastTextToken.Kind() == SyntaxKind.XmlTextLiteralNewLineToken
                && firstTextToken.LeadingTrivia.Count == 1
                && firstTextToken.LeadingTrivia.ElementAt(0).Kind() == SyntaxKind.DocumentationCommentExteriorTrivia
                && firstTextToken.LeadingTrivia.ElementAt(0).ToString() == ExteriorTriviaText
                && lastTextToken.TrailingTrivia.Count == 0;
        }

        private static IList<SyntaxToken> GetTextTokensFollowingExteriorTrivia(XmlTextSyntax xmlText)
        {
            var result = new List<SyntaxToken>();

            var tokenList = xmlText.TextTokens;
            foreach (var token in tokenList.Reverse())
            {
                result.Add(token);

                if (token.LeadingTrivia.Any(SyntaxKind.DocumentationCommentExteriorTrivia))
                {
                    break;
                }
            }

            result.Reverse();

            return result;
        }

        protected override bool EndsWithSingleExteriorTrivia(DocumentationCommentTriviaSyntax? documentationComment)
        {
            if (documentationComment == null)
            {
                return false;
            }

            if (IsMultilineDocComment(documentationComment))
            {
                return false;
            }

            if (documentationComment.Content.LastOrDefault() is not XmlTextSyntax xmlText)
            {
                return false;
            }

            var textTokens = GetTextTokensFollowingExteriorTrivia(xmlText);

            if (textTokens.Any(t => !string.IsNullOrWhiteSpace(t.ToString())))
            {
                return false;
            }

            var lastTextToken = textTokens.LastOrDefault();
            var firstTextToken = textTokens.FirstOrDefault();

            return lastTextToken.Kind() == SyntaxKind.XmlTextLiteralNewLineToken
                && firstTextToken.LeadingTrivia.Count == 1
                && firstTextToken.LeadingTrivia.ElementAt(0).Kind() == SyntaxKind.DocumentationCommentExteriorTrivia
                && firstTextToken.LeadingTrivia.ElementAt(0).ToString() == ExteriorTriviaText
                && lastTextToken.TrailingTrivia.Count == 0;
        }

        protected override bool IsMultilineDocComment(DocumentationCommentTriviaSyntax? documentationComment)
            => documentationComment.IsMultilineDocComment();

        protected override bool HasSkippedTrailingTrivia(SyntaxToken token)
            => token.TrailingTrivia.Any(t => t.Kind() == SyntaxKind.SkippedTokensTrivia);
    }
}<|MERGE_RESOLUTION|>--- conflicted
+++ resolved
@@ -95,11 +95,7 @@
             return count;
         }
 
-<<<<<<< HEAD
-        protected override List<string> GetDocumentationCommentStubLines(MemberDeclarationSyntax member)
-=======
         protected override List<string> GetDocumentationCommentStubLines(MemberDeclarationSyntax member, string existingCommentText)
->>>>>>> 80a8ce8d
         {
             var list = new List<string>
             {
