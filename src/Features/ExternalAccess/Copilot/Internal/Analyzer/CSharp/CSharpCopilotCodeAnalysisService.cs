﻿// Licensed to the .NET Foundation under one or more agreements.
// The .NET Foundation licenses this file to you under the MIT license.
// See the LICENSE file in the project root for more information.

using System;
using System.Collections.Generic;
using System.Collections.Immutable;
using System.Composition;
using System.Threading;
using System.Threading.Tasks;
using Microsoft.CodeAnalysis.Copilot;
using Microsoft.CodeAnalysis.CSharp.Syntax;
using Microsoft.CodeAnalysis.Diagnostics;
using Microsoft.CodeAnalysis.DocumentationComments;
using Microsoft.CodeAnalysis.ErrorReporting;
using Microsoft.CodeAnalysis.FindSymbols;
using Microsoft.CodeAnalysis.Host;
using Microsoft.CodeAnalysis.Host.Mef;
using Microsoft.CodeAnalysis.LanguageService;
using Microsoft.CodeAnalysis.PooledObjects;
using Microsoft.CodeAnalysis.QuickInfo;
using Microsoft.CodeAnalysis.Shared.Extensions;
using Microsoft.CodeAnalysis.Text;

namespace Microsoft.CodeAnalysis.ExternalAccess.Copilot.Internal.Analyzer.CSharp;

[ExportLanguageService(typeof(ICopilotCodeAnalysisService), LanguageNames.CSharp), Shared]
internal sealed class CSharpCopilotCodeAnalysisService : AbstractCopilotCodeAnalysisService
{
    private IExternalCSharpCopilotCodeAnalysisService? AnalysisService { get; }
    private IExternalCSharpCopilotGenerateDocumentationService? GenerateDocumentationService { get; }
<<<<<<< HEAD
    private IExternalCSharpOnTheFlyDocsService? OnTheFlyDocsService { get; }
=======
    private IExternalCSharpCopilotGenerateImplementationService? GenerateImplementationService { get; }
>>>>>>> 878db64f

    [ImportingConstructor]
    [Obsolete(MefConstruction.ImportingConstructorMessage, error: true)]
    public CSharpCopilotCodeAnalysisService(
        [Import(AllowDefault = true)] IExternalCSharpCopilotCodeAnalysisService? externalCopilotService,
        [Import(AllowDefault = true)] IExternalCSharpCopilotGenerateDocumentationService? externalCSharpCopilotGenerateDocumentationService,
<<<<<<< HEAD
        [Import(AllowDefault = true)] IExternalCSharpOnTheFlyDocsService? externalCSharpOnTheFlyDocsService,
=======
        [Import(AllowDefault = true)] IExternalCSharpCopilotGenerateImplementationService? externalCSharpCopilotGenerateImplementationService,
>>>>>>> 878db64f
        IDiagnosticsRefresher diagnosticsRefresher
        ) : base(diagnosticsRefresher)
    {
        if (externalCopilotService is null)
<<<<<<< HEAD
            FatalError.ReportAndCatch(new ArgumentNullException(nameof(externalCopilotService)), ErrorSeverity.Diagnostic);
=======
            FatalError.ReportAndCatch(new ArgumentNullException(nameof(externalCSharpCopilotGenerateDocumentationService)), ErrorSeverity.Diagnostic);
>>>>>>> 878db64f

        if (externalCSharpCopilotGenerateDocumentationService is null)
            FatalError.ReportAndCatch(new ArgumentNullException(nameof(externalCSharpCopilotGenerateDocumentationService)), ErrorSeverity.Diagnostic);

<<<<<<< HEAD
        if (externalCSharpOnTheFlyDocsService is null)
            FatalError.ReportAndCatch(new ArgumentNullException(nameof(externalCSharpOnTheFlyDocsService)), ErrorSeverity.Diagnostic);

        AnalysisService = externalCopilotService;
        GenerateDocumentationService = externalCSharpCopilotGenerateDocumentationService;
        OnTheFlyDocsService = externalCSharpOnTheFlyDocsService;
=======
        if (externalCSharpCopilotGenerateDocumentationService is null)
            FatalError.ReportAndCatch(new ArgumentNullException(nameof(externalCSharpCopilotGenerateImplementationService)), ErrorSeverity.Diagnostic);

        AnalysisService = externalCopilotService;
        GenerateDocumentationService = externalCSharpCopilotGenerateDocumentationService;
        GenerateImplementationService = externalCSharpCopilotGenerateImplementationService;
>>>>>>> 878db64f
    }

    protected override Task<ImmutableArray<Diagnostic>> AnalyzeDocumentCoreAsync(Document document, TextSpan? span, string promptTitle, CancellationToken cancellationToken)
    {
        if (AnalysisService is not null)
            return AnalysisService.AnalyzeDocumentAsync(document, span, promptTitle, cancellationToken);

        return Task.FromResult(ImmutableArray<Diagnostic>.Empty);
    }

    protected override Task<ImmutableArray<string>> GetAvailablePromptTitlesCoreAsync(Document document, CancellationToken cancellationToken)
    {
        if (AnalysisService is not null)
            return AnalysisService.GetAvailablePromptTitlesAsync(document, cancellationToken);

        return Task.FromResult(ImmutableArray<string>.Empty);
    }

    protected override Task<ImmutableArray<Diagnostic>> GetCachedDiagnosticsCoreAsync(Document document, string promptTitle, CancellationToken cancellationToken)
    {
        if (AnalysisService is not null)
            return AnalysisService.GetCachedDiagnosticsAsync(document, promptTitle, cancellationToken);

        return Task.FromResult(ImmutableArray<Diagnostic>.Empty);
    }

    protected override Task<bool> IsAvailableCoreAsync(CancellationToken cancellationToken)
    {
        if (AnalysisService is not null)
            return AnalysisService.IsAvailableAsync(cancellationToken);

        return Task.FromResult(false);
    }

    protected override Task StartRefinementSessionCoreAsync(Document oldDocument, Document newDocument, Diagnostic? primaryDiagnostic, CancellationToken cancellationToken)
    {
        if (AnalysisService is not null)
            return AnalysisService.StartRefinementSessionAsync(oldDocument, newDocument, primaryDiagnostic, cancellationToken);

        return Task.CompletedTask;
    }

    protected override Task<string> GetOnTheFlyDocsPromptCoreAsync(OnTheFlyDocsInfo onTheFlyDocsInfo, CancellationToken cancellationToken)
    {
        if (OnTheFlyDocsService is not null)
            return OnTheFlyDocsService.GetOnTheFlyDocsPromptAsync(new CopilotOnTheFlyDocsInfoWrapper(onTheFlyDocsInfo), cancellationToken);

        return Task.FromResult(string.Empty);
    }

    protected override Task<(string responseString, bool isQuotaExceeded)> GetOnTheFlyDocsResponseCoreAsync(string prompt, CancellationToken cancellationToken)
    {
        if (OnTheFlyDocsService is not null)
            return OnTheFlyDocsService.GetOnTheFlyDocsResponseAsync(prompt, cancellationToken);

        return Task.FromResult((string.Empty, false));
    }

    protected override async Task<ImmutableArray<Diagnostic>> GetDiagnosticsIntersectWithSpanAsync(
        Document document, IReadOnlyList<Diagnostic> diagnostics, TextSpan span, CancellationToken cancellationToken)
    {
        using var _ = ArrayBuilder<Diagnostic>.GetInstance(out var filteredDiagnostics);

        // The location of Copilot diagnostics is on the method identifier, we'd like to expand the range to include them
        // if any part of the method intersects with the given span.
        var root = await document.GetRequiredSyntaxRootAsync(cancellationToken).ConfigureAwait(false);
        var syntaxFacts = document.GetRequiredLanguageService<ISyntaxFactsService>();

        foreach (var diagnostic in diagnostics)
        {
            var containingMethod = syntaxFacts.GetContainingMethodDeclaration(root, diagnostic.Location.SourceSpan.Start, useFullSpan: false);
            if (containingMethod?.Span.IntersectsWith(span) is true)
                filteredDiagnostics.Add(diagnostic);
        }

        return filteredDiagnostics.ToImmutable();
    }

    protected override Task<bool> IsFileExcludedCoreAsync(string filePath, CancellationToken cancellationToken)
    {
        if (AnalysisService is not null)
            return AnalysisService.IsFileExcludedAsync(filePath, cancellationToken);

        return Task.FromResult(false);
    }

    protected override Task<(Dictionary<string, string>? responseDictionary, bool isQuotaExceeded)> GetDocumentationCommentCoreAsync(DocumentationCommentProposal proposal, CancellationToken cancellationToken)
    {
        if (GenerateDocumentationService is not null)
            return GenerateDocumentationService.GetDocumentationCommentAsync(new CopilotDocumentationCommentProposalWrapper(proposal), cancellationToken);

        return Task.FromResult<(Dictionary<string, string>?, bool)>((null, false));
    }

    protected override bool IsImplementNotImplementedExceptionsAvailableCore()
    {
        return GenerateImplementationService is not null;
    }

    protected override async Task<ImmutableDictionary<MemberDeclarationSyntax, ImplementationDetails>> ImplementNotImplementedExceptionsCoreAsync(
        Document document,
        ImmutableDictionary<MemberDeclarationSyntax, ImmutableArray<ReferencedSymbol>> methodOrProperties,
        CancellationToken cancellationToken)
    {
        Contract.ThrowIfNull(GenerateImplementationService);
        var nodeToWrappers = await GenerateImplementationService.ImplementNotImplementedExceptionsAsync(document, methodOrProperties, cancellationToken).ConfigureAwait(false);

        var resultBuilder = ImmutableDictionary.CreateBuilder<MemberDeclarationSyntax, ImplementationDetails>();
        foreach (var nodeToWrapper in nodeToWrappers)
        {
            resultBuilder.Add(
                nodeToWrapper.Key,
                new ImplementationDetails
                {
                    ReplacementNode = nodeToWrapper.Value.ReplacementNode,
                    Message = nodeToWrapper.Value.Message
                });
        }

        return resultBuilder.ToImmutable();
    }
}<|MERGE_RESOLUTION|>--- conflicted
+++ resolved
@@ -29,50 +29,34 @@
 {
     private IExternalCSharpCopilotCodeAnalysisService? AnalysisService { get; }
     private IExternalCSharpCopilotGenerateDocumentationService? GenerateDocumentationService { get; }
-<<<<<<< HEAD
     private IExternalCSharpOnTheFlyDocsService? OnTheFlyDocsService { get; }
-=======
     private IExternalCSharpCopilotGenerateImplementationService? GenerateImplementationService { get; }
->>>>>>> 878db64f
 
     [ImportingConstructor]
     [Obsolete(MefConstruction.ImportingConstructorMessage, error: true)]
     public CSharpCopilotCodeAnalysisService(
         [Import(AllowDefault = true)] IExternalCSharpCopilotCodeAnalysisService? externalCopilotService,
         [Import(AllowDefault = true)] IExternalCSharpCopilotGenerateDocumentationService? externalCSharpCopilotGenerateDocumentationService,
-<<<<<<< HEAD
         [Import(AllowDefault = true)] IExternalCSharpOnTheFlyDocsService? externalCSharpOnTheFlyDocsService,
-=======
         [Import(AllowDefault = true)] IExternalCSharpCopilotGenerateImplementationService? externalCSharpCopilotGenerateImplementationService,
->>>>>>> 878db64f
         IDiagnosticsRefresher diagnosticsRefresher
         ) : base(diagnosticsRefresher)
     {
         if (externalCopilotService is null)
-<<<<<<< HEAD
             FatalError.ReportAndCatch(new ArgumentNullException(nameof(externalCopilotService)), ErrorSeverity.Diagnostic);
-=======
-            FatalError.ReportAndCatch(new ArgumentNullException(nameof(externalCSharpCopilotGenerateDocumentationService)), ErrorSeverity.Diagnostic);
->>>>>>> 878db64f
 
         if (externalCSharpCopilotGenerateDocumentationService is null)
             FatalError.ReportAndCatch(new ArgumentNullException(nameof(externalCSharpCopilotGenerateDocumentationService)), ErrorSeverity.Diagnostic);
 
-<<<<<<< HEAD
         if (externalCSharpOnTheFlyDocsService is null)
             FatalError.ReportAndCatch(new ArgumentNullException(nameof(externalCSharpOnTheFlyDocsService)), ErrorSeverity.Diagnostic);
 
-        AnalysisService = externalCopilotService;
-        GenerateDocumentationService = externalCSharpCopilotGenerateDocumentationService;
-        OnTheFlyDocsService = externalCSharpOnTheFlyDocsService;
-=======
         if (externalCSharpCopilotGenerateDocumentationService is null)
             FatalError.ReportAndCatch(new ArgumentNullException(nameof(externalCSharpCopilotGenerateImplementationService)), ErrorSeverity.Diagnostic);
 
         AnalysisService = externalCopilotService;
         GenerateDocumentationService = externalCSharpCopilotGenerateDocumentationService;
-        GenerateImplementationService = externalCSharpCopilotGenerateImplementationService;
->>>>>>> 878db64f
+        OnTheFlyDocsService = externalCSharpOnTheFlyDocsService;
     }
 
     protected override Task<ImmutableArray<Diagnostic>> AnalyzeDocumentCoreAsync(Document document, TextSpan? span, string promptTitle, CancellationToken cancellationToken)
