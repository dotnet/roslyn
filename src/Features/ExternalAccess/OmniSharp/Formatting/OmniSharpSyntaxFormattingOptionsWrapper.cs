﻿// Licensed to the .NET Foundation under one or more agreements.
// The .NET Foundation licenses this file to you under the MIT license.
// See the LICENSE file in the project root for more information.

using System.Collections.Immutable;
using System.Threading;
using System.Threading.Tasks;
using Microsoft.CodeAnalysis.AddImport;
using Microsoft.CodeAnalysis.CodeCleanup;
using Microsoft.CodeAnalysis.Diagnostics;
using Microsoft.CodeAnalysis.ExternalAccess.OmniSharp.Options;
using Microsoft.CodeAnalysis.Formatting;

namespace Microsoft.CodeAnalysis.ExternalAccess.OmniSharp.Formatting
{
    internal readonly record struct OmniSharpSyntaxFormattingOptionsWrapper
    {
        internal readonly SyntaxFormattingOptions UnderlyingObject;

        internal OmniSharpSyntaxFormattingOptionsWrapper(SyntaxFormattingOptions cleanupOptions)
        {
            UnderlyingObject = cleanupOptions;
        }

        public static async ValueTask<OmniSharpSyntaxFormattingOptionsWrapper> FromDocumentAsync(Document document, OmniSharpLineFormattingOptions fallbackLineFormattingOptions, CancellationToken cancellationToken)
        {
<<<<<<< HEAD
            var configOptions = await document.GetAnalyzerConfigOptionsAsync(cancellationToken).ConfigureAwait(false);
=======
            var configOptions = await document.GetHostAnalyzerConfigOptionsAsync(cancellationToken).ConfigureAwait(false);
>>>>>>> a573b409

            var optionsWithFallback = StructuredAnalyzerConfigOptions.Create(configOptions,
                StructuredAnalyzerConfigOptions.Create(new DictionaryAnalyzerConfigOptions(ImmutableDictionary<string, string>.Empty
                    .Add(FormattingOptions2.TabSize.Definition.ConfigName, FormattingOptions2.TabSize.Definition.Serializer.Serialize(fallbackLineFormattingOptions.TabSize))
                    .Add(FormattingOptions2.IndentationSize.Definition.ConfigName, FormattingOptions2.IndentationSize.Definition.Serializer.Serialize(fallbackLineFormattingOptions.IndentationSize))
                    .Add(FormattingOptions2.UseTabs.Definition.ConfigName, FormattingOptions2.UseTabs.Definition.Serializer.Serialize(fallbackLineFormattingOptions.UseTabs))
                    .Add(FormattingOptions2.NewLine.Definition.ConfigName, FormattingOptions2.NewLine.Definition.Serializer.Serialize(fallbackLineFormattingOptions.NewLine)))));

            return new OmniSharpSyntaxFormattingOptionsWrapper(
                optionsWithFallback.GetSyntaxFormattingOptions(document.Project.Services));
        }
    }
}<|MERGE_RESOLUTION|>--- conflicted
+++ resolved
@@ -24,11 +24,7 @@
 
         public static async ValueTask<OmniSharpSyntaxFormattingOptionsWrapper> FromDocumentAsync(Document document, OmniSharpLineFormattingOptions fallbackLineFormattingOptions, CancellationToken cancellationToken)
         {
-<<<<<<< HEAD
-            var configOptions = await document.GetAnalyzerConfigOptionsAsync(cancellationToken).ConfigureAwait(false);
-=======
             var configOptions = await document.GetHostAnalyzerConfigOptionsAsync(cancellationToken).ConfigureAwait(false);
->>>>>>> a573b409
 
             var optionsWithFallback = StructuredAnalyzerConfigOptions.Create(configOptions,
                 StructuredAnalyzerConfigOptions.Create(new DictionaryAnalyzerConfigOptions(ImmutableDictionary<string, string>.Empty
