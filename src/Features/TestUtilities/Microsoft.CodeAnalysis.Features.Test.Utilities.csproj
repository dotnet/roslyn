--- conflicted
+++ resolved
@@ -7,11 +7,8 @@
     <TargetFrameworks>$(NetRoslynAll);net472</TargetFrameworks>
     <AllowUnsafeBlocks>true</AllowUnsafeBlocks>
     <IsShipping>false</IsShipping>
-<<<<<<< HEAD
     <IsTestUtilityProject>true</IsTestUtilityProject>
-=======
     <ExcludeFromSourceBuild>true</ExcludeFromSourceBuild>
->>>>>>> 5039c312
   </PropertyGroup>
   <ItemGroup>
     <!-- Prevents ambiguity caused by InternalsVisibleTo from dependent assemblies. -->
