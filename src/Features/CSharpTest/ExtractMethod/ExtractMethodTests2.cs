﻿// Licensed to the .NET Foundation under one or more agreements.
// The .NET Foundation licenses this file to you under the MIT license.
// See the LICENSE file in the project root for more information.

using System.Security;
using System.Threading.Tasks;
using Microsoft.CodeAnalysis.CodeRefactorings;
using Microsoft.CodeAnalysis.CodeRefactorings.ExtractMethod;
using Microsoft.CodeAnalysis.CodeStyle;
using Microsoft.CodeAnalysis.CSharp;
using Microsoft.CodeAnalysis.CSharp.CodeStyle;
using Microsoft.CodeAnalysis.CSharp.Test.Utilities;
using Microsoft.CodeAnalysis.Editor.UnitTests.CodeActions;
using Microsoft.CodeAnalysis.Test.Utilities;
using Microsoft.CodeAnalysis.Testing;
using Roslyn.Test.Utilities;
using Xunit;

namespace Microsoft.CodeAnalysis.Editor.CSharp.UnitTests.CodeRefactorings.ExtractMethod;

using VerifyCS = CSharpCodeRefactoringVerifier<
    ExtractMethodCodeRefactoringProvider>;

[Trait(Traits.Feature, Traits.Features.CodeActionsExtractMethod)]
public sealed class ExtractMethodTests : AbstractCSharpCodeActionTest_NoEditor
{
    private const string SystemThreadingTasks = "System.Threading.Tasks";
    private const string SystemThreadingTasksTask = $"{SystemThreadingTasks}.Task";
    private const string SystemThreadingTasksUsing = $"using {SystemThreadingTasks};";

    protected override CodeRefactoringProvider CreateCodeRefactoringProvider(TestWorkspace workspace, TestParameters parameters)
        => new ExtractMethodCodeRefactoringProvider();

    private const string EditorConfigNaming_LocalFunctions_CamelCase = """
        [*]
        # Naming rules

        dotnet_naming_rule.local_functions_should_be_camel_case.severity = suggestion
        dotnet_naming_rule.local_functions_should_be_camel_case.symbols = local_functions
        dotnet_naming_rule.local_functions_should_be_camel_case.style = camel_case

        # Symbol specifications

        dotnet_naming_symbols.local_functions.applicable_kinds = local_function
        dotnet_naming_symbols.local_functions.applicable_accessibilities = *
        dotnet_naming_symbols.local_functions.required_modifiers = 

        # Naming styles

        dotnet_naming_style.camel_case.capitalization = camel_case
        """;

    private static readonly CodeStyleOption2<bool> onWithInfo = new(true, NotificationOption2.Suggestion);
    private static readonly CodeStyleOption2<bool> offWithInfo = new(false, NotificationOption2.Suggestion);

    // specify all options explicitly to override defaults.
    private OptionsCollection ImplicitTypeEverywhere()
        => new(GetLanguage())
        {
            { CSharpCodeStyleOptions.VarElsewhere, onWithInfo },
            { CSharpCodeStyleOptions.VarWhenTypeIsApparent, onWithInfo },
            { CSharpCodeStyleOptions.VarForBuiltInTypes, onWithInfo },
        };

    private OptionsCollection ExplicitTypeEverywhere()
        => new(GetLanguage())
        {
            { CSharpCodeStyleOptions.VarElsewhere, offWithInfo },
            { CSharpCodeStyleOptions.VarWhenTypeIsApparent, offWithInfo },
            { CSharpCodeStyleOptions.VarForBuiltInTypes, offWithInfo },
        };

    private OptionsCollection ImplicitForBuiltInTypes()
        => new(GetLanguage())
        {
            { CSharpCodeStyleOptions.VarElsewhere, offWithInfo },
            { CSharpCodeStyleOptions.VarWhenTypeIsApparent, offWithInfo },
            { CSharpCodeStyleOptions.VarForBuiltInTypes, onWithInfo },
        };

    [Fact, WorkItem("https://github.com/dotnet/roslyn/issues/39946")]
    public async Task LocalFuncExtract()
    {
        await TestInRegularAndScript1Async("""
            class C
            {
                int Testing;

                void M()
                {
                    local();

                    [|NewMethod();|]

                    Testing = 5;

                    void local()
                    { }
                }

                void NewMethod()
                {
                }
            }
            """, """
            class C
            {
                int Testing;

                void M()
                {
                    local();
                    {|Rename:NewMethod1|}();

                    Testing = 5;

                    void local()
                    { }
                }

                private void NewMethod1()
                {
                    NewMethod();
                }

                void NewMethod()
                {
                }
            }
            """);
    }

    [Fact, WorkItem("http://vstfdevdiv:8080/DevDiv2/DevDiv/_workitems/edit/540799")]
    public async Task TestPartialSelection()
    {
        await TestInRegularAndScript1Async(
            """
            class Program
            {
                static void Main(string[] args)
                {
                    bool b = true;
                    System.Console.WriteLine([|b != true|] ? b = true : b = false);
                }
            }
            """,
            """
            class Program
            {
                static void Main(string[] args)
                {
                    bool b = true;
                    System.Console.WriteLine({|Rename:NewMethod|}(b) ? b = true : b = false);
                }

                private static bool NewMethod(bool b)
                {
                    return b != true;
                }
            }
            """);
    }

    [Fact]
    public async Task TestSelectionOfSwitchExpressionArm()
    {
        await TestInRegularAndScript1Async(
            """
            class Program
            {
                int Goo(int x) => x switch
                {
                    1 => 1,
                    _ => [|1 + x|]
                };
            }
            """,
            """
            class Program
            {
                int Goo(int x) => x switch
                {
                    1 => 1,
                    _ => {|Rename:NewMethod|}(x)
                };
                private static int NewMethod(int x) => 1 + x;
            }
            """,
            new TestParameters(options: Option(CSharpCodeStyleOptions.PreferExpressionBodiedMethods, CSharpCodeStyleOptions.WhenPossibleWithSilentEnforcement)));
    }

    [Fact]
    public async Task TestSelectionOfSwitchExpressionArmContainingVariables()
    {
        await TestInRegularAndScript1Async(
            """
            using System;
            using System.Collections.Generic;

            class TestClass
            {
                public static T RecursiveExample<T>(IEnumerable<T> sequence) =>
                sequence switch
                {
                    Array { Length: 0 } => default(T),
                    Array { Length: 1 } array => [|(T)array.GetValue(0)|],
                    Array { Length: 2 } array => (T)array.GetValue(1),
                    Array array => (T)array.GetValue(2),
                    _ => throw new NotImplementedException(),
                };
            }
            """,
            """
            using System;
            using System.Collections.Generic;

            class TestClass
            {
                public static T RecursiveExample<T>(IEnumerable<T> sequence) =>
                sequence switch
                {
                    Array { Length: 0 } => default(T),
                    Array { Length: 1 } array => {|Rename:NewMethod|}<T>(array),
                    Array { Length: 2 } array => (T)array.GetValue(1),
                    Array array => (T)array.GetValue(2),
                    _ => throw new NotImplementedException(),
                };
                private static T NewMethod<T>(Array array) => (T)array.GetValue(0);
            }
            """,
            new TestParameters(options: Option(CSharpCodeStyleOptions.PreferExpressionBodiedMethods, CSharpCodeStyleOptions.WhenPossibleWithSilentEnforcement)));
    }

    [Fact]
    public async Task TestUseExpressionBodyWhenPossible()
    {
        await TestInRegularAndScript1Async(
            """
            class Program
            {
                static void Main(string[] args)
                {
                    bool b = true;
                    System.Console.WriteLine([|b != true|] ? b = true : b = false);
                }
            }
            """,
            """
            class Program
            {
                static void Main(string[] args)
                {
                    bool b = true;
                    System.Console.WriteLine({|Rename:NewMethod|}(b) ? b = true : b = false);
                }

                private static bool NewMethod(bool b) => b != true;
            }
            """,
            new TestParameters(options: Option(CSharpCodeStyleOptions.PreferExpressionBodiedMethods, CSharpCodeStyleOptions.WhenPossibleWithSilentEnforcement)));
    }

    [Fact]
    public async Task TestUseExpressionWhenOnSingleLine_AndIsOnSingleLine()
    {
        await TestInRegularAndScript1Async(
            """
            class Program
            {
                static void Main(string[] args)
                {
                    bool b = true;
                    System.Console.WriteLine([|b != true|] ? b = true : b = false);
                }
            }
            """,
            """
            class Program
            {
                static void Main(string[] args)
                {
                    bool b = true;
                    System.Console.WriteLine({|Rename:NewMethod|}(b) ? b = true : b = false);
                }

                private static bool NewMethod(bool b) => b != true;
            }
            """,
            new TestParameters(options: Option(CSharpCodeStyleOptions.PreferExpressionBodiedMethods, CSharpCodeStyleOptions.WhenOnSingleLineWithSilentEnforcement)));
    }

    [Fact]
    public async Task TestUseExpressionWhenOnSingleLine_AndIsOnSingleLine2()
    {
        await TestInRegularAndScript1Async(
            """
            class Program
            {
                static void Main(string[] args)
                {
                    bool b = true;
                    System.Console.WriteLine(

                        [|b != true|]
                            ? b = true : b = false);
                }
            }
            """,
            """
            class Program
            {
                static void Main(string[] args)
                {
                    bool b = true;
                    System.Console.WriteLine(

                        {|Rename:NewMethod|}(b)
                            ? b = true : b = false);
                }

                private static bool NewMethod(bool b) => b != true;
            }
            """,
            new TestParameters(options: Option(CSharpCodeStyleOptions.PreferExpressionBodiedMethods, CSharpCodeStyleOptions.WhenOnSingleLineWithSilentEnforcement)));
    }

    [Fact]
    public async Task TestUseExpressionWhenOnSingleLine_AndNotIsOnSingleLine()
    {
        await TestInRegularAndScript1Async(
            """
            class Program
            {
                static void Main(string[] args)
                {
                    bool b = true;
                    System.Console.WriteLine([|b != 
                        true|] ? b = true : b = false);
                }
            }
            """,
            """
            class Program
            {
                static void Main(string[] args)
                {
                    bool b = true;
                    System.Console.WriteLine({|Rename:NewMethod|}(b) ? b = true : b = false);
                }

                private static bool NewMethod(bool b)
                {
                    return b !=
                                true;
                }
            }
            """,
            new TestParameters(options: Option(CSharpCodeStyleOptions.PreferExpressionBodiedMethods, CSharpCodeStyleOptions.WhenOnSingleLineWithSilentEnforcement)));
    }

    [Fact]
    public async Task TestUseExpressionWhenOnSingleLine_AndNotIsOnSingleLine2()
    {
        await TestInRegularAndScript1Async(
            """
            class Program
            {
                static void Main(string[] args)
                {
                    bool b = true;
                    System.Console.WriteLine([|b !=/*
            */true|] ? b = true : b = false);
                }
            }
            """,
            """
            class Program
            {
                static void Main(string[] args)
                {
                    bool b = true;
                    System.Console.WriteLine({|Rename:NewMethod|}(b) ? b = true : b = false);
                }

                private static bool NewMethod(bool b)
                {
                    return b !=/*
            */true;
                }
            }
            """,
            new TestParameters(options: Option(CSharpCodeStyleOptions.PreferExpressionBodiedMethods, CSharpCodeStyleOptions.WhenOnSingleLineWithSilentEnforcement)));
    }

    [Fact]
    public async Task TestExtractMethodInCtorInit()
    {
        await TestInRegularAndScript1Async(
            """
            class Goo
            {
                public Goo(int a, int b){}
                public Goo(int i) : this([|i * 10 + 2|], 2)
                {}
            }
            """,
            """
            class Goo
            {
                public Goo(int a, int b){}
                public Goo(int i) : this({|Rename:NewMethod|}(i), 2)
                { }

                private static int NewMethod(int i) => i * 10 + 2;
            }
            """,
            new TestParameters(options: Option(CSharpCodeStyleOptions.PreferExpressionBodiedMethods, CSharpCodeStyleOptions.WhenOnSingleLineWithSilentEnforcement)));
    }

    [Fact]
    public async Task TestExtractMethodInCtorInitWithOutVar()
    {
        await TestInRegularAndScript1Async(
            """
            class Goo
            {
                public Goo(int a, int b){}
                public Goo(int i, out int q) : this([|i * 10 + (q = 2)|], 2)
                {}
            }
            """,
            """
            class Goo
            {
                public Goo(int a, int b){}
                public Goo(int i, out int q) : this({|Rename:NewMethod|}(i, out q), 2)
                { }

                private static int NewMethod(int i, out int q) => i * 10 + (q = 2);
            }
            """,
            new TestParameters(options: Option(CSharpCodeStyleOptions.PreferExpressionBodiedMethods, CSharpCodeStyleOptions.WhenOnSingleLineWithSilentEnforcement)));
    }

    [Fact]
    public async Task TestExtractMethodInCtorInitWithByRefVar()
    {
        await TestInRegularAndScript1Async(
            """
            using System;
            using System.Collections.Generic;
            using System.Linq;
            using System;

            namespace Test
            {
                public class BaseX
                {
                    public BaseX(out int s, int sx, ref int r, in int inRef)
                    {
                        Console.WriteLine("begin base ctor");

                        s = 42;
                        Console.WriteLine(sx);
                        Console.WriteLine(r);
                        Console.WriteLine(inRef);

                        r = 777;
                        Console.WriteLine(inRef);
                        Console.WriteLine(r);

                        Console.WriteLine("end base ctor");
                    }
                }

                public class X : BaseX
                {
                    static int PrintX(int i)
                    {
                        Console.WriteLine(i);
                        return i;
                    }


                    public X(out int x, ref int r) :
                        base(out x, x = PrintX(x = 12), ref r, [|r++|])
                    {
                        Console.WriteLine($"in ctor {x}");
                    }

                    static void Main()
                    {
                        int val = 33;
                        var x = new X(out var f, ref val);
                        Console.WriteLine(val);
                    }
                }
            }
            """,
            """
            using System;
            using System.Collections.Generic;
            using System.Linq;
            using System;

            namespace Test
            {
                public class BaseX
                {
                    public BaseX(out int s, int sx, ref int r, in int inRef)
                    {
                        Console.WriteLine("begin base ctor");

                        s = 42;
                        Console.WriteLine(sx);
                        Console.WriteLine(r);
                        Console.WriteLine(inRef);

                        r = 777;
                        Console.WriteLine(inRef);
                        Console.WriteLine(r);

                        Console.WriteLine("end base ctor");
                    }
                }

                public class X : BaseX
                {
                    static int PrintX(int i)
                    {
                        Console.WriteLine(i);
                        return i;
                    }


                    public X(out int x, ref int r) :
                        base(out x, x = PrintX(x = 12), ref r, {|Rename:NewMethod|}(ref r))
                    {
                        Console.WriteLine($"in ctor {x}");
                    }

                    private static int NewMethod(ref int r) => r++;

                    static void Main()
                    {
                        int val = 33;
                        var x = new X(out var f, ref val);
                        Console.WriteLine(val);
                    }
                }
            }
            """,
            new TestParameters(options: Option(CSharpCodeStyleOptions.PreferExpressionBodiedMethods, CSharpCodeStyleOptions.WhenOnSingleLineWithSilentEnforcement)));
    }

    [Fact]
    public async Task TestUseExpressionWhenOnSingleLine_AndNotIsOnSingleLine3()
    {
        await TestInRegularAndScript1Async(
            """
            class Program
            {
                static void Main(string[] args)
                {
                    bool b = true;
                    System.Console.WriteLine([|"" != @"
            "|] ? b = true : b = false);
                }
            }
            """,
            """
            class Program
            {
                static void Main(string[] args)
                {
                    bool b = true;
                    System.Console.WriteLine({|Rename:NewMethod|}() ? b = true : b = false);
                }

                private static bool NewMethod()
                {
                    return "" != @"
            ";
                }
            }
            """,
            new TestParameters(options: Option(CSharpCodeStyleOptions.PreferExpressionBodiedMethods, CSharpCodeStyleOptions.WhenOnSingleLineWithSilentEnforcement)));
    }

    [Fact, WorkItem("http://vstfdevdiv:8080/DevDiv2/DevDiv/_workitems/edit/540796")]
    public async Task TestReadOfDataThatDoesNotFlowIn()
    {
        await TestInRegularAndScript1Async(
            """
            class Program
            {
                static void Main(string[] args)
                {
                    int x = 1;
                    object y = 0;
                    [|int s = true ? fun(x) : fun(y);|]
                }

                private static T fun<T>(T t)
                {
                    return t;
                }
            }
            """,
            """
            class Program
            {
                static void Main(string[] args)
                {
                    int x = 1;
                    object y = 0;
                    {|Rename:NewMethod|}(x, y);
                }

                private static void NewMethod(int x, object y)
                {
                    int s = true ? fun(x) : fun(y);
                }

                private static T fun<T>(T t)
                {
                    return t;
                }
            }
            """);
    }

    [Fact, WorkItem("http://vstfdevdiv:8080/DevDiv2/DevDiv/_workitems/edit/540819")]
    public async Task TestOnGoto()
    {
        await TestInRegularAndScriptAsync(
            """
            delegate int del(int i);

            class C
            {
                static void Main(string[] args)
                {
                    del q = x => {
                        [|goto label2;
                        return x * x;|]
                    };
                label2:
                    return;
                }
            }
            """,
            """
            delegate int del(int i);

            class C
            {
                static void Main(string[] args)
                {
                    del q = x =>
                    {
                        return {|Rename:NewMethod|}(x);
                    };
                label2:
                    return;
                }

                private static int NewMethod(int x)
                {
                    goto label2;
                    return x * x;
                }
            }
            """);
    }

    [Fact, WorkItem("http://vstfdevdiv:8080/DevDiv2/DevDiv/_workitems/edit/540819")]
    public async Task TestOnStatementAfterUnconditionalGoto()
    {
        await TestInRegularAndScript1Async(
            """
            delegate int del(int i);

            class C
            {
                static void Main(string[] args)
                {
                    del q = x => {
                        goto label2;
                        [|return x * x;|]
                    };
                label2:
                    return;
                }
            }
            """,
            """
            delegate int del(int i);

            class C
            {
                static void Main(string[] args)
                {
                    del q = x =>
                    {
                        goto label2;
                        return {|Rename:NewMethod|}(x);
                    };
                label2:
                    return;
                }

                private static int NewMethod(int x)
                {
                    return x * x;
                }
            }
            """);
    }

    [Fact]
    public async Task TestMissingOnNamespace()
    {
        await TestInRegularAndScript1Async(
            """
            class Program
            {
                void Main()
                {
                    [|System|].Console.WriteLine(4);
                }
            }
            """,
            """
            class Program
            {
                void Main()
                {
                    {|Rename:NewMethod|}();
                }

                private static void NewMethod()
                {
                    System.Console.WriteLine(4);
                }
            }
            """);
    }

    [Fact]
    public async Task TestMissingOnType()
    {
        await TestInRegularAndScript1Async(
            """
            class Program
            {
                void Main()
                {
                    [|System.Console|].WriteLine(4);
                }
            }
            """,
            """
            class Program
            {
                void Main()
                {
                    {|Rename:NewMethod|}();
                }

                private static void NewMethod()
                {
                    System.Console.WriteLine(4);
                }
            }
            """);
    }

    [Fact]
    public async Task TestMissingOnBase()
    {
        await TestInRegularAndScript1Async(
            """
            class Program
            {
                void Main()
                {
                    [|base|].ToString();
                }
            }
            """,
            """
            class Program
            {
                void Main()
                {
                    {|Rename:NewMethod|}();
                }

                private void NewMethod()
                {
                    base.ToString();
                }
            }
            """);
    }

    [Fact, WorkItem("http://vstfdevdiv:8080/DevDiv2/DevDiv/_workitems/edit/545623")]
    public async Task TestOnActionInvocation()
    {
        await TestInRegularAndScript1Async(
            """
            using System;

            class C
            {
                public static Action X { get; set; }
            }

            class Program
            {
                void Main()
                {
                    [|C.X|]();
                }
            }
            """,
            """
            using System;

            class C
            {
                public static Action X { get; set; }
            }

            class Program
            {
                void Main()
                {
                    {|Rename:GetX|}()();
                }

                private static Action GetX()
                {
                    return C.X;
                }
            }
            """);
    }

    [Fact, WorkItem("http://vstfdevdiv:8080/DevDiv2/DevDiv/_workitems/edit/529841"), WorkItem("http://vstfdevdiv:8080/DevDiv2/DevDiv/_workitems/edit/714632")]
    public async Task DisambiguateCallSiteIfNecessary1()
    {
        await TestInRegularAndScript1Async(
            """
            using System;

            class Program
            {
                static void Main()
                {
                    byte z = 0;
                    Goo([|x => 0|], y => 0, z, z);
                }

                static void Goo<T, S>(Func<S, T> p, Func<T, S> q, T r, S s) { Console.WriteLine(1); }
                static void Goo(Func<byte, byte> p, Func<byte, byte> q, int r, int s) { Console.WriteLine(2); }
            }
            """,

            """
            using System;

            class Program
            {
                static void Main()
                {
                    byte z = 0;
                    Goo({|Rename:NewMethod|}(), y => 0, z, z);
                }

                private static Func<byte, byte> NewMethod()
                {
                    return x => 0;
                }

                static void Goo<T, S>(Func<S, T> p, Func<T, S> q, T r, S s) { Console.WriteLine(1); }
                static void Goo(Func<byte, byte> p, Func<byte, byte> q, int r, int s) { Console.WriteLine(2); }
            }
            """);
    }

    [Fact, WorkItem("http://vstfdevdiv:8080/DevDiv2/DevDiv/_workitems/edit/529841"), WorkItem("http://vstfdevdiv:8080/DevDiv2/DevDiv/_workitems/edit/714632")]
    public async Task DisambiguateCallSiteIfNecessary2()
    {
        await TestInRegularAndScript1Async(
            """
            using System;

            class Program
            {
                static void Main()
                {
                    byte z = 0;
                    Goo([|x => 0|], y => { return 0; }, z, z);
                }

                static void Goo<T, S>(Func<S, T> p, Func<T, S> q, T r, S s) { Console.WriteLine(1); }
                static void Goo(Func<byte, byte> p, Func<byte, byte> q, int r, int s) { Console.WriteLine(2); }
            }
            """,

            """
            using System;

            class Program
            {
                static void Main()
                {
                    byte z = 0;
                    Goo({|Rename:NewMethod|}(), y => { return 0; }, z, z);
                }

                private static Func<byte, byte> NewMethod()
                {
                    return x => 0;
                }

                static void Goo<T, S>(Func<S, T> p, Func<T, S> q, T r, S s) { Console.WriteLine(1); }
                static void Goo(Func<byte, byte> p, Func<byte, byte> q, int r, int s) { Console.WriteLine(2); }
            }
            """);
    }

    [Fact, WorkItem("http://vstfdevdiv:8080/DevDiv2/DevDiv/_workitems/edit/530709")]
    [WorkItem("http://vstfdevdiv:8080/DevDiv2/DevDiv/_workitems/edit/632182")]
    public async Task DoNotOverparenthesize()
    {
        await TestAsync(
            """
            using System;

            static class C
            {
                static void Ex(this string x)
                {
                }

                static void Inner(Action<string> x, string y)
                {
                }

                static void Inner(Action<string> x, int y)
                {
                }

                static void Inner(Action<int> x, int y)
                {
                }

                static void Outer(Action<string> x, object y)
                {
                    Console.WriteLine(1);
                }

                static void Outer(Action<int> x, int y)
                {
                    Console.WriteLine(2);
                }

                static void Main()
                {
                    Outer(y => Inner(x => [|x|].Ex(), y), - -1);
                }
            }

            static class E
            {
                public static void Ex(this int x)
                {
                }
            }
            """,

            """
            using System;

            static class C
            {
                static void Ex(this string x)
                {
                }

                static void Inner(Action<string> x, string y)
                {
                }

                static void Inner(Action<string> x, int y)
                {
                }

                static void Inner(Action<int> x, int y)
                {
                }

                static void Outer(Action<string> x, object y)
                {
                    Console.WriteLine(1);
                }

                static void Outer(Action<int> x, int y)
                {
                    Console.WriteLine(2);
                }

                static void Main()
                {
                    Outer(y => Inner(x => {|Rename:GetX|}(x).Ex(), y), - -1);
                }

                private static string GetX(string x)
                {
                    return x;
                }
            }

            static class E
            {
                public static void Ex(this int x)
                {
                }
            }
            """,

parseOptions: TestOptions.Regular);
    }

    [Fact, WorkItem("http://vstfdevdiv:8080/DevDiv2/DevDiv/_workitems/edit/632182")]
    public async Task DoNotOverparenthesizeGenerics()
    {
        await TestAsync(
            """
            using System;

            static class C
            {
                static void Ex<T>(this string x)
                {
                }

                static void Inner(Action<string> x, string y)
                {
                }

                static void Inner(Action<string> x, int y)
                {
                }

                static void Inner(Action<int> x, int y)
                {
                }

                static void Outer(Action<string> x, object y)
                {
                    Console.WriteLine(1);
                }

                static void Outer(Action<int> x, int y)
                {
                    Console.WriteLine(2);
                }

                static void Main()
                {
                    Outer(y => Inner(x => [|x|].Ex<int>(), y), - -1);
                }
            }

            static class E
            {
                public static void Ex<T>(this int x)
                {
                }
            }
            """,

            """
            using System;

            static class C
            {
                static void Ex<T>(this string x)
                {
                }

                static void Inner(Action<string> x, string y)
                {
                }

                static void Inner(Action<string> x, int y)
                {
                }

                static void Inner(Action<int> x, int y)
                {
                }

                static void Outer(Action<string> x, object y)
                {
                    Console.WriteLine(1);
                }

                static void Outer(Action<int> x, int y)
                {
                    Console.WriteLine(2);
                }

                static void Main()
                {
                    Outer(y => Inner(x => {|Rename:GetX|}(x).Ex<int>(), y), - -1);
                }

                private static string GetX(string x)
                {
                    return x;
                }
            }

            static class E
            {
                public static void Ex<T>(this int x)
                {
                }
            }
            """,

parseOptions: TestOptions.Regular);
    }

    [Fact, WorkItem("http://vstfdevdiv:8080/DevDiv2/DevDiv/_workitems/edit/984831")]
    public async Task PreserveCommentsBeforeDeclaration_1()
    {
        await TestInRegularAndScript1Async(
            """
            class Construct
            {
                public void Do() { }
                static void Main(string[] args)
                {
                    [|Construct obj1 = new Construct();
                    obj1.Do();
                    /* Interesting comment. */
                    Construct obj2 = new Construct();
                    obj2.Do();|]
                    obj1.Do();
                    obj2.Do();
                }
            }
            """,

            """
            class Construct
            {
                public void Do() { }
                static void Main(string[] args)
                {
                    Construct obj1, obj2;
                    {|Rename:NewMethod|}(out obj1, out obj2);
                    obj1.Do();
                    obj2.Do();
                }

                private static void NewMethod(out Construct obj1, out Construct obj2)
                {
                    obj1 = new Construct();
                    obj1.Do();
                    /* Interesting comment. */
                    obj2 = new Construct();
                    obj2.Do();
                }
            }
            """);
    }

    [Fact, WorkItem("http://vstfdevdiv:8080/DevDiv2/DevDiv/_workitems/edit/984831")]
    public async Task PreserveCommentsBeforeDeclaration_2()
    {
        await TestInRegularAndScript1Async(
            """
            class Construct
            {
                public void Do() { }
                static void Main(string[] args)
                {
                    [|Construct obj1 = new Construct();
                    obj1.Do();
                    /* Interesting comment. */
                    Construct obj2 = new Construct();
                    obj2.Do();
                    /* Second Interesting comment. */
                    Construct obj3 = new Construct();
                    obj3.Do();|]
                    obj1.Do();
                    obj2.Do();
                    obj3.Do();
                }
            }
            """,

            """
            class Construct
            {
                public void Do() { }
                static void Main(string[] args)
                {
                    Construct obj1, obj2, obj3;
                    {|Rename:NewMethod|}(out obj1, out obj2, out obj3);
                    obj1.Do();
                    obj2.Do();
                    obj3.Do();
                }

                private static void NewMethod(out Construct obj1, out Construct obj2, out Construct obj3)
                {
                    obj1 = new Construct();
                    obj1.Do();
                    /* Interesting comment. */
                    obj2 = new Construct();
                    obj2.Do();
                    /* Second Interesting comment. */
                    obj3 = new Construct();
                    obj3.Do();
                }
            }
            """);
    }

    [Fact, WorkItem("http://vstfdevdiv:8080/DevDiv2/DevDiv/_workitems/edit/984831")]
    public async Task PreserveCommentsBeforeDeclaration_3()
    {
        await TestInRegularAndScript1Async(
            """
            class Construct
            {
                public void Do() { }
                static void Main(string[] args)
                {
                    [|Construct obj1 = new Construct();
                    obj1.Do();
                    /* Interesting comment. */
                    Construct obj2 = new Construct(), obj3 = new Construct();
                    obj2.Do();
                    obj3.Do();|]
                    obj1.Do();
                    obj2.Do();
                    obj3.Do();
                }
            }
            """,

            """
            class Construct
            {
                public void Do() { }
                static void Main(string[] args)
                {
                    Construct obj1, obj2, obj3;
                    {|Rename:NewMethod|}(out obj1, out obj2, out obj3);
                    obj1.Do();
                    obj2.Do();
                    obj3.Do();
                }

                private static void NewMethod(out Construct obj1, out Construct obj2, out Construct obj3)
                {
                    obj1 = new Construct();
                    obj1.Do();
                    /* Interesting comment. */
                    obj2 = new Construct();
                    obj3 = new Construct();
                    obj2.Do();
                    obj3.Do();
                }
            }
            """);
    }

    [Fact, CompilerTrait(CompilerFeature.Tuples)]
    [WorkItem("https://github.com/dotnet/roslyn/issues/11196")]
    public async Task TestTuple()
    {
        await TestInRegularAndScript1Async(
            """
            class Program
            {
                static void Main(string[] args)
                {
                    [|(int, int) x = (1, 2);|]
                    System.Console.WriteLine(x.Item1);
                }
            }
            """ + TestResources.NetFX.ValueTuple.tuplelib_cs,
            """
            class Program
            {
                static void Main(string[] args)
                {
                    (int, int) x = {|Rename:NewMethod|}();
                    System.Console.WriteLine(x.Item1);
                }

                private static (int, int) NewMethod()
                {
                    return (1, 2);
                }
            }
            """ + TestResources.NetFX.ValueTuple.tuplelib_cs);
    }

    [Fact, CompilerTrait(CompilerFeature.Tuples)]
    [WorkItem("https://github.com/dotnet/roslyn/issues/11196")]
    public async Task TestTupleDeclarationWithNames()
    {
        await TestInRegularAndScript1Async(
            """
            class Program
            {
                static void Main(string[] args)
                {
                    [|(int a, int b) x = (1, 2);|]
                    System.Console.WriteLine(x.a);
                }
            }
            """ + TestResources.NetFX.ValueTuple.tuplelib_cs,
            """
            class Program
            {
                static void Main(string[] args)
                {
                    (int a, int b) x = {|Rename:NewMethod|}();
                    System.Console.WriteLine(x.a);
                }

                private static (int a, int b) NewMethod()
                {
                    return (1, 2);
                }
            }
            """ + TestResources.NetFX.ValueTuple.tuplelib_cs);
    }

    [Fact, CompilerTrait(CompilerFeature.Tuples)]
    [WorkItem("https://github.com/dotnet/roslyn/issues/11196")]
    public async Task TestTupleDeclarationWithSomeNames()
    {
        await TestInRegularAndScript1Async(
            """
            class Program
            {
                static void Main(string[] args)
                {
                    [|(int a, int) x = (1, 2);|]
                    System.Console.WriteLine(x.a);
                }
            }
            """ + TestResources.NetFX.ValueTuple.tuplelib_cs,
            """
            class Program
            {
                static void Main(string[] args)
                {
                    (int a, int) x = {|Rename:NewMethod|}();
                    System.Console.WriteLine(x.a);
                }

                private static (int a, int) NewMethod()
                {
                    return (1, 2);
                }
            }
            """ + TestResources.NetFX.ValueTuple.tuplelib_cs);
    }

    [Fact, CompilerTrait(CompilerFeature.Tuples)]
    [WorkItem("https://github.com/dotnet/roslyn/issues/18311")]
    public async Task TestTupleWith1Arity()
    {
        await TestInRegularAndScript1Async(
            """
            using System;
            class Program
            {
                static void Main(string[] args)
                {
                    ValueTuple<int> y = ValueTuple.Create(1);
                    [|y.Item1.ToString();|]
                }
            }
            """ + TestResources.NetFX.ValueTuple.tuplelib_cs,
            """
            using System;
            class Program
            {
                static void Main(string[] args)
                {
                    ValueTuple<int> y = ValueTuple.Create(1);
                    {|Rename:NewMethod|}(y);
                }

                private static void NewMethod(ValueTuple<int> y)
                {
                    y.Item1.ToString();
                }
            }
            """ + TestResources.NetFX.ValueTuple.tuplelib_cs);
    }

    [Fact, CompilerTrait(CompilerFeature.Tuples)]
    [WorkItem("https://github.com/dotnet/roslyn/issues/11196")]
    public async Task TestTupleLiteralWithNames()
    {
        await TestInRegularAndScript1Async(
            """
            class Program
            {
                static void Main(string[] args)
                {
                    [|(int, int) x = (a: 1, b: 2);|]
                    System.Console.WriteLine(x.Item1);
                }
            }
            """ + TestResources.NetFX.ValueTuple.tuplelib_cs,
            """
            class Program
            {
                static void Main(string[] args)
                {
                    (int, int) x = {|Rename:NewMethod|}();
                    System.Console.WriteLine(x.Item1);
                }

                private static (int, int) NewMethod()
                {
                    return (a: 1, b: 2);
                }
            }
            """ + TestResources.NetFX.ValueTuple.tuplelib_cs);
    }

    [Fact, CompilerTrait(CompilerFeature.Tuples)]
    [WorkItem("https://github.com/dotnet/roslyn/issues/11196")]
    public async Task TestTupleDeclarationAndLiteralWithNames()
    {
        await TestInRegularAndScript1Async(
            """
            class Program
            {
                static void Main(string[] args)
                {
                    [|(int a, int b) x = (c: 1, d: 2);|]
                    System.Console.WriteLine(x.a);
                }
            }
            """ + TestResources.NetFX.ValueTuple.tuplelib_cs,
            """
            class Program
            {
                static void Main(string[] args)
                {
                    (int a, int b) x = {|Rename:NewMethod|}();
                    System.Console.WriteLine(x.a);
                }

                private static (int a, int b) NewMethod()
                {
                    return (c: 1, d: 2);
                }
            }
            """ + TestResources.NetFX.ValueTuple.tuplelib_cs);
    }

    [Fact, CompilerTrait(CompilerFeature.Tuples)]
    [WorkItem("https://github.com/dotnet/roslyn/issues/11196")]
    public async Task TestTupleIntoVar()
    {
        await TestInRegularAndScript1Async(
            """
            class Program
            {
                static void Main(string[] args)
                {
                    [|var x = (c: 1, d: 2);|]
                    System.Console.WriteLine(x.c);
                }
            }
            """ + TestResources.NetFX.ValueTuple.tuplelib_cs,
            """
            class Program
            {
                static void Main(string[] args)
                {
                    (int c, int d) x = {|Rename:NewMethod|}();
                    System.Console.WriteLine(x.c);
                }

                private static (int c, int d) NewMethod()
                {
                    return (c: 1, d: 2);
                }
            }
            """ + TestResources.NetFX.ValueTuple.tuplelib_cs);
    }

    [Fact, CompilerTrait(CompilerFeature.Tuples)]
    [WorkItem("https://github.com/dotnet/roslyn/issues/11196")]
    public async Task RefactorWithoutSystemValueTuple()
    {
        await TestInRegularAndScript1Async(
            """
            class Program
            {
                static void Main(string[] args)
                {
                    [|var x = (c: 1, d: 2);|]
                    System.Console.WriteLine(x.c);
                }
            }
            """,
            """
            class Program
            {
                static void Main(string[] args)
                {
                    (int c, int d) x = {|Rename:NewMethod|}();
                    System.Console.WriteLine(x.c);
                }

                private static (int c, int d) NewMethod()
                {
                    return (c: 1, d: 2);
                }
            }
            """);
    }

    [Fact, CompilerTrait(CompilerFeature.Tuples)]
    [WorkItem("https://github.com/dotnet/roslyn/issues/11196")]
    public async Task TestTupleWithNestedNamedTuple()
    {
        // This is not the best refactoring, but this is an edge case
        await TestInRegularAndScript1Async(
            """
            class Program
            {
                static void Main(string[] args)
                {
                    [|var x = new System.ValueTuple<int, int, int, int, int, int, int, (string a, string b)>(1, 2, 3, 4, 5, 6, 7, (a: "hello", b: "world"));|]
                    System.Console.WriteLine(x.c);
                }
            }
            """ + TestResources.NetFX.ValueTuple.tuplelib_cs,
            """
            class Program
            {
                static void Main(string[] args)
                {
                    (int, int, int, int, int, int, int, string, string) x = {|Rename:NewMethod|}();
                    System.Console.WriteLine(x.c);
                }

                private static (int, int, int, int, int, int, int, string, string) NewMethod()
                {
                    return new System.ValueTuple<int, int, int, int, int, int, int, (string a, string b)>(1, 2, 3, 4, 5, 6, 7, (a: "hello", b: "world"));
                }
            }
            """ + TestResources.NetFX.ValueTuple.tuplelib_cs);
    }

    [Fact, CompilerTrait(CompilerFeature.Tuples)]
    public async Task TestDeconstruction()
    {
        await TestInRegularAndScript1Async(
            """
            class Program
            {
                static void Main(string[] args)
                {
                    var (x, y) = [|(1, 2)|];
                    System.Console.WriteLine(x);
                }
            }
            """ + TestResources.NetFX.ValueTuple.tuplelib_cs,
            """
            class Program
            {
                static void Main(string[] args)
                {
                    var (x, y) = {|Rename:NewMethod|}();
                    System.Console.WriteLine(x);
                }

                private static (int, int) NewMethod()
                {
                    return (1, 2);
                }
            }
            """ + TestResources.NetFX.ValueTuple.tuplelib_cs);
    }

    [Fact, CompilerTrait(CompilerFeature.Tuples)]
    public async Task TestDeconstruction2()
    {
        await TestInRegularAndScript1Async(
            """
            class Program
            {
                static void Main(string[] args)
                {
                    var (x, y) = (1, 2);
                    var z = [|3;|]
                    System.Console.WriteLine(z);
                }
            }
            """ + TestResources.NetFX.ValueTuple.tuplelib_cs,
            """
            class Program
            {
                static void Main(string[] args)
                {
                    var (x, y) = (1, 2);
                    int z = {|Rename:NewMethod|}();
                    System.Console.WriteLine(z);
                }

                private static int NewMethod()
                {
                    return 3;
                }
            }
            """ + TestResources.NetFX.ValueTuple.tuplelib_cs);
    }

    [Fact]
    [CompilerTrait(CompilerFeature.OutVar)]
    public async Task TestOutVar()
    {
        await TestInRegularAndScript1Async(
            """
            class C
            {
                static void M(int i)
                {
                    int r;
                    [|r = M1(out int y, i);|]
                    System.Console.WriteLine(r + y);
                }
            }
            """,
            """
            class C
            {
                static void M(int i)
                {
                    int r;
                    int y;
                    {|Rename:NewMethod|}(i, out r, out y);
                    System.Console.WriteLine(r + y);
                }

                private static void NewMethod(int i, out int r, out int y)
                {
                    r = M1(out y, i);
                }
            }
            """);
    }

    [Fact]
    [CompilerTrait(CompilerFeature.Patterns)]
    public async Task TestIsPattern()
    {
        await TestInRegularAndScript1Async(
            """
            class C
            {
                static void M(int i)
                {
                    int r;
                    [|r = M1(3 is int y, i);|]
                    System.Console.WriteLine(r + y);
                }
            }
            """,
            """
            class C
            {
                static void M(int i)
                {
                    int r;
                    int y;
                    {|Rename:NewMethod|}(i, out r, out y);
                    System.Console.WriteLine(r + y);
                }

                private static void NewMethod(int i, out int r, out int y)
                {
                    r = M1(3 is int {|Conflict:y|}, i);
                }
            }
            """);
    }

    [Fact]
    [CompilerTrait(CompilerFeature.Patterns)]
    public async Task TestOutVarAndIsPattern()
    {
        await TestInRegularAndScript1Async(
            """
            class C
            {
                static void M()
                {
                    int r;
                    [|r = M1(out /*out*/ int /*int*/ y /*y*/) + M2(3 is int z);|]
                    System.Console.WriteLine(r + y + z);
                }
            }
            """,
            """
            class C
            {
                static void M()
                {
                    int r;
                    int y, z;
                    {|Rename:NewMethod|}(out r, out y, out z);
                    System.Console.WriteLine(r + y + z);
                }

                private static void NewMethod(out int r, out int y, out int z)
                {
                    r = M1(out /*out*/  /*int*/ y /*y*/) + M2(3 is int {|Conflict:z|});
                }
            }
            """);
    }

    [Fact]
    [CompilerTrait(CompilerFeature.Patterns)]
    public async Task ConflictingOutVarLocals()
    {
        await TestInRegularAndScript1Async(
            """
            class C
            {
                static void M()
                {
                    int r;
                    [|r = M1(out int y);
                    {
                        M2(out int y);
                        System.Console.Write(y);
                    }|]

                    System.Console.WriteLine(r + y);
                }
            }
            """,
            """
            class C
            {
                static void M()
                {
                    int r;
                    int y;
                    {|Rename:NewMethod|}(out r, out y);

                    System.Console.WriteLine(r + y);
                }

                private static void NewMethod(out int r, out int y)
                {
                    r = M1(out y);
                    {
                        M2(out int y);
                        System.Console.Write(y);
                    }
                }
            }
            """);
    }

    [Fact]
    [CompilerTrait(CompilerFeature.Patterns)]
    public async Task ConflictingPatternLocals()
    {
        await TestInRegularAndScript1Async(
            """
            class C
            {
                static void M()
                {
                    int r;
                    [|r = M1(1 is int y);
                    {
                        M2(2 is int y);
                        System.Console.Write(y);
                    }|]

                    System.Console.WriteLine(r + y);
                }
            }
            """,
            """
            class C
            {
                static void M()
                {
                    int r;
                    int y;
                    {|Rename:NewMethod|}(out r, out y);

                    System.Console.WriteLine(r + y);
                }

                private static void NewMethod(out int r, out int y)
                {
                    r = M1(1 is int {|Conflict:y|});
                    {
                        M2(2 is int y);
                        System.Console.Write(y);
                    }
                }
            }
            """);
    }

    [Fact, WorkItem("https://github.com/dotnet/roslyn/issues/15218")]
    public async Task TestCancellationTokenGoesLast()
    {
        await TestInRegularAndScript1Async(
            """
            using System;
            using System.Threading;

            class C
            {
                void M(CancellationToken ct)
                {
                    var v = 0;

                    [|if (true)
                    {
                        ct.ThrowIfCancellationRequested();
                        Console.WriteLine(v);
                    }|]
                }
            }
            """,
            """
            using System;
            using System.Threading;

            class C
            {
                void M(CancellationToken ct)
                {
                    var v = 0;
                    {|Rename:NewMethod|}(v, ct);
                }

                private static void NewMethod(int v, CancellationToken ct)
                {
                    if (true)
                    {
                        ct.ThrowIfCancellationRequested();
                        Console.WriteLine(v);
                    }
                }
            }
            """);
    }

    [Fact, WorkItem("https://github.com/dotnet/roslyn/issues/15219")]
    public async Task TestUseVar1()
    {
        await TestInRegularAndScript1Async(
            """
            using System;

            class C
            {
                void Goo(int i)
                {
                    [|var v = (string)null;

                    switch (i)
                    {
                        case 0: v = "0"; break;
                        case 1: v = "1"; break;
                    }|]

                    Console.WriteLine(v);
                }
            }
            """,
            """
            using System;

            class C
            {
                void Goo(int i)
                {
                    var v = {|Rename:NewMethod|}(i);

                    Console.WriteLine(v);
                }

                private static string NewMethod(int i)
                {
                    var v = (string)null;

                    switch (i)
                    {
                        case 0: v = "0"; break;
                        case 1: v = "1"; break;
                    }

                    return v;
                }
            }
            """, new TestParameters(options: Option(CSharpCodeStyleOptions.VarForBuiltInTypes, CodeStyleOption2.TrueWithSuggestionEnforcement)));
    }

    [Fact, WorkItem("https://github.com/dotnet/roslyn/issues/15219")]
    public async Task TestUseVar2()
    {
        await TestInRegularAndScript1Async(
            """
            using System;

            class C
            {
                void Goo(int i)
                {
                    [|var v = (string)null;

                    switch (i)
                    {
                        case 0: v = "0"; break;
                        case 1: v = "1"; break;
                    }|]

                    Console.WriteLine(v);
                }
            }
            """,
            """
            using System;

            class C
            {
                void Goo(int i)
                {
                    string v = {|Rename:NewMethod|}(i);

                    Console.WriteLine(v);
                }

                private static string NewMethod(int i)
                {
                    var v = (string)null;

                    switch (i)
                    {
                        case 0: v = "0"; break;
                        case 1: v = "1"; break;
                    }

                    return v;
                }
            }
            """, new TestParameters(options: Option(CSharpCodeStyleOptions.VarWhenTypeIsApparent, CodeStyleOption2.TrueWithSuggestionEnforcement)));
    }

    [Fact, WorkItem("https://github.com/dotnet/roslyn/issues/15532")]
    public async Task ExtractLocalFunctionCall()
    {
        var code = """
            class C
            {
                public static void Main()
                {
                    void Local() { }
                    [|Local();|]
                }
            }
            """;
        await TestExactActionSetOfferedAsync(code, [FeaturesResources.Extract_local_function]);
    }

    [Fact]
    public async Task ExtractLocalFunctionCall_2()
    {
        await TestInRegularAndScript1Async("""
            class C
            {
                public static void Main()
                {
                    [|void Local() { }
                    Local();|]
                }
            }
            """, """
            class C
            {
                public static void Main()
                {
                    {|Rename:NewMethod|}();
                }

                private static void NewMethod()
                {
                    void Local() { }
                    Local();
                }
            }
            """);
    }

    [Fact, WorkItem("https://github.com/dotnet/roslyn/issues/15532")]
    public async Task ExtractLocalFunctionCallWithCapture()
    {
        var code = """
            class C
            {
                public static void Main(string[] args)
                {
                    bool Local() => args == null;
                    [|Local();|]
                }
            }
            """;
        await TestExactActionSetOfferedAsync(code, [FeaturesResources.Extract_local_function]);
    }

    [Fact, WorkItem("https://github.com/dotnet/roslyn/issues/15532")]
    public async Task ExtractLocalFunctionDeclaration()
    {
        await TestMissingInRegularAndScriptAsync("""
            class C
            {
                public static void Main()
                {
                    [|bool Local() => args == null;|]
                    Local();
                }
            }
            """);
    }

    [Fact, WorkItem("https://github.com/dotnet/roslyn/issues/15532")]
    public async Task ExtractLocalFunctionInterior()
    {
        await TestInRegularAndScript1Async("""
            class C
            {
                public static void Main()
                {
                    void Local()
                    {
                        [|int x = 0;
                        x++;|]
                    }
                    Local();
                }
            }
            """, """
            class C
            {
                public static void Main()
                {
                    void Local()
                    {
                        {|Rename:NewMethod|}();
                    }
                    Local();
                }

                private static void NewMethod()
                {
                    int x = 0;
                    x++;
                }
            }
            """);
    }

    [Fact, WorkItem("http://vstfdevdiv:8080/DevDiv2/DevDiv/_workitems/edit/538229")]
    public async Task Bug3790()
    {
        await TestInRegularAndScript1Async("""
            class Test
            {
                void method()
                {
                    static void Main(string[] args)
                    {
                        int v = 0;
                        for(int i=0 ; i<5; i++)
                        {
                            [|v = v + i;|]
                        }
                    }
                }
            }
            """, """
            class Test
            {
                void method()
                {
                    static void Main(string[] args)
                    {
                        int v = 0;
                        for(int i=0 ; i<5; i++)
                        {
                            v = {|Rename:NewMethod|}(v, i);
                        }
                    }
                }

                private static int NewMethod(int v, int i)
                {
                    v = v + i;
                    return v;
                }
            }
            """);
    }

    [Fact, WorkItem("http://vstfdevdiv:8080/DevDiv2/DevDiv/_workitems/edit/538229")]
    public async Task Bug3790_1()
    {
        await TestInRegularAndScript1Async("""
            class Test
            {
                void method()
                {
                    static void Main(string[] args)
                    {
                        int v = 0;
                        for(int i=0 ; i<5; i++)
                        {
                            [|v = v + i|];
                        }
                    }
                }
            }
            """, """
            class Test
            {
                void method()
                {
                    static void Main(string[] args)
                    {
                        int v = 0;
                        for(int i=0 ; i<5; i++)
                        {
                            v = {|Rename:NewMethod|}(v, i);
                        }
                    }
                }

                private static int NewMethod(int v, int i)
                {
                    return v + i;
                }
            }
            """);
    }

    [Fact, WorkItem("http://vstfdevdiv:8080/DevDiv2/DevDiv/_workitems/edit/538229")]
    public async Task Bug3790_2()
    {
        await TestInRegularAndScript1Async("""
            class Test
            {
                void method()
                {
                    static void Main(string[] args)
                    {
                        int v = 0;
                        for(int i=0 ; i<5; i++)
                        {
                            [|i = v = v + i|];
                        }
                    }
                }
            }
            """, """
            class Test
            {
                void method()
                {
                    static void Main(string[] args)
                    {
                        int v = 0;
                        for(int i=0 ; i<5; i++)
                        {
                            i = {|Rename:NewMethod|}(ref v, i);
                        }
                    }
                }

                private static int NewMethod(ref int v, int i)
                {
                    return v = v + i;
                }
            }
            """);
    }

    [Fact, WorkItem("https://devdiv.visualstudio.com/DevDiv/_workitems?id=392560")]
    public async Task TestExpressionBodyProperty()
    {
        await TestInRegularAndScript1Async("""
            class Program
            {
                int field;

                public int Blah => [|this.field|];
            }
            """,
            """
            class Program
            {
                int field;

                public int Blah => {|Rename:GetField|}();

                private int GetField()
                {
                    return this.field;
                }
            }
            """);
    }

    [Fact, WorkItem("https://devdiv.visualstudio.com/DevDiv/_workitems?id=392560")]
    public async Task TestExpressionBodyIndexer()
    {
        await TestInRegularAndScript1Async("""
            class Program
            {
                int field;

                public int this[int i] => [|this.field|];
            }
            """,
            """
            class Program
            {
                int field;

                public int this[int i] => {|Rename:GetField|}();

                private int GetField()
                {
                    return this.field;
                }
            }
            """);
    }

    [Fact, WorkItem("https://devdiv.visualstudio.com/DevDiv/_workitems?id=392560")]
    public async Task TestExpressionBodyPropertyGetAccessor()
    {
        await TestInRegularAndScript1Async("""
            class Program
            {
                int field;

                public int Blah
                {
                    get => [|this.field|];
                    set => field = value;
                }
            }
            """,
            """
            class Program
            {
                int field;

                public int Blah
                {
                    get => {|Rename:GetField|}();
                    set => field = value;
                }

                private int GetField()
                {
                    return this.field;
                }
            }
            """);
    }

    [Fact, WorkItem("https://devdiv.visualstudio.com/DevDiv/_workitems?id=392560")]
    public async Task TestExpressionBodyPropertySetAccessor()
    {
        await TestInRegularAndScript1Async("""
            class Program
            {
                int field;

                public int Blah
                {
                    get => this.field;
                    set => field = [|value|];
                }
            }
            """,
            """
            class Program
            {
                int field;

                public int Blah
                {
                    get => this.field;
                    set => field = {|Rename:GetValue|}(value);
                }

                private static int GetValue(int value)
                {
                    return value;
                }
            }
            """);
    }

    [Fact, WorkItem("https://devdiv.visualstudio.com/DevDiv/_workitems?id=392560")]
    public async Task TestExpressionBodyIndexerGetAccessor()
    {
        await TestInRegularAndScript1Async("""
            class Program
            {
                int field;

                public int this[int i]
                {
                    get => [|this.field|];
                    set => field = value;
                }
            }
            """,
            """
            class Program
            {
                int field;

                public int this[int i]
                {
                    get => {|Rename:GetField|}();
                    set => field = value;
                }

                private int GetField()
                {
                    return this.field;
                }
            }
            """);
    }

    [Fact, WorkItem("https://devdiv.visualstudio.com/DevDiv/_workitems?id=392560")]
    public async Task TestExpressionBodyIndexerSetAccessor()
    {
        await TestInRegularAndScript1Async("""
            class Program
            {
                int field;

                public int this[int i]
                {
                    get => this.field;
                    set => field = [|value|];
                }
            }
            """,
            """
            class Program
            {
                int field;

                public int this[int i]
                {
                    get => this.field;
                    set => field = {|Rename:GetValue|}(value);
                }

                private static int GetValue(int value)
                {
                    return value;
                }
            }
            """);
    }

    [Fact]
    public async Task TestTupleWithInferredNames()
    {
        await TestAsync("""
            class Program
            {
                void M()
                {
                    int a = 1;
                    var t = [|(a, b: 2)|];
                    System.Console.Write(t.a);
                }
            }
            """,
            """
            class Program
            {
                void M()
                {
                    int a = 1;
                    var t = {|Rename:GetT|}(a);
                    System.Console.Write(t.a);
                }

                private static (int a, int b) GetT(int a)
                {
                    return (a, b: 2);
                }
            }
            """, TestOptions.Regular7_1);
    }

    [Fact]
    public async Task TestDeconstruction4()
    {
        await TestAsync("""
            class Program
            {
                void M()
                {
                    [|var (x, y) = (1, 2);|]
                    System.Console.Write(x + y);
                }
            }
            """,
            """
            class Program
            {
                void M()
                {
                    int x, y;
                    {|Rename:NewMethod|}(out x, out y);
                    System.Console.Write(x + y);
                }

                private static void NewMethod(out int x, out int y)
                {
                    var (x, y) = (1, 2);
                }
            }
            """, TestOptions.Regular7_1);
    }

    [Fact]
    public async Task TestDeconstruction5()
    {
        await TestAsync("""
            class Program
            {
                void M()
                {
                    [|(var x, var y) = (1, 2);|]
                    System.Console.Write(x + y);
                }
            }
            """,
            """
            class Program
            {
                void M()
                {
                    int x, y;
                    {|Rename:NewMethod|}(out x, out y);
                    System.Console.Write(x + y);
                }

                private static void NewMethod(out int x, out int y)
                {
                    (x, y) = (1, 2);
                }
            }
            """, TestOptions.Regular7_1);
    }

    [Fact]
    public async Task TestIndexExpression()
    {
        await TestInRegularAndScript1Async(TestSources.Index + """
            class Program
            {
                static void Main(string[] args)
                {
                    System.Console.WriteLine([|^1|]);
                }
            }
            """,
TestSources.Index +
"""
class Program
{
    static void Main(string[] args)
    {
        System.Console.WriteLine({|Rename:NewMethod|}());
    }

    private static System.Index NewMethod()
    {
        return ^1;
    }
}
""");
    }

    [Fact]
    public async Task TestRangeExpression_Empty()
    {
        await TestInRegularAndScript1Async(TestSources.Index + TestSources.Range + """
            class Program
            {
                static void Main(string[] args)
                {
                    System.Console.WriteLine([|..|]);
                }
            }
            """,
TestSources.Index +
TestSources.Range + """
class Program
{
    static void Main(string[] args)
    {
        System.Console.WriteLine({|Rename:NewMethod|}());
    }

    private static System.Range NewMethod()
    {
        return ..;
    }
}
""");
    }

    [Fact]
    public async Task TestRangeExpression_Left()
    {
        await TestInRegularAndScript1Async(TestSources.Index + TestSources.Range + """
            class Program
            {
                static void Main(string[] args)
                {
                    System.Console.WriteLine([|..1|]);
                }
            }
            """,
TestSources.Index +
TestSources.Range + """
class Program
{
    static void Main(string[] args)
    {
        System.Console.WriteLine({|Rename:NewMethod|}());
    }

    private static System.Range NewMethod()
    {
        return ..1;
    }
}
""");
    }

    [Fact]
    public async Task TestRangeExpression_Right()
    {
        await TestInRegularAndScript1Async(TestSources.Index + TestSources.Range + """
            class Program
            {
                static void Main(string[] args)
                {
                    System.Console.WriteLine([|1..|]);
                }
            }
            """,
TestSources.Index +
TestSources.Range + """
class Program
{
    static void Main(string[] args)
    {
        System.Console.WriteLine({|Rename:NewMethod|}());
    }

    private static System.Range NewMethod()
    {
        return 1..;
    }
}
""");
    }

    [Fact]
    public async Task TestRangeExpression_Both()
    {
        await TestInRegularAndScript1Async(TestSources.Index + TestSources.Range + """
            class Program
            {
                static void Main(string[] args)
                {
                    System.Console.WriteLine([|1..2|]);
                }
            }
            """,
TestSources.Index +
TestSources.Range + """
class Program
{
    static void Main(string[] args)
    {
        System.Console.WriteLine({|Rename:NewMethod|}());
    }

    private static System.Range NewMethod()
    {
        return 1..2;
    }
}
""");
    }

    [Fact]
    public Task TestAnnotatedNullableReturn()
        => TestInRegularAndScript1Async(
            """
            #nullable enable

            class C
            {
                public string? M()
                {
                    [|string? x = null;
                    x?.ToString();|]

                    return x;
                }
            }
            """,
            """
            #nullable enable

            class C
            {
                public string? M()
                {
                    string? x = {|Rename:NewMethod|}();

                    return x;
                }

                private static string? NewMethod()
                {
                    string? x = null;
                    x?.ToString();
                    return x;
                }
            }
            """);

    [Fact]
    public Task TestAnnotatedNullableParameters1()
        => TestInRegularAndScript1Async(
            """
            #nullable enable

            class C
            {
                public string? M()
                {
                    string? a = null;
                    string? b = null;
                    [|string? x = a?.Contains(b).ToString();|]

                    return x;
                }
            }
            """,
            """
            #nullable enable

            class C
            {
                public string? M()
                {
                    string? a = null;
                    string? b = null;
                    string? x = {|Rename:NewMethod|}(a, b);

                    return x;
                }

                private static string? NewMethod(string? a, string? b)
                {
                    return a?.Contains(b).ToString();
                }
            }
            """);

    [Fact]
    public Task TestAnnotatedNullableParameters2()
        => TestInRegularAndScript1Async(
            """
            #nullable enable

            class C
            {
                public string M()
                {
                    string? a = null;
                    string? b = null;
                    int c = 0;
                    [|string x = (a + b + c).ToString();|]

                    return x;
                }
            }
            """,
            """
            #nullable enable

            class C
            {
                public string M()
                {
                    string? a = null;
                    string? b = null;
                    int c = 0;
                    string x = {|Rename:NewMethod|}(a, b, c);

                    return x;
                }

                private static string NewMethod(string? a, string? b, int c)
                {
                    return (a + b + c).ToString();
                }
            }
            """);

    [Fact]
    public Task TestAnnotatedNullableParameters3()
        => TestInRegularAndScript1Async(
            """
            #nullable enable

            class C
            {
                public string M()
                {
                    string? a = null;
                    string? b = null;
                    int c = 0;
                    return [|(a + b + c).ToString()|];
                }
            }
            """,
            """
            #nullable enable

            class C
            {
                public string M()
                {
                    string? a = null;
                    string? b = null;
                    int c = 0;
                    return {|Rename:NewMethod|}(a, b, c);
                }

                private static string NewMethod(string? a, string? b, int c)
                {
                    return (a + b + c).ToString();
                }
            }
            """);

    [Fact]
    public Task TestAnnotatedNullableParameters4()
        => TestInRegularAndScript1Async(
            """
            #nullable enable

            class C
            {
                public string? M()
                {
                    string? a = null;
                    string? b = null;
                    return [|a?.Contains(b).ToString()|];
                }
            }
            """,
            """
            #nullable enable

            class C
            {
                public string? M()
                {
                    string? a = null;
                    string? b = null;
                    return {|Rename:NewMethod|}(a, b);
                }

                private static string? NewMethod(string? a, string? b)
                {
                    return a?.Contains(b).ToString();
                }
            }
            """);

    [Fact]
    public Task TestFlowStateNullableParameters1()
        => TestInRegularAndScript1Async(
            """
            #nullable enable

            class C
            {
                public string M()
                {
                    string? a = string.Empty;
                    string? b = string.Empty;
                    return [|(a + b + a).ToString()|];
                }
            }
            """,
            """
            #nullable enable

            class C
            {
                public string M()
                {
                    string? a = string.Empty;
                    string? b = string.Empty;
                    return {|Rename:NewMethod|}(a, b);
                }

                private static string NewMethod(string a, string b)
                {
                    return (a + b + a).ToString();
                }
            }
            """);

    [Fact]
    public Task TestFlowStateNullableParameters2()
        => TestInRegularAndScript1Async(
            """
            #nullable enable

            class C
            {
                public string? M()
                {
                    string? a = string.Empty;
                    string? b = string.Empty;
                    return [|(a + b + a).ToString()|];
                }
            }
            """,
            """
            #nullable enable

            class C
            {
                public string? M()
                {
                    string? a = string.Empty;
                    string? b = string.Empty;
                    return {|Rename:NewMethod|}(a, b);
                }

                private static string NewMethod(string a, string b)
                {
                    return (a + b + a).ToString();
                }
            }
            """);

    [Fact]
    public Task TestFlowStateNullableParameters3()
        => TestInRegularAndScript1Async(
            """
            #nullable enable

            class C
            {
                public string M()
                {
                    string? a = null;
                    string? b = null;
                    return [|(a + b + a)?.ToString()|] ?? string.Empty;
                }
            }
            """,
            """
            #nullable enable

            class C
            {
                public string M()
                {
                    string? a = null;
                    string? b = null;
                    return {|Rename:NewMethod|}(a, b) ?? string.Empty;
                }

                private static string? NewMethod(string? a, string? b)
                {
                    return (a + b + a)?.ToString();
                }
            }
            """);

    [Fact]
    public Task TestFlowStateNullableParameters_MultipleStates()
        => TestInRegularAndScript1Async(
            """
            #nullable enable

            class C
            {
                public string M()
                {
                    string? a = string.Empty;
                    string? b = string.Empty;
                    [|string? c = a + b;
                    a = string.Empty;
                    c += a;
                    a = null;
                    b = null;
                    b = "test";
                    c = a?.ToString();|]
                    return c ?? string.Empty;
                }
            }
            """,
            """
            #nullable enable

            class C
            {
                public string M()
                {
                    string? a = string.Empty;
                    string? b = string.Empty;
                    string? c = {|Rename:NewMethod|}(ref a, ref b);
                    return c ?? string.Empty;
                }

                private static string? NewMethod(ref string? a, ref string? b)
                {
                    string? c = a + b;
                    a = string.Empty;
                    c += a;
                    a = null;
                    b = null;
                    b = "test";
                    c = a?.ToString();
                    return c;
                }
            }
            """);

    [Fact]
    public Task TestFlowStateNullableParameters_MultipleStatesNonNullReturn()
        => TestInRegularAndScript1Async(
            """
            #nullable enable

            class C
            {
                public string M()
                {
                    string? a = string.Empty;
                    string? b = string.Empty;
                    [|string? c = a + b;
                    a = string.Empty;
                    b = string.Empty;
                    a = null;
                    b = null;
                    c = null;
                    c = a + b;|]
                    return c ?? string.Empty;
                }
            }
            """,
            """
            #nullable enable

            class C
            {
                public string M()
                {
                    string? a = string.Empty;
                    string? b = string.Empty;
                    string? c = {|Rename:NewMethod|}(ref a, ref b);
                    return c ?? string.Empty;
                }

                private static string NewMethod(ref string? a, ref string? b)
                {
                    string? c = a + b;
                    a = string.Empty;
                    b = string.Empty;
                    a = null;
                    b = null;
                    c = null;
                    c = a + b;
                    return c;
                }
            }
            """);

    [Fact]
    public Task TestFlowStateNullableParameters_MultipleStatesNullReturn()
        => TestInRegularAndScript1Async(
            """
            #nullable enable

            class C
            {
                public string M()
                {
                    string? a = string.Empty;
                    string? b = string.Empty;
                    [|string? c = a + b;
                    a = string.Empty;
                    b = string.Empty;
                    a = null;
                    b = null;
                    c = a?.ToString();|]
                    return c ?? string.Empty;
                }
            }
            """,
            """
            #nullable enable

            class C
            {
                public string M()
                {
                    string? a = string.Empty;
                    string? b = string.Empty;
                    string? c = {|Rename:NewMethod|}(ref a, ref b);
                    return c ?? string.Empty;
                }

                private static string? NewMethod(ref string? a, ref string? b)
                {
                    string? c = a + b;
                    a = string.Empty;
                    b = string.Empty;
                    a = null;
                    b = null;
                    c = a?.ToString();
                    return c;
                }
            }
            """);

    [Fact]
    public Task TestFlowStateNullableParameters_RefNotNull()
        => TestInRegularAndScript1Async(
            """
            #nullable enable

            class C
            {
                public string M()
                {
                    string? a = string.Empty;
                    string? b = string.Empty;
                    [|var c = a + b;
                    a = string.Empty;
                    c += a;
                    b = "test";
                    c = a + b +c;|]
                    return c;
                }
            }
            """,
            """
            #nullable enable

            class C
            {
                public string M()
                {
                    string? a = string.Empty;
                    string? b = string.Empty;
                    string c = {|Rename:NewMethod|}(ref a, ref b);
                    return c;
                }

                private static string NewMethod(ref string a, ref string b)
                {
                    var c = a + b;
                    a = string.Empty;
                    c += a;
                    b = "test";
                    c = a + b + c;
                    return c;
                }
            }
            """);

    // There's a case below where flow state correctly asseses that the variable
    // 'x' is non-null when returned. It's wasn't obvious when writing, but that's 
    // due to the fact the line above it being executed as 'x.ToString()' would throw
    // an exception and the return statement would never be hit. The only way the return
    // statement gets executed is if the `x.ToString()` call succeeds, thus suggesting 
    // that the value is indeed not null.
    [Fact]
    public Task TestFlowNullableReturn_NotNull1()
        => TestInRegularAndScript1Async(
            """
            #nullable enable

            class C
            {
                public string? M()
                {
                    [|string? x = null;
                    x.ToString();|]

                    return x;
                }
            }
            """,
            """
            #nullable enable

            class C
            {
                public string? M()
                {
                    string? x = {|Rename:NewMethod|}();

                    return x;
                }

                private static string NewMethod()
                {
                    string? x = null;
                    x.ToString();
                    return x;
                }
            }
            """);

    [Fact]
    public Task TestFlowNullableReturn_NotNull2()
        => TestInRegularAndScript1Async(
            """
            #nullable enable

            class C
            {
                public string? M()
                {
                    [|string? x = null;
                    x?.ToString();
                    x = string.Empty;|]

                    return x;
                }
            }
            """,
            """
            #nullable enable

            class C
            {
                public string? M()
                {
                    string? x = {|Rename:NewMethod|}();

                    return x;
                }

                private static string NewMethod()
                {
                    string? x = null;
                    x?.ToString();
                    x = string.Empty;
                    return x;
                }
            }
            """);
    [Fact]
    public Task TestFlowNullable_Lambda()
        => TestInRegularAndScript1Async(
            """
            #nullable enable

            using System;

            class C
            {
                public string? M()
                {
                    [|string? x = null;
                    Action modifyXToNonNull = () =>
                    {
                        x += x;
                    };

                    modifyXToNonNull();|]

                    return x;
                }
            }
            """,
            """
            #nullable enable

            using System;

            class C
            {
                public string? M()
                {
                    string? x = {|Rename:NewMethod|}();

                    return x;
                }

                private static string? NewMethod()
                {
                    string? x = null;
                    Action modifyXToNonNull = () =>
                    {
                        x += x;
                    };

                    modifyXToNonNull();
                    return x;
                }
            }
            """);

    [Fact]
    public Task TestFlowNullable_LambdaWithReturn()
        => TestInRegularAndScript1Async(
            """
            #nullable enable

            using System;

            class C
            {
                public string? M()
                {
                    [|string? x = null;
                    Func<string?> returnNull = () =>
                    {
                        return null;
                    };

                    x = returnNull() ?? string.Empty;|]

                    return x;
                }
            }
            """,
            """
            #nullable enable

            using System;

            class C
            {
                public string? M()
                {
                    string x = {|Rename:NewMethod|}();

                    return x;
                }

                private static string NewMethod()
                {
                    string? x = null;
                    Func<string?> returnNull = () =>
                    {
                        return null;
                    };

                    x = returnNull() ?? string.Empty;
                    return x;
                }
            }
            """);

    [Fact]
    public async Task TestExtractReadOnlyMethod()
    {
        await TestInRegularAndScript1Async(
            """
            struct S1
            {
                readonly int M1() => 42;
                void Main()
                {
                    [|int i = M1() + M1()|];
                }
            }
            """,
            """
            struct S1
            {
                readonly int M1() => 42;
                void Main()
                {
                    {|Rename:NewMethod|}();
                }

                private readonly void NewMethod()
                {
                    int i = M1() + M1();
                }
            }
            """);
    }

    [Fact]
    public async Task TestExtractReadOnlyMethodInReadOnlyStruct()
    {
        await TestInRegularAndScript1Async(
            """
            readonly struct S1
            {
                int M1() => 42;
                void Main()
                {
                    [|int i = M1() + M1()|];
                }
            }
            """,
            """
            readonly struct S1
            {
                int M1() => 42;
                void Main()
                {
                    {|Rename:NewMethod|}();
                }

                private void NewMethod()
                {
                    int i = M1() + M1();
                }
            }
            """);
    }

    [Fact]
    public async Task TestExtractNonReadOnlyMethodInReadOnlyMethod()
    {
        await TestInRegularAndScript1Async(
            """
            struct S1
            {
                int M1() => 42;
                readonly void Main()
                {
                    [|int i = M1() + M1()|];
                }
            }
            """,
            """
            struct S1
            {
                int M1() => 42;
                readonly void Main()
                {
                    {|Rename:NewMethod|}();
                }

                private void NewMethod()
                {
                    int i = M1() + M1();
                }
            }
            """);
    }

    [Fact]
    public Task TestExtractNullableObjectWithExplicitCast()
    => TestInRegularAndScript1Async(
        """
        #nullable enable

        using System;

        class C
        {
            void M()
            {
                object? o = null;
                var s = (string?)[|o|];
                Console.WriteLine(s);
            }
        }
        """,
        """
        #nullable enable

        using System;

        class C
        {
            void M()
            {
                object? o = null;
                var s = (string?){|Rename:GetO|}(o);
                Console.WriteLine(s);
            }

            private static object? GetO(object? o)
            {
                return o;
            }
        }
        """);

    [Fact]
    public Task TestExtractNotNullableObjectWithExplicitCast()
    => TestInRegularAndScript1Async(
        """
        #nullable enable

        using System;

        class C
        {
            void M()
            {
                object? o = new object();
                var s = (string)[|o|];
                Console.WriteLine(s);
            }
        }
        """,
        """
        #nullable enable

        using System;

        class C
        {
            void M()
            {
                object? o = new object();
                var s = (string){|Rename:GetO|}(o);
                Console.WriteLine(s);
            }

            private static object GetO(object o)
            {
                return o;
            }
        }
        """);

    [Fact]
    public Task TestExtractNotNullableWithExplicitCast()
    => TestInRegularAndScript1Async(
        """
        #nullable enable

        using System;

        class A
        {
        }

        class B : A 
        {
        }

        class C
        {
            void M()
            {
                B? b = new B();
                var s = (A)[|b|];
            }
        }
        """,
        """
        #nullable enable

        using System;

        class A
        {
        }

        class B : A 
        {
        }

        class C
        {
            void M()
            {
                B? b = new B();
                var s = (A){|Rename:GetB|}(b);
            }

            private static B GetB(B b)
            {
                return b;
            }
        }
        """);

    [Fact]
    public Task TestExtractNullableWithExplicitCast()
    => TestInRegularAndScript1Async(
        """
        #nullable enable

        using System;

        class A
        {
        }

        class B : A 
        {
        }

        class C
        {
            void M()
            {
                B? b = null;
                var s = (A)[|b|];
            }
        }
        """,
        """
        #nullable enable

        using System;

        class A
        {
        }

        class B : A 
        {
        }

        class C
        {
            void M()
            {
                B? b = null;
                var s = (A){|Rename:GetB|}(b);
            }

            private static B? GetB(B? b)
            {
                return b;
            }
        }
        """);

    [Fact]
    public Task TestExtractNotNullableWithExplicitCastSelected()
    => TestInRegularAndScript1Async(
        """
        #nullable enable

        using System;

        class C
        {
            void M()
            {
                object? o = new object();
                var s = [|(string)o|];
                Console.WriteLine(s);
            }
        }
        """,
        """
        #nullable enable

        using System;

        class C
        {
            void M()
            {
                object? o = new object();
                var s = {|Rename:GetS|}(o);
                Console.WriteLine(s);
            }

            private static string GetS(object o)
            {
                return (string)o;
            }
        }
        """);

    [Fact]
    public Task TestExtractNullableWithExplicitCastSelected()
    => TestInRegularAndScript1Async(
        """
        #nullable enable

        using System;

        class C
        {
            void M()
            {
                object? o = null;
                var s = [|(string?)o|];
                Console.WriteLine(s);
            }
        }
        """,
        """
        #nullable enable

        using System;

        class C
        {
            void M()
            {
                object? o = null;
                var s = {|Rename:GetS|}(o);
                Console.WriteLine(s);
            }

            private static string? GetS(object? o)
            {
                return (string?)o;
            }
        }
        """);
    [Fact]
    public Task TestExtractNullableNonNullFlowWithExplicitCastSelected()
    => TestInRegularAndScript1Async(
        """
        #nullable enable

        using System;

        class C
        {
            void M()
            {
                object? o = new object();
                var s = [|(string?)o|];
                Console.WriteLine(s);
            }
        }
        """,
        """
        #nullable enable

        using System;

        class C
        {
            void M()
            {
                object? o = new object();
                var s = {|Rename:GetS|}(o);
                Console.WriteLine(s);
            }

            private static string? GetS(object o)
            {
                return (string?)o;
            }
        }
        """);

    [Fact]
    public Task TestExtractNullableToNonNullableWithExplicitCastSelected()
    => TestInRegularAndScript1Async(
        """
        #nullable enable

        using System;

        class C
        {
            void M()
            {
                object? o = null;
                var s = [|(string)o|];
                Console.WriteLine(s);
            }
        }
        """,
        """
        #nullable enable

        using System;

        class C
        {
            void M()
            {
                object? o = null;
                var s = {|Rename:GetS|}(o);
                Console.WriteLine(s);
            }

            private static string? GetS(object? o)
            {
                return (string)o;
            }
        }
        """);

    [Fact, WorkItem("https://github.com/dotnet/roslyn/issues/38127")]
    public Task TestNestedNullability_Async()
        => TestInRegularAndScriptAsync(
            """
            #nullable enable

            using System;
            using System.Threading.Tasks;

            class C
            {
                private Task<string> DoSomethingAsync() => Task.FromResult("");

                public Task<string?> async M()
                {
                    [|string? x = await DoSomethingAsync();|]
                    x = null;
                    return x;
                }
            }
            """,
            """
            #nullable enable

            using System;
            using System.Threading.Tasks;

            class C
            {
                private Task<string> DoSomethingAsync() => Task.FromResult("");

                public Task<string?> async M()
                {
                    string? x = await {|Rename:NewMethod|}();
                    x = null;
                    return x;
                }

                private async Task<string?> NewMethod()
                {
                    return await DoSomethingAsync();
                }
            }
            """);

    [Fact]
    public async Task EnsureStaticLocalFunctionOptionHasNoEffect()
    {
        await TestInRegularAndScript1Async(
"""
class Program
{
    static void Main(string[] args)
    {
        bool b = true;
        System.Console.WriteLine([|b != true|] ? b = true : b = false);
    }
}
""",
"""
class Program
{
    static void Main(string[] args)
    {
        bool b = true;
        System.Console.WriteLine({|Rename:NewMethod|}(b) ? b = true : b = false);
    }

    private static bool NewMethod(bool b)
    {
        return b != true;
    }
}
""", new TestParameters(options: Option(CSharpCodeStyleOptions.PreferStaticLocalFunction, CodeStyleOption2.FalseWithSuggestionEnforcement)));
    }

    [Fact, WorkItem("https://github.com/dotnet/roslyn/issues/39946")]
    public async Task ExtractLocalFunctionCallAndDeclaration()
    {
        await TestInRegularAndScript1Async("""
            class C
            {
                public static void Main()
                {
                    static void LocalParent()
                    {
                        [|void Local() { }
                        Local();|]
                    }
                }
            }
            """, """
            class C
            {
                public static void Main()
                {
                    static void LocalParent()
                    {
                        {|Rename:NewMethod|}();
                    }
                }

                private static void NewMethod()
                {
                    void Local() { }
                    Local();
                }
            }
            """);
    }

    [Fact]
    public async Task TestMissingWhenOnlyLocalFunctionCallSelected()
    {
        var code = """
            class Program
            {
                static void Main(string[] args)
                {
                    [|Local();|]
                    static void Local()
                    {
                    }
                }
            }
            """;
        await TestExactActionSetOfferedAsync(code, [FeaturesResources.Extract_local_function]);
    }

    [Fact]
    public async Task TestOfferedWhenBothLocalFunctionCallAndDeclarationSelected()
    {
        await TestInRegularAndScript1Async("""
            class Program
            {
                static void Main(string[] args)
                {
                    [|Local();
                    var test = 5;
                    static void Local()
                    {
                    }|]
                }
            }
            """, """
            class Program
            {
                static void Main(string[] args)
                {
                    {|Rename:NewMethod|}();
                }

                private static void NewMethod()
                {
                    Local();
                    var test = 5;
                    static void Local()
                    {
                    }
                }
            }
            """);
    }

    [Fact, WorkItem("https://github.com/dotnet/roslyn/issues/38529")]
    public async Task TestExtractNonAsyncMethodWithAsyncLocalFunction()
    {
        await TestInRegularAndScript1Async(
            """
            class C
            {
                void M() 
                {
                    [|F();
                    async void F() => await Task.Delay(0);|]
                }
            }
            """,
            """
            class C
            {
                void M()
                {
                    {|Rename:NewMethod|}();
                }

                private static void NewMethod()
                {
                    F();
                    async void F() => await Task.Delay(0);
                }
            }
            """);
    }

    [Fact, WorkItem("https://github.com/dotnet/roslyn/issues/38529")]
    public async Task TestExtractAsyncMethodWithConfigureAwaitFalse()
    {
        await TestInRegularAndScript1Async(
            """
            class C
            {
                async Task MyDelay(TimeSpan duration) 
                {
                    [|await Task.Delay(duration).ConfigureAwait(false)|];
                }
            }
            """,
            """
            class C
            {
                async Task MyDelay(TimeSpan duration)
                {
                    await {|Rename:NewMethod|}(duration).ConfigureAwait(false);
                }

                private static async System.Threading.Tasks.Task<object> NewMethod(TimeSpan duration)
                {
                    return await Task.Delay(duration).ConfigureAwait(false);
                }
            }
            """);
    }

    [Fact, WorkItem("https://github.com/dotnet/roslyn/issues/38529")]
    public async Task TestExtractAsyncMethodWithConfigureAwaitFalseNamedParameter()
    {
        await TestInRegularAndScript1Async(
            """
            class C
            {
                async Task MyDelay(TimeSpan duration) 
                {
                    [|await Task.Delay(duration).ConfigureAwait(continueOnCapturedContext: false)|];
                }
            }
            """,
            """
            class C
            {
                async Task MyDelay(TimeSpan duration)
                {
                    await {|Rename:NewMethod|}(duration).ConfigureAwait(false);
                }

                private static async System.Threading.Tasks.Task<object> NewMethod(TimeSpan duration)
                {
                    return await Task.Delay(duration).ConfigureAwait(continueOnCapturedContext: false);
                }
            }
            """);
    }

    [Fact, WorkItem("https://github.com/dotnet/roslyn/issues/38529")]
    public async Task TestExtractAsyncMethodWithConfigureAwaitFalseOnNonTask()
    {
        await TestInRegularAndScript1Async(
            """
            using System.Threading.Tasks

            class C
            {
                async Task MyDelay() 
                {
                    [|await new ValueTask<int>(0).ConfigureAwait(false)|];
                }
            }
            """,
            """
            using System.Threading.Tasks

            class C
            {
                async Task MyDelay()
                {
                    await {|Rename:NewMethod|}().ConfigureAwait(false);
                }

                private static async Task<object> NewMethod()
                {
                    return await new ValueTask<int>(0).ConfigureAwait(false);
                }
            }
            """);
    }

    [Fact, WorkItem("https://github.com/dotnet/roslyn/issues/38529")]
    public async Task TestExtractAsyncMethodWithConfigureAwaitTrue()
    {
        await TestInRegularAndScript1Async(
            """
            class C
            {
                async Task MyDelay(TimeSpan duration) 
                {
                    [|await Task.Delay(duration).ConfigureAwait(true)|];
                }
            }
            """,
            """
            class C
            {
                async Task MyDelay(TimeSpan duration)
                {
                    await {|Rename:NewMethod|}(duration);
                }

                private static async System.Threading.Tasks.Task<object> NewMethod(TimeSpan duration)
                {
                    return await Task.Delay(duration).ConfigureAwait(true);
                }
            }
            """);
    }

    [Fact, WorkItem("https://github.com/dotnet/roslyn/issues/38529")]
    public async Task TestExtractAsyncMethodWithConfigureAwaitNonLiteral()
    {
        await TestInRegularAndScript1Async(
            """
            class C
            {
                async Task MyDelay(TimeSpan duration) 
                {
                    [|await Task.Delay(duration).ConfigureAwait(M())|];
                }
            }
            """,
            """
            class C
            {
                async Task MyDelay(TimeSpan duration)
                {
                    await {|Rename:NewMethod|}(duration);
                }

                private static async System.Threading.Tasks.Task<object> NewMethod(TimeSpan duration)
                {
                    return await Task.Delay(duration).ConfigureAwait(M());
                }
            }
            """);
    }

    [Fact, WorkItem("https://github.com/dotnet/roslyn/issues/38529")]
    public async Task TestExtractAsyncMethodWithNoConfigureAwait()
    {
        await TestInRegularAndScript1Async(
            """
            class C
            {
                async Task MyDelay(TimeSpan duration) 
                {
                    [|await Task.Delay(duration)|];
                }
            }
            """,
            """
            class C
            {
                async Task MyDelay(TimeSpan duration)
                {
                    await {|Rename:NewMethod|}(duration);
                }

                private static async System.Threading.Tasks.Task<object> NewMethod(TimeSpan duration)
                {
                    return await Task.Delay(duration);
                }
            }
            """);
    }

    [Fact, WorkItem("https://github.com/dotnet/roslyn/issues/38529")]
    public async Task TestExtractAsyncMethodWithConfigureAwaitFalseInLambda()
    {
        await TestInRegularAndScript1Async(
            """
            class C
            {
                async Task MyDelay(TimeSpan duration) 
                {
                    [|await Task.Run(async () => await Task.Delay(duration).ConfigureAwait(false))|];
                }
            }
            """,
            """
            class C
            {
                async Task MyDelay(TimeSpan duration)
                {
                    await {|Rename:NewMethod|}(duration);
                }

                private static async System.Threading.Tasks.Task<object> NewMethod(TimeSpan duration)
                {
                    return await Task.Run(async () => await Task.Delay(duration).ConfigureAwait(false));
                }
            }
            """);
    }

    [Theory, CombinatorialData, WorkItem("https://github.com/dotnet/roslyn/issues/38529")]
    public async Task TestExtractAsyncMethodWithConfigureAwaitFalseInLocalMethod(bool includeUsing)
    {
        await TestInRegularAndScript1Async(
            $$"""
            {{(includeUsing ? SystemThreadingTasksUsing : "")}}

            class C
            {
                async Task MyDelay(TimeSpan duration) 
                {
                    [|await Task.Run(F());
                    async Task F() => await Task.Delay(duration).ConfigureAwait(false);|]
                }
            }
            """,
            $$"""
            {{(includeUsing ? SystemThreadingTasksUsing : "")}}

            class C
            {
                async Task MyDelay(TimeSpan duration)
                {
                    await {|Rename:NewMethod|}(duration);
                }

                private static async {{(includeUsing ? "Task" : SystemThreadingTasksTask)}} NewMethod(TimeSpan duration)
                {
                    await Task.Run(F());
                    async Task F() => await Task.Delay(duration).ConfigureAwait(false);
                }
            }
            """);
    }

    [Theory, CombinatorialData, WorkItem("https://github.com/dotnet/roslyn/issues/38529")]
    public async Task TestExtractAsyncMethodWithConfigureAwaitMixture1(bool includeUsing)
    {
        await TestInRegularAndScript1Async(
            $$"""
            {{(includeUsing ? SystemThreadingTasksUsing : "")}}

            class C
            {
                async Task MyDelay(TimeSpan duration) 
                {
                    [|await Task.Delay(duration).ConfigureAwait(false);
                    await Task.Delay(duration).ConfigureAwait(true);|]
                }
            }
            """,
            $$"""
            {{(includeUsing ? SystemThreadingTasksUsing : "")}}

            class C
            {
                async Task MyDelay(TimeSpan duration)
                {
                    await {|Rename:NewMethod|}(duration).ConfigureAwait(false);
                }

                private static async {{(includeUsing ? "Task" : SystemThreadingTasksTask)}} NewMethod(TimeSpan duration)
                {
                    await Task.Delay(duration).ConfigureAwait(false);
                    await Task.Delay(duration).ConfigureAwait(true);
                }
            }
            """);
    }

    [Theory, CombinatorialData, WorkItem("https://github.com/dotnet/roslyn/issues/38529")]
    public async Task TestExtractAsyncMethodWithConfigureAwaitMixture2(bool includeUsing)
    {
        await TestInRegularAndScript1Async(
            $$"""
            {{(includeUsing ? SystemThreadingTasksUsing : "")}}

            class C
            {
                async Task MyDelay(TimeSpan duration) 
                {
                    [|await Task.Delay(duration).ConfigureAwait(true);
                    await Task.Delay(duration).ConfigureAwait(false);|]
                }
            }
            """,
            $$"""
            {{(includeUsing ? SystemThreadingTasksUsing : "")}}

            class C
            {
                async Task MyDelay(TimeSpan duration)
                {
                    await {|Rename:NewMethod|}(duration).ConfigureAwait(false);
                }

                private static async {{(includeUsing ? "Task" : SystemThreadingTasksTask)}} NewMethod(TimeSpan duration)
                {
                    await Task.Delay(duration).ConfigureAwait(true);
                    await Task.Delay(duration).ConfigureAwait(false);
                }
            }
            """);
    }

    [Theory, CombinatorialData, WorkItem("https://github.com/dotnet/roslyn/issues/38529")]
    public async Task TestExtractAsyncMethodWithConfigureAwaitMixture3(bool includeUsing)
    {
        await TestInRegularAndScript1Async(
            $$"""
            {{(includeUsing ? SystemThreadingTasksUsing : "")}}

            class C
            {
                async Task MyDelay(TimeSpan duration) 
                {
                    [|await Task.Delay(duration).ConfigureAwait(M());
                    await Task.Delay(duration).ConfigureAwait(false);|]
                }
            }
            """,
            $$"""
            {{(includeUsing ? SystemThreadingTasksUsing : "")}}

            class C
            {
                async Task MyDelay(TimeSpan duration)
                {
                    await {|Rename:NewMethod|}(duration).ConfigureAwait(false);
                }

                private static async {{(includeUsing ? "Task" : SystemThreadingTasksTask)}} NewMethod(TimeSpan duration)
                {
                    await Task.Delay(duration).ConfigureAwait(M());
                    await Task.Delay(duration).ConfigureAwait(false);
                }
            }
            """);
    }

    [Theory, CombinatorialData, WorkItem("https://github.com/dotnet/roslyn/issues/38529")]
    public async Task TestExtractAsyncMethodWithConfigureAwaitFalseOutsideSelection(bool includeUsing)
    {
        await TestInRegularAndScript1Async(
            $$"""
            {{(includeUsing ? SystemThreadingTasksUsing : "")}}

            class C
            {
                async Task MyDelay(TimeSpan duration) 
                {
                    await Task.Delay(duration).ConfigureAwait(false);
                    [|await Task.Delay(duration).ConfigureAwait(true);|]
                }
            }
            """,
            $$"""            
            {{(includeUsing ? SystemThreadingTasksUsing : "")}}

            class C
            {
                async Task MyDelay(TimeSpan duration)
                {
                    await Task.Delay(duration).ConfigureAwait(false);
                    await {|Rename:NewMethod|}(duration);
                }

                private static async {{(includeUsing ? "Task" : SystemThreadingTasksTask)}} NewMethod(TimeSpan duration)
                {
                    await Task.Delay(duration).ConfigureAwait(true);
                }
            }
            """);
    }

    [Fact, WorkItem("https://github.com/dotnet/roslyn/issues/40188")]
    public async Task TestEditorconfigSetting_ExpressionBodiedLocalFunction_True()
    {
        var input = """
            <Workspace>
                <Project Language = "C#" AssemblyName="Assembly1" CommonReferences="true">
                    <Document FilePath = "z:\\file.cs">
            class Program1
            {
                static void Main()
                {
                    [|bool b = true;|]
                    System.Console.WriteLine(b != true ? b = true : b = false);
                }
            }
                    </Document>
                    <AnalyzerConfigDocument FilePath = "z:\\.editorconfig">[*.cs]
            csharp_style_expression_bodied_methods = true:silent
            </AnalyzerConfigDocument>
                </Project>
            </Workspace>
            """;

        var expected = """
            <Workspace>
                <Project Language="C#" AssemblyName="Assembly1" CommonReferences="true">
                     <Document FilePath="z:\\file.cs">
            class Program1
            {
                static void Main()
                {
                    bool b = {|Rename:NewMethod|}();
                    System.Console.WriteLine(b != true ? b = true : b = false);
                }

                private static bool NewMethod() => true;
            }
                    </Document>
                    <AnalyzerConfigDocument FilePath = "z:\\.editorconfig">[*.cs]
            csharp_style_expression_bodied_methods = true:silent
            </AnalyzerConfigDocument>
                </Project>
            </Workspace>
            """;

        await TestInRegularAndScript1Async(input, expected);
    }

    [Fact, WorkItem("https://github.com/dotnet/roslyn/issues/40188")]
    public async Task TestEditorconfigSetting_ExpressionBodiedLocalFunction_False()
    {
        var input = """
            <Workspace>
                <Project Language = "C#" AssemblyName="Assembly1" CommonReferences="true">
                    <Document FilePath = "z:\\file.cs">
            class Program1
            {
                static void Main()
                {
                    [|bool b = true;|]
                    System.Console.WriteLine(b != true ? b = true : b = false);
                }
            }
                    </Document>
                    <AnalyzerConfigDocument FilePath = "z:\\.editorconfig">[*.cs]
            csharp_style_expression_bodied_methods = false:silent
            </AnalyzerConfigDocument>
                </Project>
            </Workspace>
            """;

        var expected = """
            <Workspace>
                <Project Language="C#" AssemblyName="Assembly1" CommonReferences="true">
                     <Document FilePath="z:\\file.cs">
            class Program1
            {
                static void Main()
                {
                    bool b = {|Rename:NewMethod|}();
                    System.Console.WriteLine(b != true ? b = true : b = false);
                }

                private static bool NewMethod()
                {
                    return true;
                }
            }
                    </Document>
                    <AnalyzerConfigDocument FilePath = "z:\\.editorconfig">[*.cs]
            csharp_style_expression_bodied_methods = false:silent
            </AnalyzerConfigDocument>
                </Project>
            </Workspace>
            """;

        await TestInRegularAndScript1Async(input, expected);
    }

    [Fact, WorkItem("https://github.com/dotnet/roslyn/issues/40209")]
    public async Task TestNaming_CamelCase_VerifyLocalFunctionSettingsDoNotApply()
    {
        var input = """
            <Workspace>
                <Project Language = "C#" AssemblyName="Assembly1" CommonReferences="true">
                    <Document FilePath = "z:\\file.cs">
            class Program1
            {
                static void Main()
                {
                    [|bool b = true;|]
                    System.Console.WriteLine(b != true ? b = true : b = false);
                }
            }
                    </Document>
                    <AnalyzerConfigDocument FilePath = "z:\\.editorconfig">
            """ + EditorConfigNaming_LocalFunctions_CamelCase + """
            </AnalyzerConfigDocument>
                </Project>
            </Workspace>
            """;

        var expected = """
            <Workspace>
                <Project Language="C#" AssemblyName="Assembly1" CommonReferences="true">
                     <Document FilePath="z:\\file.cs">
            class Program1
            {
                static void Main()
                {
                    bool b = {|Rename:NewMethod|}();
                    System.Console.WriteLine(b != true ? b = true : b = false);
                }

                private static bool NewMethod()
                {
                    return true;
                }
            }
                    </Document>
                    <AnalyzerConfigDocument FilePath = "z:\\.editorconfig">
            """ + EditorConfigNaming_LocalFunctions_CamelCase + """
            </AnalyzerConfigDocument>
                </Project>
            </Workspace>
            """;

        await TestInRegularAndScript1Async(input, expected);
    }

    [Fact, WorkItem("https://github.com/dotnet/roslyn/issues/40209")]
    public async Task TestNaming_CamelCase_VerifyLocalFunctionSettingsDoNotApply_GetName()
    {
        var input = """
            <Workspace>
                <Project Language = "C#" AssemblyName="Assembly1" CommonReferences="true">
                    <Document FilePath = "z:\\file.cs">
            class MethodExtraction
            {
                void TestMethod()
                {
                    int a = [|1 + 1|];
                }
            }
                    </Document>
                    <AnalyzerConfigDocument FilePath = "z:\\.editorconfig">
            """ + EditorConfigNaming_LocalFunctions_CamelCase + """
            </AnalyzerConfigDocument>
                </Project>
            </Workspace>
            """;

        var expected = """
            <Workspace>
                <Project Language="C#" AssemblyName="Assembly1" CommonReferences="true">
                     <Document FilePath="z:\\file.cs">
            class MethodExtraction
            {
                void TestMethod()
                {
                    int a = {|Rename:GetA|}();
                }

                private static int GetA()
                {
                    return 1 + 1;
                }
            }
                    </Document>
                    <AnalyzerConfigDocument FilePath = "z:\\.editorconfig">
            """ + EditorConfigNaming_LocalFunctions_CamelCase + """
            </AnalyzerConfigDocument>
                </Project>
            </Workspace>
            """;

        await TestInRegularAndScript1Async(input, expected);
    }

    [Fact, WorkItem("https://github.com/dotnet/roslyn/issues/40654")]
    public async Task TestOnInvalidUsingStatement_MultipleStatements()
    {
        var input = """
            class C
            {
                void M()
                {
                    [|var v = 0;
                    using System;|]
                }
            }
            """;
        var expected = """
            class C
            {
                void M()
                {
                    {|Rename:NewMethod|}();
                }

                private static void NewMethod()
                {
                    var v = 0;
                    using System;
                }
            }
            """;
        await TestInRegularAndScript1Async(input, expected);
    }

    [Fact, WorkItem("https://github.com/dotnet/roslyn/issues/40654")]
    public async Task TestMissingOnInvalidUsingStatement()
    {
        await TestMissingInRegularAndScriptAsync(
            """
            class C
            {
                void M()
                {
                    [|using System;|]
                }
            }
            """);
    }

    [Fact, WorkItem("https://github.com/dotnet/roslyn/issues/19461")]
    public async Task TestLocalFunction()
    {
        await TestInRegularAndScript1Async("""
            using System;

            class Program
            {
                void M()
                {
                    int y = 0;
                    [|var x = local();

                    int local()
                    {
                        return y;
                    }|]
                }
            }
            """, """
            using System;

            class Program
            {
                void M()
                {
                    int y = 0;
                    {|Rename:NewMethod|}(y);
                }

                private static void NewMethod(int y)
                {
                    var x = local();

                    int local()
                    {
                        return y;
                    }
                }
            }
            """);
    }

    [Fact, WorkItem("https://github.com/dotnet/roslyn/issues/43834")]
    public async Task TestRecursivePatternRewrite()
    {
        await TestInRegularAndScript1Async("""
            using System;
            namespace N
            {
                class Context
                {
                }
                class C
                {
                    public void DoAction(Action<Context> action)
                    {
                    }
                    private void Recursive(object context)
                    {
                        DoAction(context =>
                        {
                            if (context is Context { })
                            {
                                DoAction(
                                    [|context =>|] context.ToString());
                            }
                        });
                    }
                }
            }
            """, """
            using System;
            namespace N
            {
                class Context
                {
                }
                class C
                {
                    public void DoAction(Action<Context> action)
                    {
                    }
                    private void Recursive(object context)
                    {
                        DoAction(context =>
                        {
                            if (context is Context { })
                            {
                                DoAction(
                                    {|Rename:NewMethod|}());
                            }
                        });
                    }

                    private static Action<Context> NewMethod()
                    {
                        return context => context.ToString();
                    }
                }
            }
            """);
    }

    [Fact, WorkItem("https://github.com/dotnet/roslyn/issues/41895")]
    public async Task TestConditionalAccess1()
    {
        await TestInRegularAndScript1Async("""
            using System;
            using System.Collections.Generic;
            class C
            {
                void Test()
                {
                    List<int> b = null;
                    b?.Clear();
                    _ = b?.[|ToString|]();
                }
            }
            """, """
            using System;
            using System.Collections.Generic;
            class C
            {
                void Test()
                {
                    List<int> b = null;
                    b?.Clear();
                    _ = {|Rename:NewMethod|}(b);
                }

                private static string NewMethod(List<int> b)
                {
                    return b?.ToString();
                }
            }
            """);
    }

    [Fact, WorkItem("https://github.com/dotnet/roslyn/issues/41895")]
    public async Task TestConditionalAccess2()
    {
        await TestInRegularAndScript1Async("""
            using System;
            using System.Collections.Generic;
            class C
            {
                void Test()
                {
                    List<int> b = null;
                    b?.Clear();
                    _ = b?.[|ToString|]().Length;
                }
            }
            """, """
            using System;
            using System.Collections.Generic;
            class C
            {
                void Test()
                {
                    List<int> b = null;
                    b?.Clear();
                    _ = {|Rename:NewMethod|}(b);
                }

                private static int? NewMethod(List<int> b)
                {
                    return b?.ToString().Length;
                }
            }
            """);
    }

    [Fact, WorkItem("https://github.com/dotnet/roslyn/issues/41895")]
    public async Task TestConditionalAccess3()
    {
        await TestInRegularAndScript1Async("""
            using System;
            using System.Collections.Generic;
            class C
            {
                void Test()
                {
                    List<int> b = null;
                    b?.Clear();
                    _ = b?.Count.[|ToString|]();
                }
            }
            """, """
            using System;
            using System.Collections.Generic;
            class C
            {
                void Test()
                {
                    List<int> b = null;
                    b?.Clear();
                    _ = {|Rename:NewMethod|}(b);
                }

                private static string NewMethod(List<int> b)
                {
                    return b?.Count.ToString();
                }
            }
            """);
    }

    [Fact, WorkItem("https://github.com/dotnet/roslyn/issues/41895")]
    public async Task TestConditionalAccess4()
    {
        await TestInRegularAndScript1Async("""
            using System;
            using System.Collections.Generic;
            class C
            {
                void Test()
                {
                    List<int> b = null;
                    b?.Clear();
                    _ = b?.[|Count|].ToString();
                }
            }
            """, """
            using System;
            using System.Collections.Generic;
            class C
            {
                void Test()
                {
                    List<int> b = null;
                    b?.Clear();
                    _ = {|Rename:NewMethod|}(b);
                }

                private static string NewMethod(List<int> b)
                {
                    return b?.Count.ToString();
                }
            }
            """);
    }

    [Fact, WorkItem("https://github.com/dotnet/roslyn/issues/41895")]
    public async Task TestConditionalAccess5()
    {
        await TestInRegularAndScript1Async("""
            using System;
            using System.Collections.Generic;
            class C
            {
                void Test()
                {
                    List<int> b = null;
                    b?.Clear();
                    _ = b?.[|ToString|]()?.ToString();
                }
            }
            """, """
            using System;
            using System.Collections.Generic;
            class C
            {
                void Test()
                {
                    List<int> b = null;
                    b?.Clear();
                    _ = {|Rename:NewMethod|}(b);
                }

                private static string NewMethod(List<int> b)
                {
                    return b?.ToString()?.ToString();
                }
            }
            """);
    }

    [Fact, WorkItem("https://github.com/dotnet/roslyn/issues/41895")]
    public async Task TestConditionalAccess6()
    {
        await TestInRegularAndScript1Async("""
            using System;
            using System.Collections.Generic;
            class C
            {
                void Test()
                {
                    List<int> b = null;
                    b?.Clear();
                    _ = b?.ToString()?.[|ToString|]();
                }
            }
            """, """
            using System;
            using System.Collections.Generic;
            class C
            {
                void Test()
                {
                    List<int> b = null;
                    b?.Clear();
                    _ = {|Rename:NewMethod|}(b);
                }

                private static string NewMethod(List<int> b)
                {
                    return b?.ToString()?.ToString();
                }
            }
            """);
    }

    [Fact, WorkItem("https://github.com/dotnet/roslyn/issues/41895")]
    public async Task TestConditionalAccess7()
    {
        await TestInRegularAndScript1Async("""
            using System;
            using System.Collections.Generic;
            class C
            {
                void Test()
                {
                    List<int> b = null;
                    b?.Clear();
                    _ = b?[|[0]|];
                }
            }
            """, """
            using System;
            using System.Collections.Generic;
            class C
            {
                void Test()
                {
                    List<int> b = null;
                    b?.Clear();
                    _ = {|Rename:NewMethod|}(b);
                }

                private static int? NewMethod(List<int> b)
                {
                    return b?[0];
                }
            }
            """);
    }

    [Theory, WorkItem("https://github.com/dotnet/roslyn/issues/48453")]
    [InlineData("record")]
    [InlineData("record class")]
    public async Task TestInRecord(string record)
    {
        await TestInRegularAndScript1Async($@"
{record} Program
{{
    int field;

    public int this[int i] => [|this.field|];
}}",
$@"
{record} Program
{{
    int field;

    public int this[int i] => {{|Rename:GetField|}}();

    private int GetField()
    {{
        return this.field;
    }}
}}");
    }

    [Fact]
    public async Task TestInRecordStruct()
    {
        await TestInRegularAndScript1Async("""
            record struct Program
            {
                int field;

                public int this[int i] => [|this.field|];
            }
            """,
            """
            record struct Program
            {
                int field;

                public int this[int i] => {|Rename:GetField|}();

                private readonly int GetField()
                {
                    return this.field;
                }
            }
            """);
    }

    [Fact, WorkItem("https://github.com/dotnet/roslyn/issues/53031")]
    public async Task TestMethodInNamespace()
    {
        await TestMissingInRegularAndScriptAsync("""
            namespace TestNamespace
            {
                private bool TestMethod() => [|false|];
            }
            """);
    }

    [Fact, WorkItem("https://github.com/dotnet/roslyn/issues/53031")]
    public async Task TestMethodInInterface()
    {
        await TestInRegularAndScript1Async("""
            interface TestInterface
            {
                bool TestMethod() => [|false|];
            }
            """,
            """
            interface TestInterface
            {
                bool TestMethod() => {|Rename:NewMethod|}();

                bool NewMethod()
                {
                    return false;
                }
            }
            """);
    }

    [Fact, WorkItem("https://github.com/dotnet/roslyn/issues/53031")]
    public async Task TestStaticMethodInInterface()
    {
        await TestInRegularAndScript1Async("""
            interface TestInterface
            {
                static bool TestMethod() => [|false|];
            }
            """,
            """
            interface TestInterface
            {
                static bool TestMethod() => {|Rename:NewMethod|}();

                static bool NewMethod()
                {
                    return false;
                }
            }
            """);
    }

    [Fact, Trait(Traits.Feature, Traits.Features.CodeActionsExtractLocalFunction)]
    [WorkItem("https://github.com/dotnet/roslyn/issues/56969")]
    public async Task TopLevelStatement_FullStatement()
    {
        var code = """
            [|System.Console.WriteLine("string");|]
            """;

        await new VerifyCS.Test
        {
            TestState =
            {
                Sources = { code },
                OutputKind = OutputKind.ConsoleApplication,
            },
            FixedCode = code,
            LanguageVersion = LanguageVersion.CSharp9,
            CodeActionEquivalenceKey = nameof(FeaturesResources.Extract_method),
        }.RunAsync();
    }

    [Fact, Trait(Traits.Feature, Traits.Features.CodeActionsExtractLocalFunction)]
    [WorkItem("https://github.com/dotnet/roslyn/issues/56969")]
    public async Task TopLevelStatement_MultipleStatements()
    {
        var code = """
            System.Console.WriteLine("string");

            [|int x = int.Parse("0");
            System.Console.WriteLine(x);|]

            System.Console.WriteLine(x);
            """;

        await new VerifyCS.Test
        {
            TestState =
            {
                Sources = { code },
                OutputKind = OutputKind.ConsoleApplication,
            },
            FixedCode = code,
            LanguageVersion = LanguageVersion.CSharp9,
            CodeActionEquivalenceKey = nameof(FeaturesResources.Extract_method),
        }.RunAsync();
    }

    [Fact, Trait(Traits.Feature, Traits.Features.CodeActionsExtractLocalFunction)]
    [WorkItem("https://github.com/dotnet/roslyn/issues/56969")]
    public async Task TopLevelStatement_MultipleStatementsWithUsingAndClass()
    {
        var code = """
            using System;

            Console.WriteLine("string");

            [|int x = int.Parse("0");
            Console.WriteLine(x);|]

            Console.WriteLine(x);

            class Ignored { }
            """;

        await new VerifyCS.Test
        {
            TestState =
            {
                Sources = { code },
                OutputKind = OutputKind.ConsoleApplication,
            },
            FixedCode = code,
            LanguageVersion = LanguageVersion.CSharp9,
            CodeActionEquivalenceKey = nameof(FeaturesResources.Extract_method),
        }.RunAsync();
    }

    [Fact, Trait(Traits.Feature, Traits.Features.CodeActionsExtractLocalFunction)]
    [WorkItem("https://github.com/dotnet/roslyn/issues/56969")]
    public async Task TopLevelStatement_MultipleStatementsWithInvalidOrdering()
    {
        var code = """
            using System;

            Console.WriteLine("string");

            class Ignored { }

            [|{|CS8803:int x = int.Parse("0");|}
            Console.WriteLine(x);|]

            Console.WriteLine(x);

            class Ignored2 { }
            """;

        await new VerifyCS.Test
        {
            TestState =
            {
                Sources = { code },
                OutputKind = OutputKind.ConsoleApplication,
            },
            FixedCode = code,
            LanguageVersion = LanguageVersion.CSharp9,
            CodeActionEquivalenceKey = nameof(FeaturesResources.Extract_method),
        }.RunAsync();
    }

    [Fact, WorkItem(56969, "https://github.com/dotnet/roslyn/issues/58013")]
    public async Task TopLevelMethod_StaticMethod()
    {
        await TestInRegularAndScript1Async("""
            static void X(string s)
            {
                [|s = s.Trim();|]
            }
            """,
            """
            static void X(string s)
            {
                s = {|Rename:NewMethod|}(s);
            }

            static string NewMethod(string s)
            {
                s = s.Trim();
                return s;
            }
            """, parameters: new TestParameters(parseOptions: CSharpParseOptions.Default.WithLanguageVersion(LanguageVersion.CSharp9)));
    }

    [Fact, WorkItem(56969, "https://github.com/dotnet/roslyn/issues/58013")]
    public async Task StaticMethod_ExtractStatementContainingParameter()
    {
        await TestInRegularAndScript1Async("""
            public class Class
            {
                static void X(string s)
                {
                    [|s = s.Trim();|]
                }
            }
            """,
            """
            public class Class
            {
                static void X(string s)
                {
                    s = {|Rename:NewMethod|}(s);
                }

                private static string NewMethod(string s)
                {
                    s = s.Trim();
                    return s;
                }
            }
            """, parameters: new TestParameters(parseOptions: CSharpParseOptions.Default.WithLanguageVersion(LanguageVersion.CSharp9)));
    }

    [Fact, WorkItem("https://github.com/dotnet/roslyn/issues/57428")]
    public async Task AttributeArgumentWithLambdaBody()
    {
        await TestInRegularAndScript1Async(
            """
            using System.Runtime.InteropServices;
            class Program
            {
                static void F([DefaultParameterValue(() => { return [|null|]; })] object obj)
                {
                }
            }
            """,
            """
            using System.Runtime.InteropServices;
            class Program
            {
                static void F([DefaultParameterValue(() => { return {|Rename:NewMethod|}(); })] object obj)
                {
                }

                private static object NewMethod()
                {
                    return null;
                }
            }
            """);
    }

    [Fact]
    public Task ExtractMethod_InsideBaseInitializer()
        => TestInRegularAndScript1Async(
            """
            class Base
            {
                private readonly int _x;
                public Base(int x)
                {
                    _x = x;
                }
            }

            class C : Base
            {
                public C(int y)
                    : base([|y + 1|])
                {
                }
            }
            """,
            """
            class Base
            {
                private readonly int _x;
                public Base(int x)
                {
                    _x = x;
                }
            }

            class C : Base
            {
                public C(int y)
                    : base({|Rename:NewMethod|}(y))
                {
                }

                private static int NewMethod(int y)
                {
                    return y + 1;
                }
            }
            """);

    [Fact]
    public Task ExtractMethod_InsideThisInitializer()
        => TestInRegularAndScript1Async(
            """
            class C
            {
                public C(int y)
                    : this(y, [|y + 1|])
                {
                }

                public C(int x, int y)
                {
                }
            }
            """,
            """
            class C
            {
                public C(int y)
                    : this(y, {|Rename:NewMethod|}(y))
                {
                }

                private static int NewMethod(int y)
                {
                    return y + 1;
                }
        
                public C(int x, int y)
                {
                }
            }
            """);

    [Fact, WorkItem("https://github.com/dotnet/roslyn/issues/8439")]
    public Task TestRefReturn1()
        => TestInRegularAndScript1Async(
            """
            class Program
            {
                public ref int M()
                {
                    return [|ref M()|];
                }
            }
            """,
            """
            class Program
            {
                public ref int M()
                {
                    return ref {|Rename:NewMethod|}();
                }

                private ref int NewMethod()
                {
                    return ref M();
                }
            }
            """);

    [Fact, WorkItem("https://github.com/dotnet/roslyn/issues/33618")]
    public Task TestPreferThisPreference_NotForInstanceMethodWhenOff()
        => TestInRegularAndScriptAsync(
            """
            using System;

            class Program
            {
                int i;

                public void M()
                {
                    [|Console.WriteLine(i);|]
                }
            }
            """,
            """
            using System;

            class Program
            {
                int i;

                public void M()
                {
                    {|Rename:NewMethod|}();
                }

                private void NewMethod()
                {
                    Console.WriteLine(i);
                }
            }
            """,
            options: new(LanguageNames.CSharp)
            {
                { CodeStyleOptions2.QualifyMethodAccess, CodeStyleOption2.FalseWithSilentEnforcement },
            });

    [Theory, CombinatorialData, WorkItem("https://github.com/dotnet/roslyn/issues/33618")]
    public async Task TestPreferThisPreference_ForInstanceMethodWhenOn(ReportDiagnostic diagnostic)
    {
        if (diagnostic is ReportDiagnostic.Default)
            return;

        await TestInRegularAndScriptAsync(
            """
            using System;

            class Program
            {
                int i;

                public void M()
                {
                    [|Console.WriteLine(i);|]
                }
            }
            """,
            """
            using System;

            class Program
            {
                int i;

                public void M()
                {
                    this.{|Rename:NewMethod|}();
                }

                private void NewMethod()
                {
                    Console.WriteLine(i);
                }
            }
            """,
            options: new(LanguageNames.CSharp)
            {
                { CodeStyleOptions2.QualifyMethodAccess, new CodeStyleOption2<bool>(true, new(diagnostic, true)) },
            });
    }

    [Fact, WorkItem("https://github.com/dotnet/roslyn/issues/33618")]
    public Task TestPreferThisPreference_NotForStaticMethodWhenOn()
        => TestInRegularAndScriptAsync(
            """
            using System;

            class Program
            {
                public void M()
                {
                    [|Console.WriteLine();|]
                }
            }
            """,
            """
            using System;

            class Program
            {
                public void M()
                {
                    {|Rename:NewMethod|}();
                }

                private static void NewMethod()
                {
                    Console.WriteLine();
                }
            }
            """,
            options: new(LanguageNames.CSharp)
            {
                { CodeStyleOptions2.QualifyMethodAccess, CodeStyleOption2.TrueWithSilentEnforcement },
            });

    [Fact, WorkItem("https://github.com/dotnet/roslyn/issues/33618")]
    public Task TestPreferThisPreference_NotForLocalFunctionWhenOn()
        => TestInRegularAndScriptAsync(
            """
            using System;

            class Program
            {
                public void M()
                {
                    [|Console.WriteLine();|]
                }
            }
            """,
            """
            using System;

            class Program
            {
                public void M()
                {
                    {|Rename:NewMethod|}();

                    static void NewMethod()
                    {
                        Console.WriteLine();
                    }
                }
            }
            """,
            index: 1,
            options: new(LanguageNames.CSharp)
            {
                { CodeStyleOptions2.QualifyMethodAccess, CodeStyleOption2.TrueWithSilentEnforcement },
            });

    [Fact, WorkItem("https://github.com/dotnet/roslyn/issues/64597")]
    public Task TestMultipleOutTuple1()
        => TestInRegularAndScriptAsync(
            """
            using System;
            using System.Threading.Tasks;

            class Customer
            {
                public int Id;
            }

            class Repository
            {
                private static readonly Repository _repository = new();
                public Task<Customer> GetValue(int i) => null!;

                public static async Task Goo(string value)
                {
                    [|var anotherValue = "GooBar";
                    var customer = await _repository.GetValue(value.Length);|]

                    Console.Write(customer.Id);
                    Console.Write(anotherValue);
                }
            }
            """,
            """
            using System;
            using System.Threading.Tasks;
            
            class Customer
            {
                public int Id;
            }
            
            class Repository
            {
                private static readonly Repository _repository = new();
                public Task<Customer> GetValue(int i) => null!;
            
                public static async Task Goo(string value)
                {
                    var (anotherValue, customer) = await {|Rename:NewMethod|}(value);
            
                    Console.Write(customer.Id);
                    Console.Write(anotherValue);
                }

                private static async Task<(string anotherValue, Customer customer)> NewMethod(string value)
                {
                    var anotherValue = "GooBar";
                    var customer = await _repository.GetValue(value.Length);
                    return (anotherValue, customer);
                }
            }
            """,
            options: ImplicitTypeEverywhere());

    [Fact, WorkItem("https://github.com/dotnet/roslyn/issues/64597")]
    public Task TestMultipleOutTuple_ExplicitEverywhere()
        => TestInRegularAndScriptAsync(
            """
            using System;
            using System.Threading.Tasks;

            class Customer
            {
                public int Id;
            }

            class Repository
            {
                private static readonly Repository _repository = new();
                public Task<Customer> GetValue(int i) => null!;

                public static async Task Goo(string value)
                {
                    [|var anotherValue = "GooBar";
                    var customer = await _repository.GetValue(value.Length);|]

                    Console.Write(customer.Id);
                    Console.Write(anotherValue);
                }
            }
            """,
            """
            using System;
            using System.Threading.Tasks;
            
            class Customer
            {
                public int Id;
            }
            
            class Repository
            {
                private static readonly Repository _repository = new();
                public Task<Customer> GetValue(int i) => null!;
            
                public static async Task Goo(string value)
                {
                    (string anotherValue, Customer customer) = await {|Rename:NewMethod|}(value);
            
                    Console.Write(customer.Id);
                    Console.Write(anotherValue);
                }

                private static async Task<(string anotherValue, Customer customer)> NewMethod(string value)
                {
                    var anotherValue = "GooBar";
                    var customer = await _repository.GetValue(value.Length);
                    return (anotherValue, customer);
                }
            }
            """,
            options: ExplicitTypeEverywhere());

    [Fact, WorkItem("https://github.com/dotnet/roslyn/issues/64597")]
    public Task TestMultipleOutTuple_ImplicitForBuiltInTypes()
        => TestInRegularAndScriptAsync(
            """
            using System;
            using System.Threading.Tasks;

            class Customer
            {
                public int Id;
            }

            class Repository
            {
                private static readonly Repository _repository = new();
                public Task<Customer> GetValue(int i) => null!;

                public static async Task Goo(string value)
                {
                    [|var anotherValue = "GooBar";
                    var customer = await _repository.GetValue(value.Length);|]

                    Console.Write(customer.Id);
                    Console.Write(anotherValue);
                }
            }
            """,
            """
            using System;
            using System.Threading.Tasks;
            
            class Customer
            {
                public int Id;
            }
            
            class Repository
            {
                private static readonly Repository _repository = new();
                public Task<Customer> GetValue(int i) => null!;
            
                public static async Task Goo(string value)
                {
                    (var anotherValue, Customer customer) = await {|Rename:NewMethod|}(value);
            
                    Console.Write(customer.Id);
                    Console.Write(anotherValue);
                }

                private static async Task<(string anotherValue, Customer customer)> NewMethod(string value)
                {
                    var anotherValue = "GooBar";
                    var customer = await _repository.GetValue(value.Length);
                    return (anotherValue, customer);
                }
            }
            """,
            options: ImplicitForBuiltInTypes());

    [Fact, WorkItem("https://github.com/dotnet/roslyn/issues/64597")]
    public Task TestMultipleRefCapture()
        => TestInRegularAndScriptAsync(
            """
            using System;
            using System.Threading.Tasks;

            class Repository
            {
                public async Task Goo()
                {
                    int a = 0;
                    int b = 0;

                    [|a++;
                    b++;
                    await Goo();|]

                    Console.Write(a);
                    Console.Write(b);
                }
            }
            """,
            """
            using System;
            using System.Threading.Tasks;
            
            class Repository
            {
                public async Task Goo()
                {
                    int a = 0;
                    int b = 0;
                    (a, b) = await {|Rename:NewMethod|}(a, b);
            
                    Console.Write(a);
                    Console.Write(b);
                }

                private async Task<(int a, int b)> NewMethod(int a, int b)
                {
                    a++;
                    b++;
                    await Goo();
                    return (a, b);
                }
            }
            """,
            options: ImplicitTypeEverywhere());

    [Fact, WorkItem("https://github.com/dotnet/roslyn/issues/64597")]
    public Task TestMultipleRefCapture_PartialCapture()
        => TestInRegularAndScriptAsync(
            """
            using System;
            using System.Threading.Tasks;

            class Repository
            {
                public async Task Goo()
                {
                    int a = 0;
                    [|int b = 0;

                    a++;
                    b++;
                    await Goo();|]

                    Console.Write(a);
                    Console.Write(b);
                }
            }
            """,
            """
            using System;
            using System.Threading.Tasks;
            
            class Repository
            {
                public async Task Goo()
                {
                    int a = 0;
                    (a, var b) = await {|Rename:NewMethod|}(a);
            
                    Console.Write(a);
                    Console.Write(b);
                }

                private async Task<(int a, int b)> NewMethod(int a)
                {
                    int b = 0;

                    a++;
                    b++;
                    await Goo();
                    return (a, b);
                }
            }
            """,
            options: ImplicitTypeEverywhere());

    [Fact, WorkItem("https://github.com/dotnet/roslyn/issues/64597")]
    public Task TestMultipleRefCapture_PartialCapture_InitializedInside()
        => TestInRegularAndScriptAsync(
            """
            using System;
            using System.Threading.Tasks;

            class Repository
            {
                public async Task Goo()
                {
                    int a = 0;
                    [|int b;

                    b = 0;
                    a++;
                    b++;
                    await Goo();|]

                    Console.Write(a);
                    Console.Write(b);
                }
            }
            """,
            """
            using System;
            using System.Threading.Tasks;
            
            class Repository
            {
                public async Task Goo()
                {
                    int a = 0;
                    (a, var b) = await {|Rename:NewMethod|}(a);
            
                    Console.Write(a);
                    Console.Write(b);
                }

                private async Task<(int a, int b)> NewMethod(int a)
                {
                    int b = 0;
                    a++;
                    b++;
                    await Goo();
                    return (a, b);
                }
            }
            """,
            options: ImplicitTypeEverywhere());

    [Fact, WorkItem("https://github.com/dotnet/roslyn/issues/64597")]
    public Task TestMultipleRefCapture_PartialCapture_InitializedInside2()
        => TestInRegularAndScriptAsync(
            """
            using System;
            using System.Threading.Tasks;

            class Repository
            {
                public async Task Goo()
                {
                    int a;
                    [|int b;

                    a = 0;
                    b = 0;
                    a++;
                    b++;
                    await Goo();|]

                    Console.Write(a);
                    Console.Write(b);
                }
            }
            """,
            """
            using System;
            using System.Threading.Tasks;
            
            class Repository
            {
                public async Task Goo()
                {
                    int a;
                    (a, var b) = await {|Rename:NewMethod|}();
            
                    Console.Write(a);
                    Console.Write(b);
                }

                private async Task<(int a, int b)> NewMethod()
                {
                    int a;
                    int b;

                    a = 0;
                    b = 0;
                    a++;
                    b++;
                    await Goo();
                    return (a, b);
                }
            }
            """,
            options: ImplicitTypeEverywhere());

<<<<<<< HEAD
    [Fact, WorkItem("https://github.com/dotnet/roslyn/issues/61555")]
    public async Task TestKnownNotNullParameter()
        => await new VerifyCS.Test
        {
            TestCode = """
                #nullable enable

                public class C
                {
                    public void M(C? c)
                    {
                        if (c == null)
                        {
                            return;
                        }

                        [|c.ToString();|]
                    }
                }
                """,
            FixedCode = """
                #nullable enable
            
                public class C
                {
                    public void M(C? c)
                    {
                        if (c == null)
                        {
                            return;
                        }
            
                        NewMethod(c);
                    }

                    private static void NewMethod(C c)
                    {
                        c.ToString();
                    }
                }
                """,
            LanguageVersion = LanguageVersion.CSharp13,
            ReferenceAssemblies = ReferenceAssemblies.Net.Net90,
        }.RunAsync();

    [Fact, WorkItem("https://github.com/dotnet/roslyn/issues/61555")]
    public async Task TestKnownNotNullParameter_AssignedNull()
        => await new VerifyCS.Test
        {
            TestCode = """
                #nullable enable

                public class C
                {
                    public void M(C? c)
                    {
                        if (c == null)
                        {
                            return;
                        }

                        [|c.ToString();
                        c = null;
                        c?.ToString();|]
                    }
                }
                """,
            FixedCode = """
                #nullable enable
            
                public class C
                {
                    public void M(C? c)
                    {
                        if (c == null)
                        {
                            return;
                        }
            
                        c = NewMethod(c);
                    }

                    private static C? NewMethod(C? c)
                    {
                        {|CS8602:c|}.ToString();
                        c = null;
                        c?.ToString();
                        return c;
                    }
                }
                """,
            LanguageVersion = LanguageVersion.CSharp13,
            ReferenceAssemblies = ReferenceAssemblies.Net.Net90,
        }.RunAsync();
=======
    [Theory, CombinatorialData, WorkItem("https://github.com/dotnet/roslyn/issues/67017")]
    public async Task TestPrimaryConstructorBaseList(bool withBody)
    {
        var source = $$"""
            class C1(int p1);
            class C2(S1 a10000, int a20000) : C1([|a10000.F1|]){{(withBody ? "{}" : ";")}}

            struct S1
            {
                public int F1;
            }
            """;

        // Only want 'extract method' not 'extract local function' here.
        await TestActionCountAsync(source, 1);
        await TestInRegularAndScript1Async(
            source,
            """
            class C1(int p1);
            class C2(S1 a10000, int a20000) : C1({|Rename:GetF1|}(a10000))
            {
                private static int GetF1(S1 a10000)
                {
                    return a10000.F1;
                }
            }
            
            struct S1
            {
                public int F1;
            }
            """);
    }
>>>>>>> 7c7927c3
}<|MERGE_RESOLUTION|>--- conflicted
+++ resolved
@@ -5869,7 +5869,6 @@
             """,
             options: ImplicitTypeEverywhere());
 
-<<<<<<< HEAD
     [Fact, WorkItem("https://github.com/dotnet/roslyn/issues/61555")]
     public async Task TestKnownNotNullParameter()
         => await new VerifyCS.Test
@@ -5964,7 +5963,7 @@
             LanguageVersion = LanguageVersion.CSharp13,
             ReferenceAssemblies = ReferenceAssemblies.Net.Net90,
         }.RunAsync();
-=======
+
     [Theory, CombinatorialData, WorkItem("https://github.com/dotnet/roslyn/issues/67017")]
     public async Task TestPrimaryConstructorBaseList(bool withBody)
     {
@@ -5998,5 +5997,4 @@
             }
             """);
     }
->>>>>>> 7c7927c3
 }