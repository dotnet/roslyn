﻿// Licensed to the .NET Foundation under one or more agreements.
// The .NET Foundation licenses this file to you under the MIT license.
// See the LICENSE file in the project root for more information.

<<<<<<< HEAD
using System.Threading.Tasks;
=======
using System;
using System.Composition;
using System.Threading.Tasks;
using Microsoft.CodeAnalysis.Host.Mef;
using Microsoft.CodeAnalysis.LanguageServer.Handler;
using Microsoft.CodeAnalysis.LanguageServer.Handler.DocumentChanges;
>>>>>>> 80a8ce8d
using Microsoft.CodeAnalysis.Test.Utilities;
using Roslyn.Test.Utilities;
using Xunit;

namespace Microsoft.CodeAnalysis.LanguageServer.UnitTests
{
    [UseExportProvider]
    public class LanguageServerTargetTests : AbstractLanguageServerProtocolTests
    {
        protected override TestComposition Composition => base.Composition.AddParts(typeof(StatefulLspServiceFactory), typeof(StatelessLspService));

        [Fact]
        public async Task LanguageServerQueueEmptyOnShutdownMessage()
        {
            var server = await CreateTestLspServerAsync("");
            AssertServerAlive(server);

            server.GetServerAccessor().ShutdownServer();
            await AssertServerQueueClosed(server).ConfigureAwait(false);
            Assert.False(server.GetServerAccessor().GetServerRpc().IsDisposed);
        }

        [Fact]
        public async Task LanguageServerCleansUpOnExitMessage()
        {
            var server = await CreateTestLspServerAsync("");
            AssertServerAlive(server);

            server.GetServerAccessor().ShutdownServer();
            server.GetServerAccessor().ExitServer();
            await AssertServerQueueClosed(server).ConfigureAwait(false);
            Assert.True(server.GetServerAccessor().GetServerRpc().IsDisposed);
        }

        [Fact]
        public async Task LanguageServerCleansUpOnUnexpectedJsonRpcDisconnectAsync()
        {
            using var server = await CreateTestLspServerAsync("");
            AssertServerAlive(server);
<<<<<<< HEAD

            server.GetServerAccessor().GetServerRpc().Dispose();
            await AssertServerQueueClosed(server).ConfigureAwait(false);
            Assert.True(server.GetServerAccessor().GetServerRpc().IsDisposed);
        }

        private static void AssertServerAlive(TestLspServer server)
        {
            Assert.False(server.GetServerAccessor().HasShutdownStarted());
            Assert.False(server.GetQueueAccessor().IsComplete());
        }

        private static async Task AssertServerQueueClosed(TestLspServer server)
        {
            await server.GetQueueAccessor().WaitForProcessingToStopAsync().ConfigureAwait(false);
            Assert.True(server.GetServerAccessor().HasShutdownStarted());
            Assert.True(server.GetQueueAccessor().IsComplete());
=======

            server.GetServerAccessor().GetServerRpc().Dispose();
            await AssertServerQueueClosed(server).ConfigureAwait(false);
            Assert.True(server.GetServerAccessor().GetServerRpc().IsDisposed);
        }

        [Fact]
        public async Task LanguageServerHasSeparateServiceInstances()
        {
            using var serverOne = await CreateTestLspServerAsync("");
            using var serverTwo = await CreateTestLspServerAsync("");

            // Get an LSP service and verify each server has its own instance per server.
            Assert.NotSame(serverOne.GetRequiredLspService<LspWorkspaceManager>(), serverTwo.GetRequiredLspService<LspWorkspaceManager>());
            Assert.Same(serverOne.GetRequiredLspService<LspWorkspaceManager>(), serverOne.GetRequiredLspService<LspWorkspaceManager>());
            Assert.Same(serverTwo.GetRequiredLspService<LspWorkspaceManager>(), serverTwo.GetRequiredLspService<LspWorkspaceManager>());

            // Get a stateless request handler and verify each server has the same instance.
            Assert.Same(serverOne.GetRequiredLspService<DidOpenHandler>(), serverTwo.GetRequiredLspService<DidOpenHandler>());
        }

        [Fact]
        public async Task LanguageServerDisposesOfServicesOnShutdown()
        {
            using var server = await CreateTestLspServerAsync("");

            var statefulService = server.GetRequiredLspService<StatefulLspService>();
            var statelessService = server.GetRequiredLspService<StatelessLspService>();

            Assert.False(statefulService.IsDisposed);
            Assert.False(statelessService.IsDisposed);

            server.GetServerAccessor().ShutdownServer();
            server.GetServerAccessor().ExitServer();

            // Only the stateful service should be disposed of on server shutdown.
            Assert.True(statefulService.IsDisposed);
            Assert.False(statelessService.IsDisposed);
        }

        private static void AssertServerAlive(TestLspServer server)
        {
            Assert.False(server.GetServerAccessor().HasShutdownStarted());
            Assert.False(server.GetQueueAccessor().IsComplete());
        }

        private static async Task AssertServerQueueClosed(TestLspServer server)
        {
            await server.GetQueueAccessor().WaitForProcessingToStopAsync().ConfigureAwait(false);
            Assert.True(server.GetServerAccessor().HasShutdownStarted());
            Assert.True(server.GetQueueAccessor().IsComplete());
        }

        [ExportCSharpVisualBasicLspServiceFactory(typeof(StatefulLspService)), Shared]
        internal class StatefulLspServiceFactory : ILspServiceFactory
        {
            [ImportingConstructor]
            [Obsolete(MefConstruction.ImportingConstructorMessage, error: true)]
            public StatefulLspServiceFactory()
            {
            }

            public ILspService CreateILspService(LspServices lspServices, WellKnownLspServerKinds serverKind) => new StatefulLspService();
        }

        internal class StatefulLspService : ILspService, IDisposable
        {
            public bool IsDisposed { get; private set; } = false;
            public void Dispose()
            {
                IsDisposed = true;
            }
        }

        [ExportCSharpVisualBasicStatelessLspService(typeof(StatelessLspService)), Shared]
        internal class StatelessLspService : ILspService, IDisposable
        {
            [ImportingConstructor]
            [Obsolete(MefConstruction.ImportingConstructorMessage, error: true)]
            public StatelessLspService()
            {
            }

            public bool IsDisposed { get; private set; } = false;
            public void Dispose()
            {
                IsDisposed = true;
            }
>>>>>>> 80a8ce8d
        }
    }
}<|MERGE_RESOLUTION|>--- conflicted
+++ resolved
@@ -2,16 +2,12 @@
 // The .NET Foundation licenses this file to you under the MIT license.
 // See the LICENSE file in the project root for more information.
 
-<<<<<<< HEAD
-using System.Threading.Tasks;
-=======
 using System;
 using System.Composition;
 using System.Threading.Tasks;
 using Microsoft.CodeAnalysis.Host.Mef;
 using Microsoft.CodeAnalysis.LanguageServer.Handler;
 using Microsoft.CodeAnalysis.LanguageServer.Handler.DocumentChanges;
->>>>>>> 80a8ce8d
 using Microsoft.CodeAnalysis.Test.Utilities;
 using Roslyn.Test.Utilities;
 using Xunit;
@@ -51,25 +47,6 @@
         {
             using var server = await CreateTestLspServerAsync("");
             AssertServerAlive(server);
-<<<<<<< HEAD
-
-            server.GetServerAccessor().GetServerRpc().Dispose();
-            await AssertServerQueueClosed(server).ConfigureAwait(false);
-            Assert.True(server.GetServerAccessor().GetServerRpc().IsDisposed);
-        }
-
-        private static void AssertServerAlive(TestLspServer server)
-        {
-            Assert.False(server.GetServerAccessor().HasShutdownStarted());
-            Assert.False(server.GetQueueAccessor().IsComplete());
-        }
-
-        private static async Task AssertServerQueueClosed(TestLspServer server)
-        {
-            await server.GetQueueAccessor().WaitForProcessingToStopAsync().ConfigureAwait(false);
-            Assert.True(server.GetServerAccessor().HasShutdownStarted());
-            Assert.True(server.GetQueueAccessor().IsComplete());
-=======
 
             server.GetServerAccessor().GetServerRpc().Dispose();
             await AssertServerQueueClosed(server).ConfigureAwait(false);
@@ -158,7 +135,6 @@
             {
                 IsDisposed = true;
             }
->>>>>>> 80a8ce8d
         }
     }
 }