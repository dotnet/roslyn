﻿// Licensed to the .NET Foundation under one or more agreements.
// The .NET Foundation licenses this file to you under the MIT license.
// See the LICENSE file in the project root for more information.

#nullable enable

using System;
using System.Collections.Generic;
using System.Collections.Immutable;
using System.Linq;
using System.Threading;
using System.Threading.Tasks;
using Castle.DynamicProxy.Internal;
using Microsoft.CodeAnalysis.Classification;
using Microsoft.CodeAnalysis.LanguageServer.Handler.SemanticTokens;
using Microsoft.VisualStudio.LanguageServer.Protocol;
using Xunit;
using LSP = Microsoft.VisualStudio.LanguageServer.Protocol;

namespace Microsoft.CodeAnalysis.LanguageServer.UnitTests.SemanticTokens
{
    public class SemanticTokensRangeTests : AbstractSemanticTokensTests
    {
        [Fact]
        public async Task TestGetSemanticTokensRange_FullDocAsync()
        {
            var markup =
@"{|caret:|}// Comment
static class C { }
";
            using var testLspServer = await CreateTestLspServerAsync(markup);

            var range = new LSP.Range { Start = new Position(0, 0), End = new Position(2, 0) };
            var results = await RunGetSemanticTokensRangeAsync(testLspServer, testLspServer.GetLocations("caret").First(), range);

            // Everything is colorized syntactically, so we shouldn't be returning any semantic results.
            var expectedResults = new LSP.SemanticTokens
            {
                Data = Array.Empty<int>()
            };

            Assert.Equal(expectedResults.Data, results.Data);
        }

        [Fact]
        public async Task TestGetSemanticTokensRange_FullDoc_RazorAsync()
        {
            // Razor docs should be returning semantic + syntactic reuslts.
            var markup =
@"{|caret:|}// Comment
static class C { }
";
            using var testLspServer = await CreateTestLspServerAsync(markup);

            var document = testLspServer.GetCurrentSolution().Projects.First().Documents.First();
            var range = new LSP.Range { Start = new Position(0, 0), End = new Position(2, 0) };
            var options = ClassificationOptions.Default;

<<<<<<< HEAD
            var (results, _) = await SemanticTokensHelpers.ComputeSemanticTokensDataAsync(
=======
            var results = await SemanticTokensHelpers.ComputeSemanticTokensDataAsync(
>>>>>>> 80a8ce8d
                document, SemanticTokensHelpers.TokenTypeToIndex, range, options, includeSyntacticClassifications: true, CancellationToken.None);

            var expectedResults = new LSP.SemanticTokens
            {
                Data = new int[]
                {
                    // Line | Char | Len | Token type                                                               | Modifier
                       0,     0,     10,   SemanticTokensHelpers.TokenTypeToIndex[LSP.SemanticTokenTypes.Comment],      0, // '// Comment'
                       1,     0,     6,    SemanticTokensHelpers.TokenTypeToIndex[LSP.SemanticTokenTypes.Keyword],      0, // 'static'
                       0,     7,     5,    SemanticTokensHelpers.TokenTypeToIndex[LSP.SemanticTokenTypes.Keyword],      0, // 'class'
                       0,     6,     1,    SemanticTokensHelpers.TokenTypeToIndex[ClassificationTypeNames.ClassName],   (int)TokenModifiers.Static, // 'C'
                       0,     2,     1,    SemanticTokensHelpers.TokenTypeToIndex[ClassificationTypeNames.Punctuation], 0, // '{'
                       0,     2,     1,    SemanticTokensHelpers.TokenTypeToIndex[ClassificationTypeNames.Punctuation], 0, // '}'
                },
            };

            await VerifyNoMultiLineTokens(testLspServer, results).ConfigureAwait(false);
            Assert.Equal(expectedResults.Data, results);
        }

        [Fact]
        public async Task TestGetSemanticTokensRange_PartialDoc_RazorAsync()
        {
            // Razor docs should be returning semantic + syntactic reuslts.
            var markup =
@"{|caret:|}// Comment
static class C { }
";
            using var testLspServer = await CreateTestLspServerAsync(markup);

            var document = testLspServer.GetCurrentSolution().Projects.First().Documents.First();
            var range = new LSP.Range { Start = new Position(1, 0), End = new Position(2, 0) };
            var options = ClassificationOptions.Default;
<<<<<<< HEAD
            var (results, _) = await SemanticTokensHelpers.ComputeSemanticTokensDataAsync(
=======
            var results = await SemanticTokensHelpers.ComputeSemanticTokensDataAsync(
>>>>>>> 80a8ce8d
                document, SemanticTokensHelpers.TokenTypeToIndex, range, options, includeSyntacticClassifications: true, CancellationToken.None);

            var expectedResults = new LSP.SemanticTokens
            {
                Data = new int[]
                {
                    // Line | Char | Len | Token type                                                               | Modifier
                       1,     0,     6,    SemanticTokensHelpers.TokenTypeToIndex[LSP.SemanticTokenTypes.Keyword],      0, // 'static'
                       0,     7,     5,    SemanticTokensHelpers.TokenTypeToIndex[LSP.SemanticTokenTypes.Keyword],      0, // 'class'
                       0,     6,     1,    SemanticTokensHelpers.TokenTypeToIndex[ClassificationTypeNames.ClassName],   (int)TokenModifiers.Static, // 'C'
                       0,     2,     1,    SemanticTokensHelpers.TokenTypeToIndex[ClassificationTypeNames.Punctuation], 0, // '{'
                       0,     2,     1,    SemanticTokensHelpers.TokenTypeToIndex[ClassificationTypeNames.Punctuation], 0, // '}'
                },
            };

            await VerifyNoMultiLineTokens(testLspServer, results).ConfigureAwait(false);
            Assert.Equal(expectedResults.Data, results);
        }

        [Fact]
        public async Task TestGetSemanticTokensRange_MultiLineComment_RazorAsync()
        {
            // Testing as a Razor doc so we get both syntactic + semantic results; otherwise the results would be empty.
            var markup =
@"{|caret:|}class C { /* one

two
three */ }
";
            using var testLspServer = await CreateTestLspServerAsync(markup);

            var document = testLspServer.GetCurrentSolution().Projects.First().Documents.First();
            var range = new LSP.Range { Start = new Position(0, 0), End = new Position(4, 0) };
            var options = ClassificationOptions.Default;
<<<<<<< HEAD
            var (results, _) = await SemanticTokensHelpers.ComputeSemanticTokensDataAsync(
=======
            var results = await SemanticTokensHelpers.ComputeSemanticTokensDataAsync(
>>>>>>> 80a8ce8d
                document, SemanticTokensHelpers.TokenTypeToIndex, range, options, includeSyntacticClassifications: true, CancellationToken.None);

            var expectedResults = new LSP.SemanticTokens
            {
                Data = new int[]
                {
                    // Line | Char | Len | Token type                                                               | Modifier
                       0,     0,     5,    SemanticTokensHelpers.TokenTypeToIndex[LSP.SemanticTokenTypes.Keyword],      0, // 'class'
                       0,     6,     1,    SemanticTokensHelpers.TokenTypeToIndex[ClassificationTypeNames.ClassName],   0, // 'C'
                       0,     2,     1,    SemanticTokensHelpers.TokenTypeToIndex[ClassificationTypeNames.Punctuation], 0, // '{'
                       0,     2,     6,    SemanticTokensHelpers.TokenTypeToIndex[LSP.SemanticTokenTypes.Comment],      0, // '/* one'
                       2,     0,     3,    SemanticTokensHelpers.TokenTypeToIndex[LSP.SemanticTokenTypes.Comment],      0, // 'two'
                       1,     0,     8,    SemanticTokensHelpers.TokenTypeToIndex[LSP.SemanticTokenTypes.Comment],      0, // 'three */'
                       0,     9,     1,    SemanticTokensHelpers.TokenTypeToIndex[ClassificationTypeNames.Punctuation], 0, // '}'
                },
            };

            await VerifyNoMultiLineTokens(testLspServer, results).ConfigureAwait(false);
            Assert.Equal(expectedResults.Data, results);
        }

        [Fact]
        public async Task TestGetSemanticTokensRange_StringLiteralAsync()
        {
            var markup =
@"{|caret:|}class C
{
    void M()
    {
        var x = @""one
two """"
three"";
    }
}
";

            using var testLspServer = await CreateTestLspServerAsync(markup);
            var range = new LSP.Range { Start = new Position(0, 0), End = new Position(9, 0) };
            var results = await RunGetSemanticTokensRangeAsync(testLspServer, testLspServer.GetLocations("caret").First(), range);

            var expectedResults = new LSP.SemanticTokens
            {
                Data = new int[]
                {
                    // Line | Char | Len | Token type                                                                         | Modifier
                       4,     8,     3,    SemanticTokensHelpers.TokenTypeToIndex[ClassificationTypeNames.Keyword],               0, // 'var'
                       1,     4,     2,    SemanticTokensHelpers.TokenTypeToIndex[ClassificationTypeNames.StringEscapeCharacter], 0, // '""'
                },
            };

            await VerifyNoMultiLineTokens(testLspServer, results.Data!).ConfigureAwait(false);
            Assert.Equal(expectedResults.Data, results.Data);
        }

        [Fact]
        public async Task TestGetSemanticTokensRange_StringLiteral_RazorAsync()
        {
            var markup =
@"{|caret:|}class C
{
    void M()
    {
        var x = @""one
two """"
three"";
    }
}
";

            using var testLspServer = await CreateTestLspServerAsync(markup);

            var document = testLspServer.GetCurrentSolution().Projects.First().Documents.First();
            var range = new LSP.Range { Start = new Position(0, 0), End = new Position(9, 0) };
            var options = ClassificationOptions.Default;
<<<<<<< HEAD
            var (results, _) = await SemanticTokensHelpers.ComputeSemanticTokensDataAsync(
=======
            var results = await SemanticTokensHelpers.ComputeSemanticTokensDataAsync(
>>>>>>> 80a8ce8d
                document, SemanticTokensHelpers.TokenTypeToIndex, range, options, includeSyntacticClassifications: true, CancellationToken.None);

            var expectedResults = new LSP.SemanticTokens
            {
                Data = new int[]
                {
                    // Line | Char | Len | Token type                                                                         | Modifier
                       0,     0,     5,    SemanticTokensHelpers.TokenTypeToIndex[LSP.SemanticTokenTypes.Keyword],                0, // 'class'
                       0,     6,     1,    SemanticTokensHelpers.TokenTypeToIndex[ClassificationTypeNames.ClassName],             0, // 'C'
                       1,     0,     1,    SemanticTokensHelpers.TokenTypeToIndex[ClassificationTypeNames.Punctuation],           0, // '{'
                       1,     4,     4,    SemanticTokensHelpers.TokenTypeToIndex[LSP.SemanticTokenTypes.Keyword],                0, // 'void'
                       0,     5,     1,    SemanticTokensHelpers.TokenTypeToIndex[ClassificationTypeNames.MethodName],            0, // 'M'
                       0,     1,     1,    SemanticTokensHelpers.TokenTypeToIndex[ClassificationTypeNames.Punctuation],           0, // '('
                       0,     1,     1,    SemanticTokensHelpers.TokenTypeToIndex[ClassificationTypeNames.Punctuation],           0, // ')'
                       1,     4,     1,    SemanticTokensHelpers.TokenTypeToIndex[ClassificationTypeNames.Punctuation],           0, // '{'
                       1,     8,     3,    SemanticTokensHelpers.TokenTypeToIndex[ClassificationTypeNames.Keyword],               0, // 'var'
                       0,     4,     1,    SemanticTokensHelpers.TokenTypeToIndex[ClassificationTypeNames.LocalName],             0, // 'x'
                       0,     2,     1,    SemanticTokensHelpers.TokenTypeToIndex[LSP.SemanticTokenTypes.Operator],               0, // '='
                       0,     2,     5,    SemanticTokensHelpers.TokenTypeToIndex[ClassificationTypeNames.VerbatimStringLiteral], 0, // '@"one'
                       1,     0,     6,    SemanticTokensHelpers.TokenTypeToIndex[ClassificationTypeNames.VerbatimStringLiteral], 0, // 'two'
                       0,     4,     2,    SemanticTokensHelpers.TokenTypeToIndex[ClassificationTypeNames.StringEscapeCharacter], 0, // '""'
                       1,     0,     6,    SemanticTokensHelpers.TokenTypeToIndex[ClassificationTypeNames.VerbatimStringLiteral], 0, // 'three"'
                       0,     6,     1,    SemanticTokensHelpers.TokenTypeToIndex[ClassificationTypeNames.Punctuation],           0, // ';'
                       1,     4,     1,    SemanticTokensHelpers.TokenTypeToIndex[ClassificationTypeNames.Punctuation],           0, // '}'
                       1,     0,     1,    SemanticTokensHelpers.TokenTypeToIndex[ClassificationTypeNames.Punctuation],           0, // '}'
                },
            };

            await VerifyNoMultiLineTokens(testLspServer, results).ConfigureAwait(false);
            Assert.Equal(expectedResults.Data, results);
        }

        [Fact]
        public async Task TestGetSemanticTokensRange_Regex_RazorAsync()
        {
            var markup =
@"{|caret:|}using System.Text.RegularExpressions;

class C
{
	void M()
	{
		var x = new Regex(""(abc)*"");
    }
}
";

            using var testLspServer = await CreateTestLspServerAsync(markup);

            var document = testLspServer.GetCurrentSolution().Projects.First().Documents.First();
            var range = new LSP.Range { Start = new Position(0, 0), End = new Position(9, 0) };
            var options = ClassificationOptions.Default;
<<<<<<< HEAD
            var (results, _) = await SemanticTokensHelpers.ComputeSemanticTokensDataAsync(
=======
            var results = await SemanticTokensHelpers.ComputeSemanticTokensDataAsync(
>>>>>>> 80a8ce8d
                document, SemanticTokensHelpers.TokenTypeToIndex, range, options, includeSyntacticClassifications: true, CancellationToken.None);

            var expectedResults = new LSP.SemanticTokens
            {
                Data = new int[]
                {
                    // Line | Char | Len | Token type                                                                         | Modifier
                       0,     0,     5,    SemanticTokensHelpers.TokenTypeToIndex[LSP.SemanticTokenTypes.Keyword],                0, // 'using'
                       0,     6,     6,    SemanticTokensHelpers.TokenTypeToIndex[ClassificationTypeNames.NamespaceName],         0, // 'System'
                       0,     6,     1,    SemanticTokensHelpers.TokenTypeToIndex[LSP.SemanticTokenTypes.Operator],               0, // '.'
                       0,     1,     4,    SemanticTokensHelpers.TokenTypeToIndex[ClassificationTypeNames.NamespaceName],         0, // 'Text'
                       0,     4,     1,    SemanticTokensHelpers.TokenTypeToIndex[LSP.SemanticTokenTypes.Operator],               0, // '.'
                       0,     1,     18,   SemanticTokensHelpers.TokenTypeToIndex[ClassificationTypeNames.NamespaceName],         0, // 'RegularExpressions'
                       0,     18,    1,    SemanticTokensHelpers.TokenTypeToIndex[ClassificationTypeNames.Punctuation],           0, // ';'
                       2,     0,     5,    SemanticTokensHelpers.TokenTypeToIndex[LSP.SemanticTokenTypes.Keyword],                0, // 'class'
                       0,     6,     1,    SemanticTokensHelpers.TokenTypeToIndex[ClassificationTypeNames.ClassName],             0, // 'C'
                       1,     0,     1,    SemanticTokensHelpers.TokenTypeToIndex[ClassificationTypeNames.Punctuation],           0, // '{'
                       1,     1,     4,    SemanticTokensHelpers.TokenTypeToIndex[LSP.SemanticTokenTypes.Keyword],                0,  // 'void'
                       0,     5,     1,    SemanticTokensHelpers.TokenTypeToIndex[ClassificationTypeNames.MethodName],            0, // 'M'
                       0,     1,     1,    SemanticTokensHelpers.TokenTypeToIndex[ClassificationTypeNames.Punctuation],           0, // '('
                       0,     1,     1,    SemanticTokensHelpers.TokenTypeToIndex[ClassificationTypeNames.Punctuation],           0, // ')'
                       1,     1,     1,    SemanticTokensHelpers.TokenTypeToIndex[ClassificationTypeNames.Punctuation],           0, // '{'
                       1,     2,     3,    SemanticTokensHelpers.TokenTypeToIndex[ClassificationTypeNames.Keyword],               0, // 'var'
                       0,     4,     1,    SemanticTokensHelpers.TokenTypeToIndex[ClassificationTypeNames.LocalName],             0, // 'x'
                       0,     2,     1,    SemanticTokensHelpers.TokenTypeToIndex[LSP.SemanticTokenTypes.Operator],               0, // '='
                       0,     2,     3,    SemanticTokensHelpers.TokenTypeToIndex[LSP.SemanticTokenTypes.Keyword],                0, // 'new'
                       0,     4,     5,    SemanticTokensHelpers.TokenTypeToIndex[ClassificationTypeNames.ClassName],             0, // 'Regex'
                       0,     5,     1,    SemanticTokensHelpers.TokenTypeToIndex[ClassificationTypeNames.Punctuation],           0, // '('
                       0,     1,     8,    SemanticTokensHelpers.TokenTypeToIndex[LSP.SemanticTokenTypes.String],                 0, // '"(abc)*"'
                       0,     1,     1,    SemanticTokensHelpers.TokenTypeToIndex[ClassificationTypeNames.RegexGrouping],         0, // '('
                       0,     1,     3,    SemanticTokensHelpers.TokenTypeToIndex[ClassificationTypeNames.RegexText],             0, // 'abc'
                       0,     3,     1,    SemanticTokensHelpers.TokenTypeToIndex[ClassificationTypeNames.RegexGrouping],         0, // ')'
                       0,     1,     1,    SemanticTokensHelpers.TokenTypeToIndex[ClassificationTypeNames.RegexQuantifier],       0, // '*'
                       0,     2,     1,    SemanticTokensHelpers.TokenTypeToIndex[ClassificationTypeNames.Punctuation],           0, // ')'
                       0,     1,     1,    SemanticTokensHelpers.TokenTypeToIndex[ClassificationTypeNames.Punctuation],           0, // ';'
                       1,     4,     1,    SemanticTokensHelpers.TokenTypeToIndex[ClassificationTypeNames.Punctuation],           0, // }
                       1,     0,     1,    SemanticTokensHelpers.TokenTypeToIndex[ClassificationTypeNames.Punctuation],           0, // }
                }
            };

            await VerifyNoMultiLineTokens(testLspServer, results).ConfigureAwait(false);
            Assert.Equal(expectedResults.Data, results);
        }

        [Theory, MemberData(nameof(ClassificationTypeNamesToMatch))]
        public void TestGetSemanticTokensRange_AssertCustomTokenTypes(string fieldName)
            => Assert.True(SemanticTokensHelpers.RoslynCustomTokenTypes.Contains(fieldName), $"Missing token type {fieldName}.");

        public static IEnumerable<object[]> ClassificationTypeNamesToMatch => ClassificationTypeNames.AllTypeNames.Where(
            type => !SemanticTokensHelpers.ClassificationTypeToSemanticTokenTypeMap.ContainsKey(type) &&
                !ClassificationTypeNames.AdditiveTypeNames.Contains(type)).Select(field => new object[] { field });

    }
}<|MERGE_RESOLUTION|>--- conflicted
+++ resolved
@@ -56,11 +56,7 @@
             var range = new LSP.Range { Start = new Position(0, 0), End = new Position(2, 0) };
             var options = ClassificationOptions.Default;
 
-<<<<<<< HEAD
-            var (results, _) = await SemanticTokensHelpers.ComputeSemanticTokensDataAsync(
-=======
-            var results = await SemanticTokensHelpers.ComputeSemanticTokensDataAsync(
->>>>>>> 80a8ce8d
+            var results = await SemanticTokensHelpers.ComputeSemanticTokensDataAsync(
                 document, SemanticTokensHelpers.TokenTypeToIndex, range, options, includeSyntacticClassifications: true, CancellationToken.None);
 
             var expectedResults = new LSP.SemanticTokens
@@ -94,11 +90,7 @@
             var document = testLspServer.GetCurrentSolution().Projects.First().Documents.First();
             var range = new LSP.Range { Start = new Position(1, 0), End = new Position(2, 0) };
             var options = ClassificationOptions.Default;
-<<<<<<< HEAD
-            var (results, _) = await SemanticTokensHelpers.ComputeSemanticTokensDataAsync(
-=======
-            var results = await SemanticTokensHelpers.ComputeSemanticTokensDataAsync(
->>>>>>> 80a8ce8d
+            var results = await SemanticTokensHelpers.ComputeSemanticTokensDataAsync(
                 document, SemanticTokensHelpers.TokenTypeToIndex, range, options, includeSyntacticClassifications: true, CancellationToken.None);
 
             var expectedResults = new LSP.SemanticTokens
@@ -133,11 +125,7 @@
             var document = testLspServer.GetCurrentSolution().Projects.First().Documents.First();
             var range = new LSP.Range { Start = new Position(0, 0), End = new Position(4, 0) };
             var options = ClassificationOptions.Default;
-<<<<<<< HEAD
-            var (results, _) = await SemanticTokensHelpers.ComputeSemanticTokensDataAsync(
-=======
-            var results = await SemanticTokensHelpers.ComputeSemanticTokensDataAsync(
->>>>>>> 80a8ce8d
+            var results = await SemanticTokensHelpers.ComputeSemanticTokensDataAsync(
                 document, SemanticTokensHelpers.TokenTypeToIndex, range, options, includeSyntacticClassifications: true, CancellationToken.None);
 
             var expectedResults = new LSP.SemanticTokens
@@ -212,11 +200,7 @@
             var document = testLspServer.GetCurrentSolution().Projects.First().Documents.First();
             var range = new LSP.Range { Start = new Position(0, 0), End = new Position(9, 0) };
             var options = ClassificationOptions.Default;
-<<<<<<< HEAD
-            var (results, _) = await SemanticTokensHelpers.ComputeSemanticTokensDataAsync(
-=======
-            var results = await SemanticTokensHelpers.ComputeSemanticTokensDataAsync(
->>>>>>> 80a8ce8d
+            var results = await SemanticTokensHelpers.ComputeSemanticTokensDataAsync(
                 document, SemanticTokensHelpers.TokenTypeToIndex, range, options, includeSyntacticClassifications: true, CancellationToken.None);
 
             var expectedResults = new LSP.SemanticTokens
@@ -269,11 +253,7 @@
             var document = testLspServer.GetCurrentSolution().Projects.First().Documents.First();
             var range = new LSP.Range { Start = new Position(0, 0), End = new Position(9, 0) };
             var options = ClassificationOptions.Default;
-<<<<<<< HEAD
-            var (results, _) = await SemanticTokensHelpers.ComputeSemanticTokensDataAsync(
-=======
-            var results = await SemanticTokensHelpers.ComputeSemanticTokensDataAsync(
->>>>>>> 80a8ce8d
+            var results = await SemanticTokensHelpers.ComputeSemanticTokensDataAsync(
                 document, SemanticTokensHelpers.TokenTypeToIndex, range, options, includeSyntacticClassifications: true, CancellationToken.None);
 
             var expectedResults = new LSP.SemanticTokens
