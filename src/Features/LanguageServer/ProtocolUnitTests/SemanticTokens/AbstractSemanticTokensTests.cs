--- conflicted
+++ resolved
@@ -21,11 +21,7 @@
     {
         private protected static async Task<LSP.SemanticTokens> RunGetSemanticTokensRangeAsync(TestLspServer testLspServer, LSP.Location caret, LSP.Range range)
         {
-<<<<<<< HEAD
-            var result = await testLspServer.ExecuteRequestAsync<LSP.SemanticTokensRangeParams, RoslynSemanticTokens>(LSP.Methods.TextDocumentSemanticTokensRangeName,
-=======
             var result = await testLspServer.ExecuteRequestAsync<LSP.SemanticTokensRangeParams, LSP.SemanticTokens>(LSP.Methods.TextDocumentSemanticTokensRangeName,
->>>>>>> 80a8ce8d
                 CreateSemanticTokensRangeParams(caret, range), CancellationToken.None);
             Contract.ThrowIfNull(result);
             return result;
