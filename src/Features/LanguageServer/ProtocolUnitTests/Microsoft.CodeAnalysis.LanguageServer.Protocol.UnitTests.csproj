--- conflicted
+++ resolved
@@ -13,14 +13,11 @@
       <CopyToOutputDirectory>Always</CopyToOutputDirectory>
     </None>
   </ItemGroup>
-<<<<<<< HEAD
-=======
 
   <ItemGroup Label="Package References">
     <PackageReference Include="BenchmarkDotNet" Version="$(BenchmarkDotNetVersion)" />
     <PackageReference Include="BenchmarkDotNet.Diagnostics.Windows" Version="$(BenchmarkDotNetDiagnosticsWindowsVersion)" />
   </ItemGroup>
->>>>>>> 80a8ce8d
 
   <ItemGroup Label="Project References">
     <ProjectReference Include="..\..\..\Compilers\Core\Portable\Microsoft.CodeAnalysis.csproj" />
