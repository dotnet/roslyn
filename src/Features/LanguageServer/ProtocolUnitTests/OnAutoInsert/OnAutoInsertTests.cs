--- conflicted
+++ resolved
@@ -41,8 +41,6 @@
         }
 
         [Fact]
-<<<<<<< HEAD
-=======
         public async Task OnAutoInsert_CommentCharacter_WithComment()
         {
             var markup =
@@ -91,7 +89,6 @@
         }
 
         [Fact]
->>>>>>> 80a8ce8d
         public async Task OnAutoInsert_CommentCharacter_VB()
         {
             var markup =
@@ -376,9 +373,6 @@
             await VerifyNoResult("\n", markup);
         }
 
-<<<<<<< HEAD
-        private async Task VerifyMarkupAndExpected(string characterTyped, string markup, string expected, bool insertSpaces = true, int tabSize = 4, string languageName = LanguageNames.CSharp)
-=======
         private async Task VerifyMarkupAndExpected(
             string characterTyped,
             string markup,
@@ -387,24 +381,15 @@
             int tabSize = 4,
             string languageName = LanguageNames.CSharp,
             WellKnownLspServerKinds serverKind = WellKnownLspServerKinds.AlwaysActiveVSLspServer)
->>>>>>> 80a8ce8d
         {
             Task<TestLspServer> testLspServerTask;
             if (languageName == LanguageNames.CSharp)
             {
-<<<<<<< HEAD
-                testLspServerTask = CreateTestLspServerAsync(markup);
-            }
-            else if (languageName == LanguageNames.VisualBasic)
-            {
-                testLspServerTask = CreateVisualBasicTestLspServerAsync(markup);
-=======
                 testLspServerTask = CreateTestLspServerAsync(markup, new InitializationOptions { ClientCapabilities = CapabilitiesWithVSExtensions, ServerKind = serverKind });
             }
             else if (languageName == LanguageNames.VisualBasic)
             {
                 testLspServerTask = CreateVisualBasicTestLspServerAsync(markup, new InitializationOptions { ClientCapabilities = CapabilitiesWithVSExtensions, ServerKind = serverKind });
->>>>>>> 80a8ce8d
             }
             else
             {
