--- conflicted
+++ resolved
@@ -221,11 +221,7 @@
 		$0
 	}
 }";
-<<<<<<< HEAD
-            await VerifyMarkupAndExpectedAsync("\n", markup, expected, useTabs: true);
-=======
-            await VerifyMarkupAndExpected("\n", markup, expected, insertSpaces: false, tabSize: 4);
->>>>>>> 1659203d
+            await VerifyMarkupAndExpectedAsync("\n", markup, expected, insertSpaces: false, tabSize: 4);
         }
 
         [Fact, Trait(Traits.Feature, Traits.Features.AutomaticCompletion)]
@@ -308,11 +304,7 @@
             await VerifyNoResultAsync("\n", markup);
         }
 
-<<<<<<< HEAD
-        private async Task VerifyMarkupAndExpectedAsync(string characterTyped, string markup, string expected, bool useTabs = false)
-=======
-        private async Task VerifyMarkupAndExpected(string characterTyped, string markup, string expected, bool insertSpaces = true, int tabSize = 4)
->>>>>>> 1659203d
+        private async Task VerifyMarkupAndExpectedAsync(string characterTyped, string markup, string expected, bool insertSpaces = true, int tabSize = 4)
         {
             using var testLspServer = CreateTestLspServer(markup, out var locations);
             var locationTyped = locations["type"].Single();
@@ -328,11 +320,7 @@
             Assert.Equal(expected, actualText);
         }
 
-<<<<<<< HEAD
-        private async Task VerifyNoResultAsync(string characterTyped, string markup)
-=======
-        private async Task VerifyNoResult(string characterTyped, string markup, bool insertSpaces = true, int tabSize = 4)
->>>>>>> 1659203d
+        private async Task VerifyNoResultAsync(string characterTyped, string markup, bool insertSpaces = true, int tabSize = 4)
         {
             using var testLspServer = CreateTestLspServer(markup, out var locations);
             var locationTyped = locations["type"].Single();
