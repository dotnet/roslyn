﻿// Licensed to the .NET Foundation under one or more agreements.
// The .NET Foundation licenses this file to you under the MIT license.
// See the LICENSE file in the project root for more information.

using System;
using System.Collections.Generic;
using System.Collections.Immutable;
using System.Composition;
using System.Linq;
using System.Threading;
using System.Threading.Tasks;
using Microsoft.CodeAnalysis.Diagnostics;
using Microsoft.CodeAnalysis.EditAndContinue;
using Microsoft.CodeAnalysis.Editor.Test;
using Microsoft.CodeAnalysis.LanguageServer.Handler;
using Microsoft.CodeAnalysis.LanguageServer.Handler.Diagnostics.Experimental;
using Microsoft.CodeAnalysis.Options;
using Microsoft.CodeAnalysis.Shared.Extensions;
using Microsoft.CodeAnalysis.Shared.TestHooks;
using Microsoft.CodeAnalysis.SolutionCrawler;
using Microsoft.CodeAnalysis.Test.Utilities;
using Microsoft.CodeAnalysis.Text;
using Microsoft.VisualStudio.LanguageServer.Protocol;
using Roslyn.Test.Utilities;
using Roslyn.Test.Utilities.TestGenerators;
using Roslyn.Utilities;
using Xunit;
using LSP = Microsoft.VisualStudio.LanguageServer.Protocol;

namespace Microsoft.CodeAnalysis.LanguageServer.UnitTests.Diagnostics
{
    public class PullDiagnosticTests : AbstractPullDiagnosticTestsBase
    {
        #region Document Diagnostics

        [Theory, CombinatorialData]
        public async Task TestNoDocumentDiagnosticsForClosedFilesWithFSAOff(bool useVSDiagnostics)
        {
            var markup =
@"class A {";
            using var testLspServer = await CreateTestWorkspaceWithDiagnosticsAsync(markup, BackgroundAnalysisScope.OpenFiles, useVSDiagnostics);

            var document = testLspServer.GetCurrentSolution().Projects.Single().Documents.Single();

            var results = await RunGetDocumentPullDiagnosticsAsync(testLspServer, document.GetURI(), useVSDiagnostics);

            Assert.Empty(results);
        }

        [Theory, CombinatorialData]
        public async Task TestDocumentDiagnosticsForOpenFilesWithFSAOff(bool useVSDiagnostics)
        {
            var markup =
@"class A {";
            using var testLspServer = await CreateTestWorkspaceWithDiagnosticsAsync(markup, BackgroundAnalysisScope.OpenFiles, useVSDiagnostics);

            // Calling GetTextBuffer will effectively open the file.
            testLspServer.TestWorkspace.Documents.Single().GetTextBuffer();

            var document = testLspServer.GetCurrentSolution().Projects.Single().Documents.Single();

            await OpenDocumentAsync(testLspServer, document);

            var results = await RunGetDocumentPullDiagnosticsAsync(
                testLspServer, document.GetURI(), useVSDiagnostics);

            Assert.Equal("CS1513", results.Single().Diagnostics.Single().Code);
            Assert.NotNull(results.Single().Diagnostics.Single().CodeDescription!.Href);
        }

        [Theory, CombinatorialData]
        public async Task TestNoDocumentDiagnosticsForOpenFilesWithFSAOffIfInPushMode(bool useVSDiagnostics)
        {
            var markup =
@"class A {";
            using var testLspServer = await CreateTestWorkspaceWithDiagnosticsAsync(markup, BackgroundAnalysisScope.OpenFiles, useVSDiagnostics, pullDiagnostics: false);

            // Calling GetTextBuffer will effectively open the file.
            testLspServer.TestWorkspace.Documents.Single().GetTextBuffer();

            var document = testLspServer.GetCurrentSolution().Projects.Single().Documents.Single();

            await OpenDocumentAsync(testLspServer, document);

            await Assert.ThrowsAsync<StreamJsonRpc.RemoteInvocationException>(async () => await RunGetDocumentPullDiagnosticsAsync(testLspServer, document.GetURI(), useVSDiagnostics));
        }

        [Theory, CombinatorialData]
        public async Task TestNoDocumentDiagnosticsForOpenFilesIfDefaultAndFeatureFlagOff(bool useVSDiagnostics)
        {
            var markup =
@"class A {";
<<<<<<< HEAD
            using var testLspServer = await CreateTestWorkspaceWithDiagnosticsAsync(markup, BackgroundAnalysisScope.OpenFiles, DiagnosticMode.Default, useVSDiagnostics);
=======
            using var testLspServer = await CreateTestLspServerAsync(markup,
                GetInitializationOptions(BackgroundAnalysisScope.OpenFiles, useVSDiagnostics, DiagnosticMode.Default));
>>>>>>> 80a8ce8d

            // Calling GetTextBuffer will effectively open the file.
            testLspServer.TestWorkspace.Documents.Single().GetTextBuffer();
            var document = testLspServer.GetCurrentSolution().Projects.Single().Documents.Single();
            await OpenDocumentAsync(testLspServer, document);

            // Ensure we get no diagnostics when feature flag is off.
            testLspServer.TestWorkspace.GlobalOptions.SetGlobalOption(new OptionKey(DiagnosticOptions.LspPullDiagnosticsFeatureFlag), false);

            await Assert.ThrowsAsync<StreamJsonRpc.RemoteInvocationException>(async () => await RunGetDocumentPullDiagnosticsAsync(testLspServer, document.GetURI(), useVSDiagnostics));
        }

        [Theory, CombinatorialData]
        public async Task TestDocumentDiagnosticsForOpenFilesIfDefaultAndFeatureFlagOn(bool useVSDiagnostics)
        {
            var markup =
@"class A {";
<<<<<<< HEAD
            using var testLspServer = await CreateTestWorkspaceWithDiagnosticsAsync(markup, BackgroundAnalysisScope.OpenFiles, DiagnosticMode.Default, useVSDiagnostics);
=======
            using var testLspServer = await CreateTestLspServerAsync(markup,
                GetInitializationOptions(BackgroundAnalysisScope.OpenFiles, useVSDiagnostics, DiagnosticMode.Default));
>>>>>>> 80a8ce8d

            // Calling GetTextBuffer will effectively open the file.
            testLspServer.TestWorkspace.Documents.Single().GetTextBuffer();
            var document = testLspServer.GetCurrentSolution().Projects.Single().Documents.Single();
            await OpenDocumentAsync(testLspServer, document);

            testLspServer.TestWorkspace.GlobalOptions.SetGlobalOption(new OptionKey(DiagnosticOptions.LspPullDiagnosticsFeatureFlag), true);

            var results = await RunGetDocumentPullDiagnosticsAsync(testLspServer, document.GetURI(), useVSDiagnostics);
            Assert.Equal("CS1513", results.Single().Diagnostics.Single().Code);
        }

        [Theory, CombinatorialData]
        public async Task TestDocumentDiagnosticsForRemovedDocument(bool useVSDiagnostics)
        {
            var markup =
@"class A {";
            using var testLspServer = await CreateTestWorkspaceWithDiagnosticsAsync(markup, BackgroundAnalysisScope.OpenFiles, useVSDiagnostics);
            var workspace = testLspServer.TestWorkspace;

            // Calling GetTextBuffer will effectively open the file.
            workspace.Documents.Single().GetTextBuffer();

            var document = testLspServer.GetCurrentSolution().Projects.Single().Documents.Single();

            // Get the diagnostics for the solution containing the doc.
            var solution = document.Project.Solution;

            await OpenDocumentAsync(testLspServer, document);

            var results = await RunGetDocumentPullDiagnosticsAsync(testLspServer, document.GetURI(), useVSDiagnostics).ConfigureAwait(false);

            Assert.Equal("CS1513", results.Single().Diagnostics.Single().Code);

            // Now remove the doc.
            workspace.OnDocumentRemoved(workspace.Documents.Single().Id);
            await CloseDocumentAsync(testLspServer, document);

            results = await RunGetDocumentPullDiagnosticsAsync(testLspServer, document.GetURI(), useVSDiagnostics, results.Single().ResultId).ConfigureAwait(false);

            Assert.Equal(useVSDiagnostics ? null : Array.Empty<LSP.Diagnostic>(), results.Single().Diagnostics);
            Assert.Null(results.Single().ResultId);
        }

        [Theory, CombinatorialData]
        public async Task TestNoChangeIfDocumentDiagnosticsCalledTwice(bool useVSDiagnostics)
        {
            var markup =
@"class A {";
            using var testLspServer = await CreateTestWorkspaceWithDiagnosticsAsync(markup, BackgroundAnalysisScope.OpenFiles, useVSDiagnostics);

            // Calling GetTextBuffer will effectively open the file.
            testLspServer.TestWorkspace.Documents.Single().GetTextBuffer();

            var document = testLspServer.GetCurrentSolution().Projects.Single().Documents.Single();

            await OpenDocumentAsync(testLspServer, document);

            var results = await RunGetDocumentPullDiagnosticsAsync(testLspServer, document.GetURI(), useVSDiagnostics);

            Assert.Equal("CS1513", results.Single().Diagnostics.Single().Code);

            var resultId = results.Single().ResultId;
            results = await RunGetDocumentPullDiagnosticsAsync(
                testLspServer, document.GetURI(), useVSDiagnostics, previousResultId: resultId);

            Assert.Null(results.Single().Diagnostics);
            Assert.Equal(resultId, results.Single().ResultId);
        }

        [Theory, CombinatorialData]
        [WorkItem(1481208, "https://devdiv.visualstudio.com/DevDiv/_workitems/edit/1481208")]
        public async Task TestDocumentDiagnosticsWhenEnCVersionChanges(bool useVSDiagnostics)
        {
            var markup =
@"class A {";
            using var testLspServer = await CreateTestWorkspaceWithDiagnosticsAsync(markup, BackgroundAnalysisScope.OpenFiles, useVSDiagnostics);

            // Calling GetTextBuffer will effectively open the file.
            testLspServer.TestWorkspace.Documents.Single().GetTextBuffer();

            var document = testLspServer.GetCurrentSolution().Projects.Single().Documents.Single();

            await OpenDocumentAsync(testLspServer, document);

            var results = await RunGetDocumentPullDiagnosticsAsync(testLspServer, document.GetURI(), useVSDiagnostics);

            Assert.Equal("CS1513", results.Single().Diagnostics.Single().Code);

            var resultId = results.Single().ResultId;

            // Create a fake diagnostic to trigger a change in edit and continue, without a document change
            var encDiagnosticsSource = testLspServer.TestWorkspace.ExportProvider.GetExportedValue<EditAndContinueDiagnosticUpdateSource>();
            var rudeEdits = ImmutableArray.Create((document.Id, ImmutableArray.Create(new RudeEditDiagnostic(RudeEditKind.Update, default))));
            encDiagnosticsSource.ReportDiagnostics(testLspServer.TestWorkspace, testLspServer.TestWorkspace.CurrentSolution, ImmutableArray<DiagnosticData>.Empty, rudeEdits);

            results = await RunGetDocumentPullDiagnosticsAsync(
                testLspServer, document.GetURI(), useVSDiagnostics, previousResultId: resultId);

            // Result should be different, but diagnostics should be the same
            Assert.NotEqual(resultId, results.Single().ResultId);
            Assert.Equal("CS1513", results.Single().Diagnostics.Single().Code);
        }

        [Theory, CombinatorialData]
        public async Task TestDocumentDiagnosticsRemovedAfterErrorIsFixed(bool useVSDiagnostics)
        {
            var markup =
@"class A {";
            using var testLspServer = await CreateTestWorkspaceWithDiagnosticsAsync(markup, BackgroundAnalysisScope.OpenFiles, useVSDiagnostics);

            // Calling GetTextBuffer will effectively open the file.
            var buffer = testLspServer.TestWorkspace.Documents.Single().GetTextBuffer();

            var document = testLspServer.GetCurrentSolution().Projects.Single().Documents.Single();

            await OpenDocumentAsync(testLspServer, document);

            var results = await RunGetDocumentPullDiagnosticsAsync(testLspServer, document.GetURI(), useVSDiagnostics);
            Assert.Equal("CS1513", results[0].Diagnostics.Single().Code);

            await InsertTextAsync(testLspServer, document, buffer.CurrentSnapshot.Length, "}");

            results = await RunGetDocumentPullDiagnosticsAsync(testLspServer, document.GetURI(), useVSDiagnostics, results.Single().ResultId);
            Assert.Empty(results[0].Diagnostics);
        }

        [Theory, CombinatorialData]
        public async Task TestDocumentDiagnosticsRemainAfterErrorIsNotFixed(bool useVSDiagnostics)
        {
            var markup =
@"class A {";
            using var testLspServer = await CreateTestWorkspaceWithDiagnosticsAsync(markup, BackgroundAnalysisScope.OpenFiles, useVSDiagnostics);

            // Calling GetTextBuffer will effectively open the file.
            var buffer = testLspServer.TestWorkspace.Documents.Single().GetTextBuffer();

            var document = testLspServer.GetCurrentSolution().Projects.Single().Documents.Single();

            await OpenDocumentAsync(testLspServer, document);
            var results = await RunGetDocumentPullDiagnosticsAsync(testLspServer, document.GetURI(), useVSDiagnostics);
            Assert.Equal("CS1513", results[0].Diagnostics.Single().Code);
            Assert.Equal(new Position { Line = 0, Character = 9 }, results[0].Diagnostics.Single().Range.Start);

            buffer.Insert(0, " ");
            await InsertTextAsync(testLspServer, document, position: 0, text: " ");

            results = await RunGetDocumentPullDiagnosticsAsync(
                testLspServer, document.GetURI(),
                useVSDiagnostics,
                previousResultId: results[0].ResultId);
            Assert.Equal("CS1513", results[0].Diagnostics.Single().Code);
            Assert.Equal(new Position { Line = 0, Character = 10 }, results[0].Diagnostics.Single().Range.Start);
        }

        [Theory, CombinatorialData]
        public async Task TestDocumentDiagnosticsAreNotMapped(bool useVSDiagnostics)
        {
            var markup =
@"#line 1 ""test.txt""
class A {";
            using var testLspServer = await CreateTestWorkspaceWithDiagnosticsAsync(markup, BackgroundAnalysisScope.OpenFiles, useVSDiagnostics);

            // Calling GetTextBuffer will effectively open the file.
            testLspServer.TestWorkspace.Documents.Single().GetTextBuffer();

            var document = testLspServer.GetCurrentSolution().Projects.Single().Documents.Single();

            await OpenDocumentAsync(testLspServer, document);

            var results = await RunGetDocumentPullDiagnosticsAsync(
                testLspServer, document.GetURI(), useVSDiagnostics);

            Assert.Equal("CS1513", results.Single().Diagnostics.Single().Code);
            Assert.Equal(1, results.Single().Diagnostics.Single().Range.Start.Line);
        }

        [Theory, CombinatorialData]
        public async Task TestStreamingDocumentDiagnostics(bool useVSDiagnostics)
        {
            var markup =
@"class A {";
            using var testLspServer = await CreateTestWorkspaceWithDiagnosticsAsync(markup, BackgroundAnalysisScope.OpenFiles, useVSDiagnostics);

            // Calling GetTextBuffer will effectively open the file.
            testLspServer.TestWorkspace.Documents.Single().GetTextBuffer();

            var document = testLspServer.GetCurrentSolution().Projects.Single().Documents.Single();

            await OpenDocumentAsync(testLspServer, document);

            var results = await RunGetDocumentPullDiagnosticsAsync(testLspServer, document.GetURI(), useVSDiagnostics, useProgress: true);

            Assert.Equal("CS1513", results!.Single().Diagnostics.Single().Code);
        }

        [Theory, CombinatorialData]
        public async Task TestDocumentDiagnosticsForOpenFilesUsesActiveContext(bool useVSDiagnostics)
        {
            var documentText =
@"#if ONE
class A {
#endif
class B {";
            var workspaceXml =
@$"<Workspace>
    <Project Language=""C#"" CommonReferences=""true"" AssemblyName=""CSProj1"" PreprocessorSymbols=""ONE"">
        <Document FilePath=""C:\C.cs"">{documentText}</Document>
    </Project>
    <Project Language=""C#"" CommonReferences=""true"" AssemblyName=""CSProj2"">
        <Document IsLinkFile=""true"" LinkFilePath=""C:\C.cs"" LinkAssemblyName=""CSProj1"">{documentText}</Document>
    </Project>
</Workspace>";

            using var testLspServer = await CreateTestWorkspaceFromXmlAsync(workspaceXml, BackgroundAnalysisScope.OpenFiles, useVSDiagnostics);

            var csproj1Document = testLspServer.GetCurrentSolution().Projects.Where(p => p.Name == "CSProj1").Single().Documents.First();
            var csproj2Document = testLspServer.GetCurrentSolution().Projects.Where(p => p.Name == "CSProj2").Single().Documents.First();

            // Open either of the documents via LSP, we're tracking the URI and text.
            await OpenDocumentAsync(testLspServer, csproj1Document);

            // This opens all documents in the workspace and ensures buffers are created.
            testLspServer.TestWorkspace.GetTestDocument(csproj1Document.Id).GetTextBuffer();

            // Set CSProj2 as the active context and get diagnostics.
            testLspServer.TestWorkspace.SetDocumentContext(csproj2Document.Id);
            var results = await RunGetDocumentPullDiagnosticsAsync(testLspServer, csproj2Document.GetURI(), useVSDiagnostics);
            Assert.Equal("CS1513", results.Single().Diagnostics.Single().Code);
            if (useVSDiagnostics)
            {
                // Only VSDiagnostics will have the project.
                var vsDiagnostic = (LSP.VSDiagnostic)results.Single().Diagnostics.Single();
                Assert.Equal("CSProj2", vsDiagnostic.Projects.Single().ProjectName);
            }

            // Set CSProj1 as the active context and get diagnostics.
            testLspServer.TestWorkspace.SetDocumentContext(csproj1Document.Id);
            results = await RunGetDocumentPullDiagnosticsAsync(testLspServer, csproj1Document.GetURI(), useVSDiagnostics);
            Assert.Equal(2, results.Single().Diagnostics!.Length);
            Assert.All(results.Single().Diagnostics, d => Assert.Equal("CS1513", d.Code));

            if (useVSDiagnostics)
            {
                Assert.All(results.Single().Diagnostics, d => Assert.Equal("CSProj1", ((VSDiagnostic)d).Projects.Single().ProjectName));
            }
        }

        [Theory, CombinatorialData]
        public async Task TestDocumentDiagnosticsWithChangeInReferencedProject(bool useVSDiagnostics)
        {
            var markup1 =
@"namespace M
{
    class A : B { }
}";
            var markup2 =
@"namespace M
{
    public class {|caret:|} { }
}";

            var workspaceXml =
@$"<Workspace>
    <Project Language=""C#"" CommonReferences=""true"" AssemblyName=""CSProj1"">
        <Document FilePath=""C:\A.cs"">{markup1}</Document>
        <ProjectReference>CSProj2</ProjectReference>
    </Project>
    <Project Language=""C#"" CommonReferences=""true"" AssemblyName=""CSProj2"">
        <Document FilePath=""C:\B.cs"">{markup2}</Document>
    </Project>
</Workspace>";

            using var testLspServer = await CreateTestWorkspaceFromXmlAsync(workspaceXml, BackgroundAnalysisScope.FullSolution, useVSDiagnostics).ConfigureAwait(false);
            var csproj1Document = testLspServer.GetCurrentSolution().Projects.Where(p => p.Name == "CSProj1").Single().Documents.First();
            var csproj2Document = testLspServer.GetCurrentSolution().Projects.Where(p => p.Name == "CSProj2").Single().Documents.First();

            await testLspServer.OpenDocumentAsync(csproj1Document.GetURI());
            await testLspServer.OpenDocumentAsync(csproj2Document.GetURI());

            // Verify we a diagnostic in A.cs since B does not exist.
            var results = await RunGetDocumentPullDiagnosticsAsync(testLspServer, csproj1Document.GetURI(), useVSDiagnostics);
            Assert.Single(results);
            Assert.Equal("CS0246", results.Single().Diagnostics.Single().Code);

            // Insert B into B.cs and verify that the error in A.cs is now gone.
            var locationToReplace = testLspServer.GetLocations("caret").Single().Range;
            await testLspServer.ReplaceTextAsync(csproj2Document.GetURI(), (locationToReplace, "B"));
            var originalResultId = results.Single().ResultId;
            results = await RunGetDocumentPullDiagnosticsAsync(testLspServer, csproj1Document.GetURI(), useVSDiagnostics, originalResultId);
            Assert.Single(results);
            Assert.Empty(results.Single().Diagnostics);
            Assert.NotEqual(originalResultId, results.Single().ResultId);
        }

        [Theory, CombinatorialData]
        public async Task TestDocumentDiagnosticsWithChangeInNotReferencedProject(bool useVSDiagnostics)
        {
            var markup1 =
@"namespace M
{
    class A : B { }
}";
            var markup2 =
@"namespace M
{
    public class {|caret:|} { }
}";

            var workspaceXml =
@$"<Workspace>
    <Project Language=""C#"" CommonReferences=""true"" AssemblyName=""CSProj1"">
        <Document FilePath=""C:\A.cs"">{markup1}</Document>
    </Project>
    <Project Language=""C#"" CommonReferences=""true"" AssemblyName=""CSProj2"">
        <Document FilePath=""C:\B.cs"">{markup2}</Document>
    </Project>
</Workspace>";

            using var testLspServer = await CreateTestWorkspaceFromXmlAsync(workspaceXml, BackgroundAnalysisScope.FullSolution, useVSDiagnostics).ConfigureAwait(false);
            var csproj1Document = testLspServer.GetCurrentSolution().Projects.Where(p => p.Name == "CSProj1").Single().Documents.First();
            var csproj2Document = testLspServer.GetCurrentSolution().Projects.Where(p => p.Name == "CSProj2").Single().Documents.First();

            await testLspServer.OpenDocumentAsync(csproj1Document.GetURI());
            await testLspServer.OpenDocumentAsync(csproj2Document.GetURI());

            // Verify we get a diagnostic in A since the class B does not exist.
            var results = await RunGetDocumentPullDiagnosticsAsync(testLspServer, csproj1Document.GetURI(), useVSDiagnostics);
            Assert.Single(results);
            Assert.Equal("CS0246", results.Single().Diagnostics.Single().Code);

            // Add B to CSProj2 and verify that we get an unchanged result (still has diagnostic) for A.cs
            // since CSProj1 does not reference CSProj2
            var locationToReplace = testLspServer.GetLocations("caret").Single().Range;
            await testLspServer.ReplaceTextAsync(csproj2Document.GetURI(), (locationToReplace, "B"));
            var originalResultId = results.Single().ResultId;
            results = await RunGetDocumentPullDiagnosticsAsync(testLspServer, csproj1Document.GetURI(), useVSDiagnostics, originalResultId);
            Assert.Single(results);
            Assert.Null(results.Single().Diagnostics);
            Assert.Equal(originalResultId, results.Single().ResultId);
        }

        [Theory, CombinatorialData]
        public async Task TestDocumentDiagnosticsFromRazorServer(bool useVSDiagnostics)
        {
            var markup =
@"class A {";

            // Turn off pull diagnostics by default, but send a request to the razor LSP server which is always pull.
<<<<<<< HEAD
            using var testLspServer = await CreateTestWorkspaceWithDiagnosticsAsync(markup, BackgroundAnalysisScope.OpenFiles, DiagnosticMode.Push, useVSDiagnostics, serverKind: WellKnownLspServerKinds.RazorLspServer);
=======
            using var testLspServer = await CreateTestLspServerAsync(markup,
                GetInitializationOptions(BackgroundAnalysisScope.OpenFiles, useVSDiagnostics, DiagnosticMode.Push, WellKnownLspServerKinds.RazorLspServer));
>>>>>>> 80a8ce8d

            // Calling GetTextBuffer will effectively open the file.
            testLspServer.TestWorkspace.Documents.Single().GetTextBuffer();

            var document = testLspServer.GetCurrentSolution().Projects.Single().Documents.Single();

            await OpenDocumentAsync(testLspServer, document);

            var results = await RunGetDocumentPullDiagnosticsAsync(
                testLspServer, document.GetURI(), useVSDiagnostics);

            // Assert that we have diagnostics even though the option is set to push.
            Assert.Equal("CS1513", results.Single().Diagnostics.Single().Code);
            Assert.NotNull(results.Single().Diagnostics.Single().CodeDescription!.Href);
        }

        [Theory, CombinatorialData]
        public async Task TestDocumentDiagnosticsFromLiveShareServer(bool useVSDiagnostics)
        {
            var markup =
@"class A {";

            // Turn off pull diagnostics by default, but send a request to the razor LSP server which is always pull.
<<<<<<< HEAD
            using var testLspServer = await CreateTestWorkspaceWithDiagnosticsAsync(markup, BackgroundAnalysisScope.OpenFiles, DiagnosticMode.Push, useVSDiagnostics, serverKind: WellKnownLspServerKinds.LiveShareLspServer);
=======
            using var testLspServer = await CreateTestLspServerAsync(markup,
                GetInitializationOptions(BackgroundAnalysisScope.OpenFiles, useVSDiagnostics, DiagnosticMode.Push, WellKnownLspServerKinds.LiveShareLspServer));
>>>>>>> 80a8ce8d

            // Calling GetTextBuffer will effectively open the file.
            testLspServer.TestWorkspace.Documents.Single().GetTextBuffer();

            var document = testLspServer.GetCurrentSolution().Projects.Single().Documents.Single();

            await OpenDocumentAsync(testLspServer, document);

            var results = await RunGetDocumentPullDiagnosticsAsync(
                testLspServer, document.GetURI(), useVSDiagnostics);

            // Assert that we have diagnostics even though the option is set to push.
            Assert.Equal("CS1513", results.Single().Diagnostics.Single().Code);
            Assert.NotNull(results.Single().Diagnostics.Single().CodeDescription!.Href);
        }

<<<<<<< HEAD
=======
        [Theory, CombinatorialData]
        public async Task TestDocumentDiagnosticsIncludesSourceGeneratorDiagnostics(bool useVSDiagnostics)
        {
            var markup = "// Hello, World";
            using var testLspServer = await CreateTestWorkspaceWithDiagnosticsAsync(markup, BackgroundAnalysisScope.OpenFiles, useVSDiagnostics, pullDiagnostics: true);

            // Calling GetTextBuffer will effectively open the file.
            testLspServer.TestWorkspace.Documents.Single().GetTextBuffer();

            var document = testLspServer.GetCurrentSolution().Projects.Single().Documents.Single();

            var generator = new DiagnosticProducingGenerator(context => Location.Create(context.Compilation.SyntaxTrees.Single(), new TextSpan(0, 10)));

            testLspServer.TestWorkspace.OnAnalyzerReferenceAdded(
                document.Project.Id,
                new TestGeneratorReference(generator));

            await OpenDocumentAsync(testLspServer, document);

            var results = await RunGetDocumentPullDiagnosticsAsync(
                testLspServer, document.GetURI(), useVSDiagnostics);

            var diagnostic = Assert.Single(results.Single().Diagnostics);
            Assert.Equal(DiagnosticProducingGenerator.Descriptor.Id, diagnostic.Code);
        }

>>>>>>> 80a8ce8d
        #endregion

        #region Workspace Diagnostics

        [Theory, CombinatorialData]
        public async Task TestNoWorkspaceDiagnosticsForClosedFilesWithFSAOff(bool useVSDiagnostics)
        {
            var markup1 =
@"class A {";
            var markup2 = "";
            using var testLspServer = await CreateTestWorkspaceWithDiagnosticsAsync(
                new[] { markup1, markup2 }, BackgroundAnalysisScope.OpenFiles, useVSDiagnostics);

            var results = await RunGetWorkspacePullDiagnosticsAsync(testLspServer, useVSDiagnostics);

            Assert.Empty(results);
        }

        [Theory, CombinatorialData]
        public async Task TestWorkspaceDiagnosticsForClosedFilesWithFSAOn(bool useVSDiagnostics)
        {
            var markup1 =
@"class A {";
            var markup2 = "";
            using var testLspServer = await CreateTestWorkspaceWithDiagnosticsAsync(
                new[] { markup1, markup2 }, BackgroundAnalysisScope.FullSolution, useVSDiagnostics);

            var results = await RunGetWorkspacePullDiagnosticsAsync(testLspServer, useVSDiagnostics);

            Assert.Equal(3, results.Length);
            Assert.Equal("CS1513", results[0].Diagnostics.Single().Code);
            Assert.Empty(results[1].Diagnostics);
            Assert.Empty(results[2].Diagnostics);
        }

        [Theory, CombinatorialData]
        public async Task TestNoWorkspaceDiagnosticsForClosedFilesWithFSAOffWithFileInProjectOpen(bool useVSDiagnostics)
        {
            var markup1 =
@"class A {";
            var markup2 = "";
            using var testLspServer = await CreateTestWorkspaceWithDiagnosticsAsync(
<<<<<<< HEAD
                new[] { markup1, markup2 }, BackgroundAnalysisScope.FullSolution, useVSDiagnostics, pullDiagnostics: false);
=======
                new[] { markup1, markup2 }, BackgroundAnalysisScope.OpenFiles, useVSDiagnostics, pullDiagnostics: true);

            var firstDocument = testLspServer.GetCurrentSolution().Projects.Single().Documents.First();
            await OpenDocumentAsync(testLspServer, firstDocument);
>>>>>>> 80a8ce8d

            var results = await RunGetWorkspacePullDiagnosticsAsync(testLspServer, useVSDiagnostics);

            Assert.Empty(results);
        }

        [Theory, CombinatorialData]
        public async Task TestWorkspaceDiagnosticsIncludesSourceGeneratorDiagnosticsClosedFSAOn(bool useVSDiagnostics)
        {
            var markup = "// Hello, World";
            using var testLspServer = await CreateTestWorkspaceWithDiagnosticsAsync(markup, BackgroundAnalysisScope.FullSolution, useVSDiagnostics, pullDiagnostics: true);

            var document = testLspServer.GetCurrentSolution().Projects.Single().Documents.Single();

            var generator = new DiagnosticProducingGenerator(context => Location.Create(context.Compilation.SyntaxTrees.Single(), new TextSpan(0, 10)));

            testLspServer.TestWorkspace.OnAnalyzerReferenceAdded(
                document.Project.Id,
                new TestGeneratorReference(generator));

            var results = await RunGetWorkspacePullDiagnosticsAsync(testLspServer, useVSDiagnostics);

            Assert.Equal(DiagnosticProducingGenerator.Descriptor.Id, results[0].Diagnostics.Single().Code);
            Assert.Empty(results[1].Diagnostics);
        }

        [Theory, CombinatorialData]
        public async Task TestWorkspaceDiagnosticsDoesNotIncludeSourceGeneratorDiagnosticsClosedFSAOffAndNoFilesOpen(bool useVSDiagnostics)
        {
            var markup = "// Hello, World";
            using var testLspServer = await CreateTestWorkspaceWithDiagnosticsAsync(markup, BackgroundAnalysisScope.OpenFiles, useVSDiagnostics, pullDiagnostics: true);

            var generator = new DiagnosticProducingGenerator(
                context => Location.Create(
                    context.Compilation.SyntaxTrees.Single(),
                    new TextSpan(0, 10)));

            testLspServer.TestWorkspace.OnAnalyzerReferenceAdded(
                testLspServer.GetCurrentSolution().Projects.Single().Id,
                new TestGeneratorReference(generator));

            var results = await RunGetWorkspacePullDiagnosticsAsync(testLspServer, useVSDiagnostics);
            Assert.Empty(results);
        }

        [Theory, CombinatorialData]
        public async Task TestNoWorkspaceDiagnosticsForClosedFilesWithFSAOnAndInPushMode(bool useVSDiagnostics)
        {
            var markup1 =
@"class A {";
            var markup2 = "";
            using var testLspServer = await CreateTestWorkspaceWithDiagnosticsAsync(
                new[] { markup1, markup2 }, BackgroundAnalysisScope.FullSolution, useVSDiagnostics, pullDiagnostics: false);

            await Assert.ThrowsAsync<StreamJsonRpc.RemoteInvocationException>(async () => await RunGetWorkspacePullDiagnosticsAsync(testLspServer, useVSDiagnostics));
        }

        [Theory, CombinatorialData]
        public async Task TestNoWorkspaceDiagnosticsForClosedFilesInProjectsWithIncorrectLanguage(bool useVSDiagnostics)
        {
            var csharpMarkup =
@"class A {";
            var typeScriptMarkup = "???";

            var workspaceXml =
@$"<Workspace>
    <Project Language=""C#"" CommonReferences=""true"" AssemblyName=""CSProj1"" FilePath=""C:\CSProj1.csproj"">
        <Document FilePath=""C:\C.cs"">{csharpMarkup}</Document>
    </Project>
    <Project Language=""TypeScript"" CommonReferences=""true"" AssemblyName=""TypeScriptProj"" FilePath=""C:\TypeScriptProj.csproj"">
        <Document FilePath=""C:\T.ts"">{typeScriptMarkup}</Document>
    </Project>
</Workspace>";

            using var testLspServer = await CreateTestWorkspaceFromXmlAsync(workspaceXml, BackgroundAnalysisScope.FullSolution, useVSDiagnostics).ConfigureAwait(false);

            var results = await RunGetWorkspacePullDiagnosticsAsync(testLspServer, useVSDiagnostics);

<<<<<<< HEAD
            Assert.True(results.All(r => r.TextDocument!.Uri.LocalPath == "C:\\C.cs"));
=======
            Assert.False(results.Any(r => r.TextDocument!.Uri.LocalPath.Contains(".ts")));
>>>>>>> 80a8ce8d
        }

        [Theory, CombinatorialData]
        public async Task TestWorkspaceDiagnosticsForSourceGeneratedFiles(bool useVSDiagnostics)
        {
            var markup1 =
@"class A {";
            var markup2 = "";
<<<<<<< HEAD
            using var testLspServer = await CreateTestWorkspaceWithDiagnosticsAsync(
                markups: Array.Empty<string>(),
                sourceGeneratedMarkups: new[] { markup1, markup2 },
                BackgroundAnalysisScope.FullSolution,
                useVSDiagnostics);
=======
            using var testLspServer = await CreateTestLspServerAsync(
                markups: Array.Empty<string>(),
                GetInitializationOptions(BackgroundAnalysisScope.FullSolution, useVSDiagnostics, DiagnosticMode.Pull, sourceGeneratedMarkups: new[] { markup1, markup2 }));
>>>>>>> 80a8ce8d

            var results = await RunGetWorkspacePullDiagnosticsAsync(testLspServer, useVSDiagnostics);

            // Project.GetSourceGeneratedDocumentsAsync may not return documents in a deterministic order, so we sort
            // the results here to ensure subsequent assertions are not dependent on the order of items provided by the
            // project.
            results = results.Sort((x, y) => x.Uri.ToString().CompareTo(y.Uri.ToString()));

<<<<<<< HEAD
            Assert.Equal(2, results.Length);
            Assert.Equal("CS1513", results[0].Diagnostics.Single().Code);
            Assert.Empty(results[1].Diagnostics);
=======
            Assert.Equal(3, results.Length);
            // Since we sorted above by URI the first result is the project.
            Assert.Empty(results[0].Diagnostics);
            Assert.Equal("CS1513", results[1].Diagnostics.Single().Code);
            Assert.Empty(results[2].Diagnostics);
>>>>>>> 80a8ce8d
        }

        [Theory, CombinatorialData]
        public async Task TestWorkspaceDiagnosticsForRemovedDocument(bool useVSDiagnostics)
        {
            var markup1 =
@"class A {";
            var markup2 = "";
            using var testLspServer = await CreateTestWorkspaceWithDiagnosticsAsync(
                new[] { markup1, markup2 }, BackgroundAnalysisScope.FullSolution, useVSDiagnostics);

            var results = await RunGetWorkspacePullDiagnosticsAsync(testLspServer, useVSDiagnostics);

            Assert.Equal(3, results.Length);
            Assert.Equal("CS1513", results[0].Diagnostics.Single().Code);
            Assert.Empty(results[1].Diagnostics);
            Assert.Empty(results[2].Diagnostics);

            testLspServer.TestWorkspace.OnDocumentRemoved(testLspServer.TestWorkspace.Documents.First().Id);

            var results2 = await RunGetWorkspacePullDiagnosticsAsync(testLspServer, useVSDiagnostics, previousResults: CreateDiagnosticParamsFromPreviousReports(results));

            // First doc should show up as removed.
            Assert.Equal(3, results2.Length);
            Assert.Equal(useVSDiagnostics ? null : Array.Empty<LSP.Diagnostic>(), results2[0].Diagnostics);
            Assert.Null(results2[0].ResultId);

            // Second and third doc should be changed as the project has changed.
            Assert.Empty(results2[1].Diagnostics);
            Assert.NotEqual(results[1].ResultId, results2[1].ResultId);
            Assert.Empty(results2[2].Diagnostics);
            Assert.NotEqual(results[2].ResultId, results2[2].ResultId);
        }

        [Theory, CombinatorialData]
        public async Task TestNoChangeIfWorkspaceDiagnosticsCalledTwice(bool useVSDiagnostics)
        {
            var markup1 =
@"class A {";
            var markup2 = "";
            using var testLspServer = await CreateTestWorkspaceWithDiagnosticsAsync(
                 new[] { markup1, markup2 }, BackgroundAnalysisScope.FullSolution, useVSDiagnostics);

            var results = await RunGetWorkspacePullDiagnosticsAsync(testLspServer, useVSDiagnostics);

            Assert.Equal(3, results.Length);
            Assert.Equal("CS1513", results[0].Diagnostics.Single().Code);
            Assert.Empty(results[1].Diagnostics);
            Assert.Empty(results[2].Diagnostics);

            var results2 = await RunGetWorkspacePullDiagnosticsAsync(testLspServer, useVSDiagnostics, previousResults: CreateDiagnosticParamsFromPreviousReports(results));

            Assert.Equal(3, results2.Length);
            Assert.Null(results2[0].Diagnostics);
            Assert.Null(results2[1].Diagnostics);
            Assert.Null(results2[2].Diagnostics);

            Assert.Equal(results[0].ResultId, results2[0].ResultId);
            Assert.Equal(results[1].ResultId, results2[1].ResultId);
            Assert.Equal(results[2].ResultId, results2[2].ResultId);
        }

        [Theory, CombinatorialData]
        public async Task TestWorkspaceDiagnosticsRemovedAfterErrorIsFixed(bool useVSDiagnostics)
        {
            var markup1 =
@"class A {";
            var markup2 = "";
            using var testLspServer = await CreateTestWorkspaceWithDiagnosticsAsync(
                 new[] { markup1, markup2 }, BackgroundAnalysisScope.FullSolution, useVSDiagnostics);

            var results = await RunGetWorkspacePullDiagnosticsAsync(testLspServer, useVSDiagnostics);

            Assert.Equal(3, results.Length);
            Assert.Equal("CS1513", results[0].Diagnostics.Single().Code);
            Assert.Empty(results[1].Diagnostics);
            Assert.Empty(results[2].Diagnostics);

            var buffer = testLspServer.TestWorkspace.Documents.First().GetTextBuffer();
            buffer.Insert(buffer.CurrentSnapshot.Length, "}");

            var results2 = await RunGetWorkspacePullDiagnosticsAsync(testLspServer, useVSDiagnostics, previousResults: CreateDiagnosticParamsFromPreviousReports(results));

            Assert.Equal(3, results2.Length);
            Assert.Empty(results2[0].Diagnostics);
            // Project has changed, so we re-computed diagnostics as changes in the first file
            // may have changed results in the second.
            Assert.Empty(results2[1].Diagnostics);
            Assert.Empty(results2[2].Diagnostics);

            Assert.NotEqual(results[0].ResultId, results2[0].ResultId);
            Assert.NotEqual(results[1].ResultId, results2[1].ResultId);
            Assert.NotEqual(results[2].ResultId, results2[2].ResultId);
        }

        [Theory, CombinatorialData]
        public async Task TestWorkspaceDiagnosticsRemainAfterErrorIsNotFixed(bool useVSDiagnostics)
        {
            var markup1 =
@"class A {";
            var markup2 = "";
            using var testLspServer = await CreateTestWorkspaceWithDiagnosticsAsync(
                 new[] { markup1, markup2 }, BackgroundAnalysisScope.FullSolution, useVSDiagnostics);

            var results = await RunGetWorkspacePullDiagnosticsAsync(testLspServer, useVSDiagnostics);

            Assert.Equal(3, results.Length);
            Assert.Equal("CS1513", results[0].Diagnostics.Single().Code);
            Assert.Equal(new Position { Line = 0, Character = 9 }, results[0].Diagnostics.Single().Range.Start);

            Assert.Empty(results[1].Diagnostics);
            Assert.Empty(results[2].Diagnostics);

            var buffer = testLspServer.TestWorkspace.Documents.First().GetTextBuffer();
            buffer.Insert(0, " ");

            var document = testLspServer.GetCurrentSolution().Projects.Single().Documents.First();
            var text = await document.GetTextAsync();

            // Hacky, but we need to close the document manually since editing the text-buffer will open it in the
            // test-workspace.
            testLspServer.TestWorkspace.OnDocumentClosed(
                document.Id, TextLoader.From(TextAndVersion.Create(text, VersionStamp.Create())));

            var results2 = await RunGetWorkspacePullDiagnosticsAsync(testLspServer, useVSDiagnostics);

            Assert.Equal("CS1513", results2[0].Diagnostics.Single().Code);
            Assert.Equal(new Position { Line = 0, Character = 10 }, results2[0].Diagnostics.Single().Range.Start);

            Assert.Empty(results2[1].Diagnostics);
            Assert.NotEqual(results[1].ResultId, results2[1].ResultId);
            Assert.Empty(results2[2].Diagnostics);
            Assert.NotEqual(results[2].ResultId, results2[2].ResultId);
        }

        [Theory, CombinatorialData]
        public async Task TestStreamingWorkspaceDiagnostics(bool useVSDiagnostics)
        {
            var markup1 =
@"class A {";
            var markup2 = "";
            using var testLspServer = await CreateTestWorkspaceWithDiagnosticsAsync(
                 new[] { markup1, markup2 }, BackgroundAnalysisScope.FullSolution, useVSDiagnostics);

            var results = await RunGetWorkspacePullDiagnosticsAsync(testLspServer, useVSDiagnostics);

            Assert.Equal(3, results.Length);
            Assert.Equal("CS1513", results[0].Diagnostics.Single().Code);
            Assert.Equal(new Position { Line = 0, Character = 9 }, results[0].Diagnostics.Single().Range.Start);

            results = await RunGetWorkspacePullDiagnosticsAsync(testLspServer, useVSDiagnostics, useProgress: true);

            Assert.Equal("CS1513", results[0].Diagnostics![0].Code);
        }

        [Theory, CombinatorialData]
        public async Task TestWorkspaceDiagnosticsAreNotMapped(bool useVSDiagnostics)
        {
            var markup1 =
@"#line 1 ""test.txt""
class A {";
            var markup2 = "";
            using var testLspServer = await CreateTestWorkspaceWithDiagnosticsAsync(
                new[] { markup1, markup2 }, BackgroundAnalysisScope.FullSolution, useVSDiagnostics);

            var results = await RunGetWorkspacePullDiagnosticsAsync(testLspServer, useVSDiagnostics);
            Assert.Equal(3, results.Length);
            Assert.Equal(new Uri("C:/test1.cs"), results[0].TextDocument!.Uri);
            Assert.Equal("CS1513", results[0].Diagnostics.Single().Code);
            Assert.Equal(1, results[0].Diagnostics.Single().Range.Start.Line);
            Assert.Empty(results[1].Diagnostics);
            Assert.Empty(results[2].Diagnostics);
        }

        [Theory, CombinatorialData]
        public async Task TestWorkspaceDiagnosticsWithChangeInReferencedProject(bool useVSDiagnostics)
        {
            var markup1 =
@"namespace M
{
    class A : B { }
}";
            var markup2 =
@"namespace M
{
    public class {|caret:|} { }
}";

            var workspaceXml =
@$"<Workspace>
    <Project Language=""C#"" CommonReferences=""true"" AssemblyName=""CSProj1"" FilePath=""C:\CSProj1.csproj"">
        <Document FilePath=""C:\A.cs"">{markup1}</Document>
        <ProjectReference>CSProj2</ProjectReference>
    </Project>
    <Project Language=""C#"" CommonReferences=""true"" AssemblyName=""CSProj2"" FilePath=""C:\CSProj2.csproj"">
        <Document FilePath=""C:\B.cs"">{markup2}</Document>
    </Project>
</Workspace>";

            using var testLspServer = await CreateTestWorkspaceFromXmlAsync(workspaceXml, BackgroundAnalysisScope.FullSolution, useVSDiagnostics).ConfigureAwait(false);
            var csproj2Document = testLspServer.GetCurrentSolution().Projects.Where(p => p.Name == "CSProj2").Single().Documents.First();

            // Verify we a diagnostic in A.cs since B does not exist
            // and a diagnostic in B.cs since it is missing the class name.
            var results = await RunGetWorkspacePullDiagnosticsAsync(testLspServer, useVSDiagnostics);
            AssertEx.NotNull(results);
            Assert.Equal(4, results.Length);
            Assert.Equal("CS0246", results[0].Diagnostics.Single().Code);
            Assert.Equal("CS1001", results[2].Diagnostics.Single().Code);

            // Insert B into B.cs via the workspace.
            var caretLocation = testLspServer.GetLocations("caret").First().Range;
            var csproj2DocumentText = await csproj2Document.GetTextAsync();
            var newCsProj2Document = csproj2Document.WithText(csproj2DocumentText.WithChanges(new TextChange(ProtocolConversions.RangeToTextSpan(caretLocation, csproj2DocumentText), "B")));
            await testLspServer.TestWorkspace.ChangeDocumentAsync(csproj2Document.Id, newCsProj2Document.Project.Solution);

            // Get updated workspace diagnostics for the change.
            var previousResultIds = CreateDiagnosticParamsFromPreviousReports(results);
            results = await RunGetWorkspacePullDiagnosticsAsync(testLspServer, useVSDiagnostics, previousResults: previousResultIds);
            AssertEx.NotNull(results);
            Assert.Equal(4, results.Length);

            // Verify diagnostics for A.cs are updated as the type B now exists.
            Assert.Empty(results[0].Diagnostics);
            Assert.NotEqual(previousResultIds[0].resultId, results[0].ResultId);

            // Verify diagnostics for B.cs are updated as the class definition is now correct.
            Assert.Empty(results[2].Diagnostics);
            Assert.NotEqual(previousResultIds[2].resultId, results[2].ResultId);
        }

        [Theory, CombinatorialData]
        public async Task TestWorkspaceDiagnosticsWithChangeInRecursiveReferencedProject(bool useVSDiagnostics)
        {
            var markup1 =
@"namespace M
{
    public class A
    {
    }
}";
            var markup2 =
@"namespace M
{
    public class B
    {
    }
}";
            var markup3 =
@"namespace M
{
    public class {|caret:|}
    {
    }
}";

            var workspaceXml =
@$"<Workspace>
    <Project Language=""C#"" CommonReferences=""true"" AssemblyName=""CSProj1"" FilePath=""C:\CSProj1.csproj"">
        <ProjectReference>CSProj2</ProjectReference>
        <Document FilePath=""C:\A.cs"">{markup1}</Document>
    </Project>
    <Project Language=""C#"" CommonReferences=""true"" AssemblyName=""CSProj2"" FilePath=""C:\CSProj2.csproj"">
        <ProjectReference>CSProj3</ProjectReference>
        <Document FilePath=""C:\B.cs"">{markup2}</Document>
    </Project>
    <Project Language=""C#"" CommonReferences=""true"" AssemblyName=""CSProj3"" FilePath=""C:\CSProj3.csproj"">
        <Document FilePath=""C:\C.cs"">{markup3}</Document>
    </Project>
</Workspace>";

            using var testLspServer = await CreateTestWorkspaceFromXmlAsync(workspaceXml, BackgroundAnalysisScope.FullSolution, useVSDiagnostics).ConfigureAwait(false);
            var csproj3Document = testLspServer.GetCurrentSolution().Projects.Where(p => p.Name == "CSProj3").Single().Documents.First();

            // Verify we have a diagnostic in C.cs initially.
            var results = await RunGetWorkspacePullDiagnosticsAsync(testLspServer, useVSDiagnostics);
            AssertEx.NotNull(results);
            Assert.Equal(6, results.Length);
            Assert.Empty(results[0].Diagnostics);
            Assert.Empty(results[1].Diagnostics);
            Assert.Empty(results[2].Diagnostics);
            Assert.Empty(results[3].Diagnostics);
            Assert.Equal("CS1001", results[4].Diagnostics.Single().Code);
            Assert.Empty(results[5].Diagnostics);

            // Insert C into C.cs via the workspace.
            var caretLocation = testLspServer.GetLocations("caret").First().Range;
            var csproj3DocumentText = await csproj3Document.GetTextAsync().ConfigureAwait(false);
            var newCsProj3Document = csproj3Document.WithText(csproj3DocumentText.WithChanges(new TextChange(ProtocolConversions.RangeToTextSpan(caretLocation, csproj3DocumentText), "C")));
            await testLspServer.TestWorkspace.ChangeDocumentAsync(csproj3Document.Id, newCsProj3Document.Project.Solution).ConfigureAwait(false);

            // Get updated workspace diagnostics for the change.
            var previousResultIds = CreateDiagnosticParamsFromPreviousReports(results);
            results = await RunGetWorkspacePullDiagnosticsAsync(testLspServer, useVSDiagnostics, previousResults: previousResultIds).ConfigureAwait(false);
            AssertEx.NotNull(results);
            Assert.Equal(6, results.Length);

            // Verify that new diagnostics are returned for all files (even though the diagnostics for the first two files are the same)
            // since we re-calculate when transitive project dependencies change.
            Assert.Empty(results[0].Diagnostics);
            Assert.NotEqual(previousResultIds[0].resultId, results[0].ResultId);
            Assert.Empty(results[1].Diagnostics);
            Assert.NotEqual(previousResultIds[1].resultId, results[1].ResultId);

            Assert.Empty(results[2].Diagnostics);
            Assert.NotEqual(previousResultIds[2].resultId, results[2].ResultId);
            Assert.Empty(results[3].Diagnostics);
            Assert.NotEqual(previousResultIds[3].resultId, results[3].ResultId);

            Assert.Empty(results[4].Diagnostics);
            Assert.NotEqual(previousResultIds[4].resultId, results[4].ResultId);
            Assert.Empty(results[5].Diagnostics);
            Assert.NotEqual(previousResultIds[5].resultId, results[5].ResultId);
        }

        [Theory, CombinatorialData]
        public async Task TestWorkspaceDiagnosticsWithChangeInNotReferencedProject(bool useVSDiagnostics)
        {
            var markup1 =
@"namespace M
{
    class A : B { }
}";
            var markup2 =
@"namespace M
{
    public class {|caret:|} { }
}";

            var workspaceXml =
@$"<Workspace>
    <Project Language=""C#"" CommonReferences=""true"" AssemblyName=""CSProj1"" FilePath=""C:\CSProj1.csproj"">
        <Document FilePath=""C:\A.cs"">{markup1}</Document>
    </Project>
    <Project Language=""C#"" CommonReferences=""true"" AssemblyName=""CSProj2"" FilePath=""C:\CSProj2.csproj"">
        <Document FilePath=""C:\B.cs"">{markup2}</Document>
    </Project>
</Workspace>";

            using var testLspServer = await CreateTestWorkspaceFromXmlAsync(workspaceXml, BackgroundAnalysisScope.FullSolution, useVSDiagnostics).ConfigureAwait(false);
            var csproj2Document = testLspServer.GetCurrentSolution().Projects.Where(p => p.Name == "CSProj2").Single().Documents.First();

            // Verify we a diagnostic in A.cs since B does not exist
            // and a diagnostic in B.cs since it is missing the class name.
            var results = await RunGetWorkspacePullDiagnosticsAsync(testLspServer, useVSDiagnostics);
            AssertEx.NotNull(results);
            Assert.Equal(4, results.Length);
            Assert.Equal("CS0246", results[0].Diagnostics.Single().Code);
            Assert.Empty(results[1].Diagnostics);
            Assert.Equal("CS1001", results[2].Diagnostics.Single().Code);
            Assert.Empty(results[3].Diagnostics);

            // Insert B into B.cs via the workspace.
            var caretLocation = testLspServer.GetLocations("caret").First().Range;
            var csproj2DocumentText = await csproj2Document.GetTextAsync();
            var newCsProj2Document = csproj2Document.WithText(csproj2DocumentText.WithChanges(new TextChange(ProtocolConversions.RangeToTextSpan(caretLocation, csproj2DocumentText), "B")));
            await testLspServer.TestWorkspace.ChangeDocumentAsync(csproj2Document.Id, newCsProj2Document.Project.Solution);

            // Get updated workspace diagnostics for the change.
            var previousResultIds = CreateDiagnosticParamsFromPreviousReports(results);
            results = await RunGetWorkspacePullDiagnosticsAsync(testLspServer, useVSDiagnostics, previousResultIds);
            AssertEx.NotNull(results);
            Assert.Equal(4, results.Length);

            // Verify the diagnostic result for A.cs is unchanged as A.cs does not reference CSProj2.
            Assert.Null(results[0].Diagnostics);
            Assert.Equal(previousResultIds[0].resultId, results[0].ResultId);
            Assert.Null(results[1].Diagnostics);
            Assert.Equal(previousResultIds[1].resultId, results[1].ResultId);

            // Verify that the diagnostics result for B.cs reflects the change we made to it.
            Assert.Empty(results[2].Diagnostics);
            Assert.NotEqual(previousResultIds[2].resultId, results[2].ResultId);
            Assert.Empty(results[3].Diagnostics);
            Assert.NotEqual(previousResultIds[3].resultId, results[3].ResultId);
        }

        [Theory, CombinatorialData]
        public async Task TestWorkspaceDiagnosticsWithDependentProjectReloadedAndChanged(bool useVSDiagnostics)
        {
            var markup1 =
@"namespace M
{
    class A : B { }
}";
            var markup2 =
@"namespace M
{
    public class {|caret:|} { }
}";

            var workspaceXml =
@$"<Workspace>
    <Project Language=""C#"" CommonReferences=""true"" AssemblyName=""CSProj1"" FilePath=""C:\CSProj1.csproj"">
        <Document FilePath=""C:\A.cs"">{markup1}</Document>
        <ProjectReference>CSProj2</ProjectReference>
    </Project>
    <Project Language=""C#"" CommonReferences=""true"" AssemblyName=""CSProj2"" FilePath=""C:\CSProj2.csproj"">
        <Document FilePath=""C:\B.cs"">{markup2}</Document>
    </Project>
</Workspace>";

            using var testLspServer = await CreateTestWorkspaceFromXmlAsync(workspaceXml, BackgroundAnalysisScope.FullSolution, useVSDiagnostics).ConfigureAwait(false);
            var csproj2Document = testLspServer.GetCurrentSolution().Projects.Where(p => p.Name == "CSProj2").Single().Documents.First();

            // Verify we a diagnostic in A.cs since B does not exist
            // and a diagnostic in B.cs since it is missing the class name.
            var results = await RunGetWorkspacePullDiagnosticsAsync(testLspServer, useVSDiagnostics);
            AssertEx.NotNull(results);
            Assert.Equal(4, results.Length);
            Assert.Equal("CS0246", results[0].Diagnostics.Single().Code);
            Assert.Equal("CS1001", results[2].Diagnostics.Single().Code);

            // Change and reload the project via the workspace.
            var projectInfo = testLspServer.TestWorkspace.Projects.Where(p => p.AssemblyName == "CSProj2").Single().ToProjectInfo();
            projectInfo = projectInfo.WithCompilationOptions(projectInfo.CompilationOptions!.WithPlatform(Platform.X64));
            testLspServer.TestWorkspace.OnProjectReloaded(projectInfo);
            var operations = testLspServer.TestWorkspace.ExportProvider.GetExportedValue<AsynchronousOperationListenerProvider>();
            await operations.GetWaiter(FeatureAttribute.Workspace).ExpeditedWaitAsync();

            // Get updated workspace diagnostics for the change.
            var previousResultIds = CreateDiagnosticParamsFromPreviousReports(results);
            results = await RunGetWorkspacePullDiagnosticsAsync(testLspServer, useVSDiagnostics, previousResults: previousResultIds);

            AssertEx.NotNull(results);
            Assert.Equal(4, results.Length);

            // The diagnostics should have been recalculated for both projects as a referenced project changed.
            Assert.Equal("CS0246", results[0].Diagnostics.Single().Code);
            Assert.Equal("CS1001", results[2].Diagnostics.Single().Code);
        }

        [Theory, CombinatorialData]
        public async Task TestWorkspaceDiagnosticsWithDependentProjectReloadedUnChanged(bool useVSDiagnostics)
        {
            var markup1 =
@"namespace M
{
    class A : B { }
}";
            var markup2 =
@"namespace M
{
    public class {|caret:|} { }
}";

            var workspaceXml =
@$"<Workspace>
    <Project Language=""C#"" CommonReferences=""true"" AssemblyName=""CSProj1"" FilePath=""C:\CSProj1.csproj"">
        <Document FilePath=""C:\A.cs"">{markup1}</Document>
        <ProjectReference>CSProj2</ProjectReference>
    </Project>
    <Project Language=""C#"" CommonReferences=""true"" AssemblyName=""CSProj2"" FilePath=""C:\CSProj2.csproj"">
        <Document FilePath=""C:\B.cs"">{markup2}</Document>
    </Project>
</Workspace>";

            using var testLspServer = await CreateTestWorkspaceFromXmlAsync(workspaceXml, BackgroundAnalysisScope.FullSolution, useVSDiagnostics).ConfigureAwait(false);
            var csproj2Document = testLspServer.GetCurrentSolution().Projects.Where(p => p.Name == "CSProj2").Single().Documents.First();

            // Verify we a diagnostic in A.cs since B does not exist
            // and a diagnostic in B.cs since it is missing the class name.
            var results = await RunGetWorkspacePullDiagnosticsAsync(testLspServer, useVSDiagnostics);
            AssertEx.NotNull(results);
            Assert.Equal(4, results.Length);
            Assert.Equal("CS0246", results[0].Diagnostics.Single().Code);
            Assert.Equal("CS1001", results[2].Diagnostics.Single().Code);

            // Reload the project via the workspace.
            var projectInfo = testLspServer.TestWorkspace.Projects.Where(p => p.AssemblyName == "CSProj2").Single().ToProjectInfo();
            testLspServer.TestWorkspace.OnProjectReloaded(projectInfo);
            var operations = testLspServer.TestWorkspace.ExportProvider.GetExportedValue<AsynchronousOperationListenerProvider>();
            await operations.GetWaiter(FeatureAttribute.Workspace).ExpeditedWaitAsync();

            // Get updated workspace diagnostics for the change.
            var previousResultIds = CreateDiagnosticParamsFromPreviousReports(results);
            results = await RunGetWorkspacePullDiagnosticsAsync(testLspServer, useVSDiagnostics, previousResults: previousResultIds);

            // Verify that since no actual changes have been made we report unchanged diagnostics.
            AssertEx.NotNull(results);
            Assert.Equal(4, results.Length);

            // Diagnostics should be unchanged as the referenced project was only unloaded / reloaded, but did not actually change.
            Assert.Null(results[0].Diagnostics);
            Assert.Equal(previousResultIds[0].resultId, results[0].ResultId);
            Assert.Null(results[2].Diagnostics);
            Assert.Equal(previousResultIds[2].resultId, results[2].ResultId);
        }

        [Theory, CombinatorialData]
        public async Task TestWorkspaceDiagnosticsOrderOfReferencedProjectsReloadedDoesNotMatter(bool useVSDiagnostics)
        {
            var markup1 =
@"namespace M
{
    class A : B { }
}";

            var workspaceXml =
@$"<Workspace>
    <Project Language=""C#"" CommonReferences=""true"" AssemblyName=""CSProj1"" FilePath=""C:\CSProj1.csproj"">
        <Document FilePath=""C:\A.cs"">{markup1}</Document>
        <ProjectReference>CSProj2</ProjectReference>
        <ProjectReference>CSProj3</ProjectReference>
    </Project>
    <Project Language=""C#"" CommonReferences=""true"" AssemblyName=""CSProj2"" FilePath=""C:\CSProj2.csproj"">
        <Document FilePath=""C:\B.cs""></Document>
    </Project>
<Project Language=""C#"" CommonReferences=""true"" AssemblyName=""CSProj3"" FilePath=""C:\CSProj3.csproj"">
        <Document FilePath=""C:\C.cs""></Document>
    </Project>
</Workspace>";

            using var testLspServer = await CreateTestWorkspaceFromXmlAsync(workspaceXml, BackgroundAnalysisScope.FullSolution, useVSDiagnostics).ConfigureAwait(false);
            var csproj2Document = testLspServer.GetCurrentSolution().Projects.Where(p => p.Name == "CSProj2").Single().Documents.First();

            // Verify we a diagnostic in A.cs since B does not exist
            // and a diagnostic in B.cs since it is missing the class name.
            var results = await RunGetWorkspacePullDiagnosticsAsync(testLspServer, useVSDiagnostics);
            AssertEx.NotNull(results);
            Assert.Equal(6, results.Length);
            Assert.Equal("CS0246", results[0].Diagnostics.Single().Code);

            // Reload the project via the workspace.
            var projectInfo = testLspServer.TestWorkspace.Projects.Where(p => p.AssemblyName == "CSProj2").Single().ToProjectInfo();
            testLspServer.TestWorkspace.OnProjectReloaded(projectInfo);
            var operations = testLspServer.TestWorkspace.ExportProvider.GetExportedValue<AsynchronousOperationListenerProvider>();
            await operations.GetWaiter(FeatureAttribute.Workspace).ExpeditedWaitAsync();

            // Get updated workspace diagnostics for the change.
            var previousResults = CreateDiagnosticParamsFromPreviousReports(results);
            var previousResultIds = previousResults.Select(param => param.resultId).ToImmutableArray();
            results = await RunGetWorkspacePullDiagnosticsAsync(testLspServer, useVSDiagnostics, previousResults: previousResults);

            // Verify that since no actual changes have been made we report unchanged diagnostics.
            AssertEx.NotNull(results);
            Assert.Equal(6, results.Length);

            // Diagnostics should be unchanged as a referenced project was unloaded and reloaded.  Order should not matter.
            Assert.Null(results[0].Diagnostics);
            Assert.All(results, result => Assert.Null(result.Diagnostics));
            Assert.All(results, result => Assert.True(previousResultIds.Contains(result.ResultId)));
        }

        #endregion
<<<<<<< HEAD

        /// <summary>
        /// Helper type to store unified LSP diagnostic results.
        /// Diagnostics are null when unchanged.
        /// </summary>
        private record TestDiagnosticResult(Uri Uri, string ResultId, LSP.Diagnostic[]? Diagnostics)
        {
            public TextDocumentIdentifier TextDocument { get; } = new TextDocumentIdentifier { Uri = Uri };
        }

        private static async Task<ImmutableArray<TestDiagnosticResult>> RunGetDocumentPullDiagnosticsAsync(
            TestLspServer testLspServer,
            Uri uri,
            bool useVSDiagnostics,
            string? previousResultId = null,
            bool useProgress = false)
        {
            await WaitForDiagnosticsAsync(testLspServer.TestWorkspace);

            if (useVSDiagnostics)
            {
                BufferedProgress<VSInternalDiagnosticReport>? progress = useProgress ? BufferedProgress.Create<VSInternalDiagnosticReport>(null) : null;
                var diagnostics = await testLspServer.ExecuteRequestAsync<VSInternalDocumentDiagnosticsParams, VSInternalDiagnosticReport[]>(
                    VSInternalMethods.DocumentPullDiagnosticName,
                    CreateDocumentDiagnosticParams(uri, previousResultId, progress),
                    CancellationToken.None).ConfigureAwait(false);

                if (useProgress)
                {
                    Assert.Null(diagnostics);
                    diagnostics = progress!.Value.GetValues();
                }

                AssertEx.NotNull(diagnostics);
                return diagnostics.Select(d => new TestDiagnosticResult(uri, d.ResultId!, d.Diagnostics)).ToImmutableArray();
            }
            else
            {
                BufferedProgress<DocumentDiagnosticPartialReport>? progress = useProgress ? BufferedProgress.Create<DocumentDiagnosticPartialReport>(null) : null;
                var diagnostics = await testLspServer.ExecuteRequestAsync<DocumentDiagnosticParams, SumType<FullDocumentDiagnosticReport, UnchangedDocumentDiagnosticReport>?>(
                    ExperimentalMethods.TextDocumentDiagnostic,
                    CreateProposedDocumentDiagnosticParams(uri, previousResultId, progress),
                    CancellationToken.None).ConfigureAwait(false);
                if (useProgress)
                {
                    Assert.Null(diagnostics);
                    diagnostics = progress!.Value.GetValues().Single().First;
                }

                if (diagnostics == null)
                {
                    // The public LSP spec returns null when no diagnostics are available for a document wheres VS returns an empty array.
                    return ImmutableArray<TestDiagnosticResult>.Empty;
                }
                else if (diagnostics.Value.Value is UnchangedDocumentDiagnosticReport)
                {
                    // The public LSP spec returns different types when unchanged in contrast to VS which just returns null diagnostic array.
                    return ImmutableArray.Create(new TestDiagnosticResult(uri, diagnostics.Value.Second.ResultId!, null));
                }
                else
                {
                    return ImmutableArray.Create(new TestDiagnosticResult(uri, diagnostics.Value.First.ResultId!, diagnostics.Value.First.Items));
                }
            }

            static DocumentDiagnosticParams CreateProposedDocumentDiagnosticParams(
                Uri uri,
                string? previousResultId = null,
                IProgress<DocumentDiagnosticPartialReport[]>? progress = null)
            {
                return new DocumentDiagnosticParams(new TextDocumentIdentifier { Uri = uri }, null, previousResultId, progress, null);
            }
        }

        private static async Task<ImmutableArray<TestDiagnosticResult>> RunGetWorkspacePullDiagnosticsAsync(
            TestLspServer testLspServer,
            bool useVSDiagnostics,
            ImmutableArray<(string resultId, Uri uri)>? previousResults = null,
            bool useProgress = false)
        {
            await WaitForDiagnosticsAsync(testLspServer.TestWorkspace);

            if (useVSDiagnostics)
            {
                BufferedProgress<VSInternalWorkspaceDiagnosticReport>? progress = useProgress ? BufferedProgress.Create<VSInternalWorkspaceDiagnosticReport>(null) : null;
                var diagnostics = await testLspServer.ExecuteRequestAsync<VSInternalWorkspaceDiagnosticsParams, VSInternalWorkspaceDiagnosticReport[]>(
                VSInternalMethods.WorkspacePullDiagnosticName,
                CreateWorkspaceDiagnosticParams(previousResults, progress),
                CancellationToken.None).ConfigureAwait(false);

                if (useProgress)
                {
                    Assert.Null(diagnostics);
                    diagnostics = progress!.Value.GetValues();
                }

                AssertEx.NotNull(diagnostics);
                return diagnostics.Select(d => new TestDiagnosticResult(d.TextDocument!.Uri, d.ResultId!, d.Diagnostics)).ToImmutableArray();
            }
            else
            {
                BufferedProgress<WorkspaceDiagnosticReport>? progress = useProgress ? BufferedProgress.Create<WorkspaceDiagnosticReport>(null) : null;
                var returnedResult = await testLspServer.ExecuteRequestAsync<WorkspaceDiagnosticParams, WorkspaceDiagnosticReport?>(
                    ExperimentalMethods.WorkspaceDiagnostic,
                    CreateProposedWorkspaceDiagnosticParams(previousResults, progress),
                    CancellationToken.None).ConfigureAwait(false);

                if (useProgress)
                {
                    Assert.Null(returnedResult);
                    var progressValues = progress!.Value.GetValues();
                    Assert.NotNull(progressValues);
                    return progressValues.SelectMany(value => value.Items).Select(diagnostics => ConvertWorkspaceDiagnosticResult(diagnostics)).ToImmutableArray();

                }

                AssertEx.NotNull(returnedResult);
                return returnedResult.Items.Select(diagnostics => ConvertWorkspaceDiagnosticResult(diagnostics)).ToImmutableArray();
            }

            static WorkspaceDiagnosticParams CreateProposedWorkspaceDiagnosticParams(
                ImmutableArray<(string resultId, Uri uri)>? previousResults = null,
                IProgress<WorkspaceDiagnosticReport[]>? progress = null)
            {
                var previousResultsLsp = previousResults?.Select(r => new PreviousResultId(r.uri, r.resultId)).ToArray() ?? Array.Empty<PreviousResultId>();
                return new WorkspaceDiagnosticParams(identifier: null, previousResultsLsp, workDoneToken: null, partialResultToken: progress);
            }

            static TestDiagnosticResult ConvertWorkspaceDiagnosticResult(SumType<WorkspaceFullDocumentDiagnosticReport, WorkspaceUnchangedDocumentDiagnosticReport> workspaceReport)
            {
                if (workspaceReport.Value is WorkspaceFullDocumentDiagnosticReport fullReport)
                {
                    return new TestDiagnosticResult(fullReport.Uri, fullReport.ResultId!, fullReport.Items);
                }
                else
                {
                    var unchangedReport = (WorkspaceUnchangedDocumentDiagnosticReport)workspaceReport.Value!;
                    return new TestDiagnosticResult(unchangedReport.Uri, unchangedReport.ResultId!, null);
                }
            }
        }

        private static async Task WaitForDiagnosticsAsync(TestWorkspace workspace)
        {
            var listenerProvider = workspace.GetService<IAsynchronousOperationListenerProvider>();

            await listenerProvider.GetWaiter(FeatureAttribute.Workspace).ExpeditedWaitAsync();
            await listenerProvider.GetWaiter(FeatureAttribute.SolutionCrawler).ExpeditedWaitAsync();
            await listenerProvider.GetWaiter(FeatureAttribute.DiagnosticService).ExpeditedWaitAsync();
        }

        private static VSInternalDocumentDiagnosticsParams CreateDocumentDiagnosticParams(
            Uri uri,
            string? previousResultId = null,
            IProgress<VSInternalDiagnosticReport[]>? progress = null)
        {
            return new VSInternalDocumentDiagnosticsParams
            {
                TextDocument = new LSP.TextDocumentIdentifier { Uri = uri },
                PreviousResultId = previousResultId,
                PartialResultToken = progress,
            };
        }

        private static VSInternalWorkspaceDiagnosticsParams CreateWorkspaceDiagnosticParams(
            ImmutableArray<(string resultId, Uri uri)>? previousResults = null,
            IProgress<VSInternalWorkspaceDiagnosticReport[]>? progress = null)
        {
            return new VSInternalWorkspaceDiagnosticsParams
            {
                PreviousResults = previousResults?.Select(r => new VSInternalDiagnosticParams { PreviousResultId = r.resultId, TextDocument = new TextDocumentIdentifier { Uri = r.uri } }).ToArray(),
                PartialResultToken = progress,
            };
        }

        private Task<TestLspServer> CreateTestWorkspaceWithDiagnosticsAsync(string markup, BackgroundAnalysisScope scope, bool useVSDiagnostics, bool pullDiagnostics = true)
            => CreateTestWorkspaceWithDiagnosticsAsync(markup, scope, pullDiagnostics ? DiagnosticMode.Pull : DiagnosticMode.Push, useVSDiagnostics);

        private async Task<TestLspServer> CreateTestWorkspaceWithDiagnosticsAsync(string markup, BackgroundAnalysisScope scope, DiagnosticMode mode, bool useVSDiagnostics, WellKnownLspServerKinds serverKind = WellKnownLspServerKinds.AlwaysActiveVSLspServer)
        {
            var testLspServer = await CreateTestLspServerAsync(markup, useVSDiagnostics ? CapabilitiesWithVSExtensions : new LSP.ClientCapabilities(), serverKind);
            InitializeDiagnostics(scope, testLspServer.TestWorkspace, mode);
            return testLspServer;
        }

        private async Task<TestLspServer> CreateTestWorkspaceFromXmlAsync(string xmlMarkup, BackgroundAnalysisScope scope, bool useVSDiagnostics, bool pullDiagnostics = true)
        {
            var testLspServer = await CreateXmlTestLspServerAsync(xmlMarkup, clientCapabilities: useVSDiagnostics ? CapabilitiesWithVSExtensions : new LSP.ClientCapabilities());
            InitializeDiagnostics(scope, testLspServer.TestWorkspace, pullDiagnostics ? DiagnosticMode.Pull : DiagnosticMode.Push);
            return testLspServer;
        }

        private Task<TestLspServer> CreateTestWorkspaceWithDiagnosticsAsync(string[] markups, BackgroundAnalysisScope scope, bool useVSDiagnostics, bool pullDiagnostics = true)
            => CreateTestWorkspaceWithDiagnosticsAsync(markups, Array.Empty<string>(), scope, useVSDiagnostics, pullDiagnostics);

        private async Task<TestLspServer> CreateTestWorkspaceWithDiagnosticsAsync(string[] markups, string[] sourceGeneratedMarkups, BackgroundAnalysisScope scope, bool useVSDiagnostics, bool pullDiagnostics = true)
        {
            var testLspServer = await CreateTestLspServerAsync(markups, sourceGeneratedMarkups, useVSDiagnostics ? CapabilitiesWithVSExtensions : new LSP.ClientCapabilities());
            InitializeDiagnostics(scope, testLspServer.TestWorkspace, pullDiagnostics ? DiagnosticMode.Pull : DiagnosticMode.Push);
            return testLspServer;
        }

        private static void InitializeDiagnostics(BackgroundAnalysisScope scope, TestWorkspace workspace, DiagnosticMode diagnosticMode)
        {
            workspace.TryApplyChanges(workspace.CurrentSolution.WithOptions(
                workspace.Options
                    .WithChangedOption(SolutionCrawlerOptions.BackgroundAnalysisScopeOption, LanguageNames.CSharp, scope)
                    .WithChangedOption(SolutionCrawlerOptions.BackgroundAnalysisScopeOption, LanguageNames.VisualBasic, scope)
                    .WithChangedOption(SolutionCrawlerOptions.BackgroundAnalysisScopeOption, InternalLanguageNames.TypeScript, scope)
                    .WithChangedOption(InternalDiagnosticsOptions.NormalDiagnosticMode, diagnosticMode)));

            var analyzerReference = new TestAnalyzerReferenceByLanguage(DiagnosticExtensions.GetCompilerDiagnosticAnalyzersMap().Add(
                InternalLanguageNames.TypeScript, ImmutableArray.Create<DiagnosticAnalyzer>(new MockTypescriptDiagnosticAnalyzer())));
            workspace.TryApplyChanges(workspace.CurrentSolution.WithAnalyzerReferences(new[] { analyzerReference }));

            var registrationService = workspace.Services.GetRequiredService<ISolutionCrawlerRegistrationService>();
            registrationService.Register(workspace);

            var diagnosticService = (DiagnosticService)workspace.ExportProvider.GetExportedValue<IDiagnosticService>();
            diagnosticService.Register(new TestHostDiagnosticUpdateSource(workspace));
        }

        protected override TestComposition Composition => base.Composition.AddParts(typeof(MockTypescriptDiagnosticAnalyzer));

        [DiagnosticAnalyzer(InternalLanguageNames.TypeScript), PartNotDiscoverable]
        private class MockTypescriptDiagnosticAnalyzer : DocumentDiagnosticAnalyzer
        {
            public static readonly DiagnosticDescriptor Descriptor = new DiagnosticDescriptor(
            "TS01", "TS error", "TS error", "Error", DiagnosticSeverity.Error, isEnabledByDefault: true);

            public override ImmutableArray<DiagnosticDescriptor> SupportedDiagnostics => ImmutableArray.Create(Descriptor);

            public override Task<ImmutableArray<Diagnostic>> AnalyzeSemanticsAsync(Document document, CancellationToken cancellationToken)
                => SpecializedTasks.EmptyImmutableArray<Diagnostic>();

            public override Task<ImmutableArray<Diagnostic>> AnalyzeSyntaxAsync(Document document, CancellationToken cancellationToken)
            {
                return Task.FromResult(ImmutableArray.Create(
                    Diagnostic.Create(Descriptor, Location.Create(document.FilePath!, default, default))));
            }
        }
=======
>>>>>>> 80a8ce8d
    }
}<|MERGE_RESOLUTION|>--- conflicted
+++ resolved
@@ -90,12 +90,8 @@
         {
             var markup =
 @"class A {";
-<<<<<<< HEAD
-            using var testLspServer = await CreateTestWorkspaceWithDiagnosticsAsync(markup, BackgroundAnalysisScope.OpenFiles, DiagnosticMode.Default, useVSDiagnostics);
-=======
             using var testLspServer = await CreateTestLspServerAsync(markup,
                 GetInitializationOptions(BackgroundAnalysisScope.OpenFiles, useVSDiagnostics, DiagnosticMode.Default));
->>>>>>> 80a8ce8d
 
             // Calling GetTextBuffer will effectively open the file.
             testLspServer.TestWorkspace.Documents.Single().GetTextBuffer();
@@ -113,12 +109,8 @@
         {
             var markup =
 @"class A {";
-<<<<<<< HEAD
-            using var testLspServer = await CreateTestWorkspaceWithDiagnosticsAsync(markup, BackgroundAnalysisScope.OpenFiles, DiagnosticMode.Default, useVSDiagnostics);
-=======
             using var testLspServer = await CreateTestLspServerAsync(markup,
                 GetInitializationOptions(BackgroundAnalysisScope.OpenFiles, useVSDiagnostics, DiagnosticMode.Default));
->>>>>>> 80a8ce8d
 
             // Calling GetTextBuffer will effectively open the file.
             testLspServer.TestWorkspace.Documents.Single().GetTextBuffer();
@@ -468,12 +460,8 @@
 @"class A {";
 
             // Turn off pull diagnostics by default, but send a request to the razor LSP server which is always pull.
-<<<<<<< HEAD
-            using var testLspServer = await CreateTestWorkspaceWithDiagnosticsAsync(markup, BackgroundAnalysisScope.OpenFiles, DiagnosticMode.Push, useVSDiagnostics, serverKind: WellKnownLspServerKinds.RazorLspServer);
-=======
             using var testLspServer = await CreateTestLspServerAsync(markup,
                 GetInitializationOptions(BackgroundAnalysisScope.OpenFiles, useVSDiagnostics, DiagnosticMode.Push, WellKnownLspServerKinds.RazorLspServer));
->>>>>>> 80a8ce8d
 
             // Calling GetTextBuffer will effectively open the file.
             testLspServer.TestWorkspace.Documents.Single().GetTextBuffer();
@@ -497,12 +485,8 @@
 @"class A {";
 
             // Turn off pull diagnostics by default, but send a request to the razor LSP server which is always pull.
-<<<<<<< HEAD
-            using var testLspServer = await CreateTestWorkspaceWithDiagnosticsAsync(markup, BackgroundAnalysisScope.OpenFiles, DiagnosticMode.Push, useVSDiagnostics, serverKind: WellKnownLspServerKinds.LiveShareLspServer);
-=======
             using var testLspServer = await CreateTestLspServerAsync(markup,
                 GetInitializationOptions(BackgroundAnalysisScope.OpenFiles, useVSDiagnostics, DiagnosticMode.Push, WellKnownLspServerKinds.LiveShareLspServer));
->>>>>>> 80a8ce8d
 
             // Calling GetTextBuffer will effectively open the file.
             testLspServer.TestWorkspace.Documents.Single().GetTextBuffer();
@@ -519,8 +503,6 @@
             Assert.NotNull(results.Single().Diagnostics.Single().CodeDescription!.Href);
         }
 
-<<<<<<< HEAD
-=======
         [Theory, CombinatorialData]
         public async Task TestDocumentDiagnosticsIncludesSourceGeneratorDiagnostics(bool useVSDiagnostics)
         {
@@ -547,7 +529,6 @@
             Assert.Equal(DiagnosticProducingGenerator.Descriptor.Id, diagnostic.Code);
         }
 
->>>>>>> 80a8ce8d
         #endregion
 
         #region Workspace Diagnostics
@@ -590,14 +571,10 @@
 @"class A {";
             var markup2 = "";
             using var testLspServer = await CreateTestWorkspaceWithDiagnosticsAsync(
-<<<<<<< HEAD
-                new[] { markup1, markup2 }, BackgroundAnalysisScope.FullSolution, useVSDiagnostics, pullDiagnostics: false);
-=======
                 new[] { markup1, markup2 }, BackgroundAnalysisScope.OpenFiles, useVSDiagnostics, pullDiagnostics: true);
 
             var firstDocument = testLspServer.GetCurrentSolution().Projects.Single().Documents.First();
             await OpenDocumentAsync(testLspServer, firstDocument);
->>>>>>> 80a8ce8d
 
             var results = await RunGetWorkspacePullDiagnosticsAsync(testLspServer, useVSDiagnostics);
 
@@ -676,11 +653,7 @@
 
             var results = await RunGetWorkspacePullDiagnosticsAsync(testLspServer, useVSDiagnostics);
 
-<<<<<<< HEAD
-            Assert.True(results.All(r => r.TextDocument!.Uri.LocalPath == "C:\\C.cs"));
-=======
             Assert.False(results.Any(r => r.TextDocument!.Uri.LocalPath.Contains(".ts")));
->>>>>>> 80a8ce8d
         }
 
         [Theory, CombinatorialData]
@@ -689,17 +662,9 @@
             var markup1 =
 @"class A {";
             var markup2 = "";
-<<<<<<< HEAD
-            using var testLspServer = await CreateTestWorkspaceWithDiagnosticsAsync(
-                markups: Array.Empty<string>(),
-                sourceGeneratedMarkups: new[] { markup1, markup2 },
-                BackgroundAnalysisScope.FullSolution,
-                useVSDiagnostics);
-=======
             using var testLspServer = await CreateTestLspServerAsync(
                 markups: Array.Empty<string>(),
                 GetInitializationOptions(BackgroundAnalysisScope.FullSolution, useVSDiagnostics, DiagnosticMode.Pull, sourceGeneratedMarkups: new[] { markup1, markup2 }));
->>>>>>> 80a8ce8d
 
             var results = await RunGetWorkspacePullDiagnosticsAsync(testLspServer, useVSDiagnostics);
 
@@ -708,17 +673,11 @@
             // project.
             results = results.Sort((x, y) => x.Uri.ToString().CompareTo(y.Uri.ToString()));
 
-<<<<<<< HEAD
-            Assert.Equal(2, results.Length);
-            Assert.Equal("CS1513", results[0].Diagnostics.Single().Code);
-            Assert.Empty(results[1].Diagnostics);
-=======
             Assert.Equal(3, results.Length);
             // Since we sorted above by URI the first result is the project.
             Assert.Empty(results[0].Diagnostics);
             Assert.Equal("CS1513", results[1].Diagnostics.Single().Code);
             Assert.Empty(results[2].Diagnostics);
->>>>>>> 80a8ce8d
         }
 
         [Theory, CombinatorialData]
@@ -1264,249 +1223,5 @@
         }
 
         #endregion
-<<<<<<< HEAD
-
-        /// <summary>
-        /// Helper type to store unified LSP diagnostic results.
-        /// Diagnostics are null when unchanged.
-        /// </summary>
-        private record TestDiagnosticResult(Uri Uri, string ResultId, LSP.Diagnostic[]? Diagnostics)
-        {
-            public TextDocumentIdentifier TextDocument { get; } = new TextDocumentIdentifier { Uri = Uri };
-        }
-
-        private static async Task<ImmutableArray<TestDiagnosticResult>> RunGetDocumentPullDiagnosticsAsync(
-            TestLspServer testLspServer,
-            Uri uri,
-            bool useVSDiagnostics,
-            string? previousResultId = null,
-            bool useProgress = false)
-        {
-            await WaitForDiagnosticsAsync(testLspServer.TestWorkspace);
-
-            if (useVSDiagnostics)
-            {
-                BufferedProgress<VSInternalDiagnosticReport>? progress = useProgress ? BufferedProgress.Create<VSInternalDiagnosticReport>(null) : null;
-                var diagnostics = await testLspServer.ExecuteRequestAsync<VSInternalDocumentDiagnosticsParams, VSInternalDiagnosticReport[]>(
-                    VSInternalMethods.DocumentPullDiagnosticName,
-                    CreateDocumentDiagnosticParams(uri, previousResultId, progress),
-                    CancellationToken.None).ConfigureAwait(false);
-
-                if (useProgress)
-                {
-                    Assert.Null(diagnostics);
-                    diagnostics = progress!.Value.GetValues();
-                }
-
-                AssertEx.NotNull(diagnostics);
-                return diagnostics.Select(d => new TestDiagnosticResult(uri, d.ResultId!, d.Diagnostics)).ToImmutableArray();
-            }
-            else
-            {
-                BufferedProgress<DocumentDiagnosticPartialReport>? progress = useProgress ? BufferedProgress.Create<DocumentDiagnosticPartialReport>(null) : null;
-                var diagnostics = await testLspServer.ExecuteRequestAsync<DocumentDiagnosticParams, SumType<FullDocumentDiagnosticReport, UnchangedDocumentDiagnosticReport>?>(
-                    ExperimentalMethods.TextDocumentDiagnostic,
-                    CreateProposedDocumentDiagnosticParams(uri, previousResultId, progress),
-                    CancellationToken.None).ConfigureAwait(false);
-                if (useProgress)
-                {
-                    Assert.Null(diagnostics);
-                    diagnostics = progress!.Value.GetValues().Single().First;
-                }
-
-                if (diagnostics == null)
-                {
-                    // The public LSP spec returns null when no diagnostics are available for a document wheres VS returns an empty array.
-                    return ImmutableArray<TestDiagnosticResult>.Empty;
-                }
-                else if (diagnostics.Value.Value is UnchangedDocumentDiagnosticReport)
-                {
-                    // The public LSP spec returns different types when unchanged in contrast to VS which just returns null diagnostic array.
-                    return ImmutableArray.Create(new TestDiagnosticResult(uri, diagnostics.Value.Second.ResultId!, null));
-                }
-                else
-                {
-                    return ImmutableArray.Create(new TestDiagnosticResult(uri, diagnostics.Value.First.ResultId!, diagnostics.Value.First.Items));
-                }
-            }
-
-            static DocumentDiagnosticParams CreateProposedDocumentDiagnosticParams(
-                Uri uri,
-                string? previousResultId = null,
-                IProgress<DocumentDiagnosticPartialReport[]>? progress = null)
-            {
-                return new DocumentDiagnosticParams(new TextDocumentIdentifier { Uri = uri }, null, previousResultId, progress, null);
-            }
-        }
-
-        private static async Task<ImmutableArray<TestDiagnosticResult>> RunGetWorkspacePullDiagnosticsAsync(
-            TestLspServer testLspServer,
-            bool useVSDiagnostics,
-            ImmutableArray<(string resultId, Uri uri)>? previousResults = null,
-            bool useProgress = false)
-        {
-            await WaitForDiagnosticsAsync(testLspServer.TestWorkspace);
-
-            if (useVSDiagnostics)
-            {
-                BufferedProgress<VSInternalWorkspaceDiagnosticReport>? progress = useProgress ? BufferedProgress.Create<VSInternalWorkspaceDiagnosticReport>(null) : null;
-                var diagnostics = await testLspServer.ExecuteRequestAsync<VSInternalWorkspaceDiagnosticsParams, VSInternalWorkspaceDiagnosticReport[]>(
-                VSInternalMethods.WorkspacePullDiagnosticName,
-                CreateWorkspaceDiagnosticParams(previousResults, progress),
-                CancellationToken.None).ConfigureAwait(false);
-
-                if (useProgress)
-                {
-                    Assert.Null(diagnostics);
-                    diagnostics = progress!.Value.GetValues();
-                }
-
-                AssertEx.NotNull(diagnostics);
-                return diagnostics.Select(d => new TestDiagnosticResult(d.TextDocument!.Uri, d.ResultId!, d.Diagnostics)).ToImmutableArray();
-            }
-            else
-            {
-                BufferedProgress<WorkspaceDiagnosticReport>? progress = useProgress ? BufferedProgress.Create<WorkspaceDiagnosticReport>(null) : null;
-                var returnedResult = await testLspServer.ExecuteRequestAsync<WorkspaceDiagnosticParams, WorkspaceDiagnosticReport?>(
-                    ExperimentalMethods.WorkspaceDiagnostic,
-                    CreateProposedWorkspaceDiagnosticParams(previousResults, progress),
-                    CancellationToken.None).ConfigureAwait(false);
-
-                if (useProgress)
-                {
-                    Assert.Null(returnedResult);
-                    var progressValues = progress!.Value.GetValues();
-                    Assert.NotNull(progressValues);
-                    return progressValues.SelectMany(value => value.Items).Select(diagnostics => ConvertWorkspaceDiagnosticResult(diagnostics)).ToImmutableArray();
-
-                }
-
-                AssertEx.NotNull(returnedResult);
-                return returnedResult.Items.Select(diagnostics => ConvertWorkspaceDiagnosticResult(diagnostics)).ToImmutableArray();
-            }
-
-            static WorkspaceDiagnosticParams CreateProposedWorkspaceDiagnosticParams(
-                ImmutableArray<(string resultId, Uri uri)>? previousResults = null,
-                IProgress<WorkspaceDiagnosticReport[]>? progress = null)
-            {
-                var previousResultsLsp = previousResults?.Select(r => new PreviousResultId(r.uri, r.resultId)).ToArray() ?? Array.Empty<PreviousResultId>();
-                return new WorkspaceDiagnosticParams(identifier: null, previousResultsLsp, workDoneToken: null, partialResultToken: progress);
-            }
-
-            static TestDiagnosticResult ConvertWorkspaceDiagnosticResult(SumType<WorkspaceFullDocumentDiagnosticReport, WorkspaceUnchangedDocumentDiagnosticReport> workspaceReport)
-            {
-                if (workspaceReport.Value is WorkspaceFullDocumentDiagnosticReport fullReport)
-                {
-                    return new TestDiagnosticResult(fullReport.Uri, fullReport.ResultId!, fullReport.Items);
-                }
-                else
-                {
-                    var unchangedReport = (WorkspaceUnchangedDocumentDiagnosticReport)workspaceReport.Value!;
-                    return new TestDiagnosticResult(unchangedReport.Uri, unchangedReport.ResultId!, null);
-                }
-            }
-        }
-
-        private static async Task WaitForDiagnosticsAsync(TestWorkspace workspace)
-        {
-            var listenerProvider = workspace.GetService<IAsynchronousOperationListenerProvider>();
-
-            await listenerProvider.GetWaiter(FeatureAttribute.Workspace).ExpeditedWaitAsync();
-            await listenerProvider.GetWaiter(FeatureAttribute.SolutionCrawler).ExpeditedWaitAsync();
-            await listenerProvider.GetWaiter(FeatureAttribute.DiagnosticService).ExpeditedWaitAsync();
-        }
-
-        private static VSInternalDocumentDiagnosticsParams CreateDocumentDiagnosticParams(
-            Uri uri,
-            string? previousResultId = null,
-            IProgress<VSInternalDiagnosticReport[]>? progress = null)
-        {
-            return new VSInternalDocumentDiagnosticsParams
-            {
-                TextDocument = new LSP.TextDocumentIdentifier { Uri = uri },
-                PreviousResultId = previousResultId,
-                PartialResultToken = progress,
-            };
-        }
-
-        private static VSInternalWorkspaceDiagnosticsParams CreateWorkspaceDiagnosticParams(
-            ImmutableArray<(string resultId, Uri uri)>? previousResults = null,
-            IProgress<VSInternalWorkspaceDiagnosticReport[]>? progress = null)
-        {
-            return new VSInternalWorkspaceDiagnosticsParams
-            {
-                PreviousResults = previousResults?.Select(r => new VSInternalDiagnosticParams { PreviousResultId = r.resultId, TextDocument = new TextDocumentIdentifier { Uri = r.uri } }).ToArray(),
-                PartialResultToken = progress,
-            };
-        }
-
-        private Task<TestLspServer> CreateTestWorkspaceWithDiagnosticsAsync(string markup, BackgroundAnalysisScope scope, bool useVSDiagnostics, bool pullDiagnostics = true)
-            => CreateTestWorkspaceWithDiagnosticsAsync(markup, scope, pullDiagnostics ? DiagnosticMode.Pull : DiagnosticMode.Push, useVSDiagnostics);
-
-        private async Task<TestLspServer> CreateTestWorkspaceWithDiagnosticsAsync(string markup, BackgroundAnalysisScope scope, DiagnosticMode mode, bool useVSDiagnostics, WellKnownLspServerKinds serverKind = WellKnownLspServerKinds.AlwaysActiveVSLspServer)
-        {
-            var testLspServer = await CreateTestLspServerAsync(markup, useVSDiagnostics ? CapabilitiesWithVSExtensions : new LSP.ClientCapabilities(), serverKind);
-            InitializeDiagnostics(scope, testLspServer.TestWorkspace, mode);
-            return testLspServer;
-        }
-
-        private async Task<TestLspServer> CreateTestWorkspaceFromXmlAsync(string xmlMarkup, BackgroundAnalysisScope scope, bool useVSDiagnostics, bool pullDiagnostics = true)
-        {
-            var testLspServer = await CreateXmlTestLspServerAsync(xmlMarkup, clientCapabilities: useVSDiagnostics ? CapabilitiesWithVSExtensions : new LSP.ClientCapabilities());
-            InitializeDiagnostics(scope, testLspServer.TestWorkspace, pullDiagnostics ? DiagnosticMode.Pull : DiagnosticMode.Push);
-            return testLspServer;
-        }
-
-        private Task<TestLspServer> CreateTestWorkspaceWithDiagnosticsAsync(string[] markups, BackgroundAnalysisScope scope, bool useVSDiagnostics, bool pullDiagnostics = true)
-            => CreateTestWorkspaceWithDiagnosticsAsync(markups, Array.Empty<string>(), scope, useVSDiagnostics, pullDiagnostics);
-
-        private async Task<TestLspServer> CreateTestWorkspaceWithDiagnosticsAsync(string[] markups, string[] sourceGeneratedMarkups, BackgroundAnalysisScope scope, bool useVSDiagnostics, bool pullDiagnostics = true)
-        {
-            var testLspServer = await CreateTestLspServerAsync(markups, sourceGeneratedMarkups, useVSDiagnostics ? CapabilitiesWithVSExtensions : new LSP.ClientCapabilities());
-            InitializeDiagnostics(scope, testLspServer.TestWorkspace, pullDiagnostics ? DiagnosticMode.Pull : DiagnosticMode.Push);
-            return testLspServer;
-        }
-
-        private static void InitializeDiagnostics(BackgroundAnalysisScope scope, TestWorkspace workspace, DiagnosticMode diagnosticMode)
-        {
-            workspace.TryApplyChanges(workspace.CurrentSolution.WithOptions(
-                workspace.Options
-                    .WithChangedOption(SolutionCrawlerOptions.BackgroundAnalysisScopeOption, LanguageNames.CSharp, scope)
-                    .WithChangedOption(SolutionCrawlerOptions.BackgroundAnalysisScopeOption, LanguageNames.VisualBasic, scope)
-                    .WithChangedOption(SolutionCrawlerOptions.BackgroundAnalysisScopeOption, InternalLanguageNames.TypeScript, scope)
-                    .WithChangedOption(InternalDiagnosticsOptions.NormalDiagnosticMode, diagnosticMode)));
-
-            var analyzerReference = new TestAnalyzerReferenceByLanguage(DiagnosticExtensions.GetCompilerDiagnosticAnalyzersMap().Add(
-                InternalLanguageNames.TypeScript, ImmutableArray.Create<DiagnosticAnalyzer>(new MockTypescriptDiagnosticAnalyzer())));
-            workspace.TryApplyChanges(workspace.CurrentSolution.WithAnalyzerReferences(new[] { analyzerReference }));
-
-            var registrationService = workspace.Services.GetRequiredService<ISolutionCrawlerRegistrationService>();
-            registrationService.Register(workspace);
-
-            var diagnosticService = (DiagnosticService)workspace.ExportProvider.GetExportedValue<IDiagnosticService>();
-            diagnosticService.Register(new TestHostDiagnosticUpdateSource(workspace));
-        }
-
-        protected override TestComposition Composition => base.Composition.AddParts(typeof(MockTypescriptDiagnosticAnalyzer));
-
-        [DiagnosticAnalyzer(InternalLanguageNames.TypeScript), PartNotDiscoverable]
-        private class MockTypescriptDiagnosticAnalyzer : DocumentDiagnosticAnalyzer
-        {
-            public static readonly DiagnosticDescriptor Descriptor = new DiagnosticDescriptor(
-            "TS01", "TS error", "TS error", "Error", DiagnosticSeverity.Error, isEnabledByDefault: true);
-
-            public override ImmutableArray<DiagnosticDescriptor> SupportedDiagnostics => ImmutableArray.Create(Descriptor);
-
-            public override Task<ImmutableArray<Diagnostic>> AnalyzeSemanticsAsync(Document document, CancellationToken cancellationToken)
-                => SpecializedTasks.EmptyImmutableArray<Diagnostic>();
-
-            public override Task<ImmutableArray<Diagnostic>> AnalyzeSyntaxAsync(Document document, CancellationToken cancellationToken)
-            {
-                return Task.FromResult(ImmutableArray.Create(
-                    Diagnostic.Create(Descriptor, Location.Create(document.FilePath!, default, default))));
-            }
-        }
-=======
->>>>>>> 80a8ce8d
     }
 }