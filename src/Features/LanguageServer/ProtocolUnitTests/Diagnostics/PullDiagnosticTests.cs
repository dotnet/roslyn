﻿// Licensed to the .NET Foundation under one or more agreements.
// The .NET Foundation licenses this file to you under the MIT license.
// See the LICENSE file in the project root for more information.

using System;
using System.Collections.Immutable;
using System.Composition;
using System.Linq;
using System.Threading;
using System.Threading.Tasks;
using Microsoft.CodeAnalysis.Diagnostics;
using Microsoft.CodeAnalysis.Editor.UnitTests.Diagnostics;
using Microsoft.CodeAnalysis.Editor.UnitTests.Workspaces;
using Microsoft.CodeAnalysis.LanguageServer.Handler;
using Microsoft.CodeAnalysis.LanguageServer.Handler.Diagnostics.Experimental;
using Microsoft.CodeAnalysis.Shared.Extensions;
using Microsoft.CodeAnalysis.Shared.TestHooks;
using Microsoft.CodeAnalysis.SolutionCrawler;
using Microsoft.CodeAnalysis.Test.Utilities;
using Microsoft.CodeAnalysis.Text;
using Microsoft.VisualStudio.LanguageServer.Protocol;
using Roslyn.Test.Utilities;
using Roslyn.Utilities;
using Xunit;
using LSP = Microsoft.VisualStudio.LanguageServer.Protocol;

namespace Microsoft.CodeAnalysis.LanguageServer.UnitTests.Diagnostics
{
    using DocumentDiagnosticPartialReport = SumType<SumType<FullDocumentDiagnosticReport, UnchangedDocumentDiagnosticReport>, DocumentDiagnosticPartialResult>;

    public class PullDiagnosticTests : AbstractLanguageServerProtocolTests
    {
        #region Document Diagnostics

        [Theory, CombinatorialData]
        public async Task TestNoDocumentDiagnosticsForClosedFilesWithFSAOff(bool useVSDiagnostics)
        {
            var markup =
@"class A {";
<<<<<<< HEAD
            using var testLspServer = await CreateTestWorkspaceWithDiagnosticsAsync(markup, BackgroundAnalysisScope.OpenFilesAndProjects, useVSDiagnostics);
=======
            using var testLspServer = await CreateTestWorkspaceWithDiagnosticsAsync(markup, BackgroundAnalysisScope.OpenFiles);
>>>>>>> 7736cf22

            var document = testLspServer.GetCurrentSolution().Projects.Single().Documents.Single();

            var results = await RunGetDocumentPullDiagnosticsAsync(testLspServer, document.GetURI(), useVSDiagnostics);

            Assert.Empty(results);
        }

        [Theory, CombinatorialData]
        public async Task TestDocumentDiagnosticsForOpenFilesWithFSAOff(bool useVSDiagnostics)
        {
            var markup =
@"class A {";
<<<<<<< HEAD
            using var testLspServer = await CreateTestWorkspaceWithDiagnosticsAsync(markup, BackgroundAnalysisScope.OpenFilesAndProjects, useVSDiagnostics);
=======
            using var testLspServer = await CreateTestWorkspaceWithDiagnosticsAsync(markup, BackgroundAnalysisScope.OpenFiles);
>>>>>>> 7736cf22

            // Calling GetTextBuffer will effectively open the file.
            testLspServer.TestWorkspace.Documents.Single().GetTextBuffer();

            var document = testLspServer.GetCurrentSolution().Projects.Single().Documents.Single();

            await OpenDocumentAsync(testLspServer, document);

            var results = await RunGetDocumentPullDiagnosticsAsync(
                testLspServer, document.GetURI(), useVSDiagnostics);

            Assert.Equal("CS1513", results.Single().Diagnostics.Single().Code);
            Assert.NotNull(results.Single().Diagnostics.Single().CodeDescription!.Href);
        }

        [Theory, CombinatorialData]
        public async Task TestNoDocumentDiagnosticsForOpenFilesWithFSAOffIfInPushMode(bool useVSDiagnostics)
        {
            var markup =
@"class A {";
<<<<<<< HEAD
            using var testLspServer = await CreateTestWorkspaceWithDiagnosticsAsync(markup, BackgroundAnalysisScope.OpenFilesAndProjects, useVSDiagnostics, pullDiagnostics: false);
=======
            using var testLspServer = await CreateTestWorkspaceWithDiagnosticsAsync(markup, BackgroundAnalysisScope.OpenFiles, pullDiagnostics: false);
>>>>>>> 7736cf22

            // Calling GetTextBuffer will effectively open the file.
            testLspServer.TestWorkspace.Documents.Single().GetTextBuffer();

            var document = testLspServer.GetCurrentSolution().Projects.Single().Documents.Single();

            await OpenDocumentAsync(testLspServer, document);

            var results = await RunGetDocumentPullDiagnosticsAsync(testLspServer, document.GetURI(), useVSDiagnostics);

            Assert.Empty(results.Single().Diagnostics);
        }

        [Theory, CombinatorialData]
        public async Task TestNoDocumentDiagnosticsForOpenFilesIfDefaultAndFeatureFlagOff(bool useVSDiagnostics)
        {
            var markup =
@"class A {";
<<<<<<< HEAD
            using var testLspServer = await CreateTestWorkspaceWithDiagnosticsAsync(markup, BackgroundAnalysisScope.OpenFilesAndProjects, DiagnosticMode.Default, useVSDiagnostics);
=======
            using var testLspServer = await CreateTestWorkspaceWithDiagnosticsAsync(markup, BackgroundAnalysisScope.OpenFiles, DiagnosticMode.Default);
>>>>>>> 7736cf22

            // Calling GetTextBuffer will effectively open the file.
            testLspServer.TestWorkspace.Documents.Single().GetTextBuffer();
            var document = testLspServer.GetCurrentSolution().Projects.Single().Documents.Single();
            await OpenDocumentAsync(testLspServer, document);

            // Ensure we get no diagnostics when feature flag is off.
            testLspServer.TestWorkspace.SetOptions(testLspServer.TestWorkspace.Options.WithChangedOption(DiagnosticOptions.LspPullDiagnosticsFeatureFlag, false));

            var results = await RunGetDocumentPullDiagnosticsAsync(testLspServer, document.GetURI(), useVSDiagnostics);
            Assert.Empty(results.Single().Diagnostics);
        }

        [Theory, CombinatorialData]
        public async Task TestDocumentDiagnosticsForOpenFilesIfDefaultAndFeatureFlagOn(bool useVSDiagnostics)
        {
            var markup =
@"class A {";
<<<<<<< HEAD
            using var testLspServer = await CreateTestWorkspaceWithDiagnosticsAsync(markup, BackgroundAnalysisScope.OpenFilesAndProjects, DiagnosticMode.Default, useVSDiagnostics);
=======
            using var testLspServer = await CreateTestWorkspaceWithDiagnosticsAsync(markup, BackgroundAnalysisScope.OpenFiles, DiagnosticMode.Default);
>>>>>>> 7736cf22

            // Calling GetTextBuffer will effectively open the file.
            testLspServer.TestWorkspace.Documents.Single().GetTextBuffer();
            var document = testLspServer.GetCurrentSolution().Projects.Single().Documents.Single();
            await OpenDocumentAsync(testLspServer, document);

            testLspServer.TestWorkspace.SetOptions(testLspServer.TestWorkspace.Options.WithChangedOption(DiagnosticOptions.LspPullDiagnosticsFeatureFlag, true));

            var results = await RunGetDocumentPullDiagnosticsAsync(testLspServer, document.GetURI(), useVSDiagnostics);
            Assert.Equal("CS1513", results.Single().Diagnostics.Single().Code);
        }

        [Theory, CombinatorialData]
        public async Task TestDocumentDiagnosticsForRemovedDocument(bool useVSDiagnostics)
        {
            var markup =
@"class A {";
<<<<<<< HEAD
            using var testLspServer = await CreateTestWorkspaceWithDiagnosticsAsync(markup, BackgroundAnalysisScope.OpenFilesAndProjects, useVSDiagnostics);
=======
            using var testLspServer = await CreateTestWorkspaceWithDiagnosticsAsync(markup, BackgroundAnalysisScope.OpenFiles);
>>>>>>> 7736cf22
            var workspace = testLspServer.TestWorkspace;

            // Calling GetTextBuffer will effectively open the file.
            workspace.Documents.Single().GetTextBuffer();

            var document = testLspServer.GetCurrentSolution().Projects.Single().Documents.Single();

            // Get the diagnostics for the solution containing the doc.
            var solution = document.Project.Solution;

            await OpenDocumentAsync(testLspServer, document);

            var results = await RunGetDocumentPullDiagnosticsAsync(testLspServer, document.GetURI(), useVSDiagnostics).ConfigureAwait(false);

            Assert.Equal("CS1513", results.Single().Diagnostics.Single().Code);

            // Now remove the doc.
            workspace.OnDocumentRemoved(workspace.Documents.Single().Id);
            await CloseDocumentAsync(testLspServer, document);

            results = await RunGetDocumentPullDiagnosticsAsync(testLspServer, document.GetURI(), useVSDiagnostics, results.Single().ResultId).ConfigureAwait(false);

            Assert.Null(results.Single().Diagnostics);
            Assert.Null(results.Single().ResultId);
        }

        [Theory, CombinatorialData]
        public async Task TestNoChangeIfDocumentDiagnosticsCalledTwice(bool useVSDiagnostics)
        {
            var markup =
@"class A {";
<<<<<<< HEAD
            using var testLspServer = await CreateTestWorkspaceWithDiagnosticsAsync(markup, BackgroundAnalysisScope.OpenFilesAndProjects, useVSDiagnostics);
=======
            using var testLspServer = await CreateTestWorkspaceWithDiagnosticsAsync(markup, BackgroundAnalysisScope.OpenFiles);
>>>>>>> 7736cf22

            // Calling GetTextBuffer will effectively open the file.
            testLspServer.TestWorkspace.Documents.Single().GetTextBuffer();

            var document = testLspServer.GetCurrentSolution().Projects.Single().Documents.Single();

            await OpenDocumentAsync(testLspServer, document);

            var results = await RunGetDocumentPullDiagnosticsAsync(testLspServer, document.GetURI(), useVSDiagnostics);

            Assert.Equal("CS1513", results.Single().Diagnostics.Single().Code);

            var resultId = results.Single().ResultId;
            results = await RunGetDocumentPullDiagnosticsAsync(
                testLspServer, document.GetURI(), useVSDiagnostics, previousResultId: resultId);

            Assert.Null(results.Single().Diagnostics);
            Assert.Equal(resultId, results.Single().ResultId);
        }

        [Theory, CombinatorialData]
        public async Task TestDocumentDiagnosticsRemovedAfterErrorIsFixed(bool useVSDiagnostics)
        {
            var markup =
@"class A {";
<<<<<<< HEAD
            using var testLspServer = await CreateTestWorkspaceWithDiagnosticsAsync(markup, BackgroundAnalysisScope.OpenFilesAndProjects, useVSDiagnostics);
=======
            using var testLspServer = await CreateTestWorkspaceWithDiagnosticsAsync(markup, BackgroundAnalysisScope.OpenFiles);
>>>>>>> 7736cf22

            // Calling GetTextBuffer will effectively open the file.
            var buffer = testLspServer.TestWorkspace.Documents.Single().GetTextBuffer();

            var document = testLspServer.GetCurrentSolution().Projects.Single().Documents.Single();

            await OpenDocumentAsync(testLspServer, document);

            var results = await RunGetDocumentPullDiagnosticsAsync(testLspServer, document.GetURI(), useVSDiagnostics);
            Assert.Equal("CS1513", results[0].Diagnostics.Single().Code);

            await InsertTextAsync(testLspServer, document, buffer.CurrentSnapshot.Length, "}");

            results = await RunGetDocumentPullDiagnosticsAsync(testLspServer, document.GetURI(), useVSDiagnostics, results.Single().ResultId);
            Assert.Empty(results[0].Diagnostics);
        }

        [Theory, CombinatorialData]
        public async Task TestDocumentDiagnosticsRemainAfterErrorIsNotFixed(bool useVSDiagnostics)
        {
            var markup =
@"class A {";
<<<<<<< HEAD
            using var testLspServer = await CreateTestWorkspaceWithDiagnosticsAsync(markup, BackgroundAnalysisScope.OpenFilesAndProjects, useVSDiagnostics);
=======
            using var testLspServer = await CreateTestWorkspaceWithDiagnosticsAsync(markup, BackgroundAnalysisScope.OpenFiles);
>>>>>>> 7736cf22

            // Calling GetTextBuffer will effectively open the file.
            var buffer = testLspServer.TestWorkspace.Documents.Single().GetTextBuffer();

            var document = testLspServer.GetCurrentSolution().Projects.Single().Documents.Single();

            await OpenDocumentAsync(testLspServer, document);
            var results = await RunGetDocumentPullDiagnosticsAsync(testLspServer, document.GetURI(), useVSDiagnostics);
            Assert.Equal("CS1513", results[0].Diagnostics.Single().Code);
            Assert.Equal(new Position { Line = 0, Character = 9 }, results[0].Diagnostics.Single().Range.Start);

            buffer.Insert(0, " ");
            await InsertTextAsync(testLspServer, document, position: 0, text: " ");

            results = await RunGetDocumentPullDiagnosticsAsync(
                testLspServer, document.GetURI(),
                useVSDiagnostics,
                previousResultId: results[0].ResultId);
            Assert.Equal("CS1513", results[0].Diagnostics.Single().Code);
            Assert.Equal(new Position { Line = 0, Character = 10 }, results[0].Diagnostics.Single().Range.Start);
        }

        [Theory, CombinatorialData]
        public async Task TestDocumentDiagnosticsAreNotMapped(bool useVSDiagnostics)
        {
            var markup =
@"#line 1 ""test.txt""
class A {";
<<<<<<< HEAD
            using var testLspServer = await CreateTestWorkspaceWithDiagnosticsAsync(markup, BackgroundAnalysisScope.OpenFilesAndProjects, useVSDiagnostics);
=======
            using var testLspServer = await CreateTestWorkspaceWithDiagnosticsAsync(markup, BackgroundAnalysisScope.OpenFiles);
>>>>>>> 7736cf22

            // Calling GetTextBuffer will effectively open the file.
            testLspServer.TestWorkspace.Documents.Single().GetTextBuffer();

            var document = testLspServer.GetCurrentSolution().Projects.Single().Documents.Single();

            await OpenDocumentAsync(testLspServer, document);

            var results = await RunGetDocumentPullDiagnosticsAsync(
                testLspServer, document.GetURI(), useVSDiagnostics);

            Assert.Equal("CS1513", results.Single().Diagnostics.Single().Code);
            Assert.Equal(1, results.Single().Diagnostics.Single().Range.Start.Line);
        }

        private static async Task InsertTextAsync(
            TestLspServer testLspServer,
            Document document,
            int position,
            string text)
        {
            var sourceText = await document.GetTextAsync();
            var lineInfo = sourceText.Lines.GetLinePositionSpan(new TextSpan(position, 0));

            await testLspServer.InsertTextAsync(document.GetURI(), (lineInfo.Start.Line, lineInfo.Start.Character, text));
        }

        private static Task OpenDocumentAsync(TestLspServer testLspServer, Document document) => testLspServer.OpenDocumentAsync(document.GetURI());

        private static Task CloseDocumentAsync(TestLspServer testLspServer, Document document) => testLspServer.CloseDocumentAsync(document.GetURI());

        [Theory, CombinatorialData]
        public async Task TestStreamingDocumentDiagnostics(bool useVSDiagnostics)
        {
            var markup =
@"class A {";
<<<<<<< HEAD
            using var testLspServer = await CreateTestWorkspaceWithDiagnosticsAsync(markup, BackgroundAnalysisScope.OpenFilesAndProjects, useVSDiagnostics);
=======
            using var testLspServer = await CreateTestWorkspaceWithDiagnosticsAsync(markup, BackgroundAnalysisScope.OpenFiles);
>>>>>>> 7736cf22

            // Calling GetTextBuffer will effectively open the file.
            testLspServer.TestWorkspace.Documents.Single().GetTextBuffer();

            var document = testLspServer.GetCurrentSolution().Projects.Single().Documents.Single();

            await OpenDocumentAsync(testLspServer, document);

            var results = await RunGetDocumentPullDiagnosticsAsync(testLspServer, document.GetURI(), useVSDiagnostics, useProgress: true);

            Assert.Equal("CS1513", results!.Single().Diagnostics.Single().Code);
        }

        [Theory, CombinatorialData]
        public async Task TestDocumentDiagnosticsForOpenFilesUsesActiveContext(bool useVSDiagnostics)
        {
            var documentText =
@"#if ONE
class A {
#endif
class B {";
            var workspaceXml =
@$"<Workspace>
    <Project Language=""C#"" CommonReferences=""true"" AssemblyName=""CSProj1"" PreprocessorSymbols=""ONE"">
        <Document FilePath=""C:\C.cs"">{documentText}</Document>
    </Project>
    <Project Language=""C#"" CommonReferences=""true"" AssemblyName=""CSProj2"">
        <Document IsLinkFile=""true"" LinkFilePath=""C:\C.cs"" LinkAssemblyName=""CSProj1"">{documentText}</Document>
    </Project>
</Workspace>";

<<<<<<< HEAD
            using var testLspServer = await CreateTestWorkspaceFromXmlAsync(workspaceXml, BackgroundAnalysisScope.OpenFilesAndProjects, useVSDiagnostics);
=======
            using var testLspServer = await CreateTestWorkspaceFromXmlAsync(workspaceXml, BackgroundAnalysisScope.OpenFiles);
>>>>>>> 7736cf22

            var csproj1Document = testLspServer.GetCurrentSolution().Projects.Where(p => p.Name == "CSProj1").Single().Documents.First();
            var csproj2Document = testLspServer.GetCurrentSolution().Projects.Where(p => p.Name == "CSProj2").Single().Documents.First();

            // Open either of the documents via LSP, we're tracking the URI and text.
            await OpenDocumentAsync(testLspServer, csproj1Document);

            // This opens all documents in the workspace and ensures buffers are created.
            testLspServer.TestWorkspace.GetTestDocument(csproj1Document.Id).GetTextBuffer();

            // Set CSProj2 as the active context and get diagnostics.
            testLspServer.TestWorkspace.SetDocumentContext(csproj2Document.Id);
            var results = await RunGetDocumentPullDiagnosticsAsync(testLspServer, csproj2Document.GetURI(), useVSDiagnostics);
            Assert.Equal("CS1513", results.Single().Diagnostics.Single().Code);
            if (useVSDiagnostics)
            {
                // Only VSDiagnostics will have the project.
                var vsDiagnostic = (LSP.VSDiagnostic)results.Single().Diagnostics.Single();
                Assert.Equal("CSProj2", vsDiagnostic.Projects.Single().ProjectName);
            }

            // Set CSProj1 as the active context and get diagnostics.
            testLspServer.TestWorkspace.SetDocumentContext(csproj1Document.Id);
            results = await RunGetDocumentPullDiagnosticsAsync(testLspServer, csproj1Document.GetURI(), useVSDiagnostics);
            Assert.Equal(2, results.Single().Diagnostics!.Length);
            Assert.All(results.Single().Diagnostics, d => Assert.Equal("CS1513", d.Code));

            if (useVSDiagnostics)
            {
                Assert.All(results.Single().Diagnostics, d => Assert.Equal("CSProj1", ((VSDiagnostic)d).Projects.Single().ProjectName));
            }
        }

        [Theory, CombinatorialData]
        public async Task TestDocumentDiagnosticsWithChangeInReferencedProject(bool useVSDiagnostics)
        {
            var markup1 =
@"namespace M
{
    class A : B { }
}";
            var markup2 =
@"namespace M
{
    public class {|caret:|} { }
}";

            var workspaceXml =
@$"<Workspace>
    <Project Language=""C#"" CommonReferences=""true"" AssemblyName=""CSProj1"">
        <Document FilePath=""C:\A.cs"">{markup1}</Document>
        <ProjectReference>CSProj2</ProjectReference>
    </Project>
    <Project Language=""C#"" CommonReferences=""true"" AssemblyName=""CSProj2"">
        <Document FilePath=""C:\B.cs"">{markup2}</Document>
    </Project>
</Workspace>";

            using var testLspServer = await CreateTestWorkspaceFromXmlAsync(workspaceXml, BackgroundAnalysisScope.FullSolution, useVSDiagnostics).ConfigureAwait(false);
            var csproj1Document = testLspServer.GetCurrentSolution().Projects.Where(p => p.Name == "CSProj1").Single().Documents.First();
            var csproj2Document = testLspServer.GetCurrentSolution().Projects.Where(p => p.Name == "CSProj2").Single().Documents.First();

            await testLspServer.OpenDocumentAsync(csproj1Document.GetURI());
            await testLspServer.OpenDocumentAsync(csproj2Document.GetURI());

            // Verify we a diagnostic in A.cs since B does not exist.
            var results = await RunGetDocumentPullDiagnosticsAsync(testLspServer, csproj1Document.GetURI(), useVSDiagnostics);
            Assert.Single(results);
            Assert.Equal("CS0246", results.Single().Diagnostics.Single().Code);

            // Insert B into B.cs and verify that the error in A.cs is now gone.
            var locationToReplace = testLspServer.GetLocations("caret").Single().Range;
            await testLspServer.ReplaceTextAsync(csproj2Document.GetURI(), (locationToReplace, "B"));
            var originalResultId = results.Single().ResultId;
            results = await RunGetDocumentPullDiagnosticsAsync(testLspServer, csproj1Document.GetURI(), useVSDiagnostics, originalResultId);
            Assert.Single(results);
            Assert.Empty(results.Single().Diagnostics);
            Assert.NotEqual(originalResultId, results.Single().ResultId);
        }

        [Theory, CombinatorialData]
        public async Task TestDocumentDiagnosticsWithChangeInNotReferencedProject(bool useVSDiagnostics)
        {
            var markup1 =
@"namespace M
{
    class A : B { }
}";
            var markup2 =
@"namespace M
{
    public class {|caret:|} { }
}";

            var workspaceXml =
@$"<Workspace>
    <Project Language=""C#"" CommonReferences=""true"" AssemblyName=""CSProj1"">
        <Document FilePath=""C:\A.cs"">{markup1}</Document>
    </Project>
    <Project Language=""C#"" CommonReferences=""true"" AssemblyName=""CSProj2"">
        <Document FilePath=""C:\B.cs"">{markup2}</Document>
    </Project>
</Workspace>";

            using var testLspServer = await CreateTestWorkspaceFromXmlAsync(workspaceXml, BackgroundAnalysisScope.FullSolution, useVSDiagnostics).ConfigureAwait(false);
            var csproj1Document = testLspServer.GetCurrentSolution().Projects.Where(p => p.Name == "CSProj1").Single().Documents.First();
            var csproj2Document = testLspServer.GetCurrentSolution().Projects.Where(p => p.Name == "CSProj2").Single().Documents.First();

            await testLspServer.OpenDocumentAsync(csproj1Document.GetURI());
            await testLspServer.OpenDocumentAsync(csproj2Document.GetURI());

            // Verify we get a diagnostic in A since the class B does not exist.
            var results = await RunGetDocumentPullDiagnosticsAsync(testLspServer, csproj1Document.GetURI(), useVSDiagnostics);
            Assert.Single(results);
            Assert.Equal("CS0246", results.Single().Diagnostics.Single().Code);

            // Add B to CSProj2 and verify that we get an unchanged result (still has diagnostic) for A.cs
            // since CSProj1 does not reference CSProj2
            var locationToReplace = testLspServer.GetLocations("caret").Single().Range;
            await testLspServer.ReplaceTextAsync(csproj2Document.GetURI(), (locationToReplace, "B"));
            var originalResultId = results.Single().ResultId;
            results = await RunGetDocumentPullDiagnosticsAsync(testLspServer, csproj1Document.GetURI(), useVSDiagnostics, originalResultId);
            Assert.Single(results);
            Assert.Null(results.Single().Diagnostics);
            Assert.Equal(originalResultId, results.Single().ResultId);
        }

        [Theory, CombinatorialData]
        public async Task TestDocumentDiagnosticsFromRazorServer(bool useVSDiagnostics)
        {
            var markup =
@"class A {";

            // Turn off pull diagnostics by default, but send a request to the razor LSP server which is always pull.
<<<<<<< HEAD
            using var testLspServer = await CreateTestWorkspaceWithDiagnosticsAsync(markup, BackgroundAnalysisScope.OpenFilesAndProjects, DiagnosticMode.Push, useVSDiagnostics, serverKind: WellKnownLspServerKinds.RazorLspServer);
=======
            using var testLspServer = await CreateTestWorkspaceWithDiagnosticsAsync(markup, BackgroundAnalysisScope.OpenFiles, DiagnosticMode.Push, serverKind: WellKnownLspServerKinds.RazorLspServer);
>>>>>>> 7736cf22

            // Calling GetTextBuffer will effectively open the file.
            testLspServer.TestWorkspace.Documents.Single().GetTextBuffer();

            var document = testLspServer.GetCurrentSolution().Projects.Single().Documents.Single();

            await OpenDocumentAsync(testLspServer, document);

            var results = await RunGetDocumentPullDiagnosticsAsync(
                testLspServer, document.GetURI(), useVSDiagnostics);

            // Assert that we have diagnostics even though the option is set to push.
            Assert.Equal("CS1513", results.Single().Diagnostics.Single().Code);
            Assert.NotNull(results.Single().Diagnostics.Single().CodeDescription!.Href);
        }

        [Theory, CombinatorialData]
        public async Task TestDocumentDiagnosticsFromLiveShareServer(bool useVSDiagnostics)
        {
            var markup =
@"class A {";

            // Turn off pull diagnostics by default, but send a request to the razor LSP server which is always pull.
<<<<<<< HEAD
            using var testLspServer = await CreateTestWorkspaceWithDiagnosticsAsync(markup, BackgroundAnalysisScope.OpenFilesAndProjects, DiagnosticMode.Push, useVSDiagnostics, serverKind: WellKnownLspServerKinds.LiveShareLspServer);
=======
            using var testLspServer = await CreateTestWorkspaceWithDiagnosticsAsync(markup, BackgroundAnalysisScope.OpenFiles, DiagnosticMode.Push, serverKind: WellKnownLspServerKinds.LiveShareLspServer);
>>>>>>> 7736cf22

            // Calling GetTextBuffer will effectively open the file.
            testLspServer.TestWorkspace.Documents.Single().GetTextBuffer();

            var document = testLspServer.GetCurrentSolution().Projects.Single().Documents.Single();

            await OpenDocumentAsync(testLspServer, document);

            var results = await RunGetDocumentPullDiagnosticsAsync(
                testLspServer, document.GetURI(), useVSDiagnostics);

            // Assert that we have diagnostics even though the option is set to push.
            Assert.Equal("CS1513", results.Single().Diagnostics.Single().Code);
            Assert.NotNull(results.Single().Diagnostics.Single().CodeDescription!.Href);
        }

        #endregion

        #region Workspace Diagnostics

        [Theory, CombinatorialData]
        public async Task TestNoWorkspaceDiagnosticsForClosedFilesWithFSAOff(bool useVSDiagnostics)
        {
            var markup1 =
@"class A {";
            var markup2 = "";
            using var testLspServer = await CreateTestWorkspaceWithDiagnosticsAsync(
<<<<<<< HEAD
                new[] { markup1, markup2 }, BackgroundAnalysisScope.OpenFilesAndProjects, useVSDiagnostics);
=======
                new[] { markup1, markup2 }, BackgroundAnalysisScope.OpenFiles);
>>>>>>> 7736cf22

            var results = await RunGetWorkspacePullDiagnosticsAsync(testLspServer, useVSDiagnostics);

            Assert.Empty(results);
        }

        [Theory, CombinatorialData]
        public async Task TestWorkspaceDiagnosticsForClosedFilesWithFSAOn(bool useVSDiagnostics)
        {
            var markup1 =
@"class A {";
            var markup2 = "";
            using var testLspServer = await CreateTestWorkspaceWithDiagnosticsAsync(
                new[] { markup1, markup2 }, BackgroundAnalysisScope.FullSolution, useVSDiagnostics);

            var results = await RunGetWorkspacePullDiagnosticsAsync(testLspServer, useVSDiagnostics);

            Assert.Equal(2, results.Length);
            Assert.Equal("CS1513", results[0].Diagnostics.Single().Code);
            Assert.Empty(results[1].Diagnostics);
        }

        [Theory, CombinatorialData]
        public async Task TestNoWorkspaceDiagnosticsForClosedFilesWithFSAOnAndInPushMode(bool useVSDiagnostics)
        {
            var markup1 =
@"class A {";
            var markup2 = "";
            using var testLspServer = await CreateTestWorkspaceWithDiagnosticsAsync(
                new[] { markup1, markup2 }, BackgroundAnalysisScope.FullSolution, useVSDiagnostics, pullDiagnostics: false);

            var results = await RunGetWorkspacePullDiagnosticsAsync(testLspServer, useVSDiagnostics);

            Assert.Equal(2, results.Length);
            Assert.Empty(results[0].Diagnostics);
            Assert.Empty(results[1].Diagnostics);
        }

        [Theory, CombinatorialData]
        public async Task TestNoWorkspaceDiagnosticsForClosedFilesInProjectsWithIncorrectLanguage(bool useVSDiagnostics)
        {
            var csharpMarkup =
@"class A {";
            var typeScriptMarkup = "???";

            var workspaceXml =
@$"<Workspace>
    <Project Language=""C#"" CommonReferences=""true"" AssemblyName=""CSProj1"">
        <Document FilePath=""C:\C.cs"">{csharpMarkup}</Document>
    </Project>
    <Project Language=""TypeScript"" CommonReferences=""true"" AssemblyName=""TypeScriptProj"">
        <Document FilePath=""C:\T.ts"">{typeScriptMarkup}</Document>
    </Project>
</Workspace>";

            using var testLspServer = await CreateTestWorkspaceFromXmlAsync(workspaceXml, BackgroundAnalysisScope.FullSolution, useVSDiagnostics).ConfigureAwait(false);

            var results = await RunGetWorkspacePullDiagnosticsAsync(testLspServer, useVSDiagnostics);

            Assert.True(results.All(r => r.TextDocument!.Uri.LocalPath == "C:\\C.cs"));
        }

        [Theory, CombinatorialData]
        public async Task TestWorkspaceDiagnosticsForRemovedDocument(bool useVSDiagnostics)
        {
            var markup1 =
@"class A {";
            var markup2 = "";
            using var testLspServer = await CreateTestWorkspaceWithDiagnosticsAsync(
                new[] { markup1, markup2 }, BackgroundAnalysisScope.FullSolution, useVSDiagnostics);

            var results = await RunGetWorkspacePullDiagnosticsAsync(testLspServer, useVSDiagnostics);

            Assert.Equal(2, results.Length);
            Assert.Equal("CS1513", results[0].Diagnostics.Single().Code);
            Assert.Empty(results[1].Diagnostics);

            testLspServer.TestWorkspace.OnDocumentRemoved(testLspServer.TestWorkspace.Documents.First().Id);

            var results2 = await RunGetWorkspacePullDiagnosticsAsync(testLspServer, useVSDiagnostics, previousResults: CreateDiagnosticParamsFromPreviousReports(results));

            // First doc should show up as removed.
            Assert.Equal(2, results2.Length);
            Assert.Null(results2[0].Diagnostics);
            Assert.Null(results2[0].ResultId);

            // Second doc should be changed as the project has changed.
            Assert.Empty(results[1].Diagnostics);
            Assert.NotEqual(results[1].ResultId, results2[1].ResultId);
        }

        private static ImmutableArray<(string resultId, Uri uri)> CreateDiagnosticParamsFromPreviousReports(ImmutableArray<TestDiagnosticResult> results)
        {
            return results.Select(r => (r.ResultId, r.Uri)).ToImmutableArray();
        }

        [Theory, CombinatorialData]
        public async Task TestNoChangeIfWorkspaceDiagnosticsCalledTwice(bool useVSDiagnostics)
        {
            var markup1 =
@"class A {";
            var markup2 = "";
            using var testLspServer = await CreateTestWorkspaceWithDiagnosticsAsync(
                 new[] { markup1, markup2 }, BackgroundAnalysisScope.FullSolution, useVSDiagnostics);

            var results = await RunGetWorkspacePullDiagnosticsAsync(testLspServer, useVSDiagnostics);

            Assert.Equal(2, results.Length);
            Assert.Equal("CS1513", results[0].Diagnostics.Single().Code);
            Assert.Empty(results[1].Diagnostics);

            var results2 = await RunGetWorkspacePullDiagnosticsAsync(testLspServer, useVSDiagnostics, previousResults: CreateDiagnosticParamsFromPreviousReports(results));

            Assert.Equal(2, results2.Length);
            Assert.Null(results2[0].Diagnostics);
            Assert.Null(results2[1].Diagnostics);

            Assert.Equal(results[0].ResultId, results2[0].ResultId);
            Assert.Equal(results[1].ResultId, results2[1].ResultId);
        }

        [Theory, CombinatorialData]
        public async Task TestWorkspaceDiagnosticsRemovedAfterErrorIsFixed(bool useVSDiagnostics)
        {
            var markup1 =
@"class A {";
            var markup2 = "";
            using var testLspServer = await CreateTestWorkspaceWithDiagnosticsAsync(
                 new[] { markup1, markup2 }, BackgroundAnalysisScope.FullSolution, useVSDiagnostics);

            var results = await RunGetWorkspacePullDiagnosticsAsync(testLspServer, useVSDiagnostics);

            Assert.Equal(2, results.Length);
            Assert.Equal("CS1513", results[0].Diagnostics.Single().Code);
            Assert.Empty(results[1].Diagnostics);

            var buffer = testLspServer.TestWorkspace.Documents.First().GetTextBuffer();
            buffer.Insert(buffer.CurrentSnapshot.Length, "}");

            var results2 = await RunGetWorkspacePullDiagnosticsAsync(testLspServer, useVSDiagnostics, previousResults: CreateDiagnosticParamsFromPreviousReports(results));

            Assert.Equal(2, results2.Length);
            Assert.Empty(results2[0].Diagnostics);
            // Project has changed, so we re-computed diagnostics as changes in the first file
            // may have changed results in the second.
            Assert.Empty(results2[1].Diagnostics);

            Assert.NotEqual(results[0].ResultId, results2[0].ResultId);
            Assert.NotEqual(results[1].ResultId, results2[1].ResultId);
        }

        [Theory, CombinatorialData]
        public async Task TestWorkspaceDiagnosticsRemainAfterErrorIsNotFixed(bool useVSDiagnostics)
        {
            var markup1 =
@"class A {";
            var markup2 = "";
            using var testLspServer = await CreateTestWorkspaceWithDiagnosticsAsync(
                 new[] { markup1, markup2 }, BackgroundAnalysisScope.FullSolution, useVSDiagnostics);

            var results = await RunGetWorkspacePullDiagnosticsAsync(testLspServer, useVSDiagnostics);

            Assert.Equal(2, results.Length);
            Assert.Equal("CS1513", results[0].Diagnostics.Single().Code);
            Assert.Equal(new Position { Line = 0, Character = 9 }, results[0].Diagnostics.Single().Range.Start);

            Assert.Empty(results[1].Diagnostics);

            var buffer = testLspServer.TestWorkspace.Documents.First().GetTextBuffer();
            buffer.Insert(0, " ");

            var document = testLspServer.GetCurrentSolution().Projects.Single().Documents.First();
            var text = await document.GetTextAsync();

            // Hacky, but we need to close the document manually since editing the text-buffer will open it in the
            // test-workspace.
            testLspServer.TestWorkspace.OnDocumentClosed(
                document.Id, TextLoader.From(TextAndVersion.Create(text, VersionStamp.Create())));

            var results2 = await RunGetWorkspacePullDiagnosticsAsync(testLspServer, useVSDiagnostics);

            Assert.Equal("CS1513", results2[0].Diagnostics.Single().Code);
            Assert.Equal(new Position { Line = 0, Character = 10 }, results2[0].Diagnostics.Single().Range.Start);

            Assert.Empty(results2[1].Diagnostics);
            Assert.NotEqual(results[1].ResultId, results2[1].ResultId);
        }

        [Theory, CombinatorialData]
        public async Task TestStreamingWorkspaceDiagnostics(bool useVSDiagnostics)
        {
            var markup1 =
@"class A {";
            var markup2 = "";
            using var testLspServer = await CreateTestWorkspaceWithDiagnosticsAsync(
                 new[] { markup1, markup2 }, BackgroundAnalysisScope.FullSolution, useVSDiagnostics);

            var results = await RunGetWorkspacePullDiagnosticsAsync(testLspServer, useVSDiagnostics);

            Assert.Equal(2, results.Length);
            Assert.Equal("CS1513", results[0].Diagnostics.Single().Code);
            Assert.Equal(new Position { Line = 0, Character = 9 }, results[0].Diagnostics.Single().Range.Start);

            results = await RunGetWorkspacePullDiagnosticsAsync(testLspServer, useVSDiagnostics, useProgress: true);

            Assert.Equal("CS1513", results[0].Diagnostics![0].Code);
        }

        [Theory, CombinatorialData]
        public async Task TestWorkspaceDiagnosticsAreNotMapped(bool useVSDiagnostics)
        {
            var markup1 =
@"#line 1 ""test.txt""
class A {";
            var markup2 = "";
            using var testLspServer = await CreateTestWorkspaceWithDiagnosticsAsync(
                new[] { markup1, markup2 }, BackgroundAnalysisScope.FullSolution, useVSDiagnostics);

            var results = await RunGetWorkspacePullDiagnosticsAsync(testLspServer, useVSDiagnostics);
            Assert.Equal(2, results.Length);
            Assert.Equal(new Uri("C:/test1.cs"), results[0].TextDocument!.Uri);
            Assert.Equal("CS1513", results[0].Diagnostics.Single().Code);
            Assert.Equal(1, results[0].Diagnostics.Single().Range.Start.Line);
            Assert.Empty(results[1].Diagnostics);
        }

        [Theory, CombinatorialData]
        public async Task TestWorkspaceDiagnosticsWithChangeInReferencedProject(bool useVSDiagnostics)
        {
            var markup1 =
@"namespace M
{
    class A : B { }
}";
            var markup2 =
@"namespace M
{
    public class {|caret:|} { }
}";

            var workspaceXml =
@$"<Workspace>
    <Project Language=""C#"" CommonReferences=""true"" AssemblyName=""CSProj1"">
        <Document FilePath=""C:\A.cs"">{markup1}</Document>
        <ProjectReference>CSProj2</ProjectReference>
    </Project>
    <Project Language=""C#"" CommonReferences=""true"" AssemblyName=""CSProj2"">
        <Document FilePath=""C:\B.cs"">{markup2}</Document>
    </Project>
</Workspace>";

            using var testLspServer = await CreateTestWorkspaceFromXmlAsync(workspaceXml, BackgroundAnalysisScope.FullSolution, useVSDiagnostics).ConfigureAwait(false);
            var csproj2Document = testLspServer.GetCurrentSolution().Projects.Where(p => p.Name == "CSProj2").Single().Documents.First();

            // Verify we a diagnostic in A.cs since B does not exist
            // and a diagnostic in B.cs since it is missing the class name.
            var results = await RunGetWorkspacePullDiagnosticsAsync(testLspServer, useVSDiagnostics);
            AssertEx.NotNull(results);
            Assert.Equal(2, results.Length);
            Assert.Equal("CS0246", results[0].Diagnostics.Single().Code);
            Assert.Equal("CS1001", results[1].Diagnostics.Single().Code);

            // Insert B into B.cs via the workspace.
            var caretLocation = testLspServer.GetLocations("caret").First().Range;
            var csproj2DocumentText = await csproj2Document.GetTextAsync();
            var newCsProj2Document = csproj2Document.WithText(csproj2DocumentText.WithChanges(new TextChange(ProtocolConversions.RangeToTextSpan(caretLocation, csproj2DocumentText), "B")));
            await testLspServer.TestWorkspace.ChangeDocumentAsync(csproj2Document.Id, newCsProj2Document.Project.Solution);

            // Get updated workspace diagnostics for the change.
            var previousResultIds = CreateDiagnosticParamsFromPreviousReports(results);
            results = await RunGetWorkspacePullDiagnosticsAsync(testLspServer, useVSDiagnostics, previousResults: previousResultIds);
            AssertEx.NotNull(results);
            Assert.Equal(2, results.Length);

            // Verify diagnostics for A.cs are updated as the type B now exists.
            Assert.Empty(results[0].Diagnostics);
            Assert.NotEqual(previousResultIds[0].resultId, results[0].ResultId);

            // Verify diagnostics for B.cs are updated as the class definition is now correct.
            Assert.Empty(results[1].Diagnostics);
            Assert.NotEqual(previousResultIds[1].resultId, results[1].ResultId);
        }

        [Theory, CombinatorialData]
        public async Task TestWorkspaceDiagnosticsWithChangeInRecursiveReferencedProject(bool useVSDiagnostics)
        {
            var markup1 =
@"namespace M
{
    public class A
    {
    }
}";
            var markup2 =
@"namespace M
{
    public class B
    {
    }
}";
            var markup3 =
@"namespace M
{
    public class {|caret:|}
    {
    }
}";

            var workspaceXml =
@$"<Workspace>
    <Project Language=""C#"" CommonReferences=""true"" AssemblyName=""CSProj1"">
        <ProjectReference>CSProj2</ProjectReference>
        <Document FilePath=""C:\A.cs"">{markup1}</Document>
    </Project>
    <Project Language=""C#"" CommonReferences=""true"" AssemblyName=""CSProj2"">
        <ProjectReference>CSProj3</ProjectReference>
        <Document FilePath=""C:\B.cs"">{markup2}</Document>
    </Project>
    <Project Language=""C#"" CommonReferences=""true"" AssemblyName=""CSProj3"">
        <Document FilePath=""C:\C.cs"">{markup3}</Document>
    </Project>
</Workspace>";

            using var testLspServer = await CreateTestWorkspaceFromXmlAsync(workspaceXml, BackgroundAnalysisScope.FullSolution, useVSDiagnostics).ConfigureAwait(false);
            var csproj3Document = testLspServer.GetCurrentSolution().Projects.Where(p => p.Name == "CSProj3").Single().Documents.First();

            // Verify we have a diagnostic in C.cs initially.
            var results = await RunGetWorkspacePullDiagnosticsAsync(testLspServer, useVSDiagnostics);
            AssertEx.NotNull(results);
            Assert.Equal(3, results.Length);
            Assert.Empty(results[0].Diagnostics);
            Assert.Empty(results[1].Diagnostics);
            Assert.Equal("CS1001", results[2].Diagnostics.Single().Code);

            // Insert C into C.cs via the workspace.
            var caretLocation = testLspServer.GetLocations("caret").First().Range;
            var csproj3DocumentText = await csproj3Document.GetTextAsync().ConfigureAwait(false);
            var newCsProj3Document = csproj3Document.WithText(csproj3DocumentText.WithChanges(new TextChange(ProtocolConversions.RangeToTextSpan(caretLocation, csproj3DocumentText), "C")));
            await testLspServer.TestWorkspace.ChangeDocumentAsync(csproj3Document.Id, newCsProj3Document.Project.Solution).ConfigureAwait(false);

            // Get updated workspace diagnostics for the change.
            var previousResultIds = CreateDiagnosticParamsFromPreviousReports(results);
            results = await RunGetWorkspacePullDiagnosticsAsync(testLspServer, useVSDiagnostics, previousResults: previousResultIds).ConfigureAwait(false);
            AssertEx.NotNull(results);
            Assert.Equal(3, results.Length);

            // Verify that new diagnostics are returned for all files (even though the diagnostics for the first two files are the same)
            // since we re-calculate when transitive project dependencies change.
            Assert.Empty(results[0].Diagnostics);
            Assert.NotEqual(previousResultIds[0].resultId, results[0].ResultId);

            Assert.Empty(results[1].Diagnostics);
            Assert.NotEqual(previousResultIds[1].resultId, results[1].ResultId);

            Assert.Empty(results[2].Diagnostics);
            Assert.NotEqual(previousResultIds[2].resultId, results[2].ResultId);
        }

        [Theory, CombinatorialData]
        public async Task TestWorkspaceDiagnosticsWithChangeInNotReferencedProject(bool useVSDiagnostics)
        {
            var markup1 =
@"namespace M
{
    class A : B { }
}";
            var markup2 =
@"namespace M
{
    public class {|caret:|} { }
}";

            var workspaceXml =
@$"<Workspace>
    <Project Language=""C#"" CommonReferences=""true"" AssemblyName=""CSProj1"">
        <Document FilePath=""C:\A.cs"">{markup1}</Document>
    </Project>
    <Project Language=""C#"" CommonReferences=""true"" AssemblyName=""CSProj2"">
        <Document FilePath=""C:\B.cs"">{markup2}</Document>
    </Project>
</Workspace>";

            using var testLspServer = await CreateTestWorkspaceFromXmlAsync(workspaceXml, BackgroundAnalysisScope.FullSolution, useVSDiagnostics).ConfigureAwait(false);
            var csproj2Document = testLspServer.GetCurrentSolution().Projects.Where(p => p.Name == "CSProj2").Single().Documents.First();

            // Verify we a diagnostic in A.cs since B does not exist
            // and a diagnostic in B.cs since it is missing the class name.
            var results = await RunGetWorkspacePullDiagnosticsAsync(testLspServer, useVSDiagnostics);
            AssertEx.NotNull(results);
            Assert.Equal(2, results.Length);
            Assert.Equal("CS0246", results[0].Diagnostics.Single().Code);
            Assert.Equal("CS1001", results[1].Diagnostics.Single().Code);

            // Insert B into B.cs via the workspace.
            var caretLocation = testLspServer.GetLocations("caret").First().Range;
            var csproj2DocumentText = await csproj2Document.GetTextAsync();
            var newCsProj2Document = csproj2Document.WithText(csproj2DocumentText.WithChanges(new TextChange(ProtocolConversions.RangeToTextSpan(caretLocation, csproj2DocumentText), "B")));
            await testLspServer.TestWorkspace.ChangeDocumentAsync(csproj2Document.Id, newCsProj2Document.Project.Solution);

            // Get updated workspace diagnostics for the change.
            var previousResultIds = CreateDiagnosticParamsFromPreviousReports(results);
            results = await RunGetWorkspacePullDiagnosticsAsync(testLspServer, useVSDiagnostics, previousResultIds);
            AssertEx.NotNull(results);
            Assert.Equal(2, results.Length);

            // Verify the diagnostic result for A.cs is unchanged as A.cs does not reference CSProj2.
            Assert.Null(results[0].Diagnostics);
            Assert.Equal(previousResultIds[0].resultId, results[0].ResultId);

            // Verify that the diagnostics result for B.cs reflects the change we made to it.
            Assert.Empty(results[1].Diagnostics);
            Assert.NotEqual(previousResultIds[1].resultId, results[1].ResultId);
        }

        [Theory, CombinatorialData]
        public async Task TestWorkspaceDiagnosticsWithDependentProjectReloadedAndChanged(bool useVSDiagnostics)
        {
            var markup1 =
@"namespace M
{
    class A : B { }
}";
            var markup2 =
@"namespace M
{
    public class {|caret:|} { }
}";

            var workspaceXml =
@$"<Workspace>
    <Project Language=""C#"" CommonReferences=""true"" AssemblyName=""CSProj1"">
        <Document FilePath=""C:\A.cs"">{markup1}</Document>
        <ProjectReference>CSProj2</ProjectReference>
    </Project>
    <Project Language=""C#"" CommonReferences=""true"" AssemblyName=""CSProj2"">
        <Document FilePath=""C:\B.cs"">{markup2}</Document>
    </Project>
</Workspace>";

            using var testLspServer = await CreateTestWorkspaceFromXmlAsync(workspaceXml, BackgroundAnalysisScope.FullSolution, useVSDiagnostics).ConfigureAwait(false);
            var csproj2Document = testLspServer.GetCurrentSolution().Projects.Where(p => p.Name == "CSProj2").Single().Documents.First();

            // Verify we a diagnostic in A.cs since B does not exist
            // and a diagnostic in B.cs since it is missing the class name.
            var results = await RunGetWorkspacePullDiagnosticsAsync(testLspServer, useVSDiagnostics);
            AssertEx.NotNull(results);
            Assert.Equal(2, results.Length);
            Assert.Equal("CS0246", results[0].Diagnostics.Single().Code);
            Assert.Equal("CS1001", results[1].Diagnostics.Single().Code);

            // Change and reload the project via the workspace.
            var projectInfo = testLspServer.TestWorkspace.Projects.Where(p => p.AssemblyName == "CSProj2").Single().ToProjectInfo();
            projectInfo = projectInfo.WithCompilationOptions(projectInfo.CompilationOptions!.WithPlatform(Platform.X64));
            testLspServer.TestWorkspace.OnProjectReloaded(projectInfo);
            var operations = testLspServer.TestWorkspace.ExportProvider.GetExportedValue<AsynchronousOperationListenerProvider>();
            await operations.GetWaiter(FeatureAttribute.Workspace).ExpeditedWaitAsync();

            // Get updated workspace diagnostics for the change.
            var previousResultIds = CreateDiagnosticParamsFromPreviousReports(results);
            results = await RunGetWorkspacePullDiagnosticsAsync(testLspServer, useVSDiagnostics, previousResults: previousResultIds);

            AssertEx.NotNull(results);
            Assert.Equal(2, results.Length);

            // The diagnostics should have been recalculated for both projects as a referenced project changed.
            Assert.Equal("CS0246", results[0].Diagnostics.Single().Code);
            Assert.Equal("CS1001", results[1].Diagnostics.Single().Code);
        }

        [Theory, CombinatorialData]
        public async Task TestWorkspaceDiagnosticsWithDependentProjectReloadedUnChanged(bool useVSDiagnostics)
        {
            var markup1 =
@"namespace M
{
    class A : B { }
}";
            var markup2 =
@"namespace M
{
    public class {|caret:|} { }
}";

            var workspaceXml =
@$"<Workspace>
    <Project Language=""C#"" CommonReferences=""true"" AssemblyName=""CSProj1"">
        <Document FilePath=""C:\A.cs"">{markup1}</Document>
        <ProjectReference>CSProj2</ProjectReference>
    </Project>
    <Project Language=""C#"" CommonReferences=""true"" AssemblyName=""CSProj2"">
        <Document FilePath=""C:\B.cs"">{markup2}</Document>
    </Project>
</Workspace>";

            using var testLspServer = await CreateTestWorkspaceFromXmlAsync(workspaceXml, BackgroundAnalysisScope.FullSolution, useVSDiagnostics).ConfigureAwait(false);
            var csproj2Document = testLspServer.GetCurrentSolution().Projects.Where(p => p.Name == "CSProj2").Single().Documents.First();

            // Verify we a diagnostic in A.cs since B does not exist
            // and a diagnostic in B.cs since it is missing the class name.
            var results = await RunGetWorkspacePullDiagnosticsAsync(testLspServer, useVSDiagnostics);
            AssertEx.NotNull(results);
            Assert.Equal(2, results.Length);
            Assert.Equal("CS0246", results[0].Diagnostics.Single().Code);
            Assert.Equal("CS1001", results[1].Diagnostics.Single().Code);

            // Reload the project via the workspace.
            var projectInfo = testLspServer.TestWorkspace.Projects.Where(p => p.AssemblyName == "CSProj2").Single().ToProjectInfo();
            testLspServer.TestWorkspace.OnProjectReloaded(projectInfo);
            var operations = testLspServer.TestWorkspace.ExportProvider.GetExportedValue<AsynchronousOperationListenerProvider>();
            await operations.GetWaiter(FeatureAttribute.Workspace).ExpeditedWaitAsync();

            // Get updated workspace diagnostics for the change.
            var previousResultIds = CreateDiagnosticParamsFromPreviousReports(results);
            results = await RunGetWorkspacePullDiagnosticsAsync(testLspServer, useVSDiagnostics, previousResults: previousResultIds);

            // Verify that since no actual changes have been made we report unchanged diagnostics.
            AssertEx.NotNull(results);
            Assert.Equal(2, results.Length);

            // Diagnostics should be unchanged as the referenced project was only unloaded / reloaded, but did not actually change.
            Assert.Null(results[0].Diagnostics);
            Assert.Equal(previousResultIds[0].resultId, results[0].ResultId);
            Assert.Null(results[1].Diagnostics);
            Assert.Equal(previousResultIds[1].resultId, results[1].ResultId);
        }

        [Theory, CombinatorialData]
        public async Task TestWorkspaceDiagnosticsOrderOfReferencedProjectsReloadedDoesNotMatter(bool useVSDiagnostics)
        {
            var markup1 =
@"namespace M
{
    class A : B { }
}";

            var workspaceXml =
@$"<Workspace>
    <Project Language=""C#"" CommonReferences=""true"" AssemblyName=""CSProj1"">
        <Document FilePath=""C:\A.cs"">{markup1}</Document>
        <ProjectReference>CSProj2</ProjectReference>
        <ProjectReference>CSProj3</ProjectReference>
    </Project>
    <Project Language=""C#"" CommonReferences=""true"" AssemblyName=""CSProj2"">
        <Document FilePath=""C:\B.cs""></Document>
    </Project>
<Project Language=""C#"" CommonReferences=""true"" AssemblyName=""CSProj3"">
        <Document FilePath=""C:\C.cs""></Document>
    </Project>
</Workspace>";

            using var testLspServer = await CreateTestWorkspaceFromXmlAsync(workspaceXml, BackgroundAnalysisScope.FullSolution, useVSDiagnostics).ConfigureAwait(false);
            var csproj2Document = testLspServer.GetCurrentSolution().Projects.Where(p => p.Name == "CSProj2").Single().Documents.First();

            // Verify we a diagnostic in A.cs since B does not exist
            // and a diagnostic in B.cs since it is missing the class name.
            var results = await RunGetWorkspacePullDiagnosticsAsync(testLspServer, useVSDiagnostics);
            AssertEx.NotNull(results);
            Assert.Equal(3, results.Length);
            Assert.Equal("CS0246", results[0].Diagnostics.Single().Code);

            // Reload the project via the workspace.
            var projectInfo = testLspServer.TestWorkspace.Projects.Where(p => p.AssemblyName == "CSProj2").Single().ToProjectInfo();
            testLspServer.TestWorkspace.OnProjectReloaded(projectInfo);
            var operations = testLspServer.TestWorkspace.ExportProvider.GetExportedValue<AsynchronousOperationListenerProvider>();
            await operations.GetWaiter(FeatureAttribute.Workspace).ExpeditedWaitAsync();

            // Get updated workspace diagnostics for the change.
            var previousResults = CreateDiagnosticParamsFromPreviousReports(results);
            var previousResultIds = previousResults.Select(param => param.resultId).ToImmutableArray();
            results = await RunGetWorkspacePullDiagnosticsAsync(testLspServer, useVSDiagnostics, previousResults: previousResults);

            // Verify that since no actual changes have been made we report unchanged diagnostics.
            AssertEx.NotNull(results);
            Assert.Equal(3, results.Length);

            // Diagnostics should be unchanged as a referenced project was unloaded and reloaded.  Order should not matter.
            Assert.Null(results[0].Diagnostics);
            Assert.All(results, result => Assert.Null(result.Diagnostics));
            Assert.All(results, result => Assert.True(previousResultIds.Contains(result.ResultId)));
        }

        #endregion

        /// <summary>
        /// Helper type to store unified LSP diagnostic results.
        /// Diagnostics are null when unchanged.
        /// </summary>
        private record TestDiagnosticResult(Uri Uri, string ResultId, LSP.Diagnostic[]? Diagnostics)
        {
            public TextDocumentIdentifier TextDocument { get; } = new TextDocumentIdentifier { Uri = Uri };
        }

        private static async Task<ImmutableArray<TestDiagnosticResult>> RunGetDocumentPullDiagnosticsAsync(
            TestLspServer testLspServer,
            Uri uri,
            bool useVSDiagnostics,
            string? previousResultId = null,
            bool useProgress = false)
        {
            await WaitForDiagnosticsAsync(testLspServer.TestWorkspace);

            if (useVSDiagnostics)
            {
                BufferedProgress<VSInternalDiagnosticReport>? progress = useProgress ? BufferedProgress.Create<VSInternalDiagnosticReport>(null) : null;
                var diagnostics = await testLspServer.ExecuteRequestAsync<VSInternalDocumentDiagnosticsParams, VSInternalDiagnosticReport[]>(
                    VSInternalMethods.DocumentPullDiagnosticName,
                    CreateDocumentDiagnosticParams(uri, previousResultId, progress),
                    CancellationToken.None).ConfigureAwait(false);

                if (useProgress)
                {
                    Assert.Null(diagnostics);
                    diagnostics = progress!.Value.GetValues();
                }

                AssertEx.NotNull(diagnostics);
                return diagnostics.Select(d => new TestDiagnosticResult(uri, d.ResultId!, d.Diagnostics)).ToImmutableArray();
            }
            else
            {
                BufferedProgress<DocumentDiagnosticPartialReport>? progress = useProgress ? BufferedProgress.Create<DocumentDiagnosticPartialReport>(null) : null;
                var diagnostics = await testLspServer.ExecuteRequestAsync<DocumentDiagnosticParams, SumType<FullDocumentDiagnosticReport, UnchangedDocumentDiagnosticReport>?>(
                    ExperimentalMethods.TextDocumentDiagnostic,
                    CreateProposedDocumentDiagnosticParams(uri, previousResultId, progress),
                    CancellationToken.None).ConfigureAwait(false);
                if (useProgress)
                {
                    Assert.Null(diagnostics);
                    diagnostics = progress!.Value.GetValues().Single().First;
                }

                if (diagnostics == null)
                {
                    // The public LSP spec returns null when no diagnostics are available for a document wheres VS returns an empty array.
                    return ImmutableArray<TestDiagnosticResult>.Empty;
                }
                else if (diagnostics.Value.Value is UnchangedDocumentDiagnosticReport)
                {
                    // The public LSP spec returns different types when unchanged in contrast to VS which just returns null diagnostic array.
                    return ImmutableArray.Create(new TestDiagnosticResult(uri, diagnostics.Value.Second.ResultId!, null));
                }
                else
                {
                    return ImmutableArray.Create(new TestDiagnosticResult(uri, diagnostics.Value.First.ResultId!, diagnostics.Value.First.Items));
                }
            }

            static DocumentDiagnosticParams CreateProposedDocumentDiagnosticParams(
                Uri uri,
                string? previousResultId = null,
                IProgress<DocumentDiagnosticPartialReport[]>? progress = null)
            {
                return new DocumentDiagnosticParams(new TextDocumentIdentifier { Uri = uri }, null, previousResultId, progress, null);
            }
        }

        private static async Task<ImmutableArray<TestDiagnosticResult>> RunGetWorkspacePullDiagnosticsAsync(
            TestLspServer testLspServer,
            bool useVSDiagnostics,
            ImmutableArray<(string resultId, Uri uri)>? previousResults = null,
            bool useProgress = false)
        {
            await WaitForDiagnosticsAsync(testLspServer.TestWorkspace);

            if (useVSDiagnostics)
            {
                BufferedProgress<VSInternalWorkspaceDiagnosticReport>? progress = useProgress ? BufferedProgress.Create<VSInternalWorkspaceDiagnosticReport>(null) : null;
                var diagnostics = await testLspServer.ExecuteRequestAsync<VSInternalWorkspaceDiagnosticsParams, VSInternalWorkspaceDiagnosticReport[]>(
                VSInternalMethods.WorkspacePullDiagnosticName,
                CreateWorkspaceDiagnosticParams(previousResults, progress),
                CancellationToken.None).ConfigureAwait(false);

                if (useProgress)
                {
                    Assert.Null(diagnostics);
                    diagnostics = progress!.Value.GetValues();
                }

                AssertEx.NotNull(diagnostics);
                return diagnostics.Select(d => new TestDiagnosticResult(d.TextDocument!.Uri, d.ResultId!, d.Diagnostics)).ToImmutableArray();
            }
            else
            {
                BufferedProgress<WorkspaceDiagnosticReport>? progress = useProgress ? BufferedProgress.Create<WorkspaceDiagnosticReport>(null) : null;
                var returnedResult = await testLspServer.ExecuteRequestAsync<WorkspaceDiagnosticParams, WorkspaceDiagnosticReport?>(
                    ExperimentalMethods.WorkspaceDiagnostic,
                    CreateProposedWorkspaceDiagnosticParams(previousResults, progress),
                    CancellationToken.None).ConfigureAwait(false);

                if (useProgress)
                {
                    Assert.Null(returnedResult);
                    var progressValues = progress!.Value.GetValues();
                    Assert.NotNull(progressValues);
                    return progressValues.SelectMany(value => value.Items).Select(diagnostics => ConvertWorkspaceDiagnosticResult(diagnostics)).ToImmutableArray();

                }

                AssertEx.NotNull(returnedResult);
                return returnedResult.Items.Select(diagnostics => ConvertWorkspaceDiagnosticResult(diagnostics)).ToImmutableArray();
            }

            static WorkspaceDiagnosticParams CreateProposedWorkspaceDiagnosticParams(
                ImmutableArray<(string resultId, Uri uri)>? previousResults = null,
                IProgress<WorkspaceDiagnosticReport[]>? progress = null)
            {
                var previousResultsLsp = previousResults?.Select(r => new PreviousResultId(r.uri, r.resultId)).ToArray() ?? Array.Empty<PreviousResultId>();
                return new WorkspaceDiagnosticParams(identifier: null, previousResultsLsp, workDoneToken: null, partialResultToken: progress);
            }

            static TestDiagnosticResult ConvertWorkspaceDiagnosticResult(SumType<WorkspaceFullDocumentDiagnosticReport, WorkspaceUnchangedDocumentDiagnosticReport> workspaceReport)
            {
                if (workspaceReport.Value is WorkspaceFullDocumentDiagnosticReport fullReport)
                {
                    return new TestDiagnosticResult(fullReport.Uri, fullReport.ResultId!, fullReport.Items);
                }
                else
                {
                    var unchangedReport = (WorkspaceUnchangedDocumentDiagnosticReport)workspaceReport.Value!;
                    return new TestDiagnosticResult(unchangedReport.Uri, unchangedReport.ResultId!, null);
                }
            }
        }

        private static async Task WaitForDiagnosticsAsync(TestWorkspace workspace)
        {
            var listenerProvider = workspace.GetService<IAsynchronousOperationListenerProvider>();

            await listenerProvider.GetWaiter(FeatureAttribute.Workspace).ExpeditedWaitAsync();
            await listenerProvider.GetWaiter(FeatureAttribute.SolutionCrawler).ExpeditedWaitAsync();
            await listenerProvider.GetWaiter(FeatureAttribute.DiagnosticService).ExpeditedWaitAsync();
        }

        private static VSInternalDocumentDiagnosticsParams CreateDocumentDiagnosticParams(
            Uri uri,
            string? previousResultId = null,
            IProgress<VSInternalDiagnosticReport[]>? progress = null)
        {
            return new VSInternalDocumentDiagnosticsParams
            {
                TextDocument = new LSP.TextDocumentIdentifier { Uri = uri },
                PreviousResultId = previousResultId,
                PartialResultToken = progress,
            };
        }

        private static VSInternalWorkspaceDiagnosticsParams CreateWorkspaceDiagnosticParams(
            ImmutableArray<(string resultId, Uri uri)>? previousResults = null,
            IProgress<VSInternalWorkspaceDiagnosticReport[]>? progress = null)
        {
            return new VSInternalWorkspaceDiagnosticsParams
            {
                PreviousResults = previousResults?.Select(r => new VSInternalDiagnosticParams { PreviousResultId = r.resultId, TextDocument = new TextDocumentIdentifier { Uri = r.uri } }).ToArray(),
                PartialResultToken = progress,
            };
        }

        private Task<TestLspServer> CreateTestWorkspaceWithDiagnosticsAsync(string markup, BackgroundAnalysisScope scope, bool useVSDiagnostics, bool pullDiagnostics = true)
            => CreateTestWorkspaceWithDiagnosticsAsync(markup, scope, pullDiagnostics ? DiagnosticMode.Pull : DiagnosticMode.Push, useVSDiagnostics);

        private async Task<TestLspServer> CreateTestWorkspaceWithDiagnosticsAsync(string markup, BackgroundAnalysisScope scope, DiagnosticMode mode, bool useVSDiagnostics, WellKnownLspServerKinds serverKind = WellKnownLspServerKinds.AlwaysActiveVSLspServer)
        {
            var testLspServer = await CreateTestLspServerAsync(markup, useVSDiagnostics ? CapabilitiesWithVSExtensions : new LSP.ClientCapabilities(), serverKind);
            InitializeDiagnostics(scope, testLspServer.TestWorkspace, mode);
            return testLspServer;
        }

        private async Task<TestLspServer> CreateTestWorkspaceFromXmlAsync(string xmlMarkup, BackgroundAnalysisScope scope, bool useVSDiagnostics, bool pullDiagnostics = true)
        {
            var testLspServer = await CreateXmlTestLspServerAsync(xmlMarkup, clientCapabilities: useVSDiagnostics ? CapabilitiesWithVSExtensions : new LSP.ClientCapabilities());
            InitializeDiagnostics(scope, testLspServer.TestWorkspace, pullDiagnostics ? DiagnosticMode.Pull : DiagnosticMode.Push);
            return testLspServer;
        }

        private async Task<TestLspServer> CreateTestWorkspaceWithDiagnosticsAsync(string[] markups, BackgroundAnalysisScope scope, bool useVSDiagnostics, bool pullDiagnostics = true)
        {
            var testLspServer = await CreateTestLspServerAsync(markups, useVSDiagnostics ? CapabilitiesWithVSExtensions : new LSP.ClientCapabilities());
            InitializeDiagnostics(scope, testLspServer.TestWorkspace, pullDiagnostics ? DiagnosticMode.Pull : DiagnosticMode.Push);
            return testLspServer;
        }

        private static void InitializeDiagnostics(BackgroundAnalysisScope scope, TestWorkspace workspace, DiagnosticMode diagnosticMode)
        {
            workspace.TryApplyChanges(workspace.CurrentSolution.WithOptions(
                workspace.Options
                    .WithChangedOption(SolutionCrawlerOptions.BackgroundAnalysisScopeOption, LanguageNames.CSharp, scope)
                    .WithChangedOption(SolutionCrawlerOptions.BackgroundAnalysisScopeOption, LanguageNames.VisualBasic, scope)
                    .WithChangedOption(SolutionCrawlerOptions.BackgroundAnalysisScopeOption, InternalLanguageNames.TypeScript, scope)
                    .WithChangedOption(InternalDiagnosticsOptions.NormalDiagnosticMode, diagnosticMode)));

            var analyzerReference = new TestAnalyzerReferenceByLanguage(DiagnosticExtensions.GetCompilerDiagnosticAnalyzersMap().Add(
                InternalLanguageNames.TypeScript, ImmutableArray.Create<DiagnosticAnalyzer>(new MockTypescriptDiagnosticAnalyzer())));
            workspace.TryApplyChanges(workspace.CurrentSolution.WithAnalyzerReferences(new[] { analyzerReference }));

            var registrationService = workspace.Services.GetRequiredService<ISolutionCrawlerRegistrationService>();
            registrationService.Register(workspace);

            var diagnosticService = (DiagnosticService)workspace.ExportProvider.GetExportedValue<IDiagnosticService>();
            diagnosticService.Register(new TestHostDiagnosticUpdateSource(workspace));
        }

        protected override TestComposition Composition => base.Composition.AddParts(typeof(MockTypescriptDiagnosticAnalyzer));

        [DiagnosticAnalyzer(InternalLanguageNames.TypeScript), PartNotDiscoverable]
        private class MockTypescriptDiagnosticAnalyzer : DocumentDiagnosticAnalyzer
        {
            public static readonly DiagnosticDescriptor Descriptor = new DiagnosticDescriptor(
            "TS01", "TS error", "TS error", "Error", DiagnosticSeverity.Error, isEnabledByDefault: true);

            public override ImmutableArray<DiagnosticDescriptor> SupportedDiagnostics => ImmutableArray.Create(Descriptor);

            public override Task<ImmutableArray<Diagnostic>> AnalyzeSemanticsAsync(Document document, CancellationToken cancellationToken)
                => SpecializedTasks.EmptyImmutableArray<Diagnostic>();

            public override Task<ImmutableArray<Diagnostic>> AnalyzeSyntaxAsync(Document document, CancellationToken cancellationToken)
            {
                return Task.FromResult(ImmutableArray.Create(
                    Diagnostic.Create(Descriptor, Location.Create(document.FilePath!, default, default))));
            }
        }
    }
}<|MERGE_RESOLUTION|>--- conflicted
+++ resolved
@@ -37,11 +37,7 @@
         {
             var markup =
 @"class A {";
-<<<<<<< HEAD
-            using var testLspServer = await CreateTestWorkspaceWithDiagnosticsAsync(markup, BackgroundAnalysisScope.OpenFilesAndProjects, useVSDiagnostics);
-=======
-            using var testLspServer = await CreateTestWorkspaceWithDiagnosticsAsync(markup, BackgroundAnalysisScope.OpenFiles);
->>>>>>> 7736cf22
+            using var testLspServer = await CreateTestWorkspaceWithDiagnosticsAsync(markup, BackgroundAnalysisScope.OpenFiles, useVSDiagnostics);
 
             var document = testLspServer.GetCurrentSolution().Projects.Single().Documents.Single();
 
@@ -55,11 +51,7 @@
         {
             var markup =
 @"class A {";
-<<<<<<< HEAD
-            using var testLspServer = await CreateTestWorkspaceWithDiagnosticsAsync(markup, BackgroundAnalysisScope.OpenFilesAndProjects, useVSDiagnostics);
-=======
-            using var testLspServer = await CreateTestWorkspaceWithDiagnosticsAsync(markup, BackgroundAnalysisScope.OpenFiles);
->>>>>>> 7736cf22
+            using var testLspServer = await CreateTestWorkspaceWithDiagnosticsAsync(markup, BackgroundAnalysisScope.OpenFiles, useVSDiagnostics);
 
             // Calling GetTextBuffer will effectively open the file.
             testLspServer.TestWorkspace.Documents.Single().GetTextBuffer();
@@ -80,11 +72,7 @@
         {
             var markup =
 @"class A {";
-<<<<<<< HEAD
-            using var testLspServer = await CreateTestWorkspaceWithDiagnosticsAsync(markup, BackgroundAnalysisScope.OpenFilesAndProjects, useVSDiagnostics, pullDiagnostics: false);
-=======
-            using var testLspServer = await CreateTestWorkspaceWithDiagnosticsAsync(markup, BackgroundAnalysisScope.OpenFiles, pullDiagnostics: false);
->>>>>>> 7736cf22
+            using var testLspServer = await CreateTestWorkspaceWithDiagnosticsAsync(markup, BackgroundAnalysisScope.OpenFiles, useVSDiagnostics, pullDiagnostics: false);
 
             // Calling GetTextBuffer will effectively open the file.
             testLspServer.TestWorkspace.Documents.Single().GetTextBuffer();
@@ -103,11 +91,7 @@
         {
             var markup =
 @"class A {";
-<<<<<<< HEAD
-            using var testLspServer = await CreateTestWorkspaceWithDiagnosticsAsync(markup, BackgroundAnalysisScope.OpenFilesAndProjects, DiagnosticMode.Default, useVSDiagnostics);
-=======
-            using var testLspServer = await CreateTestWorkspaceWithDiagnosticsAsync(markup, BackgroundAnalysisScope.OpenFiles, DiagnosticMode.Default);
->>>>>>> 7736cf22
+            using var testLspServer = await CreateTestWorkspaceWithDiagnosticsAsync(markup, BackgroundAnalysisScope.OpenFiles, DiagnosticMode.Default, useVSDiagnostics);
 
             // Calling GetTextBuffer will effectively open the file.
             testLspServer.TestWorkspace.Documents.Single().GetTextBuffer();
@@ -126,11 +110,7 @@
         {
             var markup =
 @"class A {";
-<<<<<<< HEAD
-            using var testLspServer = await CreateTestWorkspaceWithDiagnosticsAsync(markup, BackgroundAnalysisScope.OpenFilesAndProjects, DiagnosticMode.Default, useVSDiagnostics);
-=======
-            using var testLspServer = await CreateTestWorkspaceWithDiagnosticsAsync(markup, BackgroundAnalysisScope.OpenFiles, DiagnosticMode.Default);
->>>>>>> 7736cf22
+            using var testLspServer = await CreateTestWorkspaceWithDiagnosticsAsync(markup, BackgroundAnalysisScope.OpenFiles, DiagnosticMode.Default, useVSDiagnostics);
 
             // Calling GetTextBuffer will effectively open the file.
             testLspServer.TestWorkspace.Documents.Single().GetTextBuffer();
@@ -148,11 +128,7 @@
         {
             var markup =
 @"class A {";
-<<<<<<< HEAD
-            using var testLspServer = await CreateTestWorkspaceWithDiagnosticsAsync(markup, BackgroundAnalysisScope.OpenFilesAndProjects, useVSDiagnostics);
-=======
-            using var testLspServer = await CreateTestWorkspaceWithDiagnosticsAsync(markup, BackgroundAnalysisScope.OpenFiles);
->>>>>>> 7736cf22
+            using var testLspServer = await CreateTestWorkspaceWithDiagnosticsAsync(markup, BackgroundAnalysisScope.OpenFiles, useVSDiagnostics);
             var workspace = testLspServer.TestWorkspace;
 
             // Calling GetTextBuffer will effectively open the file.
@@ -184,11 +160,7 @@
         {
             var markup =
 @"class A {";
-<<<<<<< HEAD
-            using var testLspServer = await CreateTestWorkspaceWithDiagnosticsAsync(markup, BackgroundAnalysisScope.OpenFilesAndProjects, useVSDiagnostics);
-=======
-            using var testLspServer = await CreateTestWorkspaceWithDiagnosticsAsync(markup, BackgroundAnalysisScope.OpenFiles);
->>>>>>> 7736cf22
+            using var testLspServer = await CreateTestWorkspaceWithDiagnosticsAsync(markup, BackgroundAnalysisScope.OpenFiles, useVSDiagnostics);
 
             // Calling GetTextBuffer will effectively open the file.
             testLspServer.TestWorkspace.Documents.Single().GetTextBuffer();
@@ -214,11 +186,7 @@
         {
             var markup =
 @"class A {";
-<<<<<<< HEAD
-            using var testLspServer = await CreateTestWorkspaceWithDiagnosticsAsync(markup, BackgroundAnalysisScope.OpenFilesAndProjects, useVSDiagnostics);
-=======
-            using var testLspServer = await CreateTestWorkspaceWithDiagnosticsAsync(markup, BackgroundAnalysisScope.OpenFiles);
->>>>>>> 7736cf22
+            using var testLspServer = await CreateTestWorkspaceWithDiagnosticsAsync(markup, BackgroundAnalysisScope.OpenFiles, useVSDiagnostics);
 
             // Calling GetTextBuffer will effectively open the file.
             var buffer = testLspServer.TestWorkspace.Documents.Single().GetTextBuffer();
@@ -241,11 +209,7 @@
         {
             var markup =
 @"class A {";
-<<<<<<< HEAD
-            using var testLspServer = await CreateTestWorkspaceWithDiagnosticsAsync(markup, BackgroundAnalysisScope.OpenFilesAndProjects, useVSDiagnostics);
-=======
-            using var testLspServer = await CreateTestWorkspaceWithDiagnosticsAsync(markup, BackgroundAnalysisScope.OpenFiles);
->>>>>>> 7736cf22
+            using var testLspServer = await CreateTestWorkspaceWithDiagnosticsAsync(markup, BackgroundAnalysisScope.OpenFiles, useVSDiagnostics);
 
             // Calling GetTextBuffer will effectively open the file.
             var buffer = testLspServer.TestWorkspace.Documents.Single().GetTextBuffer();
@@ -274,11 +238,7 @@
             var markup =
 @"#line 1 ""test.txt""
 class A {";
-<<<<<<< HEAD
-            using var testLspServer = await CreateTestWorkspaceWithDiagnosticsAsync(markup, BackgroundAnalysisScope.OpenFilesAndProjects, useVSDiagnostics);
-=======
-            using var testLspServer = await CreateTestWorkspaceWithDiagnosticsAsync(markup, BackgroundAnalysisScope.OpenFiles);
->>>>>>> 7736cf22
+            using var testLspServer = await CreateTestWorkspaceWithDiagnosticsAsync(markup, BackgroundAnalysisScope.OpenFiles, useVSDiagnostics);
 
             // Calling GetTextBuffer will effectively open the file.
             testLspServer.TestWorkspace.Documents.Single().GetTextBuffer();
@@ -315,11 +275,7 @@
         {
             var markup =
 @"class A {";
-<<<<<<< HEAD
-            using var testLspServer = await CreateTestWorkspaceWithDiagnosticsAsync(markup, BackgroundAnalysisScope.OpenFilesAndProjects, useVSDiagnostics);
-=======
-            using var testLspServer = await CreateTestWorkspaceWithDiagnosticsAsync(markup, BackgroundAnalysisScope.OpenFiles);
->>>>>>> 7736cf22
+            using var testLspServer = await CreateTestWorkspaceWithDiagnosticsAsync(markup, BackgroundAnalysisScope.OpenFiles, useVSDiagnostics);
 
             // Calling GetTextBuffer will effectively open the file.
             testLspServer.TestWorkspace.Documents.Single().GetTextBuffer();
@@ -351,11 +307,7 @@
     </Project>
 </Workspace>";
 
-<<<<<<< HEAD
-            using var testLspServer = await CreateTestWorkspaceFromXmlAsync(workspaceXml, BackgroundAnalysisScope.OpenFilesAndProjects, useVSDiagnostics);
-=======
-            using var testLspServer = await CreateTestWorkspaceFromXmlAsync(workspaceXml, BackgroundAnalysisScope.OpenFiles);
->>>>>>> 7736cf22
+            using var testLspServer = await CreateTestWorkspaceFromXmlAsync(workspaceXml, BackgroundAnalysisScope.OpenFiles, useVSDiagnostics);
 
             var csproj1Document = testLspServer.GetCurrentSolution().Projects.Where(p => p.Name == "CSProj1").Single().Documents.First();
             var csproj2Document = testLspServer.GetCurrentSolution().Projects.Where(p => p.Name == "CSProj2").Single().Documents.First();
@@ -490,11 +442,7 @@
 @"class A {";
 
             // Turn off pull diagnostics by default, but send a request to the razor LSP server which is always pull.
-<<<<<<< HEAD
-            using var testLspServer = await CreateTestWorkspaceWithDiagnosticsAsync(markup, BackgroundAnalysisScope.OpenFilesAndProjects, DiagnosticMode.Push, useVSDiagnostics, serverKind: WellKnownLspServerKinds.RazorLspServer);
-=======
-            using var testLspServer = await CreateTestWorkspaceWithDiagnosticsAsync(markup, BackgroundAnalysisScope.OpenFiles, DiagnosticMode.Push, serverKind: WellKnownLspServerKinds.RazorLspServer);
->>>>>>> 7736cf22
+            using var testLspServer = await CreateTestWorkspaceWithDiagnosticsAsync(markup, BackgroundAnalysisScope.OpenFiles, DiagnosticMode.Push, useVSDiagnostics, serverKind: WellKnownLspServerKinds.RazorLspServer);
 
             // Calling GetTextBuffer will effectively open the file.
             testLspServer.TestWorkspace.Documents.Single().GetTextBuffer();
@@ -518,11 +466,7 @@
 @"class A {";
 
             // Turn off pull diagnostics by default, but send a request to the razor LSP server which is always pull.
-<<<<<<< HEAD
-            using var testLspServer = await CreateTestWorkspaceWithDiagnosticsAsync(markup, BackgroundAnalysisScope.OpenFilesAndProjects, DiagnosticMode.Push, useVSDiagnostics, serverKind: WellKnownLspServerKinds.LiveShareLspServer);
-=======
-            using var testLspServer = await CreateTestWorkspaceWithDiagnosticsAsync(markup, BackgroundAnalysisScope.OpenFiles, DiagnosticMode.Push, serverKind: WellKnownLspServerKinds.LiveShareLspServer);
->>>>>>> 7736cf22
+            using var testLspServer = await CreateTestWorkspaceWithDiagnosticsAsync(markup, BackgroundAnalysisScope.OpenFiles, DiagnosticMode.Push, useVSDiagnostics, serverKind: WellKnownLspServerKinds.LiveShareLspServer);
 
             // Calling GetTextBuffer will effectively open the file.
             testLspServer.TestWorkspace.Documents.Single().GetTextBuffer();
@@ -550,11 +494,7 @@
 @"class A {";
             var markup2 = "";
             using var testLspServer = await CreateTestWorkspaceWithDiagnosticsAsync(
-<<<<<<< HEAD
-                new[] { markup1, markup2 }, BackgroundAnalysisScope.OpenFilesAndProjects, useVSDiagnostics);
-=======
-                new[] { markup1, markup2 }, BackgroundAnalysisScope.OpenFiles);
->>>>>>> 7736cf22
+                new[] { markup1, markup2 }, BackgroundAnalysisScope.OpenFiles, useVSDiagnostics);
 
             var results = await RunGetWorkspacePullDiagnosticsAsync(testLspServer, useVSDiagnostics);
 
