--- conflicted
+++ resolved
@@ -602,11 +602,7 @@
 
             // Turn off pull diagnostics by default, but send a request to the razor LSP server which is always pull.
             await using var testLspServer = await CreateTestLspServerAsync(markup,
-<<<<<<< HEAD
                 GetInitializationOptions(BackgroundAnalysisScope.OpenFiles, useVSDiagnostics, WellKnownLspServerKinds.RazorLspServer));
-=======
-                GetInitializationOptions(BackgroundAnalysisScope.OpenFiles, useVSDiagnostics, DiagnosticMode.SolutionCrawlerPush, WellKnownLspServerKinds.RazorLspServer));
->>>>>>> 0d6ace52
 
             // Calling GetTextBuffer will effectively open the file.
             testLspServer.TestWorkspace.Documents.Single().GetTextBuffer();
@@ -631,11 +627,7 @@
 
             // Turn off pull diagnostics by default, but send a request to the razor LSP server which is always pull.
             await using var testLspServer = await CreateTestLspServerAsync(markup,
-<<<<<<< HEAD
                 GetInitializationOptions(BackgroundAnalysisScope.OpenFiles, useVSDiagnostics, WellKnownLspServerKinds.LiveShareLspServer));
-=======
-                GetInitializationOptions(BackgroundAnalysisScope.OpenFiles, useVSDiagnostics, DiagnosticMode.SolutionCrawlerPush, WellKnownLspServerKinds.LiveShareLspServer));
->>>>>>> 0d6ace52
 
             // Calling GetTextBuffer will effectively open the file.
             testLspServer.TestWorkspace.Documents.Single().GetTextBuffer();
@@ -1037,11 +1029,7 @@
             var markup2 = "";
             await using var testLspServer = await CreateTestLspServerAsync(
                 markups: Array.Empty<string>(),
-<<<<<<< HEAD
                 GetInitializationOptions(BackgroundAnalysisScope.FullSolution, useVSDiagnostics, sourceGeneratedMarkups: new[] { markup1, markup2 }));
-=======
-                GetInitializationOptions(BackgroundAnalysisScope.FullSolution, useVSDiagnostics, DiagnosticMode.LspPull, sourceGeneratedMarkups: new[] { markup1, markup2 }));
->>>>>>> 0d6ace52
 
             var results = await RunGetWorkspacePullDiagnosticsAsync(testLspServer, useVSDiagnostics);
 
