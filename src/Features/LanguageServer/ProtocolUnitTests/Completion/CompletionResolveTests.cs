﻿// Licensed to the .NET Foundation under one or more agreements.
// The .NET Foundation licenses this file to you under the MIT license.
// See the LICENSE file in the project root for more information.

#nullable disable

using System.Collections.Generic;
using System.Collections.Immutable;
using System.Linq;
using System.Threading;
using System.Threading.Tasks;
using Microsoft.CodeAnalysis.Completion;
<<<<<<< HEAD
using Microsoft.CodeAnalysis.LanguageServer.Handler;
=======
using Microsoft.CodeAnalysis.Host;
using Microsoft.CodeAnalysis.LanguageServer.Handler;
using Microsoft.CodeAnalysis.LanguageServices;
>>>>>>> 67d940c4
using Microsoft.CodeAnalysis.Options;
using Microsoft.CodeAnalysis.Text;
using Microsoft.VisualStudio.LanguageServer.Protocol;
using Microsoft.VisualStudio.Text.Adornments;
using Newtonsoft.Json;
using Roslyn.Test.Utilities;
using Xunit;
using LSP = Microsoft.VisualStudio.LanguageServer.Protocol;

namespace Microsoft.CodeAnalysis.LanguageServer.UnitTests.Completion
{
    public class CompletionResolveTests : AbstractLanguageServerProtocolTests
    {
        [Fact]
        public async Task TestResolveCompletionItemFromListAsync()
        {
            var markup =
@"class A
{
    void M()
    {
        {|caret:|}
    }
}";
<<<<<<< HEAD
            using var testLspServer = CreateTestLspServer(markup, out var locations);
=======
            using var testLspServer = await CreateTestLspServerAsync(markup);
>>>>>>> 67d940c4
            var clientCapabilities = new LSP.VSInternalClientCapabilities
            {
                SupportsVisualStudioExtensions = true,
                TextDocument = new TextDocumentClientCapabilities()
                {
                    Completion = new VSInternalCompletionSetting()
                    {
                        CompletionList = new VSInternalCompletionListSetting()
                        {
                            Data = true,
                        }
                    }
                }
            };
            var clientCompletionItem = await GetCompletionItemToResolveAsync<LSP.VSInternalCompletionItem>(
                testLspServer,
<<<<<<< HEAD
                locations,
=======
>>>>>>> 67d940c4
                label: "A",
                clientCapabilities).ConfigureAwait(false);

            var description = new ClassifiedTextElement(CreateClassifiedTextRunForClass("A"));
            var expected = CreateResolvedCompletionItem(clientCompletionItem, description, "class A", null);
<<<<<<< HEAD

            var results = (LSP.VSInternalCompletionItem)await RunResolveCompletionItemAsync(
                testLspServer, clientCompletionItem, clientCapabilities).ConfigureAwait(false);
            AssertJsonEquals(expected, results);
        }

        [Fact]
        public async Task TestResolveCompletionItemAsync()
        {
            var markup =
@"class A
{
    void M()
    {
        {|caret:|}
    }
}";
            using var testLspServer = CreateTestLspServer(markup, out var locations);
            var clientCompletionItem = await GetCompletionItemToResolveAsync<LSP.VSInternalCompletionItem>(testLspServer, locations, label: "A").ConfigureAwait(false);

            var description = new ClassifiedTextElement(CreateClassifiedTextRunForClass("A"));
            var expected = CreateResolvedCompletionItem(clientCompletionItem, description, "class A", null);

=======

            var results = (LSP.VSInternalCompletionItem)await RunResolveCompletionItemAsync(
                testLspServer, clientCompletionItem, clientCapabilities).ConfigureAwait(false);
            AssertJsonEquals(expected, results);
        }

        [Fact]
        public async Task TestResolveCompletionItemAsync()
        {
            var markup =
@"class A
{
    void M()
    {
        {|caret:|}
    }
}";
            using var testLspServer = await CreateTestLspServerAsync(markup);
            var clientCompletionItem = await GetCompletionItemToResolveAsync<LSP.VSInternalCompletionItem>(testLspServer, label: "A").ConfigureAwait(false);

            var description = new ClassifiedTextElement(CreateClassifiedTextRunForClass("A"));
            var expected = CreateResolvedCompletionItem(clientCompletionItem, description, "class A", null);

>>>>>>> 67d940c4
            var results = (LSP.VSInternalCompletionItem)await RunResolveCompletionItemAsync(
                testLspServer, clientCompletionItem).ConfigureAwait(false);
            AssertJsonEquals(expected, results);
        }

        [Fact]
        [WorkItem(51125, "https://github.com/dotnet/roslyn/issues/51125")]
        public async Task TestResolveOverridesCompletionItemAsync()
        {
            var markup =
@"abstract class A
{
    public abstract void M();
}

class B : A
{
    override {|caret:|}
}";
<<<<<<< HEAD
            using var testLspServer = CreateTestLspServer(markup, out var locations);
            var clientCompletionItem = await GetCompletionItemToResolveAsync<LSP.VSInternalCompletionItem>(testLspServer, locations, label: "M()").ConfigureAwait(false);
=======
            using var testLspServer = await CreateTestLspServerAsync(markup);
            var clientCompletionItem = await GetCompletionItemToResolveAsync<LSP.VSInternalCompletionItem>(testLspServer, label: "M()").ConfigureAwait(false);
>>>>>>> 67d940c4
            var results = (LSP.VSInternalCompletionItem)await RunResolveCompletionItemAsync(
                testLspServer, clientCompletionItem).ConfigureAwait(false);

            Assert.NotNull(results.TextEdit);
            Assert.Null(results.InsertText);
            Assert.Equal(@"public override void M()
    {
        throw new System.NotImplementedException();
    }", results.TextEdit.NewText);
        }

        [Fact]
        [WorkItem(51125, "https://github.com/dotnet/roslyn/issues/51125")]
        public async Task TestResolveOverridesCompletionItem_SnippetsEnabledAsync()
        {
            var markup =
@"abstract class A
{
    public abstract void M();
}

class B : A
{
    override {|caret:|}
}";
<<<<<<< HEAD
            using var testLspServer = CreateTestLspServer(markup, out var locations);
=======
            using var testLspServer = await CreateTestLspServerAsync(markup);
>>>>>>> 67d940c4
            // Explicitly enable snippets. This allows us to set the cursor with $0. Currently only applies to C# in Razor docs.
            var clientCapabilities = new LSP.VSInternalClientCapabilities
            {
                SupportsVisualStudioExtensions = true,
                TextDocument = new LSP.TextDocumentClientCapabilities
                {
                    Completion = new CompletionSetting
                    {
                        CompletionItem = new CompletionItemSetting
                        {
                            SnippetSupport = true
                        }
                    }
                }
            };
            var clientCompletionItem = await GetCompletionItemToResolveAsync<LSP.VSInternalCompletionItem>(
                testLspServer,
<<<<<<< HEAD
                locations,
=======
>>>>>>> 67d940c4
                label: "M()",
                clientCapabilities).ConfigureAwait(false);

            var results = (LSP.VSInternalCompletionItem)await RunResolveCompletionItemAsync(
                testLspServer, clientCompletionItem, clientCapabilities).ConfigureAwait(false);

            Assert.NotNull(results.TextEdit);
            Assert.Null(results.InsertText);
            Assert.Equal(@"public override void M()
    {
        throw new System.NotImplementedException();$0
    }", results.TextEdit.NewText);
        }

        [Fact]
        [WorkItem(51125, "https://github.com/dotnet/roslyn/issues/51125")]
        public async Task TestResolveOverridesCompletionItem_SnippetsEnabled_CaretOutOfSnippetScopeAsync()
        {
            var markup =
@"abstract class A
{
    public abstract void M();
}

class B : A
{
    override {|caret:|}
}";
<<<<<<< HEAD
            using var testLspServer = CreateTestLspServer(markup, out _);
=======
            using var testLspServer = await CreateTestLspServerAsync(markup);
>>>>>>> 67d940c4

            var document = testLspServer.GetCurrentSolution().Projects.First().Documents.First();

            var selectedItem = CodeAnalysis.Completion.CompletionItem.Create(displayText: "M");
            var textEdit = await CompletionResolveHandler.GenerateTextEditAsync(
                document, new TestCaretOutOfScopeCompletionService(), selectedItem, snippetsSupported: true, CancellationToken.None).ConfigureAwait(false);

            Assert.Equal(@"public override void M()
    {
        throw new System.NotImplementedException();
    }", textEdit.NewText);
        }

        [Fact]
        public async Task TestResolveCompletionItemWithMarkupContentAsync()
<<<<<<< HEAD
        {
            var markup =
@"
class A
{
    /// <summary>
    /// A cref <see cref=""AMethod""/>
    /// <br/>
    /// <strong>strong text</strong>
    /// <br/>
    /// <em>italic text</em>
    /// <br/>
    /// <u>underline text</u>
    /// <para>
    /// <list type='bullet'>
    /// <item>
    /// <description>Item 1.</description>
    /// </item>
    /// <item>
    /// <description>Item 2.</description>
    /// </item>
    /// </list>
    /// <a href = ""https://google.com"" > link text</a>
    /// </para>
    /// </summary>
    void AMethod(int i)
    {
    }

    void M()
    {
        AMet{|caret:|}
    }
}";
            using var testLspServer = CreateTestLspServer(markup, out var locations);
            var clientCompletionItem = await GetCompletionItemToResolveAsync<LSP.CompletionItem>(
                testLspServer,
                locations,
                label: "AMethod",
                new ClientCapabilities()).ConfigureAwait(false);
            Assert.True(clientCompletionItem is not VSInternalCompletionItem);

            var expected = @"```csharp
void A.AMethod(int i)
```
  
A&nbsp;cref&nbsp;A\.AMethod\(int\)  
**strong&nbsp;text**  
_italic&nbsp;text_  
<u>underline&nbsp;text</u>  
  
•&nbsp;Item&nbsp;1\.  
•&nbsp;Item&nbsp;2\.  
  
[link text](https://google.com)";

            var results = await RunResolveCompletionItemAsync(
                testLspServer,
                clientCompletionItem,
                new ClientCapabilities
                {
                    TextDocument = new TextDocumentClientCapabilities
                    {
                        Completion = new CompletionSetting
                        {
                            CompletionItem = new CompletionItemSetting
                            {
                                DocumentationFormat = new MarkupKind[] { MarkupKind.Markdown }
                            }
                        }
                    }
                }).ConfigureAwait(false);
            Assert.Equal(expected, results.Documentation.Value.Second.Value);
        }

        [Fact]
        public async Task TestResolveCompletionItemWithPlainTextAsync()
        {
            var markup =
@"
class A
{
    /// <summary>
    /// A cref <see cref=""AMethod""/>
    /// <br/>
    /// <strong>strong text</strong>
    /// <br/>
    /// <em>italic text</em>
    /// <br/>
    /// <u>underline text</u>
    /// <para>
    /// <list type='bullet'>
    /// <item>
    /// <description>Item 1.</description>
    /// </item>
    /// <item>
    /// <description>Item 2.</description>
    /// </item>
    /// </list>
    /// <a href = ""https://google.com"" > link text</a>
    /// </para>
    /// </summary>
    void AMethod(int i)
    {
    }

    void M()
    {
        AMet{|caret:|}
    }
}";
            using var testLspServer = CreateTestLspServer(markup, out var locations);
            var clientCompletionItem = await GetCompletionItemToResolveAsync<LSP.CompletionItem>(
                testLspServer,
                locations,
                label: "AMethod",
                new ClientCapabilities()).ConfigureAwait(false);
            Assert.True(clientCompletionItem is not VSInternalCompletionItem);

            var expected = @"void A.AMethod(int i)
A cref A.AMethod(int)
strong text
italic text
underline text

• Item 1.
• Item 2.

link text";

            var results = await RunResolveCompletionItemAsync(
                testLspServer,
                clientCompletionItem,
                new ClientCapabilities()).ConfigureAwait(false);
            Assert.Equal(expected, results.Documentation.Value.Second.Value);
        }

        [Fact]
        public async Task TestResolveCompletionItemWithPrefixSuffixAsync()
        {
            var markup =
@"class A
{
    void M()
    {
        var a = 10;
        a.{|caret:|}
    }
}";
            using var testLspServer = CreateTestLspServer(markup, out var locations);
            var clientCompletionItem = await GetCompletionItemToResolveAsync<LSP.VSInternalCompletionItem>(testLspServer, locations, label: "(byte)").ConfigureAwait(false);

            var results = (LSP.VSInternalCompletionItem)await RunResolveCompletionItemAsync(
                testLspServer, clientCompletionItem).ConfigureAwait(false);
            Assert.Equal("(byte)", results.Label);
            Assert.NotNull(results.Description);
        }

        private static async Task<LSP.CompletionItem> RunResolveCompletionItemAsync(TestLspServer testLspServer, LSP.CompletionItem completionItem, LSP.ClientCapabilities clientCapabilities = null)
        {
=======
        {
            var markup =
@"
class A
{
    /// <summary>
    /// A cref <see cref=""AMethod""/>
    /// <br/>
    /// <strong>strong text</strong>
    /// <br/>
    /// <em>italic text</em>
    /// <br/>
    /// <u>underline text</u>
    /// <para>
    /// <list type='bullet'>
    /// <item>
    /// <description>Item 1.</description>
    /// </item>
    /// <item>
    /// <description>Item 2.</description>
    /// </item>
    /// </list>
    /// <a href = ""https://google.com"" > link text</a>
    /// </para>
    /// </summary>
    void AMethod(int i)
    {
    }

    void M()
    {
        AMet{|caret:|}
    }
}";
            using var testLspServer = await CreateTestLspServerAsync(markup);
            var clientCompletionItem = await GetCompletionItemToResolveAsync<LSP.CompletionItem>(
                testLspServer,
                label: "AMethod",
                new ClientCapabilities()).ConfigureAwait(false);
            Assert.True(clientCompletionItem is not VSInternalCompletionItem);

            var expected = @"```csharp
void A.AMethod(int i)
```
  
A&nbsp;cref&nbsp;A\.AMethod\(int\)  
**strong&nbsp;text**  
_italic&nbsp;text_  
<u>underline&nbsp;text</u>  
  
•&nbsp;Item&nbsp;1\.  
•&nbsp;Item&nbsp;2\.  
  
[link text](https://google.com)";

            var results = await RunResolveCompletionItemAsync(
                testLspServer,
                clientCompletionItem,
                new ClientCapabilities
                {
                    TextDocument = new TextDocumentClientCapabilities
                    {
                        Completion = new CompletionSetting
                        {
                            CompletionItem = new CompletionItemSetting
                            {
                                DocumentationFormat = new MarkupKind[] { MarkupKind.Markdown }
                            }
                        }
                    }
                }).ConfigureAwait(false);
            Assert.Equal(expected, results.Documentation.Value.Second.Value);
        }

        [Fact]
        public async Task TestResolveCompletionItemWithPlainTextAsync()
        {
            var markup =
@"
class A
{
    /// <summary>
    /// A cref <see cref=""AMethod""/>
    /// <br/>
    /// <strong>strong text</strong>
    /// <br/>
    /// <em>italic text</em>
    /// <br/>
    /// <u>underline text</u>
    /// <para>
    /// <list type='bullet'>
    /// <item>
    /// <description>Item 1.</description>
    /// </item>
    /// <item>
    /// <description>Item 2.</description>
    /// </item>
    /// </list>
    /// <a href = ""https://google.com"" > link text</a>
    /// </para>
    /// </summary>
    void AMethod(int i)
    {
    }

    void M()
    {
        AMet{|caret:|}
    }
}";
            using var testLspServer = await CreateTestLspServerAsync(markup);
            var clientCompletionItem = await GetCompletionItemToResolveAsync<LSP.CompletionItem>(
                testLspServer,
                label: "AMethod",
                new ClientCapabilities()).ConfigureAwait(false);
            Assert.True(clientCompletionItem is not VSInternalCompletionItem);

            var expected = @"void A.AMethod(int i)
A cref A.AMethod(int)
strong text
italic text
underline text

• Item 1.
• Item 2.

link text";

            var results = await RunResolveCompletionItemAsync(
                testLspServer,
                clientCompletionItem,
                new ClientCapabilities()).ConfigureAwait(false);
            Assert.Equal(expected, results.Documentation.Value.Second.Value);
        }

        [Fact]
        public async Task TestResolveCompletionItemWithPrefixSuffixAsync()
        {
            var markup =
@"class A
{
    void M()
    {
        var a = 10;
        a.{|caret:|}
    }
}";
            using var testLspServer = await CreateTestLspServerAsync(markup);
            var clientCompletionItem = await GetCompletionItemToResolveAsync<LSP.VSInternalCompletionItem>(testLspServer, label: "(byte)").ConfigureAwait(false);

            var results = (LSP.VSInternalCompletionItem)await RunResolveCompletionItemAsync(
                testLspServer, clientCompletionItem).ConfigureAwait(false);
            Assert.Equal("(byte)", results.Label);
            Assert.NotNull(results.Description);
        }

        private static async Task<LSP.CompletionItem> RunResolveCompletionItemAsync(TestLspServer testLspServer, LSP.CompletionItem completionItem, LSP.ClientCapabilities clientCapabilities = null)
        {
>>>>>>> 67d940c4
            clientCapabilities ??= new LSP.VSInternalClientCapabilities { SupportsVisualStudioExtensions = true };
            return await testLspServer.ExecuteRequestAsync<LSP.CompletionItem, LSP.CompletionItem>(LSP.Methods.TextDocumentCompletionResolveName,
                           completionItem, clientCapabilities, null, CancellationToken.None);
        }

        private static LSP.VSInternalCompletionItem CreateResolvedCompletionItem(
            VSInternalCompletionItem completionItem,
            ClassifiedTextElement description,
            string detail,
            string documentation)
        {
            completionItem.Detail = detail;
            if (documentation != null)
            {
                completionItem.Documentation = new LSP.MarkupContent()
                {
                    Kind = LSP.MarkupKind.PlainText,
                    Value = documentation
                };
            }

            completionItem.Description = description;
            return completionItem;
        }

        private static ClassifiedTextRun[] CreateClassifiedTextRunForClass(string className)
            => new ClassifiedTextRun[]
            {
                new ClassifiedTextRun("keyword", "class"),
                new ClassifiedTextRun("whitespace", " "),
                new ClassifiedTextRun("class name", className)
            };

        private static async Task<T> GetCompletionItemToResolveAsync<T>(
            TestLspServer testLspServer,
<<<<<<< HEAD
            Dictionary<string, IList<LSP.Location>> locations,
=======
>>>>>>> 67d940c4
            string label,
            LSP.ClientCapabilities clientCapabilities = null) where T : LSP.CompletionItem
        {
            var completionParams = CreateCompletionParams(
<<<<<<< HEAD
                locations["caret"].Single(), LSP.VSInternalCompletionInvokeKind.Explicit, "\0", LSP.CompletionTriggerKind.Invoked);
=======
                testLspServer.GetLocations("caret").Single(), LSP.VSInternalCompletionInvokeKind.Explicit, "\0", LSP.CompletionTriggerKind.Invoked);
>>>>>>> 67d940c4

            clientCapabilities ??= new LSP.VSInternalClientCapabilities { SupportsVisualStudioExtensions = true };
            var completionList = await RunGetCompletionsAsync(testLspServer, completionParams, clientCapabilities);

            if (clientCapabilities.HasCompletionListDataCapability())
            {
                var vsCompletionList = Assert.IsAssignableFrom<VSInternalCompletionList>(completionList);
                Assert.NotNull(vsCompletionList.Data);
            }

            var serverCompletionItem = completionList.Items.FirstOrDefault(item => item.Label == label);
            var clientCompletionItem = ConvertToClientCompletionItem((T)serverCompletionItem);
            return clientCompletionItem;
        }

        private static async Task<LSP.CompletionList> RunGetCompletionsAsync(
            TestLspServer testLspServer,
            LSP.CompletionParams completionParams,
            LSP.ClientCapabilities clientCapabilities)
        {
            var completionList = await testLspServer.ExecuteRequestAsync<LSP.CompletionParams, LSP.CompletionList>(LSP.Methods.TextDocumentCompletionName,
                completionParams, clientCapabilities, null, CancellationToken.None);

            // Emulate client behavior of promoting "Data" completion list properties onto completion items.
            if (clientCapabilities.HasCompletionListDataCapability() &&
                completionList is VSInternalCompletionList vsCompletionList &&
                vsCompletionList.Data != null)
            {
                foreach (var completionItem in completionList.Items)
                {
                    Assert.Null(completionItem.Data);
                    completionItem.Data = vsCompletionList.Data;
                }
            }

            return completionList;
        }

        private static T ConvertToClientCompletionItem<T>(T serverCompletionItem) where T : LSP.CompletionItem
        {
            var serializedItem = JsonConvert.SerializeObject(serverCompletionItem);
            var clientCompletionItem = JsonConvert.DeserializeObject<T>(serializedItem);
            return clientCompletionItem;
        }

        private class TestCaretOutOfScopeCompletionService : CompletionService
        {
            public override string Language => LanguageNames.CSharp;

            public override Task<CodeAnalysis.Completion.CompletionList> GetCompletionsAsync(
                Document document,
                int caretPosition,
                CompletionTrigger trigger = default,
                ImmutableHashSet<string> roles = null,
                OptionSet options = null,
                CancellationToken cancellationToken = default)
                => Task.FromResult(CodeAnalysis.Completion.CompletionList.Empty);

            public override Task<CompletionChange> GetChangeAsync(
                Document document,
                CodeAnalysis.Completion.CompletionItem item,
                char? commitCharacter = null,
                CancellationToken cancellationToken = default)
            {
                var textChange = new TextChange(span: new TextSpan(start: 77, length: 9), newText: @"public override void M()
    {
        throw new System.NotImplementedException();
    }");

                return Task.FromResult(CompletionChange.Create(textChange, newPosition: 0));
            }
<<<<<<< HEAD
=======

            internal override bool ShouldTriggerCompletion(Project project, HostLanguageServices languageServices, SourceText text, int caretPosition, CompletionTrigger trigger, CodeAnalysis.Completion.CompletionOptions options, ImmutableHashSet<string> roles = null)
                => false;

            internal override CompletionRules GetRules(CodeAnalysis.Completion.CompletionOptions options)
                => CompletionRules.Default;

            internal override Task<CompletionDescription> GetDescriptionAsync(Document document, CodeAnalysis.Completion.CompletionItem item, CodeAnalysis.Completion.CompletionOptions options, SymbolDescriptionOptions displayOptions, CancellationToken cancellationToken = default)
                => Task.FromResult(CompletionDescription.Empty);
>>>>>>> 67d940c4
        }
    }
}<|MERGE_RESOLUTION|>--- conflicted
+++ resolved
@@ -10,13 +10,9 @@
 using System.Threading;
 using System.Threading.Tasks;
 using Microsoft.CodeAnalysis.Completion;
-<<<<<<< HEAD
-using Microsoft.CodeAnalysis.LanguageServer.Handler;
-=======
 using Microsoft.CodeAnalysis.Host;
 using Microsoft.CodeAnalysis.LanguageServer.Handler;
 using Microsoft.CodeAnalysis.LanguageServices;
->>>>>>> 67d940c4
 using Microsoft.CodeAnalysis.Options;
 using Microsoft.CodeAnalysis.Text;
 using Microsoft.VisualStudio.LanguageServer.Protocol;
@@ -41,11 +37,7 @@
         {|caret:|}
     }
 }";
-<<<<<<< HEAD
-            using var testLspServer = CreateTestLspServer(markup, out var locations);
-=======
-            using var testLspServer = await CreateTestLspServerAsync(markup);
->>>>>>> 67d940c4
+            using var testLspServer = await CreateTestLspServerAsync(markup);
             var clientCapabilities = new LSP.VSInternalClientCapabilities
             {
                 SupportsVisualStudioExtensions = true,
@@ -62,16 +54,11 @@
             };
             var clientCompletionItem = await GetCompletionItemToResolveAsync<LSP.VSInternalCompletionItem>(
                 testLspServer,
-<<<<<<< HEAD
-                locations,
-=======
->>>>>>> 67d940c4
                 label: "A",
                 clientCapabilities).ConfigureAwait(false);
 
             var description = new ClassifiedTextElement(CreateClassifiedTextRunForClass("A"));
             var expected = CreateResolvedCompletionItem(clientCompletionItem, description, "class A", null);
-<<<<<<< HEAD
 
             var results = (LSP.VSInternalCompletionItem)await RunResolveCompletionItemAsync(
                 testLspServer, clientCompletionItem, clientCapabilities).ConfigureAwait(false);
@@ -89,37 +76,12 @@
         {|caret:|}
     }
 }";
-            using var testLspServer = CreateTestLspServer(markup, out var locations);
-            var clientCompletionItem = await GetCompletionItemToResolveAsync<LSP.VSInternalCompletionItem>(testLspServer, locations, label: "A").ConfigureAwait(false);
+            using var testLspServer = await CreateTestLspServerAsync(markup);
+            var clientCompletionItem = await GetCompletionItemToResolveAsync<LSP.VSInternalCompletionItem>(testLspServer, label: "A").ConfigureAwait(false);
 
             var description = new ClassifiedTextElement(CreateClassifiedTextRunForClass("A"));
             var expected = CreateResolvedCompletionItem(clientCompletionItem, description, "class A", null);
 
-=======
-
-            var results = (LSP.VSInternalCompletionItem)await RunResolveCompletionItemAsync(
-                testLspServer, clientCompletionItem, clientCapabilities).ConfigureAwait(false);
-            AssertJsonEquals(expected, results);
-        }
-
-        [Fact]
-        public async Task TestResolveCompletionItemAsync()
-        {
-            var markup =
-@"class A
-{
-    void M()
-    {
-        {|caret:|}
-    }
-}";
-            using var testLspServer = await CreateTestLspServerAsync(markup);
-            var clientCompletionItem = await GetCompletionItemToResolveAsync<LSP.VSInternalCompletionItem>(testLspServer, label: "A").ConfigureAwait(false);
-
-            var description = new ClassifiedTextElement(CreateClassifiedTextRunForClass("A"));
-            var expected = CreateResolvedCompletionItem(clientCompletionItem, description, "class A", null);
-
->>>>>>> 67d940c4
             var results = (LSP.VSInternalCompletionItem)await RunResolveCompletionItemAsync(
                 testLspServer, clientCompletionItem).ConfigureAwait(false);
             AssertJsonEquals(expected, results);
@@ -139,13 +101,8 @@
 {
     override {|caret:|}
 }";
-<<<<<<< HEAD
-            using var testLspServer = CreateTestLspServer(markup, out var locations);
-            var clientCompletionItem = await GetCompletionItemToResolveAsync<LSP.VSInternalCompletionItem>(testLspServer, locations, label: "M()").ConfigureAwait(false);
-=======
             using var testLspServer = await CreateTestLspServerAsync(markup);
             var clientCompletionItem = await GetCompletionItemToResolveAsync<LSP.VSInternalCompletionItem>(testLspServer, label: "M()").ConfigureAwait(false);
->>>>>>> 67d940c4
             var results = (LSP.VSInternalCompletionItem)await RunResolveCompletionItemAsync(
                 testLspServer, clientCompletionItem).ConfigureAwait(false);
 
@@ -171,11 +128,7 @@
 {
     override {|caret:|}
 }";
-<<<<<<< HEAD
-            using var testLspServer = CreateTestLspServer(markup, out var locations);
-=======
-            using var testLspServer = await CreateTestLspServerAsync(markup);
->>>>>>> 67d940c4
+            using var testLspServer = await CreateTestLspServerAsync(markup);
             // Explicitly enable snippets. This allows us to set the cursor with $0. Currently only applies to C# in Razor docs.
             var clientCapabilities = new LSP.VSInternalClientCapabilities
             {
@@ -193,10 +146,6 @@
             };
             var clientCompletionItem = await GetCompletionItemToResolveAsync<LSP.VSInternalCompletionItem>(
                 testLspServer,
-<<<<<<< HEAD
-                locations,
-=======
->>>>>>> 67d940c4
                 label: "M()",
                 clientCapabilities).ConfigureAwait(false);
 
@@ -225,11 +174,7 @@
 {
     override {|caret:|}
 }";
-<<<<<<< HEAD
-            using var testLspServer = CreateTestLspServer(markup, out _);
-=======
-            using var testLspServer = await CreateTestLspServerAsync(markup);
->>>>>>> 67d940c4
+            using var testLspServer = await CreateTestLspServerAsync(markup);
 
             var document = testLspServer.GetCurrentSolution().Projects.First().Documents.First();
 
@@ -245,7 +190,6 @@
 
         [Fact]
         public async Task TestResolveCompletionItemWithMarkupContentAsync()
-<<<<<<< HEAD
         {
             var markup =
 @"
@@ -280,10 +224,9 @@
         AMet{|caret:|}
     }
 }";
-            using var testLspServer = CreateTestLspServer(markup, out var locations);
+            using var testLspServer = await CreateTestLspServerAsync(markup);
             var clientCompletionItem = await GetCompletionItemToResolveAsync<LSP.CompletionItem>(
                 testLspServer,
-                locations,
                 label: "AMethod",
                 new ClientCapabilities()).ConfigureAwait(false);
             Assert.True(clientCompletionItem is not VSInternalCompletionItem);
@@ -357,10 +300,9 @@
         AMet{|caret:|}
     }
 }";
-            using var testLspServer = CreateTestLspServer(markup, out var locations);
+            using var testLspServer = await CreateTestLspServerAsync(markup);
             var clientCompletionItem = await GetCompletionItemToResolveAsync<LSP.CompletionItem>(
                 testLspServer,
-                locations,
                 label: "AMethod",
                 new ClientCapabilities()).ConfigureAwait(false);
             Assert.True(clientCompletionItem is not VSInternalCompletionItem);
@@ -395,8 +337,8 @@
         a.{|caret:|}
     }
 }";
-            using var testLspServer = CreateTestLspServer(markup, out var locations);
-            var clientCompletionItem = await GetCompletionItemToResolveAsync<LSP.VSInternalCompletionItem>(testLspServer, locations, label: "(byte)").ConfigureAwait(false);
+            using var testLspServer = await CreateTestLspServerAsync(markup);
+            var clientCompletionItem = await GetCompletionItemToResolveAsync<LSP.VSInternalCompletionItem>(testLspServer, label: "(byte)").ConfigureAwait(false);
 
             var results = (LSP.VSInternalCompletionItem)await RunResolveCompletionItemAsync(
                 testLspServer, clientCompletionItem).ConfigureAwait(false);
@@ -406,166 +348,6 @@
 
         private static async Task<LSP.CompletionItem> RunResolveCompletionItemAsync(TestLspServer testLspServer, LSP.CompletionItem completionItem, LSP.ClientCapabilities clientCapabilities = null)
         {
-=======
-        {
-            var markup =
-@"
-class A
-{
-    /// <summary>
-    /// A cref <see cref=""AMethod""/>
-    /// <br/>
-    /// <strong>strong text</strong>
-    /// <br/>
-    /// <em>italic text</em>
-    /// <br/>
-    /// <u>underline text</u>
-    /// <para>
-    /// <list type='bullet'>
-    /// <item>
-    /// <description>Item 1.</description>
-    /// </item>
-    /// <item>
-    /// <description>Item 2.</description>
-    /// </item>
-    /// </list>
-    /// <a href = ""https://google.com"" > link text</a>
-    /// </para>
-    /// </summary>
-    void AMethod(int i)
-    {
-    }
-
-    void M()
-    {
-        AMet{|caret:|}
-    }
-}";
-            using var testLspServer = await CreateTestLspServerAsync(markup);
-            var clientCompletionItem = await GetCompletionItemToResolveAsync<LSP.CompletionItem>(
-                testLspServer,
-                label: "AMethod",
-                new ClientCapabilities()).ConfigureAwait(false);
-            Assert.True(clientCompletionItem is not VSInternalCompletionItem);
-
-            var expected = @"```csharp
-void A.AMethod(int i)
-```
-  
-A&nbsp;cref&nbsp;A\.AMethod\(int\)  
-**strong&nbsp;text**  
-_italic&nbsp;text_  
-<u>underline&nbsp;text</u>  
-  
-•&nbsp;Item&nbsp;1\.  
-•&nbsp;Item&nbsp;2\.  
-  
-[link text](https://google.com)";
-
-            var results = await RunResolveCompletionItemAsync(
-                testLspServer,
-                clientCompletionItem,
-                new ClientCapabilities
-                {
-                    TextDocument = new TextDocumentClientCapabilities
-                    {
-                        Completion = new CompletionSetting
-                        {
-                            CompletionItem = new CompletionItemSetting
-                            {
-                                DocumentationFormat = new MarkupKind[] { MarkupKind.Markdown }
-                            }
-                        }
-                    }
-                }).ConfigureAwait(false);
-            Assert.Equal(expected, results.Documentation.Value.Second.Value);
-        }
-
-        [Fact]
-        public async Task TestResolveCompletionItemWithPlainTextAsync()
-        {
-            var markup =
-@"
-class A
-{
-    /// <summary>
-    /// A cref <see cref=""AMethod""/>
-    /// <br/>
-    /// <strong>strong text</strong>
-    /// <br/>
-    /// <em>italic text</em>
-    /// <br/>
-    /// <u>underline text</u>
-    /// <para>
-    /// <list type='bullet'>
-    /// <item>
-    /// <description>Item 1.</description>
-    /// </item>
-    /// <item>
-    /// <description>Item 2.</description>
-    /// </item>
-    /// </list>
-    /// <a href = ""https://google.com"" > link text</a>
-    /// </para>
-    /// </summary>
-    void AMethod(int i)
-    {
-    }
-
-    void M()
-    {
-        AMet{|caret:|}
-    }
-}";
-            using var testLspServer = await CreateTestLspServerAsync(markup);
-            var clientCompletionItem = await GetCompletionItemToResolveAsync<LSP.CompletionItem>(
-                testLspServer,
-                label: "AMethod",
-                new ClientCapabilities()).ConfigureAwait(false);
-            Assert.True(clientCompletionItem is not VSInternalCompletionItem);
-
-            var expected = @"void A.AMethod(int i)
-A cref A.AMethod(int)
-strong text
-italic text
-underline text
-
-• Item 1.
-• Item 2.
-
-link text";
-
-            var results = await RunResolveCompletionItemAsync(
-                testLspServer,
-                clientCompletionItem,
-                new ClientCapabilities()).ConfigureAwait(false);
-            Assert.Equal(expected, results.Documentation.Value.Second.Value);
-        }
-
-        [Fact]
-        public async Task TestResolveCompletionItemWithPrefixSuffixAsync()
-        {
-            var markup =
-@"class A
-{
-    void M()
-    {
-        var a = 10;
-        a.{|caret:|}
-    }
-}";
-            using var testLspServer = await CreateTestLspServerAsync(markup);
-            var clientCompletionItem = await GetCompletionItemToResolveAsync<LSP.VSInternalCompletionItem>(testLspServer, label: "(byte)").ConfigureAwait(false);
-
-            var results = (LSP.VSInternalCompletionItem)await RunResolveCompletionItemAsync(
-                testLspServer, clientCompletionItem).ConfigureAwait(false);
-            Assert.Equal("(byte)", results.Label);
-            Assert.NotNull(results.Description);
-        }
-
-        private static async Task<LSP.CompletionItem> RunResolveCompletionItemAsync(TestLspServer testLspServer, LSP.CompletionItem completionItem, LSP.ClientCapabilities clientCapabilities = null)
-        {
->>>>>>> 67d940c4
             clientCapabilities ??= new LSP.VSInternalClientCapabilities { SupportsVisualStudioExtensions = true };
             return await testLspServer.ExecuteRequestAsync<LSP.CompletionItem, LSP.CompletionItem>(LSP.Methods.TextDocumentCompletionResolveName,
                            completionItem, clientCapabilities, null, CancellationToken.None);
@@ -601,19 +383,11 @@
 
         private static async Task<T> GetCompletionItemToResolveAsync<T>(
             TestLspServer testLspServer,
-<<<<<<< HEAD
-            Dictionary<string, IList<LSP.Location>> locations,
-=======
->>>>>>> 67d940c4
             string label,
             LSP.ClientCapabilities clientCapabilities = null) where T : LSP.CompletionItem
         {
             var completionParams = CreateCompletionParams(
-<<<<<<< HEAD
-                locations["caret"].Single(), LSP.VSInternalCompletionInvokeKind.Explicit, "\0", LSP.CompletionTriggerKind.Invoked);
-=======
                 testLspServer.GetLocations("caret").Single(), LSP.VSInternalCompletionInvokeKind.Explicit, "\0", LSP.CompletionTriggerKind.Invoked);
->>>>>>> 67d940c4
 
             clientCapabilities ??= new LSP.VSInternalClientCapabilities { SupportsVisualStudioExtensions = true };
             var completionList = await RunGetCompletionsAsync(testLspServer, completionParams, clientCapabilities);
@@ -685,8 +459,6 @@
 
                 return Task.FromResult(CompletionChange.Create(textChange, newPosition: 0));
             }
-<<<<<<< HEAD
-=======
 
             internal override bool ShouldTriggerCompletion(Project project, HostLanguageServices languageServices, SourceText text, int caretPosition, CompletionTrigger trigger, CodeAnalysis.Completion.CompletionOptions options, ImmutableHashSet<string> roles = null)
                 => false;
@@ -696,7 +468,6 @@
 
             internal override Task<CompletionDescription> GetDescriptionAsync(Document document, CodeAnalysis.Completion.CompletionItem item, CodeAnalysis.Completion.CompletionOptions options, SymbolDescriptionOptions displayOptions, CancellationToken cancellationToken = default)
                 => Task.FromResult(CompletionDescription.Empty);
->>>>>>> 67d940c4
         }
     }
 }