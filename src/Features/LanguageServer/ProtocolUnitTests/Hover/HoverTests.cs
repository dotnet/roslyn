--- conflicted
+++ resolved
@@ -179,11 +179,7 @@
     </Project>
 </Workspace>";
 
-<<<<<<< HEAD
-            using var testLspServer = await CreateXmlTestLspServerAsync(workspaceXml, clientCapabilities: CapabilitiesWithVSExtensions);
-=======
             using var testLspServer = await CreateXmlTestLspServerAsync(workspaceXml, initializationOptions: new InitializationOptions { ClientCapabilities = CapabilitiesWithVSExtensions });
->>>>>>> 80a8ce8d
             var location = testLspServer.GetLocations("caret").Single();
 
             foreach (var project in testLspServer.GetCurrentSolution().Projects)
