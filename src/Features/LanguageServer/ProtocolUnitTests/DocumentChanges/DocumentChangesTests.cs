﻿// Licensed to the .NET Foundation under one or more agreements.
// The .NET Foundation licenses this file to you under the MIT license.
// See the LICENSE file in the project root for more information.

using System;
using System.Collections.Generic;
using System.Linq;
using System.Threading;
using System.Threading.Tasks;
using Microsoft.CodeAnalysis.Editor.UnitTests.Workspaces;
using Microsoft.CodeAnalysis.LanguageServer.Handler;
using Microsoft.VisualStudio.LanguageServer.Protocol;
using Roslyn.Test.Utilities;
using Xunit;
using LSP = Microsoft.VisualStudio.LanguageServer.Protocol;

namespace Microsoft.CodeAnalysis.LanguageServer.UnitTests.DocumentChanges
{
    public partial class DocumentChangesTests : AbstractLanguageServerProtocolTests
    {
        [Fact]
        public async Task DocumentChanges_EndToEnd()
        {
            var source =
@"class A
{
    void M()
    {
        {|type:|}
    }
}";
            var expected =
@"class A
{
    void M()
    {
        // hi there
    }
}";
            var (testLspServer, locationTyped, documentText) = await GetTestLspServerAndLocationAsync(source);

            using (testLspServer)
            {
                Assert.Empty(testLspServer.GetQueueAccessor().GetTrackedTexts());

<<<<<<< HEAD
                await DidOpenAsync(testLspServer, CreateDidOpenTextDocumentParams(locationTyped, documentText));
=======
                await DidOpen(testLspServer, locationTyped.Uri);
>>>>>>> 1659203d

                Assert.Single(testLspServer.GetQueueAccessor().GetTrackedTexts());

                var document = testLspServer.GetQueueAccessor().GetTrackedTexts().Single();
                Assert.Equal(documentText, document.ToString());

<<<<<<< HEAD
                await DidChangeAsync(testLspServer, CreateDidChangeTextDocumentParams(locationTyped.Uri, (4, 8, "// hi there")));
=======
                await DidChange(testLspServer, locationTyped.Uri, (4, 8, "// hi there"));
>>>>>>> 1659203d

                document = testLspServer.GetQueueAccessor().GetTrackedTexts().Single();
                Assert.Equal(expected, document.ToString());

<<<<<<< HEAD
                await DidCloseAsync(testLspServer, CreateDidCloseTextDocumentParams(locationTyped));
=======
                await DidClose(testLspServer, locationTyped.Uri);
>>>>>>> 1659203d

                Assert.Empty(testLspServer.GetQueueAccessor().GetTrackedTexts());
            }
        }

        [Fact]
        public async Task DidOpen_DocumentIsTracked()
        {
            var source =
@"class A
{
    void M()
    {
        {|type:|}
    }
}";
            var (testLspServer, locationTyped, documentText) = await GetTestLspServerAndLocationAsync(source);

            using (testLspServer)
            {
<<<<<<< HEAD
                await DidOpenAsync(testLspServer, CreateDidOpenTextDocumentParams(locationTyped, documentText));
=======
                await DidOpen(testLspServer, locationTyped.Uri);
>>>>>>> 1659203d

                var document = testLspServer.GetQueueAccessor().GetTrackedTexts().FirstOrDefault();

                Assert.NotNull(document);
                Assert.Equal(documentText, document.ToString());
            }
        }

        [Fact]
        public async Task MultipleDidOpen_Errors()
        {
            var source =
@"class A
{
    void M()
    {
        {|type:|}
    }
}";
            var (testLspServer, locationTyped, documentText) = await GetTestLspServerAndLocationAsync(source);

            using (testLspServer)
            {
<<<<<<< HEAD
                await DidOpenAsync(testLspServer, CreateDidOpenTextDocumentParams(locationTyped, documentText));

                await Assert.ThrowsAsync<InvalidOperationException>(() => DidOpenAsync(testLspServer, CreateDidOpenTextDocumentParams(locationTyped, documentText)));
=======
                await DidOpen(testLspServer, locationTyped.Uri);

                await Assert.ThrowsAsync<InvalidOperationException>(() => DidOpen(testLspServer, locationTyped.Uri));
>>>>>>> 1659203d
            }
        }

        [Fact]
        public async Task DidCloseWithoutDidOpen_Errors()
        {
            var source =
@"class A
{
    void M()
    {
        {|type:|}
    }
}";
            var (testLspServer, locationTyped, documentText) = await GetTestLspServerAndLocationAsync(source);

            using (testLspServer)
            {
<<<<<<< HEAD
                await Assert.ThrowsAsync<InvalidOperationException>(() => DidCloseAsync(testLspServer, CreateDidCloseTextDocumentParams(locationTyped)));
=======
                await Assert.ThrowsAsync<InvalidOperationException>(() => DidClose(testLspServer, locationTyped.Uri));
>>>>>>> 1659203d
            }
        }

        [Fact]
        public async Task DidChangeWithoutDidOpen_Errors()
        {
            var source =
@"class A
{
    void M()
    {
        {|type:|}
    }
}";
            var (testLspServer, locationTyped, documentText) = await GetTestLspServerAndLocationAsync(source);

            using (testLspServer)
            {
<<<<<<< HEAD
                await Assert.ThrowsAsync<InvalidOperationException>(() => DidChangeAsync(testLspServer, CreateDidChangeTextDocumentParams(locationTyped.Uri, (0, 0, "goo"))));
=======
                await Assert.ThrowsAsync<InvalidOperationException>(() => DidChange(testLspServer, locationTyped.Uri, (0, 0, "goo")));
>>>>>>> 1659203d
            }
        }

        [Fact]
        public async Task DidClose_StopsTrackingDocument()
        {
            var source =
@"class A
{
    void M()
    {
        {|type:|}
    }
}";

            var (testLspServer, locationTyped, _) = await GetTestLspServerAndLocationAsync(source);

            using (testLspServer)
            {
<<<<<<< HEAD
                await DidOpenAsync(testLspServer, CreateDidOpenTextDocumentParams(locationTyped, documentText));

                await DidCloseAsync(testLspServer, CreateDidCloseTextDocumentParams(locationTyped));
=======
                await DidOpen(testLspServer, locationTyped.Uri);

                await DidClose(testLspServer, locationTyped.Uri);
>>>>>>> 1659203d

                Assert.Empty(testLspServer.GetQueueAccessor().GetTrackedTexts());
            }
        }

        [Fact]
        public async Task DidChange_AppliesChanges()
        {
            var source =
@"class A
{
    void M()
    {
        {|type:|}
    }
}";
            var expected =
  @"class A
{
    void M()
    {
        // hi there
    }
}";

            var (testLspServer, locationTyped, _) = await GetTestLspServerAndLocationAsync(source);

            using (testLspServer)
            {
<<<<<<< HEAD
                await DidOpenAsync(testLspServer, CreateDidOpenTextDocumentParams(locationTyped, documentText));

                await DidChangeAsync(testLspServer, CreateDidChangeTextDocumentParams(locationTyped.Uri, (4, 8, "// hi there")));
=======
                await DidOpen(testLspServer, locationTyped.Uri);

                await DidChange(testLspServer, locationTyped.Uri, (4, 8, "// hi there"));
>>>>>>> 1659203d

                var document = testLspServer.GetQueueAccessor().GetTrackedTexts().FirstOrDefault();

                Assert.NotNull(document);
                Assert.Equal(expected, document.ToString());
            }
        }

        [Fact]
        public async Task DidChange_DoesntUpdateWorkspace()
        {
            var source =
@"class A
{
    void M()
    {
        {|type:|}
    }
}";
            var expected =
  @"class A
{
    void M()
    {
        // hi there
    }
}";

            var (testLspServer, locationTyped, documentText) = await GetTestLspServerAndLocationAsync(source);

            using (testLspServer)
            {
<<<<<<< HEAD
                await DidOpenAsync(testLspServer, CreateDidOpenTextDocumentParams(locationTyped, documentText));

                await DidChangeAsync(testLspServer, CreateDidChangeTextDocumentParams(locationTyped.Uri, (4, 8, "// hi there")));
=======
                await DidOpen(testLspServer, locationTyped.Uri);

                await DidChange(testLspServer, locationTyped.Uri, (4, 8, "// hi there"));
>>>>>>> 1659203d

                var documentTextFromWorkspace = (await testLspServer.GetCurrentSolution().GetDocuments(locationTyped.Uri).Single().GetTextAsync()).ToString();

                Assert.NotNull(documentTextFromWorkspace);
                Assert.Equal(documentText, documentTextFromWorkspace);

                // Just to ensure this test breaks if didChange stops working for some reason
                Assert.NotEqual(expected, documentTextFromWorkspace);
            }
        }

        [Fact]
        public async Task DidChange_MultipleChanges()
        {
            var source =
@"class A
{
    void M()
    {
        {|type:|}
    }
}";
            var expected =
  @"class A
{
    void M()
    {
        // hi there
        // this builds on that
    }
}";

            var (testLspServer, locationTyped, _) = await GetTestLspServerAndLocationAsync(source);

            using (testLspServer)
            {
<<<<<<< HEAD
                await DidOpenAsync(testLspServer, CreateDidOpenTextDocumentParams(locationTyped, documentText));

                await DidChangeAsync(testLspServer, CreateDidChangeTextDocumentParams(locationTyped.Uri, (4, 8, "// hi there"), (5, 0, "        // this builds on that\r\n")));
=======
                await DidOpen(testLspServer, locationTyped.Uri);

                await DidChange(testLspServer, locationTyped.Uri, (4, 8, "// hi there"), (5, 0, "        // this builds on that\r\n"));
>>>>>>> 1659203d

                var document = testLspServer.GetQueueAccessor().GetTrackedTexts().FirstOrDefault();

                Assert.NotNull(document);
                Assert.Equal(expected, document.ToString());
            }
        }

        [Fact]
        public async Task DidChange_MultipleRequests()
        {
            var source =
@"class A
{
    void M()
    {
        {|type:|}
    }
}";
            var expected =
  @"class A
{
    void M()
    {
        // hi there
        // this builds on that
    }
}";

            var (testLspServer, locationTyped, _) = await GetTestLspServerAndLocationAsync(source);

            using (testLspServer)
            {
<<<<<<< HEAD
                await DidOpenAsync(testLspServer, CreateDidOpenTextDocumentParams(locationTyped, documentText));

                await DidChangeAsync(testLspServer, CreateDidChangeTextDocumentParams(locationTyped.Uri, (4, 8, "// hi there")));

                await DidChangeAsync(testLspServer, CreateDidChangeTextDocumentParams(locationTyped.Uri, (5, 0, "        // this builds on that\r\n")));
=======
                await DidOpen(testLspServer, locationTyped.Uri);

                await DidChange(testLspServer, locationTyped.Uri, (4, 8, "// hi there"));

                await DidChange(testLspServer, locationTyped.Uri, (5, 0, "        // this builds on that\r\n"));
>>>>>>> 1659203d

                var document = testLspServer.GetQueueAccessor().GetTrackedTexts().FirstOrDefault();

                Assert.NotNull(document);
                Assert.Equal(expected, document.ToString());
            }
        }

        private async Task<(TestLspServer, LSP.Location, string)> GetTestLspServerAndLocationAsync(string source)
        {
            var testLspServer = CreateTestLspServer(source, out var locations);
            var locationTyped = locations["type"].Single();
            var documentText = await testLspServer.GetCurrentSolution().GetDocuments(locationTyped.Uri).Single().GetTextAsync();

            return (testLspServer, locationTyped, documentText.ToString());
        }

<<<<<<< HEAD
        private static async Task DidOpenAsync(TestLspServer testLspServer, LSP.DidOpenTextDocumentParams didOpenParams)
        {
            await testLspServer.ExecuteRequestAsync<LSP.DidOpenTextDocumentParams, object>(Methods.TextDocumentDidOpenName,
                           didOpenParams, new LSP.ClientCapabilities(), null, CancellationToken.None);
        }

        private static async Task DidChangeAsync(TestLspServer testLspServer, LSP.DidChangeTextDocumentParams didChangeParams)
        {
            await testLspServer.ExecuteRequestAsync<LSP.DidChangeTextDocumentParams, object>(Methods.TextDocumentDidChangeName,
                           didChangeParams, new LSP.ClientCapabilities(), null, CancellationToken.None);
        }

        private static async Task DidCloseAsync(TestLspServer testLspServer, LSP.DidCloseTextDocumentParams didCloseParams)
        {
            await testLspServer.ExecuteRequestAsync<LSP.DidCloseTextDocumentParams, object>(Methods.TextDocumentDidCloseName,
                           didCloseParams, new LSP.ClientCapabilities(), null, CancellationToken.None);
        }

        private static LSP.DidOpenTextDocumentParams CreateDidOpenTextDocumentParams(LSP.Location location, string source)
            => new LSP.DidOpenTextDocumentParams()
            {
                TextDocument = new TextDocumentItem
                {
                    Text = source,
                    Uri = location.Uri
                }
            };

        private static LSP.DidChangeTextDocumentParams CreateDidChangeTextDocumentParams(Uri documentUri, params (int line, int column, string text)[] changes)
        {
            var changeEvents = new List<TextDocumentContentChangeEvent>();
            foreach (var change in changes)
            {
                changeEvents.Add(new TextDocumentContentChangeEvent
                {
                    Text = change.text,
                    Range = new LSP.Range
                    {
                        Start = new Position(change.line, change.column),
                        End = new Position(change.line, change.column)
                    }
                });
            }

            return new LSP.DidChangeTextDocumentParams()
            {
                TextDocument = new VersionedTextDocumentIdentifier
                {
                    Uri = documentUri
                },
                ContentChanges = changeEvents.ToArray()
            };
        }
=======
        private static Task DidOpen(TestLspServer testLspServer, Uri uri) => testLspServer.OpenDocumentAsync(uri);

        private static async Task DidChange(TestLspServer testLspServer, Uri uri, params (int line, int column, string text)[] changes)
            => await testLspServer.InsertTextAsync(uri, changes);
>>>>>>> 1659203d

        private static async Task DidClose(TestLspServer testLspServer, Uri uri) => await testLspServer.CloseDocumentAsync(uri);
    }
}<|MERGE_RESOLUTION|>--- conflicted
+++ resolved
@@ -43,31 +43,19 @@
             {
                 Assert.Empty(testLspServer.GetQueueAccessor().GetTrackedTexts());
 
-<<<<<<< HEAD
-                await DidOpenAsync(testLspServer, CreateDidOpenTextDocumentParams(locationTyped, documentText));
-=======
-                await DidOpen(testLspServer, locationTyped.Uri);
->>>>>>> 1659203d
+                await DidOpenAsync(testLspServer, locationTyped.Uri);
 
                 Assert.Single(testLspServer.GetQueueAccessor().GetTrackedTexts());
 
                 var document = testLspServer.GetQueueAccessor().GetTrackedTexts().Single();
                 Assert.Equal(documentText, document.ToString());
 
-<<<<<<< HEAD
-                await DidChangeAsync(testLspServer, CreateDidChangeTextDocumentParams(locationTyped.Uri, (4, 8, "// hi there")));
-=======
-                await DidChange(testLspServer, locationTyped.Uri, (4, 8, "// hi there"));
->>>>>>> 1659203d
+                await DidChangeAsync(testLspServer, locationTyped.Uri, (4, 8, "// hi there"));
 
                 document = testLspServer.GetQueueAccessor().GetTrackedTexts().Single();
                 Assert.Equal(expected, document.ToString());
 
-<<<<<<< HEAD
-                await DidCloseAsync(testLspServer, CreateDidCloseTextDocumentParams(locationTyped));
-=======
-                await DidClose(testLspServer, locationTyped.Uri);
->>>>>>> 1659203d
+                await DidCloseAsync(testLspServer, locationTyped.Uri);
 
                 Assert.Empty(testLspServer.GetQueueAccessor().GetTrackedTexts());
             }
@@ -88,11 +76,7 @@
 
             using (testLspServer)
             {
-<<<<<<< HEAD
-                await DidOpenAsync(testLspServer, CreateDidOpenTextDocumentParams(locationTyped, documentText));
-=======
-                await DidOpen(testLspServer, locationTyped.Uri);
->>>>>>> 1659203d
+                await DidOpenAsync(testLspServer, locationTyped.Uri);
 
                 var document = testLspServer.GetQueueAccessor().GetTrackedTexts().FirstOrDefault();
 
@@ -116,15 +100,9 @@
 
             using (testLspServer)
             {
-<<<<<<< HEAD
-                await DidOpenAsync(testLspServer, CreateDidOpenTextDocumentParams(locationTyped, documentText));
-
-                await Assert.ThrowsAsync<InvalidOperationException>(() => DidOpenAsync(testLspServer, CreateDidOpenTextDocumentParams(locationTyped, documentText)));
-=======
-                await DidOpen(testLspServer, locationTyped.Uri);
-
-                await Assert.ThrowsAsync<InvalidOperationException>(() => DidOpen(testLspServer, locationTyped.Uri));
->>>>>>> 1659203d
+                await DidOpenAsync(testLspServer, locationTyped.Uri);
+
+                await Assert.ThrowsAsync<InvalidOperationException>(() => DidOpenAsync(testLspServer, locationTyped.Uri));
             }
         }
 
@@ -143,11 +121,7 @@
 
             using (testLspServer)
             {
-<<<<<<< HEAD
-                await Assert.ThrowsAsync<InvalidOperationException>(() => DidCloseAsync(testLspServer, CreateDidCloseTextDocumentParams(locationTyped)));
-=======
-                await Assert.ThrowsAsync<InvalidOperationException>(() => DidClose(testLspServer, locationTyped.Uri));
->>>>>>> 1659203d
+                await Assert.ThrowsAsync<InvalidOperationException>(() => DidCloseAsync(testLspServer, locationTyped.Uri));
             }
         }
 
@@ -166,11 +140,7 @@
 
             using (testLspServer)
             {
-<<<<<<< HEAD
-                await Assert.ThrowsAsync<InvalidOperationException>(() => DidChangeAsync(testLspServer, CreateDidChangeTextDocumentParams(locationTyped.Uri, (0, 0, "goo"))));
-=======
-                await Assert.ThrowsAsync<InvalidOperationException>(() => DidChange(testLspServer, locationTyped.Uri, (0, 0, "goo")));
->>>>>>> 1659203d
+                await Assert.ThrowsAsync<InvalidOperationException>(() => DidChangeAsync(testLspServer, locationTyped.Uri, (0, 0, "goo")));
             }
         }
 
@@ -190,15 +160,9 @@
 
             using (testLspServer)
             {
-<<<<<<< HEAD
-                await DidOpenAsync(testLspServer, CreateDidOpenTextDocumentParams(locationTyped, documentText));
-
-                await DidCloseAsync(testLspServer, CreateDidCloseTextDocumentParams(locationTyped));
-=======
-                await DidOpen(testLspServer, locationTyped.Uri);
-
-                await DidClose(testLspServer, locationTyped.Uri);
->>>>>>> 1659203d
+                await DidOpenAsync(testLspServer, locationTyped.Uri);
+
+                await DidCloseAsync(testLspServer, locationTyped.Uri);
 
                 Assert.Empty(testLspServer.GetQueueAccessor().GetTrackedTexts());
             }
@@ -228,15 +192,9 @@
 
             using (testLspServer)
             {
-<<<<<<< HEAD
-                await DidOpenAsync(testLspServer, CreateDidOpenTextDocumentParams(locationTyped, documentText));
-
-                await DidChangeAsync(testLspServer, CreateDidChangeTextDocumentParams(locationTyped.Uri, (4, 8, "// hi there")));
-=======
-                await DidOpen(testLspServer, locationTyped.Uri);
-
-                await DidChange(testLspServer, locationTyped.Uri, (4, 8, "// hi there"));
->>>>>>> 1659203d
+                await DidOpenAsync(testLspServer, locationTyped.Uri);
+
+                await DidChangeAsync(testLspServer, locationTyped.Uri, (4, 8, "// hi there"));
 
                 var document = testLspServer.GetQueueAccessor().GetTrackedTexts().FirstOrDefault();
 
@@ -269,15 +227,9 @@
 
             using (testLspServer)
             {
-<<<<<<< HEAD
-                await DidOpenAsync(testLspServer, CreateDidOpenTextDocumentParams(locationTyped, documentText));
-
-                await DidChangeAsync(testLspServer, CreateDidChangeTextDocumentParams(locationTyped.Uri, (4, 8, "// hi there")));
-=======
-                await DidOpen(testLspServer, locationTyped.Uri);
-
-                await DidChange(testLspServer, locationTyped.Uri, (4, 8, "// hi there"));
->>>>>>> 1659203d
+                await DidOpenAsync(testLspServer, locationTyped.Uri);
+
+                await DidChangeAsync(testLspServer, locationTyped.Uri, (4, 8, "// hi there"));
 
                 var documentTextFromWorkspace = (await testLspServer.GetCurrentSolution().GetDocuments(locationTyped.Uri).Single().GetTextAsync()).ToString();
 
@@ -314,15 +266,9 @@
 
             using (testLspServer)
             {
-<<<<<<< HEAD
-                await DidOpenAsync(testLspServer, CreateDidOpenTextDocumentParams(locationTyped, documentText));
-
-                await DidChangeAsync(testLspServer, CreateDidChangeTextDocumentParams(locationTyped.Uri, (4, 8, "// hi there"), (5, 0, "        // this builds on that\r\n")));
-=======
-                await DidOpen(testLspServer, locationTyped.Uri);
-
-                await DidChange(testLspServer, locationTyped.Uri, (4, 8, "// hi there"), (5, 0, "        // this builds on that\r\n"));
->>>>>>> 1659203d
+                await DidOpenAsync(testLspServer, locationTyped.Uri);
+
+                await DidChangeAsync(testLspServer, locationTyped.Uri, (4, 8, "// hi there"), (5, 0, "        // this builds on that\r\n"));
 
                 var document = testLspServer.GetQueueAccessor().GetTrackedTexts().FirstOrDefault();
 
@@ -356,19 +302,11 @@
 
             using (testLspServer)
             {
-<<<<<<< HEAD
-                await DidOpenAsync(testLspServer, CreateDidOpenTextDocumentParams(locationTyped, documentText));
-
-                await DidChangeAsync(testLspServer, CreateDidChangeTextDocumentParams(locationTyped.Uri, (4, 8, "// hi there")));
-
-                await DidChangeAsync(testLspServer, CreateDidChangeTextDocumentParams(locationTyped.Uri, (5, 0, "        // this builds on that\r\n")));
-=======
-                await DidOpen(testLspServer, locationTyped.Uri);
-
-                await DidChange(testLspServer, locationTyped.Uri, (4, 8, "// hi there"));
-
-                await DidChange(testLspServer, locationTyped.Uri, (5, 0, "        // this builds on that\r\n"));
->>>>>>> 1659203d
+                await DidOpenAsync(testLspServer, locationTyped.Uri);
+
+                await DidChangeAsync(testLspServer, locationTyped.Uri, (4, 8, "// hi there"));
+
+                await DidChangeAsync(testLspServer, locationTyped.Uri, (5, 0, "        // this builds on that\r\n"));
 
                 var document = testLspServer.GetQueueAccessor().GetTrackedTexts().FirstOrDefault();
 
@@ -386,67 +324,11 @@
             return (testLspServer, locationTyped, documentText.ToString());
         }
 
-<<<<<<< HEAD
-        private static async Task DidOpenAsync(TestLspServer testLspServer, LSP.DidOpenTextDocumentParams didOpenParams)
-        {
-            await testLspServer.ExecuteRequestAsync<LSP.DidOpenTextDocumentParams, object>(Methods.TextDocumentDidOpenName,
-                           didOpenParams, new LSP.ClientCapabilities(), null, CancellationToken.None);
-        }
-
-        private static async Task DidChangeAsync(TestLspServer testLspServer, LSP.DidChangeTextDocumentParams didChangeParams)
-        {
-            await testLspServer.ExecuteRequestAsync<LSP.DidChangeTextDocumentParams, object>(Methods.TextDocumentDidChangeName,
-                           didChangeParams, new LSP.ClientCapabilities(), null, CancellationToken.None);
-        }
-
-        private static async Task DidCloseAsync(TestLspServer testLspServer, LSP.DidCloseTextDocumentParams didCloseParams)
-        {
-            await testLspServer.ExecuteRequestAsync<LSP.DidCloseTextDocumentParams, object>(Methods.TextDocumentDidCloseName,
-                           didCloseParams, new LSP.ClientCapabilities(), null, CancellationToken.None);
-        }
-
-        private static LSP.DidOpenTextDocumentParams CreateDidOpenTextDocumentParams(LSP.Location location, string source)
-            => new LSP.DidOpenTextDocumentParams()
-            {
-                TextDocument = new TextDocumentItem
-                {
-                    Text = source,
-                    Uri = location.Uri
-                }
-            };
-
-        private static LSP.DidChangeTextDocumentParams CreateDidChangeTextDocumentParams(Uri documentUri, params (int line, int column, string text)[] changes)
-        {
-            var changeEvents = new List<TextDocumentContentChangeEvent>();
-            foreach (var change in changes)
-            {
-                changeEvents.Add(new TextDocumentContentChangeEvent
-                {
-                    Text = change.text,
-                    Range = new LSP.Range
-                    {
-                        Start = new Position(change.line, change.column),
-                        End = new Position(change.line, change.column)
-                    }
-                });
-            }
-
-            return new LSP.DidChangeTextDocumentParams()
-            {
-                TextDocument = new VersionedTextDocumentIdentifier
-                {
-                    Uri = documentUri
-                },
-                ContentChanges = changeEvents.ToArray()
-            };
-        }
-=======
-        private static Task DidOpen(TestLspServer testLspServer, Uri uri) => testLspServer.OpenDocumentAsync(uri);
-
-        private static async Task DidChange(TestLspServer testLspServer, Uri uri, params (int line, int column, string text)[] changes)
+        private static Task DidOpenAsync(TestLspServer testLspServer, Uri uri) => testLspServer.OpenDocumentAsync(uri);
+
+        private static async Task DidChangeAsync(TestLspServer testLspServer, Uri uri, params (int line, int column, string text)[] changes)
             => await testLspServer.InsertTextAsync(uri, changes);
->>>>>>> 1659203d
-
-        private static async Task DidClose(TestLspServer testLspServer, Uri uri) => await testLspServer.CloseDocumentAsync(uri);
+
+        private static async Task DidCloseAsync(TestLspServer testLspServer, Uri uri) => await testLspServer.CloseDocumentAsync(uri);
     }
 }