﻿// Licensed to the .NET Foundation under one or more agreements.
// The .NET Foundation licenses this file to you under the MIT license.
// See the LICENSE file in the project root for more information.

using System;
using System.Collections.Immutable;
using System.Composition;
using System.Linq;
using System.Threading;
using System.Threading.Tasks;
using Microsoft.CodeAnalysis.Host.Mef;
using Microsoft.CodeAnalysis.LanguageServer.Handler;
using Microsoft.CodeAnalysis.Test.Utilities;
using Microsoft.VisualStudio.LanguageServer.Protocol;
using Roslyn.Utilities;
using Xunit;

namespace Microsoft.CodeAnalysis.LanguageServer.UnitTests.DocumentChanges
{
    public partial class DocumentChangesTests
    {
        [Fact]
        public async Task LinkedDocuments_AllTracked()
        {
            var documentText = "class C { }";
            var workspaceXml =
@$"<Workspace>
    <Project Language=""C#"" CommonReferences=""true"" AssemblyName=""CSProj1"">
        <Document FilePath=""C:\C.cs"">{documentText}{{|caret:|}}</Document>
    </Project>
    <Project Language=""C#"" CommonReferences=""true"" AssemblyName=""CSProj2"">
        <Document IsLinkFile=""true"" LinkFilePath=""C:\C.cs"" LinkAssemblyName=""CSProj1""></Document>
    </Project>
</Workspace>";

            using var testLspServer = await CreateXmlTestLspServerAsync(workspaceXml);
            var caretLocation = testLspServer.GetLocations("caret").Single();

            await DidOpen(testLspServer, caretLocation.Uri);

            var trackedDocuments = testLspServer.GetQueueAccessor().GetTrackedTexts();
            Assert.Equal(1, trackedDocuments.Length);

            var solution = GetLSPSolution(testLspServer, caretLocation.Uri);

            foreach (var document in solution.Projects.First().Documents)
            {
                Assert.Equal(documentText, document.GetTextSynchronously(CancellationToken.None).ToString());
            }

            await DidClose(testLspServer, caretLocation.Uri);

            Assert.Empty(testLspServer.GetQueueAccessor().GetTrackedTexts());
        }

        [Fact]
        public async Task LinkedDocuments_AllTextChanged()
        {
            var initialText =
@"class A
{
    void M()
    {
        {|caret:|}
    }
}";
            var workspaceXml =
@$"<Workspace>
    <Project Language=""C#"" CommonReferences=""true"" AssemblyName=""CSProj1"">
        <Document FilePath=""C:\C.cs"">{initialText}</Document>
    </Project>
    <Project Language=""C#"" CommonReferences=""true"" AssemblyName=""CSProj2"">
        <Document IsLinkFile=""true"" LinkFilePath=""C:\C.cs"" LinkAssemblyName=""CSProj1""></Document>
    </Project>
</Workspace>";

            using var testLspServer = await CreateXmlTestLspServerAsync(workspaceXml);
            var caretLocation = testLspServer.GetLocations("caret").Single();

            var updatedText =
@"class A
{
    void M()
    {
        // hi there
    }
}";

            await DidOpen(testLspServer, caretLocation.Uri);

            Assert.Equal(1, testLspServer.GetQueueAccessor().GetTrackedTexts().Length);

            await DidChange(testLspServer, caretLocation.Uri, (4, 8, "// hi there"));

            var solution = GetLSPSolution(testLspServer, caretLocation.Uri);

            foreach (var document in solution.Projects.First().Documents)
            {
                Assert.Equal(updatedText, document.GetTextSynchronously(CancellationToken.None).ToString());
            }

            await DidClose(testLspServer, caretLocation.Uri);

            Assert.Empty(testLspServer.GetQueueAccessor().GetTrackedTexts());
        }

<<<<<<< HEAD
        private static Solution GetLSPSolution(TestLspServer testLspServer, Uri uri)
=======
        private static async Task<Solution> GetLSPSolution(TestLspServer testLspServer, Uri uri)
        {
            var result = await testLspServer.ExecuteRequestAsync<Uri, Solution>(nameof(GetLSPSolutionHandler), uri, new ClientCapabilities(), null, CancellationToken.None);
            Contract.ThrowIfNull(result);
            return result;
        }

        [Shared, ExportRoslynLanguagesLspRequestHandlerProvider, PartNotDiscoverable]
        [ProvidesMethod(GetLSPSolutionHandler.MethodName)]
        private class GetLspSolutionHandlerProvider : AbstractRequestHandlerProvider
        {
            [ImportingConstructor]
            [Obsolete(MefConstruction.ImportingConstructorMessage, error: true)]
            public GetLspSolutionHandlerProvider()
            {
            }

            public override ImmutableArray<IRequestHandler> CreateRequestHandlers(WellKnownLspServerKinds serverKind) => ImmutableArray.Create<IRequestHandler>(new GetLSPSolutionHandler());
        }

        private class GetLSPSolutionHandler : IRequestHandler<Uri, Solution>
>>>>>>> 02a56599
        {
            var lspDocument = testLspServer.GetManager().GetLspDocument(new TextDocumentIdentifier { Uri = uri }, null);
            Contract.ThrowIfNull(lspDocument);
            return lspDocument.Project.Solution;
        }
    }
}<|MERGE_RESOLUTION|>--- conflicted
+++ resolved
@@ -3,14 +3,9 @@
 // See the LICENSE file in the project root for more information.
 
 using System;
-using System.Collections.Immutable;
-using System.Composition;
 using System.Linq;
 using System.Threading;
 using System.Threading.Tasks;
-using Microsoft.CodeAnalysis.Host.Mef;
-using Microsoft.CodeAnalysis.LanguageServer.Handler;
-using Microsoft.CodeAnalysis.Test.Utilities;
 using Microsoft.VisualStudio.LanguageServer.Protocol;
 using Roslyn.Utilities;
 using Xunit;
@@ -104,31 +99,7 @@
             Assert.Empty(testLspServer.GetQueueAccessor().GetTrackedTexts());
         }
 
-<<<<<<< HEAD
         private static Solution GetLSPSolution(TestLspServer testLspServer, Uri uri)
-=======
-        private static async Task<Solution> GetLSPSolution(TestLspServer testLspServer, Uri uri)
-        {
-            var result = await testLspServer.ExecuteRequestAsync<Uri, Solution>(nameof(GetLSPSolutionHandler), uri, new ClientCapabilities(), null, CancellationToken.None);
-            Contract.ThrowIfNull(result);
-            return result;
-        }
-
-        [Shared, ExportRoslynLanguagesLspRequestHandlerProvider, PartNotDiscoverable]
-        [ProvidesMethod(GetLSPSolutionHandler.MethodName)]
-        private class GetLspSolutionHandlerProvider : AbstractRequestHandlerProvider
-        {
-            [ImportingConstructor]
-            [Obsolete(MefConstruction.ImportingConstructorMessage, error: true)]
-            public GetLspSolutionHandlerProvider()
-            {
-            }
-
-            public override ImmutableArray<IRequestHandler> CreateRequestHandlers(WellKnownLspServerKinds serverKind) => ImmutableArray.Create<IRequestHandler>(new GetLSPSolutionHandler());
-        }
-
-        private class GetLSPSolutionHandler : IRequestHandler<Uri, Solution>
->>>>>>> 02a56599
         {
             var lspDocument = testLspServer.GetManager().GetLspDocument(new TextDocumentIdentifier { Uri = uri }, null);
             Contract.ThrowIfNull(lspDocument);
