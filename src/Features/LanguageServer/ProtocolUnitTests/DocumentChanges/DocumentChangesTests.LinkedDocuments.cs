--- conflicted
+++ resolved
@@ -38,13 +38,7 @@
             using var testLspServer = CreateXmlTestLspServer(workspaceXml, out var locations);
             var caretLocation = locations["caret"].Single();
 
-<<<<<<< HEAD
-            var documentText = "class C { }";
-
-            await DidOpenAsync(testLspServer, CreateDidOpenTextDocumentParams(caretLocation, documentText));
-=======
-            await DidOpen(testLspServer, caretLocation.Uri);
->>>>>>> 1659203d
+            await DidOpenAsync(testLspServer, caretLocation.Uri);
 
             var trackedDocuments = testLspServer.GetQueueAccessor().GetTrackedTexts();
             Assert.Equal(1, trackedDocuments.Count);
@@ -56,11 +50,7 @@
                 Assert.Equal(documentText, document.GetTextSynchronously(CancellationToken.None).ToString());
             }
 
-<<<<<<< HEAD
-            await DidCloseAsync(testLspServer, CreateDidCloseTextDocumentParams(caretLocation));
-=======
-            await DidClose(testLspServer, caretLocation.Uri);
->>>>>>> 1659203d
+            await DidCloseAsync(testLspServer, caretLocation.Uri);
 
             Assert.Empty(testLspServer.GetQueueAccessor().GetTrackedTexts());
         }
@@ -98,19 +88,11 @@
     }
 }";
 
-<<<<<<< HEAD
-            await DidOpenAsync(testLspServer, CreateDidOpenTextDocumentParams(caretLocation, initialText));
+            await DidOpenAsync(testLspServer, caretLocation.Uri);
 
             Assert.Equal(1, testLspServer.GetQueueAccessor().GetTrackedTexts().Count);
 
-            await DidChangeAsync(testLspServer, CreateDidChangeTextDocumentParams(caretLocation.Uri, (4, 8, "// hi there")));
-=======
-            await DidOpen(testLspServer, caretLocation.Uri);
-
-            Assert.Equal(1, testLspServer.GetQueueAccessor().GetTrackedTexts().Count);
-
-            await DidChange(testLspServer, caretLocation.Uri, (4, 8, "// hi there"));
->>>>>>> 1659203d
+            await DidChangeAsync(testLspServer, caretLocation.Uri, (4, 8, "// hi there"));
 
             var solution = await GetLSPSolutionAsync(testLspServer, caretLocation.Uri);
 
@@ -119,11 +101,7 @@
                 Assert.Equal(updatedText, document.GetTextSynchronously(CancellationToken.None).ToString());
             }
 
-<<<<<<< HEAD
-            await DidCloseAsync(testLspServer, CreateDidCloseTextDocumentParams(caretLocation));
-=======
-            await DidClose(testLspServer, caretLocation.Uri);
->>>>>>> 1659203d
+            await DidCloseAsync(testLspServer, caretLocation.Uri);
 
             Assert.Empty(testLspServer.GetQueueAccessor().GetTrackedTexts());
         }
