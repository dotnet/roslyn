--- conflicted
+++ resolved
@@ -13,15 +13,9 @@
 
 namespace Microsoft.CodeAnalysis.LanguageServer.UnitTests.RequestOrdering
 {
-<<<<<<< HEAD
-    [Shared, ExportRoslynLanguagesLspRequestHandlerProvider(typeof(MutatingRequestHandler)), PartNotDiscoverable]
-    [Method(MethodName)]
-    internal class MutatingRequestHandler : AbstractStatelessRequestHandler<TestRequest, TestResponse>
-=======
     [ExportCSharpVisualBasicStatelessLspService(typeof(MutatingRequestHandler)), PartNotDiscoverable, Shared]
     [Method(MethodName)]
     internal class MutatingRequestHandler : IRequestHandler<TestRequest, TestResponse>
->>>>>>> 80a8ce8d
     {
         public const string MethodName = nameof(MutatingRequestHandler);
         private const int Delay = 100;
@@ -32,12 +26,12 @@
         {
         }
 
-        public override bool MutatesSolutionState => true;
-        public override bool RequiresLSPSolution => true;
+        public bool MutatesSolutionState => true;
+        public bool RequiresLSPSolution => true;
 
-        public override TextDocumentIdentifier GetTextDocumentIdentifier(TestRequest request) => null;
+        public TextDocumentIdentifier GetTextDocumentIdentifier(TestRequest request) => null;
 
-        public override async Task<TestResponse> HandleRequestAsync(TestRequest request, RequestContext context, CancellationToken cancellationToken)
+        public async Task<TestResponse> HandleRequestAsync(TestRequest request, RequestContext context, CancellationToken cancellationToken)
         {
             var response = new TestResponse
             {
