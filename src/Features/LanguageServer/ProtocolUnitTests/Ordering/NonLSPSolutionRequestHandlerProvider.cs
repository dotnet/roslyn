--- conflicted
+++ resolved
@@ -15,15 +15,9 @@
 
 namespace Microsoft.CodeAnalysis.LanguageServer.UnitTests.RequestOrdering
 {
-<<<<<<< HEAD
-    [Shared, ExportRoslynLanguagesLspRequestHandlerProvider(typeof(NonLSPSolutionRequestHandler)), PartNotDiscoverable]
-    [Method(MethodName)]
-    internal class NonLSPSolutionRequestHandler : AbstractStatelessRequestHandler<TestRequest, TestResponse>
-=======
     [ExportCSharpVisualBasicStatelessLspService(typeof(NonLSPSolutionRequestHandler)), PartNotDiscoverable, Shared]
     [Method(MethodName)]
     internal class NonLSPSolutionRequestHandler : IRequestHandler<TestRequest, TestResponse>
->>>>>>> 80a8ce8d
     {
         public const string MethodName = nameof(NonLSPSolutionRequestHandler);
 
@@ -33,12 +27,12 @@
         {
         }
 
-        public override bool MutatesSolutionState => false;
-        public override bool RequiresLSPSolution => false;
+        public bool MutatesSolutionState => false;
+        public bool RequiresLSPSolution => false;
 
-        public override TextDocumentIdentifier GetTextDocumentIdentifier(TestRequest request) => null;
+        public TextDocumentIdentifier GetTextDocumentIdentifier(TestRequest request) => null;
 
-        public override Task<TestResponse> HandleRequestAsync(TestRequest request, RequestContext context, CancellationToken cancellationToken)
+        public Task<TestResponse> HandleRequestAsync(TestRequest request, RequestContext context, CancellationToken cancellationToken)
         {
             Assert.Null(context.Solution);
 
