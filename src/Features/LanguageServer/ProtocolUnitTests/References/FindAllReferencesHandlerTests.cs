﻿// Licensed to the .NET Foundation under one or more agreements.
// The .NET Foundation licenses this file to you under the MIT license.
// See the LICENSE file in the project root for more information.

#nullable disable

using System;
using System.Linq;
using System.Threading;
using System.Threading.Tasks;
using Microsoft.CodeAnalysis.Editor.ReferenceHighlighting;
using Microsoft.CodeAnalysis.Editor.Shared.Extensions;
using Microsoft.CodeAnalysis.LanguageServer.Handler;
using Microsoft.VisualStudio.Text.Adornments;
using Newtonsoft.Json.Linq;
using Roslyn.Test.Utilities;
using Roslyn.Utilities;
using Xunit;
using LSP = Microsoft.VisualStudio.LanguageServer.Protocol;

namespace Microsoft.CodeAnalysis.LanguageServer.UnitTests.References
{
    public class FindAllReferencesHandlerTests : AbstractLanguageServerProtocolTests
    {
        [WpfFact]
        public async Task TestFindAllReferencesAsync()
        {
            var markup =
@"class A
{
    public int {|reference:someInt|} = 1;
    void M()
    {
        var i = {|reference:someInt|} + 1;
    }
}
class B
{
    int someInt = A.{|reference:someInt|} + 1;
    void M2()
    {
        var j = someInt + A.{|caret:|}{|reference:someInt|};
    }
}";
            using var testLspServer = await CreateTestLspServerAsync(markup, CapabilitiesWithVSExtensions);

            var results = await RunFindAllReferencesAsync(testLspServer, testLspServer.GetLocations("caret").First());
            AssertLocationsEqual(testLspServer.GetLocations("reference"), results.Select(result => result.Location));

            // Results are returned in a non-deterministic order, so we order them by location
            var orderedResults = results.OrderBy(r => r.Location, new OrderLocations()).ToArray();
            Assert.Equal("A", orderedResults[0].ContainingType);
            Assert.Equal("B", orderedResults[2].ContainingType);
            Assert.Equal("M", orderedResults[1].ContainingMember);
            Assert.Equal("M2", orderedResults[3].ContainingMember);

            AssertValidDefinitionProperties(results, 0, Glyph.FieldPublic);
            AssertHighlightCount(results, expectedDefinitionCount: 1, expectedWrittenReferenceCount: 0, expectedReferenceCount: 3);
        }

        [WpfFact]
        public async Task TestFindAllReferencesAsync_Streaming()
        {
            var markup =
@"class A
{
    public static int {|reference:someInt|} = 1;
    void M()
    {
        var i = {|reference:someInt|} + 1;
    }
}
class B
{
    int someInt = A.{|reference:someInt|} + 1;
    void M2()
    {
        var j = someInt + A.{|caret:|}{|reference:someInt|};
    }
}";
            using var testLspServer = await CreateTestLspServerAsync(markup, CapabilitiesWithVSExtensions);

            using var progress = BufferedProgress.Create<object>(null);

            var results = await RunFindAllReferencesAsync(testLspServer, testLspServer.GetLocations("caret").First(), progress);

            Assert.Null(results);

            // BufferedProgress wraps individual elements in an array, so when they are nested them like this,
            // with the test creating one, and the handler another, we have to unwrap.
            // Additionally, the VS LSP protocol specifies T from IProgress<T> as an object and not as the actual VSInternalReferenceItem
            // so we have to correctly convert the JObject into the expected type.
            results = progress.GetValues().Select(reference => ((JObject)reference).ToObject<LSP.VSInternalReferenceItem>()).ToArray();

            Assert.NotNull(results);
            Assert.NotEmpty(results);

            AssertLocationsEqual(testLspServer.GetLocations("reference"), results.Select(result => result.Location));

            // Results are returned in a non-deterministic order, so we order them by location
            var orderedResults = results.OrderBy(r => r.Location, new OrderLocations()).ToArray();
            Assert.Equal("A", orderedResults[0].ContainingType);
            Assert.Equal("B", orderedResults[2].ContainingType);
            Assert.Equal("M", orderedResults[1].ContainingMember);
            Assert.Equal("M2", orderedResults[3].ContainingMember);

            AssertValidDefinitionProperties(results, 0, Glyph.FieldPublic);
            AssertHighlightCount(results, expectedDefinitionCount: 1, expectedWrittenReferenceCount: 0, expectedReferenceCount: 3);
        }

        [WpfFact]
        public async Task TestFindAllReferencesAsync_Class()
        {
            var markup =
@"class {|reference:A|}
{
    public static int someInt = 1;
    void M()
    {
        var i = someInt + 1;
    }
}
class B
{
    int someInt = {|reference:A|}.someInt + 1;
    void M2()
    {
        var j = someInt + {|caret:|}{|reference:A|}.someInt;
    }
}";
            using var testLspServer = await CreateTestLspServerAsync(markup, CapabilitiesWithVSExtensions);

            var results = await RunFindAllReferencesAsync(testLspServer, testLspServer.GetLocations("caret").First());
            AssertLocationsEqual(testLspServer.GetLocations("reference"), results.Select(result => result.Location));

            var textElement = results[0].Text as ClassifiedTextElement;
            Assert.NotNull(textElement);
            var actualText = string.Concat(textElement.Runs.Select(r => r.Text));

            Assert.Equal("class A", actualText);

            // Results are returned in a non-deterministic order, so we order them by location
            var orderedResults = results.OrderBy(r => r.Location, new OrderLocations()).ToArray();
            Assert.Equal("B", orderedResults[1].ContainingType);
            Assert.Equal("B", orderedResults[2].ContainingType);
            Assert.Equal("M2", orderedResults[2].ContainingMember);

            AssertValidDefinitionProperties(results, 0, Glyph.ClassInternal);
            AssertHighlightCount(results, expectedDefinitionCount: 1, expectedWrittenReferenceCount: 0, expectedReferenceCount: 2);
        }

        [WpfFact]
        public async Task TestFindAllReferencesAsync_MultipleDocuments()
        {
            var markups = new string[] {
@"class A
{
    public static int {|reference:someInt|} = 1;
    void M()
    {
        var i = {|reference:someInt|} + 1;
    }
}",
@"class B
{
    int someInt = A.{|reference:someInt|} + 1;
    void M2()
    {
        var j = someInt + A.{|caret:|}{|reference:someInt|};
    }
}"
            };

<<<<<<< HEAD
            using var testLspServer = await CreateTestLspServerAsync(markups, CapabilitiesWithVSExtensions);
=======
            using var testLspServer = await CreateTestLspServerAsync(markups, new InitializationOptions { ClientCapabilities = CapabilitiesWithVSExtensions });
>>>>>>> 80a8ce8d

            var results = await RunFindAllReferencesAsync(testLspServer, testLspServer.GetLocations("caret").First());
            AssertLocationsEqual(testLspServer.GetLocations("reference"), results.Select(result => result.Location));

            // Results are returned in a non-deterministic order, so we order them by location
            var orderedResults = results.OrderBy(r => r.Location, new OrderLocations()).ToArray();
            Assert.Equal("A", orderedResults[0].ContainingType);
            Assert.Equal("B", orderedResults[2].ContainingType);
            Assert.Equal("M", orderedResults[1].ContainingMember);
            Assert.Equal("M2", orderedResults[3].ContainingMember);

            AssertValidDefinitionProperties(results, 0, Glyph.FieldPublic);
            AssertHighlightCount(results, expectedDefinitionCount: 1, expectedWrittenReferenceCount: 0, expectedReferenceCount: 3);
        }

        [WpfFact]
        public async Task TestFindAllReferencesAsync_InvalidLocation()
        {
            var markup =
@"class A
{
    {|caret:|}
}";
            using var testLspServer = await CreateTestLspServerAsync(markup, CapabilitiesWithVSExtensions);

            var results = await RunFindAllReferencesAsync(testLspServer, testLspServer.GetLocations("caret").First());
            Assert.Empty(results);
        }

        [WpfFact]
        public async Task TestFindAllReferencesMetadataDefinitionAsync()
        {
            var markup =
@"using System;

class A
{
    void M()
    {
        Console.{|caret:|}{|reference:WriteLine|}(""text"");
    }
}";
            using var testLspServer = await CreateTestLspServerAsync(markup, CapabilitiesWithVSExtensions);

            var results = await RunFindAllReferencesAsync(testLspServer, testLspServer.GetLocations("caret").First());
            Assert.NotNull(results[0].Location.Uri);
            AssertHighlightCount(results, expectedDefinitionCount: 0, expectedWrittenReferenceCount: 0, expectedReferenceCount: 1);
        }

        [WpfFact, WorkItem(1240061, "https://devdiv.visualstudio.com/DevDiv/_workitems/edit/1240061/")]
        public async Task TestFindAllReferencesAsync_Namespace()
        {
            var markup =
@"namespace {|caret:|}{|reference:N|}
{
    class C
    {
        void M()
        {
            var x = new {|reference:N|}.C();
        }
    }
}
";
            using var testLspServer = await CreateTestLspServerAsync(markup, CapabilitiesWithVSExtensions);

            var results = await RunFindAllReferencesAsync(testLspServer, testLspServer.GetLocations("caret").First());

            // Namespace definitions should not have a location
            Assert.True(results.Any(r => r.DefinitionText != null && r.Location == null));

            // Namespace references should have a location
            Assert.True(results.Any(r => r.DefinitionText == null && r.Location != null));

            AssertValidDefinitionProperties(results, 0, Glyph.Namespace);
            AssertHighlightCount(results, expectedDefinitionCount: 0, expectedWrittenReferenceCount: 0, expectedReferenceCount: 2);
        }

        [WpfFact, WorkItem(1245616, "https://devdiv.visualstudio.com/DevDiv/_workitems/edit/1245616/")]
        public async Task TestFindAllReferencesAsync_Highlights()
        {
            var markup =
@"using System;

class C
{
    void M()
    {
        var {|caret:|}{|reference:x|} = 1;
        Console.WriteLine({|reference:x|});
        {|reference:x|} = 2;
    }
}
";
            using var testLspServer = await CreateTestLspServerAsync(markup, CapabilitiesWithVSExtensions);

            var results = await RunFindAllReferencesAsync(testLspServer, testLspServer.GetLocations("caret").First());
            AssertHighlightCount(results, expectedDefinitionCount: 1, expectedWrittenReferenceCount: 1, expectedReferenceCount: 1);
        }

        [WpfFact]
        public async Task TestFindAllReferencesAsync_StaticClassification()
        {
            var markup =
@"static class {|caret:|}{|reference:C|} { }
";
            using var testLspServer = await CreateTestLspServerAsync(markup, CapabilitiesWithVSExtensions);

            var results = await RunFindAllReferencesAsync(testLspServer, testLspServer.GetLocations("caret").First());

            // Ensure static definitions and references are only classified once
            var textRuns = ((ClassifiedTextElement)results.First().Text).Runs;
            Assert.Equal(9, textRuns.Count());
        }

        private static LSP.ReferenceParams CreateReferenceParams(LSP.Location caret, IProgress<object> progress) =>
            new LSP.ReferenceParams()
            {
                TextDocument = CreateTextDocumentIdentifier(caret.Uri),
                Position = caret.Range.Start,
                Context = new LSP.ReferenceContext(),
                PartialResultToken = progress
            };

        internal static async Task<LSP.VSInternalReferenceItem[]> RunFindAllReferencesAsync(TestLspServer testLspServer, LSP.Location caret, IProgress<object> progress = null)
        {
            var results = await testLspServer.ExecuteRequestAsync<LSP.ReferenceParams, LSP.VSInternalReferenceItem[]>(LSP.Methods.TextDocumentReferencesName,
                CreateReferenceParams(caret, progress), CancellationToken.None);
            return results?.Cast<LSP.VSInternalReferenceItem>()?.ToArray();
        }

        private static void AssertValidDefinitionProperties(LSP.VSInternalReferenceItem[] referenceItems, int definitionIndex, Glyph definitionGlyph)
        {
            var definition = referenceItems[definitionIndex];
            var definitionId = definition.DefinitionId;
            Assert.NotNull(definition.DefinitionText);

            Assert.Equal(definitionGlyph.GetImageId(), definition.DefinitionIcon.ImageId);

            for (var i = 0; i < referenceItems.Length; i++)
            {
                if (i == definitionIndex)
                {
                    continue;
                }

                Assert.Null(referenceItems[i].DefinitionText);
                Assert.Equal(0, referenceItems[i].DefinitionIcon.ImageId.Id);
                Assert.Equal(definitionId, referenceItems[i].DefinitionId);
                Assert.NotEqual(definitionId, referenceItems[i].Id);
            }
        }

        private static void AssertHighlightCount(
            LSP.VSInternalReferenceItem[] referenceItems,
            int expectedDefinitionCount,
            int expectedWrittenReferenceCount,
            int expectedReferenceCount)
        {
            var actualDefinitionCount = referenceItems.Select(
                item => ((ClassifiedTextElement)item.Text).Runs.Where(run => run.MarkerTagType == DefinitionHighlightTag.TagId)).Where(i => i.Any()).Count();
            var actualWrittenReferenceCount = referenceItems.Select(
                item => ((ClassifiedTextElement)item.Text).Runs.Where(run => run.MarkerTagType == WrittenReferenceHighlightTag.TagId)).Where(i => i.Any()).Count();
            var actualReferenceCount = referenceItems.Select(
                item => ((ClassifiedTextElement)item.Text).Runs.Where(run => run.MarkerTagType == ReferenceHighlightTag.TagId)).Where(i => i.Any()).Count();

            Assert.Equal(expectedDefinitionCount, actualDefinitionCount);
            Assert.Equal(expectedWrittenReferenceCount, actualWrittenReferenceCount);
            Assert.Equal(expectedReferenceCount, actualReferenceCount);
        }
    }
}<|MERGE_RESOLUTION|>--- conflicted
+++ resolved
@@ -171,11 +171,7 @@
 }"
             };
 
-<<<<<<< HEAD
-            using var testLspServer = await CreateTestLspServerAsync(markups, CapabilitiesWithVSExtensions);
-=======
             using var testLspServer = await CreateTestLspServerAsync(markups, new InitializationOptions { ClientCapabilities = CapabilitiesWithVSExtensions });
->>>>>>> 80a8ce8d
 
             var results = await RunFindAllReferencesAsync(testLspServer, testLspServer.GetLocations("caret").First());
             AssertLocationsEqual(testLspServer.GetLocations("reference"), results.Select(result => result.Location));
