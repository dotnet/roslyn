﻿// Licensed to the .NET Foundation under one or more agreements.
// The .NET Foundation licenses this file to you under the MIT license.
// See the LICENSE file in the project root for more information.

using System;
using System.Collections.Generic;
using System.Collections.Immutable;
using System.Composition;
using System.Diagnostics.CodeAnalysis;
using System.Threading;
using System.Threading.Tasks;
using Microsoft.CodeAnalysis.Classification;
<<<<<<< HEAD
using Microsoft.CodeAnalysis.Host.Mef;
using Microsoft.CodeAnalysis.Options;
=======
using Microsoft.CodeAnalysis.Collections;
using Microsoft.CodeAnalysis.ExternalAccess.Razor.Api;
using Microsoft.CodeAnalysis.Host;
using Microsoft.CodeAnalysis.Host.Mef;
using Microsoft.CodeAnalysis.Options;
using Microsoft.CodeAnalysis.Shared.Extensions;
using Microsoft.CodeAnalysis.Shared.TestHooks;
using Microsoft.CodeAnalysis.Shared.Utilities;
>>>>>>> 80a8ce8d
using Microsoft.VisualStudio.LanguageServer.Protocol;
using Roslyn.Utilities;
using LSP = Microsoft.VisualStudio.LanguageServer.Protocol;

namespace Microsoft.CodeAnalysis.LanguageServer.Handler.SemanticTokens
{
<<<<<<< HEAD
    /// <summary>
    /// Computes the semantic tokens for a given range.
    /// </summary>
    [ExportRoslynLanguagesLspRequestHandlerProvider(typeof(SemanticTokensRangeHandler)), Shared]
    [Method(Methods.TextDocumentSemanticTokensRangeName)]
    internal class SemanticTokensRangeHandler : AbstractStatelessRequestHandler<LSP.SemanticTokensRangeParams, LSP.SemanticTokens>
    {
        private readonly IGlobalOptionService _globalOptions;
=======
    [Method(Methods.TextDocumentSemanticTokensRangeName)]
    internal class SemanticTokensRangeHandler : IRequestHandler<LSP.SemanticTokensRangeParams, LSP.SemanticTokens>, IDisposable
    {
        private readonly IGlobalOptionService _globalOptions;
        private readonly IAsynchronousOperationListener _asyncListener;
>>>>>>> 80a8ce8d

        private readonly CancellationTokenSource _disposalTokenSource;

<<<<<<< HEAD
        [ImportingConstructor]
        [Obsolete(MefConstruction.ImportingConstructorMessage, error: true)]
        public SemanticTokensRangeHandler(IGlobalOptionService globalOptions)
        {
            _globalOptions = globalOptions;
=======
        public bool MutatesSolutionState => false;
        public bool RequiresLSPSolution => true;

        #region Semantic Tokens Refresh state

        /// <summary>
        /// Lock over the mutable state that follows.
        /// </summary>
        private readonly object _gate = new();

        /// <summary>
        /// Mapping from project id to the workqueue for producing the corresponding compilation for it on the OOP server.
        /// </summary>
        private readonly Dictionary<ProjectId, CompilationAvailableEventSource> _projectIdToEventSource = new();

        /// <summary>
        /// Mapping from project id to the project-cone-checksum for it we were at when the project for it had its
        /// compilation produced on the oop server.
        /// </summary>
        private readonly Dictionary<ProjectId, Checksum> _projectIdToLastComputedChecksum = new();

        private readonly LspWorkspaceRegistrationService _lspWorkspaceRegistrationService;

        /// <summary>
        /// Debouncing queue so that we don't attempt to issue a semantic tokens refresh notification too often.
        /// 
        /// Null when the client does not support sending refresh notifications.
        /// </summary>
        private readonly AsyncBatchingWorkQueue<Uri?>? _semanticTokenRefreshQueue;

        #endregion

        public SemanticTokensRangeHandler(
            IGlobalOptionService globalOptions,
            IAsynchronousOperationListenerProvider asynchronousOperationListenerProvider,
            LspWorkspaceRegistrationService lspWorkspaceRegistrationService,
            LspWorkspaceManager lspWorkspaceManager,
            ILanguageServerNotificationManager notificationManager,
            ClientCapabilities clientCapabilities)
        {
            _globalOptions = globalOptions;
            _asyncListener = asynchronousOperationListenerProvider.GetListener(FeatureAttribute.Classification);

            _lspWorkspaceRegistrationService = lspWorkspaceRegistrationService;
            _disposalTokenSource = new();

            if (clientCapabilities.Workspace?.SemanticTokens?.RefreshSupport is true)
            {
                // Only send a refresh notification to the client every 2s (if needed) in order to avoid
                // sending too many notifications at once.  This ensures we batch up workspace notifications,
                // but also means we send soon enough after a compilation-computation to not make the user wait
                // an enormous amount of time.
                _semanticTokenRefreshQueue = new AsyncBatchingWorkQueue<Uri?>(
                    delay: TimeSpan.FromMilliseconds(2000),
                    processBatchAsync: (documentUris, cancellationToken)
                        => FilterLspTrackedDocumentsAsync(lspWorkspaceManager, notificationManager, documentUris, cancellationToken),
                    equalityComparer: EqualityComparer<Uri?>.Default,
                    asyncListener: _asyncListener,
                    _disposalTokenSource.Token);

                _lspWorkspaceRegistrationService.LspSolutionChanged += OnLspSolutionChanged;
            }
>>>>>>> 80a8ce8d
        }

        public LSP.TextDocumentIdentifier? GetTextDocumentIdentifier(LSP.SemanticTokensRangeParams request)
        {
            Contract.ThrowIfNull(request.TextDocument);
            return request.TextDocument;
        }

        private static ValueTask FilterLspTrackedDocumentsAsync(
            LspWorkspaceManager lspWorkspaceManager,
            ILanguageServerNotificationManager notificationManager,
            ImmutableSegmentedList<Uri?> documentUris,
            CancellationToken cancellationToken)
        {
            var trackedDocuments = lspWorkspaceManager.GetTrackedLspText();
            foreach (var documentUri in documentUris)
            {
                if (documentUri is null || !trackedDocuments.ContainsKey(documentUri))
                {
                    return notificationManager.SendNotificationAsync(Methods.WorkspaceSemanticTokensRefreshName, cancellationToken);
                }
            }

            // LSP is already tracking all changed documents so we don't need to send a refresh request.
            return ValueTaskFactory.CompletedTask;
        }

        private void OnLspSolutionChanged(object? sender, WorkspaceChangeEventArgs e)
        {
            if (e.DocumentId is not null && e.Kind is WorkspaceChangeKind.DocumentChanged)
            {
                var document = e.NewSolution.GetRequiredDocument(e.DocumentId);
                var documentUri = document.GetURI();

                // We enqueue the URI since there's a chance the client is already tracking the
                // document, in which case we don't need to send a refresh notification.
                // We perform the actual check when processing the batch to ensure we have the
                // most up-to-date list of tracked documents.
                EnqueueSemanticTokenRefreshNotification(documentUri);
            }
            else
            {
                EnqueueSemanticTokenRefreshNotification(documentUri: null);
            }
        }

        private void EnqueueSemanticTokenRefreshNotification(Uri? documentUri)
        {
            // We should have only gotten here if semantic tokens refresh is supported.
            Contract.ThrowIfNull(_semanticTokenRefreshQueue);
            _semanticTokenRefreshQueue.AddWork(documentUri);
        }

        public async Task<LSP.SemanticTokens> HandleRequestAsync(
            SemanticTokensRangeParams request,
            RequestContext context,
            CancellationToken cancellationToken)
        {
            Contract.ThrowIfNull(request.TextDocument, "TextDocument is null.");
            Contract.ThrowIfNull(context.Document, "Document is null.");

<<<<<<< HEAD
            var options = _globalOptions.GetClassificationOptions(context.Document.Project.Language);
=======
            // If the full compilation is not yet available, we'll try getting a partial one. It may contain inaccurate
            // results but will speed up how quickly we can respond to the client's request.
            var document = context.Document.WithFrozenPartialSemantics(cancellationToken);
            var project = document.Project;
            var options = _globalOptions.GetClassificationOptions(project.Language) with { ForceFrozenPartialSemanticsForCrossProcessOperations = true };
>>>>>>> 80a8ce8d

            // The results from the range handler should not be cached since we don't want to cache
            // partial token results. In addition, a range request is only ever called with a whole
            // document request, so caching range results is unnecessary since the whole document
            // handler will cache the results anyway.
            var tokensData = await SemanticTokensHelpers.ComputeSemanticTokensDataAsync(
                document,
                SemanticTokensHelpers.TokenTypeToIndex,
                request.Range,
                options,
                includeSyntacticClassifications: context.Document.IsRazorDocument(),
                cancellationToken).ConfigureAwait(false);

            // The above call to get semantic tokens may be inaccurate (because we use frozen partial semantics).  Kick
            // off a request to ensure that the OOP side gets a fully up to compilation for this project.  Once it does
            // we can optionally choose to notify our caller to do a refresh if we computed a compilation for a new
            // solution snapshot.
            if (_semanticTokenRefreshQueue != null)
                await TryEnqueueRefreshComputationAsync(project, cancellationToken).ConfigureAwait(false);

            return new LSP.SemanticTokens { Data = tokensData };
        }

        private async Task TryEnqueueRefreshComputationAsync(Project project, CancellationToken cancellationToken)
        {
            // Determine the checksum for this project cone.  Note: this should be fast in practice because this is
            // the same project-cone-checksum we used to even call into OOP above when we computed semantic tokens.
            var projectChecksum = await project.Solution.State.GetChecksumAsync(project.Id, cancellationToken).ConfigureAwait(false);

            lock (_gate)
            {
                // If this checksum is the same as the last computed result, no need to continue, we would not produce a
                // different compilation.
                if (ChecksumIsUnchanged_NoLock(project, projectChecksum))
                    return;

                if (!_projectIdToEventSource.TryGetValue(project.Id, out var eventSource))
                {
                    eventSource = new CompilationAvailableEventSource(_asyncListener);
                    _projectIdToEventSource.Add(project.Id, eventSource);
                }

                eventSource.EnsureCompilationAvailability(project, () => OnCompilationAvailable(project, projectChecksum));
            }
        }

        private void OnCompilationAvailable(Project project, Checksum projectChecksum)
        {
            lock (_gate)
            {
                // Paranoia: It's technically possible (though unlikely) for two calls to compute the compilation for
                // the same project to come back and call into this.  This is because the
                // CompilationAvailableEventSource uses cooperative cancellation to cancel the in-flight request before
                // issuing the new one.  There is no requirement though that the inflight request actually stop (or run
                // to completion) prior to the next request running and completing.  In practice this should not happen
                // as cancellation is checked fairly regularly.  However, if it does, check and do not bother to issue a
                // refresh in this case.
                if (ChecksumIsUnchanged_NoLock(project, projectChecksum))
                    return;

                // keep track of this checksum.  That way we don't get into a loop where we send a refresh notification,
                // then we get called back into, causing us to compute the compilation, causing us to send the refresh
                // notification, etc. etc.
                _projectIdToLastComputedChecksum[project.Id] = projectChecksum;
            }

            EnqueueSemanticTokenRefreshNotification(documentUri: null);
        }

        private bool ChecksumIsUnchanged_NoLock(Project project, Checksum projectChecksum)
            => _projectIdToLastComputedChecksum.TryGetValue(project.Id, out var lastChecksum) && lastChecksum == projectChecksum;

        public void Dispose()
        {
            ImmutableArray<CompilationAvailableEventSource> eventSources;
            lock (_gate)
            {
                eventSources = _projectIdToEventSource.Values.ToImmutableArray();
                _projectIdToEventSource.Clear();

                _lspWorkspaceRegistrationService.LspSolutionChanged -= OnLspSolutionChanged;
            }

            foreach (var eventSource in eventSources)
                eventSource.Dispose();

            _disposalTokenSource.Cancel();
            _disposalTokenSource.Dispose();
        }
    }
}<|MERGE_RESOLUTION|>--- conflicted
+++ resolved
@@ -10,10 +10,6 @@
 using System.Threading;
 using System.Threading.Tasks;
 using Microsoft.CodeAnalysis.Classification;
-<<<<<<< HEAD
-using Microsoft.CodeAnalysis.Host.Mef;
-using Microsoft.CodeAnalysis.Options;
-=======
 using Microsoft.CodeAnalysis.Collections;
 using Microsoft.CodeAnalysis.ExternalAccess.Razor.Api;
 using Microsoft.CodeAnalysis.Host;
@@ -22,39 +18,20 @@
 using Microsoft.CodeAnalysis.Shared.Extensions;
 using Microsoft.CodeAnalysis.Shared.TestHooks;
 using Microsoft.CodeAnalysis.Shared.Utilities;
->>>>>>> 80a8ce8d
 using Microsoft.VisualStudio.LanguageServer.Protocol;
 using Roslyn.Utilities;
 using LSP = Microsoft.VisualStudio.LanguageServer.Protocol;
 
 namespace Microsoft.CodeAnalysis.LanguageServer.Handler.SemanticTokens
 {
-<<<<<<< HEAD
-    /// <summary>
-    /// Computes the semantic tokens for a given range.
-    /// </summary>
-    [ExportRoslynLanguagesLspRequestHandlerProvider(typeof(SemanticTokensRangeHandler)), Shared]
-    [Method(Methods.TextDocumentSemanticTokensRangeName)]
-    internal class SemanticTokensRangeHandler : AbstractStatelessRequestHandler<LSP.SemanticTokensRangeParams, LSP.SemanticTokens>
-    {
-        private readonly IGlobalOptionService _globalOptions;
-=======
     [Method(Methods.TextDocumentSemanticTokensRangeName)]
     internal class SemanticTokensRangeHandler : IRequestHandler<LSP.SemanticTokensRangeParams, LSP.SemanticTokens>, IDisposable
     {
         private readonly IGlobalOptionService _globalOptions;
         private readonly IAsynchronousOperationListener _asyncListener;
->>>>>>> 80a8ce8d
 
         private readonly CancellationTokenSource _disposalTokenSource;
 
-<<<<<<< HEAD
-        [ImportingConstructor]
-        [Obsolete(MefConstruction.ImportingConstructorMessage, error: true)]
-        public SemanticTokensRangeHandler(IGlobalOptionService globalOptions)
-        {
-            _globalOptions = globalOptions;
-=======
         public bool MutatesSolutionState => false;
         public bool RequiresLSPSolution => true;
 
@@ -117,7 +94,6 @@
 
                 _lspWorkspaceRegistrationService.LspSolutionChanged += OnLspSolutionChanged;
             }
->>>>>>> 80a8ce8d
         }
 
         public LSP.TextDocumentIdentifier? GetTextDocumentIdentifier(LSP.SemanticTokensRangeParams request)
@@ -179,15 +155,11 @@
             Contract.ThrowIfNull(request.TextDocument, "TextDocument is null.");
             Contract.ThrowIfNull(context.Document, "Document is null.");
 
-<<<<<<< HEAD
-            var options = _globalOptions.GetClassificationOptions(context.Document.Project.Language);
-=======
             // If the full compilation is not yet available, we'll try getting a partial one. It may contain inaccurate
             // results but will speed up how quickly we can respond to the client's request.
             var document = context.Document.WithFrozenPartialSemantics(cancellationToken);
             var project = document.Project;
             var options = _globalOptions.GetClassificationOptions(project.Language) with { ForceFrozenPartialSemanticsForCrossProcessOperations = true };
->>>>>>> 80a8ce8d
 
             // The results from the range handler should not be cached since we don't want to cache
             // partial token results. In addition, a range request is only ever called with a whole
