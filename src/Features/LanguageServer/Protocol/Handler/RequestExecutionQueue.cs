﻿// Licensed to the .NET Foundation under one or more agreements.
// The .NET Foundation licenses this file to you under the MIT license.
// See the LICENSE file in the project root for more information.

#nullable enable

using System;
using System.Collections.Generic;
using System.Threading;
using System.Threading.Tasks;
using Microsoft.CodeAnalysis.ErrorReporting;
using Microsoft.VisualStudio.LanguageServer.Protocol;
using Microsoft.VisualStudio.Threading;
using Roslyn.Utilities;

namespace Microsoft.CodeAnalysis.LanguageServer.Handler
{
    /// <summary>
    /// Coordinates the exectution of LSP messages to ensure correct results are sent back.
    /// </summary>
    /// <remarks>
    /// <para>
    /// When a request comes in for some data the handler must be able to access a solution state that is correct
    /// at the time of the request, that takes into account any text change requests that have come in  previously
    /// (via textDocument/didChange for example).
    /// </para>
    /// <para>
    /// This class acheives this by distinguishing between mutating and non-mutating requests, and ensuring that
    /// when a mutating request comes in, its processing blocks all subsequent requests. As each request comes in
    /// it is added to a queue, and a queue item will not be retrieved while a mutating request is running. Before
    /// any request is handled the solution state is created by merging workspace solution state, which could have
    /// changes from non-LSP means (eg, adding a project reference), with the current "mutated" state.
    /// When a non-mutating work item is retrieved from the queue, it is given the current solution state, but then
    /// run in a fire-and-forget fashion.
    /// </para>
    /// <para>
    /// Regardless of whether a request is mutating or not, or blocking or not, is an implementation detail of this class
    /// and any consumers observing the results of the task returned from <see cref="ExecuteAsync{TRequestType, TResponseType}(bool, IRequestHandler{TRequestType, TResponseType}, TRequestType, ClientCapabilities, string?, string, CancellationToken)"/>
    /// will see the results of the handling of the request, whenever it occurred.
    /// </para>
    /// <para>
    /// Exceptions in the handling of non-mutating requests are sent back to callers. Exceptions in the processing of
    /// the queue will close the LSP connection so that the client can reconnect. Exceptions in the handling of mutating
    /// requests will also close the LSP connection, as at that point the mutated solution is in an unknown state.
    /// </para>
    /// <para>
    /// After shutdown is called, or an error causes the closing of the connection, the queue will not accept any
    /// more messages, and a new queue will need to be created.
    /// </para>
    /// </remarks>
    internal partial class RequestExecutionQueue
    {
<<<<<<< HEAD
=======
        private readonly ILspSolutionProvider _solutionProvider;
        private readonly string _serverName;

>>>>>>> f717f64e
        private readonly AsyncQueue<QueueItem> _queue;
        private readonly CancellationTokenSource _cancelSource;
        private readonly DocumentChangeTracker _documentChangeTracker;

        // This dictionary is used to cache our forked LSP solution so we don't have to
        // recompute it for each request. We don't need to worry about threading because they are only
        // used when preparing to handle a request, which happens in a single thread in the ProcessQueueAsync
        // method.
        private readonly Dictionary<Workspace, (Solution workspaceSolution, Solution lspSolution)> _lspSolutionCache = new();
        private readonly ILspWorkspaceRegistrationService _workspaceRegistrationService;

        public CancellationToken CancellationToken => _cancelSource.Token;

        /// <summary>
        /// Raised when the execution queue has failed, or the solution state its tracking is in an unknown state
        /// and so the only course of action is to shutdown the server so that the client re-connects and we can
        /// start over again.
        /// </summary>
        /// <remarks>
        /// Once this event has been fired all currently active and pending work items in the queue will be cancelled.
        /// </remarks>
        public event EventHandler<RequestShutdownEventArgs>? RequestServerShutdown;

<<<<<<< HEAD
        public RequestExecutionQueue(ILspWorkspaceRegistrationService workspaceRegistrationService)
        {
            _workspaceRegistrationService = workspaceRegistrationService;
=======
        public RequestExecutionQueue(ILspSolutionProvider solutionProvider, string serverName)
        {
            _solutionProvider = solutionProvider;
            _serverName = serverName;
>>>>>>> f717f64e

            _queue = new AsyncQueue<QueueItem>();
            _cancelSource = new CancellationTokenSource();
            _documentChangeTracker = new DocumentChangeTracker();

            // Start the queue processing
            _ = ProcessQueueAsync();
        }

        /// <summary>
        /// Shuts down the queue, stops accepting new messages, and cancels any in-progress or queued tasks. Calling
        /// this multiple times won't cause any issues.
        /// </summary>
        public void Shutdown()
        {
            _cancelSource.Cancel();
            DrainQueue();
        }

        /// <summary>
        /// Queues a request to be handled by the specified handler, with mutating requests blocking subsequent requests
        /// from starting until the mutation is complete.
        /// </summary>
        /// <param name="mutatesSolutionState">Whether or not handling this method results in changes to the current solution state.
        /// Mutating requests will block all subsequent requests from starting until after they have
        /// completed and mutations have been applied.</param>
        /// <param name="handler">The handler that will handle the request.</param>
        /// <param name="request">The request to handle.</param>
        /// <param name="clientCapabilities">The client capabilities.</param>
        /// <param name="clientName">The client name.</param>
        /// <param name="methodName">The name of the LSP method.</param>
        /// <param name="requestCancellationToken">A cancellation token that will cancel the handing of this request.
        /// The request could also be cancelled by the queue shutting down.</param>
        /// <returns>A task that can be awaited to observe the results of the handing of this request.</returns>
        public Task<TResponseType> ExecuteAsync<TRequestType, TResponseType>(
            bool mutatesSolutionState,
            IRequestHandler<TRequestType, TResponseType> handler,
            TRequestType request,
            ClientCapabilities clientCapabilities,
            string? clientName,
            string methodName,
            CancellationToken requestCancellationToken) where TRequestType : class
        {
            // Create a task completion source that will represent the processing of this request to the caller
            var completion = new TaskCompletionSource<TResponseType>();

            // Note: If the queue is not accepting any more items then TryEnqueue below will fail.

            var textDocument = handler.GetTextDocumentIdentifier(request);
            var item = new QueueItem(mutatesSolutionState, clientCapabilities, clientName, textDocument,
                callbackAsync: async (context, cancellationToken) =>
                {
                    // Check if cancellation was requested while this was waiting in the queue
                    if (cancellationToken.IsCancellationRequested)
                    {
                        completion.SetCanceled();

                        return;
                    }

                    try
                    {
                        var result = await handler.HandleRequestAsync(request, context, cancellationToken).ConfigureAwait(false);
                        completion.SetResult(result);
                    }
                    catch (OperationCanceledException ex)
                    {
                        completion.TrySetCanceled(ex.CancellationToken);
                    }
                    catch (Exception exception)
                    {
                        // Pass the exception to the task completion source, so the caller of the ExecuteAsync method can react
                        completion.SetException(exception);

                        // Also allow the exception to flow back to the request queue to handle as appropriate
                        throw new InvalidOperationException($"Error handling '{methodName}' request: {exception.Message}", exception);
                    }
                }, requestCancellationToken);

            var didEnqueue = _queue.TryEnqueue(item);

            // If the queue has been shut down the enqueue will fail, so we just fault the task immediately.
            // The queue itself is threadsafe (_queue.TryEnqueue and _queue.Complete use the same lock).
            if (!didEnqueue)
            {
                completion.SetException(new InvalidOperationException($"{_serverName} was requested to shut down."));
            }

            return completion.Task;
        }

        private async Task ProcessQueueAsync()
        {
            try
            {
                while (!_cancelSource.IsCancellationRequested)
                {
                    var work = await _queue.DequeueAsync().ConfigureAwait(false);

                    // Create a linked cancellation token to cancel any requests in progress when this shuts down
                    var cancellationToken = CancellationTokenSource.CreateLinkedTokenSource(_cancelSource.Token, work.CancellationToken).Token;

                    var context = CreateRequestContext(work);

                    if (work.MutatesSolutionState)
                    {
                        // Mutating requests block other requests from starting to ensure an up to date snapshot is used.
                        await work.CallbackAsync(context, cancellationToken).ConfigureAwait(false);

                        // Now that we've mutated our solution, clear out our saved state to ensure it gets recalculated
                        _lspSolutionCache.Remove(context.Solution.Workspace);
                    }
                    else
                    {
                        // Non mutating are fire-and-forget because they are by definition readonly. Any errors
                        // will be sent back to the client but we can still capture errors in queue processing
                        // via NFW, though these errors don't put us into a bad state as far as the rest of the queue goes.
                        _ = work.CallbackAsync(context, cancellationToken).ReportNonFatalErrorAsync();
                    }
                }
            }
            catch (OperationCanceledException e) when (e.CancellationToken == _cancelSource.Token)
            {
                // If the queue is asked to shut down between the start of the while loop, and the Dequeue call
                // we could end up here, but we don't want to report an error. The Shutdown call will take care of things.
            }
            catch (Exception e) when (FatalError.ReportAndCatch(e))
            {
                OnRequestServerShutdown($"Error occurred processing queue in {_serverName}: {e.Message}.");
            }
        }

        private void OnRequestServerShutdown(string message)
        {
            RequestServerShutdown?.Invoke(this, new RequestShutdownEventArgs(message));

            Shutdown();
        }

        /// <summary>
        /// Cancels all requests in the queue and stops the queue from accepting any more requests. After this method
        /// is called this queue is essentially useless.
        /// </summary>
        private void DrainQueue()
        {
            // Tell the queue not to accept any more items
            _queue.Complete();

            // Spin through the queue and pass in our cancelled token, so that the waiting tasks are cancelled.
            // NOTE: This only really works because the first thing that CallbackAsync does is check for cancellation
            // but generics make it annoying to store the TaskCompletionSource<TResult> on the QueueItem so this
            // is the best we can do for now. Ideally we would manipulate the TaskCompletionSource directly here
            // and just call SetCanceled
            while (_queue.TryDequeue(out var item))
            {
                _ = item.CallbackAsync(default, new CancellationToken(true));
            }
        }

        private RequestContext CreateRequestContext(QueueItem queueItem)
        {
            var trackerToUse = queueItem.MutatesSolutionState
                ? (IDocumentChangeTracker)_documentChangeTracker
                : new NonMutatingDocumentChangeTracker(_documentChangeTracker);

            return RequestContext.Create(queueItem.TextDocument, queueItem.ClientName, queueItem.ClientCapabilities, _workspaceRegistrationService, _lspSolutionCache, trackerToUse);
        }
    }
}<|MERGE_RESOLUTION|>--- conflicted
+++ resolved
@@ -50,12 +50,8 @@
     /// </remarks>
     internal partial class RequestExecutionQueue
     {
-<<<<<<< HEAD
-=======
-        private readonly ILspSolutionProvider _solutionProvider;
         private readonly string _serverName;
 
->>>>>>> f717f64e
         private readonly AsyncQueue<QueueItem> _queue;
         private readonly CancellationTokenSource _cancelSource;
         private readonly DocumentChangeTracker _documentChangeTracker;
@@ -79,16 +75,10 @@
         /// </remarks>
         public event EventHandler<RequestShutdownEventArgs>? RequestServerShutdown;
 
-<<<<<<< HEAD
-        public RequestExecutionQueue(ILspWorkspaceRegistrationService workspaceRegistrationService)
+        public RequestExecutionQueue(ILspWorkspaceRegistrationService workspaceRegistrationService, string serverName)
         {
             _workspaceRegistrationService = workspaceRegistrationService;
-=======
-        public RequestExecutionQueue(ILspSolutionProvider solutionProvider, string serverName)
-        {
-            _solutionProvider = solutionProvider;
             _serverName = serverName;
->>>>>>> f717f64e
 
             _queue = new AsyncQueue<QueueItem>();
             _cancelSource = new CancellationTokenSource();
