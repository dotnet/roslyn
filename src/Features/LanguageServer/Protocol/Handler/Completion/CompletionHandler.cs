﻿// Licensed to the .NET Foundation under one or more agreements.
// The .NET Foundation licenses this file to you under the MIT license.
// See the LICENSE file in the project root for more information.

using System;
using System.Collections.Immutable;
using System.Composition;
using System.Linq;
using System.Threading;
using System.Threading.Tasks;
using Microsoft.CodeAnalysis.Completion;
using Microsoft.CodeAnalysis.Host.Mef;
using Microsoft.CodeAnalysis.LanguageServer.Handler.Completion;
using Microsoft.CodeAnalysis.Options;
using Microsoft.CodeAnalysis.PooledObjects;
using Microsoft.CodeAnalysis.Shared.Extensions;
using Microsoft.CodeAnalysis.Text;
using Roslyn.Utilities;
using LSP = Microsoft.VisualStudio.LanguageServer.Protocol;

namespace Microsoft.CodeAnalysis.LanguageServer.Handler
{
    /// <summary>
    /// Handle a completion request.
    /// </summary>
    [ExportCSharpVisualBasicStatelessLspService(typeof(CompletionHandler)), Shared]
    [Method(LSP.Methods.TextDocumentCompletionName)]
    internal sealed partial class CompletionHandler : ILspServiceDocumentRequestHandler<LSP.CompletionParams, LSP.CompletionList?>
    {
        private readonly IGlobalOptionService _globalOptions;

        public bool MutatesSolutionState => false;
        public bool RequiresLSPSolution => true;

        [ImportingConstructor]
        [Obsolete(MefConstruction.ImportingConstructorMessage, error: true)]
        public CompletionHandler(
            IGlobalOptionService globalOptions)
        {
            _globalOptions = globalOptions;
        }

        public LSP.TextDocumentIdentifier GetTextDocumentIdentifier(LSP.CompletionParams request) => request.TextDocument;

        public async Task<LSP.CompletionList?> HandleRequestAsync(
            LSP.CompletionParams request, RequestContext context, CancellationToken cancellationToken)
        {
            Contract.ThrowIfNull(context.Document);
            Contract.ThrowIfNull(context.Solution);

            var document = context.Document;
            var documentText = await document.GetValueTextAsync(cancellationToken).ConfigureAwait(false);
            var capabilityHelper = new CompletionCapabilityHelper(context.GetRequiredClientCapabilities());

            var position = await document.GetPositionFromLinePositionAsync(ProtocolConversions.PositionToLinePosition(request.Position), cancellationToken).ConfigureAwait(false);
            var completionTrigger = await ProtocolConversions.LSPToRoslynCompletionTriggerAsync(request.Context, document, position, cancellationToken).ConfigureAwait(false);
            var completionOptions = GetCompletionOptions(document, capabilityHelper);
            var completionService = document.GetRequiredLanguageService<CompletionService>();

            // Let CompletionService decide if we should trigger completion, unless the request is for incomplete results, in which case we always trigger. 
            if (request.Context?.TriggerKind is not LSP.CompletionTriggerKind.TriggerForIncompleteCompletions
                && !completionService.ShouldTriggerCompletion(document.Project, document.Project.Services, documentText, position, completionTrigger, completionOptions, document.Project.Solution.Options, roles: null))
            {
                return null;
            }

            var completionListResult = await GetFilteredCompletionListAsync(
                request, context, documentText, document, completionOptions, completionService, capabilityHelper, cancellationToken).ConfigureAwait(false);

            if (completionListResult == null)
                return null;

            var (list, isIncomplete, resultId, documentId) = completionListResult.Value;

            var creationService = document.Project.Solution.Services.GetRequiredService<ILspCompletionResultCreationService>();
            return await creationService.ConvertToLspCompletionListAsync(document, position, capabilityHelper, list, isIncomplete, resultId, documentId, cancellationToken)
                .ConfigureAwait(false);
        }

        private async Task<(CompletionList CompletionList, bool IsIncomplete, long ResultId, long DocumentId)?> GetFilteredCompletionListAsync(
            LSP.CompletionParams request,
            RequestContext context,
            SourceText sourceText,
            Document document,
            CompletionOptions completionOptions,
            CompletionService completionService,
            CompletionCapabilityHelper capabilityHelper,
            CancellationToken cancellationToken)
        {
            var position = await document.GetPositionFromLinePositionAsync(ProtocolConversions.PositionToLinePosition(request.Position), cancellationToken).ConfigureAwait(false);
            var completionTrigger = await ProtocolConversions.LSPToRoslynCompletionTriggerAsync(request.Context, document, position, cancellationToken).ConfigureAwait(false);
            var isTriggerForIncompleteCompletions = request.Context?.TriggerKind == LSP.CompletionTriggerKind.TriggerForIncompleteCompletions;
            var completionListCache = context.GetRequiredLspService<CompletionListCache>();
            var documentCache = context.GetRequiredLspService<DocumentCache>();

            (CompletionList List, long ResultId, long DocumentId)? result;
            if (isTriggerForIncompleteCompletions)
            {
                // We don't have access to the original trigger, but we know the completion list is already present.
                // It is safe to recompute with the invoked trigger as we will get all the items and filter down based on the current trigger.
<<<<<<< HEAD
                var originalTrigger = new CompletionTrigger(CompletionTriggerKind.Invoke);
                result = await CalculateListAsync(request, document, position, originalTrigger, completionOptions, completionService, completionListCache, documentCache, cancellationToken).ConfigureAwait(false);
=======
                var originalTrigger = CompletionTrigger.Invoke;
                result = await CalculateListAsync(request, document, position, originalTrigger, completionOptions, completionService, completionListCache, cancellationToken).ConfigureAwait(false);
>>>>>>> 74619838
            }
            else
            {
                // This is a new completion request, clear out the last result Id for incomplete results.
                result = await CalculateListAsync(request, document, position, completionTrigger, completionOptions, completionService, completionListCache, documentCache, cancellationToken).ConfigureAwait(false);
            }

            if (result == null)
            {
                return null;
            }

<<<<<<< HEAD
            var resultId = result.Value.ResultId;
            var documentId = result.Value.DocumentId;
=======
            var (completionList, resultId) = result.Value;

            // By default, Roslyn would treat continuous alphabetical text as a single word for completion purpose.
            // e.g. when user triggers completion at the location of {$} in "pub{$}class", the span would cover "pubclass",
            // which is used for subsequent matching and commit.
            // This works fine for VS async-completion, where we have full control of entire completion process.
            // However, the insert mode in VSCode (i.e. the mode our LSP server supports) expects us to return TextEdit that only
            // covers the span ends at the cursor location, e.g. "pub" in the example above. Here we detect when that occurs and
            // adjust the span accordingly.
            if (!capabilityHelper.SupportVSInternalClientCapabilities && position < completionList.Span.End)
            {
                var defaultSpan = new TextSpan(completionList.Span.Start, length: position - completionList.Span.Start);
                completionList = completionList.WithSpan(defaultSpan);
            }
>>>>>>> 74619838

            var completionListMaxSize = _globalOptions.GetOption(LspOptionsStorage.MaxCompletionListSize);
            var (filteredCompletionList, isIncomplete) = FilterCompletionList(completionList, completionListMaxSize, completionTrigger, sourceText);

<<<<<<< HEAD
            return (completionList, isIncomplete, resultId, documentId);
=======
            return (filteredCompletionList, isIncomplete, resultId);
>>>>>>> 74619838
        }

        private static async Task<(CompletionList CompletionList, long ResultId, long DocumentId)?> CalculateListAsync(
            LSP.CompletionParams request,
            Document document,
            int position,
            CompletionTrigger completionTrigger,
            CompletionOptions completionOptions,
            CompletionService completionService,
            CompletionListCache completionListCache,
            DocumentCache documentCache,
            CancellationToken cancellationToken)
        {
            var completionList = await completionService.GetCompletionsAsync(document, position, completionOptions, document.Project.Solution.Options, completionTrigger, cancellationToken: cancellationToken).ConfigureAwait(false);
            cancellationToken.ThrowIfCancellationRequested();
            if (completionList.ItemsList.IsEmpty())
            {
                return null;
            }

            // Cache the completion list so we can avoid recomputation in the resolve handler
            var resultId = completionListCache.UpdateCache(new CompletionListCache.CacheEntry(completionList));
            var documentId = documentCache.UpdateCache(request.TextDocument);

            return (completionList, resultId, documentId);
        }

        private static (CompletionList CompletionList, bool IsIncomplete) FilterCompletionList(
            CompletionList completionList,
            int completionListMaxSize,
            CompletionTrigger completionTrigger,
            SourceText sourceText)
        {
            if (completionListMaxSize < 0 || completionListMaxSize >= completionList.ItemsList.Count)
                return (completionList, false);

            var filterText = sourceText.GetSubText(completionList.Span).ToString();
            var filterReason = GetFilterReason(completionTrigger);

            // Use pattern matching to determine which items are most relevant out of the calculated items.
            using var _ = ArrayBuilder<MatchResult>.GetInstance(out var matchResultsBuilder);
            var index = 0;
            using var helper = new PatternMatchHelper(filterText);
            foreach (var item in completionList.ItemsList)
            {
                if (helper.TryCreateMatchResult(
                    item,
                    completionTrigger.Kind,
                    filterReason,
                    recentItemIndex: -1,
                    includeMatchSpans: false,
                    index,
                    out var matchResult))
                {
                    matchResultsBuilder.Add(matchResult);
                    index++;
                }
            }

            // Next, we sort the list based on the pattern matching result.
            matchResultsBuilder.Sort(MatchResult.SortingComparer);

            // Finally, truncate the list to 1000 items plus any preselected items that occur after the first 1000.
            var filteredList = matchResultsBuilder
                .Take(completionListMaxSize)
                .Concat(matchResultsBuilder.Skip(completionListMaxSize).Where(match => match.CompletionItem.Rules.MatchPriority == MatchPriority.Preselect))
                .Select(matchResult => matchResult.CompletionItem)
                .ToImmutableArray();
            var newCompletionList = completionList.WithItemsList(filteredList);

            // Per the LSP spec, the completion list should be marked with isIncomplete = false when further insertions will
            // not generate any more completion items.  This means that we should be checking if the matchedResults is larger
            // than the filteredList.  However, the VS client has a bug where they do not properly re-trigger completion
            // when a character is deleted to go from a complete list back to an incomplete list.
            // For example, the following scenario.
            // User types "So" -> server gives subset of items for "So" with isIncomplete = true
            // User types "m" -> server gives entire set of items for "Som" with isIncomplete = false
            // User deletes "m" -> client has to remember that "So" results were incomplete and re-request if the user types something else, like "n"
            //
            // Currently the VS client does not remember to re-request, so the completion list only ever shows items from "Som"
            // so we always set the isIncomplete flag to true when the original list size (computed when no filter text was typed) is too large.
            // VS bug here - https://devdiv.visualstudio.com/DevDiv/_workitems/edit/1335142
            var isIncomplete = completionList.ItemsList.Count > newCompletionList.ItemsList.Count;

            return (newCompletionList, isIncomplete);

            static CompletionFilterReason GetFilterReason(CompletionTrigger trigger)
            {
                return trigger.Kind switch
                {
                    CompletionTriggerKind.Insertion => CompletionFilterReason.Insertion,
                    CompletionTriggerKind.Deletion => CompletionFilterReason.Deletion,
                    _ => CompletionFilterReason.Other,
                };
            }
        }

        private CompletionOptions GetCompletionOptions(Document document, CompletionCapabilityHelper capabilityHelper)
        {
            var options = _globalOptions.GetCompletionOptions(document.Project.Language);

            if (capabilityHelper.SupportVSInternalClientCapabilities)
            {
                // Filter out unimported types for now as there are two issues with providing them:
                // 1.  LSP client does not currently provide a way to provide detail text on the completion item to show the namespace.
                //     https://dev.azure.com/devdiv/DevDiv/_workitems/edit/1076759
                // 2.  We need to figure out how to provide the text edits along with the completion item or provide them in the resolve request.
                //     https://devdiv.visualstudio.com/DevDiv/_workitems/edit/985860/
                // 3.  LSP client should support completion filters / expanders
                options = options with
                {
                    ShowItemsFromUnimportedNamespaces = false,
                    ExpandedCompletionBehavior = ExpandedCompletionMode.NonExpandedItemsOnly,
                    UpdateImportCompletionCacheInBackground = false,
                };
            }
            else
            {
                var updateImportCompletionCacheInBackground = options.ShowItemsFromUnimportedNamespaces is true;
                options = options with
                {
                    ShowNewSnippetExperienceUserOption = false,
                    UpdateImportCompletionCacheInBackground = updateImportCompletionCacheInBackground
                };
            }

            return options;
        }
    }
}<|MERGE_RESOLUTION|>--- conflicted
+++ resolved
@@ -98,13 +98,8 @@
             {
                 // We don't have access to the original trigger, but we know the completion list is already present.
                 // It is safe to recompute with the invoked trigger as we will get all the items and filter down based on the current trigger.
-<<<<<<< HEAD
-                var originalTrigger = new CompletionTrigger(CompletionTriggerKind.Invoke);
+                var originalTrigger = CompletionTrigger.Invoke;
                 result = await CalculateListAsync(request, document, position, originalTrigger, completionOptions, completionService, completionListCache, documentCache, cancellationToken).ConfigureAwait(false);
-=======
-                var originalTrigger = CompletionTrigger.Invoke;
-                result = await CalculateListAsync(request, document, position, originalTrigger, completionOptions, completionService, completionListCache, cancellationToken).ConfigureAwait(false);
->>>>>>> 74619838
             }
             else
             {
@@ -117,11 +112,7 @@
                 return null;
             }
 
-<<<<<<< HEAD
-            var resultId = result.Value.ResultId;
-            var documentId = result.Value.DocumentId;
-=======
-            var (completionList, resultId) = result.Value;
+            var (completionList, resultId, documentId) = result.Value;
 
             // By default, Roslyn would treat continuous alphabetical text as a single word for completion purpose.
             // e.g. when user triggers completion at the location of {$} in "pub{$}class", the span would cover "pubclass",
@@ -135,16 +126,11 @@
                 var defaultSpan = new TextSpan(completionList.Span.Start, length: position - completionList.Span.Start);
                 completionList = completionList.WithSpan(defaultSpan);
             }
->>>>>>> 74619838
 
             var completionListMaxSize = _globalOptions.GetOption(LspOptionsStorage.MaxCompletionListSize);
             var (filteredCompletionList, isIncomplete) = FilterCompletionList(completionList, completionListMaxSize, completionTrigger, sourceText);
 
-<<<<<<< HEAD
-            return (completionList, isIncomplete, resultId, documentId);
-=======
-            return (filteredCompletionList, isIncomplete, resultId);
->>>>>>> 74619838
+            return (filteredCompletionList, isIncomplete, resultId, documentId);
         }
 
         private static async Task<(CompletionList CompletionList, long ResultId, long DocumentId)?> CalculateListAsync(
