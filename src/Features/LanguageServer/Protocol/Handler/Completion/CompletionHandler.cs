﻿// Licensed to the .NET Foundation under one or more agreements.
// The .NET Foundation licenses this file to you under the MIT license.
// See the LICENSE file in the project root for more information.

using System;
using System.Collections.Generic;
using System.Collections.Immutable;
using System.Composition;
using System.Linq;
using System.Threading;
using System.Threading.Tasks;
using Microsoft.CodeAnalysis.Completion;
using Microsoft.CodeAnalysis.Completion.Providers;
using Microsoft.CodeAnalysis.Editor.Shared.Extensions;
using Microsoft.CodeAnalysis.Host.Mef;
using Microsoft.CodeAnalysis.PooledObjects;
using Microsoft.VisualStudio.Text.Adornments;
using Roslyn.Utilities;
using LSP = Microsoft.VisualStudio.LanguageServer.Protocol;

namespace Microsoft.CodeAnalysis.LanguageServer.Handler
{
    /// <summary>
    /// Handle a completion request.
    /// </summary>
    [Shared]
    [ExportLspMethod(LSP.Methods.TextDocumentCompletionName, mutatesSolutionState: false)]
    internal class CompletionHandler : IRequestHandler<LSP.CompletionParams, LSP.CompletionList?>
    {
        private readonly ImmutableHashSet<string> _csharpTriggerCharacters;
        private readonly ImmutableHashSet<string> _vbTriggerCharacters;

        [ImportingConstructor]
        [Obsolete(MefConstruction.ImportingConstructorMessage, error: true)]
<<<<<<< HEAD
        public CompletionHandler()
=======
        public CompletionHandler(
            [ImportMany] IEnumerable<Lazy<CompletionProvider, CompletionProviderMetadata>> completionProviders)
>>>>>>> bc8c26a5
        {
            _csharpTriggerCharacters = completionProviders.Where(lz => lz.Metadata.Language == LanguageNames.CSharp).SelectMany(
                lz => GetTriggerCharacters(lz.Value)).Select(c => c.ToString()).ToImmutableHashSet();
            _vbTriggerCharacters = completionProviders.Where(lz => lz.Metadata.Language == LanguageNames.VisualBasic).SelectMany(
                lz => GetTriggerCharacters(lz.Value)).Select(c => c.ToString()).ToImmutableHashSet();
        }

        public LSP.TextDocumentIdentifier? GetTextDocumentIdentifier(LSP.CompletionParams request) => request.TextDocument;

        public async Task<LSP.CompletionList?> HandleRequestAsync(LSP.CompletionParams request, RequestContext context, CancellationToken cancellationToken)
        {
            var document = context.Document;
            if (document == null)
            {
                return null;
            }

            // C# and VB share the same LSP language server, and thus share the same default trigger characters.
            // We need to ensure the trigger character is valid in the document's language. For example, the '{'
            // character, while a trigger character in VB, is not a trigger character in C#.
            var triggerCharacter = char.Parse(request.Context.TriggerCharacter);
            if (request.Context.TriggerKind == LSP.CompletionTriggerKind.TriggerCharacter && !char.IsLetterOrDigit(triggerCharacter) &&
                !IsValidTriggerCharacterForDocument(document, request.Context.TriggerCharacter))
            {
                return null;
            }

            var position = await document.GetPositionFromLinePositionAsync(ProtocolConversions.PositionToLinePosition(request.Position), cancellationToken).ConfigureAwait(false);

            // Filter out snippets as they are not supported in the LSP client
            // https://devdiv.visualstudio.com/DevDiv/_workitems/edit/1139740
            // Filter out unimported types for now as there are two issues with providing them:
            // 1.  LSP client does not currently provide a way to provide detail text on the completion item to show the namespace.
            //     https://dev.azure.com/devdiv/DevDiv/_workitems/edit/1076759
            // 2.  We need to figure out how to provide the text edits along with the completion item or provide them in the resolve request.
            //     https://devdiv.visualstudio.com/DevDiv/_workitems/edit/985860/
            // 3.  LSP client should support completion filters / expanders
            var documentOptions = await document.GetOptionsAsync(cancellationToken).ConfigureAwait(false);
            var completionOptions = documentOptions
                .WithChangedOption(CompletionOptions.SnippetsBehavior, SnippetsRule.NeverInclude)
                .WithChangedOption(CompletionOptions.ShowItemsFromUnimportedNamespaces, false)
                .WithChangedOption(CompletionServiceOptions.IsExpandedCompletion, false)
                .WithChangedOption(CompletionServiceOptions.DisallowAddingImports, true);

            var completionService = document.Project.LanguageServices.GetRequiredService<CompletionService>();

            // TO-DO: More LSP.CompletionTriggerKind mappings are required to properly map to Roslyn CompletionTriggerKinds.
            // https://dev.azure.com/devdiv/DevDiv/_workitems/edit/1178726
            var triggerKind = ProtocolConversions.LSPToRoslynCompletionTriggerKind(request.Context.TriggerKind);
            var completionTrigger = new CompletionTrigger(triggerKind, triggerCharacter);

            var list = await completionService.GetCompletionsAsync(document, position, completionTrigger, options: completionOptions, cancellationToken: cancellationToken).ConfigureAwait(false);
            if (list == null)
            {
                return null;
            }

            var lspVSClientCapability = context.ClientCapabilities?.HasVisualStudioLspCapability() == true;

            var commitCharactersRuleCache = new Dictionary<ImmutableArray<CharacterSetModificationRule>, ImmutableArray<string>>();
            return new LSP.VSCompletionList
            {
                Items = list.Items.Select(item => CreateLSPCompletionItem(request, item, lspVSClientCapability, completionTrigger, commitCharactersRuleCache)).ToArray(),
                SuggesstionMode = list.SuggestionModeItem != null,
            };

            // Local functions
            bool IsValidTriggerCharacterForDocument(Document document, string triggerCharacter)
            {
                if (document.Project.Language == LanguageNames.CSharp)
                {
                    return _csharpTriggerCharacters.Contains(triggerCharacter);
                }
                else if (document.Project.Language == LanguageNames.VisualBasic)
                {
                    return _vbTriggerCharacters.Contains(triggerCharacter);
                }

                // Typescript still calls into this for completion.
                // Since we don't know what their trigger characters are, just return true.
                return true;
            }

            static LSP.CompletionItem CreateLSPCompletionItem(
                LSP.CompletionParams request,
                CompletionItem item,
                bool useVSCompletionItem,
                CompletionTrigger completionTrigger,
                Dictionary<ImmutableArray<CharacterSetModificationRule>, ImmutableArray<string>> commitCharacterRulesCache)
            {
                if (useVSCompletionItem)
                {
                    var vsCompletionItem = CreateCompletionItem<LSP.VSCompletionItem>(request, item, completionTrigger, commitCharacterRulesCache);
                    vsCompletionItem.Icon = new ImageElement(item.Tags.GetFirstGlyph().GetImageId());
                    return vsCompletionItem;
                }
                else
                {
                    var roslynCompletionItem = CreateCompletionItem<LSP.CompletionItem>(request, item, completionTrigger, commitCharacterRulesCache);
                    return roslynCompletionItem;
                }
            }

            static TCompletionItem CreateCompletionItem<TCompletionItem>(
                LSP.CompletionParams request,
                CompletionItem item,
                CompletionTrigger completionTrigger,
                Dictionary<ImmutableArray<CharacterSetModificationRule>, ImmutableArray<string>> commitCharacterRulesCache) where TCompletionItem : LSP.CompletionItem, new()
            {
                var completeDisplayText = item.DisplayTextPrefix + item.DisplayText + item.DisplayTextSuffix;
                var completionItem = new TCompletionItem
                {
                    Label = completeDisplayText,
                    InsertText = item.Properties.ContainsKey("InsertionText") ? item.Properties["InsertionText"] : completeDisplayText,
                    SortText = item.SortText,
                    FilterText = item.FilterText,
                    Kind = GetCompletionKind(item.Tags),
                    Data = new CompletionResolveData
                    {
                        TextDocument = request.TextDocument,
                        Position = request.Position,
                        DisplayText = item.DisplayText,
                        CompletionTrigger = completionTrigger,
                    },
                    Preselect = item.Rules.SelectionBehavior == CompletionItemSelectionBehavior.HardSelection,
                    CommitCharacters = GetCommitCharacters(item, commitCharacterRulesCache)
                };

                return completionItem;
            }

            static string[]? GetCommitCharacters(CompletionItem item, Dictionary<ImmutableArray<CharacterSetModificationRule>, ImmutableArray<string>> currentRuleCache)
            {
                var commitCharacterRules = item.Rules.CommitCharacterRules;

                // If the item doesn't have any special rules, just use the default commit characters.
                if (commitCharacterRules.IsEmpty)
                {
                    return null;
                }

                if (currentRuleCache.TryGetValue(commitCharacterRules, out var currentRules))
                {
                    return currentRules.ToArray();
                }

                using var _ = PooledHashSet<char>.GetInstance(out var commitCharacters);
                commitCharacters.AddAll(CompletionRules.Default.DefaultCommitCharacters);
                foreach (var rule in commitCharacterRules)
                {
                    switch (rule.Kind)
                    {
                        case CharacterSetModificationKind.Add:
                            commitCharacters.UnionWith(rule.Characters);
                            continue;
                        case CharacterSetModificationKind.Remove:
                            commitCharacters.ExceptWith(rule.Characters);
                            continue;
                        case CharacterSetModificationKind.Replace:
                            commitCharacters.Clear();
                            commitCharacters.AddRange(rule.Characters);
                            break;
                    }
                }

                var commitCharacterSet = commitCharacters.Select(c => c.ToString()).ToImmutableArray();
                currentRuleCache.Add(item.Rules.CommitCharacterRules, commitCharacterSet);
                return commitCharacterSet.ToArray();
            }
        }

        internal static ImmutableHashSet<char> GetTriggerCharacters(CompletionProvider provider)
        {
            if (provider is LSPCompletionProvider lspProvider)
            {
                return lspProvider.TriggerCharacters;
            }

            return ImmutableHashSet<char>.Empty;
        }

        private static LSP.CompletionItemKind GetCompletionKind(ImmutableArray<string> tags)
        {
            foreach (var tag in tags)
            {
                if (ProtocolConversions.RoslynTagToCompletionItemKind.TryGetValue(tag, out var completionItemKind))
                {
                    return completionItemKind;
                }
            }

            return LSP.CompletionItemKind.Text;
        }
    }
}<|MERGE_RESOLUTION|>--- conflicted
+++ resolved
@@ -32,12 +32,8 @@
 
         [ImportingConstructor]
         [Obsolete(MefConstruction.ImportingConstructorMessage, error: true)]
-<<<<<<< HEAD
-        public CompletionHandler()
-=======
         public CompletionHandler(
             [ImportMany] IEnumerable<Lazy<CompletionProvider, CompletionProviderMetadata>> completionProviders)
->>>>>>> bc8c26a5
         {
             _csharpTriggerCharacters = completionProviders.Where(lz => lz.Metadata.Language == LanguageNames.CSharp).SelectMany(
                 lz => GetTriggerCharacters(lz.Value)).Select(c => c.ToString()).ToImmutableHashSet();
@@ -163,8 +159,12 @@
                         CompletionTrigger = completionTrigger,
                     },
                     Preselect = item.Rules.SelectionBehavior == CompletionItemSelectionBehavior.HardSelection,
-                    CommitCharacters = GetCommitCharacters(item, commitCharacterRulesCache)
                 };
+                var commitCharacters = GetCommitCharacters(item, commitCharacterRulesCache);
+                if (commitCharacters != null)
+                {
+                    completionItem.CommitCharacters = commitCharacters;
+                }
 
                 return completionItem;
             }
