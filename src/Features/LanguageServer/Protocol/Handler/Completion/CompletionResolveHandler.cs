--- conflicted
+++ resolved
@@ -46,11 +46,7 @@
 
             var request = data.CompletionParams;
 
-<<<<<<< HEAD
-            var document = solution.GetDocumentFromURI(request.TextDocument.Uri, clientName);
-=======
             var document = solution.GetDocument(request.TextDocument, clientName);
->>>>>>> c8d525c5
             if (document == null)
             {
                 return completionItem;
