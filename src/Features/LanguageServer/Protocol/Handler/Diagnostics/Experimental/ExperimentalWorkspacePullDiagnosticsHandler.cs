--- conflicted
+++ resolved
@@ -23,17 +23,10 @@
 internal class ExperimentalWorkspacePullDiagnosticsHandler : AbstractPullDiagnosticHandler<WorkspaceDiagnosticParams, WorkspaceDiagnosticReport, WorkspaceDiagnosticReport?>
 {
     public ExperimentalWorkspacePullDiagnosticsHandler(
-<<<<<<< HEAD
-        WellKnownLspServerKinds serverKind,
-        IDiagnosticService diagnosticService,
-        IDiagnosticAnalyzerService analyzerService)
-        : base(serverKind, diagnosticService)
-=======
         IDiagnosticAnalyzerService analyzerService,
         EditAndContinueDiagnosticUpdateSource editAndContinueDiagnosticUpdateSource,
         IGlobalOptionService globalOptions)
         : base(analyzerService, editAndContinueDiagnosticUpdateSource, globalOptions)
->>>>>>> 80a8ce8d
     {
     }
 
@@ -71,21 +64,9 @@
         return null;
     }
 
-<<<<<<< HEAD
-    protected override async Task<ImmutableArray<DiagnosticData>> GetDiagnosticsAsync(RequestContext context, Document document, DiagnosticMode diagnosticMode, CancellationToken cancellationToken)
-    {
-        var diagnostics = await _analyzerService.GetDiagnosticsForSpanAsync(document, range: null, cancellationToken: cancellationToken).ConfigureAwait(false);
-        return diagnostics;
-    }
-
-    protected override ValueTask<ImmutableArray<Document>> GetOrderedDocumentsAsync(RequestContext context, CancellationToken cancellationToken)
-    {
-        return WorkspacePullDiagnosticHandler.GetWorkspacePullDocumentsAsync(context, cancellationToken);
-=======
     protected override ValueTask<ImmutableArray<IDiagnosticSource>> GetOrderedDiagnosticSourcesAsync(RequestContext context, CancellationToken cancellationToken)
     {
         return WorkspacePullDiagnosticHandler.GetWorkspacePullDocumentsAsync(context, GlobalOptions, cancellationToken);
->>>>>>> 80a8ce8d
     }
 
     protected override ImmutableArray<PreviousPullResult>? GetPreviousResults(WorkspaceDiagnosticParams diagnosticsParams)
