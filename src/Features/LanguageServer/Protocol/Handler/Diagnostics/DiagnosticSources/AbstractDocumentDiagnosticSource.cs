﻿// Licensed to the .NET Foundation under one or more agreements.
// The .NET Foundation licenses this file to you under the MIT license.
// See the LICENSE file in the project root for more information.

using System;
using System.Collections.Immutable;
using System.Linq;
using System.Threading;
using System.Threading.Tasks;
using Microsoft.CodeAnalysis.Diagnostics;
using Microsoft.CodeAnalysis.Shared.Extensions;
using Microsoft.CodeAnalysis.TaskList;
<<<<<<< HEAD
using Microsoft.CodeAnalysis.Text;
using Microsoft.CodeAnalysis.TodoComments;
=======
>>>>>>> 40f51766

namespace Microsoft.CodeAnalysis.LanguageServer.Handler.Diagnostics;

internal abstract class AbstractDocumentDiagnosticSource<TDocument> : IDiagnosticSource
    where TDocument : TextDocument
{
    private static readonly ImmutableArray<string> s_todoCommentCustomTags = ImmutableArray.Create(PullDiagnosticConstants.TaskItemCustomTag);

    private static Tuple<ImmutableArray<string>, ImmutableArray<TaskListItemDescriptor>> s_lastRequestedTokens =
        Tuple.Create(ImmutableArray<string>.Empty, ImmutableArray<TaskListItemDescriptor>.Empty);

    protected readonly TDocument Document;

    protected AbstractDocumentDiagnosticSource(TDocument document)
    {
        this.Document = document;
    }

    public ProjectOrDocumentId GetId() => new(Document.Id);
    public Project GetProject() => Document.Project;
    public Uri GetUri() => Document.GetURI();

    protected abstract bool IncludeTaskListItems { get; }
    protected abstract bool IncludeStandardDiagnostics { get; }

    protected abstract Task<ImmutableArray<DiagnosticData>> GetDiagnosticsWorkerAsync(
        IDiagnosticAnalyzerService diagnosticAnalyzerService, RequestContext context, CancellationToken cancellationToken);

    public async Task<ImmutableArray<DiagnosticData>> GetDiagnosticsAsync(
        IDiagnosticAnalyzerService diagnosticAnalyzerService, RequestContext context, CancellationToken cancellationToken)
    {
        var taskListItems = IncludeTaskListItems ? await this.GetTaskListDiagnosticsAsync(cancellationToken).ConfigureAwait(false) : ImmutableArray<DiagnosticData>.Empty;
        var diagnostics = IncludeStandardDiagnostics ? await this.GetDiagnosticsWorkerAsync(diagnosticAnalyzerService, context, cancellationToken).ConfigureAwait(false) : ImmutableArray<DiagnosticData>.Empty;
        return taskListItems.AddRange(diagnostics);
    }

    private async Task<ImmutableArray<DiagnosticData>> GetTaskListDiagnosticsAsync(CancellationToken cancellationToken)
    {
        if (this.Document is not Document document)
            return ImmutableArray<DiagnosticData>.Empty;

        var service = document.GetLanguageService<ITaskListService>();
        if (service == null)
            return ImmutableArray<DiagnosticData>.Empty;

        var tokenList = document.Project.Solution.Options.GetOption(TaskListOptionsStorage.Descriptors);
        var descriptors = GetAndCacheDescriptors(tokenList);

        var items = await service.GetTaskListItemsAsync(document, descriptors, cancellationToken).ConfigureAwait(false);
        if (items.Length == 0)
            return ImmutableArray<DiagnosticData>.Empty;

        return items.SelectAsArray(i => new DiagnosticData(
            id: "TODO",
            category: "TODO",
            message: i.Message,
            severity: DiagnosticSeverity.Info,
            defaultSeverity: DiagnosticSeverity.Info,
            isEnabledByDefault: true,
            warningLevel: 0,
            customTags: s_todoCommentCustomTags,
            properties: ImmutableDictionary<string, string?>.Empty,
            projectId: document.Project.Id,
            language: document.Project.Language,
            location: new DiagnosticDataLocation(
                document.Id,
<<<<<<< HEAD
                originalFileSpan: comment.Span,
                mappedFileSpan: comment.MappedSpan.HasMappedPath ? null : comment.MappedSpan)));
=======
                originalFilePath: i.Span.Path,
                originalStartLine: i.Span.StartLinePosition.Line,
                originalStartColumn: i.Span.StartLinePosition.Character,
                originalEndLine: i.Span.EndLinePosition.Line,
                originalEndColumn: i.Span.EndLinePosition.Character,
                mappedFilePath: i.MappedSpan.Path,
                mappedStartLine: i.MappedSpan.StartLinePosition.Line,
                mappedStartColumn: i.MappedSpan.StartLinePosition.Character,
                mappedEndLine: i.MappedSpan.EndLinePosition.Line,
                mappedEndColumn: i.MappedSpan.EndLinePosition.Character)));
>>>>>>> 40f51766
    }

    private static ImmutableArray<TaskListItemDescriptor> GetAndCacheDescriptors(ImmutableArray<string> tokenList)
    {
        var lastRequested = s_lastRequestedTokens;
        if (!lastRequested.Item1.SequenceEqual(tokenList))
        {
            var descriptors = TaskListItemDescriptor.Parse(tokenList);
            lastRequested = Tuple.Create(tokenList, descriptors);
            s_lastRequestedTokens = lastRequested;
        }

        return lastRequested.Item2;
    }
}<|MERGE_RESOLUTION|>--- conflicted
+++ resolved
@@ -10,11 +10,6 @@
 using Microsoft.CodeAnalysis.Diagnostics;
 using Microsoft.CodeAnalysis.Shared.Extensions;
 using Microsoft.CodeAnalysis.TaskList;
-<<<<<<< HEAD
-using Microsoft.CodeAnalysis.Text;
-using Microsoft.CodeAnalysis.TodoComments;
-=======
->>>>>>> 40f51766
 
 namespace Microsoft.CodeAnalysis.LanguageServer.Handler.Diagnostics;
 
@@ -81,21 +76,8 @@
             language: document.Project.Language,
             location: new DiagnosticDataLocation(
                 document.Id,
-<<<<<<< HEAD
-                originalFileSpan: comment.Span,
-                mappedFileSpan: comment.MappedSpan.HasMappedPath ? null : comment.MappedSpan)));
-=======
-                originalFilePath: i.Span.Path,
-                originalStartLine: i.Span.StartLinePosition.Line,
-                originalStartColumn: i.Span.StartLinePosition.Character,
-                originalEndLine: i.Span.EndLinePosition.Line,
-                originalEndColumn: i.Span.EndLinePosition.Character,
-                mappedFilePath: i.MappedSpan.Path,
-                mappedStartLine: i.MappedSpan.StartLinePosition.Line,
-                mappedStartColumn: i.MappedSpan.StartLinePosition.Character,
-                mappedEndLine: i.MappedSpan.EndLinePosition.Line,
-                mappedEndColumn: i.MappedSpan.EndLinePosition.Character)));
->>>>>>> 40f51766
+                originalFileSpan: i.Span,
+                mappedFileSpan: i.MappedSpan.HasMappedPath ? null : i.MappedSpan)));
     }
 
     private static ImmutableArray<TaskListItemDescriptor> GetAndCacheDescriptors(ImmutableArray<string> tokenList)
