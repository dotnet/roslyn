﻿// Licensed to the .NET Foundation under one or more agreements.
// The .NET Foundation licenses this file to you under the MIT license.
// See the LICENSE file in the project root for more information.

using System.Collections.Generic;
using System.Collections.Immutable;
using System.Threading;
using System.Threading.Tasks;
using Microsoft.CodeAnalysis.Diagnostics;
using Microsoft.CodeAnalysis.EditAndContinue;
using Microsoft.CodeAnalysis.Host;
using Microsoft.CodeAnalysis.Options;
using Microsoft.CodeAnalysis.PooledObjects;
using Microsoft.CodeAnalysis.Text;
using Microsoft.VisualStudio.LanguageServer.Protocol;
using Roslyn.Utilities;
using LSP = Microsoft.VisualStudio.LanguageServer.Protocol;

namespace Microsoft.CodeAnalysis.LanguageServer.Handler.Diagnostics
{
    /// <summary>
    /// Root type for both document and workspace diagnostic pull requests.
    /// </summary>
    /// <typeparam name="TDiagnosticsParams">The LSP input param type</typeparam>
    /// <typeparam name="TReport">The LSP type that is reported via IProgress</typeparam>
    /// <typeparam name="TReturn">The LSP type that is returned on completion of the request.</typeparam>
    internal abstract class AbstractPullDiagnosticHandler<TDiagnosticsParams, TReport, TReturn> : IRequestHandler<TDiagnosticsParams, TReturn?> where TDiagnosticsParams : IPartialResultParams<TReport[]>
    {
        /// <summary>
        /// Diagnostic mode setting for Razor.  This should always be <see cref="DiagnosticMode.Pull"/> as there is no push support in Razor.
        /// This option is only for passing to the diagnostics service and can be removed when we switch all of Roslyn to LSP pull.
        /// </summary>
        private static readonly Option2<DiagnosticMode> s_razorDiagnosticMode = new(nameof(InternalDiagnosticsOptions), "RazorDiagnosticMode", defaultValue: DiagnosticMode.Pull);

        /// <summary>
        /// Diagnostic mode setting for Live Share.  This should always be <see cref="DiagnosticMode.Pull"/> as there is no push support in Live Share.
        /// This option is only for passing to the diagnostics service and can be removed when we switch all of Roslyn to LSP pull.
        /// </summary>
        private static readonly Option2<DiagnosticMode> s_liveShareDiagnosticMode = new(nameof(InternalDiagnosticsOptions), "LiveShareDiagnosticMode", defaultValue: DiagnosticMode.Pull);

        /// <summary>
        /// Special value we use to designate workspace diagnostics vs document diagnostics.  Document diagnostics
        /// should always <see cref="VSInternalDiagnosticReport.Supersedes"/> a workspace diagnostic as the former are 'live'
        /// while the latter are cached and may be stale.
        /// </summary>
        protected const int WorkspaceDiagnosticIdentifier = 1;
        protected const int DocumentDiagnosticIdentifier = 2;

        private readonly EditAndContinueDiagnosticUpdateSource _editAndContinueDiagnosticUpdateSource;
        protected readonly IGlobalOptionService GlobalOptions;

        protected readonly IDiagnosticAnalyzerService DiagnosticAnalyzerService;

        /// <summary>
        /// Cache where we store the data produced by prior requests so that they can be returned if nothing of significance 
        /// changed. The VersionStamp is produced by <see cref="Project.GetDependentVersionAsync(CancellationToken)"/> while the 
        /// Checksum is produced by <see cref="Project.GetDependentChecksumAsync(CancellationToken)"/>.  The former is faster
        /// and works well for us in the normal case.  The latter still allows us to reuse diagnostics when changes happen that
        /// update the version stamp but not the content (for example, forking LSP text).
        /// </summary>
        private readonly VersionedPullCache<(int, VersionStamp?), (int, Checksum)> _versionedCache;

        public bool MutatesSolutionState => false;
        public bool RequiresLSPSolution => true;

        protected AbstractPullDiagnosticHandler(
            IDiagnosticAnalyzerService diagnosticAnalyzerService,
            EditAndContinueDiagnosticUpdateSource editAndContinueDiagnosticUpdateSource,
            IGlobalOptionService globalOptions)
        {
            DiagnosticAnalyzerService = diagnosticAnalyzerService;
            _editAndContinueDiagnosticUpdateSource = editAndContinueDiagnosticUpdateSource;
            GlobalOptions = globalOptions;
            _versionedCache = new(this.GetType().Name);
        }

        public abstract TextDocumentIdentifier? GetTextDocumentIdentifier(TDiagnosticsParams diagnosticsParams);

        /// <summary>
        /// Retrieve the previous results we reported.  Used so we can avoid resending data for unchanged files. Also
        /// used so we can report which documents were removed and can have all their diagnostics cleared.
        /// </summary>
        protected abstract ImmutableArray<PreviousPullResult>? GetPreviousResults(TDiagnosticsParams diagnosticsParams);

        /// <summary>
        /// Returns all the documents that should be processed in the desired order to process them in.
        /// </summary>
        protected abstract ValueTask<ImmutableArray<Document>> GetOrderedDocumentsAsync(RequestContext context, CancellationToken cancellationToken);

        /// <summary>
        /// Creates the <see cref="VSInternalDiagnosticReport"/> instance we'll report back to clients to let them know our
        /// progress.  Subclasses can fill in data specific to their needs as appropriate.
        /// </summary>
        protected abstract TReport CreateReport(TextDocumentIdentifier identifier, LSP.Diagnostic[]? diagnostics, string? resultId);

        protected abstract TReturn? CreateReturn(BufferedProgress<TReport> progress);

        /// <summary>
        /// Produce the diagnostics for the specified document.
        /// </summary>
        protected abstract Task<ImmutableArray<DiagnosticData>> GetDiagnosticsAsync(RequestContext context, Document document, DiagnosticMode diagnosticMode, CancellationToken cancellationToken);

        /// <summary>
        /// Generate the right diagnostic tags for a particular diagnostic.
        /// </summary>
        protected abstract DiagnosticTag[] ConvertTags(DiagnosticData diagnosticData);

        public async Task<TReturn?> HandleRequestAsync(
            TDiagnosticsParams diagnosticsParams, RequestContext context, CancellationToken cancellationToken)
        {
            context.TraceInformation($"{this.GetType()} started getting diagnostics");

            var diagnosticMode = GetDiagnosticMode(context);
            // For this handler to be called, we must have already checked the diagnostic mode
            // and set the appropriate capabilities.
            Contract.ThrowIfFalse(diagnosticMode == DiagnosticMode.Pull, $"{diagnosticMode} is not pull");

            // The progress object we will stream reports to.
            using var progress = BufferedProgress.Create(diagnosticsParams.PartialResultToken);

            // Get the set of results the request said were previously reported.  We can use this to determine both
            // what to skip, and what files we have to tell the client have been removed.
            var previousResults = GetPreviousResults(diagnosticsParams) ?? ImmutableArray<PreviousPullResult>.Empty;
            context.TraceInformation($"previousResults.Length={previousResults.Length}");

            // First, let the client know if any workspace documents have gone away.  That way it can remove those for
            // the user from squiggles or error-list.
            HandleRemovedDocuments(context, previousResults, progress);

            // Create a mapping from documents to the previous results the client says it has for them.  That way as we
            // process documents we know if we should tell the client it should stay the same, or we can tell it what
            // the updated diagnostics are.
            var documentToPreviousDiagnosticParams = GetDocumentToPreviousDiagnosticParams(context, previousResults);

            // Next process each file in priority order. Determine if diagnostics are changed or unchanged since the
            // last time we notified the client.  Report back either to the client so they can update accordingly.
            var orderedDocuments = await GetOrderedDocumentsAsync(context, cancellationToken).ConfigureAwait(false);
            context.TraceInformation($"Processing {orderedDocuments.Length} documents");

            foreach (var document in orderedDocuments)
            {
                var encVersion = _editAndContinueDiagnosticUpdateSource.Version;

                var project = document.Project;
                var newResultId = await _versionedCache.GetNewResultIdAsync(
                    documentToPreviousDiagnosticParams,
                    document,
                    computeCheapVersionAsync: async () => (encVersion, await project.GetDependentVersionAsync(cancellationToken).ConfigureAwait(false)),
                    computeExpensiveVersionAsync: async () => (encVersion, await project.GetDependentChecksumAsync(cancellationToken).ConfigureAwait(false)),
                    cancellationToken).ConfigureAwait(false);
                if (newResultId != null)
                {
                    progress.Report(await ComputeAndReportCurrentDiagnosticsAsync(context, document, newResultId, context.ClientCapabilities, diagnosticMode, cancellationToken).ConfigureAwait(false));
                }
                else
                {
                    context.TraceInformation($"Diagnostics were unchanged for document: {document.FilePath}");

                    // Nothing changed between the last request and this one.  Report a (null-diagnostics,
                    // same-result-id) response to the client as that means they should just preserve the current
                    // diagnostics they have for this file.
                    var previousParams = documentToPreviousDiagnosticParams[document];
                    progress.Report(CreateReport(previousParams.TextDocument, diagnostics: null, previousParams.PreviousResultId));
                }
            }

            // If we had a progress object, then we will have been reporting to that.  Otherwise, take what we've been
            // collecting and return that.
            context.TraceInformation($"{this.GetType()} finished getting diagnostics");
            return CreateReturn(progress);
        }

        private static Dictionary<Document, PreviousPullResult> GetDocumentToPreviousDiagnosticParams(
            RequestContext context, ImmutableArray<PreviousPullResult> previousResults)
        {
            Contract.ThrowIfNull(context.Solution);

            var result = new Dictionary<Document, PreviousPullResult>();
            foreach (var diagnosticParams in previousResults)
            {
                if (diagnosticParams.TextDocument != null)
                {
                    var document = context.Solution.GetDocument(diagnosticParams.TextDocument);
                    if (document != null)
                        result[document] = diagnosticParams;
                }
            }

            return result;
        }

        private DiagnosticMode GetDiagnosticMode(RequestContext context)
        {
            var diagnosticModeOption = context.ServerKind switch
            {
                WellKnownLspServerKinds.LiveShareLspServer => s_liveShareDiagnosticMode,
                WellKnownLspServerKinds.RazorLspServer => s_razorDiagnosticMode,
                _ => InternalDiagnosticsOptions.NormalDiagnosticMode,
            };

<<<<<<< HEAD
            var diagnosticMode = GlobalOptions.GetDiagnosticMode(diagnosticModeOption);
            var isPull = diagnosticMode == DiagnosticMode.Pull;

            context.TraceInformation($"Getting '{(isPull ? "pull" : "push")}' diagnostics with mode '{diagnosticMode}'");
=======
            var diagnosticMode = _globalOptions.GetDiagnosticMode(diagnosticModeOption);
            return diagnosticMode;
        }
>>>>>>> 7c13301e

        private async Task<TReport> ComputeAndReportCurrentDiagnosticsAsync(
            RequestContext context,
            Document document,
            string resultId,
            ClientCapabilities clientCapabilities,
            DiagnosticMode diagnosticMode,
            CancellationToken cancellationToken)
        {
            using var _ = ArrayBuilder<LSP.Diagnostic>.GetInstance(out var result);
            var text = await document.GetTextAsync(cancellationToken).ConfigureAwait(false);
            var diagnostics = await GetDiagnosticsAsync(context, document, diagnosticMode, cancellationToken).ConfigureAwait(false);
            context.TraceInformation($"Found {diagnostics.Length} diagnostics for {document.FilePath}");

            foreach (var diagnostic in diagnostics)
                result.Add(ConvertDiagnostic(document, text, diagnostic, clientCapabilities));

            return CreateReport(ProtocolConversions.DocumentToTextDocumentIdentifier(document), result.ToArray(), resultId);
        }

        private void HandleRemovedDocuments(RequestContext context, ImmutableArray<PreviousPullResult> previousResults, BufferedProgress<TReport> progress)
        {
            Contract.ThrowIfNull(context.Solution);

            foreach (var previousResult in previousResults)
            {
                var textDocument = previousResult.TextDocument;
                if (textDocument != null)
                {
                    var document = context.Solution.GetDocument(textDocument);
                    if (document == null)
                    {
                        context.TraceInformation($"Clearing diagnostics for removed document: {textDocument.Uri}");

                        // Client is asking server about a document that no longer exists (i.e. was removed/deleted from
                        // the workspace). Report a (null-diagnostics, null-result-id) response to the client as that
                        // means they should just consider the file deleted and should remove all diagnostics
                        // information they've cached for it.
                        progress.Report(CreateReport(textDocument, diagnostics: null, resultId: null));
                    }
                }
            }
        }

        private LSP.Diagnostic ConvertDiagnostic(Document document, SourceText text, DiagnosticData diagnosticData, ClientCapabilities capabilities)
        {
            Contract.ThrowIfNull(diagnosticData.Message, $"Got a document diagnostic that did not have a {nameof(diagnosticData.Message)}");
            Contract.ThrowIfNull(diagnosticData.DataLocation, $"Got a document diagnostic that did not have a {nameof(diagnosticData.DataLocation)}");

            var project = document.Project;

            // We currently do not map diagnostics spans as
            //   1.  Razor handles span mapping for razor files on their side.
            //   2.  LSP does not allow us to report document pull diagnostics for a different file path.
            //   3.  The VS LSP client does not support document pull diagnostics for files outside our content type.
            //   4.  This matches classic behavior where we only squiggle the original location anyway.
            var useMappedSpan = false;
            if (!capabilities.HasVisualStudioLspCapability())
            {
                var diagnostic = CreateBaseLspDiagnostic();
                return diagnostic;
            }
            else
            {
                var vsDiagnostic = CreateBaseLspDiagnostic();
                vsDiagnostic.DiagnosticType = diagnosticData.Category;
                vsDiagnostic.Projects = new[]
                {
                    new VSDiagnosticProjectInformation
                    {
                        ProjectIdentifier = project.Id.Id.ToString(),
                        ProjectName = project.Name,
                    },
                };

                return vsDiagnostic;
            }

            // We can just use VSDiagnostic as it doesn't have any default properties set that
            // would get automatically serialized.
            LSP.VSDiagnostic CreateBaseLspDiagnostic()
            {
                return new LSP.VSDiagnostic
                {
                    Source = "Roslyn",
                    Code = diagnosticData.Id,
                    CodeDescription = ProtocolConversions.HelpLinkToCodeDescription(diagnosticData.GetValidHelpLinkUri()),
                    Message = diagnosticData.Message,
                    Severity = ConvertDiagnosticSeverity(diagnosticData.Severity),
                    Range = ProtocolConversions.LinePositionToRange(DiagnosticData.GetLinePositionSpan(diagnosticData.DataLocation, text, useMappedSpan)),
                    Tags = ConvertTags(diagnosticData),
                };
            }
        }

        private static LSP.DiagnosticSeverity ConvertDiagnosticSeverity(DiagnosticSeverity severity)
            => severity switch
            {
                // Hidden is translated in ConvertTags to pass along appropriate _ms tags
                // that will hide the item in a client that knows about those tags.
                DiagnosticSeverity.Hidden => LSP.DiagnosticSeverity.Hint,
                DiagnosticSeverity.Info => LSP.DiagnosticSeverity.Hint,
                DiagnosticSeverity.Warning => LSP.DiagnosticSeverity.Warning,
                DiagnosticSeverity.Error => LSP.DiagnosticSeverity.Error,
                _ => throw ExceptionUtilities.UnexpectedValue(severity),
            };

        /// <summary>
        /// If you make change in this method, please also update the corresponding file in
        /// src\VisualStudio\Xaml\Impl\Implementation\LanguageServer\Handler\Diagnostics\AbstractPullDiagnosticHandler.cs
        /// </summary>
        protected static DiagnosticTag[] ConvertTags(DiagnosticData diagnosticData, bool potentialDuplicate)
        {
            using var _ = ArrayBuilder<DiagnosticTag>.GetInstance(out var result);

            if (diagnosticData.Severity == DiagnosticSeverity.Hidden)
            {
                result.Add(VSDiagnosticTags.HiddenInEditor);
                result.Add(VSDiagnosticTags.HiddenInErrorList);
                result.Add(VSDiagnosticTags.SuppressEditorToolTip);
            }
            else
            {
                result.Add(VSDiagnosticTags.VisibleInErrorList);
            }

            if (potentialDuplicate)
                result.Add(VSDiagnosticTags.PotentialDuplicate);

            result.Add(diagnosticData.CustomTags.Contains(WellKnownDiagnosticTags.Build)
                ? VSDiagnosticTags.BuildError
                : VSDiagnosticTags.IntellisenseError);

            if (diagnosticData.CustomTags.Contains(WellKnownDiagnosticTags.Unnecessary))
                result.Add(DiagnosticTag.Unnecessary);

            if (diagnosticData.CustomTags.Contains(WellKnownDiagnosticTags.EditAndContinue))
                result.Add(VSDiagnosticTags.EditAndContinueError);

            return result.ToArray();
        }
    }
}<|MERGE_RESOLUTION|>--- conflicted
+++ resolved
@@ -198,16 +198,9 @@
                 _ => InternalDiagnosticsOptions.NormalDiagnosticMode,
             };
 
-<<<<<<< HEAD
             var diagnosticMode = GlobalOptions.GetDiagnosticMode(diagnosticModeOption);
-            var isPull = diagnosticMode == DiagnosticMode.Pull;
-
-            context.TraceInformation($"Getting '{(isPull ? "pull" : "push")}' diagnostics with mode '{diagnosticMode}'");
-=======
-            var diagnosticMode = _globalOptions.GetDiagnosticMode(diagnosticModeOption);
             return diagnosticMode;
         }
->>>>>>> 7c13301e
 
         private async Task<TReport> ComputeAndReportCurrentDiagnosticsAsync(
             RequestContext context,
