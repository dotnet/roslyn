﻿// Licensed to the .NET Foundation under one or more agreements.
// The .NET Foundation licenses this file to you under the MIT license.
// See the LICENSE file in the project root for more information.

using System.Collections.Generic;
using System.Collections.Immutable;
using System.Threading;
using System.Threading.Tasks;
using Microsoft.CodeAnalysis.Diagnostics;
using Microsoft.CodeAnalysis.EditAndContinue;
using Microsoft.CodeAnalysis.Host;
using Microsoft.CodeAnalysis.Options;
using Microsoft.CodeAnalysis.PooledObjects;
using Microsoft.CodeAnalysis.Text;
using Microsoft.VisualStudio.LanguageServer.Protocol;
using Microsoft.VisualStudio.Text;
using Roslyn.Utilities;
using LSP = Microsoft.VisualStudio.LanguageServer.Protocol;

namespace Microsoft.CodeAnalysis.LanguageServer.Handler.Diagnostics
{
    /// <summary>
    /// Root type for both document and workspace diagnostic pull requests.
    /// </summary>
    /// <typeparam name="TDiagnosticsParams">The LSP input param type</typeparam>
    /// <typeparam name="TReport">The LSP type that is reported via IProgress</typeparam>
    /// <typeparam name="TReturn">The LSP type that is returned on completion of the request.</typeparam>
    internal abstract class AbstractPullDiagnosticHandler<TDiagnosticsParams, TReport, TReturn> : IRequestHandler<TDiagnosticsParams, TReturn?> where TDiagnosticsParams : IPartialResultParams<TReport[]>
    {
        /// <summary>
        /// Diagnostic mode setting for Razor.  This should always be <see cref="DiagnosticMode.Pull"/> as there is no push support in Razor.
        /// This option is only for passing to the diagnostics service and can be removed when we switch all of Roslyn to LSP pull.
        /// </summary>
        private static readonly Option2<DiagnosticMode> s_razorDiagnosticMode = new(nameof(InternalDiagnosticsOptions), "RazorDiagnosticMode", defaultValue: DiagnosticMode.Pull);

        /// <summary>
        /// Diagnostic mode setting for Live Share.  This should always be <see cref="DiagnosticMode.Pull"/> as there is no push support in Live Share.
        /// This option is only for passing to the diagnostics service and can be removed when we switch all of Roslyn to LSP pull.
        /// </summary>
        private static readonly Option2<DiagnosticMode> s_liveShareDiagnosticMode = new(nameof(InternalDiagnosticsOptions), "LiveShareDiagnosticMode", defaultValue: DiagnosticMode.Pull);

        /// <summary>
        /// Special value we use to designate workspace diagnostics vs document diagnostics.  Document diagnostics
        /// should always <see cref="VSInternalDiagnosticReport.Supersedes"/> a workspace diagnostic as the former are 'live'
        /// while the latter are cached and may be stale.
        /// </summary>
        protected const int WorkspaceDiagnosticIdentifier = 1;
        protected const int DocumentDiagnosticIdentifier = 2;

<<<<<<< HEAD
        private readonly WellKnownLspServerKinds _serverKind;

        protected readonly IDiagnosticService DiagnosticService;

=======
        private readonly EditAndContinueDiagnosticUpdateSource _editAndContinueDiagnosticUpdateSource;
        protected readonly IGlobalOptionService GlobalOptions;

        protected readonly IDiagnosticAnalyzerService DiagnosticAnalyzerService;

>>>>>>> 80a8ce8d
        /// <summary>
        /// Cache where we store the data produced by prior requests so that they can be returned if nothing of significance 
        /// changed. The VersionStamp is produced by <see cref="Project.GetDependentVersionAsync(CancellationToken)"/> while the 
        /// Checksum is produced by <see cref="Project.GetDependentChecksumAsync(CancellationToken)"/>.  The former is faster
        /// and works well for us in the normal case.  The latter still allows us to reuse diagnostics when changes happen that
        /// update the version stamp but not the content (for example, forking LSP text).
        /// </summary>
<<<<<<< HEAD
        private readonly VersionedPullCache<VersionStamp, Checksum> _versionedCache;
=======
        private readonly VersionedPullCache<(int, VersionStamp?), (int, Checksum)> _versionedCache;
>>>>>>> 80a8ce8d

        public bool MutatesSolutionState => false;
        public bool RequiresLSPSolution => true;

        protected AbstractPullDiagnosticHandler(
<<<<<<< HEAD
            WellKnownLspServerKinds serverKind,
            IDiagnosticService diagnosticService)
        {
            _serverKind = serverKind;
            DiagnosticService = diagnosticService;
=======
            IDiagnosticAnalyzerService diagnosticAnalyzerService,
            EditAndContinueDiagnosticUpdateSource editAndContinueDiagnosticUpdateSource,
            IGlobalOptionService globalOptions)
        {
            DiagnosticAnalyzerService = diagnosticAnalyzerService;
            _editAndContinueDiagnosticUpdateSource = editAndContinueDiagnosticUpdateSource;
            GlobalOptions = globalOptions;
>>>>>>> 80a8ce8d
            _versionedCache = new(this.GetType().Name);
        }

        public abstract TextDocumentIdentifier? GetTextDocumentIdentifier(TDiagnosticsParams diagnosticsParams);

        /// <summary>
        /// Retrieve the previous results we reported.  Used so we can avoid resending data for unchanged files. Also
        /// used so we can report which documents were removed and can have all their diagnostics cleared.
        /// </summary>
        protected abstract ImmutableArray<PreviousPullResult>? GetPreviousResults(TDiagnosticsParams diagnosticsParams);

        /// <summary>
        /// Returns all the documents that should be processed in the desired order to process them in.
        /// </summary>
<<<<<<< HEAD
        protected abstract ValueTask<ImmutableArray<Document>> GetOrderedDocumentsAsync(RequestContext context, CancellationToken cancellationToken);
=======
        protected abstract ValueTask<ImmutableArray<IDiagnosticSource>> GetOrderedDiagnosticSourcesAsync(RequestContext context, CancellationToken cancellationToken);
>>>>>>> 80a8ce8d

        /// <summary>
        /// Creates the appropriate LSP type to report a new set of diagnostics and resultId.
        /// </summary>
        protected abstract TReport CreateReport(TextDocumentIdentifier identifier, LSP.Diagnostic[] diagnostics, string resultId);

        /// <summary>
        /// Creates the appropriate LSP type to report unchanged diagnostics.
        /// </summary>
        protected abstract TReport CreateUnchangedReport(TextDocumentIdentifier identifier, string resultId);

        /// <summary>
        /// Creates the appropriate LSP type to report a removed file.
        /// </summary>
<<<<<<< HEAD
        protected abstract Task<ImmutableArray<DiagnosticData>> GetDiagnosticsAsync(RequestContext context, Document document, DiagnosticMode diagnosticMode, CancellationToken cancellationToken);
=======
        protected abstract TReport CreateRemovedReport(TextDocumentIdentifier identifier);

        protected abstract TReturn? CreateReturn(BufferedProgress<TReport> progress);
>>>>>>> 80a8ce8d

        /// <summary>
        /// Generate the right diagnostic tags for a particular diagnostic.
        /// </summary>
        protected abstract DiagnosticTag[] ConvertTags(DiagnosticData diagnosticData);

        public async Task<TReturn?> HandleRequestAsync(
            TDiagnosticsParams diagnosticsParams, RequestContext context, CancellationToken cancellationToken)
        {
            context.TraceInformation($"{this.GetType()} started getting diagnostics");

            var diagnosticMode = GetDiagnosticMode(context);
            // For this handler to be called, we must have already checked the diagnostic mode
            // and set the appropriate capabilities.
            Contract.ThrowIfFalse(diagnosticMode == DiagnosticMode.Pull, $"{diagnosticMode} is not pull");

            // The progress object we will stream reports to.
            using var progress = BufferedProgress.Create(diagnosticsParams.PartialResultToken);

            // Get the set of results the request said were previously reported.  We can use this to determine both
            // what to skip, and what files we have to tell the client have been removed.
            var previousResults = GetPreviousResults(diagnosticsParams) ?? ImmutableArray<PreviousPullResult>.Empty;
            context.TraceInformation($"previousResults.Length={previousResults.Length}");

            // Create a mapping from documents to the previous results the client says it has for them.  That way as we
            // process documents we know if we should tell the client it should stay the same, or we can tell it what
            // the updated diagnostics are.
            var documentToPreviousDiagnosticParams = GetIdToPreviousDiagnosticParams(context, previousResults, out var removedResults);

            // First, let the client know if any workspace documents have gone away.  That way it can remove those for
            // the user from squiggles or error-list.
            HandleRemovedDocuments(context, removedResults, progress);

            // Next process each file in priority order. Determine if diagnostics are changed or unchanged since the
            // last time we notified the client.  Report back either to the client so they can update accordingly.
<<<<<<< HEAD
            var orderedDocuments = await GetOrderedDocumentsAsync(context, cancellationToken).ConfigureAwait(false);
            context.TraceInformation($"Processing {orderedDocuments.Length} documents");
=======
            var orderedSources = await GetOrderedDiagnosticSourcesAsync(context, cancellationToken).ConfigureAwait(false);
            context.TraceInformation($"Processing {orderedSources.Length} documents");
>>>>>>> 80a8ce8d

            foreach (var diagnosticSource in orderedSources)
            {
<<<<<<< HEAD
                context.TraceInformation($"Processing: {document.FilePath}");

                if (!IncludeDocument(document, context.ClientName))
                {
                    context.TraceInformation($"Ignoring document '{document.FilePath}' because of razor/client-name mismatch");
                    continue;
                }

                var project = document.Project;
                var newResultId = await _versionedCache.GetNewResultIdAsync(
                    documentToPreviousDiagnosticParams,
                    document,
                    computeCheapVersionAsync: () => project.GetDependentVersionAsync(cancellationToken),
                    computeExpensiveVersionAsync: () => project.GetDependentChecksumAsync(cancellationToken),
=======
                var encVersion = _editAndContinueDiagnosticUpdateSource.Version;

                var project = diagnosticSource.GetProject();
                var newResultId = await _versionedCache.GetNewResultIdAsync(
                    documentToPreviousDiagnosticParams,
                    diagnosticSource.GetId(),
                    project,
                    computeCheapVersionAsync: async () => (encVersion, await project.GetDependentVersionAsync(cancellationToken).ConfigureAwait(false)),
                    computeExpensiveVersionAsync: async () => (encVersion, await project.GetDependentChecksumAsync(cancellationToken).ConfigureAwait(false)),
>>>>>>> 80a8ce8d
                    cancellationToken).ConfigureAwait(false);
                if (newResultId != null)
                {
                    progress.Report(await ComputeAndReportCurrentDiagnosticsAsync(context, diagnosticSource, newResultId, context.ClientCapabilities, diagnosticMode, cancellationToken).ConfigureAwait(false));
                }
                else
                {
                    context.TraceInformation($"Diagnostics were unchanged for document: {diagnosticSource.GetUri()}");

                    // Nothing changed between the last request and this one.  Report a (null-diagnostics,
                    // same-result-id) response to the client as that means they should just preserve the current
                    // diagnostics they have for this file.
                    var previousParams = documentToPreviousDiagnosticParams[diagnosticSource.GetId()];
                    progress.Report(CreateUnchangedReport(previousParams.TextDocument, previousParams.PreviousResultId));
                }
            }

            // If we had a progress object, then we will have been reporting to that.  Otherwise, take what we've been
            // collecting and return that.
            context.TraceInformation($"{this.GetType()} finished getting diagnostics");
            return CreateReturn(progress);
        }

<<<<<<< HEAD
        private static bool IncludeDocument(Document document, string? clientName)
        {
            // Documents either belong to Razor or not.  We can determine this by checking if the doc has a span-mapping
            // service or not.  If we're not in razor, we do not include razor docs.  If we are in razor, we only
            // include razor docs.
            var isRazorDoc = document.IsRazorDocument();
            var wantsRazorDoc = clientName != null;

            return wantsRazorDoc == isRazorDoc;
        }

        private static Dictionary<Document, PreviousPullResult> GetDocumentToPreviousDiagnosticParams(
            RequestContext context, ImmutableArray<PreviousPullResult> previousResults)
        {
            Contract.ThrowIfNull(context.Solution);

            var result = new Dictionary<Document, PreviousPullResult>();
=======
        private static Dictionary<ProjectOrDocumentId, PreviousPullResult> GetIdToPreviousDiagnosticParams(
            RequestContext context, ImmutableArray<PreviousPullResult> previousResults, out ImmutableArray<PreviousPullResult> removedDocuments)
        {
            Contract.ThrowIfNull(context.Solution);

            var result = new Dictionary<ProjectOrDocumentId, PreviousPullResult>();
            using var _ = ArrayBuilder<PreviousPullResult>.GetInstance(out var removedDocumentsBuilder);
>>>>>>> 80a8ce8d
            foreach (var diagnosticParams in previousResults)
            {
                if (diagnosticParams.TextDocument != null)
                {
                    var id = GetIdForPreviousResult(diagnosticParams.TextDocument, context.Solution);
                    if (id != null)
                    {
                        result[id.Value] = diagnosticParams;
                    }
                    else
                    {
                        // The client previously had a result from us for this document, but we no longer have it in our solution.
                        // Record it so we can report to the client that it has been removed.
                        removedDocumentsBuilder.Add(diagnosticParams);
                    }
                }
            }

            removedDocuments = removedDocumentsBuilder.ToImmutable();
            return result;
<<<<<<< HEAD
        }

        private async Task<TReport> ComputeAndReportCurrentDiagnosticsAsync(
            RequestContext context,
            Document document,
            string resultId,
            ClientCapabilities clientCapabilities,
            CancellationToken cancellationToken)
        {
            var diagnosticModeOption = _serverKind switch
            {
                WellKnownLspServerKinds.LiveShareLspServer => s_liveShareDiagnosticMode,
                WellKnownLspServerKinds.RazorLspServer => s_razorDiagnosticMode,
                _ => InternalDiagnosticsOptions.NormalDiagnosticMode,
            };

            var diagnosticMode = context.GlobalOptions.GetDiagnosticMode(diagnosticModeOption);
            var isPull = diagnosticMode == DiagnosticMode.Pull;
=======

            static ProjectOrDocumentId? GetIdForPreviousResult(TextDocumentIdentifier textDocumentIdentifier, Solution solution)
            {
                var document = solution.GetDocument(textDocumentIdentifier);
                if (document != null)
                {
                    return new ProjectOrDocumentId(document.Id);
                }

                var project = solution.GetProject(textDocumentIdentifier);
                if (project != null)
                {
                    return new ProjectOrDocumentId(project.Id);
                }
>>>>>>> 80a8ce8d

                var additionalDocument = solution.GetAdditionalDocument(textDocumentIdentifier);
                if (additionalDocument != null)
                {
                    return new ProjectOrDocumentId(additionalDocument.Id);
                }

                return null;
            }
        }

        private DiagnosticMode GetDiagnosticMode(RequestContext context)
        {
            var diagnosticModeOption = context.ServerKind switch
            {
                WellKnownLspServerKinds.LiveShareLspServer => s_liveShareDiagnosticMode,
                WellKnownLspServerKinds.RazorLspServer => s_razorDiagnosticMode,
                _ => InternalDiagnosticsOptions.NormalDiagnosticMode,
            };

            var diagnosticMode = GlobalOptions.GetDiagnosticMode(diagnosticModeOption);
            return diagnosticMode;
        }

<<<<<<< HEAD
        private void HandleRemovedDocuments(RequestContext context, ImmutableArray<PreviousPullResult> previousResults, BufferedProgress<TReport> progress)
=======
        private async Task<TReport> ComputeAndReportCurrentDiagnosticsAsync(
            RequestContext context,
            IDiagnosticSource diagnosticSource,
            string resultId,
            ClientCapabilities clientCapabilities,
            DiagnosticMode diagnosticMode,
            CancellationToken cancellationToken)
>>>>>>> 80a8ce8d
        {
            using var _ = ArrayBuilder<LSP.Diagnostic>.GetInstance(out var result);
            var diagnostics = await diagnosticSource.GetDiagnosticsAsync(DiagnosticAnalyzerService, context, diagnosticMode, cancellationToken).ConfigureAwait(false);
            context.TraceInformation($"Found {diagnostics.Length} diagnostics for {diagnosticSource.GetUri()}");

            foreach (var diagnostic in diagnostics)
                result.Add(ConvertDiagnostic(diagnosticSource, diagnostic, clientCapabilities));

            return CreateReport(new LSP.TextDocumentIdentifier { Uri = diagnosticSource.GetUri() }, result.ToArray(), resultId);
        }

<<<<<<< HEAD
        private LSP.Diagnostic ConvertDiagnostic(Document document, SourceText text, DiagnosticData diagnosticData, ClientCapabilities capabilities)
=======
        private void HandleRemovedDocuments(RequestContext context, ImmutableArray<PreviousPullResult> removedPreviousResults, BufferedProgress<TReport> progress)
        {
            foreach (var removedResult in removedPreviousResults)
            {
                context.TraceInformation($"Clearing diagnostics for removed document: {removedResult.TextDocument.Uri}");

                // Client is asking server about a document that no longer exists (i.e. was removed/deleted from
                // the workspace). Report a (null-diagnostics, null-result-id) response to the client as that
                // means they should just consider the file deleted and should remove all diagnostics
                // information they've cached for it.
                progress.Report(CreateRemovedReport(removedResult.TextDocument));
            }
        }

        private LSP.Diagnostic ConvertDiagnostic(IDiagnosticSource diagnosticSource, DiagnosticData diagnosticData, ClientCapabilities capabilities)
>>>>>>> 80a8ce8d
        {
            Contract.ThrowIfNull(diagnosticData.Message, $"Got a document diagnostic that did not have a {nameof(diagnosticData.Message)}");

            var project = diagnosticSource.GetProject();

            if (!capabilities.HasVisualStudioLspCapability())
            {
                var diagnostic = CreateBaseLspDiagnostic();
                return diagnostic;
            }
            else
            {
                var vsDiagnostic = CreateBaseLspDiagnostic();
                vsDiagnostic.DiagnosticType = diagnosticData.Category;
                vsDiagnostic.Projects = new[]
                {
                    new VSDiagnosticProjectInformation
                    {
                        ProjectIdentifier = project.Id.Id.ToString(),
                        ProjectName = project.Name,
                    },
                };

                return vsDiagnostic;
            }

            // We can just use VSDiagnostic as it doesn't have any default properties set that
            // would get automatically serialized.
            LSP.VSDiagnostic CreateBaseLspDiagnostic()
            {
                var diagnostic = new LSP.VSDiagnostic
                {
                    Source = "Roslyn",
                    Code = diagnosticData.Id,
                    CodeDescription = ProtocolConversions.HelpLinkToCodeDescription(diagnosticData.GetValidHelpLinkUri()),
                    Message = diagnosticData.Message,
                    Severity = ConvertDiagnosticSeverity(diagnosticData.Severity),
                    Tags = ConvertTags(diagnosticData),
                };
                var range = GetRange(diagnosticData.DataLocation);
                if (range != null)
                {
                    diagnostic.Range = range;
                }

                return diagnostic;
            }

            static Range? GetRange(DiagnosticDataLocation? dataLocation)
            {
                if (dataLocation == null)
                {
                    return null;
                }

                // We currently do not map diagnostics spans as
                //   1.  Razor handles span mapping for razor files on their side.
                //   2.  LSP does not allow us to report document pull diagnostics for a different file path.
                //   3.  The VS LSP client does not support document pull diagnostics for files outside our content type.
                //   4.  This matches classic behavior where we only squiggle the original location anyway.

                // We also do not adjust the diagnostic locations to ensure they are in bounds because we've
                // explicitly requested up to date diagnostics as of the snapshot we were passed in.
                return new Range
                {
                    Start = new Position
                    {
                        Character = dataLocation.OriginalStartColumn,
                        Line = dataLocation.OriginalStartLine,
                    },
                    End = new Position
                    {
                        Character = dataLocation.OriginalEndColumn,
                        Line = dataLocation.OriginalEndLine,
                    }
                };
            }
        }

        private static LSP.DiagnosticSeverity ConvertDiagnosticSeverity(DiagnosticSeverity severity)
            => severity switch
            {
                // Hidden is translated in ConvertTags to pass along appropriate _ms tags
                // that will hide the item in a client that knows about those tags.
                DiagnosticSeverity.Hidden => LSP.DiagnosticSeverity.Hint,
                DiagnosticSeverity.Info => LSP.DiagnosticSeverity.Hint,
                DiagnosticSeverity.Warning => LSP.DiagnosticSeverity.Warning,
                DiagnosticSeverity.Error => LSP.DiagnosticSeverity.Error,
                _ => throw ExceptionUtilities.UnexpectedValue(severity),
            };

        /// <summary>
        /// If you make change in this method, please also update the corresponding file in
        /// src\VisualStudio\Xaml\Impl\Implementation\LanguageServer\Handler\Diagnostics\AbstractPullDiagnosticHandler.cs
        /// </summary>
        protected static DiagnosticTag[] ConvertTags(DiagnosticData diagnosticData, bool potentialDuplicate)
        {
            using var _ = ArrayBuilder<DiagnosticTag>.GetInstance(out var result);

            if (diagnosticData.Severity == DiagnosticSeverity.Hidden)
            {
                result.Add(VSDiagnosticTags.HiddenInEditor);
                result.Add(VSDiagnosticTags.HiddenInErrorList);
                result.Add(VSDiagnosticTags.SuppressEditorToolTip);
            }
            else
            {
                result.Add(VSDiagnosticTags.VisibleInErrorList);
            }

            if (potentialDuplicate)
                result.Add(VSDiagnosticTags.PotentialDuplicate);

            result.Add(diagnosticData.CustomTags.Contains(WellKnownDiagnosticTags.Build)
                ? VSDiagnosticTags.BuildError
                : VSDiagnosticTags.IntellisenseError);

            if (diagnosticData.CustomTags.Contains(WellKnownDiagnosticTags.Unnecessary))
                result.Add(DiagnosticTag.Unnecessary);

            if (diagnosticData.CustomTags.Contains(WellKnownDiagnosticTags.EditAndContinue))
                result.Add(VSDiagnosticTags.EditAndContinueError);

            return result.ToArray();
        }
    }
}<|MERGE_RESOLUTION|>--- conflicted
+++ resolved
@@ -47,18 +47,11 @@
         protected const int WorkspaceDiagnosticIdentifier = 1;
         protected const int DocumentDiagnosticIdentifier = 2;
 
-<<<<<<< HEAD
-        private readonly WellKnownLspServerKinds _serverKind;
-
-        protected readonly IDiagnosticService DiagnosticService;
-
-=======
         private readonly EditAndContinueDiagnosticUpdateSource _editAndContinueDiagnosticUpdateSource;
         protected readonly IGlobalOptionService GlobalOptions;
 
         protected readonly IDiagnosticAnalyzerService DiagnosticAnalyzerService;
 
->>>>>>> 80a8ce8d
         /// <summary>
         /// Cache where we store the data produced by prior requests so that they can be returned if nothing of significance 
         /// changed. The VersionStamp is produced by <see cref="Project.GetDependentVersionAsync(CancellationToken)"/> while the 
@@ -66,23 +59,12 @@
         /// and works well for us in the normal case.  The latter still allows us to reuse diagnostics when changes happen that
         /// update the version stamp but not the content (for example, forking LSP text).
         /// </summary>
-<<<<<<< HEAD
-        private readonly VersionedPullCache<VersionStamp, Checksum> _versionedCache;
-=======
         private readonly VersionedPullCache<(int, VersionStamp?), (int, Checksum)> _versionedCache;
->>>>>>> 80a8ce8d
 
         public bool MutatesSolutionState => false;
         public bool RequiresLSPSolution => true;
 
         protected AbstractPullDiagnosticHandler(
-<<<<<<< HEAD
-            WellKnownLspServerKinds serverKind,
-            IDiagnosticService diagnosticService)
-        {
-            _serverKind = serverKind;
-            DiagnosticService = diagnosticService;
-=======
             IDiagnosticAnalyzerService diagnosticAnalyzerService,
             EditAndContinueDiagnosticUpdateSource editAndContinueDiagnosticUpdateSource,
             IGlobalOptionService globalOptions)
@@ -90,7 +72,6 @@
             DiagnosticAnalyzerService = diagnosticAnalyzerService;
             _editAndContinueDiagnosticUpdateSource = editAndContinueDiagnosticUpdateSource;
             GlobalOptions = globalOptions;
->>>>>>> 80a8ce8d
             _versionedCache = new(this.GetType().Name);
         }
 
@@ -105,11 +86,7 @@
         /// <summary>
         /// Returns all the documents that should be processed in the desired order to process them in.
         /// </summary>
-<<<<<<< HEAD
-        protected abstract ValueTask<ImmutableArray<Document>> GetOrderedDocumentsAsync(RequestContext context, CancellationToken cancellationToken);
-=======
         protected abstract ValueTask<ImmutableArray<IDiagnosticSource>> GetOrderedDiagnosticSourcesAsync(RequestContext context, CancellationToken cancellationToken);
->>>>>>> 80a8ce8d
 
         /// <summary>
         /// Creates the appropriate LSP type to report a new set of diagnostics and resultId.
@@ -124,13 +101,9 @@
         /// <summary>
         /// Creates the appropriate LSP type to report a removed file.
         /// </summary>
-<<<<<<< HEAD
-        protected abstract Task<ImmutableArray<DiagnosticData>> GetDiagnosticsAsync(RequestContext context, Document document, DiagnosticMode diagnosticMode, CancellationToken cancellationToken);
-=======
         protected abstract TReport CreateRemovedReport(TextDocumentIdentifier identifier);
 
         protected abstract TReturn? CreateReturn(BufferedProgress<TReport> progress);
->>>>>>> 80a8ce8d
 
         /// <summary>
         /// Generate the right diagnostic tags for a particular diagnostic.
@@ -166,32 +139,11 @@
 
             // Next process each file in priority order. Determine if diagnostics are changed or unchanged since the
             // last time we notified the client.  Report back either to the client so they can update accordingly.
-<<<<<<< HEAD
-            var orderedDocuments = await GetOrderedDocumentsAsync(context, cancellationToken).ConfigureAwait(false);
-            context.TraceInformation($"Processing {orderedDocuments.Length} documents");
-=======
             var orderedSources = await GetOrderedDiagnosticSourcesAsync(context, cancellationToken).ConfigureAwait(false);
             context.TraceInformation($"Processing {orderedSources.Length} documents");
->>>>>>> 80a8ce8d
 
             foreach (var diagnosticSource in orderedSources)
             {
-<<<<<<< HEAD
-                context.TraceInformation($"Processing: {document.FilePath}");
-
-                if (!IncludeDocument(document, context.ClientName))
-                {
-                    context.TraceInformation($"Ignoring document '{document.FilePath}' because of razor/client-name mismatch");
-                    continue;
-                }
-
-                var project = document.Project;
-                var newResultId = await _versionedCache.GetNewResultIdAsync(
-                    documentToPreviousDiagnosticParams,
-                    document,
-                    computeCheapVersionAsync: () => project.GetDependentVersionAsync(cancellationToken),
-                    computeExpensiveVersionAsync: () => project.GetDependentChecksumAsync(cancellationToken),
-=======
                 var encVersion = _editAndContinueDiagnosticUpdateSource.Version;
 
                 var project = diagnosticSource.GetProject();
@@ -201,7 +153,6 @@
                     project,
                     computeCheapVersionAsync: async () => (encVersion, await project.GetDependentVersionAsync(cancellationToken).ConfigureAwait(false)),
                     computeExpensiveVersionAsync: async () => (encVersion, await project.GetDependentChecksumAsync(cancellationToken).ConfigureAwait(false)),
->>>>>>> 80a8ce8d
                     cancellationToken).ConfigureAwait(false);
                 if (newResultId != null)
                 {
@@ -225,25 +176,6 @@
             return CreateReturn(progress);
         }
 
-<<<<<<< HEAD
-        private static bool IncludeDocument(Document document, string? clientName)
-        {
-            // Documents either belong to Razor or not.  We can determine this by checking if the doc has a span-mapping
-            // service or not.  If we're not in razor, we do not include razor docs.  If we are in razor, we only
-            // include razor docs.
-            var isRazorDoc = document.IsRazorDocument();
-            var wantsRazorDoc = clientName != null;
-
-            return wantsRazorDoc == isRazorDoc;
-        }
-
-        private static Dictionary<Document, PreviousPullResult> GetDocumentToPreviousDiagnosticParams(
-            RequestContext context, ImmutableArray<PreviousPullResult> previousResults)
-        {
-            Contract.ThrowIfNull(context.Solution);
-
-            var result = new Dictionary<Document, PreviousPullResult>();
-=======
         private static Dictionary<ProjectOrDocumentId, PreviousPullResult> GetIdToPreviousDiagnosticParams(
             RequestContext context, ImmutableArray<PreviousPullResult> previousResults, out ImmutableArray<PreviousPullResult> removedDocuments)
         {
@@ -251,7 +183,6 @@
 
             var result = new Dictionary<ProjectOrDocumentId, PreviousPullResult>();
             using var _ = ArrayBuilder<PreviousPullResult>.GetInstance(out var removedDocumentsBuilder);
->>>>>>> 80a8ce8d
             foreach (var diagnosticParams in previousResults)
             {
                 if (diagnosticParams.TextDocument != null)
@@ -272,68 +203,44 @@
 
             removedDocuments = removedDocumentsBuilder.ToImmutable();
             return result;
-<<<<<<< HEAD
-        }
-
-        private async Task<TReport> ComputeAndReportCurrentDiagnosticsAsync(
-            RequestContext context,
-            Document document,
-            string resultId,
-            ClientCapabilities clientCapabilities,
-            CancellationToken cancellationToken)
-        {
-            var diagnosticModeOption = _serverKind switch
+
+            static ProjectOrDocumentId? GetIdForPreviousResult(TextDocumentIdentifier textDocumentIdentifier, Solution solution)
+            {
+                var document = solution.GetDocument(textDocumentIdentifier);
+                if (document != null)
+                {
+                    return new ProjectOrDocumentId(document.Id);
+                }
+
+                var project = solution.GetProject(textDocumentIdentifier);
+                if (project != null)
+                {
+                    return new ProjectOrDocumentId(project.Id);
+                }
+
+                var additionalDocument = solution.GetAdditionalDocument(textDocumentIdentifier);
+                if (additionalDocument != null)
+                {
+                    return new ProjectOrDocumentId(additionalDocument.Id);
+                }
+
+                return null;
+            }
+        }
+
+        private DiagnosticMode GetDiagnosticMode(RequestContext context)
+        {
+            var diagnosticModeOption = context.ServerKind switch
             {
                 WellKnownLspServerKinds.LiveShareLspServer => s_liveShareDiagnosticMode,
                 WellKnownLspServerKinds.RazorLspServer => s_razorDiagnosticMode,
                 _ => InternalDiagnosticsOptions.NormalDiagnosticMode,
             };
 
-            var diagnosticMode = context.GlobalOptions.GetDiagnosticMode(diagnosticModeOption);
-            var isPull = diagnosticMode == DiagnosticMode.Pull;
-=======
-
-            static ProjectOrDocumentId? GetIdForPreviousResult(TextDocumentIdentifier textDocumentIdentifier, Solution solution)
-            {
-                var document = solution.GetDocument(textDocumentIdentifier);
-                if (document != null)
-                {
-                    return new ProjectOrDocumentId(document.Id);
-                }
-
-                var project = solution.GetProject(textDocumentIdentifier);
-                if (project != null)
-                {
-                    return new ProjectOrDocumentId(project.Id);
-                }
->>>>>>> 80a8ce8d
-
-                var additionalDocument = solution.GetAdditionalDocument(textDocumentIdentifier);
-                if (additionalDocument != null)
-                {
-                    return new ProjectOrDocumentId(additionalDocument.Id);
-                }
-
-                return null;
-            }
-        }
-
-        private DiagnosticMode GetDiagnosticMode(RequestContext context)
-        {
-            var diagnosticModeOption = context.ServerKind switch
-            {
-                WellKnownLspServerKinds.LiveShareLspServer => s_liveShareDiagnosticMode,
-                WellKnownLspServerKinds.RazorLspServer => s_razorDiagnosticMode,
-                _ => InternalDiagnosticsOptions.NormalDiagnosticMode,
-            };
-
             var diagnosticMode = GlobalOptions.GetDiagnosticMode(diagnosticModeOption);
             return diagnosticMode;
         }
 
-<<<<<<< HEAD
-        private void HandleRemovedDocuments(RequestContext context, ImmutableArray<PreviousPullResult> previousResults, BufferedProgress<TReport> progress)
-=======
         private async Task<TReport> ComputeAndReportCurrentDiagnosticsAsync(
             RequestContext context,
             IDiagnosticSource diagnosticSource,
@@ -341,7 +248,6 @@
             ClientCapabilities clientCapabilities,
             DiagnosticMode diagnosticMode,
             CancellationToken cancellationToken)
->>>>>>> 80a8ce8d
         {
             using var _ = ArrayBuilder<LSP.Diagnostic>.GetInstance(out var result);
             var diagnostics = await diagnosticSource.GetDiagnosticsAsync(DiagnosticAnalyzerService, context, diagnosticMode, cancellationToken).ConfigureAwait(false);
@@ -353,9 +259,6 @@
             return CreateReport(new LSP.TextDocumentIdentifier { Uri = diagnosticSource.GetUri() }, result.ToArray(), resultId);
         }
 
-<<<<<<< HEAD
-        private LSP.Diagnostic ConvertDiagnostic(Document document, SourceText text, DiagnosticData diagnosticData, ClientCapabilities capabilities)
-=======
         private void HandleRemovedDocuments(RequestContext context, ImmutableArray<PreviousPullResult> removedPreviousResults, BufferedProgress<TReport> progress)
         {
             foreach (var removedResult in removedPreviousResults)
@@ -371,7 +274,6 @@
         }
 
         private LSP.Diagnostic ConvertDiagnostic(IDiagnosticSource diagnosticSource, DiagnosticData diagnosticData, ClientCapabilities capabilities)
->>>>>>> 80a8ce8d
         {
             Contract.ThrowIfNull(diagnosticData.Message, $"Got a document diagnostic that did not have a {nameof(diagnosticData.Message)}");
 
