﻿// Licensed to the .NET Foundation under one or more agreements.
// The .NET Foundation licenses this file to you under the MIT license.
// See the LICENSE file in the project root for more information.

#nullable enable

using System.Composition;
using System.Linq;
using System.Threading;
using System.Threading.Tasks;
using Microsoft.CodeAnalysis.Editor.FindUsages;
using Microsoft.CodeAnalysis.PooledObjects;
using LSP = Microsoft.VisualStudio.LanguageServer.Protocol;

namespace Microsoft.CodeAnalysis.LanguageServer.Handler
{
    [Shared]
    [ExportLspMethod(LSP.Methods.TextDocumentImplementationName)]
    internal class FindImplementationsHandler : IRequestHandler<LSP.TextDocumentPositionParams, LSP.SumType<LSP.Location, LSP.Location[]>?>
    {
<<<<<<< HEAD
        [ImportingConstructor]
        public FindImplementationsHandler()
        {
        }

        public async Task<object> HandleRequestAsync(Solution solution, LSP.TextDocumentPositionParams request,
=======
        public async Task<LSP.SumType<LSP.Location, LSP.Location[]>?> HandleRequestAsync(Solution solution, LSP.TextDocumentPositionParams request,
>>>>>>> 48583ea9
            LSP.ClientCapabilities clientCapabilities, CancellationToken cancellationToken)
        {
            var locations = ArrayBuilder<LSP.Location>.GetInstance();

            var document = solution.GetDocumentFromURI(request.TextDocument.Uri);
            if (document == null)
            {
                return locations.ToArrayAndFree();
            }

            var findUsagesService = document.Project.LanguageServices.GetRequiredService<IFindUsagesService>();
            var position = await document.GetPositionFromLinePositionAsync(ProtocolConversions.PositionToLinePosition(request.Position), cancellationToken).ConfigureAwait(false);

            var context = new SimpleFindUsagesContext(cancellationToken);

            await FindImplementationsAsync(findUsagesService, document, position, context).ConfigureAwait(false);

            foreach (var definition in context.GetDefinitions())
            {
                var text = definition.GetClassifiedText();
                foreach (var sourceSpan in context.GetDefinitions().SelectMany(definition => definition.SourceSpans))
                {
                    if (clientCapabilities?.HasVisualStudioLspCapability() == true)
                    {
                        locations.Add(await ProtocolConversions.DocumentSpanToLocationWithTextAsync(sourceSpan, text, cancellationToken).ConfigureAwait(false));
                    }
                    else
                    {
                        locations.Add(await ProtocolConversions.DocumentSpanToLocationAsync(sourceSpan, cancellationToken).ConfigureAwait(false));
                    }
                }
            }

            return locations.ToArrayAndFree();
        }

        protected virtual Task FindImplementationsAsync(IFindUsagesService findUsagesService, Document document, int position, SimpleFindUsagesContext context)
            => findUsagesService.FindImplementationsAsync(document, position, context);
    }
}<|MERGE_RESOLUTION|>--- conflicted
+++ resolved
@@ -18,16 +18,12 @@
     [ExportLspMethod(LSP.Methods.TextDocumentImplementationName)]
     internal class FindImplementationsHandler : IRequestHandler<LSP.TextDocumentPositionParams, LSP.SumType<LSP.Location, LSP.Location[]>?>
     {
-<<<<<<< HEAD
         [ImportingConstructor]
         public FindImplementationsHandler()
         {
         }
 
-        public async Task<object> HandleRequestAsync(Solution solution, LSP.TextDocumentPositionParams request,
-=======
         public async Task<LSP.SumType<LSP.Location, LSP.Location[]>?> HandleRequestAsync(Solution solution, LSP.TextDocumentPositionParams request,
->>>>>>> 48583ea9
             LSP.ClientCapabilities clientCapabilities, CancellationToken cancellationToken)
         {
             var locations = ArrayBuilder<LSP.Location>.GetInstance();
