--- conflicted
+++ resolved
@@ -12,10 +12,7 @@
 using Microsoft.CodeAnalysis.DocumentHighlighting;
 using Microsoft.CodeAnalysis.Highlighting;
 using Microsoft.CodeAnalysis.Host.Mef;
-<<<<<<< HEAD
-=======
 using Microsoft.CodeAnalysis.Options;
->>>>>>> 80a8ce8d
 using Microsoft.CodeAnalysis.Shared.Extensions;
 using Microsoft.CodeAnalysis.Text;
 using Microsoft.VisualStudio.LanguageServer.Protocol;
@@ -23,23 +20,6 @@
 
 namespace Microsoft.CodeAnalysis.LanguageServer.Handler
 {
-<<<<<<< HEAD
-    [ExportRoslynLanguagesLspRequestHandlerProvider(typeof(DocumentHighlightsHandler)), Shared]
-    [Method(Methods.TextDocumentDocumentHighlightName)]
-    internal class DocumentHighlightsHandler : AbstractStatelessRequestHandler<TextDocumentPositionParams, DocumentHighlight[]?>
-    {
-        private readonly IHighlightingService _highlightingService;
-
-        [ImportingConstructor]
-        [Obsolete(MefConstruction.ImportingConstructorMessage, error: true)]
-        public DocumentHighlightsHandler(IHighlightingService highlightingService)
-        {
-            _highlightingService = highlightingService;
-        }
-
-        public override bool MutatesSolutionState => false;
-        public override bool RequiresLSPSolution => true;
-=======
     [ExportCSharpVisualBasicStatelessLspService(typeof(DocumentHighlightsHandler)), Shared]
     [Method(Methods.TextDocumentDocumentHighlightName)]
     internal class DocumentHighlightsHandler : IRequestHandler<TextDocumentPositionParams, DocumentHighlight[]?>
@@ -57,7 +37,6 @@
 
         public bool MutatesSolutionState => false;
         public bool RequiresLSPSolution => true;
->>>>>>> 80a8ce8d
 
         public TextDocumentIdentifier? GetTextDocumentIdentifier(TextDocumentPositionParams request) => request.TextDocument;
 
@@ -102,17 +81,10 @@
             });
         }
 
-<<<<<<< HEAD
-        private static async Task<ImmutableArray<DocumentHighlight>> GetReferenceHighlightsAsync(Document document, SourceText text, int position, CancellationToken cancellationToken)
-        {
-            var documentHighlightService = document.GetRequiredLanguageService<IDocumentHighlightsService>();
-            var options = DocumentHighlightingOptions.From(document.Project);
-=======
         private async Task<ImmutableArray<DocumentHighlight>> GetReferenceHighlightsAsync(Document document, SourceText text, int position, CancellationToken cancellationToken)
         {
             var documentHighlightService = document.GetRequiredLanguageService<IDocumentHighlightsService>();
             var options = _globalOptions.GetHighlightingOptions(document.Project.Language);
->>>>>>> 80a8ce8d
             var highlights = await documentHighlightService.GetDocumentHighlightsAsync(
                 document,
                 position,
