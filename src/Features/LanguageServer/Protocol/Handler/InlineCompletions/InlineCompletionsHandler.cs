﻿// Licensed to the .NET Foundation under one or more agreements.
// The .NET Foundation licenses this file to you under the MIT license.
// See the LICENSE file in the project root for more information.

using System;
using System.Collections.Generic;
using System.Collections.Immutable;
using System.Linq;
using System.Threading;
using System.Threading.Tasks;
using Microsoft.CodeAnalysis.Formatting;
using Microsoft.CodeAnalysis.LanguageServices;
using Microsoft.CodeAnalysis.Options;
using Microsoft.CodeAnalysis.PooledObjects;
using Microsoft.CodeAnalysis.Shared.Collections;
using Microsoft.CodeAnalysis.Shared.Extensions;
using Microsoft.CodeAnalysis.Snippets;
using Microsoft.CodeAnalysis.Text;
using Microsoft.VisualStudio.LanguageServer.Protocol;
using Roslyn.Utilities;
using static Microsoft.CodeAnalysis.LanguageServer.Handler.InlineCompletions.XmlSnippetParser;

namespace Microsoft.CodeAnalysis.LanguageServer.Handler.InlineCompletions;

/// <summary>
/// Supports built in legacy snippets for razor scenarios.
/// </summary>
<<<<<<< HEAD
internal partial class InlineCompletionsHandler : IRequestHandler<VSInternalInlineCompletionRequest, VSInternalInlineCompletionList?>
=======
[ExportRoslynLanguagesLspRequestHandlerProvider(typeof(InlineCompletionsHandler)), Shared]
[Method(VSInternalMethods.TextDocumentInlineCompletionName)]
internal partial class InlineCompletionsHandler : AbstractStatelessRequestHandler<VSInternalInlineCompletionRequest, VSInternalInlineCompletionList?>
>>>>>>> 83389eef
{
    /// <summary>
    /// The set of built in snippets from, typically found in
    /// C:\Program Files\Microsoft Visual Studio\2022\VS_INSTANCE\VC#\Snippets\1033\Visual C#
    /// These are currently the only snippets supported.
    /// </summary>
    public static ImmutableHashSet<string> BuiltInSnippets = ImmutableHashSet.Create(
        "~", "Attribute", "checked", "class", "ctor", "cw", "do", "else", "enum", "equals", "Exception", "for", "foreach", "forr",
        "if", "indexer", "interface", "invoke", "iterator", "iterindex", "lock", "mbox", "namespace", "#if", "#region", "prop",
        "propfull", "propg", "sim", "struct", "svm", "switch", "try", "tryf", "unchecked", "unsafe", "using", "while");

    private readonly XmlSnippetParser _xmlSnippetParser;

<<<<<<< HEAD
    public string Method => VSInternalMethods.TextDocumentInlineCompletionName;

    public bool MutatesSolutionState => false;
=======
    public override bool MutatesSolutionState => false;
>>>>>>> 83389eef

    public bool RequiresLSPSolution => true;

    public InlineCompletionsHandler(XmlSnippetParser xmlSnippetParser)
    {
        _xmlSnippetParser = xmlSnippetParser;
    }

    public TextDocumentIdentifier? GetTextDocumentIdentifier(VSInternalInlineCompletionRequest request)
    {
        return request.TextDocument;
    }

    public async Task<VSInternalInlineCompletionList?> HandleRequestAsync(VSInternalInlineCompletionRequest request, RequestContext context, CancellationToken cancellationToken)
    {
        Contract.ThrowIfNull(context.Document);

        // First get available snippets if any.
        var snippetInfoService = context.Document.Project.GetRequiredLanguageService<ISnippetInfoService>();
        var snippetInfo = snippetInfoService.GetSnippetsIfAvailable();
        if (!snippetInfo.Any())
        {
            return null;
        }

        // Then attempt to get the word at the requested position.
        var sourceText = await context.Document.GetTextAsync(cancellationToken).ConfigureAwait(false);
        var syntaxFactsService = context.Document.Project.GetRequiredLanguageService<ISyntaxFactsService>();
        var linePosition = ProtocolConversions.PositionToLinePosition(request.Position);
        var position = sourceText.Lines.GetPosition(linePosition);
        if (!SnippetUtilities.TryGetWordOnLeft(position, sourceText, syntaxFactsService, out var wordOnLeft))
        {
            return null;
        }

        // Find the snippet with shortcut text that matches the typed word.
        var wordText = sourceText.GetSubText(wordOnLeft.Value).ToString();
        if (!BuiltInSnippets.Contains(wordText, StringComparer.OrdinalIgnoreCase))
        {
            return null;
        }

        var matchingSnippetInfo = snippetInfo.First(s => wordText.Equals(s.Shortcut, StringComparison.OrdinalIgnoreCase));

        var parsedSnippet = _xmlSnippetParser.GetParsedXmlSnippet(matchingSnippetInfo, context);
        if (parsedSnippet == null)
        {
            return null;
        }

        // Use the formatting options specified by the client to format the snippet.
        var documentOptions = await ProtocolConversions.FormattingOptionsToDocumentOptionsAsync(
                request.Options, context.Document, cancellationToken).ConfigureAwait(false);

        var formattedLspSnippet = await GetFormattedLspSnippetAsync(parsedSnippet, wordOnLeft.Value, context.Document, sourceText, documentOptions, cancellationToken).ConfigureAwait(false);

        return new VSInternalInlineCompletionList
        {
            Items = new VSInternalInlineCompletionItem[]
            {
                new VSInternalInlineCompletionItem
                {
                    Range = ProtocolConversions.TextSpanToRange(wordOnLeft.Value, sourceText),
                    Text = formattedLspSnippet,
                    TextFormat = InsertTextFormat.Snippet,
                }
            }
        };
    }

    /// <summary>
    /// Formats the snippet by applying the snippet to the document with the default values / function results for snippet declarations.
    /// Then converts back into an LSP snippet by replacing the declarations with the appropriate LSP tab stops.
    /// 
    /// Note that the operations in this method are sensitive to the context in the document and so must be calculated on each request.
    /// </summary>
    private static async Task<string> GetFormattedLspSnippetAsync(ParsedXmlSnippet parsedSnippet, TextSpan snippetShortcut, Document originalDocument, SourceText originalSourceText, DocumentOptionSet documentOptions, CancellationToken cancellationToken)
    {
        // Calculate the snippet text with defaults + snippet function results.
        var (snippetFullText, fields, caretSpan) = await GetReplacedSnippetTextAsync(
            originalDocument, originalSourceText, snippetShortcut, parsedSnippet, cancellationToken).ConfigureAwait(false);

        // Create a document with the default snippet text that we can use to format the snippet.
        var textChange = new TextChange(snippetShortcut, snippetFullText);
        var snippetEndPosition = textChange.Span.Start + textChange.NewText!.Length;

        var documentWithSnippetText = originalSourceText.WithChanges(textChange);
        var root = await originalDocument.WithText(documentWithSnippetText).GetRequiredSyntaxRootAsync(cancellationToken).ConfigureAwait(false);

        var spanToFormat = TextSpan.FromBounds(textChange.Span.Start, snippetEndPosition);
        var formattingChanges = Formatter.GetFormattedTextChanges(root, spanToFormat, originalDocument.Project.Solution.Workspace, options: documentOptions, cancellationToken: cancellationToken)
            ?.ToImmutableArray() ?? ImmutableArray<TextChange>.Empty;

        var formattedText = documentWithSnippetText.WithChanges(formattingChanges);

        // We now have a formatted snippet with default values.  We need to
        // replace the fields and caret with the proper LSP tab stop notation.
        // Since formatting changes are entirely whitespace, we can calculate the new locations by
        // adjusting the old spans based on the formatting changes that occured before them.

        // Get the adjusted snippet bounds.
        snippetEndPosition = GetAdjustedSpan(formattingChanges, new TextSpan(snippetEndPosition, 0)).Start;
        var spanContainingFormattedSnippet = TextSpan.FromBounds(snippetShortcut.Start, snippetEndPosition);

        // Get the adjusted fields and determine the text edits to make LSP formatted tab stops.
        using var _1 = ArrayBuilder<TextChange>.GetInstance(out var lspTextChanges);
        foreach (var (field, spans) in fields)
        {
            var lspTextForField = string.IsNullOrEmpty(field.DefaultText) ? $"${{{field.EditIndex}}}" : $"${{{field.EditIndex}:{field.DefaultText}}}";
            foreach (var span in spans)
            {
                // Adjust the span based on the formatting changes and build the snippet text change.
                var fieldInFormattedText = GetAdjustedSpan(formattingChanges, span);
                var fieldInSnippetContext = GetTextSpanInContextOfSnippet(fieldInFormattedText.Start, spanContainingFormattedSnippet.Start, fieldInFormattedText.Length);
                lspTextChanges.Add(new TextChange(fieldInSnippetContext, lspTextForField));
            }
        }

        // Get the adjusted caret location and replace the placeholder comment with the LSP formatted tab stop.
        if (caretSpan != null)
        {
            var caretInFormattedText = GetAdjustedSpan(formattingChanges, caretSpan.Value);
            var caretInSnippetContext = GetTextSpanInContextOfSnippet(caretInFormattedText.Start, spanContainingFormattedSnippet.Start, caretInFormattedText.Length);
            lspTextChanges.Add(new TextChange(caretInSnippetContext, "$0"));
        }

        // Apply all the text changes to get the text formatted as the LSP snippet syntax.
        var formattedLspSnippetText = formattedText.GetSubText(spanContainingFormattedSnippet).WithChanges(lspTextChanges);

        return formattedLspSnippetText.ToString();

        static TextSpan GetAdjustedSpan(ImmutableArray<TextChange> textChanges, TextSpan originalSpan)
        {
            var textChangesBefore = textChanges.Where(t => t.Span.End <= originalSpan.Start);
            var amountToAdjust = textChangesBefore.Sum(t => t.NewText!.Length - t.Span.Length);
            return new TextSpan(originalSpan.Start + amountToAdjust, originalSpan.Length);
        }

        static TextSpan GetTextSpanInContextOfSnippet(int positionInFullText, int snippetPositionInFullText, int length)
        {
            var offsetInSnippet = new TextSpan(positionInFullText - snippetPositionInFullText, length);
            return offsetInSnippet;
        }
    }

    /// <summary>
    /// Create the snippet with the full default text and functions applied.  Output the spans associated with
    /// each field and the final caret location in that text so that we can find those locations later.
    /// </summary>
    private static async Task<(string ReplacedSnippetText, ImmutableDictionary<SnippetFieldPart, ImmutableArray<TextSpan>> Fields, TextSpan? CaretSpan)> GetReplacedSnippetTextAsync(
        Document originalDocument,
        SourceText originalSourceText,
        TextSpan snippetSpan,
        ParsedXmlSnippet parsedSnippet,
        CancellationToken cancellationToken)
    {
        var documentWithDefaultSnippet = originalDocument.WithText(
            originalSourceText.WithChanges(new TextChange(snippetSpan, parsedSnippet.DefaultText)));

        // Iterate the snippet parts so that we can do two things:
        //   1.  Calculate the snippet function result.  This must be done against the document containing the default snippet text
        //       as the function result is context dependent.
        //   2.  After inserting the function result, determine the spans associated with each editable snippet field.
        var fieldOffsets = new Dictionary<SnippetFieldPart, ImmutableArray<TextSpan>>();
        using var _ = PooledStringBuilder.GetInstance(out var functionSnippetBuilder);
        TextSpan? caretSpan = null;

        // This represents the field start location in the context of the snippet without functions replaced (see below).
        var locationInDefaultSnippet = snippetSpan.Start;

        // This represents the field start location in the context of the snippet with functions replaced.
        var locationInFinalSnippet = snippetSpan.Start;
        foreach (var originalPart in parsedSnippet.Parts)
        {
            var part = originalPart;

            // Adjust the text associated with this snippet part by applying the result of the snippet function.
            if (part is SnippetFunctionPart functionPart)
            {
                // To avoid a bunch of document changes and re-parsing, we always calculate the snippet function result
                // against the document with the default snippet text applied to it instead of with each incremental function result.
                // So we need to remember the index into the original document.
                part = await functionPart.WithSnippetFunctionResultAsync(documentWithDefaultSnippet, new TextSpan(locationInDefaultSnippet, part.DefaultText.Length), cancellationToken).ConfigureAwait(false);
            }

            // Only store spans for editable fields or the cursor location, we don't need to get back to anything else.
            if (part is SnippetFieldPart fieldPart && fieldPart.EditIndex != null)
            {
                var fieldSpan = new TextSpan(locationInFinalSnippet, part.DefaultText.Length);
                fieldOffsets[fieldPart] = fieldOffsets.GetValueOrDefault(fieldPart, ImmutableArray<TextSpan>.Empty).Add(fieldSpan);
            }
            else if (part is SnippetCursorPart cursorPart)
            {
                caretSpan = new TextSpan(locationInFinalSnippet, cursorPart.DefaultText.Length);
            }

            // Append the new snippet part to the text and track the location of the field in the text w/ functions.
            locationInFinalSnippet += part.DefaultText.Length;
            functionSnippetBuilder.Append(part.DefaultText);

            // Keep track of the original field location in the text w/out functions.
            locationInDefaultSnippet += originalPart.DefaultText.Length;
        }

        return (functionSnippetBuilder.ToString(), fieldOffsets.ToImmutableDictionary(), caretSpan);
    }
}<|MERGE_RESOLUTION|>--- conflicted
+++ resolved
@@ -25,13 +25,8 @@
 /// <summary>
 /// Supports built in legacy snippets for razor scenarios.
 /// </summary>
-<<<<<<< HEAD
+[Method(VSInternalMethods.TextDocumentInlineCompletionName)]
 internal partial class InlineCompletionsHandler : IRequestHandler<VSInternalInlineCompletionRequest, VSInternalInlineCompletionList?>
-=======
-[ExportRoslynLanguagesLspRequestHandlerProvider(typeof(InlineCompletionsHandler)), Shared]
-[Method(VSInternalMethods.TextDocumentInlineCompletionName)]
-internal partial class InlineCompletionsHandler : AbstractStatelessRequestHandler<VSInternalInlineCompletionRequest, VSInternalInlineCompletionList?>
->>>>>>> 83389eef
 {
     /// <summary>
     /// The set of built in snippets from, typically found in
@@ -45,13 +40,7 @@
 
     private readonly XmlSnippetParser _xmlSnippetParser;
 
-<<<<<<< HEAD
-    public string Method => VSInternalMethods.TextDocumentInlineCompletionName;
-
     public bool MutatesSolutionState => false;
-=======
-    public override bool MutatesSolutionState => false;
->>>>>>> 83389eef
 
     public bool RequiresLSPSolution => true;
 
