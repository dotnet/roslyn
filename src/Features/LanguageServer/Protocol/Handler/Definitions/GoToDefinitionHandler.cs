--- conflicted
+++ resolved
@@ -16,11 +16,7 @@
 {
     [Shared]
     [ExportLspMethod(LSP.Methods.TextDocumentDefinitionName)]
-<<<<<<< HEAD
-    internal class GoToDefinitionHandler : GoToDefinitionHandlerBase, IRequestHandler<LSP.TextDocumentPositionParams, LSP.SumType<LSP.Location, LSP.Location[]>?>
-=======
     internal class GoToDefinitionHandler : GoToDefinitionHandlerBase, IRequestHandler<LSP.TextDocumentPositionParams, LSP.Location[]>
->>>>>>> 9e672772
     {
         [ImportingConstructor]
         [Obsolete(MefConstruction.ImportingConstructorMessage, error: true)]
@@ -28,16 +24,8 @@
         {
         }
 
-<<<<<<< HEAD
-        public async Task<LSP.SumType<LSP.Location, LSP.Location[]>?> HandleRequestAsync(Solution solution, LSP.TextDocumentPositionParams request,
-            LSP.ClientCapabilities clientCapabilities, CancellationToken cancellationToken)
-        {
-            return await GetDefinitionAsync(solution, request, typeOnly: false, cancellationToken: cancellationToken).ConfigureAwait(false);
-        }
-=======
         public Task<LSP.Location[]> HandleRequestAsync(Solution solution, LSP.TextDocumentPositionParams request,
             LSP.ClientCapabilities clientCapabilities, string? clientName, CancellationToken cancellationToken)
             => GetDefinitionAsync(solution, request, typeOnly: false, clientName, cancellationToken: cancellationToken);
->>>>>>> 9e672772
     }
 }