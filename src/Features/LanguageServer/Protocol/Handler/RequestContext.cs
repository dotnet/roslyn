﻿// Licensed to the .NET Foundation under one or more agreements.
// The .NET Foundation licenses this file to you under the MIT license.
// See the LICENSE file in the project root for more information.

using System;
using System.Collections.Immutable;
using System.Threading;
using System.Threading.Tasks;
using Microsoft.CodeAnalysis.Options;
using Microsoft.CodeAnalysis.Text;
using Microsoft.VisualStudio.LanguageServer.Protocol;
using Roslyn.Utilities;
using static Microsoft.CodeAnalysis.LanguageServer.Handler.RequestExecutionQueue;

namespace Microsoft.CodeAnalysis.LanguageServer.Handler
{
    /// <summary>
    /// Context for requests handled by <see cref="IRequestHandler"/>
    /// </summary>
    internal readonly struct RequestContext
    {
        /// <summary>
        /// This will be the <see cref="NonMutatingDocumentChangeTracker"/> for non-mutating requests because they're not allowed to change documents
        /// </summary>
        private readonly IDocumentChangeTracker _documentChangeTracker;

        /// <summary>
        /// Contains the LSP text for all opened LSP documents from when this request was processed in the queue.
        /// </summary>
        /// <remarks>
        /// This is a snapshot of the source text that reflects the LSP text based on the order of this request in the queue.
        /// It contains text that is consistent with all prior LSP text sync notifications, but LSP text sync requests
        /// which are ordered after this one in the queue are not reflected here.
        /// </remarks>
        private readonly ImmutableDictionary<Uri, SourceText> _trackedDocuments;

        private readonly LspServices _lspServices;

        /// <summary>
        /// The solution state that the request should operate on, if the handler requires an LSP solution, or <see langword="null"/> otherwise
        /// </summary>
        public readonly Solution? Solution;

        /// <summary>
        /// The client capabilities for the request.
        /// </summary>
        public readonly ClientCapabilities ClientCapabilities;

        /// <summary>
        /// The LSP server handling the request.
        /// </summary>
        public readonly WellKnownLspServerKinds ServerKind;

        /// <summary>
        /// The document that the request is for, if applicable. This comes from the <see cref="TextDocumentIdentifier"/> returned from the handler itself via a call to <see cref="IRequestHandler{RequestType, ResponseType}.GetTextDocumentIdentifier(RequestType)"/>.
        /// </summary>
        public readonly Document? Document;

        /// <summary>
        /// The languages supported by the server making the request.
        /// </summary>
        public readonly ImmutableArray<string> SupportedLanguages;

        public readonly CancellationToken QueueCancellationToken;

        /// <summary>
        /// Tracing object that can be used to log information about the status of requests.
        /// </summary>
        private readonly ILspLogger _logger;

        public RequestContext(
            Solution? solution,
            ILspLogger logger,
            ClientCapabilities clientCapabilities,
            WellKnownLspServerKinds serverKind,
            Document? document,
            IDocumentChangeTracker documentChangeTracker,
            ImmutableDictionary<Uri, SourceText> trackedDocuments,
            ImmutableArray<string> supportedLanguages,
            LspServices lspServices,
            CancellationToken queueCancellationToken)
        {
            Document = document;
            Solution = solution;
            ClientCapabilities = clientCapabilities;
            ServerKind = serverKind;
            SupportedLanguages = supportedLanguages;
            _documentChangeTracker = documentChangeTracker;
            _logger = logger;
            _trackedDocuments = trackedDocuments;
            _lspServices = lspServices;
            QueueCancellationToken = queueCancellationToken;
        }

        public static async Task<RequestContext?> CreateAsync(
            bool requiresLSPSolution,
            bool mutatesSolutionState,
            TextDocumentIdentifier? textDocument,
            WellKnownLspServerKinds serverKind,
            ClientCapabilities clientCapabilities,
            ImmutableArray<string> supportedLanguages,
            LspServices lspServices,
            CancellationToken queueCancellationToken,
            CancellationToken requestCancellationToken)
        {
            var lspWorkspaceManager = lspServices.GetRequiredService<LspWorkspaceManager>();
            var logger = lspServices.GetRequiredService<ILspLogger>();
            var documentChangeTracker = mutatesSolutionState ? (IDocumentChangeTracker)lspWorkspaceManager : new NonMutatingDocumentChangeTracker();

            // Retrieve the current LSP tracked text as of this request.
            // This is safe as all creation of request contexts cannot happen concurrently.
            var trackedDocuments = lspWorkspaceManager.GetTrackedLspText();

            // If the handler doesn't need an LSP solution we do two important things:
            // 1. We don't bother building the LSP solution for perf reasons
            // 2. We explicitly don't give the handler a solution or document, even if we could
            //    so they're not accidentally operating on stale solution state.
            if (!requiresLSPSolution)
            {
<<<<<<< HEAD
                return new RequestContext(solution: null, logger, clientCapabilities, clientName, document: null, documentChangeTracker, trackedDocuments, supportedLanguages, globalOptions);
=======
                return new RequestContext(
                    solution: null, logger: logger, clientCapabilities: clientCapabilities, serverKind: serverKind, document: null,
                    documentChangeTracker: documentChangeTracker, trackedDocuments: trackedDocuments, supportedLanguages: supportedLanguages, lspServices: lspServices,
                    queueCancellationToken: queueCancellationToken);
>>>>>>> 80a8ce8d
            }

            Solution? workspaceSolution;
            Document? document = null;
            if (textDocument is not null)
            {
                // we were given a request associated with a document.  Find the corresponding roslyn document for this. 
                // There are certain cases where we may be asked for a document that does not exist (for example a document is removed)
                // For example, document pull diagnostics can ask us after removal to clear diagnostics for a document.
                document = await lspWorkspaceManager.GetLspDocumentAsync(textDocument, requestCancellationToken).ConfigureAwait(false);
            }

            workspaceSolution = document?.Project.Solution ?? await lspWorkspaceManager.TryGetHostLspSolutionAsync(requestCancellationToken).ConfigureAwait(false);

            if (workspaceSolution == null)
            {
                logger.TraceError("Could not find appropriate solution for operation");
                return null;
            }

            var context = new RequestContext(
                workspaceSolution,
                logger,
                clientCapabilities,
                serverKind,
                document,
                documentChangeTracker,
                trackedDocuments,
                supportedLanguages,
                lspServices,
                queueCancellationToken);
            return context;
        }

        /// <summary>
        /// Allows a mutating request to open a document and start it being tracked.
        /// Mutating requests are serialized by the execution queue in order to prevent concurrent access.
        /// </summary>
        public void StartTracking(Uri uri, SourceText initialText)
            => _documentChangeTracker.StartTracking(uri, initialText);

        /// <summary>
        /// Allows a mutating request to update the contents of a tracked document.
        /// Mutating requests are serialized by the execution queue in order to prevent concurrent access.
        /// </summary>
        public void UpdateTrackedDocument(Uri uri, SourceText changedText)
            => _documentChangeTracker.UpdateTrackedDocument(uri, changedText);

        public SourceText GetTrackedDocumentSourceText(Uri documentUri)
        {
            Contract.ThrowIfFalse(_trackedDocuments.ContainsKey(documentUri), $"Attempted to get text for {documentUri} which is not open.");
            return _trackedDocuments[documentUri];
        }

        /// <summary>
        /// Allows a mutating request to close a document and stop it being tracked.
        /// Mutating requests are serialized by the execution queue in order to prevent concurrent access.
        /// </summary>
        public void StopTracking(Uri uri)
            => _documentChangeTracker.StopTracking(uri);

        public bool IsTracking(Uri documentUri)
            => _trackedDocuments.ContainsKey(documentUri);

        /// <summary>
        /// Logs an informational message.
        /// </summary>
        public void TraceInformation(string message)
            => _logger.TraceInformation(message);

        public void TraceWarning(string message)
            => _logger.TraceWarning(message);

        public void TraceError(string message)
            => _logger.TraceError(message);

        public void TraceException(Exception exception)
            => _logger.TraceException(exception);
<<<<<<< HEAD
=======

        public T GetRequiredLspService<T>() where T : class, ILspService
        {
            return _lspServices.GetRequiredService<T>();
        }
>>>>>>> 80a8ce8d
    }
}<|MERGE_RESOLUTION|>--- conflicted
+++ resolved
@@ -117,14 +117,10 @@
             //    so they're not accidentally operating on stale solution state.
             if (!requiresLSPSolution)
             {
-<<<<<<< HEAD
-                return new RequestContext(solution: null, logger, clientCapabilities, clientName, document: null, documentChangeTracker, trackedDocuments, supportedLanguages, globalOptions);
-=======
                 return new RequestContext(
                     solution: null, logger: logger, clientCapabilities: clientCapabilities, serverKind: serverKind, document: null,
                     documentChangeTracker: documentChangeTracker, trackedDocuments: trackedDocuments, supportedLanguages: supportedLanguages, lspServices: lspServices,
                     queueCancellationToken: queueCancellationToken);
->>>>>>> 80a8ce8d
             }
 
             Solution? workspaceSolution;
@@ -203,13 +199,10 @@
 
         public void TraceException(Exception exception)
             => _logger.TraceException(exception);
-<<<<<<< HEAD
-=======
 
         public T GetRequiredLspService<T>() where T : class, ILspService
         {
             return _lspServices.GetRequiredService<T>();
         }
->>>>>>> 80a8ce8d
     }
 }