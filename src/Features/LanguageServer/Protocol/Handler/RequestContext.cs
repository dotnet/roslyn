--- conflicted
+++ resolved
@@ -106,15 +106,6 @@
                 if (document != null)
                     workspaceSolution = document.Project.Solution;
             }
-<<<<<<< HEAD
-            else
-            {
-                // There are multiple possible solutions that we could be interested in, so we need to find the document
-                // first and then get the solution from there. If we're not given a document, this will return the default
-                // solution
-                document = FindDocument(logger, telemetryLogger, lspWorkspaceRegistrationService, lspMiscellaneousFilesWorkspace, textDocument, clientName);
-=======
->>>>>>> 7d7530bc
 
             if (workspaceSolution == null)
             {
