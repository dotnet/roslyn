--- conflicted
+++ resolved
@@ -63,10 +63,7 @@
     <InternalsVisibleTo Include="AnalyzerRunner" />
     <InternalsVisibleTo Include="Microsoft.CSharp.VSCode.Extension" Key="$(VisualStudioKey)" />
     <RestrictedInternalsVisibleTo Include="MonoDevelop.Ide" Key="$(MonoDevelopKey)" Partner="VSMac" />
-<<<<<<< HEAD
-=======
     <RestrictedInternalsVisibleTo Include="MonoDevelop.Ide.Tests" Key="$(MonoDevelopKey)" Partner="VSMac" />
->>>>>>> 534c0e8d
   </ItemGroup>
 
   <ItemGroup>
