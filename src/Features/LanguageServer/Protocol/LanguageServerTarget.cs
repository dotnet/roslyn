﻿// Licensed to the .NET Foundation under one or more agreements.
// The .NET Foundation licenses this file to you under the MIT license.
// See the LICENSE file in the project root for more information.

using System;
using System.Collections.Immutable;
using System.Threading;
using System.Threading.Tasks;
using Microsoft.CodeAnalysis.ErrorReporting;
using Microsoft.CodeAnalysis.LanguageServer.Handler;
using Microsoft.CodeAnalysis.LanguageServer.Handler.Commands;
<<<<<<< HEAD
=======
using Microsoft.CodeAnalysis.LanguageServer.Handler.SemanticTokens;
>>>>>>> 80a8ce8d
using Microsoft.CodeAnalysis.Options;
using Microsoft.CodeAnalysis.Shared.TestHooks;
using Microsoft.VisualStudio.LanguageServer.Protocol;
using Roslyn.Utilities;
using StreamJsonRpc;
using static Microsoft.CodeAnalysis.LanguageServer.Handler.RequestExecutionQueue;
using LSP = Microsoft.VisualStudio.LanguageServer.Protocol;

namespace Microsoft.CodeAnalysis.LanguageServer
{
    internal class LanguageServerTarget : ILanguageServerTarget, IClientCapabilitiesProvider
    {
        private readonly ICapabilitiesProvider _capabilitiesProvider;

        private readonly JsonRpc _jsonRpc;
        private readonly RequestDispatcher _requestDispatcher;
        private readonly RequestExecutionQueue _queue;
<<<<<<< HEAD
        private readonly IAsynchronousOperationListener _listener;
        private readonly ILspLogger _logger;
        private readonly string? _clientName;
=======
        private readonly LspServices _lspServices;
        private readonly IAsynchronousOperationListener _listener;
        private readonly ILspLogger _logger;
>>>>>>> 80a8ce8d

        // Set on first LSP initialize request.
        private ClientCapabilities? _clientCapabilities;

        // Fields used during shutdown.
        private bool _shuttingDown;
        private Task? _errorShutdownTask;

        internal bool HasShutdownStarted => _shuttingDown;

        internal LanguageServerTarget(
            AbstractLspServiceProvider lspServiceProvider,
            JsonRpc jsonRpc,
            ICapabilitiesProvider capabilitiesProvider,
            IAsynchronousOperationListenerProvider listenerProvider,
            ILspLogger logger,
            ImmutableArray<string> supportedLanguages,
<<<<<<< HEAD
            string? clientName,
            WellKnownLspServerKinds serverKind)
        {
            _requestDispatcher = requestDispatcherFactory.CreateRequestDispatcher(serverKind);

            _capabilitiesProvider = capabilitiesProvider;
            _logger = logger;

            _jsonRpc = jsonRpc;
            _jsonRpc.AddLocalRpcTarget(this);
            _jsonRpc.Disconnected += JsonRpc_Disconnected;

            _listener = listenerProvider.GetListener(FeatureAttribute.LanguageServer);
            _clientName = clientName;

            _queue = new RequestExecutionQueue(
                logger,
                workspaceRegistrationService,
                lspMiscellaneousFilesWorkspace,
                globalOptions,
                supportedLanguages,
                serverKind);
            _queue.RequestServerShutdown += RequestExecutionQueue_Errored;

=======
            WellKnownLspServerKinds serverKind)
        {
            _capabilitiesProvider = capabilitiesProvider;
            _logger = logger;

            _jsonRpc = jsonRpc;
            _jsonRpc.AddLocalRpcTarget(this);
            _jsonRpc.Disconnected += JsonRpc_Disconnected;

            _listener = listenerProvider.GetListener(FeatureAttribute.LanguageServer);

            // Add services that require base dependencies (jsonrpc) or are more complex to create to the set manually.
            _lspServices = lspServiceProvider.CreateServices(serverKind, ImmutableArray.Create(
                CreateLspServiceInstance<ILanguageServerNotificationManager>(new LanguageServerNotificationManager(_jsonRpc)),
                CreateLspServiceInstance(logger),
                CreateLspServiceInstance<IClientCapabilitiesProvider>(this)));

            _queue = new RequestExecutionQueue(
                supportedLanguages,
                serverKind,
                _lspServices);
            _queue.RequestServerShutdown += RequestExecutionQueue_Errored;

            _requestDispatcher = _lspServices.GetRequiredService<RequestDispatcher>();

>>>>>>> 80a8ce8d
            var entryPointMethod = typeof(DelegatingEntryPoint).GetMethod(nameof(DelegatingEntryPoint.EntryPointAsync));
            Contract.ThrowIfNull(entryPointMethod, $"{typeof(DelegatingEntryPoint).FullName} is missing method {nameof(DelegatingEntryPoint.EntryPointAsync)}");

            foreach (var metadata in _requestDispatcher.GetRegisteredMethods())
            {
<<<<<<< HEAD
                // Instead of concretely defining methods for each LSP method, we instead dynamically construct
                // the generic method info from the exported handler types.  This allows us to define multiple handlers for the same method
                // but different type parameters.  This is a key functionality to support TS external access as we do not want to couple
                // our LSP protocol version dll to theirs.
=======
                // Instead of concretely defining methods for each LSP method, we instead dynamically construct the
                // generic method info from the exported handler types.  This allows us to define multiple handlers for
                // the same method but different type parameters.  This is a key functionality to support TS external
                // access as we do not want to couple our LSP protocol version dll to theirs.
>>>>>>> 80a8ce8d
                //
                // We also do not use the StreamJsonRpc support for JToken as the rpc method parameters because we want
                // StreamJsonRpc to do the deserialization to handle streaming requests using IProgress<T>.
                var delegatingEntryPoint = new DelegatingEntryPoint(metadata.MethodName, this);

                var genericEntryPointMethod = entryPointMethod.MakeGenericMethod(metadata.RequestType, metadata.ResponseType);

                _jsonRpc.AddLocalRpcMethod(genericEntryPointMethod, delegatingEntryPoint, new JsonRpcMethodAttribute(metadata.MethodName) { UseSingleObjectParameterDeserialization = true });
            }
<<<<<<< HEAD
=======

            static Lazy<ILspService, LspServiceMetadataView> CreateLspServiceInstance<T>(T lspServiceInstance) where T : ILspService
            {
                return new Lazy<ILspService, LspServiceMetadataView>(
                    () => lspServiceInstance, new LspServiceMetadataView(typeof(T)));
            }
>>>>>>> 80a8ce8d
        }

        /// <summary>
        /// Wrapper class to hold the method and properties from the <see cref="LanguageServerTarget"/>
        /// that the method info passed to streamjsonrpc is created from.
        /// </summary>
        private class DelegatingEntryPoint
        {
            private readonly string _method;
            private readonly LanguageServerTarget _target;

            public DelegatingEntryPoint(string method, LanguageServerTarget target)
            {
                _method = method;
                _target = target;
            }

            public async Task<TResponseType?> EntryPointAsync<TRequestType, TResponseType>(TRequestType requestType, CancellationToken cancellationToken) where TRequestType : class
            {
                Contract.ThrowIfNull(_target._clientCapabilities, $"{nameof(InitializeAsync)} has not been called.");
                var result = await _target._requestDispatcher.ExecuteRequestAsync<TRequestType, TResponseType>(
                    _method,
                    requestType,
                    _target._clientCapabilities,
<<<<<<< HEAD
                    _target._clientName,
=======
>>>>>>> 80a8ce8d
                    _target._queue,
                    cancellationToken).ConfigureAwait(false);
                return result;
            }
<<<<<<< HEAD
=======
        }

        public ClientCapabilities GetClientCapabilities()
        {
            Contract.ThrowIfNull(_clientCapabilities, $"{nameof(InitializeAsync)} has not been called.");
            return _clientCapabilities;
>>>>>>> 80a8ce8d
        }

        /// <summary>
        /// Handle the LSP initialize request by storing the client capabilities and responding with the server
        /// capabilities.  The specification assures that the initialize request is sent only once.
        /// </summary>
        [JsonRpcMethod(Methods.InitializeName, UseSingleObjectParameterDeserialization = true)]
        public Task<InitializeResult> InitializeAsync(InitializeParams initializeParams, CancellationToken cancellationToken)
        {
            try
            {
                _logger?.TraceStart("Initialize");

                Contract.ThrowIfTrue(_clientCapabilities != null, $"{nameof(InitializeAsync)} called multiple times");
                _clientCapabilities = initializeParams.Capabilities;

                return Task.FromResult(new InitializeResult
                {
                    Capabilities = _capabilitiesProvider.GetCapabilities(_clientCapabilities),
                });
            }
            finally
            {
                _logger?.TraceStop("Initialize");
            }
        }

        [JsonRpcMethod(Methods.InitializedName)]
        public virtual Task InitializedAsync(CancellationToken cancellationToken)
        {
            Contract.ThrowIfNull(_clientCapabilities);
            return Task.CompletedTask;
        }

        [JsonRpcMethod(Methods.ShutdownName)]
        public Task ShutdownAsync(CancellationToken _)
        {
            try
            {
                _logger?.TraceStart("Shutdown");

                ShutdownImpl();

                return Task.CompletedTask;
            }
            finally
            {
                _logger?.TraceStop("Shutdown");
            }
        }

        private void ShutdownImpl()
        {
            Contract.ThrowIfTrue(_shuttingDown, "Shutdown has already been called.");

            _shuttingDown = true;

            ShutdownRequestQueue();
        }

        [JsonRpcMethod(Methods.ExitName)]
        public Task ExitAsync(CancellationToken _)
        {
            try
            {
                _logger?.TraceStart("Exit");

                ExitImpl();

                return Task.CompletedTask;
            }
            finally
            {
                _logger?.TraceStop("Exit");
            }
        }

        private void ExitImpl()
        {
            try
            {
                ShutdownRequestQueue();
<<<<<<< HEAD
=======

                _lspServices.Dispose();

>>>>>>> 80a8ce8d
                _jsonRpc.Disconnected -= JsonRpc_Disconnected;
                _jsonRpc.Dispose();
            }
            catch (Exception e) when (FatalError.ReportAndCatch(e))
            {
                // Swallow exceptions thrown by disposing our JsonRpc object. Disconnected events can potentially throw their own exceptions so
                // we purposefully ignore all of those exceptions in an effort to shutdown gracefully.
            }
        }

        /// <summary>
        /// Specially handle the execute workspace command method as we have to deserialize the request
        /// to figure out which <see cref="AbstractExecuteWorkspaceCommandHandler"/> actually handles it.
        /// </summary>
        [JsonRpcMethod(Methods.WorkspaceExecuteCommandName, UseSingleObjectParameterDeserialization = true)]
        public async Task<object?> ExecuteWorkspaceCommandAsync(LSP.ExecuteCommandParams request, CancellationToken cancellationToken)
        {
            Contract.ThrowIfNull(_clientCapabilities, $"{nameof(InitializeAsync)} has not been called.");
            var requestMethod = AbstractExecuteWorkspaceCommandHandler.GetRequestNameForCommandName(request.Command);

            var result = await _requestDispatcher.ExecuteRequestAsync<LSP.ExecuteCommandParams, object>(
                requestMethod,
                request,
                _clientCapabilities,
<<<<<<< HEAD
                _clientName,
=======
>>>>>>> 80a8ce8d
                _queue,
                cancellationToken).ConfigureAwait(false);
            return result;
        }

        private void ShutdownRequestQueue()
        {
            _queue.RequestServerShutdown -= RequestExecutionQueue_Errored;
            // if the queue requested shutdown via its event, it will have already shut itself down, but this
            // won't cause any problems calling it again
<<<<<<< HEAD
            _queue.Shutdown();
=======
            _queue?.Shutdown();
>>>>>>> 80a8ce8d
        }

        private void RequestExecutionQueue_Errored(object? sender, RequestShutdownEventArgs e)
        {
            // log message and shut down
            _logger?.TraceWarning($"Request queue is requesting shutdown due to error: {e.Message}");

            var message = new LogMessageParams()
            {
                MessageType = MessageType.Error,
                Message = e.Message
            };

            var asyncToken = _listener.BeginAsyncOperation(nameof(RequestExecutionQueue_Errored));
            _errorShutdownTask = Task.Run(async () =>
            {
                _logger?.TraceInformation("Shutting down language server.");

                await _jsonRpc.NotifyWithParameterObjectAsync(Methods.WindowLogMessageName, message).ConfigureAwait(false);

                ShutdownImpl();
                ExitImpl();
            }).CompletesAsyncOperation(asyncToken);
        }

        /// <summary>
        /// Cleanup the server if we encounter a json rpc disconnect so that we can be restarted later.
        /// </summary>
        private void JsonRpc_Disconnected(object? sender, JsonRpcDisconnectedEventArgs e)
        {
            if (_shuttingDown)
            {
                // We're already in the normal shutdown -> exit path, no need to do anything.
                return;
            }

            _logger?.TraceWarning($"Encountered unexpected jsonrpc disconnect, Reason={e.Reason}, Description={e.Description}, Exception={e.Exception}");

            ShutdownImpl();
            ExitImpl();
        }

        public async ValueTask DisposeAsync()
        {
            // if the server shut down due to error, we might not have finished cleaning up
            if (_errorShutdownTask is not null)
                await _errorShutdownTask.ConfigureAwait(false);

            if (_logger is IDisposable disposableLogger)
                disposableLogger.Dispose();
        }

        internal TestAccessor GetTestAccessor() => new(this);

        internal readonly struct TestAccessor
        {
            private readonly LanguageServerTarget _server;

            internal TestAccessor(LanguageServerTarget server)
            {
                _server = server;
            }

<<<<<<< HEAD
            internal RequestExecutionQueue.TestAccessor GetQueueAccessor()
                => _server._queue.GetTestAccessor();

            internal LspWorkspaceManager.TestAccessor GetManagerAccessor()
                => _server._queue.GetTestAccessor().GetLspWorkspaceManager().GetTestAccessor();

            internal RequestDispatcher.TestAccessor GetDispatcherAccessor()
                => _server._requestDispatcher.GetTestAccessor();
=======
            public T GetRequiredLspService<T>() where T : class, ILspService => _server._lspServices.GetRequiredService<T>();

            internal RequestExecutionQueue.TestAccessor GetQueueAccessor()
                => _server._queue!.GetTestAccessor();
>>>>>>> 80a8ce8d

            internal JsonRpc GetServerRpc() => _server._jsonRpc;

            internal bool HasShutdownStarted() => _server.HasShutdownStarted;

            internal void ShutdownServer() => _server.ShutdownImpl();

            internal void ExitServer() => _server.ExitImpl();
        }
    }
}<|MERGE_RESOLUTION|>--- conflicted
+++ resolved
@@ -9,10 +9,7 @@
 using Microsoft.CodeAnalysis.ErrorReporting;
 using Microsoft.CodeAnalysis.LanguageServer.Handler;
 using Microsoft.CodeAnalysis.LanguageServer.Handler.Commands;
-<<<<<<< HEAD
-=======
 using Microsoft.CodeAnalysis.LanguageServer.Handler.SemanticTokens;
->>>>>>> 80a8ce8d
 using Microsoft.CodeAnalysis.Options;
 using Microsoft.CodeAnalysis.Shared.TestHooks;
 using Microsoft.VisualStudio.LanguageServer.Protocol;
@@ -30,15 +27,9 @@
         private readonly JsonRpc _jsonRpc;
         private readonly RequestDispatcher _requestDispatcher;
         private readonly RequestExecutionQueue _queue;
-<<<<<<< HEAD
-        private readonly IAsynchronousOperationListener _listener;
-        private readonly ILspLogger _logger;
-        private readonly string? _clientName;
-=======
         private readonly LspServices _lspServices;
         private readonly IAsynchronousOperationListener _listener;
         private readonly ILspLogger _logger;
->>>>>>> 80a8ce8d
 
         // Set on first LSP initialize request.
         private ClientCapabilities? _clientCapabilities;
@@ -56,32 +47,6 @@
             IAsynchronousOperationListenerProvider listenerProvider,
             ILspLogger logger,
             ImmutableArray<string> supportedLanguages,
-<<<<<<< HEAD
-            string? clientName,
-            WellKnownLspServerKinds serverKind)
-        {
-            _requestDispatcher = requestDispatcherFactory.CreateRequestDispatcher(serverKind);
-
-            _capabilitiesProvider = capabilitiesProvider;
-            _logger = logger;
-
-            _jsonRpc = jsonRpc;
-            _jsonRpc.AddLocalRpcTarget(this);
-            _jsonRpc.Disconnected += JsonRpc_Disconnected;
-
-            _listener = listenerProvider.GetListener(FeatureAttribute.LanguageServer);
-            _clientName = clientName;
-
-            _queue = new RequestExecutionQueue(
-                logger,
-                workspaceRegistrationService,
-                lspMiscellaneousFilesWorkspace,
-                globalOptions,
-                supportedLanguages,
-                serverKind);
-            _queue.RequestServerShutdown += RequestExecutionQueue_Errored;
-
-=======
             WellKnownLspServerKinds serverKind)
         {
             _capabilitiesProvider = capabilitiesProvider;
@@ -107,23 +72,15 @@
 
             _requestDispatcher = _lspServices.GetRequiredService<RequestDispatcher>();
 
->>>>>>> 80a8ce8d
             var entryPointMethod = typeof(DelegatingEntryPoint).GetMethod(nameof(DelegatingEntryPoint.EntryPointAsync));
             Contract.ThrowIfNull(entryPointMethod, $"{typeof(DelegatingEntryPoint).FullName} is missing method {nameof(DelegatingEntryPoint.EntryPointAsync)}");
 
             foreach (var metadata in _requestDispatcher.GetRegisteredMethods())
             {
-<<<<<<< HEAD
-                // Instead of concretely defining methods for each LSP method, we instead dynamically construct
-                // the generic method info from the exported handler types.  This allows us to define multiple handlers for the same method
-                // but different type parameters.  This is a key functionality to support TS external access as we do not want to couple
-                // our LSP protocol version dll to theirs.
-=======
                 // Instead of concretely defining methods for each LSP method, we instead dynamically construct the
                 // generic method info from the exported handler types.  This allows us to define multiple handlers for
                 // the same method but different type parameters.  This is a key functionality to support TS external
                 // access as we do not want to couple our LSP protocol version dll to theirs.
->>>>>>> 80a8ce8d
                 //
                 // We also do not use the StreamJsonRpc support for JToken as the rpc method parameters because we want
                 // StreamJsonRpc to do the deserialization to handle streaming requests using IProgress<T>.
@@ -133,15 +90,12 @@
 
                 _jsonRpc.AddLocalRpcMethod(genericEntryPointMethod, delegatingEntryPoint, new JsonRpcMethodAttribute(metadata.MethodName) { UseSingleObjectParameterDeserialization = true });
             }
-<<<<<<< HEAD
-=======
 
             static Lazy<ILspService, LspServiceMetadataView> CreateLspServiceInstance<T>(T lspServiceInstance) where T : ILspService
             {
                 return new Lazy<ILspService, LspServiceMetadataView>(
                     () => lspServiceInstance, new LspServiceMetadataView(typeof(T)));
             }
->>>>>>> 80a8ce8d
         }
 
         /// <summary>
@@ -166,23 +120,16 @@
                     _method,
                     requestType,
                     _target._clientCapabilities,
-<<<<<<< HEAD
-                    _target._clientName,
-=======
->>>>>>> 80a8ce8d
                     _target._queue,
                     cancellationToken).ConfigureAwait(false);
                 return result;
             }
-<<<<<<< HEAD
-=======
         }
 
         public ClientCapabilities GetClientCapabilities()
         {
             Contract.ThrowIfNull(_clientCapabilities, $"{nameof(InitializeAsync)} has not been called.");
             return _clientCapabilities;
->>>>>>> 80a8ce8d
         }
 
         /// <summary>
@@ -265,12 +212,9 @@
             try
             {
                 ShutdownRequestQueue();
-<<<<<<< HEAD
-=======
 
                 _lspServices.Dispose();
 
->>>>>>> 80a8ce8d
                 _jsonRpc.Disconnected -= JsonRpc_Disconnected;
                 _jsonRpc.Dispose();
             }
@@ -295,10 +239,6 @@
                 requestMethod,
                 request,
                 _clientCapabilities,
-<<<<<<< HEAD
-                _clientName,
-=======
->>>>>>> 80a8ce8d
                 _queue,
                 cancellationToken).ConfigureAwait(false);
             return result;
@@ -309,11 +249,7 @@
             _queue.RequestServerShutdown -= RequestExecutionQueue_Errored;
             // if the queue requested shutdown via its event, it will have already shut itself down, but this
             // won't cause any problems calling it again
-<<<<<<< HEAD
-            _queue.Shutdown();
-=======
             _queue?.Shutdown();
->>>>>>> 80a8ce8d
         }
 
         private void RequestExecutionQueue_Errored(object? sender, RequestShutdownEventArgs e)
@@ -377,21 +313,10 @@
                 _server = server;
             }
 
-<<<<<<< HEAD
-            internal RequestExecutionQueue.TestAccessor GetQueueAccessor()
-                => _server._queue.GetTestAccessor();
-
-            internal LspWorkspaceManager.TestAccessor GetManagerAccessor()
-                => _server._queue.GetTestAccessor().GetLspWorkspaceManager().GetTestAccessor();
-
-            internal RequestDispatcher.TestAccessor GetDispatcherAccessor()
-                => _server._requestDispatcher.GetTestAccessor();
-=======
             public T GetRequiredLspService<T>() where T : class, ILspService => _server._lspServices.GetRequiredService<T>();
 
             internal RequestExecutionQueue.TestAccessor GetQueueAccessor()
                 => _server._queue!.GetTestAccessor();
->>>>>>> 80a8ce8d
 
             internal JsonRpc GetServerRpc() => _server._jsonRpc;
 
