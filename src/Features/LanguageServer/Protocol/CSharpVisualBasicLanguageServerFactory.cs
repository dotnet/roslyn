﻿// Licensed to the .NET Foundation under one or more agreements.
// The .NET Foundation licenses this file to you under the MIT license.
// See the LICENSE file in the project root for more information.

using System;
using System.Composition;
using System.Linq;
using Microsoft.CodeAnalysis.Host.Mef;
using Microsoft.CodeAnalysis.Options;
using Microsoft.CodeAnalysis.Shared.TestHooks;
using StreamJsonRpc;

namespace Microsoft.CodeAnalysis.LanguageServer
{
    [Export(typeof(ILanguageServerFactory)), Shared]
    internal class CSharpVisualBasicLanguageServerFactory : ILanguageServerFactory
    {
<<<<<<< HEAD
        private readonly RequestDispatcherFactory _dispatcherFactory;
        private readonly LspWorkspaceRegistrationService _lspWorkspaceRegistrationService;
=======
        private readonly AbstractLspServiceProvider _lspServiceProvider;
>>>>>>> 80a8ce8d
        private readonly IAsynchronousOperationListenerProvider _listenerProvider;

        [ImportingConstructor]
        [Obsolete(MefConstruction.ImportingConstructorMessage, error: true)]
        public CSharpVisualBasicLanguageServerFactory(
            CSharpVisualBasicLspServiceProvider lspServiceProvider,
            IAsynchronousOperationListenerProvider listenerProvider)
        {
            _lspServiceProvider = lspServiceProvider;
            _listenerProvider = listenerProvider;
        }

        public ILanguageServerTarget Create(
            JsonRpc jsonRpc,
            ICapabilitiesProvider capabilitiesProvider,
            ILspLogger logger)
        {
            return new LanguageServerTarget(
                _lspServiceProvider, jsonRpc,
                capabilitiesProvider,
                _listenerProvider,
                logger,
                ProtocolConstants.RoslynLspLanguages,
<<<<<<< HEAD
                clientName: null,
=======
>>>>>>> 80a8ce8d
                WellKnownLspServerKinds.CSharpVisualBasicLspServer);
        }
    }
}<|MERGE_RESOLUTION|>--- conflicted
+++ resolved
@@ -15,12 +15,7 @@
     [Export(typeof(ILanguageServerFactory)), Shared]
     internal class CSharpVisualBasicLanguageServerFactory : ILanguageServerFactory
     {
-<<<<<<< HEAD
-        private readonly RequestDispatcherFactory _dispatcherFactory;
-        private readonly LspWorkspaceRegistrationService _lspWorkspaceRegistrationService;
-=======
         private readonly AbstractLspServiceProvider _lspServiceProvider;
->>>>>>> 80a8ce8d
         private readonly IAsynchronousOperationListenerProvider _listenerProvider;
 
         [ImportingConstructor]
@@ -44,10 +39,6 @@
                 _listenerProvider,
                 logger,
                 ProtocolConstants.RoslynLspLanguages,
-<<<<<<< HEAD
-                clientName: null,
-=======
->>>>>>> 80a8ce8d
                 WellKnownLspServerKinds.CSharpVisualBasicLspServer);
         }
     }
