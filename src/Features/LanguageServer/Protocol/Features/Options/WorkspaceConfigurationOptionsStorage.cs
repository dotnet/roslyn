﻿// Licensed to the .NET Foundation under one or more agreements.
// The .NET Foundation licenses this file to you under the MIT license.
// See the LICENSE file in the project root for more information.

using Microsoft.CodeAnalysis.Options;
using Microsoft.CodeAnalysis.Storage;

namespace Microsoft.CodeAnalysis.Host;

internal static class WorkspaceConfigurationOptionsStorage
{
    public static WorkspaceConfigurationOptions GetWorkspaceConfigurationOptions(this IGlobalOptionService globalOptions)
        => new(
            CacheStorage: globalOptions.GetOption(Database),
<<<<<<< HEAD
            EnableOpeningSourceGeneratedFiles: globalOptions.GetOption(EnableOpeningSourceGeneratedFilesInWorkspace) ??
                                               globalOptions.GetOption(EnableOpeningSourceGeneratedFilesInWorkspaceFeatureFlag),
=======
            EnableOpeningSourceGeneratedFiles:
                globalOptions.GetOption(EnableOpeningSourceGeneratedFilesInWorkspace) ??
                globalOptions.GetOption(EnableOpeningSourceGeneratedFilesInWorkspaceFeatureFlag),
            DisableRecoverableText: globalOptions.GetOption(DisableRecoverableText),
            SourceGeneratorExecution:
                globalOptions.GetOption(SourceGeneratorExecution) ??
                (globalOptions.GetOption(SourceGeneratorExecutionBalancedFeatureFlag) ? SourceGeneratorExecutionPreference.Balanced : SourceGeneratorExecutionPreference.Automatic),

>>>>>>> 7f3fb334
            ValidateCompilationTrackerStates: globalOptions.GetOption(ValidateCompilationTrackerStates));

    public static readonly Option2<StorageDatabase> Database = new(
        "dotnet_storage_database", WorkspaceConfigurationOptions.Default.CacheStorage, serializer: EditorConfigValueSerializer.CreateSerializerForEnum<StorageDatabase>());

    public static readonly Option2<bool> ValidateCompilationTrackerStates = new(
        "dotnet_validate_compilation_tracker_states", WorkspaceConfigurationOptions.Default.ValidateCompilationTrackerStates);

    /// <summary>
    /// This option allows the user to enable this. We are putting this behind a feature flag for now since we could have extensions
    /// surprised by this and we want some time to work through those issues.
    /// </summary>
    public static readonly Option2<bool?> EnableOpeningSourceGeneratedFilesInWorkspace = new(
        "dotnet_enable_opening_source_generated_files_in_workspace", defaultValue: null);

    public static readonly Option2<bool> EnableOpeningSourceGeneratedFilesInWorkspaceFeatureFlag = new(
        "dotnet_enable_opening_source_generated_files_in_workspace_feature_flag", WorkspaceConfigurationOptions.Default.EnableOpeningSourceGeneratedFiles);

    public static readonly Option2<SourceGeneratorExecutionPreference?> SourceGeneratorExecution = new(
        "dotnet_source_generator_execution",
        defaultValue: null,
        isEditorConfigOption: true,
        serializer: new EditorConfigValueSerializer<SourceGeneratorExecutionPreference?>(
            s => SourceGeneratorExecutionPreferenceUtilities.Parse(s),
            SourceGeneratorExecutionPreferenceUtilities.GetEditorConfigString));

    public static readonly Option2<bool> SourceGeneratorExecutionBalancedFeatureFlag = new(
        "dotnet_source_generator_execution_balanced_feature_flag", false);
}<|MERGE_RESOLUTION|>--- conflicted
+++ resolved
@@ -12,19 +12,12 @@
     public static WorkspaceConfigurationOptions GetWorkspaceConfigurationOptions(this IGlobalOptionService globalOptions)
         => new(
             CacheStorage: globalOptions.GetOption(Database),
-<<<<<<< HEAD
-            EnableOpeningSourceGeneratedFiles: globalOptions.GetOption(EnableOpeningSourceGeneratedFilesInWorkspace) ??
-                                               globalOptions.GetOption(EnableOpeningSourceGeneratedFilesInWorkspaceFeatureFlag),
-=======
             EnableOpeningSourceGeneratedFiles:
                 globalOptions.GetOption(EnableOpeningSourceGeneratedFilesInWorkspace) ??
                 globalOptions.GetOption(EnableOpeningSourceGeneratedFilesInWorkspaceFeatureFlag),
-            DisableRecoverableText: globalOptions.GetOption(DisableRecoverableText),
             SourceGeneratorExecution:
                 globalOptions.GetOption(SourceGeneratorExecution) ??
                 (globalOptions.GetOption(SourceGeneratorExecutionBalancedFeatureFlag) ? SourceGeneratorExecutionPreference.Balanced : SourceGeneratorExecutionPreference.Automatic),
-
->>>>>>> 7f3fb334
             ValidateCompilationTrackerStates: globalOptions.GetOption(ValidateCompilationTrackerStates));
 
     public static readonly Option2<StorageDatabase> Database = new(
