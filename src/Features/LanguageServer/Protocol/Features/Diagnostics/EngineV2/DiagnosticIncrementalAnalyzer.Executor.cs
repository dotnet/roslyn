﻿// Licensed to the .NET Foundation under one or more agreements.
// The .NET Foundation licenses this file to you under the MIT license.
// See the LICENSE file in the project root for more information.

using System;
using System.Collections.Immutable;
using System.Diagnostics;
using System.Linq;
using System.Threading;
using System.Threading.Tasks;
using Microsoft.CodeAnalysis.Diagnostics.Telemetry;
using Microsoft.CodeAnalysis.ErrorReporting;
using Microsoft.CodeAnalysis.Internal.Log;
using Microsoft.CodeAnalysis.Simplification;
using Microsoft.CodeAnalysis.SolutionCrawler;
using Microsoft.CodeAnalysis.Workspaces.Diagnostics;
using Roslyn.Utilities;

namespace Microsoft.CodeAnalysis.Diagnostics.EngineV2
{
    internal partial class DiagnosticIncrementalAnalyzer
    {
        /// <summary>
        /// Return all diagnostics that belong to given project for the given StateSets (analyzers) either from cache or by calculating them
        /// </summary>
        private async Task<ProjectAnalysisData> GetProjectAnalysisDataAsync(
            CompilationWithAnalyzers? compilationWithAnalyzers, Project project, IdeAnalyzerOptions ideOptions, ImmutableArray<StateSet> stateSets, CancellationToken cancellationToken)
        {
            using (Logger.LogBlock(FunctionId.Diagnostics_ProjectDiagnostic, GetProjectLogMessage, project, stateSets, cancellationToken))
            {
                try
                {
                    // PERF: We need to flip this to false when we do actual diffing.
                    var avoidLoadingData = true;
                    var version = await GetDiagnosticVersionAsync(project, cancellationToken).ConfigureAwait(false);
                    var existingData = await ProjectAnalysisData.CreateAsync(project, stateSets, avoidLoadingData, cancellationToken).ConfigureAwait(false);

                    // We can't return here if we have open file only analyzers since saved data for open file only analyzer
                    // is incomplete -- it only contains info on open files rather than whole project.
                    if (existingData.Version == version && !CompilationHasOpenFileOnlyAnalyzers(compilationWithAnalyzers, ideOptions.CleanupOptions?.SimplifierOptions))
                    {
                        return existingData;
                    }

<<<<<<< HEAD
                        // We are forcing full solution analysis for all diagnostics.
                     var   fullAnalysisEnabled = true;
                        var compilerFullAnalysisEnabled = true;
                        var analyzersFullAnalysisEnabled = true;

                    if (!fullAnalysisEnabled)
                    {
                        Logger.Log(FunctionId.Diagnostics_ProjectDiagnostic, p => $"FSA off ({p.FilePath ?? p.Name})", project);

                        // If we are producing document diagnostics for some other document in this project, we still want to show
                        // certain project-level diagnostics that would cause file-level diagnostics to be broken. We will only do this though if
                        // some file that's open is depending on this project though -- that way we're going to only be analyzing projects
                        // that have already had compilations produced for.
                        var shouldProduceOutput = false;

                        var projectDependencyGraph = project.Solution.GetProjectDependencyGraph();

                        foreach (var openDocumentId in project.Solution.Workspace.GetOpenDocumentIds())
                        {
                            if (openDocumentId.ProjectId == project.Id || projectDependencyGraph.DoesProjectTransitivelyDependOnProject(openDocumentId.ProjectId, project.Id))
                            {
                                shouldProduceOutput = true;
                                break;
                            }
                        }

                        var results = ImmutableDictionary<DiagnosticAnalyzer, DiagnosticAnalysisResult>.Empty;

                        if (shouldProduceOutput)
                        {
                            (results, _) = await UpdateWithDocumentLoadAndGeneratorFailuresAsync(
                                results,
                                project,
                                version,
                                cancellationToken).ConfigureAwait(false);
                        }

                        return new ProjectAnalysisData(project.Id, VersionStamp.Default, existingData.Result, results);
                    }

                    // Reduce the state sets to analyze based on individual full solution analysis values
                    // for compiler diagnostics and analyzers.
                    if (!compilerFullAnalysisEnabled)
                    {
                        Debug.Assert(analyzersFullAnalysisEnabled);
                        stateSets = stateSets.WhereAsArray(s => !s.Analyzer.IsCompilerAnalyzer());
                    }
                    else if (!analyzersFullAnalysisEnabled)
                    {
                        stateSets = stateSets.WhereAsArray(s => s.Analyzer.IsCompilerAnalyzer() || s.Analyzer.IsWorkspaceDiagnosticAnalyzer());
                    }

=======
>>>>>>> 2c0d648f
                    var result = await ComputeDiagnosticsAsync(compilationWithAnalyzers, project, ideOptions, stateSets, existingData.Result, cancellationToken).ConfigureAwait(false);

                    // If project is not loaded successfully, get rid of any semantic errors from compiler analyzer.
                    // Note: In the past when project was not loaded successfully we did not run any analyzers on the project.
                    // Now we run analyzers but filter out some information. So on such projects, there will be some perf degradation.
                    result = await RemoveCompilerSemanticErrorsIfProjectNotLoadedAsync(result, project, cancellationToken).ConfigureAwait(false);

                    return new ProjectAnalysisData(project.Id, version, existingData.Result, result);
                }
                catch (Exception e) when (FatalError.ReportAndPropagateUnlessCanceled(e, cancellationToken))
                {
                    throw ExceptionUtilities.Unreachable();
                }
            }
        }

        private static bool CompilationHasOpenFileOnlyAnalyzers(CompilationWithAnalyzers? compilationWithAnalyzers, SimplifierOptions? options)
        {
            if (compilationWithAnalyzers == null)
            {
                return false;
            }

            foreach (var analyzer in compilationWithAnalyzers.Analyzers)
            {
                if (analyzer.IsOpenFileOnly(options))
                {
                    return true;
                }
            }

            return false;
        }

        private static async Task<ImmutableDictionary<DiagnosticAnalyzer, DiagnosticAnalysisResult>> RemoveCompilerSemanticErrorsIfProjectNotLoadedAsync(
            ImmutableDictionary<DiagnosticAnalyzer, DiagnosticAnalysisResult> result, Project project, CancellationToken cancellationToken)
        {
            // see whether solution is loaded successfully
            var projectLoadedSuccessfully = await project.HasSuccessfullyLoadedAsync(cancellationToken).ConfigureAwait(false);
            if (projectLoadedSuccessfully)
            {
                return result;
            }

            var compilerAnalyzer = project.Solution.SolutionState.Analyzers.GetCompilerDiagnosticAnalyzer(project.Language);
            if (compilerAnalyzer == null)
            {
                // this language doesn't support compiler analyzer
                return result;
            }

            if (!result.TryGetValue(compilerAnalyzer, out var analysisResult))
            {
                // no result from compiler analyzer
                return result;
            }

            Logger.Log(FunctionId.Diagnostics_ProjectDiagnostic, p => $"Failed to Load Successfully ({p.FilePath ?? p.Name})", project);

            // get rid of any result except syntax from compiler analyzer result
            var newCompilerAnalysisResult = analysisResult.DropExceptSyntax();

            // return new result
            return result.SetItem(compilerAnalyzer, newCompilerAnalysisResult);
        }

        /// <summary>
        /// Calculate all diagnostics for a given project using analyzers referenced by the project and specified IDE analyzers.
        /// </summary>
        private async Task<ImmutableDictionary<DiagnosticAnalyzer, DiagnosticAnalysisResult>> ComputeDiagnosticsAsync(
            CompilationWithAnalyzers? compilationWithAnalyzers, Project project, ImmutableArray<DiagnosticAnalyzer> ideAnalyzers, CancellationToken cancellationToken)
        {
            try
            {
                var result = ImmutableDictionary<DiagnosticAnalyzer, DiagnosticAnalysisResult>.Empty;

                // can be null if given project doesn't support compilation.
                if (compilationWithAnalyzers?.Analyzers.Length > 0)
                {
                    // calculate regular diagnostic analyzers diagnostics
<<<<<<< HEAD
                    var resultMap = await _diagnosticAnalyzerRunner.AnalyzeProjectAsync(project, compilationWithAnalyzers,
                        logPerformanceInfo: false, getTelemetryInfo: true, cancellationToken).ConfigureAwait(false);
=======
                    var resultMap = await _diagnosticAnalyzerRunner.AnalyzeProjectAsync(
                        project, compilationWithAnalyzers, logPerformanceInfo: false, getTelemetryInfo: true, cancellationToken).ConfigureAwait(false);
>>>>>>> 2c0d648f

                    result = resultMap.AnalysisResult;

                    // record telemetry data
                    UpdateAnalyzerTelemetryData(resultMap.TelemetryInfo);
                }

                // check whether there is IDE specific project diagnostic analyzer
                return await MergeProjectDiagnosticAnalyzerDiagnosticsAsync(project, ideAnalyzers, compilationWithAnalyzers?.Compilation, result, cancellationToken).ConfigureAwait(false);
            }
            catch (Exception e) when (FatalError.ReportAndPropagateUnlessCanceled(e, cancellationToken))
            {
                throw ExceptionUtilities.Unreachable();
            }
        }

        private async Task<ImmutableDictionary<DiagnosticAnalyzer, DiagnosticAnalysisResult>> ComputeDiagnosticsAsync(
            CompilationWithAnalyzers? compilationWithAnalyzers, Project project, IdeAnalyzerOptions ideOptions, ImmutableArray<StateSet> stateSets,
            ImmutableDictionary<DiagnosticAnalyzer, DiagnosticAnalysisResult> existing, CancellationToken cancellationToken)
        {
            try
            {
                // PERF: check whether we can reduce number of analyzers we need to run.
                //       this can happen since caller could have created the driver with different set of analyzers that are different
                //       than what we used to create the cache.
                var version = await GetDiagnosticVersionAsync(project, cancellationToken).ConfigureAwait(false);

                var ideAnalyzers = stateSets.Select(s => s.Analyzer).Where(a => a is ProjectDiagnosticAnalyzer or DocumentDiagnosticAnalyzer).ToImmutableArrayOrEmpty();

                if (compilationWithAnalyzers != null && TryReduceAnalyzersToRun(compilationWithAnalyzers, version, existing, ideOptions, out var analyzersToRun))
                {
                    // it looks like we can reduce the set. create new CompilationWithAnalyzer.
                    // if we reduced to 0, we just pass in null for analyzer drvier. it could be reduced to 0
                    // since we might have up to date results for analyzers from compiler but not for 
                    // workspace analyzers.

                    var compilationWithReducedAnalyzers = (analyzersToRun.Length == 0) ? null :
                        await DocumentAnalysisExecutor.CreateCompilationWithAnalyzersAsync(
                            project,
                            ideOptions,
                            analyzersToRun,
                            compilationWithAnalyzers.AnalysisOptions.ReportSuppressedDiagnostics,
                            cancellationToken).ConfigureAwait(false);

                    var result = await ComputeDiagnosticsAsync(compilationWithReducedAnalyzers, project, ideAnalyzers, cancellationToken).ConfigureAwait(false);
                    return MergeExistingDiagnostics(version, existing, result);
                }

                // we couldn't reduce the set.
                return await ComputeDiagnosticsAsync(compilationWithAnalyzers, project, ideAnalyzers, cancellationToken).ConfigureAwait(false);
            }
            catch (Exception e) when (FatalError.ReportAndPropagateUnlessCanceled(e, cancellationToken))
            {
                throw ExceptionUtilities.Unreachable();
            }
        }

        private static ImmutableDictionary<DiagnosticAnalyzer, DiagnosticAnalysisResult> MergeExistingDiagnostics(
            VersionStamp version, ImmutableDictionary<DiagnosticAnalyzer, DiagnosticAnalysisResult> existing, ImmutableDictionary<DiagnosticAnalyzer, DiagnosticAnalysisResult> result)
        {
            // quick bail out.
            if (existing.IsEmpty)
            {
                return result;
            }

            foreach (var (analyzer, results) in existing)
            {
                if (results.Version != version)
                {
                    continue;
                }

                result = result.SetItem(analyzer, results);
            }

            return result;
        }

        private static bool TryReduceAnalyzersToRun(
            CompilationWithAnalyzers compilationWithAnalyzers, VersionStamp version,
            ImmutableDictionary<DiagnosticAnalyzer, DiagnosticAnalysisResult> existing, IdeAnalyzerOptions ideOptions,
            out ImmutableArray<DiagnosticAnalyzer> analyzers)
        {
            analyzers = default;

            var existingAnalyzers = compilationWithAnalyzers.Analyzers;
            var builder = ImmutableArray.CreateBuilder<DiagnosticAnalyzer>();
            foreach (var analyzer in existingAnalyzers)
            {
                if (existing.TryGetValue(analyzer, out var analysisResult) &&
                    analysisResult.Version == version &&
                    !analyzer.IsOpenFileOnly(ideOptions.CleanupOptions?.SimplifierOptions))
                {
                    // we already have up to date result.
                    continue;
                }

                // analyzer that is out of date.
                // open file only analyzer is always out of date for project wide data
                builder.Add(analyzer);
            }

            // all of analyzers are out of date.
            if (builder.Count == existingAnalyzers.Length)
            {
                return false;
            }

            analyzers = builder.ToImmutable();
            return true;
        }

        private async Task<ImmutableDictionary<DiagnosticAnalyzer, DiagnosticAnalysisResult>> MergeProjectDiagnosticAnalyzerDiagnosticsAsync(
            Project project,
            ImmutableArray<DiagnosticAnalyzer> ideAnalyzers,
            Compilation? compilation,
            ImmutableDictionary<DiagnosticAnalyzer, DiagnosticAnalysisResult> result,
            CancellationToken cancellationToken)
        {
            try
            {
                var version = await GetDiagnosticVersionAsync(project, cancellationToken).ConfigureAwait(false);

                (result, var failedDocuments) = await UpdateWithDocumentLoadAndGeneratorFailuresAsync(result, project, version, cancellationToken).ConfigureAwait(false);

                foreach (var analyzer in ideAnalyzers)
                {
                    var builder = new DiagnosticAnalysisResultBuilder(project, version);

                    switch (analyzer)
                    {
                        case DocumentDiagnosticAnalyzer documentAnalyzer:
                            foreach (var document in project.Documents)
                            {
                                // don't analyze documents whose content failed to load
                                if (failedDocuments == null || !failedDocuments.Contains(document))
                                {
                                    var tree = await document.GetSyntaxTreeAsync(cancellationToken).ConfigureAwait(false);
                                    if (tree != null)
                                    {
                                        builder.AddSyntaxDiagnostics(tree, await DocumentAnalysisExecutor.ComputeDocumentDiagnosticAnalyzerDiagnosticsAsync(documentAnalyzer, document, AnalysisKind.Syntax, compilation, cancellationToken).ConfigureAwait(false));
                                        builder.AddSemanticDiagnostics(tree, await DocumentAnalysisExecutor.ComputeDocumentDiagnosticAnalyzerDiagnosticsAsync(documentAnalyzer, document, AnalysisKind.Semantic, compilation, cancellationToken).ConfigureAwait(false));
                                    }
                                    else
                                    {
                                        builder.AddExternalSyntaxDiagnostics(document.Id, await DocumentAnalysisExecutor.ComputeDocumentDiagnosticAnalyzerDiagnosticsAsync(documentAnalyzer, document, AnalysisKind.Syntax, compilation, cancellationToken).ConfigureAwait(false));
                                        builder.AddExternalSemanticDiagnostics(document.Id, await DocumentAnalysisExecutor.ComputeDocumentDiagnosticAnalyzerDiagnosticsAsync(documentAnalyzer, document, AnalysisKind.Semantic, compilation, cancellationToken).ConfigureAwait(false));
                                    }
                                }
                            }

                            break;

                        case ProjectDiagnosticAnalyzer projectAnalyzer:
                            builder.AddCompilationDiagnostics(await DocumentAnalysisExecutor.ComputeProjectDiagnosticAnalyzerDiagnosticsAsync(projectAnalyzer, project, compilation, cancellationToken).ConfigureAwait(false));
                            break;
                    }

                    // merge the result to existing one.
                    // there can be existing one from compiler driver with empty set. overwrite it with
                    // ide one.
                    result = result.SetItem(analyzer, DiagnosticAnalysisResult.CreateFromBuilder(builder));
                }

                return result;
            }
            catch (Exception e) when (FatalError.ReportAndPropagateUnlessCanceled(e, cancellationToken))
            {
                throw ExceptionUtilities.Unreachable();
            }
        }

        private async Task<(ImmutableDictionary<DiagnosticAnalyzer, DiagnosticAnalysisResult> results, ImmutableHashSet<Document>? failedDocuments)> UpdateWithDocumentLoadAndGeneratorFailuresAsync(
            ImmutableDictionary<DiagnosticAnalyzer, DiagnosticAnalysisResult> results,
            Project project,
            VersionStamp version,
            CancellationToken cancellationToken)
        {
            ImmutableHashSet<Document>.Builder? failedDocuments = null;
            ImmutableDictionary<DocumentId, ImmutableArray<DiagnosticData>>.Builder? lazyLoadDiagnostics = null;

            foreach (var document in project.Documents)
            {
                var loadDiagnostic = await document.State.GetLoadDiagnosticAsync(cancellationToken).ConfigureAwait(false);
                if (loadDiagnostic != null)
                {
                    lazyLoadDiagnostics ??= ImmutableDictionary.CreateBuilder<DocumentId, ImmutableArray<DiagnosticData>>();
                    lazyLoadDiagnostics.Add(document.Id, [DiagnosticData.Create(loadDiagnostic, document)]);

                    failedDocuments ??= ImmutableHashSet.CreateBuilder<Document>();
                    failedDocuments.Add(document);
                }
            }

            results = results.SetItem(
                FileContentLoadAnalyzer.Instance,
                DiagnosticAnalysisResult.Create(
                    project,
                    version,
                    syntaxLocalMap: lazyLoadDiagnostics?.ToImmutable() ?? ImmutableDictionary<DocumentId, ImmutableArray<DiagnosticData>>.Empty,
                    semanticLocalMap: ImmutableDictionary<DocumentId, ImmutableArray<DiagnosticData>>.Empty,
                    nonLocalMap: ImmutableDictionary<DocumentId, ImmutableArray<DiagnosticData>>.Empty,
                    others: [],
                    documentIds: null));

            var generatorDiagnostics = await _diagnosticAnalyzerRunner.GetSourceGeneratorDiagnosticsAsync(project, cancellationToken).ConfigureAwait(false);
            var diagnosticResultBuilder = new DiagnosticAnalysisResultBuilder(project, version);
            foreach (var generatorDiagnostic in generatorDiagnostics)
            {
                // We'll always treat generator diagnostics that are associated with a tree as a local diagnostic, because
                // we want that to be refreshed and deduplicated with regular document analysis.
                diagnosticResultBuilder.AddDiagnosticTreatedAsLocalSemantic(generatorDiagnostic);
            }

            results = results.SetItem(
                GeneratorDiagnosticsPlaceholderAnalyzer.Instance,
                DiagnosticAnalysisResult.CreateFromBuilder(diagnosticResultBuilder));

            return (results, failedDocuments?.ToImmutable());
        }

        private void UpdateAnalyzerTelemetryData(ImmutableDictionary<DiagnosticAnalyzer, AnalyzerTelemetryInfo> telemetry)
        {
            foreach (var (analyzer, telemetryInfo) in telemetry)
            {
                var isTelemetryCollectionAllowed = DiagnosticAnalyzerInfoCache.IsTelemetryCollectionAllowed(analyzer);
                _telemetry.UpdateAnalyzerActionsTelemetry(analyzer, telemetryInfo, isTelemetryCollectionAllowed);
            }
        }
    }
}<|MERGE_RESOLUTION|>--- conflicted
+++ resolved
@@ -26,89 +26,55 @@
         private async Task<ProjectAnalysisData> GetProjectAnalysisDataAsync(
             CompilationWithAnalyzers? compilationWithAnalyzers, Project project, IdeAnalyzerOptions ideOptions, ImmutableArray<StateSet> stateSets, CancellationToken cancellationToken)
         {
-            using (Logger.LogBlock(FunctionId.Diagnostics_ProjectDiagnostic, GetProjectLogMessage, project, stateSets, cancellationToken))
-            {
-                try
-                {
-                    // PERF: We need to flip this to false when we do actual diffing.
-                    var avoidLoadingData = true;
-                    var version = await GetDiagnosticVersionAsync(project, cancellationToken).ConfigureAwait(false);
-                    var existingData = await ProjectAnalysisData.CreateAsync(project, stateSets, avoidLoadingData, cancellationToken).ConfigureAwait(false);
-
-                    // We can't return here if we have open file only analyzers since saved data for open file only analyzer
-                    // is incomplete -- it only contains info on open files rather than whole project.
-                    if (existingData.Version == version && !CompilationHasOpenFileOnlyAnalyzers(compilationWithAnalyzers, ideOptions.CleanupOptions?.SimplifierOptions))
+            // Compute the diagnostic data for all the requested state sets for this particular project.
+            var projectAnalysisData = await GetProjectAnalysisDataWorkerAsync().ConfigureAwait(false);
+
+            // Now, save all that data to the in-memory storage, so it can be retrieved later when making requests for
+            // other documents within the same project.
+            await SaveAllStatesToInMemoryStorageAsync().ConfigureAwait(false);
+
+            return projectAnalysisData;
+
+            async Task SaveAllStatesToInMemoryStorageAsync()
+            {
+                foreach (var stateSet in stateSets)
+                {
+                    var state = stateSet.GetOrCreateProjectState(project.Id);
+
+                    if (projectAnalysisData.TryGetResult(stateSet.Analyzer, out var analyzerResult))
+                        await state.SaveToInMemoryStorageAsync(project, analyzerResult).ConfigureAwait(false);
+                }
+            }
+
+            async Task<ProjectAnalysisData> GetProjectAnalysisDataWorkerAsync()
+            {
+                using (Logger.LogBlock(FunctionId.Diagnostics_ProjectDiagnostic, GetProjectLogMessage, project, stateSets, cancellationToken))
+                {
+                    try
                     {
-                        return existingData;
+                        // PERF: We need to flip this to false when we do actual diffing.
+                        var avoidLoadingData = true;
+                        var version = await GetDiagnosticVersionAsync(project, cancellationToken).ConfigureAwait(false);
+                        var existingData = await ProjectAnalysisData.CreateAsync(project, stateSets, avoidLoadingData, cancellationToken).ConfigureAwait(false);
+
+                        // We can't return here if we have open file only analyzers since saved data for open file only analyzer
+                        // is incomplete -- it only contains info on open files rather than whole project.
+                        if (existingData.Version == version && !CompilationHasOpenFileOnlyAnalyzers(compilationWithAnalyzers, ideOptions.CleanupOptions?.SimplifierOptions))
+                            return existingData;
+
+                        var result = await ComputeDiagnosticsAsync(compilationWithAnalyzers, project, ideOptions, stateSets, existingData.Result, cancellationToken).ConfigureAwait(false);
+
+                        // If project is not loaded successfully, get rid of any semantic errors from compiler analyzer.
+                        // Note: In the past when project was not loaded successfully we did not run any analyzers on the project.
+                        // Now we run analyzers but filter out some information. So on such projects, there will be some perf degradation.
+                        result = await RemoveCompilerSemanticErrorsIfProjectNotLoadedAsync(result, project, cancellationToken).ConfigureAwait(false);
+
+                        return new ProjectAnalysisData(project.Id, version, existingData.Result, result);
                     }
-
-<<<<<<< HEAD
-                        // We are forcing full solution analysis for all diagnostics.
-                     var   fullAnalysisEnabled = true;
-                        var compilerFullAnalysisEnabled = true;
-                        var analyzersFullAnalysisEnabled = true;
-
-                    if (!fullAnalysisEnabled)
+                    catch (Exception e) when (FatalError.ReportAndPropagateUnlessCanceled(e, cancellationToken))
                     {
-                        Logger.Log(FunctionId.Diagnostics_ProjectDiagnostic, p => $"FSA off ({p.FilePath ?? p.Name})", project);
-
-                        // If we are producing document diagnostics for some other document in this project, we still want to show
-                        // certain project-level diagnostics that would cause file-level diagnostics to be broken. We will only do this though if
-                        // some file that's open is depending on this project though -- that way we're going to only be analyzing projects
-                        // that have already had compilations produced for.
-                        var shouldProduceOutput = false;
-
-                        var projectDependencyGraph = project.Solution.GetProjectDependencyGraph();
-
-                        foreach (var openDocumentId in project.Solution.Workspace.GetOpenDocumentIds())
-                        {
-                            if (openDocumentId.ProjectId == project.Id || projectDependencyGraph.DoesProjectTransitivelyDependOnProject(openDocumentId.ProjectId, project.Id))
-                            {
-                                shouldProduceOutput = true;
-                                break;
-                            }
-                        }
-
-                        var results = ImmutableDictionary<DiagnosticAnalyzer, DiagnosticAnalysisResult>.Empty;
-
-                        if (shouldProduceOutput)
-                        {
-                            (results, _) = await UpdateWithDocumentLoadAndGeneratorFailuresAsync(
-                                results,
-                                project,
-                                version,
-                                cancellationToken).ConfigureAwait(false);
-                        }
-
-                        return new ProjectAnalysisData(project.Id, VersionStamp.Default, existingData.Result, results);
+                        throw ExceptionUtilities.Unreachable();
                     }
-
-                    // Reduce the state sets to analyze based on individual full solution analysis values
-                    // for compiler diagnostics and analyzers.
-                    if (!compilerFullAnalysisEnabled)
-                    {
-                        Debug.Assert(analyzersFullAnalysisEnabled);
-                        stateSets = stateSets.WhereAsArray(s => !s.Analyzer.IsCompilerAnalyzer());
-                    }
-                    else if (!analyzersFullAnalysisEnabled)
-                    {
-                        stateSets = stateSets.WhereAsArray(s => s.Analyzer.IsCompilerAnalyzer() || s.Analyzer.IsWorkspaceDiagnosticAnalyzer());
-                    }
-
-=======
->>>>>>> 2c0d648f
-                    var result = await ComputeDiagnosticsAsync(compilationWithAnalyzers, project, ideOptions, stateSets, existingData.Result, cancellationToken).ConfigureAwait(false);
-
-                    // If project is not loaded successfully, get rid of any semantic errors from compiler analyzer.
-                    // Note: In the past when project was not loaded successfully we did not run any analyzers on the project.
-                    // Now we run analyzers but filter out some information. So on such projects, there will be some perf degradation.
-                    result = await RemoveCompilerSemanticErrorsIfProjectNotLoadedAsync(result, project, cancellationToken).ConfigureAwait(false);
-
-                    return new ProjectAnalysisData(project.Id, version, existingData.Result, result);
-                }
-                catch (Exception e) when (FatalError.ReportAndPropagateUnlessCanceled(e, cancellationToken))
-                {
-                    throw ExceptionUtilities.Unreachable();
                 }
             }
         }
@@ -177,13 +143,8 @@
                 if (compilationWithAnalyzers?.Analyzers.Length > 0)
                 {
                     // calculate regular diagnostic analyzers diagnostics
-<<<<<<< HEAD
-                    var resultMap = await _diagnosticAnalyzerRunner.AnalyzeProjectAsync(project, compilationWithAnalyzers,
-                        logPerformanceInfo: false, getTelemetryInfo: true, cancellationToken).ConfigureAwait(false);
-=======
                     var resultMap = await _diagnosticAnalyzerRunner.AnalyzeProjectAsync(
                         project, compilationWithAnalyzers, logPerformanceInfo: false, getTelemetryInfo: true, cancellationToken).ConfigureAwait(false);
->>>>>>> 2c0d648f
 
                     result = resultMap.AnalysisResult;
 
