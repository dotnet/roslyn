--- conflicted
+++ resolved
@@ -62,26 +62,7 @@
             _stateManager.ProjectAnalyzerReferenceChanged += OnProjectAnalyzerReferenceChanged;
 
             _diagnosticAnalyzerRunner = new InProcOrRemoteHostAnalyzerRunner(analyzerInfoCache, analyzerService.Listener);
-<<<<<<< HEAD
-
-#if false
-            GlobalOptions.AddOptionChangedHandler(this, OnGlobalOptionChanged);
-#endif
-        }
-
-#if false
-        private void OnGlobalOptionChanged(object? sender, OptionChangedEventArgs e)
-        {
-            if (DiagnosticAnalyzerService.IsGlobalOptionAffectingDiagnostics(e.Option) &&
-                GlobalOptions.GetOption(SolutionCrawlerRegistrationService.EnableSolutionCrawler))
-            {
-                var service = Workspace.Services.GetService<ISolutionCrawlerService>();
-                service?.Reanalyze(Workspace, this, projectIds: null, documentIds: null, highPriority: false);
-            }
-=======
->>>>>>> 6f8be3ac
-        }
-#endif
+        }
 
         internal IGlobalOptionService GlobalOptions => AnalyzerService.GlobalOptions;
         internal DiagnosticAnalyzerInfoCache DiagnosticAnalyzerInfoCache => _diagnosticAnalyzerRunner.AnalyzerInfoCache;
@@ -107,38 +88,6 @@
             ClearAllDiagnostics(stateSets, project.Id);
         }
 
-<<<<<<< HEAD
-#if false
-        public void Shutdown()
-        {
-            GlobalOptions.RemoveOptionChangedHandler(this, OnGlobalOptionChanged);
-
-        var stateSets = _stateManager.GetAllStateSets();
-
-            AnalyzerService.RaiseBulkDiagnosticsUpdated(raiseEvents =>
-            {
-                var handleActiveFile = true;
-                using var _ = PooledHashSet<DocumentId>.GetInstance(out var documentSet);
-                using var argsBuilder = TemporaryArray<DiagnosticsUpdatedArgs>.Empty;
-
-                foreach (var stateSet in stateSets)
-                {
-                    var projectIds = stateSet.GetProjectsWithDiagnostics();
-                    foreach (var projectId in projectIds)
-                    {
-                        stateSet.CollectDocumentsWithDiagnostics(projectId, documentSet);
-                        AddProjectDiagnosticsRemovedArgs(ref argsBuilder.AsRef(), stateSet, projectId, documentSet, handleActiveFile);
-                        documentSet.Clear();
-                    }
-                }
-
-                raiseEvents(argsBuilder.ToImmutableAndClear());
-            });
-        }
-#endif
-
-=======
->>>>>>> 6f8be3ac
         private void ClearAllDiagnostics(ImmutableArray<StateSet> stateSets, ProjectId projectId)
         {
             AnalyzerService.RaiseBulkDiagnosticsUpdated(raiseEvents =>
@@ -241,17 +190,6 @@
             return DiagnosticAnalysisResult.CreateEmpty(projectId, version);
         }
 
-<<<<<<< HEAD
-#if false
-        public void LogAnalyzerCountSummary()
-            => _telemetry.ReportAndClear(_correlationId);
-
-        internal IEnumerable<DiagnosticAnalyzer> GetAnalyzersTestOnly(Project project)
-            => _stateManager.GetOrCreateStateSets(project).Select(s => s.Analyzer);
-#endif
-
-=======
->>>>>>> 6f8be3ac
         private static string GetDocumentLogMessage(string title, TextDocument document, DiagnosticAnalyzer analyzer)
             => $"{title}: ({document.Id}, {document.Project.Id}), ({analyzer})";
 
