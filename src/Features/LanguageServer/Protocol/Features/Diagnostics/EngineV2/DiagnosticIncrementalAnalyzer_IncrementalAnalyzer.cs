﻿// Licensed to the .NET Foundation under one or more agreements.
// The .NET Foundation licenses this file to you under the MIT license.
// See the LICENSE file in the project root for more information.

using System;
using System.Collections.Generic;
using System.Collections.Immutable;
using System.Linq;
using System.Threading;
using System.Threading.Tasks;
using Microsoft.CodeAnalysis.ErrorReporting;
using Microsoft.CodeAnalysis.Host;
using Microsoft.CodeAnalysis.Internal.Log;
using Microsoft.CodeAnalysis.PooledObjects;
using Microsoft.CodeAnalysis.Shared.Extensions;
using Microsoft.CodeAnalysis.SolutionCrawler;
using Microsoft.CodeAnalysis.Workspaces.Diagnostics;
using Roslyn.Utilities;

namespace Microsoft.CodeAnalysis.Diagnostics.EngineV2
{
    internal partial class DiagnosticIncrementalAnalyzer
    {
        public Task AnalyzeSyntaxAsync(Document document, InvocationReasons reasons, CancellationToken cancellationToken)
            => AnalyzeDocumentForKindAsync(document, AnalysisKind.Syntax, cancellationToken);

        public Task AnalyzeDocumentAsync(Document document, SyntaxNode bodyOpt, InvocationReasons reasons, CancellationToken cancellationToken)
            => AnalyzeDocumentForKindAsync(document, AnalysisKind.Semantic, cancellationToken);

        public Task AnalyzeNonSourceDocumentAsync(TextDocument textDocument, InvocationReasons reasons, CancellationToken cancellationToken)
            => AnalyzeDocumentForKindAsync(textDocument, AnalysisKind.Syntax, cancellationToken);

        private async Task AnalyzeDocumentForKindAsync(TextDocument document, AnalysisKind kind, CancellationToken cancellationToken)
        {
            try
            {
                if (!document.SupportsDiagnostics())
                {
                    return;
                }

                var isActiveDocument = _documentTrackingService.TryGetActiveDocument() == document.Id;
                var isOpenDocument = document.IsOpen();
                var isGeneratedRazorDocument = document.IsRazorDocument();

                // Only analyze open/active documents, unless it is a generated Razor document.
                if (!isActiveDocument && !isOpenDocument && !isGeneratedRazorDocument)
                {
                    return;
                }

                var stateSets = _stateManager.GetOrUpdateStateSets(document.Project);
                var compilationWithAnalyzers = await GetOrCreateCompilationWithAnalyzersAsync(document.Project, stateSets, cancellationToken).ConfigureAwait(false);
                var version = await GetDiagnosticVersionAsync(document.Project, cancellationToken).ConfigureAwait(false);
                var backgroundAnalysisScope = GlobalOptions.GetBackgroundAnalysisScope(document.Project.Language);
                var compilerDiagnosticsScope = GlobalOptions.GetBackgroundCompilerAnalysisScope(document.Project.Language);

                // TODO: Switch to a more reliable service to determine visible documents.
                //       DocumentTrackingService is known be unreliable at times.
                var isVisibleDocument = _documentTrackingService.GetVisibleDocuments().Contains(document.Id);

                // We split the diagnostic computation for document into following steps:
                //  1. Try to get cached diagnostics for each analyzer, while computing the set of analyzers that do not have cached diagnostics.
                //  2. Execute all the non-cached analyzers with a single invocation into CompilationWithAnalyzers.
                //  3. Fetch computed diagnostics per-analyzer from the above invocation, and cache and raise diagnostic reported events.
                // In near future, the diagnostic computation invocation into CompilationWithAnalyzers will be moved to OOP.
                // This should help simplify and/or remove the IDE layer diagnostic caching in devenv process.

                // First attempt to fetch diagnostics from the cache, while computing the state sets for analyzers that are not cached.
                using var _ = ArrayBuilder<StateSet>.GetInstance(out var nonCachedStateSets);
                foreach (var stateSet in stateSets)
                {
                    var data = TryGetCachedDocumentAnalysisData(document, stateSet, kind, version,
                        backgroundAnalysisScope, compilerDiagnosticsScope, isActiveDocument, isVisibleDocument,
                        isOpenDocument, isGeneratedRazorDocument, cancellationToken, out var isAnalyzerSuppressed);
                    if (data.HasValue)
                    {
                        PersistAndRaiseDiagnosticsIfNeeded(data.Value, stateSet);
                    }
                    else if (!isAnalyzerSuppressed)
                    {
                        nonCachedStateSets.Add(stateSet);
                    }
                }

                // Then, compute the diagnostics for non-cached state sets, and cache and raise diagnostic reported events for these diagnostics.
                if (nonCachedStateSets.Count > 0)
                {
                    var analysisScope = new DocumentAnalysisScope(document, span: null, nonCachedStateSets.SelectAsArray(s => s.Analyzer), kind);
<<<<<<< HEAD
                    var executor = new DocumentAnalysisExecutor(analysisScope, compilationWithAnalyzers, _diagnosticAnalyzerRunner, logPerformanceInfo: false, onAnalysisException: OnAnalysisException);
=======
                    var executor = new DocumentAnalysisExecutor(analysisScope, compilationWithAnalyzers, _diagnosticAnalyzerRunner, isExplicit: false, logPerformanceInfo: false, onAnalysisException: OnAnalysisException);
>>>>>>> d7465fdb
                    var logTelemetry = GlobalOptions.GetOption(DiagnosticOptionsStorage.LogTelemetryForBackgroundAnalyzerExecution);
                    foreach (var stateSet in nonCachedStateSets)
                    {
                        var computedData = await ComputeDocumentAnalysisDataAsync(executor, stateSet, logTelemetry, cancellationToken).ConfigureAwait(false);
                        PersistAndRaiseDiagnosticsIfNeeded(computedData, stateSet);
                    }
                }
            }
            catch (Exception e) when (FatalError.ReportAndPropagateUnlessCanceled(e, cancellationToken))
            {
                throw ExceptionUtilities.Unreachable();
            }

            void PersistAndRaiseDiagnosticsIfNeeded(DocumentAnalysisData result, StateSet stateSet)
            {
                if (result.FromCache == true)
                {
                    RaiseDocumentDiagnosticsIfNeeded(document, stateSet, kind, result.Items);
                    return;
                }

                // no cancellation after this point.
                var state = stateSet.GetOrCreateActiveFileState(document.Id);
                state.Save(kind, result.ToPersistData());

                RaiseDocumentDiagnosticsIfNeeded(document, stateSet, kind, result.OldItems, result.Items);
            }

            void OnAnalysisException()
            {
                // Do not re-use cached CompilationWithAnalyzers instance in presence of an exception, as the underlying analysis state might be corrupt.
                ClearCompilationsWithAnalyzersCache(document.Project);
            }
        }

        public async Task AnalyzeProjectAsync(Project project, bool semanticsChanged, InvocationReasons reasons, CancellationToken cancellationToken)
        {
            await AnalyzeProjectAsync(project, forceAnalyzerRun: false, cancellationToken).ConfigureAwait(false);
        }

        public Task ForceAnalyzeProjectAsync(Project project, CancellationToken cancellationToken)
            => AnalyzeProjectAsync(project, forceAnalyzerRun: true, cancellationToken);

        private async Task AnalyzeProjectAsync(Project project, bool forceAnalyzerRun, CancellationToken cancellationToken)
        {
            try
            {
                var stateSets = GetStateSetsForFullSolutionAnalysis(_stateManager.GetOrUpdateStateSets(project), project);

                // get driver only with active analyzers.
                var ideOptions = AnalyzerService.GlobalOptions.GetIdeAnalyzerOptions(project);

                // PERF: get analyzers that are not suppressed and marked as open file only
                // this is perf optimization. we cache these result since we know the result. (no diagnostics)
                var activeAnalyzers = stateSets
                                        .Select(s => s.Analyzer)
                                        .Where(a => DocumentAnalysisExecutor.IsAnalyzerEnabledForProject(a, project, GlobalOptions) && !a.IsOpenFileOnly(ideOptions.CleanupOptions?.SimplifierOptions));

                CompilationWithAnalyzers? compilationWithAnalyzers = null;

                if (forceAnalyzerRun || GlobalOptions.IsFullSolutionAnalysisEnabled(project.Language))
                {
                    compilationWithAnalyzers = await DocumentAnalysisExecutor.CreateCompilationWithAnalyzersAsync(project, ideOptions, activeAnalyzers, includeSuppressedDiagnostics: true, cancellationToken).ConfigureAwait(false);
                }

                var result = await GetProjectAnalysisDataAsync(compilationWithAnalyzers, project, ideOptions, stateSets, forceAnalyzerRun, cancellationToken).ConfigureAwait(false);

                // no cancellation after this point.
                using var _ = ArrayBuilder<StateSet>.GetInstance(out var analyzedStateSetsBuilder);
                foreach (var stateSet in stateSets)
                {
                    var state = stateSet.GetOrCreateProjectState(project.Id);

                    if (result.TryGetResult(stateSet.Analyzer, out var analyzerResult))
                    {
                        await state.SaveToInMemoryStorageAsync(project, analyzerResult).ConfigureAwait(false);
                        analyzedStateSetsBuilder.Add(stateSet);
                    }
                }

                if (analyzedStateSetsBuilder.Count > 0)
                {
                    var oldResult = result.OldResult ?? ImmutableDictionary<DiagnosticAnalyzer, DiagnosticAnalysisResult>.Empty;
                    RaiseProjectDiagnosticsIfNeeded(project, analyzedStateSetsBuilder.ToImmutable(), oldResult, result.Result);
                }
            }
            catch (Exception e) when (FatalError.ReportAndPropagateUnlessCanceled(e, cancellationToken))
            {
                throw ExceptionUtilities.Unreachable();
            }
        }

        public Task DocumentOpenAsync(Document document, CancellationToken cancellationToken)
            => TextDocumentOpenAsync(document, cancellationToken);

        public Task NonSourceDocumentOpenAsync(TextDocument document, CancellationToken cancellationToken)
            => TextDocumentOpenAsync(document, cancellationToken);

        private async Task TextDocumentOpenAsync(TextDocument document, CancellationToken cancellationToken)
        {
            using (Logger.LogBlock(FunctionId.Diagnostics_DocumentOpen, GetOpenLogMessage, document, cancellationToken))
            {
                var stateSets = _stateManager.GetStateSets(document.Project);

                // let other component knows about this event
                ClearCompilationsWithAnalyzersCache();

                // can not be canceled
                foreach (var stateSet in stateSets)
                    await stateSet.OnDocumentOpenedAsync(document).ConfigureAwait(false);
            }
        }

        public Task DocumentCloseAsync(Document document, CancellationToken cancellationToken)
            => TextDocumentCloseAsync(document, cancellationToken);

        public Task NonSourceDocumentCloseAsync(TextDocument document, CancellationToken cancellationToken)
            => TextDocumentCloseAsync(document, cancellationToken);

        private async Task TextDocumentCloseAsync(TextDocument document, CancellationToken cancellationToken)
        {
            using (Logger.LogBlock(FunctionId.Diagnostics_DocumentClose, GetResetLogMessage, document, cancellationToken))
            {
                var stateSets = _stateManager.GetStateSets(document.Project);

                // let other components knows about this event
                ClearCompilationsWithAnalyzersCache();

                // can not be canceled
                var documentHadDiagnostics = false;
                foreach (var stateSet in stateSets)
                    documentHadDiagnostics |= await stateSet.OnDocumentClosedAsync(document, GlobalOptions).ConfigureAwait(false);

                RaiseDiagnosticsRemovedIfRequiredForClosedOrResetDocument(document, stateSets, documentHadDiagnostics);
            }
        }

        public Task DocumentResetAsync(Document document, CancellationToken cancellationToken)
            => TextDocumentResetAsync(document, cancellationToken);

        public Task NonSourceDocumentResetAsync(TextDocument document, CancellationToken cancellationToken)
            => TextDocumentResetAsync(document, cancellationToken);

        private Task TextDocumentResetAsync(TextDocument document, CancellationToken cancellationToken)
        {
            using (Logger.LogBlock(FunctionId.Diagnostics_DocumentReset, GetResetLogMessage, document, cancellationToken))
            {
                var stateSets = _stateManager.GetStateSets(document.Project);

                // let other components knows about this event
                ClearCompilationsWithAnalyzersCache();
                // can not be canceled
                var documentHadDiagnostics = false;
                foreach (var stateSet in stateSets)
                    documentHadDiagnostics |= stateSet.OnDocumentReset(document);

                RaiseDiagnosticsRemovedIfRequiredForClosedOrResetDocument(document, stateSets, documentHadDiagnostics);
            }

            return Task.CompletedTask;
        }

        private void RaiseDiagnosticsRemovedIfRequiredForClosedOrResetDocument(TextDocument document, IEnumerable<StateSet> stateSets, bool documentHadDiagnostics)
        {
            // If there was no diagnostic reported for this document, nothing to clean up
            // This is done for Perf to reduce raising events unnecessarily.
            if (!documentHadDiagnostics)
                return;

            // If full solution analysis is enabled for both compiler diagnostics and analyzers,
            // we don't need to clear diagnostics for individual documents on document close/reset.
            // This is done for Perf to reduce raising events unnecessarily.
            var _ = GlobalOptions.IsFullSolutionAnalysisEnabled(document.Project.Language, out var compilerFullAnalysisEnabled, out var analyzersFullAnalysisEnabled);
            if (compilerFullAnalysisEnabled && analyzersFullAnalysisEnabled)
                return;

            var removeDiagnosticsOnDocumentClose = GlobalOptions.GetOption(SolutionCrawlerOptionsStorage.RemoveDocumentDiagnosticsOnDocumentClose, document.Project.Language);

            if (!removeDiagnosticsOnDocumentClose)
            {
                return;
            }

            RaiseDiagnosticsRemovedForDocument(document.Id, stateSets);
        }

        public async Task ActiveDocumentSwitchedAsync(TextDocument document, CancellationToken cancellationToken)
        {
            // Retrigger analysis of newly active document to always get up-to-date diagnostics.
            // Note that we do so regardless of the current background analysis scope,
            // as we might have switched the document _while_ the diagnostic refresh was in progress for
            // all open documents, which can lead to cancellation of diagnostic recomputation task
            // for the newly active document.  This can lead to a race condition where we end up with
            // stale diagnostics for the active document.  We avoid that by always recomputing
            // the diagnostics for the newly active document whenever active document is switched.

            // First reset the document states.
            await TextDocumentResetAsync(document, cancellationToken).ConfigureAwait(false);

            // Trigger syntax analysis.
            await AnalyzeDocumentForKindAsync(document, AnalysisKind.Syntax, cancellationToken).ConfigureAwait(false);

            // Trigger semantic analysis for source documents. Non-source documents do not support semantic analysis.
            if (document is Document)
                await AnalyzeDocumentForKindAsync(document, AnalysisKind.Semantic, cancellationToken).ConfigureAwait(false);
        }

        public Task RemoveDocumentAsync(DocumentId documentId, CancellationToken cancellationToken)
        {
            using (Logger.LogBlock(FunctionId.Diagnostics_RemoveDocument, GetRemoveLogMessage, documentId, CancellationToken.None))
            {
                var stateSets = _stateManager.GetStateSets(documentId.ProjectId);

                // let other components knows about this event
                ClearCompilationsWithAnalyzersCache();

                var changed = false;
                foreach (var stateSet in stateSets)
                    changed |= stateSet.OnDocumentRemoved(documentId);

                // if there was no diagnostic reported for this document, nothing to clean up
                // this is Perf to reduce raising events unnecessarily.
                if (changed)
                    RaiseDiagnosticsRemovedForDocument(documentId, stateSets);
            }

            return Task.CompletedTask;
        }

        private void RaiseDiagnosticsRemovedForDocument(DocumentId documentId, IEnumerable<StateSet> stateSets)
        {
            // remove all diagnostics for the document
            AnalyzerService.RaiseBulkDiagnosticsUpdated(raiseEvents =>
            {
                foreach (var stateSet in stateSets)
                {
                    // clear all doucment diagnostics
                    RaiseDiagnosticsRemoved(documentId, solution: null, stateSet, AnalysisKind.Syntax, raiseEvents);
                    RaiseDiagnosticsRemoved(documentId, solution: null, stateSet, AnalysisKind.Semantic, raiseEvents);
                    RaiseDiagnosticsRemoved(documentId, solution: null, stateSet, AnalysisKind.NonLocal, raiseEvents);
                }
            });
        }

        public Task RemoveProjectAsync(ProjectId projectId, CancellationToken cancellation)
        {
            using (Logger.LogBlock(FunctionId.Diagnostics_RemoveProject, GetRemoveLogMessage, projectId, CancellationToken.None))
            {
                var stateSets = _stateManager.GetStateSets(projectId);

                // let other components knows about this event
                ClearCompilationsWithAnalyzersCache();
                var changed = _stateManager.OnProjectRemoved(stateSets, projectId);

                // if there was no diagnostic reported for this project, nothing to clean up
                // this is Perf to reduce raising events unnecessarily.
                if (changed)
                {
                    // remove all diagnostics for the project
                    AnalyzerService.RaiseBulkDiagnosticsUpdated(raiseEvents =>
                    {
                        foreach (var stateSet in stateSets)
                        {
                            // clear all project diagnostics
                            RaiseDiagnosticsRemoved(projectId, solution: null, stateSet, raiseEvents);
                        }
                    });
                }
            }

            return Task.CompletedTask;
        }

        public Task NewSolutionSnapshotAsync(Solution solution, CancellationToken cancellationToken)
        {
            // let other components knows about this event
            ClearCompilationsWithAnalyzersCache();

            return Task.CompletedTask;
        }

        /// <summary>
        /// Return list of <see cref="StateSet"/> to be used for full solution analysis.
        /// </summary>
        private ImmutableArray<StateSet> GetStateSetsForFullSolutionAnalysis(ImmutableArray<StateSet> stateSets, Project project)
        {
            // If full analysis is off, remove state that is created from build.
            // this will make sure diagnostics from build (converted from build to live) will never be cleared
            // until next build.
            _ = GlobalOptions.IsFullSolutionAnalysisEnabled(project.Language, out var compilerFullSolutionAnalysisEnabled, out var analyzersFullSolutionAnalysisEnabled);
            if (!compilerFullSolutionAnalysisEnabled)
            {
                // Full solution analysis is not enabled for compiler diagnostics,
                // so we remove the compiler analyzer state sets that are from build.
                // We do so by retaining only those state sets that are
                // either not for compiler analyzer or those which are for compiler
                // analyzer, but not from build.
                stateSets = stateSets.WhereAsArray(s => !s.Analyzer.IsCompilerAnalyzer() || !s.FromBuild(project.Id));
            }

            if (!analyzersFullSolutionAnalysisEnabled)
            {
                // Full solution analysis is not enabled for analyzer diagnostics,
                // so we remove the analyzer state sets that are from build.
                // We do so by retaining only those state sets that are
                // either for the special compiler/workspace analyzers or those which are for
                // other analyzers, but not from build.
                stateSets = stateSets.WhereAsArray(s => s.Analyzer.IsCompilerAnalyzer() || s.Analyzer.IsWorkspaceDiagnosticAnalyzer() || !s.FromBuild(project.Id));
            }

            // Include only analyzers we want to run for full solution analysis.
            // Analyzers not included here will never be saved because result is unknown.
            return stateSets.WhereAsArray(s => IsCandidateForFullSolutionAnalysis(s.Analyzer, project));
        }

        private bool IsCandidateForFullSolutionAnalysis(DiagnosticAnalyzer analyzer, Project project)
        {
            // PERF: Don't query descriptors for compiler analyzer or workspace load analyzer, always execute them.
            if (analyzer == FileContentLoadAnalyzer.Instance ||
                analyzer == GeneratorDiagnosticsPlaceholderAnalyzer.Instance ||
                analyzer.IsCompilerAnalyzer())
            {
                return true;
            }

            if (analyzer.IsBuiltInAnalyzer())
            {
                // always return true for builtin analyzer. we can't use
                // descriptor check since many builtin analyzer always return 
                // hidden descriptor regardless what descriptor it actually
                // return on runtime. they do this so that they can control
                // severity through option page rather than rule set editor.
                // this is special behavior only ide analyzer can do. we hope
                // once we support editorconfig fully, third party can use this
                // ability as well and we can remove this kind special treatment on builtin
                // analyzer.
                return true;
            }

            if (analyzer is DiagnosticSuppressor)
            {
                // Always execute diagnostic suppressors.
                return true;
            }

            // For most of analyzers, the number of diagnostic descriptors is small, so this should be cheap.
            var descriptors = DiagnosticAnalyzerInfoCache.GetDiagnosticDescriptors(analyzer);
            var analyzerConfigOptions = project.GetAnalyzerConfigOptions();

            return descriptors.Any(static (d, arg) => d.GetEffectiveSeverity(arg.project.CompilationOptions!, arg.analyzerConfigOptions?.AnalyzerOptions, arg.analyzerConfigOptions?.TreeOptions) != ReportDiagnostic.Hidden, (project, analyzerConfigOptions));
        }

        private void RaiseProjectDiagnosticsIfNeeded(
            Project project,
            IEnumerable<StateSet> stateSets,
            ImmutableDictionary<DiagnosticAnalyzer, DiagnosticAnalysisResult> result)
        {
            RaiseProjectDiagnosticsIfNeeded(project, stateSets, ImmutableDictionary<DiagnosticAnalyzer, DiagnosticAnalysisResult>.Empty, result);
        }

        private void RaiseProjectDiagnosticsIfNeeded(
            Project project,
            IEnumerable<StateSet> stateSets,
            ImmutableDictionary<DiagnosticAnalyzer, DiagnosticAnalysisResult> oldResult,
            ImmutableDictionary<DiagnosticAnalyzer, DiagnosticAnalysisResult> newResult)
        {
            if (oldResult.Count == 0 && newResult.Count == 0)
            {
                // there is nothing to update
                return;
            }

            AnalyzerService.RaiseBulkDiagnosticsUpdated(async raiseEvents =>
            {
                foreach (var stateSet in stateSets)
                {
                    var analyzer = stateSet.Analyzer;

                    var oldAnalysisResult = GetResultOrEmpty(oldResult, analyzer, project.Id, VersionStamp.Default);
                    var newAnalysisResult = GetResultOrEmpty(newResult, analyzer, project.Id, VersionStamp.Default);

                    // Perf - 4 different cases.
                    // upper 3 cases can be removed and it will still work. but this is hot path so if we can bail out
                    // without any allocations, that's better.
                    if (oldAnalysisResult.IsEmpty && newAnalysisResult.IsEmpty)
                    {
                        // nothing to do
                        continue;
                    }

                    if (!oldAnalysisResult.IsEmpty && newAnalysisResult.IsEmpty)
                    {
                        RoslynDebug.Assert(oldAnalysisResult.DocumentIds != null);

                        // remove old diagnostics
                        RaiseProjectDiagnosticsRemoved(stateSet, oldAnalysisResult.ProjectId, oldAnalysisResult.DocumentIds, handleActiveFile: false, raiseEvents);
                        continue;
                    }

                    if (oldAnalysisResult.IsEmpty && !newAnalysisResult.IsEmpty)
                    {
                        // add new diagnostics
                        await RaiseProjectDiagnosticsCreatedAsync(project, stateSet, oldAnalysisResult, newAnalysisResult, raiseEvents, CancellationToken.None).ConfigureAwait(false);
                        continue;
                    }

                    // both old and new has items in them. update existing items
                    RoslynDebug.Assert(oldAnalysisResult.DocumentIds != null);
                    RoslynDebug.Assert(newAnalysisResult.DocumentIds != null);

                    // first remove ones no longer needed.
                    var documentsToRemove = oldAnalysisResult.DocumentIds.Except(newAnalysisResult.DocumentIds);
                    RaiseProjectDiagnosticsRemoved(stateSet, oldAnalysisResult.ProjectId, documentsToRemove, handleActiveFile: false, raiseEvents);

                    // next update or create new ones
                    await RaiseProjectDiagnosticsCreatedAsync(project, stateSet, oldAnalysisResult, newAnalysisResult, raiseEvents, CancellationToken.None).ConfigureAwait(false);
                }
            });
        }

        private void RaiseDocumentDiagnosticsIfNeeded(TextDocument document, StateSet stateSet, AnalysisKind kind, ImmutableArray<DiagnosticData> items)
            => RaiseDocumentDiagnosticsIfNeeded(document, stateSet, kind, ImmutableArray<DiagnosticData>.Empty, items);

        private void RaiseDocumentDiagnosticsIfNeeded(
            TextDocument document, StateSet stateSet, AnalysisKind kind, ImmutableArray<DiagnosticData> oldItems, ImmutableArray<DiagnosticData> newItems)
        {
            RaiseDocumentDiagnosticsIfNeeded(document, stateSet, kind, oldItems, newItems, AnalyzerService.RaiseDiagnosticsUpdated, forceUpdate: false);
        }

        private void RaiseDocumentDiagnosticsIfNeeded(
            TextDocument document, StateSet stateSet, AnalysisKind kind,
            DiagnosticAnalysisResult oldResult, DiagnosticAnalysisResult newResult,
            Action<DiagnosticsUpdatedArgs> raiseEvents)
        {
            // if our old result is from build and we don't have actual data, don't try micro-optimize and always refresh diagnostics.
            // most of time, we don't actually load or hold the old data in memory from persistent storage due to perf reasons.
            //
            // we need this special behavior for errors from build since unlike live errors, we don't know whether errors
            // from build is for syntax, semantic or others. due to that, we blindly mark them as semantic errors (most common type of errors from build)
            //
            // that can sometime cause issues. for example, if the error turns out to be syntax error (live) then we at the end fail to de-dup.
            // but since this optimization saves us a lot of refresh between live errors analysis we want to disable this only in this condition.
            var forceUpdate = oldResult.FromBuild && oldResult.IsAggregatedForm;

            var oldItems = oldResult.GetDocumentDiagnostics(document.Id, kind);
            var newItems = newResult.GetDocumentDiagnostics(document.Id, kind);

            RaiseDocumentDiagnosticsIfNeeded(document, stateSet, kind, oldItems, newItems, raiseEvents, forceUpdate);
        }

        private void RaiseDocumentDiagnosticsIfNeeded(
            TextDocument document, StateSet stateSet, AnalysisKind kind,
            ImmutableArray<DiagnosticData> oldItems, ImmutableArray<DiagnosticData> newItems,
            Action<DiagnosticsUpdatedArgs> raiseEvents,
            bool forceUpdate)
        {
            if (!forceUpdate && oldItems.IsEmpty && newItems.IsEmpty)
            {
                // there is nothing to update
                return;
            }

            RaiseDiagnosticsCreated(document, stateSet, kind, newItems, raiseEvents);
        }

        private async Task RaiseProjectDiagnosticsCreatedAsync(Project project, StateSet stateSet, DiagnosticAnalysisResult oldAnalysisResult, DiagnosticAnalysisResult newAnalysisResult, Action<DiagnosticsUpdatedArgs> raiseEvents, CancellationToken cancellationToken)
        {
            RoslynDebug.Assert(newAnalysisResult.DocumentIds != null);

            foreach (var documentId in newAnalysisResult.DocumentIds)
            {
                var document = project.GetTextDocument(documentId);

                // If we couldn't find a normal document, and all features are enabled for source generated documents,
                // attempt to locate a matching source generated document in the project.
                if (document is null
                    && project.Solution.Services.GetService<ISolutionCrawlerOptionsService>()?.EnableDiagnosticsInSourceGeneratedFiles == true)
                {
                    document = await project.GetSourceGeneratedDocumentAsync(documentId, cancellationToken).ConfigureAwait(false);
                }

                if (document == null)
                {
                    // it can happen with build synchronization since, in build case, 
                    // we don't have actual snapshot (we have no idea what sources out of proc build has picked up)
                    // so we might be out of sync.
                    // example of such cases will be changing anything about solution while building is going on.
                    // it can be user explicit actions such as unloading project, deleting a file, but also it can be 
                    // something project system or roslyn workspace does such as populating workspace right after
                    // solution is loaded.
                    continue;
                }

                RaiseDocumentDiagnosticsIfNeeded(document, stateSet, AnalysisKind.NonLocal, oldAnalysisResult, newAnalysisResult, raiseEvents);

                // we don't raise events for active file. it will be taken cared by active file analysis
                if (stateSet.IsActiveFile(documentId))
                {
                    continue;
                }

                RaiseDocumentDiagnosticsIfNeeded(document, stateSet, AnalysisKind.Syntax, oldAnalysisResult, newAnalysisResult, raiseEvents);
                RaiseDocumentDiagnosticsIfNeeded(document, stateSet, AnalysisKind.Semantic, oldAnalysisResult, newAnalysisResult, raiseEvents);
            }

            RaiseDiagnosticsCreated(project, stateSet, newAnalysisResult.GetOtherDiagnostics(), raiseEvents);
        }

        private void RaiseProjectDiagnosticsRemoved(StateSet stateSet, ProjectId projectId, IEnumerable<DocumentId> documentIds, bool handleActiveFile, Action<DiagnosticsUpdatedArgs> raiseEvents)
        {
            foreach (var documentId in documentIds)
            {
                RaiseDiagnosticsRemoved(documentId, solution: null, stateSet, AnalysisKind.NonLocal, raiseEvents);

                // we don't raise events for active file. it will be taken care of by active file analysis
                if (!handleActiveFile && stateSet.IsActiveFile(documentId))
                {
                    continue;
                }

                RaiseDiagnosticsRemoved(documentId, solution: null, stateSet, AnalysisKind.Syntax, raiseEvents);
                RaiseDiagnosticsRemoved(documentId, solution: null, stateSet, AnalysisKind.Semantic, raiseEvents);
            }

            RaiseDiagnosticsRemoved(projectId, solution: null, stateSet, raiseEvents);
        }
    }
}<|MERGE_RESOLUTION|>--- conflicted
+++ resolved
@@ -87,11 +87,7 @@
                 if (nonCachedStateSets.Count > 0)
                 {
                     var analysisScope = new DocumentAnalysisScope(document, span: null, nonCachedStateSets.SelectAsArray(s => s.Analyzer), kind);
-<<<<<<< HEAD
-                    var executor = new DocumentAnalysisExecutor(analysisScope, compilationWithAnalyzers, _diagnosticAnalyzerRunner, logPerformanceInfo: false, onAnalysisException: OnAnalysisException);
-=======
                     var executor = new DocumentAnalysisExecutor(analysisScope, compilationWithAnalyzers, _diagnosticAnalyzerRunner, isExplicit: false, logPerformanceInfo: false, onAnalysisException: OnAnalysisException);
->>>>>>> d7465fdb
                     var logTelemetry = GlobalOptions.GetOption(DiagnosticOptionsStorage.LogTelemetryForBackgroundAnalyzerExecution);
                     foreach (var stateSet in nonCachedStateSets)
                     {
