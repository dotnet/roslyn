﻿// Licensed to the .NET Foundation under one or more agreements.
// The .NET Foundation licenses this file to you under the MIT license.
// See the LICENSE file in the project root for more information.

using System;
using System.Collections.Generic;
using System.Collections.Immutable;
using System.Diagnostics;
using System.Globalization;
using System.Linq;
using System.Text;
using System.Threading;
using System.Threading.Tasks;
using Microsoft.CodeAnalysis.Internal.Log;
using Microsoft.CodeAnalysis.PooledObjects;
using Microsoft.CodeAnalysis.Shared.Extensions;
using Microsoft.CodeAnalysis.Workspaces.Diagnostics;
using Roslyn.Utilities;

namespace Microsoft.CodeAnalysis.Diagnostics.EngineV2
{
    internal partial class DiagnosticIncrementalAnalyzer
    {
<<<<<<< HEAD
#if false
        public async ValueTask SynchronizeWithBuildAsync(
=======
        public async ValueTask<ImmutableArray<DiagnosticData>> SynchronizeWithBuildAsync(
>>>>>>> 446c791e
            ImmutableDictionary<ProjectId,
            ImmutableArray<DiagnosticData>> buildDiagnostics,
            bool onBuildCompleted,
            CancellationToken cancellationToken)
        {
            using var _ = ArrayBuilder<DiagnosticData>.GetInstance(out var allDiagnostics);

            using (Logger.LogBlock(FunctionId.DiagnosticIncrementalAnalyzer_SynchronizeWithBuildAsync, LogSynchronizeWithBuild, buildDiagnostics, cancellationToken))
            {
                DebugVerifyBuildDiagnostics(buildDiagnostics);

                var solution = Workspace.CurrentSolution;

                foreach (var (projectId, diagnostics) in buildDiagnostics)
                {
                    cancellationToken.ThrowIfCancellationRequested();

                    var project = solution.GetProject(projectId);
                    if (project == null)
                    {
                        continue;
                    }

                    var stateSets = _stateManager.CreateBuildOnlyProjectStateSet(project);
                    var newResult = CreateAnalysisResults(project, stateSets, diagnostics);

                    // PERF: Save the diagnostics into in-memory cache on the main thread.
                    //       Saving them into persistent storage is expensive, so we invoke that operation on a separate task queue
                    //       to ensure faster error list refresh.
                    foreach (var stateSet in stateSets)
                    {
                        cancellationToken.ThrowIfCancellationRequested();

                        var state = stateSet.GetOrCreateProjectState(project.Id);
                        var result = GetResultOrEmpty(newResult, stateSet.Analyzer, project.Id, VersionStamp.Default);

                        await state.SaveToInMemoryStorageAsync(project, result).ConfigureAwait(false);
                        allDiagnostics.AddRange(result.GetAllDiagnostics());
                    }
                }

                // Refresh live diagnostics after solution build completes.
                if (onBuildCompleted)
                    AnalyzerService.RequestDiagnosticRefresh();
            }

            return allDiagnostics.ToImmutable();
        }

        [Conditional("DEBUG")]
        private static void DebugVerifyBuildDiagnostics(ImmutableDictionary<ProjectId, ImmutableArray<DiagnosticData>> buildDiagnostics)
        {
            foreach (var diagnostic in buildDiagnostics.Values.SelectMany(v => v))
            {
                Debug.Assert(diagnostic.IsBuildDiagnostic());
            }
        }

        private ImmutableDictionary<DiagnosticAnalyzer, DiagnosticAnalysisResult> CreateAnalysisResults(
            Project project, ImmutableArray<StateSet> stateSets, ImmutableArray<DiagnosticData> diagnostics)
        {
            using var poolObject = SharedPools.Default<HashSet<string>>().GetPooledObject();

            var lookup = diagnostics.ToLookup(d => d.Id);

            var builder = ImmutableDictionary.CreateBuilder<DiagnosticAnalyzer, DiagnosticAnalysisResult>();
            using var _ = PooledHashSet<DocumentId>.GetInstance(out var existingDocumentsInStateSet);
            foreach (var stateSet in stateSets)
            {
                var descriptors = DiagnosticAnalyzerInfoCache.GetDiagnosticDescriptors(stateSet.Analyzer);
                var liveDiagnostics = ConvertToLiveDiagnostics(lookup, descriptors, poolObject.Object);

                // Ensure that all documents with diagnostics in the previous state set are added to the result.
                existingDocumentsInStateSet.Clear();
                stateSet.CollectDocumentsWithDiagnostics(project.Id, existingDocumentsInStateSet);

                builder.Add(stateSet.Analyzer, DiagnosticAnalysisResult.CreateFromBuild(project, liveDiagnostics, existingDocumentsInStateSet));
            }

            return builder.ToImmutable();
        }

        private static ImmutableArray<DiagnosticData> ConvertToLiveDiagnostics(
            ILookup<string, DiagnosticData> lookup, ImmutableArray<DiagnosticDescriptor> descriptors, HashSet<string> seen)
        {
            if (lookup == null)
            {
                return [];
            }

            ImmutableArray<DiagnosticData>.Builder? builder = null;
            foreach (var descriptor in descriptors)
            {
                // make sure we don't report same id to multiple different analyzers
                if (!seen.Add(descriptor.Id))
                {
                    // TODO: once we have information where diagnostic came from, we probably don't need this.
                    continue;
                }

                var items = lookup[descriptor.Id];
                if (items == null)
                {
                    continue;
                }

                builder ??= ImmutableArray.CreateBuilder<DiagnosticData>();
                builder.AddRange(items.Select(d => CreateLiveDiagnostic(descriptor, d)));
            }

            return builder == null ? [] : builder.ToImmutable();
        }

        private static DiagnosticData CreateLiveDiagnostic(DiagnosticDescriptor descriptor, DiagnosticData diagnostic)
        {
            return new DiagnosticData(
                descriptor.Id,
                descriptor.Category,
                diagnostic.Message,
                diagnostic.Severity,
                descriptor.DefaultSeverity,
                descriptor.IsEnabledByDefault,
                diagnostic.WarningLevel,
                descriptor.ImmutableCustomTags(),
                diagnostic.Properties,
                diagnostic.ProjectId,
                diagnostic.DataLocation,
                diagnostic.AdditionalLocations,
                diagnostic.Language,
                descriptor.Title.ToString(CultureInfo.CurrentUICulture),
                descriptor.Description.ToString(CultureInfo.CurrentUICulture),
                descriptor.HelpLinkUri,
                isSuppressed: diagnostic.IsSuppressed);
        }

        private static string LogSynchronizeWithBuild(ImmutableDictionary<ProjectId, ImmutableArray<DiagnosticData>> map)
        {
            using var pooledObject = SharedPools.Default<StringBuilder>().GetPooledObject();
            var sb = pooledObject.Object;

            if (map.Count > 0)
            {
                foreach (var (projectId, diagnostics) in map)
                {
                    sb.AppendLine($"{projectId}, Count: {diagnostics.Length}");

                    foreach (var diagnostic in diagnostics)
                    {
                        sb.AppendLine($"    {diagnostic}");
                    }
                }
            }

            return sb.ToString();
        }
#endif
    }
}<|MERGE_RESOLUTION|>--- conflicted
+++ resolved
@@ -21,12 +21,8 @@
 {
     internal partial class DiagnosticIncrementalAnalyzer
     {
-<<<<<<< HEAD
 #if false
-        public async ValueTask SynchronizeWithBuildAsync(
-=======
         public async ValueTask<ImmutableArray<DiagnosticData>> SynchronizeWithBuildAsync(
->>>>>>> 446c791e
             ImmutableDictionary<ProjectId,
             ImmutableArray<DiagnosticData>> buildDiagnostics,
             bool onBuildCompleted,
