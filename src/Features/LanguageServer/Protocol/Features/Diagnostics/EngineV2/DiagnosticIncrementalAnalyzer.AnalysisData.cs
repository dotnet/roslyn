--- conflicted
+++ resolved
@@ -58,19 +58,6 @@
                 Debug.Assert(!oldItems.IsDefault);
                 OldItems = oldItems;
             }
-<<<<<<< HEAD
-
-#if false
-            public DocumentAnalysisData ToPersistData()
-                => new(Version, LineCount, Items);
-
-            public bool FromCache
-            {
-                get { return OldItems.IsDefault; }
-            }
-#endif
-=======
->>>>>>> 6f8be3ac
         }
 
         /// <summary>
