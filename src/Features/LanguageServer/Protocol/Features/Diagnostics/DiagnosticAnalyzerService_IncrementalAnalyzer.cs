﻿// Licensed to the .NET Foundation under one or more agreements.
// The .NET Foundation licenses this file to you under the MIT license.
// See the LICENSE file in the project root for more information.

using System;
using Microsoft.CodeAnalysis.Diagnostics.EngineV2;
using Microsoft.CodeAnalysis.Host.Mef;
using Microsoft.CodeAnalysis.Internal.Log;
using Roslyn.Utilities;

namespace Microsoft.CodeAnalysis.Diagnostics;

internal partial class DiagnosticAnalyzerService
{
    public DiagnosticIncrementalAnalyzer CreateIncrementalAnalyzer(Workspace workspace)
    {
<<<<<<< HEAD
        public IIncrementalAnalyzer CreateIncrementalAnalyzer(Workspace workspace)
            => GetOrCreateIncrementalAnalyzer(workspace);

        private DiagnosticIncrementalAnalyzer GetOrCreateIncrementalAnalyzer(Workspace workspace)
            => _map.GetValue(workspace, _createIncrementalAnalyzer);

#if false
        public void ShutdownAnalyzerFrom(Workspace workspace)
        {
            // this should be only called once analyzer associated with the workspace is done.
            if (_map.TryGetValue(workspace, out var analyzer))
            {
                analyzer.Shutdown();
            }
        }
#endif

        [Obsolete(MefConstruction.FactoryMethodMessage, error: true)]
        private DiagnosticIncrementalAnalyzer CreateIncrementalAnalyzerCallback(Workspace workspace)
        {
#if false
            // subscribe to active context changed event for new workspace
            workspace.DocumentActiveContextChanged += OnDocumentActiveContextChanged;
#endif

            return new DiagnosticIncrementalAnalyzer(this, CorrelationIdFactory.GetNextId(), workspace, AnalyzerInfoCache);
        }

#if false
        private void OnDocumentActiveContextChanged(object? sender, DocumentActiveContextChangedEventArgs e)
            => Reanalyze(e.Solution.Workspace, projectIds: null, documentIds: SpecializedCollections.SingletonEnumerable(e.NewActiveContextDocumentId), highPriority: true);
#endif
=======
        return _map.GetValue(workspace, _createIncrementalAnalyzer);
    }

    [Obsolete(MefConstruction.FactoryMethodMessage, error: true)]
    private DiagnosticIncrementalAnalyzer CreateIncrementalAnalyzerCallback(Workspace workspace)
    {
        // subscribe to active context changed event for new workspace
        workspace.DocumentActiveContextChanged += OnDocumentActiveContextChanged;

        return new DiagnosticIncrementalAnalyzer(this, CorrelationIdFactory.GetNextId(), workspace, AnalyzerInfoCache);
>>>>>>> 6f8be3ac
    }

    private void OnDocumentActiveContextChanged(object? sender, DocumentActiveContextChangedEventArgs e)
        => Reanalyze(e.Solution.Workspace, projectIds: null, documentIds: SpecializedCollections.SingletonEnumerable(e.NewActiveContextDocumentId), highPriority: true);
}<|MERGE_RESOLUTION|>--- conflicted
+++ resolved
@@ -14,40 +14,6 @@
 {
     public DiagnosticIncrementalAnalyzer CreateIncrementalAnalyzer(Workspace workspace)
     {
-<<<<<<< HEAD
-        public IIncrementalAnalyzer CreateIncrementalAnalyzer(Workspace workspace)
-            => GetOrCreateIncrementalAnalyzer(workspace);
-
-        private DiagnosticIncrementalAnalyzer GetOrCreateIncrementalAnalyzer(Workspace workspace)
-            => _map.GetValue(workspace, _createIncrementalAnalyzer);
-
-#if false
-        public void ShutdownAnalyzerFrom(Workspace workspace)
-        {
-            // this should be only called once analyzer associated with the workspace is done.
-            if (_map.TryGetValue(workspace, out var analyzer))
-            {
-                analyzer.Shutdown();
-            }
-        }
-#endif
-
-        [Obsolete(MefConstruction.FactoryMethodMessage, error: true)]
-        private DiagnosticIncrementalAnalyzer CreateIncrementalAnalyzerCallback(Workspace workspace)
-        {
-#if false
-            // subscribe to active context changed event for new workspace
-            workspace.DocumentActiveContextChanged += OnDocumentActiveContextChanged;
-#endif
-
-            return new DiagnosticIncrementalAnalyzer(this, CorrelationIdFactory.GetNextId(), workspace, AnalyzerInfoCache);
-        }
-
-#if false
-        private void OnDocumentActiveContextChanged(object? sender, DocumentActiveContextChangedEventArgs e)
-            => Reanalyze(e.Solution.Workspace, projectIds: null, documentIds: SpecializedCollections.SingletonEnumerable(e.NewActiveContextDocumentId), highPriority: true);
-#endif
-=======
         return _map.GetValue(workspace, _createIncrementalAnalyzer);
     }
 
@@ -58,7 +24,6 @@
         workspace.DocumentActiveContextChanged += OnDocumentActiveContextChanged;
 
         return new DiagnosticIncrementalAnalyzer(this, CorrelationIdFactory.GetNextId(), workspace, AnalyzerInfoCache);
->>>>>>> 6f8be3ac
     }
 
     private void OnDocumentActiveContextChanged(object? sender, DocumentActiveContextChangedEventArgs e)
