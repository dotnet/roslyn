﻿// Licensed to the .NET Foundation under one or more agreements.
// The .NET Foundation licenses this file to you under the MIT license.
// See the LICENSE file in the project root for more information.

using System;
using System.Collections.Generic;
using System.Collections.Immutable;
using System.IO;
using System.Linq;
using System.Text;
using System.Text.RegularExpressions;
using System.Threading;
using System.Threading.Tasks;
using Microsoft.CodeAnalysis.DocumentHighlighting;
using Microsoft.CodeAnalysis.Formatting;
using Microsoft.CodeAnalysis.Host;
using Microsoft.CodeAnalysis.Indentation;
using Microsoft.CodeAnalysis.Internal.Log;
using Microsoft.CodeAnalysis.LanguageServer.Handler;
using Microsoft.CodeAnalysis.NavigateTo;
using Microsoft.CodeAnalysis.Options;
using Microsoft.CodeAnalysis.PooledObjects;
using Microsoft.CodeAnalysis.Tags;
using Microsoft.CodeAnalysis.Text;
using Microsoft.VisualStudio.Text.Adornments;
using Roslyn.Utilities;
using Logger = Microsoft.CodeAnalysis.Internal.Log.Logger;
using LSP = Microsoft.VisualStudio.LanguageServer.Protocol;

namespace Microsoft.CodeAnalysis.LanguageServer
{
    internal static class ProtocolConversions
    {
        private const string CSharpMarkdownLanguageName = "csharp";
        private const string VisualBasicMarkdownLanguageName = "vb";
        private static readonly Uri SourceGeneratedDocumentBaseUri = new("gen://");

        private static readonly Regex s_markdownEscapeRegex = new(@"([\\`\*_\{\}\[\]\(\)#+\-\.!])", RegexOptions.Compiled);

        // NOTE: While the spec allows it, don't use Function and Method, as both VS and VS Code display them the same way
        // which can confuse users
        public static readonly Dictionary<string, LSP.CompletionItemKind> RoslynTagToCompletionItemKind = new Dictionary<string, LSP.CompletionItemKind>()
        {
            { WellKnownTags.Public, LSP.CompletionItemKind.Keyword },
            { WellKnownTags.Protected, LSP.CompletionItemKind.Keyword },
            { WellKnownTags.Private, LSP.CompletionItemKind.Keyword },
            { WellKnownTags.Internal, LSP.CompletionItemKind.Keyword },
            { WellKnownTags.File, LSP.CompletionItemKind.File },
            { WellKnownTags.Project, LSP.CompletionItemKind.File },
            { WellKnownTags.Folder, LSP.CompletionItemKind.Folder },
            { WellKnownTags.Assembly, LSP.CompletionItemKind.File },
            { WellKnownTags.Class, LSP.CompletionItemKind.Class },
            { WellKnownTags.Constant, LSP.CompletionItemKind.Constant },
            { WellKnownTags.Delegate, LSP.CompletionItemKind.Delegate },
            { WellKnownTags.Enum, LSP.CompletionItemKind.Enum },
            { WellKnownTags.EnumMember, LSP.CompletionItemKind.EnumMember },
            { WellKnownTags.Event, LSP.CompletionItemKind.Event },
            { WellKnownTags.ExtensionMethod, LSP.CompletionItemKind.ExtensionMethod },
            { WellKnownTags.Field, LSP.CompletionItemKind.Field },
            { WellKnownTags.Interface, LSP.CompletionItemKind.Interface },
            { WellKnownTags.Intrinsic, LSP.CompletionItemKind.Text },
            { WellKnownTags.Keyword, LSP.CompletionItemKind.Keyword },
            { WellKnownTags.Label, LSP.CompletionItemKind.Text },
            { WellKnownTags.Local, LSP.CompletionItemKind.Variable },
            { WellKnownTags.Namespace, LSP.CompletionItemKind.Namespace },
            { WellKnownTags.Method, LSP.CompletionItemKind.Method },
            { WellKnownTags.Module, LSP.CompletionItemKind.Module },
            { WellKnownTags.Operator, LSP.CompletionItemKind.Operator },
            { WellKnownTags.Parameter, LSP.CompletionItemKind.Value },
            { WellKnownTags.Property, LSP.CompletionItemKind.Property },
            { WellKnownTags.RangeVariable, LSP.CompletionItemKind.Variable },
            { WellKnownTags.Reference, LSP.CompletionItemKind.Reference },
            { WellKnownTags.Structure, LSP.CompletionItemKind.Struct },
            { WellKnownTags.TypeParameter, LSP.CompletionItemKind.TypeParameter },
            { WellKnownTags.Snippet, LSP.CompletionItemKind.Snippet },
            { WellKnownTags.Error, LSP.CompletionItemKind.Text },
            { WellKnownTags.Warning, LSP.CompletionItemKind.Text },
            { WellKnownTags.StatusInformation, LSP.CompletionItemKind.Text },
            { WellKnownTags.AddReference, LSP.CompletionItemKind.Text },
            { WellKnownTags.NuGet, LSP.CompletionItemKind.Text }
        };

        // TO-DO: More LSP.CompletionTriggerKind mappings are required to properly map to Roslyn CompletionTriggerKinds.
        // https://dev.azure.com/devdiv/DevDiv/_workitems/edit/1178726
        public static async Task<Completion.CompletionTrigger> LSPToRoslynCompletionTriggerAsync(
            LSP.CompletionContext? context,
            Document document,
            int position,
            CancellationToken cancellationToken)
        {
            if (context is null)
            {
                // Some LSP clients don't support sending extra context, so all we can do is invoke
                return Completion.CompletionTrigger.Invoke;
            }
            else if (context.TriggerKind is LSP.CompletionTriggerKind.Invoked or LSP.CompletionTriggerKind.TriggerForIncompleteCompletions)
            {
                if (context is not LSP.VSInternalCompletionContext vsCompletionContext)
                {
                    return Completion.CompletionTrigger.Invoke;
                }

                switch (vsCompletionContext.InvokeKind)
                {
                    case LSP.VSInternalCompletionInvokeKind.Explicit:
                        return Completion.CompletionTrigger.Invoke;

                    case LSP.VSInternalCompletionInvokeKind.Typing:
                        var insertionChar = await GetInsertionCharacterAsync(document, position, cancellationToken).ConfigureAwait(false);
                        return Completion.CompletionTrigger.CreateInsertionTrigger(insertionChar);

                    case LSP.VSInternalCompletionInvokeKind.Deletion:
                        Contract.ThrowIfNull(context.TriggerCharacter);
                        Contract.ThrowIfFalse(char.TryParse(context.TriggerCharacter, out var triggerChar));
                        return Completion.CompletionTrigger.CreateDeletionTrigger(triggerChar);

                    default:
                        // LSP added an InvokeKind that we need to support.
                        Logger.Log(FunctionId.LSPCompletion_MissingLSPCompletionInvokeKind);
                        return Completion.CompletionTrigger.Invoke;
                }
            }
            else if (context.TriggerKind is LSP.CompletionTriggerKind.TriggerCharacter)
            {
                Contract.ThrowIfNull(context.TriggerCharacter);
                Contract.ThrowIfFalse(char.TryParse(context.TriggerCharacter, out var triggerChar));
                return Completion.CompletionTrigger.CreateInsertionTrigger(triggerChar);
            }
            else
            {
                // LSP added a TriggerKind that we need to support.
                Logger.Log(FunctionId.LSPCompletion_MissingLSPCompletionTriggerKind);
                return Completion.CompletionTrigger.Invoke;
            }

            // Local functions
            static async Task<char> GetInsertionCharacterAsync(Document document, int position, CancellationToken cancellationToken)
            {
                var text = await document.GetTextAsync(cancellationToken).ConfigureAwait(false);

                // We use 'position - 1' here since we want to find the character that was just inserted.
                Contract.ThrowIfTrue(position < 1);
                var triggerCharacter = text[position - 1];
                return triggerCharacter;
            }
        }

        public static Uri GetUriFromFilePath(string filePath)
        {
            if (filePath is null)
                throw new ArgumentNullException(nameof(filePath));

            return new Uri(filePath, UriKind.Absolute);
        }

        public static Uri GetUriFromPartialFilePath(string? filePath)
        {
            if (filePath is null)
                throw new ArgumentNullException(nameof(filePath));

            return new Uri(SourceGeneratedDocumentBaseUri, filePath);
        }

        public static Uri? TryGetUriFromFilePath(string? filePath, RequestContext? context = null)
        {
            if (Uri.TryCreate(filePath, UriKind.Absolute, out var uri))
                return uri;

            context?.TraceInformation($"Could not convert '{filePath}' to uri");
            return null;
        }

        public static LSP.TextDocumentPositionParams PositionToTextDocumentPositionParams(int position, SourceText text, Document document)
        {
            return new LSP.TextDocumentPositionParams()
            {
                TextDocument = DocumentToTextDocumentIdentifier(document),
                Position = LinePositionToPosition(text.Lines.GetLinePosition(position))
            };
        }

        public static LSP.TextDocumentIdentifier DocumentToTextDocumentIdentifier(Document document)
            => new LSP.TextDocumentIdentifier { Uri = document.GetURI() };

        public static LSP.VersionedTextDocumentIdentifier DocumentToVersionedTextDocumentIdentifier(Document document)
            => new LSP.VersionedTextDocumentIdentifier { Uri = document.GetURI() };

        public static LinePosition PositionToLinePosition(LSP.Position position)
            => new LinePosition(position.Line, position.Character);

        public static LinePositionSpan RangeToLinePositionSpan(LSP.Range range)
            => new LinePositionSpan(PositionToLinePosition(range.Start), PositionToLinePosition(range.End));

        public static TextSpan RangeToTextSpan(LSP.Range range, SourceText text)
        {
            var linePositionSpan = RangeToLinePositionSpan(range);
            return text.Lines.GetTextSpan(linePositionSpan);
        }

        public static LSP.TextEdit TextChangeToTextEdit(TextChange textChange, SourceText oldText)
        {
            Contract.ThrowIfNull(textChange.NewText);
            return new LSP.TextEdit
            {
                NewText = textChange.NewText,
                Range = TextSpanToRange(textChange.Span, oldText)
            };
        }

        public static TextChange ContentChangeEventToTextChange(LSP.TextDocumentContentChangeEvent changeEvent, SourceText text)
            => new TextChange(RangeToTextSpan(changeEvent.Range, text), changeEvent.Text);

        public static LSP.Position LinePositionToPosition(LinePosition linePosition)
            => new LSP.Position { Line = linePosition.Line, Character = linePosition.Character };

        public static LSP.Range LinePositionToRange(LinePositionSpan linePositionSpan)
            => new LSP.Range { Start = LinePositionToPosition(linePositionSpan.Start), End = LinePositionToPosition(linePositionSpan.End) };

        public static LSP.Range TextSpanToRange(TextSpan textSpan, SourceText text)
        {
            var linePosSpan = text.Lines.GetLinePositionSpan(textSpan);
            return LinePositionToRange(linePosSpan);
        }

        public static Task<LSP.Location?> DocumentSpanToLocationAsync(DocumentSpan documentSpan, CancellationToken cancellationToken)
            => TextSpanToLocationAsync(documentSpan.Document, documentSpan.SourceSpan, isStale: false, cancellationToken);

        public static async Task<LSP.VSInternalLocation?> DocumentSpanToLocationWithTextAsync(
            DocumentSpan documentSpan, ClassifiedTextElement text, CancellationToken cancellationToken)
        {
            var location = await TextSpanToLocationAsync(
                documentSpan.Document, documentSpan.SourceSpan, isStale: false, cancellationToken).ConfigureAwait(false);

            return location == null ? null : new LSP.VSInternalLocation
            {
                Uri = location.Uri,
                Range = location.Range,
                Text = text
            };
        }

        /// <summary>
        /// Compute all the <see cref="LSP.TextDocumentEdit"/> for the input list of changed documents.
        /// Additionally maps the locations of the changed documents if necessary.
        /// </summary>
        public static async Task<LSP.TextDocumentEdit[]> ChangedDocumentsToTextDocumentEditsAsync<T>(IEnumerable<DocumentId> changedDocuments, Func<DocumentId, T> getNewDocumentFunc,
                Func<DocumentId, T> getOldDocumentFunc, IDocumentTextDifferencingService? textDiffService, CancellationToken cancellationToken) where T : TextDocument
        {
            using var _ = ArrayBuilder<(Uri Uri, LSP.TextEdit TextEdit)>.GetInstance(out var uriToTextEdits);

            foreach (var docId in changedDocuments)
            {
                var newDocument = getNewDocumentFunc(docId);
                var oldDocument = getOldDocumentFunc(docId);

                var oldText = await oldDocument.GetTextAsync(cancellationToken).ConfigureAwait(false);

                ImmutableArray<TextChange> textChanges;

                // Normal documents have a unique service for calculating minimal text edits. If we used the standard 'GetTextChanges'
                // method instead, we would get a change that spans the entire document, which we ideally want to avoid.
                if (newDocument is Document newDoc && oldDocument is Document oldDoc)
                {
                    Contract.ThrowIfNull(textDiffService);
                    textChanges = await textDiffService.GetTextChangesAsync(oldDoc, newDoc, cancellationToken).ConfigureAwait(false);
                }
                else
                {
                    var newText = await newDocument.GetTextAsync(cancellationToken).ConfigureAwait(false);
                    textChanges = newText.GetTextChanges(oldText).ToImmutableArray();
                }

                // Map all the text changes' spans for this document.
                var mappedResults = await GetMappedSpanResultAsync(oldDocument, textChanges.Select(tc => tc.Span).ToImmutableArray(), cancellationToken).ConfigureAwait(false);
                if (mappedResults == null)
                {
                    // There's no span mapping available, just create text edits from the original text changes.
                    foreach (var textChange in textChanges)
                    {
                        uriToTextEdits.Add((oldDocument.GetURI(), TextChangeToTextEdit(textChange, oldText)));
                    }
                }
                else
                {
                    // We have mapping results, so create text edits from the mapped text change spans.
                    for (var i = 0; i < textChanges.Length; i++)
                    {
                        var mappedSpan = mappedResults.Value[i];
                        var textChange = textChanges[i];
                        if (!mappedSpan.IsDefault)
                        {
                            uriToTextEdits.Add((GetUriFromFilePath(mappedSpan.FilePath), new LSP.TextEdit
                            {
                                Range = MappedSpanResultToRange(mappedSpan),
                                NewText = textChange.NewText ?? string.Empty
                            }));
                        }
                    }
                }
            }

            var documentEdits = uriToTextEdits.GroupBy(uriAndEdit => uriAndEdit.Uri, uriAndEdit => uriAndEdit.TextEdit, (uri, edits) => new LSP.TextDocumentEdit
            {
                TextDocument = new LSP.OptionalVersionedTextDocumentIdentifier { Uri = uri },
                Edits = edits.ToArray(),
            }).ToArray();

            return documentEdits;
        }

        public static Task<LSP.Location?> TextSpanToLocationAsync(
            Document document,
            TextSpan textSpan,
            bool isStale,
            CancellationToken cancellationToken)
        {
            return TextSpanToLocationAsync(document, textSpan, isStale, context: null, cancellationToken);
        }

        public static async Task<LSP.Location?> TextSpanToLocationAsync(
            Document document,
            TextSpan textSpan,
            bool isStale,
            RequestContext? context,
            CancellationToken cancellationToken)
        {
            var result = await GetMappedSpanResultAsync(document, ImmutableArray.Create(textSpan), cancellationToken).ConfigureAwait(false);
            if (result == null)
                return await TryConvertTextSpanToLocation(document, textSpan, isStale, context, cancellationToken).ConfigureAwait(false);

            var mappedSpan = result.Value.Single();
            if (mappedSpan.IsDefault)
                return await TryConvertTextSpanToLocation(document, textSpan, isStale, context, cancellationToken).ConfigureAwait(false);

            var uri = TryGetUriFromFilePath(mappedSpan.FilePath, context);
            if (uri == null)
                return null;

            return new LSP.Location
            {
                Uri = uri,
                Range = MappedSpanResultToRange(mappedSpan)
            };

            static async Task<LSP.Location?> TryConvertTextSpanToLocation(
                Document document,
                TextSpan span,
                bool isStale,
                RequestContext? context,
                CancellationToken cancellationToken)
            {
                var uri = document.TryGetURI(context);
                if (uri == null)
                    return null;

                var text = await document.GetTextAsync(cancellationToken).ConfigureAwait(false);
                if (isStale)
                {
                    // in the case of a stale item, the span may be out of bounds of the document. Cap
                    // us to the end of the document as that's where we're going to navigate the user
                    // to.
                    span = TextSpan.FromBounds(
                        Math.Min(text.Length, span.Start),
                        Math.Min(text.Length, span.End));
                }

                return ConvertTextSpanWithTextToLocation(span, text, uri);
            }

            static LSP.Location ConvertTextSpanWithTextToLocation(TextSpan span, SourceText text, Uri documentUri)
            {
                var location = new LSP.Location
                {
                    Uri = documentUri,
                    Range = TextSpanToRange(span, text),
                };

                return location;
            }
        }

        public static LSP.CodeDescription? HelpLinkToCodeDescription(Uri? uri)
            => (uri != null) ? new LSP.CodeDescription { Href = uri } : null;

        public static LSP.SymbolKind NavigateToKindToSymbolKind(string kind)
        {
            if (Enum.TryParse<LSP.SymbolKind>(kind, out var symbolKind))
            {
                return symbolKind;
            }

            // TODO - Define conversion from NavigateToItemKind to LSP Symbol kind
            switch (kind)
            {
                case NavigateToItemKind.EnumItem:
                    return LSP.SymbolKind.EnumMember;
                case NavigateToItemKind.Structure:
                    return LSP.SymbolKind.Struct;
                case NavigateToItemKind.Delegate:
                    return LSP.SymbolKind.Function;
                default:
                    return LSP.SymbolKind.Object;
            }
        }

        public static LSP.DocumentHighlightKind HighlightSpanKindToDocumentHighlightKind(HighlightSpanKind kind)
        {
            switch (kind)
            {
                case HighlightSpanKind.Reference:
                    return LSP.DocumentHighlightKind.Read;
                case HighlightSpanKind.WrittenReference:
                    return LSP.DocumentHighlightKind.Write;
                default:
                    return LSP.DocumentHighlightKind.Text;
            }
        }

        public static Glyph SymbolKindToGlyph(LSP.SymbolKind kind)
        {
            switch (kind)
            {
                case LSP.SymbolKind.File:
                    return Glyph.CSharpFile;
                case LSP.SymbolKind.Module:
                    return Glyph.ModulePublic;
                case LSP.SymbolKind.Namespace:
                    return Glyph.Namespace;
                case LSP.SymbolKind.Package:
                    return Glyph.Assembly;
                case LSP.SymbolKind.Class:
                    return Glyph.ClassPublic;
                case LSP.SymbolKind.Method:
                    return Glyph.MethodPublic;
                case LSP.SymbolKind.Property:
                    return Glyph.PropertyPublic;
                case LSP.SymbolKind.Field:
                    return Glyph.FieldPublic;
                case LSP.SymbolKind.Constructor:
                    return Glyph.MethodPublic;
                case LSP.SymbolKind.Enum:
                    return Glyph.EnumPublic;
                case LSP.SymbolKind.Interface:
                    return Glyph.InterfacePublic;
                case LSP.SymbolKind.Function:
                    return Glyph.DelegatePublic;
                case LSP.SymbolKind.Variable:
                    return Glyph.Local;
                case LSP.SymbolKind.Constant:
                case LSP.SymbolKind.Number:
                    return Glyph.ConstantPublic;
                case LSP.SymbolKind.String:
                case LSP.SymbolKind.Boolean:
                case LSP.SymbolKind.Array:
                case LSP.SymbolKind.Object:
                case LSP.SymbolKind.Key:
                case LSP.SymbolKind.Null:
                    return Glyph.Local;
                case LSP.SymbolKind.EnumMember:
                    return Glyph.EnumMemberPublic;
                case LSP.SymbolKind.Struct:
                    return Glyph.StructurePublic;
                case LSP.SymbolKind.Event:
                    return Glyph.EventPublic;
                case LSP.SymbolKind.Operator:
                    return Glyph.Operator;
                case LSP.SymbolKind.TypeParameter:
                    return Glyph.TypeParameter;
                default:
                    return Glyph.None;
            }
        }

        public static LSP.SymbolKind GlyphToSymbolKind(Glyph glyph)
        {
            // Glyph kinds have accessibility modifiers in their name, e.g. ClassPrivate.
            // Remove the accessibility modifier and try to convert to LSP symbol kind.
            var glyphString = glyph.ToString().Replace(nameof(Accessibility.Public), string.Empty)
                                              .Replace(nameof(Accessibility.Protected), string.Empty)
                                              .Replace(nameof(Accessibility.Private), string.Empty)
                                              .Replace(nameof(Accessibility.Internal), string.Empty);

            if (Enum.TryParse<LSP.SymbolKind>(glyphString, out var symbolKind))
            {
                return symbolKind;
            }

            switch (glyph)
            {
                case Glyph.Assembly:
                case Glyph.BasicProject:
                case Glyph.CSharpProject:
                case Glyph.NuGet:
                    return LSP.SymbolKind.Package;
                case Glyph.BasicFile:
                case Glyph.CSharpFile:
                    return LSP.SymbolKind.File;
                case Glyph.DelegatePublic:
                case Glyph.DelegateProtected:
                case Glyph.DelegatePrivate:
                case Glyph.DelegateInternal:
                case Glyph.ExtensionMethodPublic:
                case Glyph.ExtensionMethodProtected:
                case Glyph.ExtensionMethodPrivate:
                case Glyph.ExtensionMethodInternal:
                    return LSP.SymbolKind.Method;
                case Glyph.Local:
                case Glyph.Parameter:
                case Glyph.RangeVariable:
                case Glyph.Reference:
                    return LSP.SymbolKind.Variable;
                case Glyph.StructurePublic:
                case Glyph.StructureProtected:
                case Glyph.StructurePrivate:
                case Glyph.StructureInternal:
                    return LSP.SymbolKind.Struct;
                default:
                    return LSP.SymbolKind.Object;
            }
        }

        public static Glyph CompletionItemKindToGlyph(LSP.CompletionItemKind kind)
        {
            switch (kind)
            {
                case LSP.CompletionItemKind.Text:
                    return Glyph.None;
                case LSP.CompletionItemKind.Method:
                case LSP.CompletionItemKind.Constructor:
                case LSP.CompletionItemKind.Function:    // We don't use Function, but map it just in case. It has the same icon as Method in VS and VS Code
                    return Glyph.MethodPublic;
                case LSP.CompletionItemKind.Field:
                    return Glyph.FieldPublic;
                case LSP.CompletionItemKind.Variable:
                case LSP.CompletionItemKind.Unit:
                case LSP.CompletionItemKind.Value:
                    return Glyph.Local;
                case LSP.CompletionItemKind.Class:
                    return Glyph.ClassPublic;
                case LSP.CompletionItemKind.Interface:
                    return Glyph.InterfacePublic;
                case LSP.CompletionItemKind.Module:
                    return Glyph.ModulePublic;
                case LSP.CompletionItemKind.Property:
                    return Glyph.PropertyPublic;
                case LSP.CompletionItemKind.Enum:
                    return Glyph.EnumPublic;
                case LSP.CompletionItemKind.Keyword:
                    return Glyph.Keyword;
                case LSP.CompletionItemKind.Snippet:
                    return Glyph.Snippet;
                case LSP.CompletionItemKind.Color:
                    return Glyph.None;
                case LSP.CompletionItemKind.File:
                    return Glyph.CSharpFile;
                case LSP.CompletionItemKind.Reference:
                    return Glyph.Reference;
                case LSP.CompletionItemKind.Folder:
                    return Glyph.OpenFolder;
                case LSP.CompletionItemKind.EnumMember:
                    return Glyph.EnumMemberPublic;
                case LSP.CompletionItemKind.Constant:
                    return Glyph.ConstantPublic;
                case LSP.CompletionItemKind.Struct:
                    return Glyph.StructurePublic;
                case LSP.CompletionItemKind.Event:
                    return Glyph.EventPublic;
                case LSP.CompletionItemKind.Operator:
                    return Glyph.Operator;
                case LSP.CompletionItemKind.TypeParameter:
                    return Glyph.TypeParameter;
                default:
                    return Glyph.None;
            }
        }

        // The mappings here are roughly based off of SymbolUsageInfoExtensions.ToSymbolReferenceKinds.
        public static LSP.VSInternalReferenceKind[] SymbolUsageInfoToReferenceKinds(SymbolUsageInfo symbolUsageInfo)
        {
            using var _ = ArrayBuilder<LSP.VSInternalReferenceKind>.GetInstance(out var referenceKinds);
            if (symbolUsageInfo.ValueUsageInfoOpt.HasValue)
            {
                var usageInfo = symbolUsageInfo.ValueUsageInfoOpt.Value;
                if (usageInfo.IsReadFrom())
                {
                    referenceKinds.Add(LSP.VSInternalReferenceKind.Read);
                }

                if (usageInfo.IsWrittenTo())
                {
                    referenceKinds.Add(LSP.VSInternalReferenceKind.Write);
                }

                if (usageInfo.IsReference())
                {
                    referenceKinds.Add(LSP.VSInternalReferenceKind.Reference);
                }

                if (usageInfo.IsNameOnly())
                {
                    referenceKinds.Add(LSP.VSInternalReferenceKind.Name);
                }
            }

            if (symbolUsageInfo.TypeOrNamespaceUsageInfoOpt.HasValue)
            {
                var usageInfo = symbolUsageInfo.TypeOrNamespaceUsageInfoOpt.Value;
                if ((usageInfo & TypeOrNamespaceUsageInfo.Qualified) != 0)
                {
                    referenceKinds.Add(LSP.VSInternalReferenceKind.Qualified);
                }

                if ((usageInfo & TypeOrNamespaceUsageInfo.TypeArgument) != 0)
                {
                    referenceKinds.Add(LSP.VSInternalReferenceKind.TypeArgument);
                }

                if ((usageInfo & TypeOrNamespaceUsageInfo.TypeConstraint) != 0)
                {
                    referenceKinds.Add(LSP.VSInternalReferenceKind.TypeConstraint);
                }

                if ((usageInfo & TypeOrNamespaceUsageInfo.Base) != 0)
                {
                    referenceKinds.Add(LSP.VSInternalReferenceKind.BaseType);
                }

                // Preserving the same mapping logic that SymbolUsageInfoExtensions.ToSymbolReferenceKinds uses
                if ((usageInfo & TypeOrNamespaceUsageInfo.ObjectCreation) != 0)
                {
                    referenceKinds.Add(LSP.VSInternalReferenceKind.Constructor);
                }

                if ((usageInfo & TypeOrNamespaceUsageInfo.Import) != 0)
                {
                    referenceKinds.Add(LSP.VSInternalReferenceKind.Import);
                }

                // Preserving the same mapping logic that SymbolUsageInfoExtensions.ToSymbolReferenceKinds uses
                if ((usageInfo & TypeOrNamespaceUsageInfo.NamespaceDeclaration) != 0)
                {
                    referenceKinds.Add(LSP.VSInternalReferenceKind.Declaration);
                }
            }

            return referenceKinds.ToArray();
        }

        public static string ProjectIdToProjectContextId(ProjectId id)
        {
            return id.Id + "|" + id.DebugName;
        }

        public static ProjectId ProjectContextToProjectId(LSP.VSProjectContext projectContext)
        {
            var delimiter = projectContext.Id.IndexOf('|');

            return ProjectId.CreateFromSerialized(
                Guid.Parse(projectContext.Id.Substring(0, delimiter)),
                debugName: projectContext.Id.Substring(delimiter + 1));
        }

<<<<<<< HEAD
        public static async Task<DocumentOptionSet> FormattingOptionsToDocumentOptionsAsync(
=======
        public static async Task<SyntaxFormattingOptions> GetFormattingOptionsAsync(
>>>>>>> 80a8ce8d
            LSP.FormattingOptions? options,
            Document document,
            IGlobalOptionService globalOptions,
            CancellationToken cancellationToken)
        {
<<<<<<< HEAD
            var documentOptions = await document.GetOptionsAsync(cancellationToken).ConfigureAwait(false);
=======
            var formattingOptions = await document.GetSyntaxFormattingOptionsAsync(globalOptions, cancellationToken).ConfigureAwait(false);
>>>>>>> 80a8ce8d

            if (options != null)
            {
                // LSP doesn't currently support indent size as an option. However, except in special
                // circumstances, indent size is usually equivalent to tab size, so we'll just set it.
<<<<<<< HEAD
                documentOptions = documentOptions
                    .WithChangedOption(Formatting.FormattingOptions.UseTabs, !options.InsertSpaces)
                    .WithChangedOption(Formatting.FormattingOptions.TabSize, options.TabSize)
                    .WithChangedOption(Formatting.FormattingOptions.IndentationSize, options.TabSize);
            }

            return documentOptions;
=======
                formattingOptions = formattingOptions.With(new LineFormattingOptions()
                {
                    UseTabs = !options.InsertSpaces,
                    TabSize = options.TabSize,
                    IndentationSize = options.TabSize,
                    NewLine = formattingOptions.NewLine
                });
            }

            return formattingOptions;
>>>>>>> 80a8ce8d
        }

        public static LSP.MarkupContent GetDocumentationMarkupContent(ImmutableArray<TaggedText> tags, Document document, bool featureSupportsMarkdown)
            => GetDocumentationMarkupContent(tags, document.Project.Language, featureSupportsMarkdown);

        public static LSP.MarkupContent GetDocumentationMarkupContent(ImmutableArray<TaggedText> tags, string language, bool featureSupportsMarkdown)
        {
            if (!featureSupportsMarkdown)
            {
                return new LSP.MarkupContent
                {
                    Kind = LSP.MarkupKind.PlainText,
                    Value = tags.GetFullText(),
                };
            }

            var builder = new StringBuilder();
            var isInCodeBlock = false;
            foreach (var taggedText in tags)
            {
                switch (taggedText.Tag)
                {
                    case TextTags.CodeBlockStart:
                        var codeBlockLanguageName = GetCodeBlockLanguageName(language);
                        builder.Append($"```{codeBlockLanguageName}{Environment.NewLine}");
                        builder.Append(taggedText.Text);
                        isInCodeBlock = true;
                        break;
                    case TextTags.CodeBlockEnd:
                        builder.Append($"{Environment.NewLine}```{Environment.NewLine}");
                        builder.Append(taggedText.Text);
                        isInCodeBlock = false;
                        break;
                    case TextTags.LineBreak:
                        // A line ending with double space and a new line indicates to markdown
                        // to render a single-spaced line break.
                        builder.Append("  ");
                        builder.Append(Environment.NewLine);
                        break;
                    default:
                        var styledText = GetStyledText(taggedText, isInCodeBlock);
                        builder.Append(styledText);
                        break;
                }
            }

            return new LSP.MarkupContent
            {
                Kind = LSP.MarkupKind.Markdown,
                Value = builder.ToString(),
            };

            static string GetCodeBlockLanguageName(string language)
            {
                return language switch
                {
                    (LanguageNames.CSharp) => CSharpMarkdownLanguageName,
                    (LanguageNames.VisualBasic) => VisualBasicMarkdownLanguageName,
                    _ => throw new InvalidOperationException($"{language} is not supported"),
                };
            }

            static string GetStyledText(TaggedText taggedText, bool isInCodeBlock)
            {
                var text = isInCodeBlock ? taggedText.Text : s_markdownEscapeRegex.Replace(taggedText.Text, @"\$1");

                // For non-cref links, the URI is present in both the hint and target.
                if (!string.IsNullOrEmpty(taggedText.NavigationHint) && taggedText.NavigationHint == taggedText.NavigationTarget)
                    return $"[{text}]({taggedText.NavigationHint})";

                // Markdown ignores spaces at the start of lines outside of code blocks, 
                // so to get indented lines we replace the spaces with these.
                if (!isInCodeBlock)
                    text = text.Replace(" ", "&nbsp;");

                return taggedText.Style switch
                {
                    TaggedTextStyle.None => text,
                    TaggedTextStyle.Strong => $"**{text}**",
                    TaggedTextStyle.Emphasis => $"_{text}_",
                    TaggedTextStyle.Underline => $"<u>{text}</u>",
                    TaggedTextStyle.Code => $"`{text}`",
                    _ => text,
                };
            }
        }

        private static async Task<ImmutableArray<MappedSpanResult>?> GetMappedSpanResultAsync(TextDocument textDocument, ImmutableArray<TextSpan> textSpans, CancellationToken cancellationToken)
        {
            if (textDocument is not Document document)
            {
                return null;
            }

            var spanMappingService = document.Services.GetService<ISpanMappingService>();
            if (spanMappingService == null)
            {
                return null;
            }

            var mappedSpanResult = await spanMappingService.MapSpansAsync(document, textSpans, cancellationToken).ConfigureAwait(false);
            Contract.ThrowIfFalse(textSpans.Length == mappedSpanResult.Length,
                $"The number of input spans {textSpans.Length} should match the number of mapped spans returned {mappedSpanResult.Length}");
            return mappedSpanResult;
        }

        private static LSP.Range MappedSpanResultToRange(MappedSpanResult mappedSpanResult)
        {
            return new LSP.Range
            {
                Start = LinePositionToPosition(mappedSpanResult.LinePositionSpan.Start),
                End = LinePositionToPosition(mappedSpanResult.LinePositionSpan.End)
            };
        }
    }
}<|MERGE_RESOLUTION|>--- conflicted
+++ resolved
@@ -660,35 +660,18 @@
                 debugName: projectContext.Id.Substring(delimiter + 1));
         }
 
-<<<<<<< HEAD
-        public static async Task<DocumentOptionSet> FormattingOptionsToDocumentOptionsAsync(
-=======
         public static async Task<SyntaxFormattingOptions> GetFormattingOptionsAsync(
->>>>>>> 80a8ce8d
             LSP.FormattingOptions? options,
             Document document,
             IGlobalOptionService globalOptions,
             CancellationToken cancellationToken)
         {
-<<<<<<< HEAD
-            var documentOptions = await document.GetOptionsAsync(cancellationToken).ConfigureAwait(false);
-=======
             var formattingOptions = await document.GetSyntaxFormattingOptionsAsync(globalOptions, cancellationToken).ConfigureAwait(false);
->>>>>>> 80a8ce8d
 
             if (options != null)
             {
                 // LSP doesn't currently support indent size as an option. However, except in special
                 // circumstances, indent size is usually equivalent to tab size, so we'll just set it.
-<<<<<<< HEAD
-                documentOptions = documentOptions
-                    .WithChangedOption(Formatting.FormattingOptions.UseTabs, !options.InsertSpaces)
-                    .WithChangedOption(Formatting.FormattingOptions.TabSize, options.TabSize)
-                    .WithChangedOption(Formatting.FormattingOptions.IndentationSize, options.TabSize);
-            }
-
-            return documentOptions;
-=======
                 formattingOptions = formattingOptions.With(new LineFormattingOptions()
                 {
                     UseTabs = !options.InsertSpaces,
@@ -699,7 +682,6 @@
             }
 
             return formattingOptions;
->>>>>>> 80a8ce8d
         }
 
         public static LSP.MarkupContent GetDocumentationMarkupContent(ImmutableArray<TaggedText> tags, Document document, bool featureSupportsMarkdown)
