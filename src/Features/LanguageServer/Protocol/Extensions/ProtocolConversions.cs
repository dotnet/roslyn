﻿// Licensed to the .NET Foundation under one or more agreements.
// The .NET Foundation licenses this file to you under the MIT license.
// See the LICENSE file in the project root for more information.

using System;
using System.Buffers;
using System.Collections.Generic;
using System.Collections.Immutable;
using System.Diagnostics;
using System.Linq;
using System.Text.RegularExpressions;
using System.Threading;
using System.Threading.Tasks;
using Microsoft.CodeAnalysis.DocumentHighlighting;
using Microsoft.CodeAnalysis.ErrorReporting;
using Microsoft.CodeAnalysis.Formatting;
using Microsoft.CodeAnalysis.Host;
using Microsoft.CodeAnalysis.Internal.Log;
using Microsoft.CodeAnalysis.LanguageServer.Handler;
using Microsoft.CodeAnalysis.NavigateTo;
using Microsoft.CodeAnalysis.Options;
using Microsoft.CodeAnalysis.PooledObjects;
using Microsoft.CodeAnalysis.Tags;
using Microsoft.CodeAnalysis.Text;
using Roslyn.Text.Adornments;
using Roslyn.Utilities;
using Logger = Microsoft.CodeAnalysis.Internal.Log.Logger;
using LSP = Roslyn.LanguageServer.Protocol;

namespace Microsoft.CodeAnalysis.LanguageServer
{
    internal static partial class ProtocolConversions
    {
        private const string CSharpMarkdownLanguageName = "csharp";
        private const string VisualBasicMarkdownLanguageName = "vb";
        private const string BlockCodeFence = "```";
        private const string InlineCodeFence = "`";

        private static readonly char[] s_dirSeparators = [PathUtilities.DirectorySeparatorChar, PathUtilities.AltDirectorySeparatorChar];

        private static readonly Regex s_markdownEscapeRegex = new(@"([\\`\*_\{\}\[\]\(\)#+\-\.!])", RegexOptions.Compiled);

        // NOTE: While the spec allows it, don't use Function and Method, as both VS and VS Code display them the same
        // way which can confuse users

        /// <summary>
        /// Mapping from tags to lsp completion item kinds.  The value lists the potential lsp kinds from
        /// least-preferred to most preferred.  More preferred kinds will be chosen if the client states they support
        /// it.  This mapping allows values including extensions to the kinds defined by VS (but not in the core LSP
        /// spec).
        /// </summary>
        public static readonly ImmutableDictionary<string, ImmutableArray<LSP.CompletionItemKind>> RoslynTagToCompletionItemKinds = new Dictionary<string, ImmutableArray<LSP.CompletionItemKind>>()
        {
            { WellKnownTags.Public, ImmutableArray.Create(LSP.CompletionItemKind.Keyword) },
            { WellKnownTags.Protected, ImmutableArray.Create(LSP.CompletionItemKind.Keyword) },
            { WellKnownTags.Private, ImmutableArray.Create(LSP.CompletionItemKind.Keyword) },
            { WellKnownTags.Internal, ImmutableArray.Create(LSP.CompletionItemKind.Keyword) },
            { WellKnownTags.File, ImmutableArray.Create(LSP.CompletionItemKind.File) },
            { WellKnownTags.Project, ImmutableArray.Create(LSP.CompletionItemKind.File) },
            { WellKnownTags.Folder, ImmutableArray.Create(LSP.CompletionItemKind.Folder) },
            { WellKnownTags.Assembly, ImmutableArray.Create(LSP.CompletionItemKind.File) },
            { WellKnownTags.Class, ImmutableArray.Create(LSP.CompletionItemKind.Class) },
            { WellKnownTags.Constant, ImmutableArray.Create(LSP.CompletionItemKind.Constant) },
            { WellKnownTags.Delegate, ImmutableArray.Create(LSP.CompletionItemKind.Class, LSP.CompletionItemKind.Delegate) },
            { WellKnownTags.Enum, ImmutableArray.Create(LSP.CompletionItemKind.Enum) },
            { WellKnownTags.EnumMember, ImmutableArray.Create(LSP.CompletionItemKind.EnumMember) },
            { WellKnownTags.Event, ImmutableArray.Create(LSP.CompletionItemKind.Event) },
            { WellKnownTags.ExtensionMethod, ImmutableArray.Create(LSP.CompletionItemKind.Method, LSP.CompletionItemKind.ExtensionMethod) },
            { WellKnownTags.Field, ImmutableArray.Create(LSP.CompletionItemKind.Field) },
            { WellKnownTags.Interface, ImmutableArray.Create(LSP.CompletionItemKind.Interface) },
            { WellKnownTags.Intrinsic, ImmutableArray.Create(LSP.CompletionItemKind.Text) },
            { WellKnownTags.Keyword, ImmutableArray.Create(LSP.CompletionItemKind.Keyword) },
            { WellKnownTags.Label, ImmutableArray.Create(LSP.CompletionItemKind.Text) },
            { WellKnownTags.Local, ImmutableArray.Create(LSP.CompletionItemKind.Variable) },
            { WellKnownTags.Namespace, ImmutableArray.Create(LSP.CompletionItemKind.Module, LSP.CompletionItemKind.Namespace) },
            { WellKnownTags.Method, ImmutableArray.Create(LSP.CompletionItemKind.Method) },
            { WellKnownTags.Module, ImmutableArray.Create(LSP.CompletionItemKind.Module) },
            { WellKnownTags.Operator, ImmutableArray.Create(LSP.CompletionItemKind.Operator) },
            { WellKnownTags.Parameter, ImmutableArray.Create(LSP.CompletionItemKind.Value) },
            { WellKnownTags.Property, ImmutableArray.Create(LSP.CompletionItemKind.Property) },
            { WellKnownTags.RangeVariable, ImmutableArray.Create(LSP.CompletionItemKind.Variable) },
            { WellKnownTags.Reference, ImmutableArray.Create(LSP.CompletionItemKind.Reference) },
            { WellKnownTags.Structure, ImmutableArray.Create(LSP.CompletionItemKind.Struct) },
            { WellKnownTags.TypeParameter, ImmutableArray.Create(LSP.CompletionItemKind.TypeParameter) },
            { WellKnownTags.Snippet, ImmutableArray.Create(LSP.CompletionItemKind.Snippet) },
            { WellKnownTags.Error, ImmutableArray.Create(LSP.CompletionItemKind.Text) },
            { WellKnownTags.Warning, ImmutableArray.Create(LSP.CompletionItemKind.Text) },
            { WellKnownTags.StatusInformation, ImmutableArray.Create(LSP.CompletionItemKind.Text) },
            { WellKnownTags.AddReference, ImmutableArray.Create(LSP.CompletionItemKind.Text) },
            { WellKnownTags.NuGet, ImmutableArray.Create(LSP.CompletionItemKind.Text) }
        }.ToImmutableDictionary();

        // TO-DO: More LSP.CompletionTriggerKind mappings are required to properly map to Roslyn CompletionTriggerKinds.
        // https://dev.azure.com/devdiv/DevDiv/_workitems/edit/1178726
        public static async Task<Completion.CompletionTrigger> LSPToRoslynCompletionTriggerAsync(
            LSP.CompletionContext? context,
            Document document,
            int position,
            CancellationToken cancellationToken)
        {
            if (context is null)
            {
                // Some LSP clients don't support sending extra context, so all we can do is invoke
                return Completion.CompletionTrigger.Invoke;
            }
            else if (context.TriggerKind is LSP.CompletionTriggerKind.Invoked or LSP.CompletionTriggerKind.TriggerForIncompleteCompletions)
            {
                if (context is not LSP.VSInternalCompletionContext vsCompletionContext)
                {
                    return Completion.CompletionTrigger.Invoke;
                }

                switch (vsCompletionContext.InvokeKind)
                {
                    case LSP.VSInternalCompletionInvokeKind.Explicit:
                        return Completion.CompletionTrigger.Invoke;

                    case LSP.VSInternalCompletionInvokeKind.Typing:
                        var insertionChar = await GetInsertionCharacterAsync(document, position, cancellationToken).ConfigureAwait(false);
                        return Completion.CompletionTrigger.CreateInsertionTrigger(insertionChar);

                    case LSP.VSInternalCompletionInvokeKind.Deletion:
                        Contract.ThrowIfNull(context.TriggerCharacter);
                        Contract.ThrowIfFalse(char.TryParse(context.TriggerCharacter, out var triggerChar));
                        return Completion.CompletionTrigger.CreateDeletionTrigger(triggerChar);

                    default:
                        // LSP added an InvokeKind that we need to support.
                        Logger.Log(FunctionId.LSPCompletion_MissingLSPCompletionInvokeKind);
                        return Completion.CompletionTrigger.Invoke;
                }
            }
            else if (context.TriggerKind is LSP.CompletionTriggerKind.TriggerCharacter)
            {
                Contract.ThrowIfNull(context.TriggerCharacter);
                Contract.ThrowIfFalse(char.TryParse(context.TriggerCharacter, out var triggerChar));
                return Completion.CompletionTrigger.CreateInsertionTrigger(triggerChar);
            }
            else
            {
                // LSP added a TriggerKind that we need to support.
                Logger.Log(FunctionId.LSPCompletion_MissingLSPCompletionTriggerKind);
                return Completion.CompletionTrigger.Invoke;
            }

            // Local functions
            static async Task<char> GetInsertionCharacterAsync(Document document, int position, CancellationToken cancellationToken)
            {
                var text = await document.GetValueTextAsync(cancellationToken).ConfigureAwait(false);

                // We use 'position - 1' here since we want to find the character that was just inserted.
                Contract.ThrowIfTrue(position < 1);
                var triggerCharacter = text[position - 1];
                return triggerCharacter;
            }
        }

        public static string GetDocumentFilePathFromUri(Uri uri)
            => uri.IsFile ? uri.LocalPath : uri.AbsoluteUri;

        /// <summary>
        /// Converts an absolute local file path or an absolute URL string to <see cref="Uri"/>.
        /// </summary>
        /// <exception cref="UriFormatException">
        /// The <paramref name="absolutePath"/> can't be represented as <see cref="Uri"/>.
        /// For example, UNC paths with invalid characters in server name.
        /// </exception>
        public static Uri CreateAbsoluteUri(string absolutePath)
        {
            var uriString = IsAscii(absolutePath) ? absolutePath : GetAbsoluteUriString(absolutePath);
            try
            {
#pragma warning disable RS0030 // Do not use banned APIs
                return new(uriString, UriKind.Absolute);
#pragma warning restore

            }
            catch (UriFormatException e)
            {
                // The standard URI format exception does not include the failing path, however
                // in pretty much all cases we need to know the URI string (and original string) in order to fix the issue.
                throw new UriFormatException($"Failed create URI from '{uriString}'; original string: '{absolutePath}'", e);
            }
        }

        // Implements workaround for https://github.com/dotnet/runtime/issues/89538:
        internal static string GetAbsoluteUriString(string absolutePath)
        {
            if (!PathUtilities.IsAbsolute(absolutePath))
            {
                return absolutePath;
            }

            var parts = absolutePath.Split(s_dirSeparators);

            if (PathUtilities.IsUnixLikePlatform)
            {
                // Unix path: first part is empty, all parts should be escaped
                return "file://" + string.Join("/", parts.Select(EscapeUriPart));
            }

            if (parts is ["", "", var serverName, ..])
            {
                // UNC path: first non-empty part is server name and shouldn't be escaped
                return "file://" + serverName + "/" + string.Join("/", parts.Skip(3).Select(EscapeUriPart));
            }

            // Drive-rooted path: first part is "C:" and shouldn't be escaped
            return "file:///" + parts[0] + "/" + string.Join("/", parts.Skip(1).Select(EscapeUriPart));

#pragma warning disable SYSLIB0013 // Type or member is obsolete
            static string EscapeUriPart(string stringToEscape)
                => Uri.EscapeUriString(stringToEscape).Replace("#", "%23");
#pragma warning restore
        }

        private static bool IsAscii(char c)
            => (uint)c <= '\x007f';

        private static bool IsAscii(string filePath)
        {
            for (var i = 0; i < filePath.Length; i++)
            {
                if (!IsAscii(filePath[i]))
                {
                    return false;
                }
            }

            return true;
        }

        public static LSP.TextDocumentPositionParams PositionToTextDocumentPositionParams(int position, SourceText text, Document document)
        {
            return new LSP.TextDocumentPositionParams()
            {
                TextDocument = DocumentToTextDocumentIdentifier(document),
                Position = LinePositionToPosition(text.Lines.GetLinePosition(position))
            };
        }

        public static LSP.TextDocumentIdentifier DocumentToTextDocumentIdentifier(TextDocument document)
            => new LSP.TextDocumentIdentifier { Uri = document.GetURI() };

        public static LSP.VersionedTextDocumentIdentifier DocumentToVersionedTextDocumentIdentifier(Document document)
            => new LSP.VersionedTextDocumentIdentifier { Uri = document.GetURI() };

        public static LinePosition PositionToLinePosition(LSP.Position position)
            => new LinePosition(position.Line, position.Character);
        public static LinePositionSpan RangeToLinePositionSpan(LSP.Range range)
            => new(PositionToLinePosition(range.Start), PositionToLinePosition(range.End));

        public static TextSpan RangeToTextSpan(LSP.Range range, SourceText text)
        {
            var linePositionSpan = RangeToLinePositionSpan(range);

            try
            {
                try
                {
                    return text.Lines.GetTextSpan(linePositionSpan);
                }
                catch (ArgumentException ex)
                {
                    // Create a custom error for this so we can examine the data we're getting.
                    throw new ArgumentException($"Range={RangeToString(range)}. text.Length={text.Length}. text.Lines.Count={text.Lines.Count}", ex);
                }
            }
            // Temporary exception reporting to investigate https://github.com/dotnet/roslyn/issues/66258.
            catch (Exception e) when (FatalError.ReportAndPropagate(e))
            {
                throw;
            }

            static string RangeToString(LSP.Range range)
                => $"{{ Start={PositionToString(range.Start)}, End={PositionToString(range.End)} }}";

            static string PositionToString(LSP.Position position)
                => $"{{ Line={position.Line}, Character={position.Character} }}";
        }

        public static LSP.TextEdit TextChangeToTextEdit(TextChange textChange, SourceText oldText)
        {
            Contract.ThrowIfNull(textChange.NewText);
            return new LSP.TextEdit
            {
                NewText = textChange.NewText,
                Range = TextSpanToRange(textChange.Span, oldText)
            };
        }

        public static TextChange TextEditToTextChange(LSP.TextEdit edit, SourceText oldText)
            => new TextChange(RangeToTextSpan(edit.Range, oldText), edit.NewText);

        public static TextChange ContentChangeEventToTextChange(LSP.TextDocumentContentChangeEvent changeEvent, SourceText text)
            => new TextChange(RangeToTextSpan(changeEvent.Range, text), changeEvent.Text);

        public static LSP.Position LinePositionToPosition(LinePosition linePosition)
            => new LSP.Position { Line = linePosition.Line, Character = linePosition.Character };

        public static LSP.Range LinePositionToRange(LinePositionSpan linePositionSpan)
            => new LSP.Range { Start = LinePositionToPosition(linePositionSpan.Start), End = LinePositionToPosition(linePositionSpan.End) };

        public static LSP.Range TextSpanToRange(TextSpan textSpan, SourceText text)
        {
            var linePosSpan = text.Lines.GetLinePositionSpan(textSpan);
            return LinePositionToRange(linePosSpan);
        }

        public static Task<LSP.Location?> DocumentSpanToLocationAsync(DocumentSpan documentSpan, CancellationToken cancellationToken)
            => TextSpanToLocationAsync(documentSpan.Document, documentSpan.SourceSpan, isStale: false, cancellationToken);

        public static async Task<LSP.VSInternalLocation?> DocumentSpanToLocationWithTextAsync(
            DocumentSpan documentSpan, ClassifiedTextElement text, CancellationToken cancellationToken)
        {
            var location = await TextSpanToLocationAsync(
                documentSpan.Document, documentSpan.SourceSpan, isStale: false, cancellationToken).ConfigureAwait(false);

            return location == null ? null : new LSP.VSInternalLocation
            {
                Uri = location.Uri,
                Range = location.Range,
                Text = text
            };
        }

        /// <summary>
        /// Compute all the <see cref="LSP.TextDocumentEdit"/> for the input list of changed documents.
        /// Additionally maps the locations of the changed documents if necessary.
        /// </summary>
        public static async Task<LSP.TextDocumentEdit[]> ChangedDocumentsToTextDocumentEditsAsync<T>(IEnumerable<DocumentId> changedDocuments, Func<DocumentId, T> getNewDocumentFunc,
                Func<DocumentId, T> getOldDocumentFunc, IDocumentTextDifferencingService? textDiffService, CancellationToken cancellationToken) where T : TextDocument
        {
            using var _ = ArrayBuilder<(Uri Uri, LSP.TextEdit TextEdit)>.GetInstance(out var uriToTextEdits);

            foreach (var docId in changedDocuments)
            {
                var newDocument = getNewDocumentFunc(docId);
                var oldDocument = getOldDocumentFunc(docId);

                var oldText = await oldDocument.GetValueTextAsync(cancellationToken).ConfigureAwait(false);

                ImmutableArray<TextChange> textChanges;

                // Normal documents have a unique service for calculating minimal text edits. If we used the standard 'GetTextChanges'
                // method instead, we would get a change that spans the entire document, which we ideally want to avoid.
                if (newDocument is Document newDoc && oldDocument is Document oldDoc)
                {
                    Contract.ThrowIfNull(textDiffService);
                    textChanges = await textDiffService.GetTextChangesAsync(oldDoc, newDoc, cancellationToken).ConfigureAwait(false);
                }
                else
                {
                    var newText = await newDocument.GetValueTextAsync(cancellationToken).ConfigureAwait(false);
                    textChanges = newText.GetTextChanges(oldText).ToImmutableArray();
                }

                // Map all the text changes' spans for this document.
                var mappedResults = await GetMappedSpanResultAsync(oldDocument, textChanges.Select(tc => tc.Span).ToImmutableArray(), cancellationToken).ConfigureAwait(false);
                if (mappedResults == null)
                {
                    // There's no span mapping available, just create text edits from the original text changes.
                    foreach (var textChange in textChanges)
                    {
                        uriToTextEdits.Add((oldDocument.GetURI(), TextChangeToTextEdit(textChange, oldText)));
                    }
                }
                else
                {
                    // We have mapping results, so create text edits from the mapped text change spans.
                    for (var i = 0; i < textChanges.Length; i++)
                    {
                        var mappedSpan = mappedResults.Value[i];
                        var textChange = textChanges[i];
                        if (!mappedSpan.IsDefault)
                        {
                            uriToTextEdits.Add((CreateAbsoluteUri(mappedSpan.FilePath), new LSP.TextEdit
                            {
                                Range = MappedSpanResultToRange(mappedSpan),
                                NewText = textChange.NewText ?? string.Empty
                            }));
                        }
                    }
                }
            }

            var documentEdits = uriToTextEdits.GroupBy(uriAndEdit => uriAndEdit.Uri, uriAndEdit => uriAndEdit.TextEdit, (uri, edits) => new LSP.TextDocumentEdit
            {
                TextDocument = new LSP.OptionalVersionedTextDocumentIdentifier { Uri = uri },
                Edits = edits.ToArray(),
            }).ToArray();

            return documentEdits;
        }

        public static Task<LSP.Location?> TextSpanToLocationAsync(
            TextDocument document,
            TextSpan textSpan,
            bool isStale,
            CancellationToken cancellationToken)
        {
            return TextSpanToLocationAsync(document, textSpan, isStale, context: null, cancellationToken);
        }

        public static async Task<LSP.Location?> TextSpanToLocationAsync(
            TextDocument document,
            TextSpan textSpan,
            bool isStale,
            RequestContext? context,
            CancellationToken cancellationToken)
        {
            Debug.Assert(document.FilePath != null);

            var result = await GetMappedSpanResultAsync(document, [textSpan], cancellationToken).ConfigureAwait(false);
            if (result == null)
                return await ConvertTextSpanToLocationAsync(document, textSpan, isStale, cancellationToken).ConfigureAwait(false);

            var mappedSpan = result.Value.Single();
            if (mappedSpan.IsDefault)
                return await ConvertTextSpanToLocationAsync(document, textSpan, isStale, cancellationToken).ConfigureAwait(false);

            Uri? uri = null;
            try
            {
                if (PathUtilities.IsAbsolute(mappedSpan.FilePath))
                    uri = CreateAbsoluteUri(mappedSpan.FilePath);
            }
            catch (UriFormatException)
            {
            }

            if (uri == null)
            {
                context?.TraceInformation($"Could not convert '{mappedSpan.FilePath}' to uri");
                return null;
            }

            return new LSP.Location
            {
                Uri = uri,
                Range = MappedSpanResultToRange(mappedSpan)
            };

<<<<<<< HEAD
            static async Task<LSP.Location> ConvertTextSpanToLocationAsync(
                Document document,
=======
            static async Task<LSP.Location?> ConvertTextSpanToLocationAsync(
                TextDocument document,
>>>>>>> a797778b
                TextSpan span,
                bool isStale,
                CancellationToken cancellationToken)
            {
                var uri = document.GetURI();

                var text = await document.GetValueTextAsync(cancellationToken).ConfigureAwait(false);
                if (isStale)
                {
                    // in the case of a stale item, the span may be out of bounds of the document. Cap
                    // us to the end of the document as that's where we're going to navigate the user
                    // to.
                    span = TextSpan.FromBounds(
                        Math.Min(text.Length, span.Start),
                        Math.Min(text.Length, span.End));
                }

                return ConvertTextSpanWithTextToLocation(span, text, uri);
            }

            static LSP.Location ConvertTextSpanWithTextToLocation(TextSpan span, SourceText text, Uri documentUri)
            {
                var location = new LSP.Location
                {
                    Uri = documentUri,
                    Range = TextSpanToRange(span, text),
                };

                return location;
            }
        }

        public static LSP.CodeDescription? HelpLinkToCodeDescription(Uri? uri)
            => (uri != null) ? new LSP.CodeDescription { Href = uri } : null;

        public static LSP.SymbolKind NavigateToKindToSymbolKind(string kind)
        {
            if (Enum.TryParse<LSP.SymbolKind>(kind, out var symbolKind))
            {
                return symbolKind;
            }

            // TODO - Define conversion from NavigateToItemKind to LSP Symbol kind
            switch (kind)
            {
                case NavigateToItemKind.EnumItem:
                    return LSP.SymbolKind.EnumMember;
                case NavigateToItemKind.Structure:
                    return LSP.SymbolKind.Struct;
                case NavigateToItemKind.Delegate:
                    return LSP.SymbolKind.Function;
                default:
                    return LSP.SymbolKind.Object;
            }
        }

        public static LSP.DocumentHighlightKind HighlightSpanKindToDocumentHighlightKind(HighlightSpanKind kind)
        {
            switch (kind)
            {
                case HighlightSpanKind.Reference:
                    return LSP.DocumentHighlightKind.Read;
                case HighlightSpanKind.WrittenReference:
                    return LSP.DocumentHighlightKind.Write;
                default:
                    return LSP.DocumentHighlightKind.Text;
            }
        }

        public static Glyph SymbolKindToGlyph(LSP.SymbolKind kind)
        {
            switch (kind)
            {
                case LSP.SymbolKind.File:
                    return Glyph.CSharpFile;
                case LSP.SymbolKind.Module:
                    return Glyph.ModulePublic;
                case LSP.SymbolKind.Namespace:
                    return Glyph.Namespace;
                case LSP.SymbolKind.Package:
                    return Glyph.Assembly;
                case LSP.SymbolKind.Class:
                    return Glyph.ClassPublic;
                case LSP.SymbolKind.Method:
                    return Glyph.MethodPublic;
                case LSP.SymbolKind.Property:
                    return Glyph.PropertyPublic;
                case LSP.SymbolKind.Field:
                    return Glyph.FieldPublic;
                case LSP.SymbolKind.Constructor:
                    return Glyph.MethodPublic;
                case LSP.SymbolKind.Enum:
                    return Glyph.EnumPublic;
                case LSP.SymbolKind.Interface:
                    return Glyph.InterfacePublic;
                case LSP.SymbolKind.Function:
                    return Glyph.DelegatePublic;
                case LSP.SymbolKind.Variable:
                    return Glyph.Local;
                case LSP.SymbolKind.Constant:
                case LSP.SymbolKind.Number:
                    return Glyph.ConstantPublic;
                case LSP.SymbolKind.String:
                case LSP.SymbolKind.Boolean:
                case LSP.SymbolKind.Array:
                case LSP.SymbolKind.Object:
                case LSP.SymbolKind.Key:
                case LSP.SymbolKind.Null:
                    return Glyph.Local;
                case LSP.SymbolKind.EnumMember:
                    return Glyph.EnumMemberPublic;
                case LSP.SymbolKind.Struct:
                    return Glyph.StructurePublic;
                case LSP.SymbolKind.Event:
                    return Glyph.EventPublic;
                case LSP.SymbolKind.Operator:
                    return Glyph.Operator;
                case LSP.SymbolKind.TypeParameter:
                    return Glyph.TypeParameter;
                default:
                    return Glyph.None;
            }
        }

        public static LSP.SymbolKind GlyphToSymbolKind(Glyph glyph)
        {
            // Glyph kinds have accessibility modifiers in their name, e.g. ClassPrivate.
            // Remove the accessibility modifier and try to convert to LSP symbol kind.
            var glyphString = glyph.ToString().Replace(nameof(Accessibility.Public), string.Empty)
                                              .Replace(nameof(Accessibility.Protected), string.Empty)
                                              .Replace(nameof(Accessibility.Private), string.Empty)
                                              .Replace(nameof(Accessibility.Internal), string.Empty);

            if (Enum.TryParse<LSP.SymbolKind>(glyphString, out var symbolKind))
            {
                return symbolKind;
            }

            switch (glyph)
            {
                case Glyph.Assembly:
                case Glyph.BasicProject:
                case Glyph.CSharpProject:
                case Glyph.NuGet:
                    return LSP.SymbolKind.Package;
                case Glyph.BasicFile:
                case Glyph.CSharpFile:
                    return LSP.SymbolKind.File;
                case Glyph.DelegatePublic:
                case Glyph.DelegateProtected:
                case Glyph.DelegatePrivate:
                case Glyph.DelegateInternal:
                case Glyph.ExtensionMethodPublic:
                case Glyph.ExtensionMethodProtected:
                case Glyph.ExtensionMethodPrivate:
                case Glyph.ExtensionMethodInternal:
                    return LSP.SymbolKind.Method;
                case Glyph.Local:
                case Glyph.Parameter:
                case Glyph.RangeVariable:
                case Glyph.Reference:
                    return LSP.SymbolKind.Variable;
                case Glyph.StructurePublic:
                case Glyph.StructureProtected:
                case Glyph.StructurePrivate:
                case Glyph.StructureInternal:
                    return LSP.SymbolKind.Struct;
                default:
                    return LSP.SymbolKind.Object;
            }
        }

        public static Glyph CompletionItemKindToGlyph(LSP.CompletionItemKind kind)
        {
            switch (kind)
            {
                case LSP.CompletionItemKind.Text:
                    return Glyph.None;
                case LSP.CompletionItemKind.Method:
                case LSP.CompletionItemKind.Constructor:
                case LSP.CompletionItemKind.Function:    // We don't use Function, but map it just in case. It has the same icon as Method in VS and VS Code
                    return Glyph.MethodPublic;
                case LSP.CompletionItemKind.Field:
                    return Glyph.FieldPublic;
                case LSP.CompletionItemKind.Variable:
                case LSP.CompletionItemKind.Unit:
                case LSP.CompletionItemKind.Value:
                    return Glyph.Local;
                case LSP.CompletionItemKind.Class:
                    return Glyph.ClassPublic;
                case LSP.CompletionItemKind.Interface:
                    return Glyph.InterfacePublic;
                case LSP.CompletionItemKind.Module:
                    return Glyph.ModulePublic;
                case LSP.CompletionItemKind.Property:
                    return Glyph.PropertyPublic;
                case LSP.CompletionItemKind.Enum:
                    return Glyph.EnumPublic;
                case LSP.CompletionItemKind.Keyword:
                    return Glyph.Keyword;
                case LSP.CompletionItemKind.Snippet:
                    return Glyph.Snippet;
                case LSP.CompletionItemKind.Color:
                    return Glyph.None;
                case LSP.CompletionItemKind.File:
                    return Glyph.CSharpFile;
                case LSP.CompletionItemKind.Reference:
                    return Glyph.Reference;
                case LSP.CompletionItemKind.Folder:
                    return Glyph.OpenFolder;
                case LSP.CompletionItemKind.EnumMember:
                    return Glyph.EnumMemberPublic;
                case LSP.CompletionItemKind.Constant:
                    return Glyph.ConstantPublic;
                case LSP.CompletionItemKind.Struct:
                    return Glyph.StructurePublic;
                case LSP.CompletionItemKind.Event:
                    return Glyph.EventPublic;
                case LSP.CompletionItemKind.Operator:
                    return Glyph.Operator;
                case LSP.CompletionItemKind.TypeParameter:
                    return Glyph.TypeParameter;
                default:
                    return Glyph.None;
            }
        }

        // The mappings here are roughly based off of SymbolUsageInfoExtensions.ToSymbolReferenceKinds.
        public static LSP.VSInternalReferenceKind[] SymbolUsageInfoToReferenceKinds(SymbolUsageInfo symbolUsageInfo)
        {
            using var _ = ArrayBuilder<LSP.VSInternalReferenceKind>.GetInstance(out var referenceKinds);
            if (symbolUsageInfo.ValueUsageInfoOpt.HasValue)
            {
                var usageInfo = symbolUsageInfo.ValueUsageInfoOpt.Value;
                if (usageInfo.IsReadFrom())
                {
                    referenceKinds.Add(LSP.VSInternalReferenceKind.Read);
                }

                if (usageInfo.IsWrittenTo())
                {
                    referenceKinds.Add(LSP.VSInternalReferenceKind.Write);
                }

                if (usageInfo.IsReference())
                {
                    referenceKinds.Add(LSP.VSInternalReferenceKind.Reference);
                }

                if (usageInfo.IsNameOnly())
                {
                    referenceKinds.Add(LSP.VSInternalReferenceKind.Name);
                }
            }

            if (symbolUsageInfo.TypeOrNamespaceUsageInfoOpt.HasValue)
            {
                var usageInfo = symbolUsageInfo.TypeOrNamespaceUsageInfoOpt.Value;
                if ((usageInfo & TypeOrNamespaceUsageInfo.Qualified) != 0)
                {
                    referenceKinds.Add(LSP.VSInternalReferenceKind.Qualified);
                }

                if ((usageInfo & TypeOrNamespaceUsageInfo.TypeArgument) != 0)
                {
                    referenceKinds.Add(LSP.VSInternalReferenceKind.TypeArgument);
                }

                if ((usageInfo & TypeOrNamespaceUsageInfo.TypeConstraint) != 0)
                {
                    referenceKinds.Add(LSP.VSInternalReferenceKind.TypeConstraint);
                }

                if ((usageInfo & TypeOrNamespaceUsageInfo.Base) != 0)
                {
                    referenceKinds.Add(LSP.VSInternalReferenceKind.BaseType);
                }

                // Preserving the same mapping logic that SymbolUsageInfoExtensions.ToSymbolReferenceKinds uses
                if ((usageInfo & TypeOrNamespaceUsageInfo.ObjectCreation) != 0)
                {
                    referenceKinds.Add(LSP.VSInternalReferenceKind.Constructor);
                }

                if ((usageInfo & TypeOrNamespaceUsageInfo.Import) != 0)
                {
                    referenceKinds.Add(LSP.VSInternalReferenceKind.Import);
                }

                // Preserving the same mapping logic that SymbolUsageInfoExtensions.ToSymbolReferenceKinds uses
                if ((usageInfo & TypeOrNamespaceUsageInfo.NamespaceDeclaration) != 0)
                {
                    referenceKinds.Add(LSP.VSInternalReferenceKind.Declaration);
                }
            }

            return referenceKinds.ToArray();
        }

        public static string ProjectIdToProjectContextId(ProjectId id)
        {
            return id.Id + "|" + id.DebugName;
        }

        public static ProjectId ProjectContextToProjectId(LSP.VSProjectContext projectContext)
        {
            var delimiter = projectContext.Id.IndexOf('|');

            return ProjectId.CreateFromSerialized(
                Guid.Parse(projectContext.Id[..delimiter]),
                debugName: projectContext.Id[(delimiter + 1)..]);
        }

        public static LSP.VSProjectContext ProjectToProjectContext(Project project)
        {
            var projectContext = new LSP.VSProjectContext
            {
                Id = ProjectIdToProjectContextId(project.Id),
                Label = project.Name
            };

            if (project.Language == LanguageNames.CSharp)
            {
                projectContext.Kind = LSP.VSProjectKind.CSharp;
            }
            else if (project.Language == LanguageNames.VisualBasic)
            {
                projectContext.Kind = LSP.VSProjectKind.VisualBasic;
            }

            return projectContext;
        }

        public static async Task<SyntaxFormattingOptions> GetFormattingOptionsAsync(
            LSP.FormattingOptions? options,
            Document document,
            IGlobalOptionService globalOptions,
            CancellationToken cancellationToken)
        {
            var formattingOptions = await document.GetSyntaxFormattingOptionsAsync(globalOptions, cancellationToken).ConfigureAwait(false);

            if (options != null)
            {
                // LSP doesn't currently support indent size as an option. However, except in special
                // circumstances, indent size is usually equivalent to tab size, so we'll just set it.
                formattingOptions = formattingOptions with
                {
                    LineFormatting = new()
                    {
                        UseTabs = !options.InsertSpaces,
                        TabSize = options.TabSize,
                        IndentationSize = options.TabSize,
                        NewLine = formattingOptions.NewLine
                    }
                };
            }

            return formattingOptions;
        }

        public static LSP.MarkupContent GetDocumentationMarkupContent(ImmutableArray<TaggedText> tags, TextDocument document, bool featureSupportsMarkdown)
            => GetDocumentationMarkupContent(tags, document.Project.Language, featureSupportsMarkdown);

        public static LSP.MarkupContent GetDocumentationMarkupContent(ImmutableArray<TaggedText> tags, string language, bool featureSupportsMarkdown)
        {
            if (!featureSupportsMarkdown)
            {
                return new LSP.MarkupContent
                {
                    Kind = LSP.MarkupKind.PlainText,
                    Value = tags.GetFullText(),
                };
            }

            using var markdownBuilder = new MarkdownContentBuilder();
            string? codeFence = null;
            foreach (var taggedText in tags)
            {
                switch (taggedText.Tag)
                {
                    case TextTags.CodeBlockStart:
                        if (markdownBuilder.IsLineEmpty())
                        {
                            // If the current line is empty, we can append a code block.
                            codeFence = BlockCodeFence;
                            var codeBlockLanguageName = GetCodeBlockLanguageName(language);
                            markdownBuilder.AppendLine($"{codeFence}{codeBlockLanguageName}");
                            markdownBuilder.AppendLine(taggedText.Text);
                        }
                        else
                        {
                            // There is text on the line already - we should append an in-line code block.
                            codeFence = InlineCodeFence;
                            markdownBuilder.Append(codeFence + taggedText.Text);
                        }
                        break;
                    case TextTags.CodeBlockEnd:
                        if (codeFence == BlockCodeFence)
                        {
                            markdownBuilder.AppendLine(codeFence);
                            markdownBuilder.AppendLine(taggedText.Text);
                        }
                        else if (codeFence == InlineCodeFence)
                        {
                            markdownBuilder.Append(codeFence + taggedText.Text);
                        }
                        else
                        {
                            throw ExceptionUtilities.UnexpectedValue(codeFence);
                        }

                        codeFence = null;

                        break;
                    case TextTags.LineBreak:
                        // A line ending with double space and a new line indicates to markdown
                        // to render a single-spaced line break.
                        markdownBuilder.Append("  ");
                        markdownBuilder.AppendLine();
                        break;
                    default:
                        var styledText = GetStyledText(taggedText, codeFence != null);
                        markdownBuilder.Append(styledText);
                        break;
                }
            }

            var content = markdownBuilder.Build(Environment.NewLine);

            return new LSP.MarkupContent
            {
                Kind = LSP.MarkupKind.Markdown,
                Value = content,
            };

            static string GetCodeBlockLanguageName(string language)
            {
                return language switch
                {
                    (LanguageNames.CSharp) => CSharpMarkdownLanguageName,
                    (LanguageNames.VisualBasic) => VisualBasicMarkdownLanguageName,
                    _ => throw new InvalidOperationException($"{language} is not supported"),
                };
            }

            static string GetStyledText(TaggedText taggedText, bool isInCodeBlock)
            {
                var isCode = isInCodeBlock || taggedText.Style is TaggedTextStyle.Code;
                var text = isCode ? taggedText.Text : s_markdownEscapeRegex.Replace(taggedText.Text, @"\$1");

                // For non-cref links, the URI is present in both the hint and target.
                if (!string.IsNullOrEmpty(taggedText.NavigationHint) && taggedText.NavigationHint == taggedText.NavigationTarget)
                    return $"[{text}]({taggedText.NavigationHint})";

                // Markdown ignores spaces at the start of lines outside of code blocks, 
                // so we replace regular spaces with non-breaking spaces to ensure structural space is retained.
                // We want to use regular spaces everywhere else to allow the client to wrap long text.
                if (!isCode && taggedText.Tag is TextTags.Space or TextTags.ContainerStart)
                    text = text.Replace(" ", "&nbsp;");

                return taggedText.Style switch
                {
                    TaggedTextStyle.None => text,
                    TaggedTextStyle.Strong => $"**{text}**",
                    TaggedTextStyle.Emphasis => $"_{text}_",
                    TaggedTextStyle.Underline => $"<u>{text}</u>",
                    TaggedTextStyle.Code => $"`{text}`",
                    _ => text,
                };
            }
        }

        private static async Task<ImmutableArray<MappedSpanResult>?> GetMappedSpanResultAsync(TextDocument textDocument, ImmutableArray<TextSpan> textSpans, CancellationToken cancellationToken)
        {
            if (textDocument is not Document document)
            {
                return null;
            }

            var spanMappingService = document.Services.GetService<ISpanMappingService>();
            if (spanMappingService == null)
            {
                return null;
            }

            var mappedSpanResult = await spanMappingService.MapSpansAsync(document, textSpans, cancellationToken).ConfigureAwait(false);
            Contract.ThrowIfFalse(textSpans.Length == mappedSpanResult.Length,
                $"The number of input spans {textSpans.Length} should match the number of mapped spans returned {mappedSpanResult.Length}");
            return mappedSpanResult;
        }

        private static LSP.Range MappedSpanResultToRange(MappedSpanResult mappedSpanResult)
        {
            return new LSP.Range
            {
                Start = LinePositionToPosition(mappedSpanResult.LinePositionSpan.Start),
                End = LinePositionToPosition(mappedSpanResult.LinePositionSpan.End)
            };
        }
    }
}<|MERGE_RESOLUTION|>--- conflicted
+++ resolved
@@ -441,13 +441,8 @@
                 Range = MappedSpanResultToRange(mappedSpan)
             };
 
-<<<<<<< HEAD
             static async Task<LSP.Location> ConvertTextSpanToLocationAsync(
-                Document document,
-=======
-            static async Task<LSP.Location?> ConvertTextSpanToLocationAsync(
                 TextDocument document,
->>>>>>> a797778b
                 TextSpan span,
                 bool isStale,
                 CancellationToken cancellationToken)
