﻿// Licensed to the .NET Foundation under one or more agreements.
// The .NET Foundation licenses this file to you under the MIT license.
// See the LICENSE file in the project root for more information.

using System;
using System.Collections.Generic;
using System.Collections.Immutable;
using System.Composition;
using System.Linq;
using Microsoft.CodeAnalysis;
using Microsoft.CodeAnalysis.Completion;
using Microsoft.CodeAnalysis.Completion.Providers;
using Microsoft.CodeAnalysis.Host.Mef;
using Microsoft.CodeAnalysis.LanguageServer.Handler.SemanticTokens;
using Microsoft.VisualStudio.LanguageServer.Protocol;

namespace Microsoft.CodeAnalysis.LanguageServer
{
    [Export(typeof(ExperimentalCapabilitiesProvider)), Shared]
    internal class ExperimentalCapabilitiesProvider : ICapabilitiesProvider
    {
        private readonly ImmutableArray<Lazy<CompletionProvider, CompletionProviderMetadata>> _completionProviders;

        [ImportingConstructor]
        [Obsolete(MefConstruction.ImportingConstructorMessage, error: true)]
        public ExperimentalCapabilitiesProvider(
            [ImportMany] IEnumerable<Lazy<CompletionProvider, CompletionProviderMetadata>> completionProviders)
        {
            _completionProviders = completionProviders
                .Where(lz => lz.Metadata.Language is LanguageNames.CSharp or LanguageNames.VisualBasic)
                .ToImmutableArray();
        }

        public void Initialize()
        {
            // Force completion providers to resolve in initialize, because it means MEF parts will be loaded.
            // We need to do this before GetCapabilities is called as that is on the UI thread, and loading MEF parts
            // could cause assembly loads, which we want to do off the UI thread.
            foreach (var completionProvider in _completionProviders)
            {
                _ = completionProvider.Value;
            }
        }

        public ServerCapabilities GetCapabilities(ClientCapabilities clientCapabilities)
        {
            var capabilities = clientCapabilities is VSInternalClientCapabilities { SupportsVisualStudioExtensions: true }
                ? GetVSServerCapabilities()
                : new ServerCapabilities();

            var commitCharacters = CompletionRules.Default.DefaultCommitCharacters.Select(c => c.ToString()).ToArray();
            var triggerCharacters = _completionProviders.SelectMany(
                lz => CommonCompletionUtilities.GetTriggerCharacters(lz.Value)).Distinct().Select(c => c.ToString()).ToArray();

            capabilities.DefinitionProvider = true;
            capabilities.RenameProvider = true;
            capabilities.ImplementationProvider = true;
            capabilities.CodeActionProvider = new CodeActionOptions { CodeActionKinds = new[] { CodeActionKind.QuickFix, CodeActionKind.Refactor }, ResolveProvider = true };
            capabilities.CompletionProvider = new VisualStudio.LanguageServer.Protocol.CompletionOptions
            {
                ResolveProvider = true,
                AllCommitCharacters = commitCharacters,
                TriggerCharacters = triggerCharacters,
            };

            capabilities.SignatureHelpProvider = new SignatureHelpOptions { TriggerCharacters = new[] { "(", "," } };
            capabilities.DocumentSymbolProvider = true;
            capabilities.WorkspaceSymbolProvider = true;
            capabilities.DocumentFormattingProvider = true;
            capabilities.DocumentRangeFormattingProvider = true;
            capabilities.DocumentOnTypeFormattingProvider = new DocumentOnTypeFormattingOptions { FirstTriggerCharacter = "}", MoreTriggerCharacter = new[] { ";", "\n" } };
            capabilities.ReferencesProvider = true;
            capabilities.FoldingRangeProvider = true;
            capabilities.ExecuteCommandProvider = new ExecuteCommandOptions();
            capabilities.TextDocumentSync = new TextDocumentSyncOptions
            {
                Change = TextDocumentSyncKind.Incremental,
                OpenClose = true
            };

            capabilities.HoverProvider = true;

            // Using only range handling has shown to be more performant than using a combination of full/edits/range handling,
            // especially for larger files. With range handling, we only need to compute tokens for whatever is in view, while
            // with full/edits handling we need to compute tokens for the entire file and then potentially run a diff between
            // the old and new tokens.
            capabilities.SemanticTokensOptions = new SemanticTokensOptions
            {
                Full = false,
                Range = true,
                Legend = new SemanticTokensLegend
                {
                    TokenTypes = SemanticTokenTypes.AllTypes.Concat(SemanticTokensHelpers.RoslynCustomTokenTypes).ToArray(),
                    TokenModifiers = new string[] { SemanticTokenModifiers.Static }
                }
            };

            return capabilities;
        }

        private static VSServerCapabilities GetVSServerCapabilities()
<<<<<<< HEAD
        {
            var vsServerCapabilities = new VSInternalServerCapabilities();
            vsServerCapabilities.OnAutoInsertProvider = new VSInternalDocumentOnAutoInsertOptions { TriggerCharacters = new[] { "'", "/", "\n" } };
            vsServerCapabilities.DocumentHighlightProvider = true;
            vsServerCapabilities.ProjectContextProvider = true;
            vsServerCapabilities.BreakableRangeProvider = true;
=======
            => new VSInternalServerCapabilities
            {
                OnAutoInsertProvider = new VSInternalDocumentOnAutoInsertOptions { TriggerCharacters = new[] { "'", "/", "\n" } },
                DocumentHighlightProvider = true,
                ProjectContextProvider = true,
                BreakableRangeProvider = true,
>>>>>>> 80a8ce8d

                // Diagnostic requests are only supported from PullDiagnosticsInProcLanguageClient.
                SupportsDiagnosticRequests = false,
            };
    }
}<|MERGE_RESOLUTION|>--- conflicted
+++ resolved
@@ -99,21 +99,12 @@
         }
 
         private static VSServerCapabilities GetVSServerCapabilities()
-<<<<<<< HEAD
-        {
-            var vsServerCapabilities = new VSInternalServerCapabilities();
-            vsServerCapabilities.OnAutoInsertProvider = new VSInternalDocumentOnAutoInsertOptions { TriggerCharacters = new[] { "'", "/", "\n" } };
-            vsServerCapabilities.DocumentHighlightProvider = true;
-            vsServerCapabilities.ProjectContextProvider = true;
-            vsServerCapabilities.BreakableRangeProvider = true;
-=======
             => new VSInternalServerCapabilities
             {
                 OnAutoInsertProvider = new VSInternalDocumentOnAutoInsertOptions { TriggerCharacters = new[] { "'", "/", "\n" } },
                 DocumentHighlightProvider = true,
                 ProjectContextProvider = true,
                 BreakableRangeProvider = true,
->>>>>>> 80a8ce8d
 
                 // Diagnostic requests are only supported from PullDiagnosticsInProcLanguageClient.
                 SupportsDiagnosticRequests = false,
