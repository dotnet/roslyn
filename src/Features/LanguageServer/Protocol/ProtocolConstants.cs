--- conflicted
+++ resolved
@@ -13,10 +13,7 @@
         public static ImmutableArray<string> RoslynLspLanguages = ImmutableArray.Create(LanguageNames.CSharp, LanguageNames.VisualBasic, LanguageNames.FSharp);
 
         public const string RoslynLspLanguagesContract = "RoslynLspLanguages";
-<<<<<<< HEAD
-=======
 
         public const string TypeScriptLanguageContract = "TypeScriptLspLanguage";
->>>>>>> 80a8ce8d
     }
 }