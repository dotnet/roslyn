﻿// Licensed to the .NET Foundation under one or more agreements.
// The .NET Foundation licenses this file to you under the MIT license.
// See the LICENSE file in the project root for more information.

using System.Collections.Immutable;
using System.CommandLine;
using System.Diagnostics;
using System.IO.Pipes;
using System.Runtime.InteropServices;
using Microsoft.CodeAnalysis.Contracts.Telemetry;
using Microsoft.CodeAnalysis.LanguageServer;
using Microsoft.CodeAnalysis.LanguageServer.BrokeredServices;
using Microsoft.CodeAnalysis.LanguageServer.HostWorkspace;
using Microsoft.CodeAnalysis.LanguageServer.LanguageServer;
using Microsoft.CodeAnalysis.LanguageServer.Logging;
using Microsoft.CodeAnalysis.LanguageServer.StarredSuggestions;
using Microsoft.Extensions.Logging;
using Microsoft.Extensions.Logging.Console;
using Newtonsoft.Json;

// Setting the title can fail if the process is run without a window, such
// as when launched detached from nodejs
try
{
    Console.Title = "Microsoft.CodeAnalysis.LanguageServer";
}
catch (IOException)
{
}

WindowsErrorReporting.SetErrorModeOnWindows();

var parser = CreateCommandLineParser();
return await parser.Parse(args).InvokeAsync(CancellationToken.None);

static async Task RunAsync(ServerConfiguration serverConfiguration, CancellationToken cancellationToken)
{
    // Before we initialize the LSP server we can't send LSP log messages.
    // Create a console logger as a fallback to use before the LSP server starts.
    using var loggerFactory = LoggerFactory.Create(builder =>
    {
        builder.SetMinimumLevel(serverConfiguration.MinimumLogLevel);
        builder.AddProvider(new LspLogMessageLoggerProvider(fallbackLoggerFactory:
            // Add a console logger as a fallback for when the LSP server has not finished initializing.
            LoggerFactory.Create(builder =>
            {
                builder.SetMinimumLevel(serverConfiguration.MinimumLogLevel);
                builder.AddConsole();
                // The console logger outputs control characters on unix for colors which don't render correctly in VSCode.
                builder.AddSimpleConsole(formatterOptions => formatterOptions.ColorBehavior = LoggerColorBehavior.Disabled);
            })
        ));
    });

    var logger = loggerFactory.CreateLogger<Program>();

    if (serverConfiguration.LaunchDebugger)
    {
        if (RuntimeInformation.IsOSPlatform(OSPlatform.Windows))
        {
            // Debugger.Launch() only works on Windows.
            _ = Debugger.Launch();
        }
        else
        {
            var timeout = TimeSpan.FromMinutes(1);
            logger.LogCritical($"Server started with process ID {Environment.ProcessId}");
            logger.LogCritical($"Waiting {timeout:g} for a debugger to attach");
            using var timeoutSource = new CancellationTokenSource(timeout);
            while (!Debugger.IsAttached && !timeoutSource.Token.IsCancellationRequested)
            {
                await Task.Delay(100, CancellationToken.None);
            }
        }
    }

    logger.LogTrace($".NET Runtime Version: {RuntimeInformation.FrameworkDescription}");

    using var exportProvider = await ExportProviderBuilder.CreateExportProviderAsync(serverConfiguration.ExtensionAssemblyPaths, serverConfiguration.DevKitDependencyPath, loggerFactory);

    // The log file directory passed to us by VSCode might not exist yet, though its parent directory is guaranteed to exist.
    Directory.CreateDirectory(serverConfiguration.ExtensionLogDirectory);

    // Initialize the server configuration MEF exported value.
    exportProvider.GetExportedValue<ServerConfigurationFactory>().InitializeConfiguration(serverConfiguration);

    // Initialize the fault handler if it's available
    var telemetryReporter = exportProvider.GetExports<ITelemetryReporter>().SingleOrDefault()?.Value;
    RoslynLogger.Initialize(telemetryReporter, serverConfiguration.TelemetryLevel, serverConfiguration.SessionId);

    // Create the workspace first, since right now the language server will assume there's at least one Workspace
    var workspaceFactory = exportProvider.GetExportedValue<LanguageServerWorkspaceFactory>();

    var analyzerPaths = new DirectoryInfo(AppContext.BaseDirectory).GetFiles("*.dll")
        .Where(f => f.Name.StartsWith("Microsoft.CodeAnalysis.", StringComparison.Ordinal) && !f.Name.Contains("LanguageServer", StringComparison.Ordinal))
        .Select(f => f.FullName)
        .ToImmutableArray();

    await workspaceFactory.InitializeSolutionLevelAnalyzersAsync(analyzerPaths);

    var serviceBrokerFactory = exportProvider.GetExportedValue<ServiceBrokerFactory>();
    StarredCompletionAssemblyHelper.InitializeInstance(serverConfiguration.StarredCompletionsPath, loggerFactory, serviceBrokerFactory);
    // TODO: Remove, the path should match exactly. Workaround for https://devdiv.visualstudio.com/DevDiv/_workitems/edit/1830914.
    Microsoft.CodeAnalysis.EditAndContinue.EditAndContinueMethodDebugInfoReader.IgnoreCaseWhenComparingDocumentNames = Path.DirectorySeparatorChar == '\\';

    var languageServerLogger = loggerFactory.CreateLogger(nameof(LanguageServerHost));

    var (clientPipeName, serverPipeName) = CreateNewPipeNames();
    var pipeServer = new NamedPipeServerStream(serverPipeName,
        PipeDirection.InOut,
        maxNumberOfServerInstances: 1,
        PipeTransmissionMode.Byte,
        PipeOptions.CurrentUserOnly | PipeOptions.Asynchronous);

    // Send the named pipe connection info to the client 
    Console.WriteLine(JsonConvert.SerializeObject(new NamedPipeInformation(clientPipeName)));

    // Wait for connection from client
    await pipeServer.WaitForConnectionAsync(cancellationToken);

    var server = new LanguageServerHost(pipeServer, pipeServer, exportProvider, languageServerLogger);
    server.Start();

    logger.LogInformation("Language server initialized");

    try
    {
        await server.WaitForExitAsync();
    }
    finally
    {
        // After the LSP server shutdown, report session wide telemetry
        RoslynLogger.ShutdownAndReportSessionTelemetry();

        // Server has exited, cancel our service broker service
        await serviceBrokerFactory.ShutdownAndWaitForCompletionAsync();
    }
}

static CliRootCommand CreateCommandLineParser()
{
    var debugOption = new CliOption<bool>("--debug")
    {
        Description = "Flag indicating if the debugger should be launched on startup.",
        Required = false,
        DefaultValueFactory = _ => false,
    };
    var brokeredServicePipeNameOption = new CliOption<string?>("--brokeredServicePipeName")
    {
        Description = "The name of the pipe used to connect to a remote process (if one exists).",
        Required = false,
    };

    var logLevelOption = new CliOption<LogLevel>("--logLevel")
    {
        Description = "The minimum log verbosity.",
        Required = true,
    };
    var starredCompletionsPathOption = new CliOption<string?>("--starredCompletionComponentPath")
    {
        Description = "The location of the starred completion component (if one exists).",
        Required = false,
    };

    var telemetryLevelOption = new CliOption<string?>("--telemetryLevel")
    {
        Description = "Telemetry level, Defaults to 'off'. Example values: 'all', 'crash', 'error', or 'off'.",
        Required = false,
    };
    var extensionLogDirectoryOption = new CliOption<string>("--extensionLogDirectory")
    {
        Description = "The directory where we should write log files to",
        Required = true,
    };

    var sessionIdOption = new CliOption<string?>("--sessionId")
    {
        Description = "Session Id to use for telemetry",
        Required = false
    };

    var extensionAssemblyPathsOption = new CliOption<string[]?>("--extension")
    {
        Description = "Full paths of extension assemblies to load (optional).",
        Required = false
    };

    var devKitDependencyPathOption = new CliOption<string?>("--devKitDependencyPath")
    {
        Description = "Full path to the Roslyn dependency used with DevKit (optional).",
        Required = false
    };

    var rootCommand = new CliRootCommand()
    {
        debugOption,
        brokeredServicePipeNameOption,
        logLevelOption,
        starredCompletionsPathOption,
        telemetryLevelOption,
        sessionIdOption,
        extensionAssemblyPathsOption,
        devKitDependencyPathOption,
        extensionLogDirectoryOption
    };
    rootCommand.SetAction((parseResult, cancellationToken) =>
    {
        var launchDebugger = parseResult.GetValue(debugOption);
        var logLevel = parseResult.GetValue(logLevelOption);
        var starredCompletionsPath = parseResult.GetValue(starredCompletionsPathOption);
        var telemetryLevel = parseResult.GetValue(telemetryLevelOption);
        var sessionId = parseResult.GetValue(sessionIdOption);
<<<<<<< HEAD
        var extensionAssemblyPaths = parseResult.GetValue(extensionAssemblyPathsOption) ?? [];
=======
        var extensionAssemblyPaths = parseResult.GetValue(extensionAssemblyPathsOption) ?? Array.Empty<string>();
        var devKitDependencyPath = parseResult.GetValue(devKitDependencyPathOption);
>>>>>>> 22898403
        var extensionLogDirectory = parseResult.GetValue(extensionLogDirectoryOption)!;

        var serverConfiguration = new ServerConfiguration(
            LaunchDebugger: launchDebugger,
            MinimumLogLevel: logLevel,
            StarredCompletionsPath: starredCompletionsPath,
            TelemetryLevel: telemetryLevel,
            SessionId: sessionId,
            ExtensionAssemblyPaths: extensionAssemblyPaths,
            DevKitDependencyPath: devKitDependencyPath,
            ExtensionLogDirectory: extensionLogDirectory);

        return RunAsync(serverConfiguration, cancellationToken);
    });
    return rootCommand;
}

static (string clientPipe, string serverPipe) CreateNewPipeNames()
{
    // On windows, .NET and Nodejs use different formats for the pipe name
    const string WINDOWS_NODJS_PREFIX = @"\\.\pipe\";
    const string WINDOWS_DOTNET_PREFIX = @"\\.\";

    // The pipe name constructed by some systems is very long (due to temp path).
    // Shorten the unique id for the pipe. 
    var newGuid = Guid.NewGuid().ToString();
    var pipeName = newGuid.Split('-')[0];

    return RuntimeInformation.IsOSPlatform(OSPlatform.Windows)
        ? (WINDOWS_NODJS_PREFIX + pipeName, WINDOWS_DOTNET_PREFIX + pipeName)
        : (GetUnixTypePipeName(pipeName), GetUnixTypePipeName(pipeName));
}

static string GetUnixTypePipeName(string pipeName)
{
    // Unix-type pipes are actually writing to a file
    return Path.Combine(Path.GetTempPath(), pipeName + ".sock");
}<|MERGE_RESOLUTION|>--- conflicted
+++ resolved
@@ -210,12 +210,8 @@
         var starredCompletionsPath = parseResult.GetValue(starredCompletionsPathOption);
         var telemetryLevel = parseResult.GetValue(telemetryLevelOption);
         var sessionId = parseResult.GetValue(sessionIdOption);
-<<<<<<< HEAD
         var extensionAssemblyPaths = parseResult.GetValue(extensionAssemblyPathsOption) ?? [];
-=======
-        var extensionAssemblyPaths = parseResult.GetValue(extensionAssemblyPathsOption) ?? Array.Empty<string>();
         var devKitDependencyPath = parseResult.GetValue(devKitDependencyPathOption);
->>>>>>> 22898403
         var extensionLogDirectory = parseResult.GetValue(extensionLogDirectoryOption)!;
 
         var serverConfiguration = new ServerConfiguration(
