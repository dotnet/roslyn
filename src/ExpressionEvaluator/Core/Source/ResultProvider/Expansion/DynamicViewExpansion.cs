﻿// Licensed to the .NET Foundation under one or more agreements.
// The .NET Foundation licenses this file to you under the MIT license.
// See the LICENSE file in the project root for more information.

#nullable disable

using System;
using System.Diagnostics;
using Microsoft.VisualStudio.Debugger.ComponentInterfaces;
using Microsoft.VisualStudio.Debugger.Evaluation;
using Microsoft.VisualStudio.Debugger.Evaluation.ClrCompilation;

namespace Microsoft.CodeAnalysis.ExpressionEvaluator
{
    internal sealed class DynamicViewExpansion : Expansion
    {
        private const string DynamicFormatSpecifier = "dynamic";

        internal static DynamicViewExpansion CreateExpansion(DkmInspectionContext inspectionContext, DkmClrValue value)
        {
            if (value.IsError() || value.IsNull || value.HasExceptionThrown())
            {
                return null;
            }

            var type = value.Type.GetLmrType();
            if (!(type.IsComObject() || type.IsIDynamicMetaObjectProvider()))
            {
                return null;
            }

            var proxyValue = value.InstantiateDynamicViewProxy(inspectionContext);
            Debug.Assert((proxyValue == null) || (!proxyValue.IsNull && !proxyValue.IsError() && !proxyValue.HasExceptionThrown()));
            // InstantiateDynamicViewProxy may return null (if required assembly is missing, for instance).
            if (proxyValue == null)
            {
                return null;
            }

            // Expansion is based on the 'DynamicMetaObjectProviderDebugView.Items' property.
            var proxyType = proxyValue.Type;
            var itemsMemberExpansion = RootHiddenExpansion.CreateExpansion(
                proxyType.GetMemberByName("Items"),
                CustomTypeInfoTypeArgumentMap.Create(new TypeAndCustomInfo(proxyType)));
            return new DynamicViewExpansion(proxyValue, itemsMemberExpansion);
        }

        internal static EvalResult CreateMembersOnlyRow(
            DkmInspectionContext inspectionContext,
            string name,
            DkmClrValue value,
            ResultProvider resultProvider)
        {
<<<<<<< HEAD
            var expansion = CreateExpansion(inspectionContext, value, resultProvider);
            return (expansion != null)
                ? expansion.CreateDynamicViewRow(inspectionContext, name, parent: null, fullNameProvider: resultProvider.FullNameProvider)
                : new EvalResult(name, Resources.DynamicViewNotDynamic, inspectionContext);
=======
            var expansion = CreateExpansion(inspectionContext, value);
            return (expansion != null) ?
                expansion.CreateDynamicViewRow(inspectionContext, name, parent: null, fullNameProvider: resultProvider.FullNameProvider) :
                new EvalResult(name, Resources.DynamicViewNotDynamic, inspectionContext);
>>>>>>> 59675512
        }

        private readonly DkmClrValue _proxyValue;
        private readonly Expansion _proxyMembers;

        private DynamicViewExpansion(DkmClrValue proxyValue, Expansion proxyMembers)
        {
            Debug.Assert(proxyValue != null);
            Debug.Assert(proxyMembers != null);

            _proxyValue = proxyValue;
            _proxyMembers = proxyMembers;
        }

        internal override void GetRows(
            ResultProvider resultProvider,
            ArrayBuilder<EvalResult> rows,
            DkmInspectionContext inspectionContext,
            EvalResultDataItem parent,
            DkmClrValue value,
            int startIndex,
            int count,
            bool visitAll,
            ref int index)
        {
            if (InRange(startIndex, count, index))
            {
                rows.Add(CreateDynamicViewRow(inspectionContext, Resources.DynamicView, parent, resultProvider.FullNameProvider));
            }

            index++;
        }

        private EvalResult CreateDynamicViewRow(DkmInspectionContext inspectionContext, string name, EvalResultDataItem parent, IDkmClrFullNameProvider fullNameProvider)
        {
            var proxyTypeAndInfo = new TypeAndCustomInfo(_proxyValue.Type);
            var isRootExpression = parent == null;
            var fullName = isRootExpression ? name : parent.ChildFullNamePrefix;
            var childFullNamePrefix = (fullName == null)
                ? null
                : fullNameProvider.GetClrObjectCreationExpression(
                    inspectionContext,
                    proxyTypeAndInfo.ClrType,
                    proxyTypeAndInfo.Info,
                    new[] { fullName });
            var formatSpecifiers = isRootExpression ? Formatter.NoFormatSpecifiers : parent.FormatSpecifiers;
            return new EvalResult(
                ExpansionKind.DynamicView,
                name,
                typeDeclaringMemberAndInfo: default(TypeAndCustomInfo),
                declaredTypeAndInfo: proxyTypeAndInfo,
                useDebuggerDisplay: false,
                value: _proxyValue,
                displayValue: Resources.DynamicViewValueWarning,
                expansion: _proxyMembers,
                childShouldParenthesize: false,
                fullName: fullName,
                childFullNamePrefixOpt: childFullNamePrefix,
                formatSpecifiers: Formatter.AddFormatSpecifier(formatSpecifiers, DynamicFormatSpecifier),
                category: DkmEvaluationResultCategory.Method,
                flags: DkmEvaluationResultFlags.ReadOnly,
                editableValue: null,
                inspectionContext: inspectionContext);
        }
    }
}<|MERGE_RESOLUTION|>--- conflicted
+++ resolved
@@ -51,17 +51,10 @@
             DkmClrValue value,
             ResultProvider resultProvider)
         {
-<<<<<<< HEAD
-            var expansion = CreateExpansion(inspectionContext, value, resultProvider);
+            var expansion = CreateExpansion(inspectionContext, value);
             return (expansion != null)
                 ? expansion.CreateDynamicViewRow(inspectionContext, name, parent: null, fullNameProvider: resultProvider.FullNameProvider)
                 : new EvalResult(name, Resources.DynamicViewNotDynamic, inspectionContext);
-=======
-            var expansion = CreateExpansion(inspectionContext, value);
-            return (expansion != null) ?
-                expansion.CreateDynamicViewRow(inspectionContext, name, parent: null, fullNameProvider: resultProvider.FullNameProvider) :
-                new EvalResult(name, Resources.DynamicViewNotDynamic, inspectionContext);
->>>>>>> 59675512
         }
 
         private readonly DkmClrValue _proxyValue;
