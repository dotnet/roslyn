﻿// Licensed to the .NET Foundation under one or more agreements.
// The .NET Foundation licenses this file to you under the MIT license.
// See the LICENSE file in the project root for more information.

#nullable disable

using System;
using System.Collections.Immutable;
using System.Globalization;
using System.IO;
using System.Linq;
using System.Threading;
using Microsoft.CodeAnalysis.CodeGen;
using Microsoft.CodeAnalysis.CSharp.Symbols;
using Microsoft.CodeAnalysis.CSharp.Test.Utilities;
using Microsoft.CodeAnalysis.Emit;
using Microsoft.CodeAnalysis.ExpressionEvaluator;
using Microsoft.CodeAnalysis.ExpressionEvaluator.UnitTests;
using Microsoft.CodeAnalysis.PooledObjects;
using Microsoft.CodeAnalysis.Test.Utilities;
using Microsoft.DiaSymReader;
using Microsoft.VisualStudio.Debugger.Evaluation;
using Microsoft.VisualStudio.Debugger.Evaluation.ClrCompilation;
using Roslyn.Test.PdbUtilities;
using static Roslyn.Test.Utilities.SigningTestHelpers;
using Roslyn.Test.Utilities;
using Xunit;

namespace Microsoft.CodeAnalysis.CSharp.ExpressionEvaluator.UnitTests
{
    public class ExpressionCompilerTests : ExpressionCompilerTestBase
    {
        /// <summary>
        /// Each assembly should have a unique MVID and assembly name.
        /// </summary>
        [Fact, WorkItem("http://vstfdevdiv:8080/DevDiv2/DevDiv/_workitems/edit/1029280")]
        public void UniqueModuleVersionId()
        {
            var source =
@"class C
{
    static void M()
    {
    }
}";
            var compilation0 = CreateCompilation(source, options: TestOptions.DebugDll);
            WithRuntimeInstance(compilation0, runtime =>
            {
                ImmutableArray<MetadataBlock> blocks;
                Guid moduleVersionId;
                ISymUnmanagedReader symReader;
                int methodToken;
                int localSignatureToken;
                GetContextState(runtime, "C.M", out blocks, out moduleVersionId, out symReader, out methodToken, out localSignatureToken);

                var appDomain = new AppDomain();
                uint ilOffset = ExpressionCompilerTestHelpers.GetOffset(methodToken, symReader);
                var context = CreateMethodContext(
                    appDomain,
                    blocks,
                    symReader,
                    moduleVersionId,
                    methodToken: methodToken,
                    methodVersion: 1,
                    ilOffset: ilOffset,
                    localSignatureToken: localSignatureToken,
                    kind: MakeAssemblyReferencesKind.AllAssemblies);

                string error;
                var result = context.CompileExpression("1", out error);
                var mvid1 = result.Assembly.GetModuleVersionId();
                var name1 = result.Assembly.GetAssemblyName();
                Assert.NotEqual(mvid1, Guid.Empty);

                context = CreateMethodContext(
                    appDomain,
                    blocks,
                    symReader,
                    moduleVersionId,
                    methodToken: methodToken,
                    methodVersion: 1,
                    ilOffset: ilOffset,
                    localSignatureToken: localSignatureToken,
                    kind: MakeAssemblyReferencesKind.AllAssemblies);
            });
        }

        [Fact]
        public void ParseError()
        {
            var source =
@"class C
{
    static void M() { }
}";
            var compilation0 = CreateCompilation(source, options: TestOptions.DebugDll);
            WithRuntimeInstance(compilation0, runtime =>
            {
                var context = CreateMethodContext(runtime, "C.M");
                string error;
                var result = context.CompileExpression("M(", out error);
                Assert.Null(result);
                Assert.Equal("error CS1026: ) expected", error);
            });
        }

        /// <summary>
        /// Diagnostics should be formatted with the CurrentUICulture.
        /// </summary>
        [Fact, WorkItem("http://vstfdevdiv:8080/DevDiv2/DevDiv/_workitems/edit/941599")]
        public void FormatterCultureInfo()
        {
            var previousCulture = Thread.CurrentThread.CurrentCulture;
            var previousUICulture = Thread.CurrentThread.CurrentUICulture;
            Thread.CurrentThread.CurrentCulture = CultureInfo.GetCultureInfo("fr-FR");
            Thread.CurrentThread.CurrentUICulture = CultureInfo.GetCultureInfo("de-DE");
            try
            {
                var source =
@"class C
{
    static void M() { }
}";
                var compilation0 = CreateCompilation(source, options: TestOptions.DebugDll);
                WithRuntimeInstance(compilation0, runtime =>
                {
                    var context = CreateMethodContext(runtime, "C.M");
                    ResultProperties resultProperties;
                    string error;
                    ImmutableArray<AssemblyIdentity> missingAssemblyIdentities;
                    var result = context.CompileExpression(
                        "M(",
                        DkmEvaluationFlags.TreatAsExpression,
                        NoAliases,
                        CustomDiagnosticFormatter.Instance,
                        out resultProperties,
                        out error,
                        out missingAssemblyIdentities,
                        preferredUICulture: null,
                        testData: null);
                    Assert.Null(result);
                    Assert.Equal("LCID=1031, Code=1026", error);
                    Assert.Empty(missingAssemblyIdentities);
                });
            }
            finally
            {
                Thread.CurrentThread.CurrentUICulture = previousUICulture;
                Thread.CurrentThread.CurrentCulture = previousCulture;
            }
        }

        /// <summary>
        /// Compile should succeed if there are
        /// parse warnings but no errors.
        /// </summary>
        [Fact]
        public void ParseWarning()
        {
            var source =
@"class C
{
    static void M() { }
}";
            var compilation0 = CreateCompilation(source, options: TestOptions.DebugDll);
            WithRuntimeInstance(compilation0, runtime =>
            {
                // (1,2): warning CS0078: The 'l' suffix is easily confused with the digit '1' -- use 'L' for clarity
                const string expr = "0l";
                var context = CreateMethodContext(runtime, "C.M");
                string error;
                var testData = new CompilationTestData();
                var result = context.CompileExpression(expr, out error, testData);
                Assert.NotNull(result.Assembly);
                Assert.Null(error);
                testData.GetMethodData("<>x.<>m0").VerifyIL(
    @"{
  // Code size        3 (0x3)
  .maxstack  1
  IL_0000:  ldc.i4.0
  IL_0001:  conv.i8
  IL_0002:  ret
}");
            });
        }

        /// <summary>
        /// Reference to local in another scope.
        /// </summary>
        [Fact]
        public void BindingError()
        {
            var source =
@"class C
{
    static void M(object o)
    {
        var a = new object[0];
        foreach (var x in a)
        {
            M(x);
        }
        foreach (var y in a)
        {
#line 999
            M(y);
        }
    }
}";
            ResultProperties resultProperties;
            string error;
            var testData = Evaluate(
                source,
                OutputKind.DynamicallyLinkedLibrary,
                methodName: "C.M",
                atLineNumber: 999,
                expr: "y ?? x",
                resultProperties: out resultProperties,
                error: out error);
            Assert.Equal("error CS0103: The name 'x' does not exist in the current context", error);
        }

        [Fact]
        public void EmitError()
        {
            var longName = new string('P', 1100);
            var source =
@"class C
{
    static void M(object o)
    {
    }
}";
            ResultProperties resultProperties;
            string error;
            var testData = Evaluate(
                source,
                OutputKind.DynamicallyLinkedLibrary,
                methodName: "C.M",
                expr: string.Format("new {{ {0} = o }}", longName),
                resultProperties: out resultProperties,
                error: out error);
            Assert.Equal(error, string.Format("error CS7013: Name '<{0}>i__Field' exceeds the maximum length allowed in metadata.", longName));
        }

        [Fact]
        public void NoSymbols()
        {
            var source =
@"class C
{
    static object F(object o)
    {
        return o;
    }
    static void M(int x)
    {
        int y = x + 1;
    }
}";
            var compilation0 = CSharpTestBase.CreateCompilation(
                source,
                options: TestOptions.DebugDll,
                assemblyName: ExpressionCompilerUtilities.GenerateUniqueName());
            var runtime = CreateRuntimeInstance(compilation0, debugFormat: 0);
            foreach (var module in runtime.Modules)
            {
                Assert.Null(module.SymReader);
            }
            var context = CreateMethodContext(
                runtime,
                methodName: "C.M");
            // Local reference.
            string error;
            var testData = new CompilationTestData();
            var result = context.CompileExpression("F(y)", out error, testData);
            Assert.Equal("error CS0103: The name 'y' does not exist in the current context", error);
            // No local reference.
            testData = new CompilationTestData();
            result = context.CompileExpression("F(x)", out error, testData);
            testData.GetMethodData("<>x.<>m0").VerifyIL(
@"{
  // Code size       12 (0xc)
  .maxstack  1
  .locals init (int V_0)
  IL_0000:  ldarg.0
  IL_0001:  box        ""int""
  IL_0006:  call       ""object C.F(object)""
  IL_000b:  ret
}");
        }

        /// <summary>
        /// Reuse Compilation if references match, and reuse entire
        /// EvaluationContext if references and local scopes match.
        /// </summary>
        [Fact]
        public void ReuseEvaluationContext()
        {
            var sourceA =
@"public interface I
{
}";
            var sourceB =
@"class C
{
    static void F(I o)
    {
        object x = 1;
        if (o == null)
        {
            object y = 2;
            y = x;
        }
        else
        {
            object z;
        }
        x = 3;
    }
    static void G()
    {
    }
}";
            var compilationA = CreateCompilation(sourceA, options: TestOptions.DebugDll);
            var referenceA = compilationA.EmitToImageReference();

            var compilationB = CreateCompilation(
                sourceB,
                options: TestOptions.DebugDll,
                references: new MetadataReference[] { referenceA });

            const int methodVersion = 1;

            var referencesB = new[] { MscorlibRef, referenceA };
            var moduleB = compilationB.ToModuleInstance();

            var appDomain = new AppDomain();
            int startOffset;
            int endOffset;
            var runtime = CreateRuntimeInstance(moduleB, referencesB);
            ImmutableArray<MetadataBlock> typeBlocks;
            ImmutableArray<MetadataBlock> methodBlocks;
            Guid moduleVersionId;
            ISymUnmanagedReader symReader;
            int typeToken;
            int methodToken;
            int localSignatureToken;
            GetContextState(runtime, "C", out typeBlocks, out moduleVersionId, out symReader, out typeToken, out localSignatureToken);
            GetContextState(runtime, "C.F", out methodBlocks, out moduleVersionId, out symReader, out methodToken, out localSignatureToken);

            // Get non-empty scopes.
            var scopes = symReader.GetScopes(methodToken, methodVersion, EvaluationContext.IsLocalScopeEndInclusive).WhereAsArray(s => s.Locals.Length > 0);
            Assert.True(scopes.Length >= 3);
            var outerScope = scopes.First(s => s.Locals.Contains("x"));

            startOffset = outerScope.StartOffset;
            endOffset = outerScope.EndOffset - 1;

            // At start of outer scope.
            var context = CreateMethodContext(appDomain, methodBlocks, symReader, moduleVersionId, methodToken, methodVersion, (uint)startOffset, localSignatureToken, MakeAssemblyReferencesKind.AllAssemblies);

            // At end of outer scope - not reused because of the nested scope.
            var previous = appDomain.GetMetadataContext();
            context = CreateMethodContext(appDomain, methodBlocks, symReader, moduleVersionId, methodToken, methodVersion, (uint)endOffset, localSignatureToken, MakeAssemblyReferencesKind.AllAssemblies);
            Assert.NotEqual(context, GetMetadataContext(previous).EvaluationContext); // Not required, just documentary.

            // At type context.
            previous = appDomain.GetMetadataContext();
            context = CreateTypeContext(appDomain, typeBlocks, moduleVersionId, typeToken, MakeAssemblyReferencesKind.AllAssemblies);
            Assert.NotEqual(context, GetMetadataContext(previous).EvaluationContext);
            Assert.Null(context.MethodContextReuseConstraints);
            Assert.Equal(context.Compilation, GetMetadataContext(previous).Compilation);

            // Step through entire method.
            var previousScope = (Scope)null;
            previous = appDomain.GetMetadataContext();
            for (int offset = startOffset; offset <= endOffset; offset++)
            {
                var scope = scopes.GetInnermostScope(offset);
                var constraints = GetMetadataContext(previous).EvaluationContext.MethodContextReuseConstraints;
                if (constraints.HasValue)
                {
                    Assert.Equal(scope == previousScope, constraints.GetValueOrDefault().AreSatisfied(moduleVersionId, methodToken, methodVersion, offset));
                }

                context = CreateMethodContext(appDomain, methodBlocks, symReader, moduleVersionId, methodToken, methodVersion, (uint)offset, localSignatureToken, MakeAssemblyReferencesKind.AllAssemblies);
                var previousEvaluationContext = GetMetadataContext(previous).EvaluationContext;
                if (scope == previousScope)
                {
                    Assert.Equal(context, previousEvaluationContext);
                }
                else
                {
                    // Different scope. Should reuse compilation.
                    Assert.NotEqual(context, previousEvaluationContext);
                    if (previousEvaluationContext != null)
                    {
                        Assert.NotEqual(context.MethodContextReuseConstraints, previousEvaluationContext.MethodContextReuseConstraints);
                        Assert.Equal(context.Compilation, GetMetadataContext(previous).Compilation);
                    }
                }
                previousScope = scope;
                previous = appDomain.GetMetadataContext();
            }

            // With different references.
            var fewerReferences = new[] { MscorlibRef };
            runtime = CreateRuntimeInstance(moduleB, fewerReferences);
            GetContextState(runtime, "C.F", out methodBlocks, out moduleVersionId, out symReader, out methodToken, out localSignatureToken);

            // Different references. No reuse.
            context = CreateMethodContext(appDomain, methodBlocks, symReader, moduleVersionId, methodToken, methodVersion, (uint)endOffset, localSignatureToken, MakeAssemblyReferencesKind.AllAssemblies);
            Assert.NotEqual(context, GetMetadataContext(previous).EvaluationContext);
            Assert.True(GetMetadataContext(previous).EvaluationContext.MethodContextReuseConstraints.Value.AreSatisfied(moduleVersionId, methodToken, methodVersion, endOffset));
            Assert.NotEqual(context.Compilation, GetMetadataContext(previous).Compilation);
            previous = appDomain.GetMetadataContext();

            // Different method. Should reuse Compilation.
            GetContextState(runtime, "C.G", out methodBlocks, out moduleVersionId, out symReader, out methodToken, out localSignatureToken);
            context = CreateMethodContext(appDomain, methodBlocks, symReader, moduleVersionId, methodToken, methodVersion, ilOffset: 0, localSignatureToken: localSignatureToken, MakeAssemblyReferencesKind.AllAssemblies);
            Assert.NotEqual(context, GetMetadataContext(previous).EvaluationContext);
            Assert.False(GetMetadataContext(previous).EvaluationContext.MethodContextReuseConstraints.Value.AreSatisfied(moduleVersionId, methodToken, methodVersion, 0));
            Assert.Equal(context.Compilation, GetMetadataContext(previous).Compilation);

            // No EvaluationContext. Should reuse Compilation
            appDomain.SetMetadataContext(SetMetadataContext(previous, default(Guid), new CSharpMetadataContext(GetMetadataContext(previous).Compilation)));
            previous = appDomain.GetMetadataContext();
            Assert.Null(GetMetadataContext(previous).EvaluationContext);
            Assert.NotNull(GetMetadataContext(previous).Compilation);
            context = CreateMethodContext(appDomain, methodBlocks, symReader, moduleVersionId, methodToken, methodVersion, ilOffset: 0, localSignatureToken: localSignatureToken, MakeAssemblyReferencesKind.AllAssemblies);
            Assert.Null(GetMetadataContext(previous).EvaluationContext);
            Assert.NotNull(context);
            Assert.Equal(context.Compilation, GetMetadataContext(previous).Compilation);
        }

        /// <summary>
        /// Allow trailing semicolon after expression. This is to support
        /// copy/paste of (simple cases of) RHS of assignment in Watch window,
        /// not to allow arbitrary syntax after the semicolon, not even comments.
        /// </summary>
        [Fact, WorkItem("http://vstfdevdiv:8080/DevDiv2/DevDiv/_workitems/edit/950242")]
        public void TrailingSemicolon()
        {
            var source =
@"class C
{
    static object F(string x, string y)
    {
        return x;
    }
}";
            var compilation0 = CreateCompilation(source, options: TestOptions.DebugDll);
            WithRuntimeInstance(compilation0, runtime =>
            {
                var context = CreateMethodContext(runtime, methodName: "C.F");
                string error;
                var result = context.CompileExpression("x;", out error);
                Assert.Null(error);
                result = context.CompileExpression("x \t;\t ", out error);
                Assert.Null(error);
                // Multiple semicolons: not supported.
                result = context.CompileExpression("x;;", out error);
                Assert.Equal("error CS1073: Unexpected token ';'", error);
                // // comments.
                result = context.CompileExpression("x;//", out error);
                Assert.Equal("error CS0726: ';//' is not a valid format specifier", error);
                result = context.CompileExpression("x//;", out error);
                Assert.Null(error);
                // /*...*/ comments.
                result = context.CompileExpression("x/*...*/", out error);
                Assert.Null(error);
                result = context.CompileExpression("x/*;*/", out error);
                Assert.Null(error);
                result = context.CompileExpression("x;/*...*/", out error);
                Assert.Equal("error CS0726: ';/*...*/' is not a valid format specifier", error);
                result = context.CompileExpression("x/*...*/;", out error);
                Assert.Null(error);
                // Trailing semicolon, no expression.
                result = context.CompileExpression(" ; ", out error);
                Assert.Equal("error CS1733: Expected expression", error);
            });
        }

        [Fact]
        public void FormatSpecifiers()
        {
            var source =
@"class C
{
    static object F(string x, string y)
    {
        return x;
    }
}";
            var compilation0 = CreateCompilation(source, options: TestOptions.DebugDll);
            WithRuntimeInstance(compilation0, runtime =>
            {
                var context = CreateMethodContext(runtime, methodName: "C.F");
                string error;
                // No format specifiers.
                var result = context.CompileExpression("x", out error);
                CheckFormatSpecifiers(result);
                // Format specifiers on expression.
                result = context.CompileExpression("x,", out error);
                Assert.Equal("error CS0726: ',' is not a valid format specifier", error);
                result = context.CompileExpression("x,,", out error);
                Assert.Equal("error CS0726: ',' is not a valid format specifier", error);
                result = context.CompileExpression("x y", out error);
                Assert.Equal("error CS0726: 'y' is not a valid format specifier", error);
                result = context.CompileExpression("x yy zz", out error);
                Assert.Equal("error CS0726: 'yy' is not a valid format specifier", error);
                result = context.CompileExpression("x,,y", out error);
                Assert.Equal("error CS0726: ',' is not a valid format specifier", error);
                result = context.CompileExpression("x,yy,zz,ww", out error);
                CheckFormatSpecifiers(result, "yy", "zz", "ww");
                result = context.CompileExpression("x, y z", out error);
                Assert.Equal("error CS0726: 'z' is not a valid format specifier", error);
                result = context.CompileExpression("x, y  ,  z  ", out error);
                CheckFormatSpecifiers(result, "y", "z");
                result = context.CompileExpression("x, y, z,", out error);
                Assert.Equal("error CS0726: ',' is not a valid format specifier", error);
                result = context.CompileExpression("x,y,z;w", out error);
                Assert.Equal("error CS0726: 'z;w' is not a valid format specifier", error);
                result = context.CompileExpression("x, y;, z", out error);
                Assert.Equal("error CS0726: 'y;' is not a valid format specifier", error);
                // Format specifiers after // comment: ignored.
                result = context.CompileExpression("x // ,f", out error);
                CheckFormatSpecifiers(result);
                // Format specifiers after /*...*/ comment.
                result = context.CompileExpression("x /*,f*/, g, h", out error);
                CheckFormatSpecifiers(result, "g", "h");
                // Format specifiers on assignment value.
                result = context.CompileAssignment("x", "null, y", out error);
                Assert.Null(result);
                Assert.Equal("error CS1073: Unexpected token ','", error);
                // Trailing semicolon, no format specifiers.
                result = context.CompileExpression("x; ", out error);
                CheckFormatSpecifiers(result);
                // Format specifiers, no expression.
                result = context.CompileExpression(",f", out error);
                Assert.Equal("error CS1525: Invalid expression term ','", error);
                // Format specifiers before semicolon: not supported.
                result = context.CompileExpression("x,f;\t", out error);
                Assert.Equal("error CS1073: Unexpected token ','", error);
                // Format specifiers after semicolon: not supported.
                result = context.CompileExpression("x;,f", out error);
                Assert.Equal("error CS0726: ';' is not a valid format specifier", error);
                result = context.CompileExpression("x; f, g", out error);
                Assert.Equal("error CS0726: ';' is not a valid format specifier", error);
            });
        }

        private static void CheckFormatSpecifiers(CompileResult result, params string[] formatSpecifiers)
        {
            Assert.NotNull(result.Assembly);
            if (formatSpecifiers.Length == 0)
            {
                Assert.Null(result.FormatSpecifiers);
            }
            else
            {
                Assert.Equal(formatSpecifiers, result.FormatSpecifiers);
            }
        }

        /// <summary>
        /// Locals in generated method should account for
        /// temporary slots in the original method. Also, some
        /// temporaries may not be included in any scope.
        /// </summary>
        [Fact]
        public void IncludeTemporarySlots()
        {
            var source =
@"class C
{
    static string F(int[] a)
    {
        lock (new C())
        {
#line 999
            string s = a[0].ToString();
            return s;
        }
    }
}";
            var compilation0 = CreateCompilation(source, options: TestOptions.DebugDll);
            WithRuntimeInstance(compilation0, runtime =>
            {
                var context = CreateMethodContext(runtime, methodName: "C.F", atLineNumber: 999);

                string error;
                var testData = new CompilationTestData();
                context.CompileExpression("a[0]", out error, testData);

                testData.GetMethodData("<>x.<>m0").VerifyIL(
    @"{
  // Code size        4 (0x4)
  .maxstack  2
  .locals init (C V_0,
                bool V_1,
                string V_2, //s
                string V_3)
  IL_0000:  ldarg.0
  IL_0001:  ldc.i4.0
  IL_0002:  ldelem.i4
  IL_0003:  ret
}");
            });
        }

        [Fact]
        public void EvaluateThis()
        {
            var source =
@"class A
{
    internal virtual object F() { return null; }
    internal object G;
    internal virtual object P { get { return null; } }
}
class B : A
{
    internal override object F() { return null; }
    internal new object G;
    internal override object P { get { return null; } }
    static object F(System.Func<object> f) { return null; }
    void M()
    {
    }
}";
            var compilation0 = CreateCompilation(source, options: TestOptions.DebugDll);
            WithRuntimeInstance(compilation0, runtime =>
            {
                var context = CreateMethodContext(runtime, "B.M");
                string error;
                var testData = new CompilationTestData();
                var result = context.CompileExpression("this.F() ?? this.G ?? this.P", out error, testData);
                testData.GetMethodData("<>x.<>m0").VerifyIL(
    @"{
  // Code size       27 (0x1b)
  .maxstack  2
  IL_0000:  ldarg.0
  IL_0001:  callvirt   ""object B.F()""
  IL_0006:  dup
  IL_0007:  brtrue.s   IL_001a
  IL_0009:  pop
  IL_000a:  ldarg.0
  IL_000b:  ldfld      ""object B.G""
  IL_0010:  dup
  IL_0011:  brtrue.s   IL_001a
  IL_0013:  pop
  IL_0014:  ldarg.0
  IL_0015:  callvirt   ""object B.P.get""
  IL_001a:  ret
}");
                testData = new CompilationTestData();
                result = context.CompileExpression("F(this.F)", out error, testData);
                testData.GetMethodData("<>x.<>m0").VerifyIL(
    @"{
  // Code size       19 (0x13)
  .maxstack  2
  IL_0000:  ldarg.0
  IL_0001:  dup
  IL_0002:  ldvirtftn  ""object B.F()""
  IL_0008:  newobj     ""System.Func<object>..ctor(object, System.IntPtr)""
  IL_000d:  call       ""object B.F(System.Func<object>)""
  IL_0012:  ret
}");
                testData = new CompilationTestData();
                result = context.CompileExpression("F(new System.Func<object>(this.F))", out error, testData);
                testData.GetMethodData("<>x.<>m0").VerifyIL(
    @"{
  // Code size       19 (0x13)
  .maxstack  2
  IL_0000:  ldarg.0
  IL_0001:  dup
  IL_0002:  ldvirtftn  ""object B.F()""
  IL_0008:  newobj     ""System.Func<object>..ctor(object, System.IntPtr)""
  IL_000d:  call       ""object B.F(System.Func<object>)""
  IL_0012:  ret
}");
            });
        }

        [Fact]
        public void EvaluateBase()
        {
            var source =
@"class A
{
    internal virtual object F() { return null; }
    internal object G;
    internal virtual object P { get { return null; } }
}
class B : A
{
    internal override object F() { return null; }
    internal new object G;
    internal override object P { get { return null; } }
    static object F(System.Func<object> f) { return null; }
    void M()
    {
    }
}";
            var compilation0 = CreateCompilation(source, options: TestOptions.DebugDll);

            WithRuntimeInstance(compilation0, runtime =>
            {
                var context = CreateMethodContext(runtime, "B.M");
                string error;
                var testData = new CompilationTestData();
                var result = context.CompileExpression("base.F() ?? base.G ?? base.P", out error, testData);
                testData.GetMethodData("<>x.<>m0").VerifyIL(
    @"{
  // Code size       27 (0x1b)
  .maxstack  2
  IL_0000:  ldarg.0
  IL_0001:  call       ""object A.F()""
  IL_0006:  dup
  IL_0007:  brtrue.s   IL_001a
  IL_0009:  pop
  IL_000a:  ldarg.0
  IL_000b:  ldfld      ""object A.G""
  IL_0010:  dup
  IL_0011:  brtrue.s   IL_001a
  IL_0013:  pop
  IL_0014:  ldarg.0
  IL_0015:  call       ""object A.P.get""
  IL_001a:  ret
}");
                testData = new CompilationTestData();
                result = context.CompileExpression("F(base.F)", out error, testData);
                testData.GetMethodData("<>x.<>m0").VerifyIL(
    @"{
  // Code size       18 (0x12)
  .maxstack  2
  IL_0000:  ldarg.0
  IL_0001:  ldftn      ""object A.F()""
  IL_0007:  newobj     ""System.Func<object>..ctor(object, System.IntPtr)""
  IL_000c:  call       ""object B.F(System.Func<object>)""
  IL_0011:  ret
}");
                testData = new CompilationTestData();
                result = context.CompileExpression("F(new System.Func<object>(base.F))", out error, testData);
                testData.GetMethodData("<>x.<>m0").VerifyIL(
    @"{
  // Code size       18 (0x12)
  .maxstack  2
  IL_0000:  ldarg.0
  IL_0001:  ldftn      ""object A.F()""
  IL_0007:  newobj     ""System.Func<object>..ctor(object, System.IntPtr)""
  IL_000c:  call       ""object B.F(System.Func<object>)""
  IL_0011:  ret
}");
            });
        }

        /// <summary>
        /// If "this" is a struct, the generated parameter
        /// should be passed by reference.
        /// </summary>
        [Fact]
        public void EvaluateStructThis()
        {
            var source =
@"struct S
{
    static object F(object x, object y)
    {
        return null;
    }
    object x;
    void M()
    {
    }
}";
            var testData = Evaluate(
                source,
                OutputKind.DynamicallyLinkedLibrary,
                methodName: "S.M",
                expr: "F(this, this.x)");
            var methodData = testData.GetMethodData("<>x.<>m0(ref S)");
            var parameter = ((MethodSymbol)methodData.Method).Parameters[0];
            Assert.Equal(RefKind.Ref, parameter.RefKind);
            methodData.VerifyIL(
@"{
  // Code size       23 (0x17)
  .maxstack  2
  IL_0000:  ldarg.0
  IL_0001:  ldobj      ""S""
  IL_0006:  box        ""S""
  IL_000b:  ldarg.0
  IL_000c:  ldfld      ""object S.x""
  IL_0011:  call       ""object S.F(object, object)""
  IL_0016:  ret
}");
        }

        [Fact]
        public void EvaluateStaticMethodParameters()
        {
            var source =
@"class C
{
    static object F(int x, int y)
    {
        return x + y;
    }
    static void M(int x, int y)
    {
    }
}";
            var testData = Evaluate(
                source,
                OutputKind.DynamicallyLinkedLibrary,
                methodName: "C.M",
                expr: "F(y, x)");
            testData.GetMethodData("<>x.<>m0").VerifyIL(
@"{
  // Code size        8 (0x8)
  .maxstack  2
  IL_0000:  ldarg.1
  IL_0001:  ldarg.0
  IL_0002:  call       ""object C.F(int, int)""
  IL_0007:  ret
}");
        }

        [Fact]
        public void EvaluateInstanceMethodParametersAndLocals()
        {
            var source =
@"class C
{
    object F(int x)
    {
        return x;
    }
    void M(int x)
    {
#line 999
        int y = 1;
    }
}";
            var testData = Evaluate(
                source,
                OutputKind.DynamicallyLinkedLibrary,
                methodName: "C.M",
                atLineNumber: 999,
                expr: "F(x + y)");
            testData.GetMethodData("<>x.<>m0").VerifyIL(
@"{
  // Code size       10 (0xa)
  .maxstack  3
  .locals init (int V_0) //y
  IL_0000:  ldarg.0
  IL_0001:  ldarg.1
  IL_0002:  ldloc.0
  IL_0003:  add
  IL_0004:  callvirt   ""object C.F(int)""
  IL_0009:  ret
}");
        }

        [Fact]
        public void EvaluateLocals()
        {
            var source =
@"class C
{
    static void M()
    {
        int x = 1;
        if (x < 0)
        {
            int y = 2;
        }
        else
        {
#line 999
            int z = 3;
        }
    }
}";
            var testData = Evaluate(
                source,
                OutputKind.DynamicallyLinkedLibrary,
                methodName: "C.M",
                atLineNumber: 999,
                expr: "x + z");

            testData.GetMethodData("<>x.<>m0").VerifyIL(
@"{
  // Code size        4 (0x4)
  .maxstack  2
  .locals init (int V_0, //x
                bool V_1,
                int V_2,
                int V_3) //z
  IL_0000:  ldloc.0
  IL_0001:  ldloc.3
  IL_0002:  add
  IL_0003:  ret
}");
        }

        [Fact]
        public void EvaluateForEachLocal()
        {
            var source =
@"class C
{
    static bool F(object[] args)
    {
        if (args == null)
        {
            return true;
        }
        foreach (var o in args)
        {
#line 999
        }
        return false;
    }
}";
            var testData = Evaluate(
                source,
                OutputKind.DynamicallyLinkedLibrary,
                methodName: "C.F",
                atLineNumber: 999,
                expr: "o");
            testData.GetMethodData("<>x.<>m0").VerifyIL(
@"{
  // Code size        3 (0x3)
  .maxstack  1
  .locals init (bool V_0,
  bool V_1,
  object[] V_2,
  int V_3,
  object V_4) //o
  IL_0000:  ldloc.s    V_4
  IL_0002:  ret
}");
        }

        /// <summary>
        /// Generated "this" parameter should not
        /// conflict with existing "@this" parameter.
        /// </summary>
        [Fact]
        public void ParameterNamedThis()
        {
            var source =
@"class C
{
    object M(C @this)
    {
        return null;
    }
}";
            var testData = Evaluate(
                source,
                OutputKind.DynamicallyLinkedLibrary,
                methodName: "C.M",
                expr: "@this.M(this)");
            testData.GetMethodData("<>x.<>m0").VerifyIL(
@"{
  // Code size        8 (0x8)
  .maxstack  2
  .locals init (object V_0)
  IL_0000:  ldarg.1
  IL_0001:  ldarg.0
  IL_0002:  callvirt   ""object C.M(C)""
  IL_0007:  ret
}");
        }

        /// <summary>
        /// Generated "this" parameter should not
        /// conflict with existing "@this" local.
        /// </summary>
        [Fact]
        public void LocalNamedThis()
        {
            var source =
@"class C
{
    object M(object o)
    {
        var @this = this;
        return null;
    }
}";
            var testData = Evaluate(
                source,
                OutputKind.DynamicallyLinkedLibrary,
                methodName: "C.M",
                expr: "@this.M(this)");
            testData.GetMethodData("<>x.<>m0").VerifyIL(
@"{
  // Code size        8 (0x8)
  .maxstack  2
  .locals init (C V_0, //this
                object V_1)
  IL_0000:  ldloc.0
  IL_0001:  ldarg.0
  IL_0002:  callvirt   ""object C.M(object)""
  IL_0007:  ret
}");
        }

        [Fact]
        public void ByRefParameter()
        {
            var source =
@"class C
{
    static object M(out object x)
    {
        object y;
        x = null;
        return null;
    }
}";
            var testData = Evaluate(
                source,
                OutputKind.DynamicallyLinkedLibrary,
                methodName: "C.M",
                expr: "M(out y)");
            var methodData = testData.GetMethodData("<>x.<>m0(out object)");
            var parameter = ((MethodSymbol)methodData.Method).Parameters[0];
            Assert.Equal(RefKind.Out, parameter.RefKind);
            methodData.VerifyIL(
@"{
  // Code size        8 (0x8)
  .maxstack  1
  .locals init (object V_0, //y
                object V_1)
  IL_0000:  ldloca.s   V_0
  IL_0002:  call       ""object C.M(out object)""
  IL_0007:  ret
}");
        }

        /// <summary>
        /// Method defined in IL where PDB does not
        /// contain C# custom metadata.
        /// </summary>
        [Fact]
        public void LocalType_FromIL()
        {
            var source =
@".class public C
{
  .method public specialname rtspecialname instance void .ctor()
  {
    ret
  }
  .field public object F;
  .method public static void M()
  {
    .locals init ([0] class C c)
    ret
  }
}";
            var module = ExpressionCompilerTestHelpers.GetModuleInstanceForIL(source);
            var runtime = CreateRuntimeInstance(module, new[] { MscorlibRef });
            var context = CreateMethodContext(runtime, methodName: "C.M");

            string error;
            var testData = new CompilationTestData();
            context.CompileExpression("c.F", out error, testData);
            testData.GetMethodData("<>x.<>m0").VerifyIL(
@"{
  // Code size        7 (0x7)
  .maxstack  1
  .locals init (C V_0) //c
  IL_0000:  ldloc.0
  IL_0001:  ldfld      ""object C.F""
  IL_0006:  ret
}");
        }

        /// <summary>
        /// Allow locals with optional custom modifiers. 
        /// </summary>
        /// <remarks>
        /// The custom modifiers are not copied to the corresponding
        /// local in the generated method since there is no need.
        /// </remarks>
        [Fact, WorkItem("http://vstfdevdiv:8080/DevDiv2/DevDiv/_workitems/edit/884627")]
        public void LocalType_CustomModifiers()
        {
            var source =
@".class public C
{
  .method public specialname rtspecialname instance void .ctor()
  {
    ret
  }
  .field public object F;
  .method public static void M()
  {
    .locals init ([0] class C modopt(int32) modopt(object) c)
    ret
  }
}";
            var module = ExpressionCompilerTestHelpers.GetModuleInstanceForIL(source);
            var runtime = CreateRuntimeInstance(module, new[] { MscorlibRef });
            var context = CreateMethodContext(runtime, "C.M");

            string error;
            var testData = new CompilationTestData();
            context.CompileExpression("c.F", out error, testData);
            var methodData = testData.GetMethodData("<>x.<>m0");
            var locals = methodData.ILBuilder.LocalSlotManager.LocalsInOrder();
            var local = locals[0];
            Assert.Equal("C", local.Type.ToString());
            Assert.Equal(0, local.CustomModifiers.Length); // Custom modifiers are not copied.
            methodData.VerifyIL(
@"{
  // Code size        7 (0x7)
  .maxstack  1
  .locals init (C V_0) //c
  IL_0000:  ldloc.0
  IL_0001:  ldfld      ""object C.F""
  IL_0006:  ret
}");
        }

        [Fact, WorkItem("http://vstfdevdiv:8080/DevDiv2/DevDiv/_workitems/edit/1012956")]
        public void LocalType_ByRefOrPinned()
        {
            var source = @"
.class private auto ansi beforefieldinit C
       extends [mscorlib]System.Object
{
  .method private hidebysig static void  M(string s, int32[] a) cil managed
  {
    // Code size       73 (0x49)
    .maxstack  2
    .locals init ([0] string pinned s,
                  [1] int32& pinned f,
                  [2] int32& i)
    ret
  }
}
";
            var module = ExpressionCompilerTestHelpers.GetModuleInstanceForIL(source);
            var runtime = CreateRuntimeInstance(module, new[] { MscorlibRef });
            var context = CreateMethodContext(runtime, "C.M");

            string error;
            var testData = new CompilationTestData();
            context.CompileExpression("s", out error, testData);
            testData.GetMethodData("<>x.<>m0").VerifyIL(
@"
{
  // Code size        2 (0x2)
  .maxstack  1
  .locals init (pinned string V_0, //s
                pinned int& V_1, //f
                int& V_2) //i
  IL_0000:  ldloc.0
  IL_0001:  ret
}");
            testData = new CompilationTestData();
            context.CompileAssignment("s", "\"hello\"", out error, testData);
            testData.GetMethodData("<>x.<>m0").VerifyIL(
@"{
  // Code size        7 (0x7)
  .maxstack  1
  .locals init (pinned string V_0, //s
                pinned int& V_1, //f
                int& V_2) //i
  IL_0000:  ldstr      ""hello""
  IL_0005:  stloc.0
  IL_0006:  ret
}");
            testData = new CompilationTestData();
            context.CompileExpression("f", out error, testData);
            testData.GetMethodData("<>x.<>m0").VerifyIL(
@"
{
  // Code size        2 (0x2)
  .maxstack  1
  .locals init (pinned string V_0, //s
                pinned int& V_1, //f
                int& V_2) //i
  IL_0000:  ldloc.1
  IL_0001:  ret
}");
            testData = new CompilationTestData();
            context.CompileAssignment("f", "1", out error, testData);
            Assert.Equal("error CS1656: Cannot assign to 'f' because it is a 'fixed variable'", error);

            testData = new CompilationTestData();
            context.CompileExpression("i", out error, testData);
            testData.GetMethodData("<>x.<>m0").VerifyIL(
@"{
  // Code size        3 (0x3)
  .maxstack  1
  .locals init (pinned string V_0, //s
                pinned int& V_1, //f
                int& V_2) //i
  IL_0000:  ldloc.2
  IL_0001:  ldind.i4
  IL_0002:  ret
}");
            testData = new CompilationTestData();
            context.CompileAssignment("i", "1", out error, testData);
            Assert.Null(error);
            testData.GetMethodData("<>x.<>m0").VerifyIL(
@"{
  // Code size        4 (0x4)
  .maxstack  2
  .locals init (pinned string V_0, //s
                pinned int& V_1, //f
                int& V_2) //i
  IL_0000:  ldloc.2
  IL_0001:  ldc.i4.1
  IL_0002:  stind.i4
  IL_0003:  ret
}");
        }

        [Fact]
        public void LocalType_FixedVariable()
        {
            var source =
@"class C
{
    static int x;
    static unsafe void M(string s, int[] a)
    {
        fixed (char* p1 = s)
        {
            fixed (int* p2 = &x)
            {
                fixed (void* p3 = a)
                {
#line 999
                    int y = x + 1;
                }
            }
        }
    }
}";
            var compilation0 = CreateCompilation(source, options: TestOptions.UnsafeDebugDll);
            WithRuntimeInstance(compilation0, runtime =>
            {
                var context = CreateMethodContext(runtime, "C.M", atLineNumber: 999);

                string error;
                var testData = new CompilationTestData();
                context.CompileExpression("(int)p1[0] + p2[0] + ((int*)p3)[0]", out error, testData);

                testData.GetMethodData("<>x.<>m0").VerifyIL(
    @"{
  // Code size       10 (0xa)
  .maxstack  2
  .locals init (char* V_0, //p1
                pinned string V_1,
                int* V_2, //p2
                pinned int& V_3,
                void* V_4, //p3
                pinned int[] V_5,
                int V_6) //y
  IL_0000:  ldloc.0
  IL_0001:  ldind.u2
  IL_0002:  ldloc.2
  IL_0003:  ldind.i4
  IL_0004:  add
  IL_0005:  ldloc.s    V_4
  IL_0007:  ldind.i4
  IL_0008:  add
  IL_0009:  ret
}");
            });
        }

        [Fact, WorkItem("http://vstfdevdiv:8080/DevDiv2/DevDiv/_workitems/edit/1034549")]
        public void AssignLocal()
        {
            var source =
@"class C
{
    static void M()
    {
        int x = 0;
    }
}";
            var compilation0 = CreateCompilation(source, options: TestOptions.DebugDll);
            WithRuntimeInstance(compilation0, runtime =>
            {
                var context = CreateMethodContext(runtime, "C.M");
                string error;
                var testData = new CompilationTestData();
                context.CompileAssignment(
                    target: "x",
                    expr: "1",
                    error: out error,
                    testData: testData);
                testData.GetMethodData("<>x.<>m0").VerifyIL(
    @"{
  // Code size        3 (0x3)
  .maxstack  1
  .locals init (int V_0) //x
  IL_0000:  ldc.i4.1
  IL_0001:  stloc.0
  IL_0002:  ret
}");
                // Assign to a local, as above, but in an expression.
                testData = new CompilationTestData();
                context.CompileExpression(
                    expr: "x = 1",
                    error: out error,
                    testData: testData);
                testData.GetMethodData("<>x.<>m0").VerifyIL(
    @"{
  // Code size        4 (0x4)
  .maxstack  2
  .locals init (int V_0) //x
  IL_0000:  ldc.i4.1
  IL_0001:  dup
  IL_0002:  stloc.0
  IL_0003:  ret
}");
            });
        }

        [Fact]
        public void AssignInstanceMethodParametersAndLocals()
        {
            var source =
@"class C
{
    object[] a;
    static int F(int x)
    {
        return x;
    }
    void M(int x)
    {
        int y;
    }
}";
            var compilation0 = CreateCompilation(source, options: TestOptions.DebugDll);
            WithRuntimeInstance(compilation0, runtime =>
            {
                var context = CreateMethodContext(runtime, "C.M");
                string error;
                var testData = new CompilationTestData();
                context.CompileAssignment(
                    target: "this.a[F(x)]",
                    expr: "this.a[y]",
                    error: out error,
                    testData: testData);
                testData.GetMethodData("<>x.<>m0").VerifyIL(
    @"{
  // Code size       22 (0x16)
  .maxstack  4
  .locals init (int V_0) //y
  IL_0000:  ldarg.0
  IL_0001:  ldfld      ""object[] C.a""
  IL_0006:  ldarg.1
  IL_0007:  call       ""int C.F(int)""
  IL_000c:  ldarg.0
  IL_000d:  ldfld      ""object[] C.a""
  IL_0012:  ldloc.0
  IL_0013:  ldelem.ref
  IL_0014:  stelem.ref
  IL_0015:  ret
}");
            });
        }

        [Fact]
        public void EvaluateNull()
        {
            var source =
@"class C
{
    static void M()
    {
    }
}";
            string error;
            ResultProperties resultProperties;
            var testData = Evaluate(
                source,
                OutputKind.DynamicallyLinkedLibrary,
                methodName: "C.M",
                expr: "null",
                resultProperties: out resultProperties,
                error: out error);
            Assert.Equal(DkmClrCompilationResultFlags.ReadOnlyResult, resultProperties.Flags);
            var methodData = testData.GetMethodData("<>x.<>m0");
            var method = (MethodSymbol)methodData.Method;
            Assert.Equal(SpecialType.System_Object, method.ReturnType.SpecialType);
            Assert.False(method.ReturnsVoid);
            methodData.VerifyIL(
@"{
  // Code size        2 (0x2)
  .maxstack  1
  IL_0000:  ldnull
  IL_0001:  ret
}");
        }

        [Fact]
        public void MayHaveSideEffects()
        {
            var source =
@"using System;
using System.Diagnostics.Contracts;
class C
{
    object F()
    {
        return 1;
    }
    [Pure]
    object G()
    {
        return 2;
    }
    object P { get; set; }
    static object H()
    {
        return 3;
    }
    static void M(C o, int i)
    {
        ((dynamic)o).G();
    }
}";
            var compilation0 = CreateCompilation(
                source,
                options: TestOptions.DebugDll,
                references: new[] { CSharpRef });

            WithRuntimeInstance(compilation0, runtime =>
            {
                var context = CreateMethodContext(
                    runtime,
                    methodName: "C.M");
                CheckResultFlags(context, "o.F()", DkmClrCompilationResultFlags.PotentialSideEffect | DkmClrCompilationResultFlags.ReadOnlyResult);
                // Calls to methods are reported as having side effects, even if
                // the method is marked [Pure]. This matches the native EE.
                CheckResultFlags(context, "o.G()", DkmClrCompilationResultFlags.PotentialSideEffect | DkmClrCompilationResultFlags.ReadOnlyResult);
                CheckResultFlags(context, "o.P", DkmClrCompilationResultFlags.None);
                CheckResultFlags(context, "o.P = 2", DkmClrCompilationResultFlags.PotentialSideEffect | DkmClrCompilationResultFlags.ReadOnlyResult);
                CheckResultFlags(context, "((dynamic)o).G()", DkmClrCompilationResultFlags.PotentialSideEffect | DkmClrCompilationResultFlags.ReadOnlyResult);
                CheckResultFlags(context, "(Action)(() => { })", DkmClrCompilationResultFlags.ReadOnlyResult);
                CheckResultFlags(context, "++i", DkmClrCompilationResultFlags.PotentialSideEffect | DkmClrCompilationResultFlags.ReadOnlyResult);
                CheckResultFlags(context, "--i", DkmClrCompilationResultFlags.PotentialSideEffect | DkmClrCompilationResultFlags.ReadOnlyResult);
                CheckResultFlags(context, "i++", DkmClrCompilationResultFlags.PotentialSideEffect | DkmClrCompilationResultFlags.ReadOnlyResult);
                CheckResultFlags(context, "i--", DkmClrCompilationResultFlags.PotentialSideEffect | DkmClrCompilationResultFlags.ReadOnlyResult);
                CheckResultFlags(context, "i += 2", DkmClrCompilationResultFlags.PotentialSideEffect | DkmClrCompilationResultFlags.ReadOnlyResult);
                CheckResultFlags(context, "i *= 3", DkmClrCompilationResultFlags.PotentialSideEffect | DkmClrCompilationResultFlags.ReadOnlyResult);
                CheckResultFlags(context, "new C() { P = 1 }", DkmClrCompilationResultFlags.ReadOnlyResult);
                CheckResultFlags(context, "new C() { P = H() }", DkmClrCompilationResultFlags.PotentialSideEffect | DkmClrCompilationResultFlags.ReadOnlyResult);
            });
        }

        [Fact]
        public void IsAssignable()
        {
            var source = @"
using System;
class C
{
    int F;
    readonly int RF;
    const int CF = 1;
    
    event System.Action E;
    event System.Action CE { add { } remove { } }

    int RP { get { return 0; } }
    int WP { set { } }
    int RWP { get; set; }

    int this[int x] { get { return 0; } }
    int this[int x, int y] { set { } }
    int this[int x, int y, int z] { get { return 0; } set { } }

    int M1() { return 0; }
    int M2() { return 0; }
    int M2(int i) { return i; }
}
";
            var compilation0 = CreateCompilation(
                source,
                options: TestOptions.DebugDll,
                references: new[] { CSharpRef });

            WithRuntimeInstance(compilation0, runtime =>
            {
                var context = CreateMethodContext(runtime, "C.M1");

                CheckResultFlags(context, "F", DkmClrCompilationResultFlags.None);
                CheckResultFlags(context, "RF", DkmClrCompilationResultFlags.ReadOnlyResult);
                CheckResultFlags(context, "CF", DkmClrCompilationResultFlags.ReadOnlyResult);

                // Note: flags are always None in error cases.
                // CheckResultFlags(context, "E", DkmClrCompilationResultFlags.None); // TODO: DevDiv #1055825
                CheckResultFlags(context, "CE", DkmClrCompilationResultFlags.None, "error CS0079: The event 'C.CE' can only appear on the left hand side of += or -=");

                CheckResultFlags(context, "RP", DkmClrCompilationResultFlags.ReadOnlyResult);
                CheckResultFlags(context, "WP", DkmClrCompilationResultFlags.None, "error CS0154: The property or indexer 'C.WP' cannot be used in this context because it lacks the get accessor");
                CheckResultFlags(context, "RWP", DkmClrCompilationResultFlags.None);

                CheckResultFlags(context, "this[1]", DkmClrCompilationResultFlags.ReadOnlyResult);
                CheckResultFlags(context, "this[1, 2]", DkmClrCompilationResultFlags.None, "error CS0154: The property or indexer 'C.this[int, int]' cannot be used in this context because it lacks the get accessor");
                CheckResultFlags(context, "this[1, 2, 3]", DkmClrCompilationResultFlags.None);

                CheckResultFlags(context, "M1()", DkmClrCompilationResultFlags.PotentialSideEffect | DkmClrCompilationResultFlags.ReadOnlyResult);

                CheckResultFlags(context, "null", DkmClrCompilationResultFlags.ReadOnlyResult);
                CheckResultFlags(context, "1", DkmClrCompilationResultFlags.ReadOnlyResult);
                CheckResultFlags(context, "M1", DkmClrCompilationResultFlags.ReadOnlyResult);
                CheckResultFlags(context, "M2", DkmClrCompilationResultFlags.None, "error CS8917: The delegate type could not be inferred.");
                CheckResultFlags(context, "typeof(C)", DkmClrCompilationResultFlags.ReadOnlyResult);
                CheckResultFlags(context, "new C()", DkmClrCompilationResultFlags.ReadOnlyResult);
            });
        }

        [Fact]
        public void IsAssignable_Array()
        {
            var source = @"
using System;
class C
{
    readonly int[] RF = new int[1];

    int[] rp = new int[2];
    int[] RP { get { return rp; } }

    int[] m = new int[3];
    int[] M() { return m; }
}
";
            var compilation0 = CreateCompilation(
                source,
                options: TestOptions.DebugDll,
                references: new[] { CSharpRef });

            WithRuntimeInstance(compilation0, runtime =>
            {
                var context = CreateMethodContext(runtime, "C.M");

                CheckResultFlags(context, "RF", DkmClrCompilationResultFlags.ReadOnlyResult);
                CheckResultFlags(context, "RF[0]", DkmClrCompilationResultFlags.None);

                CheckResultFlags(context, "RP", DkmClrCompilationResultFlags.ReadOnlyResult);
                CheckResultFlags(context, "RP[0]", DkmClrCompilationResultFlags.None);

                CheckResultFlags(context, "M()", DkmClrCompilationResultFlags.PotentialSideEffect | DkmClrCompilationResultFlags.ReadOnlyResult);
                CheckResultFlags(context, "M()[0]", DkmClrCompilationResultFlags.PotentialSideEffect);
            });
        }

        private static void CheckResultFlags(EvaluationContext context, string expr, DkmClrCompilationResultFlags expectedFlags, string expectedError = null)
        {
            ResultProperties resultProperties;
            string error;
            var testData = new CompilationTestData();
            var result = context.CompileExpression(expr, out resultProperties, out error, testData);
            Assert.Equal(expectedError, error);
            Assert.NotEqual(expectedError == null, result == null);
            Assert.Equal(expectedFlags, resultProperties.Flags);
        }

        /// <summary>
        /// Set BooleanResult for bool expressions.
        /// </summary>
        [Fact]
        public void EvaluateBooleanExpression()
        {
            var source =
@"class C
{
    static bool F()
    {
        return false;
    }
    static void M(bool x, bool? y)
    {
    }
}";
            var compilation0 = CreateCompilation(source, options: TestOptions.DebugDll);
            WithRuntimeInstance(compilation0, runtime =>
            {
                var context = CreateMethodContext(runtime, "C.M");
                ResultProperties resultProperties;
                string error;
                context.CompileExpression("x", out resultProperties, out error);
                Assert.Equal(DkmClrCompilationResultFlags.BoolResult, resultProperties.Flags);
                context.CompileExpression("y", out resultProperties, out error);
                Assert.Equal(DkmClrCompilationResultFlags.None, resultProperties.Flags);
                context.CompileExpression("(bool)y", out resultProperties, out error);
                Assert.Equal(DkmClrCompilationResultFlags.BoolResult | DkmClrCompilationResultFlags.ReadOnlyResult, resultProperties.Flags);
                context.CompileExpression("!y", out resultProperties, out error);
                Assert.Equal(DkmClrCompilationResultFlags.ReadOnlyResult, resultProperties.Flags);
                context.CompileExpression("false", out resultProperties, out error);
                Assert.Equal(DkmClrCompilationResultFlags.BoolResult | DkmClrCompilationResultFlags.ReadOnlyResult, resultProperties.Flags);
                context.CompileExpression("F()", out resultProperties, out error);
                Assert.Equal(DkmClrCompilationResultFlags.BoolResult | DkmClrCompilationResultFlags.ReadOnlyResult | DkmClrCompilationResultFlags.PotentialSideEffect, resultProperties.Flags);
            });
        }

        /// <summary>
        /// Expression that is not an rvalue.
        /// </summary>
        [Fact]
        public void EvaluateNonRValueExpression()
        {
            var source =
@"class C
{
    object P { set { } }
    void M()
    {
    }
}";
            ResultProperties resultProperties;
            string error;
            var testData = Evaluate(
                source,
                OutputKind.DynamicallyLinkedLibrary,
                methodName: "C.M",
                expr: "P",
                resultProperties: out resultProperties,
                error: out error);
            Assert.Equal("error CS0154: The property or indexer 'C.P' cannot be used in this context because it lacks the get accessor", error);
        }

        /// <summary>
        /// Expression that does not return a value.
        /// </summary>
        [Fact]
        public void EvaluateVoidExpression()
        {
            var source =
@"class C
{
    void M()
    {
    }
}";
            string error;
            ResultProperties resultProperties;
            var testData = Evaluate(
                source,
                OutputKind.DynamicallyLinkedLibrary,
                methodName: "C.M",
                expr: "this.M()",
                resultProperties: out resultProperties,
                error: out error);
            Assert.Equal(DkmClrCompilationResultFlags.PotentialSideEffect | DkmClrCompilationResultFlags.ReadOnlyResult, resultProperties.Flags);
            var methodData = testData.GetMethodData("<>x.<>m0");
            var method = (MethodSymbol)methodData.Method;
            Assert.Equal(SpecialType.System_Void, method.ReturnType.SpecialType);
            Assert.True(method.ReturnsVoid);

            methodData.VerifyIL(
@"{
  // Code size        7 (0x7)
  .maxstack  1
  IL_0000:  ldarg.0
  IL_0001:  callvirt   ""void C.M()""
  IL_0006:  ret
}");
        }

        [Fact]
        public void EvaluateMethodGroup()
        {
            var source =
@"class C
{
    void M1()
    {
    }
    void M2() { }
    void M2(int i) { }
}";
            ResultProperties resultProperties;
            string error;
            var testData = Evaluate(
                source,
                OutputKind.DynamicallyLinkedLibrary,
                methodName: "C.M1",
                expr: "this.M2",
                resultProperties: out resultProperties,
                error: out error);
            Assert.Equal("error CS8917: The delegate type could not be inferred.", error);

            testData = Evaluate(
                source,
                OutputKind.DynamicallyLinkedLibrary,
                methodName: "C.M1",
                expr: "this.M1",
                resultProperties: out resultProperties,
                error: out error);
            Assert.Equal(DkmClrCompilationResultFlags.ReadOnlyResult, resultProperties.Flags);
            var methodData = testData.GetMethodData("<>x.<>m0");
            var method = (MethodSymbol)methodData.Method;
            Assert.Equal(SpecialType.System_Object, method.ReturnType.SpecialType);
            methodData.VerifyIL(
@"{
  // Code size       13 (0xd)
  .maxstack  2
  IL_0000:  ldarg.0
  IL_0001:  ldftn      ""void C.M1()""
  IL_0007:  newobj     ""System.Action..ctor(object, System.IntPtr)""
  IL_000c:  ret
}");
        }

        [Fact(Skip = "https://github.com/dotnet/roslyn/issues/58449")]
        public void AssignMethodGroup()
        {
            var source =
@"class C
{
    static void M1()
    {
        object o;
    }
    static void M2() { }
    static void M2(int i) { }
}";
            var compilation0 = CreateCompilation(source, parseOptions: TestOptions.Regular10, options: TestOptions.DebugDll);
            WithRuntimeInstance(compilation0, runtime =>
            {
                var context = CreateMethodContext(
                    runtime,
                    methodName: "C.M1");
                string error;
                var testData = new CompilationTestData();
                var result = context.CompileAssignment(
                    target: "o",
                    expr: "M2",
                    error: out error,
                    testData: testData);
                Assert.Equal("error CS8917: The delegate type could not be inferred.", error);

                testData = new CompilationTestData();

                // If you see this failing, please fix https://github.com/dotnet/roslyn/issues/58449
                Assert.Equal(compilation0.LanguageVersion, context.Compilation.LanguageVersion);

                context.CompileAssignment(
                    target: "o",
                    expr: "M1",
                    error: out error,
                    testData: testData);
                testData.GetMethodData("<>x.<>m0").VerifyIL(
@"{
  // Code size       14 (0xe)
  .maxstack  2
  .locals init (object V_0) //o
  IL_0000:  ldnull
  IL_0001:  ldftn      ""void C.M1()""
  IL_0007:  newobj     ""System.Action..ctor(object, System.IntPtr)""
  IL_000c:  stloc.0
  IL_000d:  ret
}");
            });
        }

        [Fact]
        public void EvaluateConstant()
        {
            var source =
@"class C
{
    static void M()
    {
        const string x = ""str"";
        const int y = 2;
    }
}";
            var compilation0 = CreateCompilation(source, options: TestOptions.DebugDll);
            WithRuntimeInstance(compilation0, runtime =>
            {
                var context = CreateMethodContext(runtime, "C.M");
                string error;
                var testData = new CompilationTestData();
                var result = context.CompileExpression("x[y]", out error, testData);
                testData.GetMethodData("<>x.<>m0").VerifyIL(
    @"{
  // Code size       12 (0xc)
  .maxstack  2
  IL_0000:  ldstr      ""str""
  IL_0005:  ldc.i4.2
  IL_0006:  call       ""char string.this[int].get""
  IL_000b:  ret
}");
            });
        }

        [Fact]
        public void AssignToConstant()
        {
            var source =
@"class C
{
    static void M()
    {
        const int x = 1;
    }
}";
            var compilation0 = CreateCompilation(source, options: TestOptions.DebugDll);
            WithRuntimeInstance(compilation0, runtime =>
            {
                var context = CreateMethodContext(
                    runtime,
                    methodName: "C.M");
                string error;
                var testData = new CompilationTestData();
                var result = context.CompileAssignment(
                    target: "x",
                    expr: "2",
                    error: out error,
                    testData: testData);
                Assert.Equal("error CS0131: The left-hand side of an assignment must be a variable, property or indexer", error);
            });
        }

        [Fact]
        public void EvaluateUtf8StringLiteral_01()
        {
            var source =
@"class C
{
    static void F()
    {
    }
}";
            var testData = Evaluate(
                source,
                OutputKind.DynamicallyLinkedLibrary,
                methodName: "C.F",
                expr: @"""hello""u8",
                targetFramework: TargetFramework.NetCoreApp);
            testData.GetMethodData("<>x.<>m0").VerifyIL(
@"
{
  // Code size       12 (0xc)
  .maxstack  2
  IL_0000:  ldsflda    ""<PrivateImplementationDetails>.__StaticArrayInitTypeSize=6 <PrivateImplementationDetails>.F3AEFE62965A91903610F0E23CC8A69D5B87CEA6D28E75489B0D2CA02ED7993C""
  IL_0005:  ldc.i4.5
  IL_0006:  newobj     ""System.ReadOnlySpan<byte>..ctor(void*, int)""
  IL_000b:  ret
}
");
        }

        [Fact]
        public void AssignOutParameter()
        {
            var source =
@"class C
{
    static void F<T>(System.Func<T> f)
    {
    }
    static void M1(out int x)
    {
        x = 1;
    }
    static void M2<T>(ref T y)
    {
        y = default(T);
    }
}";
            var compilation0 = CreateCompilation(source, options: TestOptions.DebugDll);
            WithRuntimeInstance(compilation0, runtime =>
            {
                var context = CreateMethodContext(
                    runtime,
                    methodName: "C.M1");
                string error;
                var testData = new CompilationTestData();
                context.CompileAssignment(
                    target: "x",
                    expr: "2",
                    error: out error,
                    testData: testData);
                testData.GetMethodData("<>x.<>m0").VerifyIL(
    @"{
  // Code size        4 (0x4)
  .maxstack  2
  IL_0000:  ldarg.0
  IL_0001:  ldc.i4.2
  IL_0002:  stind.i4
  IL_0003:  ret
}");
                context = CreateMethodContext(
                    runtime,
                    methodName: "C.M2");
                testData = new CompilationTestData();
                context.CompileAssignment(
                    target: "y",
                    expr: "default(T)",
                    error: out error,
                    testData: testData);
                testData.GetMethodData("<>x.<>m0<T>").VerifyIL(
    @"{
  // Code size        8 (0x8)
  .maxstack  1
  IL_0000:  ldarg.0
  IL_0001:  initobj    ""T""
  IL_0007:  ret
}");
                testData = new CompilationTestData();
                context.CompileExpression(
                    expr: "F(() => y)",
                    error: out error,
                    testData: testData);
                Assert.Equal("error CS1628: Cannot use ref, out, or in parameter 'y' inside an anonymous method, lambda expression, query expression, or local function", error);
            });
        }

        [Fact]
        public void EvaluateNamespace()
        {
            var source =
@"namespace N
{
    class C
    {
        static void M()
        {
        }
    }
}";
            ResultProperties resultProperties;
            string error;
            var testData = Evaluate(
                source,
                OutputKind.DynamicallyLinkedLibrary,
                methodName: "N.C.M",
                expr: "N",
                resultProperties: out resultProperties,
                error: out error);
            // Note: The native EE reports "CS0119: 'N' is a namespace, which is not valid in the given context"
            Assert.Equal("error CS0118: 'N' is a namespace but is used like a variable", error);
        }

        [Fact]
        public void EvaluateType()
        {
            var source =
@"class C
{
    static void M()
    {
    }
}";
            ResultProperties resultProperties;
            string error;
            var testData = Evaluate(
                source,
                OutputKind.DynamicallyLinkedLibrary,
                methodName: "C.M",
                expr: "C",
                resultProperties: out resultProperties,
                error: out error);
            // The native EE returns a representation of the type (but not System.Type)
            // that the user can expand to see the base type. To enable similar
            // behavior, the expression compiler would probably return something
            // other than IL. Instead, we disallow this scenario.
            Assert.Equal("error CS0119: 'C' is a type, which is not valid in the given context", error);
        }

        [Fact]
        public void EvaluateObjectAddress()
        {
            var source =
@"class C
{
    static void M()
    {
    }
}";
            var compilation0 = CreateCompilation(source, options: TestOptions.DebugDll);
            WithRuntimeInstance(compilation0, runtime =>
            {
                var context = CreateMethodContext(runtime, "C.M");
                string error;
                var testData = new CompilationTestData();
                context.CompileExpression(
                    "@0x123 ?? @0xa1b2c3 ?? (object)$exception ?? @0XA1B2C3.GetHashCode()",
                    DkmEvaluationFlags.TreatAsExpression,
                    ImmutableArray.Create(ExceptionAlias()),
                    out error,
                    testData);
                Assert.Null(error);
                Assert.Equal(1, testData.GetExplicitlyDeclaredMethods().Length);
                testData.GetMethodData("<>x.<>m0").VerifyIL(
    @"{
  // Code size       61 (0x3d)
  .maxstack  2
  IL_0000:  ldc.i4     0x123
  IL_0005:  conv.i8
  IL_0006:  call       ""object Microsoft.VisualStudio.Debugger.Clr.IntrinsicMethods.GetObjectAtAddress(ulong)""
  IL_000b:  dup
  IL_000c:  brtrue.s   IL_003c
  IL_000e:  pop
  IL_000f:  ldc.i4     0xa1b2c3
  IL_0014:  conv.i8
  IL_0015:  call       ""object Microsoft.VisualStudio.Debugger.Clr.IntrinsicMethods.GetObjectAtAddress(ulong)""
  IL_001a:  dup
  IL_001b:  brtrue.s   IL_003c
  IL_001d:  pop
  IL_001e:  call       ""System.Exception Microsoft.VisualStudio.Debugger.Clr.IntrinsicMethods.GetException()""
  IL_0023:  dup
  IL_0024:  brtrue.s   IL_003c
  IL_0026:  pop
  IL_0027:  ldc.i4     0xa1b2c3
  IL_002c:  conv.i8
  IL_002d:  call       ""object Microsoft.VisualStudio.Debugger.Clr.IntrinsicMethods.GetObjectAtAddress(ulong)""
  IL_0032:  callvirt   ""int object.GetHashCode()""
  IL_0037:  box        ""int""
  IL_003c:  ret
}");
                testData = new CompilationTestData();
                // Report overflow, even though native EE does not.
                context.CompileExpression(
                    "@0xffff0000ffff0000ffff0000",
                    out error, testData);
                Assert.Equal("error CS1021: Integral constant is too large", error);
            });
        }

        [Fact, WorkItem("http://vstfdevdiv:8080/DevDiv2/DevDiv/_workitems/edit/986227")]
        public void RewriteCatchLocal()
        {
            var source =
@"using System;
class E<T> : Exception { }
class C<T>
{
    static void M()
    {
    }
}";
            var compilation0 = CreateCompilation(source, options: TestOptions.DebugDll);
            WithRuntimeInstance(compilation0, runtime =>
            {
                var context = CreateMethodContext(runtime, "C.M");

                string error;
                var testData = new CompilationTestData();
                context.CompileExpression(
                    expr:
    @"((Func<E<T>>)(() =>
{
    E<T> e1 = null;
    try
    {
        string.Empty.ToString();
    }
    catch (E<T> e2)
    {
        e1 = e2;
    }
    catch
    {
    }
    return e1;
}))()",
                    error: out error,
                    testData: testData);

                var methodData = testData.GetMethodData("<>x<T>.<>c.<<>m0>b__0_0");
                var method = (MethodSymbol)methodData.Method;
                var containingType = method.ContainingType;
                var returnType = (NamedTypeSymbol)method.ReturnType;
                // Return type E<T> with type argument T from <>c<T>.
                Assert.Equal(returnType.TypeArguments()[0].ContainingSymbol, containingType.ContainingType);
                var locals = methodData.ILBuilder.LocalSlotManager.LocalsInOrder();
                Assert.Equal(1, locals.Length);
                // All locals of type E<T> with type argument T from <>c<T>.
                foreach (var local in locals)
                {
                    var localType = (NamedTypeSymbol)local.Type.GetInternalSymbol();
                    var typeArg = localType.TypeArguments()[0];
                    Assert.Equal(typeArg.ContainingSymbol, containingType.ContainingType);
                }

                methodData.VerifyIL(
@"{
  // Code size       23 (0x17)
  .maxstack  1
  .locals init (E<T> V_0) //e1
  IL_0000:  ldnull
  IL_0001:  stloc.0
  .try
  {
    IL_0002:  ldsfld     ""string string.Empty""
    IL_0007:  callvirt   ""string object.ToString()""
    IL_000c:  pop
    IL_000d:  leave.s    IL_0015
  }
  catch E<T>
  {
    IL_000f:  stloc.0
    IL_0010:  leave.s    IL_0015
  }
  catch object
  {
    IL_0012:  pop
    IL_0013:  leave.s    IL_0015
  }
  IL_0015:  ldloc.0
  IL_0016:  ret
}");
            });
        }

        [Fact, WorkItem("http://vstfdevdiv:8080/DevDiv2/DevDiv/_workitems/edit/986227")]
        public void RewriteSequenceTemps()
        {
            var source =
@"class C
{
    object F;
    static void M<T>() where T : C, new()
    {
        T t;
    }
}";
            var compilation0 = CreateCompilation(source, options: TestOptions.DebugDll);
            WithRuntimeInstance(compilation0, runtime =>
            {
                var context = CreateMethodContext(runtime, "C.M");
                string error;
                var testData = new CompilationTestData();
                context.CompileExpression(
                    expr: "new T() { F = 1 }",
                    error: out error,
                    testData: testData);

                var methodData = testData.GetMethodData("<>x.<>m0<T>()");
                var method = (MethodSymbol)methodData.Method;
                var returnType = method.ReturnTypeWithAnnotations;
                Assert.Equal(TypeKind.TypeParameter, returnType.TypeKind);
                Assert.Equal(returnType.Type.ContainingSymbol, method);

                var locals = methodData.ILBuilder.LocalSlotManager.LocalsInOrder();
                // The original local of type T from <>m0<T>.
                Assert.Equal(1, locals.Length);
                foreach (var local in locals)
                {
                    var localType = (TypeSymbol)local.Type.GetInternalSymbol();
                    Assert.Equal(localType.ContainingSymbol, method);
                }

                methodData.VerifyIL(
    @"{
  // Code size       23 (0x17)
  .maxstack  3
  .locals init (T V_0) //t
  IL_0000:  call       ""T System.Activator.CreateInstance<T>()""
  IL_0005:  dup
  IL_0006:  box        ""T""
  IL_000b:  ldc.i4.1
  IL_000c:  box        ""int""
  IL_0011:  stfld      ""object C.F""
  IL_0016:  ret
}");
            });
        }

        [Fact]
        public void GenericWithInterfaceConstraint()
        {
            var source =
@"public interface I
{
    string Key { get; set; }
}

class C
{
    public static void M<T>(T t) where T : I
    {
    }
}";
            var compilation0 = CreateCompilation(source, options: TestOptions.DebugDll);
            WithRuntimeInstance(compilation0, runtime =>
            {
                var context = CreateMethodContext(runtime, "C.M");
                string error;
                var testData = new CompilationTestData();
                context.CompileExpression(
                    expr: "t.Key",
                    error: out error,
                    testData: testData);

                var methodData = testData.GetMethodData("<>x.<>m0<T>(T)");
                var method = (MethodSymbol)methodData.Method;
                Assert.Equal(1, method.Parameters.Length);
                var eeTypeParameterSymbol = (EETypeParameterSymbol)method.Parameters[0].Type;
                Assert.Equal(1, eeTypeParameterSymbol.AllEffectiveInterfacesNoUseSiteDiagnostics.Length);
                Assert.Equal("I", eeTypeParameterSymbol.AllEffectiveInterfacesNoUseSiteDiagnostics[0].Name);

                methodData.VerifyIL(
@"{
  // Code size       14 (0xe)
  .maxstack  1
  IL_0000:  ldarga.s   V_0
  IL_0002:  constrained. ""T""
  IL_0008:  callvirt   ""string I.Key.get""
  IL_000d:  ret
}");
            });
        }

        [Fact]
        public void AssignEmitError()
        {
            var longName = new string('P', 1100);
            var source =
@"class C
{
    static void M(object o)
    {
    }
}";
            var compilation0 = CreateCompilation(source, options: TestOptions.DebugDll);
            WithRuntimeInstance(compilation0, runtime =>
            {
                var context = CreateMethodContext(runtime, "C.M");
                string error;
                var testData = new CompilationTestData();
                var result = context.CompileAssignment(
                    target: "o",
                    expr: string.Format("new {{ {0} = 1 }}", longName),
                    error: out error,
                    testData: testData);
                Assert.Equal(error, string.Format("error CS7013: Name '<{0}>i__Field' exceeds the maximum length allowed in metadata.", longName));
            });
        }

        /// <summary>
        /// Attempt to assign where the rvalue is not an rvalue.
        /// </summary>
        [Fact]
        public void AssignVoidExpression()
        {
            var source =
@"class C
{
    static void M()
    {
        object o;
    }
}";
            var compilation0 = CreateCompilation(source, options: TestOptions.DebugDll);
            WithRuntimeInstance(compilation0, runtime =>
            {
                var context = CreateMethodContext(runtime, "C.M");
                string error;
                var testData = new CompilationTestData();
                var result = context.CompileAssignment(
                    target: "o",
                    expr: "M()",
                    error: out error,
                    testData: testData);
                Assert.Equal("error CS0029: Cannot implicitly convert type 'void' to 'object'", error);
            });
        }

        [Fact]
        public void AssignUnsafeExpression()
        {
            var source =
@"class C
{
    static unsafe void M(int *p)
    {
    }
}";
            var compilation0 = CreateCompilation(source, options: TestOptions.UnsafeDebugDll);
            WithRuntimeInstance(compilation0, runtime =>
            {
                var context = CreateMethodContext(runtime, "C.M");
                string error;
                var testData = new CompilationTestData();
                context.CompileAssignment(
                    target: "p[1]",
                    expr: "p[0] + 1",
                    error: out error,
                    testData: testData);
                testData.GetMethodData("<>x.<>m0").VerifyIL(
    @"{
  // Code size        9 (0x9)
  .maxstack  3
  IL_0000:  ldarg.0
  IL_0001:  ldc.i4.4
  IL_0002:  add
  IL_0003:  ldarg.0
  IL_0004:  ldind.i4
  IL_0005:  ldc.i4.1
  IL_0006:  add
  IL_0007:  stind.i4
  IL_0008:  ret
}");
            });
        }

        /// <remarks>
        /// This is interesting because we're always in an unsafe context in
        /// the expression compiler and so an await expression would not
        /// normally be allowed.
        /// </remarks>
        [Fact, WorkItem("http://vstfdevdiv:8080/DevDiv2/DevDiv/_workitems/edit/1075258")]
        public void Await()
        {
            var source = @"
using System;
using System.Threading.Tasks;

class C
{
    static async Task<object> F()
    {
        return null;
    }
    static void G(Func<Task<object>> f)
    {
    }
    static void Main()
    {
    }
}
";
            var comp = CreateCompilationWithMscorlib45(source, options: TestOptions.UnsafeDebugDll);
            WithRuntimeInstance(comp, runtime =>
            {
                var context = CreateMethodContext(runtime, "C.Main");
                string error;
                var testData = new CompilationTestData();
                context.CompileExpression("G(async() => await F())", out error, testData);
                Assert.Null(error);
            });
        }

        /// <remarks>
        /// This would be illegal in any non-debugger context.
        /// </remarks>
        [Fact, WorkItem("http://vstfdevdiv:8080/DevDiv2/DevDiv/_workitems/edit/1075258")]
        public void AwaitInUnsafeContext()
        {
            var source = @"
using System;
using System.Threading.Tasks;

class C
{
    static async Task<object> F()
    {
        return null;
    }
    static void G(Func<Task<object>> f)
    {
    }
    static void Main()
    {
    }
}
";
            var comp = CreateCompilationWithMscorlib45(source, options: TestOptions.UnsafeDebugDll);
            WithRuntimeInstance(comp, runtime =>
            {
                var context = CreateMethodContext(runtime, "C.Main");
                string error;
                var testData = new CompilationTestData();
                context.CompileExpression(@"G(async() => 
{
    unsafe 
    {
        return await F();
    }
})", out error, testData);
                Assert.Null(error);
            });
        }

        /// <summary>
        /// Flow analysis should catch definite assignment errors
        /// for variables declared within the expression.
        /// </summary>
        [Fact(Skip = "https://github.com/dotnet/roslyn/issues/549")]
        [WorkItem("https://github.com/dotnet/roslyn/issues/549")]
        public void FlowAnalysis()
        {
            var source =
@"class C
{
    static void M(bool b)
    {
    }
}";
            ResultProperties resultProperties;
            string error;
            var testData = Evaluate(
                source,
                OutputKind.DynamicallyLinkedLibrary,
                methodName: "C.M",
                expr:
@"((System.Func<object>)(() =>
{
    object o;
    if (b) o = 1;
    return o;
}))()",
                resultProperties: out resultProperties,
                error: out error);
            Assert.Equal("error CS0165: Use of unassigned local variable 'o'", error);
        }

        /// <summary>
        /// Should be possible to evaluate an expression
        /// of a type that the compiler does not normally
        /// support as a return value.
        /// </summary>
        [Fact]
        public void EvaluateRestrictedTypeExpression()
        {
            var source =
@"class C
{
    static void M()
    {
    }
}";
            var testData = Evaluate(
                source,
                OutputKind.DynamicallyLinkedLibrary,
                methodName: "C.M",
                expr: "new System.RuntimeArgumentHandle()");
            testData.GetMethodData("<>x.<>m0").VerifyIL(
@"{
  // Code size       10 (0xa)
  .maxstack  1
  .locals init (System.RuntimeArgumentHandle V_0)
  IL_0000:  ldloca.s   V_0
  IL_0002:  initobj    ""System.RuntimeArgumentHandle""
  IL_0008:  ldloc.0
  IL_0009:  ret
}");
        }

        [Fact]
        public void NestedNamespacesAndTypes()
        {
            var source =
@"namespace N
{
    namespace M
    {
        class A
        {
            class B
            {
                static object F() { return null; }
            }
        }
    }
}";
            var testData = Evaluate(
                source,
                OutputKind.DynamicallyLinkedLibrary,
                methodName: "N.M.A.B.F",
                expr: "F()");
            testData.GetMethodData("<>x.<>m0").VerifyIL(
@"{
  // Code size        6 (0x6)
  .maxstack  1
  .locals init (object V_0)
  IL_0000:  call       ""object N.M.A.B.F()""
  IL_0005:  ret
}");
        }

        [Fact]
        public void GenericMethod()
        {
            var source =
@"class A<T>
{
    class B<U, V> where V : U
    {
        static void M1<W, X>() where X : A<W>.B<object, U[]>
        {
            var t = default(T);
            var w = default(W);
        }
        static void M2()
        {
            var t = default(T);
        }
    }
}";
            var compilation0 = CreateCompilation(source, options: TestOptions.DebugDll);
            WithRuntimeInstance(compilation0, runtime =>
            {
                var context = CreateMethodContext(runtime, "A.B.M1");
                string error;
                var testData = new CompilationTestData();
                var result = context.CompileExpression("(object)t ?? (object)w ?? typeof(V) ?? typeof(X)", out error, testData);
                var methodData = testData.GetMethodData("<>x<T, U, V>.<>m0<W, X>");
                methodData.VerifyIL(
    @"{
  // Code size       45 (0x2d)
  .maxstack  2
  .locals init (T V_0, //t
                W V_1) //w
  IL_0000:  ldloc.0
  IL_0001:  box        ""T""
  IL_0006:  dup
  IL_0007:  brtrue.s   IL_002c
  IL_0009:  pop
  IL_000a:  ldloc.1
  IL_000b:  box        ""W""
  IL_0010:  dup
  IL_0011:  brtrue.s   IL_002c
  IL_0013:  pop
  IL_0014:  ldtoken    ""V""
  IL_0019:  call       ""System.Type System.Type.GetTypeFromHandle(System.RuntimeTypeHandle)""
  IL_001e:  dup
  IL_001f:  brtrue.s   IL_002c
  IL_0021:  pop
  IL_0022:  ldtoken    ""X""
  IL_0027:  call       ""System.Type System.Type.GetTypeFromHandle(System.RuntimeTypeHandle)""
  IL_002c:  ret
}");
                // Verify generated type and method are generic.
                Assert.Equal(Cci.CallingConvention.Generic, ((Cci.IMethodDefinition)methodData.Method.GetCciAdapter()).CallingConvention);
                var metadata = ModuleMetadata.CreateFromImage(ImmutableArray.CreateRange(result.Assembly));
                var reader = metadata.MetadataReader;
                var typeDef = reader.GetTypeDef(result.TypeName);
                reader.CheckTypeParameters(typeDef.GetGenericParameters(), "T", "U", "V");
                var methodDef = reader.GetMethodDef(typeDef, result.MethodName);
                reader.CheckTypeParameters(methodDef.GetGenericParameters(), "W", "X");

                context = CreateMethodContext(
                    runtime,
                    methodName: "A.B.M2");
                testData = new CompilationTestData();
                context.CompileExpression("(object)t ?? typeof(T) ?? typeof(U)", out error, testData);
                methodData = testData.GetMethodData("<>x<T, U, V>.<>m0");
                Assert.Equal(Cci.CallingConvention.Default, ((Cci.IMethodDefinition)methodData.Method.GetCciAdapter()).CallingConvention);
            });
        }

        [Fact]
        public void GenericClosureClass()
        {
            var source =
@"using System;
class C<T>
{
    static U F<U>(Func<U> f)
    {
        return f();
    }
    U M<U>(U u)
    {
        return u;
    }
}";
            var compilation0 = CreateCompilation(source, options: TestOptions.DebugDll);
            WithRuntimeInstance(compilation0, runtime =>
            {
                var context = CreateMethodContext(runtime, "C.M");
                string error;
                var testData = new CompilationTestData();
                context.CompileExpression("F(() => this.M(u))", out error, testData);
                var methodData = testData.GetMethodData("<>x<T>.<>m0<U>");
                methodData.VerifyIL(@"
{
  // Code size       36 (0x24)
  .maxstack  3
  .locals init (U V_0)
  IL_0000:  newobj     ""<>x<T>.<>c__DisplayClass0_0<U>..ctor()""
  IL_0005:  dup
  IL_0006:  ldarg.0
  IL_0007:  stfld      ""C<T> <>x<T>.<>c__DisplayClass0_0<U>.<>4__this""
  IL_000c:  dup
  IL_000d:  ldarg.1
  IL_000e:  stfld      ""U <>x<T>.<>c__DisplayClass0_0<U>.u""
  IL_0013:  ldftn      ""U <>x<T>.<>c__DisplayClass0_0<U>.<<>m0>b__0()""
  IL_0019:  newobj     ""System.Func<U>..ctor(object, System.IntPtr)""
  IL_001e:  call       ""U C<T>.F<U>(System.Func<U>)""
  IL_0023:  ret
}");
                Assert.Equal(Cci.CallingConvention.Generic, ((Cci.IMethodDefinition)methodData.Method.GetCciAdapter()).CallingConvention);
            });
        }

        [Fact, WorkItem("http://vstfdevdiv:8080/DevDiv2/DevDiv/_workitems/edit/976847")]
        public void VarArgMethod()
        {
            var source =
@"class C
{
    static void M(object o, __arglist)
    {
    }
}";
            var compilation0 = CreateCompilation(source, options: TestOptions.DebugDll);
            WithRuntimeInstance(compilation0, runtime =>
            {
                var context = CreateMethodContext(runtime, "C.M");
                string error;
                var testData = new CompilationTestData();
                var result = context.CompileExpression("new System.ArgIterator(__arglist)", out error, testData);
                var methodData = testData.GetMethodData("<>x.<>m0");
                methodData.VerifyIL(
    @"{
  // Code size        8 (0x8)
  .maxstack  1
  IL_0000:  arglist
  IL_0002:  newobj     ""System.ArgIterator..ctor(System.RuntimeArgumentHandle)""
  IL_0007:  ret
}");
                Assert.Equal(Cci.CallingConvention.ExtraArguments, ((Cci.IMethodDefinition)methodData.Method.GetCciAdapter()).CallingConvention);
            });
        }

        [Fact]
        public void EvaluateLambdaWithParameters()
        {
            var source =
@"class C
{
    static void M(object x, object y)
    {
    }
}";
            var testData = Evaluate(
                source,
                OutputKind.DynamicallyLinkedLibrary,
                methodName: "C.M",
                expr: "((System.Func<object, object, object>)((a, b) => a ?? b))(x, y)");
            testData.GetMethodData("<>x.<>m0").VerifyIL(@"
{
  // Code size       39 (0x27)
  .maxstack  3
  IL_0000:  ldsfld     ""System.Func<object, object, object> <>x.<>c.<>9__0_0""
  IL_0005:  dup
  IL_0006:  brtrue.s   IL_001f
  IL_0008:  pop
  IL_0009:  ldsfld     ""<>x.<>c <>x.<>c.<>9""
  IL_000e:  ldftn      ""object <>x.<>c.<<>m0>b__0_0(object, object)""
  IL_0014:  newobj     ""System.Func<object, object, object>..ctor(object, System.IntPtr)""
  IL_0019:  dup
  IL_001a:  stsfld     ""System.Func<object, object, object> <>x.<>c.<>9__0_0""
  IL_001f:  ldarg.0
  IL_0020:  ldarg.1
  IL_0021:  callvirt   ""object System.Func<object, object, object>.Invoke(object, object)""
  IL_0026:  ret
}");
        }

        [Fact]
        public void EvaluateLambdaWithLocals()
        {
            var source =
@"class C
{
    static void M()
    {
    }
}";
            var testData = Evaluate(
                source,
                OutputKind.DynamicallyLinkedLibrary,
                methodName: "C.M",
                expr:
@"((System.Func<object>)(() =>
{
    int x = 1;
    if (x < 0)
    {
        int y = 2;
        return y;
    }
    else
    {
        int z = 3;
        return z;
    }
}))()");
        }

        /// <summary>
        /// Lambda expression containing names
        /// that shadow names outside expression.
        /// </summary>
        [Fact]
        public void EvaluateLambdaWithNameShadowing()
        {
            var source =
@"class C
{
    static void M(object x)
    {
        object y;
    }
}";

            var testData = Evaluate(
                source,
                OutputKind.DynamicallyLinkedLibrary,
                methodName: "C.M",
                expr:
@"((System.Func<object, object>)(y =>
{
    object x = y;
    return y;
}))(x)");

            testData.GetMethodData("<>x.<>m0").VerifyIL(
@"
{
  // Code size       38 (0x26)
  .maxstack  2
  .locals init (object V_0) //y
  IL_0000:  ldsfld     ""System.Func<object, object> <>x.<>c.<>9__0_0""
  IL_0005:  dup
  IL_0006:  brtrue.s   IL_001f
  IL_0008:  pop
  IL_0009:  ldsfld     ""<>x.<>c <>x.<>c.<>9""
  IL_000e:  ldftn      ""object <>x.<>c.<<>m0>b__0_0(object)""
  IL_0014:  newobj     ""System.Func<object, object>..ctor(object, System.IntPtr)""
  IL_0019:  dup
  IL_001a:  stsfld     ""System.Func<object, object> <>x.<>c.<>9__0_0""
  IL_001f:  ldarg.0
  IL_0020:  callvirt   ""object System.Func<object, object>.Invoke(object)""
  IL_0025:  ret
}");

            var data = testData.GetMethodData("<>x.<>c.<<>m0>b__0_0(object)");

            Assert.False(data.Method.IsStatic);
            Assert.Equal("System.Object <>x.<>c.<<>m0>b__0_0(System.Object y)", ((Symbol)data.Method).ToTestDisplayString());
            data.VerifyIL(
@"
{
  // Code size        2 (0x2)
  .maxstack  1
  IL_0000:  ldarg.1
  IL_0001:  ret
}");
        }

        [Fact]
        public void EvaluateNestedLambdaClosedOverLocal()
        {
            var source =
@"delegate object D(C c);
class C
{
    object F(D d)
    {
        return d(this);
    }
    static void Main(string[] args)
    {
        int x = 1;
        C y = new C();
    }
}";
            var testData = Evaluate(
                source,
                OutputKind.ConsoleApplication,
                methodName: "C.Main",
                expr: "y.F(a => y.F(b => x))");
            // Verify display class was included.
            testData.GetMethodData("<>x.<>c__DisplayClass0_0..ctor").VerifyIL(
@"{
  // Code size        7 (0x7)
  .maxstack  1
  IL_0000:  ldarg.0
  IL_0001:  call       ""object..ctor()""
  IL_0006:  ret
}");
            // Verify evaluation method.
            testData.GetMethodData("<>x.<>m0").VerifyIL(
@"{
  // Code size       44 (0x2c)
  .maxstack  3
  .locals init (int V_0, //x
                C V_1, //y
                <>x.<>c__DisplayClass0_0 V_2) //CS$<>8__locals0
  IL_0000:  newobj     ""<>x.<>c__DisplayClass0_0..ctor()""
  IL_0005:  stloc.2
  IL_0006:  ldloc.2
  IL_0007:  ldloc.1
  IL_0008:  stfld      ""C <>x.<>c__DisplayClass0_0.y""
  IL_000d:  ldloc.2
  IL_000e:  ldloc.0
  IL_000f:  stfld      ""int <>x.<>c__DisplayClass0_0.x""
  IL_0014:  ldloc.2
  IL_0015:  ldfld      ""C <>x.<>c__DisplayClass0_0.y""
  IL_001a:  ldloc.2
  IL_001b:  ldftn      ""object <>x.<>c__DisplayClass0_0.<<>m0>b__0(C)""
  IL_0021:  newobj     ""D..ctor(object, System.IntPtr)""
  IL_0026:  callvirt   ""object C.F(D)""
  IL_002b:  ret
}");
        }

        [Fact]
        public void EvaluateLambdaClosedOverThis()
        {
            var source =
@"class A
{
    internal virtual object F() { return null; }
    internal object G;
    internal virtual object P { get { return null; } }
}
class B : A
{
    internal override object F() { return null; }
    internal new object G;
    internal override object P { get { return null; } }
    static object F(System.Func<object> f1, System.Func<object> f2, object g) { return null; }
    void M()
    {
    }
}";
            ResultProperties resultProperties;
            string error;
            var testData = Evaluate(
                source,
                OutputKind.DynamicallyLinkedLibrary,
                methodName: "B.M",
                expr: "((System.Func<object>)(() => this.G))()",
                resultProperties: out resultProperties,
                error: out error);
            Assert.Equal(DkmClrCompilationResultFlags.PotentialSideEffect | DkmClrCompilationResultFlags.ReadOnlyResult, resultProperties.Flags);
            testData.GetMethodData("<>x.<>c__DisplayClass0_0.<<>m0>b__0()").VerifyIL(
@"{
  // Code size       12 (0xc)
  .maxstack  1
  IL_0000:  ldarg.0
  IL_0001:  ldfld      ""B <>x.<>c__DisplayClass0_0.<>4__this""
  IL_0006:  ldfld      ""object B.G""
  IL_000b:  ret
}");
            testData = Evaluate(
                source,
                OutputKind.DynamicallyLinkedLibrary,
                methodName: "B.M",
                expr: "((System.Func<object>)(() => this.F() ?? this.P))()",
                resultProperties: out resultProperties,
                error: out error);
            Assert.Equal(DkmClrCompilationResultFlags.PotentialSideEffect | DkmClrCompilationResultFlags.ReadOnlyResult, resultProperties.Flags);
            testData.GetMethodData("<>x.<>c__DisplayClass0_0.<<>m0>b__0()").VerifyIL(
@"{
  // Code size       27 (0x1b)
  .maxstack  2
  IL_0000:  ldarg.0
  IL_0001:  ldfld      ""B <>x.<>c__DisplayClass0_0.<>4__this""
  IL_0006:  callvirt   ""object B.F()""
  IL_000b:  dup
  IL_000c:  brtrue.s   IL_001a
  IL_000e:  pop
  IL_000f:  ldarg.0
  IL_0010:  ldfld      ""B <>x.<>c__DisplayClass0_0.<>4__this""
  IL_0015:  callvirt   ""object B.P.get""
  IL_001a:  ret
}");
            testData = Evaluate(
                source,
                OutputKind.DynamicallyLinkedLibrary,
                methodName: "B.M",
                expr: "((System.Func<object>)(() => F(new System.Func<object>(this.F), this.F, this.G)))()");
            testData.GetMethodData("<>x.<>c__DisplayClass0_0.<<>m0>b__0()").VerifyIL(
@"{
  // Code size       53 (0x35)
  .maxstack  3
  IL_0000:  ldarg.0
  IL_0001:  ldfld      ""B <>x.<>c__DisplayClass0_0.<>4__this""
  IL_0006:  dup
  IL_0007:  ldvirtftn  ""object B.F()""
  IL_000d:  newobj     ""System.Func<object>..ctor(object, System.IntPtr)""
  IL_0012:  ldarg.0
  IL_0013:  ldfld      ""B <>x.<>c__DisplayClass0_0.<>4__this""
  IL_0018:  dup
  IL_0019:  ldvirtftn  ""object B.F()""
  IL_001f:  newobj     ""System.Func<object>..ctor(object, System.IntPtr)""
  IL_0024:  ldarg.0
  IL_0025:  ldfld      ""B <>x.<>c__DisplayClass0_0.<>4__this""
  IL_002a:  ldfld      ""object B.G""
  IL_002f:  call       ""object B.F(System.Func<object>, System.Func<object>, object)""
  IL_0034:  ret
}");
        }

        [Fact, WorkItem("http://vstfdevdiv:8080/DevDiv2/DevDiv/_workitems/edit/905986")]
        public void EvaluateLambdaClosedOverBase()
        {
            var source =
@"class A
{
    internal virtual object F() { return null; }
    internal object G;
    internal virtual object P { get { return null; } }
}
class B : A
{
    internal override object F() { return null; }
    internal new object G;
    internal override object P { get { return null; } }
    static object F(System.Func<object> f1, System.Func<object> f2, object g) { return null; }
    void M()
    {
    }
}";
            var testData = Evaluate(
                source,
                OutputKind.DynamicallyLinkedLibrary,
                methodName: "B.M",
                expr: "((System.Func<object>)(() => base.F() ?? base.P))()");
            testData.GetMethodData("<>x.<>c__DisplayClass0_0.<<>m0>b__0()").VerifyIL(
@"{
  // Code size       27 (0x1b)
  .maxstack  2
  IL_0000:  ldarg.0
  IL_0001:  ldfld      ""B <>x.<>c__DisplayClass0_0.<>4__this""
  IL_0006:  call       ""object A.F()""
  IL_000b:  dup
  IL_000c:  brtrue.s   IL_001a
  IL_000e:  pop
  IL_000f:  ldarg.0
  IL_0010:  ldfld      ""B <>x.<>c__DisplayClass0_0.<>4__this""
  IL_0015:  call       ""object A.P.get""
  IL_001a:  ret
}");
            testData = Evaluate(
                source,
                OutputKind.DynamicallyLinkedLibrary,
                methodName: "B.M",
                expr: "((System.Func<object>)(() => F(new System.Func<object>(base.F), base.F, base.G)))()");
            testData.GetMethodData("<>x.<>c__DisplayClass0_0.<<>m0>b__0()").VerifyIL(
@"{
  // Code size       51 (0x33)
  .maxstack  3
  IL_0000:  ldarg.0
  IL_0001:  ldfld      ""B <>x.<>c__DisplayClass0_0.<>4__this""
  IL_0006:  ldftn      ""object A.F()""
  IL_000c:  newobj     ""System.Func<object>..ctor(object, System.IntPtr)""
  IL_0011:  ldarg.0
  IL_0012:  ldfld      ""B <>x.<>c__DisplayClass0_0.<>4__this""
  IL_0017:  ldftn      ""object A.F()""
  IL_001d:  newobj     ""System.Func<object>..ctor(object, System.IntPtr)""
  IL_0022:  ldarg.0
  IL_0023:  ldfld      ""B <>x.<>c__DisplayClass0_0.<>4__this""
  IL_0028:  ldfld      ""object A.G""
  IL_002d:  call       ""object B.F(System.Func<object>, System.Func<object>, object)""
  IL_0032:  ret
}");
        }

        [Fact]
        public void EvaluateCapturedLocalsAlreadyCaptured()
        {
            var source =
@"class A
{
    internal virtual object F(object o)
    {
        return 1;
    }
}
class B : A
{
    internal override object F(object o)
    {
        return 2;
    }
    static void F(System.Func<object> f)
    {
        f();
    }
    void M(object x)
    {
        object y = 1;
        F(() => this.F(x));
        F(() => base.F(y));
    }
}";
            var compilation0 = CreateCompilation(source, options: TestOptions.DebugDll);
            WithRuntimeInstance(compilation0, runtime =>
            {
                var context = CreateMethodContext(
                    runtime,
                    methodName: "B.M");
                string error;
                var testData = new CompilationTestData();
                context.CompileExpression("F(() => this.F(x))", out error, testData);

                // Note there are duplicate local names (one from the original
                // display class, the other from the new display class in each case).
                // That is expected since we do not rename old locals nor do we
                // offset numbering of new locals. Having duplicate local names
                // in the PDB should be harmless though.
                testData.GetMethodData("<>x.<>m0").VerifyIL(
    @"{
  // Code size       29 (0x1d)
  .maxstack  3
  .locals init (B.<>c__DisplayClass2_0 V_0) //CS$<>8__locals0
  IL_0000:  newobj     ""<>x.<>c__DisplayClass0_0..ctor()""
  IL_0005:  dup
  IL_0006:  ldloc.0
  IL_0007:  stfld      ""B.<>c__DisplayClass2_0 <>x.<>c__DisplayClass0_0.CS$<>8__locals0""
  IL_000c:  ldftn      ""object <>x.<>c__DisplayClass0_0.<<>m0>b__0()""
  IL_0012:  newobj     ""System.Func<object>..ctor(object, System.IntPtr)""
  IL_0017:  call       ""void B.F(System.Func<object>)""
  IL_001c:  ret
}");
                testData.GetMethodData("<>x.<>c__DisplayClass0_0.<<>m0>b__0").VerifyIL(
    @"{
  // Code size       28 (0x1c)
  .maxstack  2
  IL_0000:  ldarg.0
  IL_0001:  ldfld      ""B.<>c__DisplayClass2_0 <>x.<>c__DisplayClass0_0.CS$<>8__locals0""
  IL_0006:  ldfld      ""B B.<>c__DisplayClass2_0.<>4__this""
  IL_000b:  ldarg.0
  IL_000c:  ldfld      ""B.<>c__DisplayClass2_0 <>x.<>c__DisplayClass0_0.CS$<>8__locals0""
  IL_0011:  ldfld      ""object B.<>c__DisplayClass2_0.x""
  IL_0016:  callvirt   ""object B.F(object)""
  IL_001b:  ret
}");
                testData = new CompilationTestData();
                context.CompileExpression("F(() => base.F(y))", out error, testData);
                testData.GetMethodData("<>x.<>m0").VerifyIL(
    @"{
  // Code size       29 (0x1d)
  .maxstack  3
  .locals init (B.<>c__DisplayClass2_0 V_0) //CS$<>8__locals0
  IL_0000:  newobj     ""<>x.<>c__DisplayClass0_0..ctor()""
  IL_0005:  dup
  IL_0006:  ldloc.0
  IL_0007:  stfld      ""B.<>c__DisplayClass2_0 <>x.<>c__DisplayClass0_0.CS$<>8__locals0""
  IL_000c:  ldftn      ""object <>x.<>c__DisplayClass0_0.<<>m0>b__0()""
  IL_0012:  newobj     ""System.Func<object>..ctor(object, System.IntPtr)""
  IL_0017:  call       ""void B.F(System.Func<object>)""
  IL_001c:  ret
}");
                testData.GetMethodData("<>x.<>c__DisplayClass0_0.<<>m0>b__0").VerifyIL(
    @"{
  // Code size       28 (0x1c)
  .maxstack  2
  IL_0000:  ldarg.0
  IL_0001:  ldfld      ""B.<>c__DisplayClass2_0 <>x.<>c__DisplayClass0_0.CS$<>8__locals0""
  IL_0006:  ldfld      ""B B.<>c__DisplayClass2_0.<>4__this""
  IL_000b:  ldarg.0
  IL_000c:  ldfld      ""B.<>c__DisplayClass2_0 <>x.<>c__DisplayClass0_0.CS$<>8__locals0""
  IL_0011:  ldfld      ""object B.<>c__DisplayClass2_0.y""
  IL_0016:  call       ""object A.F(object)""
  IL_001b:  ret
}");
            });
        }

        [Fact, WorkItem("http://vstfdevdiv:8080/DevDiv2/DevDiv/_workitems/edit/994485")]
        public void Repro994485()
        {
            var source = @"
using System;

enum E
{
    A
}

class C
{
    Action M(E? e)
    {
        Action a = () => e.ToString();
        E ee = e.Value;
        return a;
    }
}
";
            var compilation0 = CreateCompilation(source, options: TestOptions.DebugDll);
            WithRuntimeInstance(compilation0, runtime =>
            {
                var context = CreateMethodContext(runtime, "C.M");
                string error;
                var testData = new CompilationTestData();
                context.CompileExpression("e.HasValue", out error, testData);
                testData.GetMethodData("<>x.<>m0").VerifyIL(@"
{
  // Code size       12 (0xc)
  .maxstack  1
  .locals init (C.<>c__DisplayClass0_0 V_0, //CS$<>8__locals0
                System.Action V_1, //a
                E V_2, //ee
                System.Action V_3)
  IL_0000:  ldloc.0
  IL_0001:  ldflda     ""E? C.<>c__DisplayClass0_0.e""
  IL_0006:  call       ""bool E?.HasValue.get""
  IL_000b:  ret
}");
            });
        }

        [Theory]
        [MemberData(nameof(NonNullTypesTrueAndFalseDebugDll))]
        public void EvaluateCapturedLocalsOutsideLambda(CSharpCompilationOptions options)
        {
            var source =
@"class A
{
    internal virtual object F(object o)
    {
        return 1;
    }
}
class B : A
{
    internal override object F(object o)
    {
        return 2;
    }
    static void F(System.Func<object> f)
    {
        f();
    }
    void M<T>(object x) where T : A, new()
    {
        F(() => this.F(x));
        if (x != null)
        {
#line 999
            var y = new T();
            var z = 1;
            F(() => base.F(y));
        }
        else
        {
            var w = 2;
            F(() => w);
        }
    }
}";
            var compilation0 = CreateCompilation(source, options: options);

            WithRuntimeInstance(compilation0, runtime =>
            {
                var context = CreateMethodContext(runtime, methodName: "B.M", atLineNumber: 999);

                string error;
                var testData = new CompilationTestData();
                context.CompileExpression("this.F(y)", out error, testData);

                testData.GetMethodData("<>x.<>m0<T>").VerifyIL(@"
{
  // Code size       23 (0x17)
  .maxstack  2
  .locals init (B.<>c__DisplayClass2_0<T> V_0, //CS$<>8__locals0
                bool V_1,
                B.<>c__DisplayClass2_1<T> V_2, //CS$<>8__locals1
                int V_3, //z
                B.<>c__DisplayClass2_2<T> V_4)
  IL_0000:  ldloc.0
  IL_0001:  ldfld      ""B B.<>c__DisplayClass2_0<T>.<>4__this""
  IL_0006:  ldloc.2
  IL_0007:  ldfld      ""T B.<>c__DisplayClass2_1<T>.y""
  IL_000c:  box        ""T""
  IL_0011:  callvirt   ""object B.F(object)""
  IL_0016:  ret
}");
                testData = new CompilationTestData();
                context.CompileExpression("base.F(x)", out error, testData);

                testData.GetMethodData("<>x.<>m0<T>").VerifyIL(
    @"{
  // Code size       18 (0x12)
  .maxstack  2
  .locals init (B.<>c__DisplayClass2_0<T> V_0, //CS$<>8__locals0
                bool V_1,
                B.<>c__DisplayClass2_1<T> V_2, //CS$<>8__locals1
                int V_3, //z
                B.<>c__DisplayClass2_2<T> V_4)
  IL_0000:  ldloc.0
  IL_0001:  ldfld      ""B B.<>c__DisplayClass2_0<T>.<>4__this""
  IL_0006:  ldloc.0
  IL_0007:  ldfld      ""object B.<>c__DisplayClass2_0<T>.x""
  IL_000c:  call       ""object A.F(object)""
  IL_0011:  ret
}");
            });
        }

        [Fact(Skip = "https://github.com/dotnet/roslyn/issues/30767")]
        [WorkItem("https://github.com/dotnet/roslyn/issues/30767")]
        public void EvaluateCapturedLocalsOutsideLambda_PlusNullable()
        {
            var source =
@"class A
{
    internal virtual object F(object o)
    {
        return 1;
    }
}
class B : A
{
    internal override object F(object o)
    {
        return 2;
    }
    static void F(System.Func<object> f)
    {
        f();
    }
    void M<T>(object x) where T : A, new()
    {
        F(() => this.F(x));
        if (x != null)
        {
#line 999
            var y = new T();
            var z = 1;
            F(() => base.F(y));
        }
        else
        {
            var w = 2;
            F(() => w);
        }
    }
}";
            var compilation0 = CreateCompilation(source, options: WithNullableEnable(TestOptions.DebugDll));

            WithRuntimeInstance(compilation0, runtime =>
            {
                var context = CreateMethodContext(runtime, methodName: "B.M", atLineNumber: 999);

                string error;
                var testData = new CompilationTestData();
                context.CompileExpression("this.F(y)", out error, testData);

                testData.GetMethodData("<>x.<>m0<T>").VerifyIL(@"
{
  // Code size       23 (0x17)
  .maxstack  2
  .locals init (B.<>c__DisplayClass2_0<T> V_0, //CS$<>8__locals0
                bool V_1,
                B.<>c__DisplayClass2_1<T> V_2, //CS$<>8__locals1
                int V_3, //z
                B.<>c__DisplayClass2_2<T> V_4)
  IL_0000:  ldloc.0
  IL_0001:  ldfld      ""B B.<>c__DisplayClass2_0<T>.<>4__this""
  IL_0006:  ldloc.2
  IL_0007:  ldfld      ""T B.<>c__DisplayClass2_1<T>.y""
  IL_000c:  box        ""T""
  IL_0011:  callvirt   ""object B.F(object)""
  IL_0016:  ret
}");
                testData = new CompilationTestData();
                context.CompileExpression("base.F(x)", out error, testData);

                testData.GetMethodData("<>x.<>m0<T>").VerifyIL(
    @"{
  // Code size       18 (0x12)
  .maxstack  2
  .locals init (B.<>c__DisplayClass2_0<T> V_0, //CS$<>8__locals0
                bool V_1,
                B.<>c__DisplayClass2_1<T> V_2, //CS$<>8__locals1
                int V_3, //z
                B.<>c__DisplayClass2_2<T> V_4)
  IL_0000:  ldloc.0
  IL_0001:  ldfld      ""B B.<>c__DisplayClass2_0<T>.<>4__this""
  IL_0006:  ldloc.0
  IL_0007:  ldfld      ""object B.<>c__DisplayClass2_0<T>.x""
  IL_000c:  call       ""object A.F(object)""
  IL_0011:  ret
}");
            });
        }

        [Fact]
        public void EvaluateCapturedLocalsInsideLambda()
        {
            var source =
@"class C
{
    static void F(System.Func<object> f)
    {
        f();
    }
    void M(C x)
    {
        F(() => x ?? this);
        if (x != null)
        {
            var y = new C();
            F(() =>
            {
                var z = 1;
                return y ?? this;
            });
        }
    }
}";
            var testData = Evaluate(
                source,
                OutputKind.DynamicallyLinkedLibrary,
                methodName: "C.<>c__DisplayClass1_1.<M>b__1",
                expr: "y ?? this ?? (object)z");

            testData.GetMethodData("<>x.<>m0").VerifyIL(
@"{
  // Code size       32 (0x20)
  .maxstack  2
  .locals init (int V_0, //z
                object V_1)
  IL_0000:  ldarg.0
  IL_0001:  ldfld      ""C C.<>c__DisplayClass1_1.y""
  IL_0006:  dup
  IL_0007:  brtrue.s   IL_001f
  IL_0009:  pop
  IL_000a:  ldarg.0
  IL_000b:  ldfld      ""C.<>c__DisplayClass1_0 C.<>c__DisplayClass1_1.CS$<>8__locals1""
  IL_0010:  ldfld      ""C C.<>c__DisplayClass1_0.<>4__this""
  IL_0015:  dup
  IL_0016:  brtrue.s   IL_001f
  IL_0018:  pop
  IL_0019:  ldloc.0
  IL_001a:  box        ""int""
  IL_001f:  ret
}");
        }

        /// <summary>
        /// Values of existing locals must be copied to new display
        /// classes generated in the compiled expression.
        /// </summary>
        [Fact]
        public void CopyLocalsToDisplayClass()
        {
            var source =
@"class C
{
    static void F(System.Func<object> f)
    {
        f();
    }
    void M(int p, int q)
    {
        int x = 1;
        if (p > 0)
        {
#line 999
            int y = 2;
            F(() => x + q);
        }
    }
}";
            var testData = Evaluate(
                source,
                OutputKind.DynamicallyLinkedLibrary,
                methodName: "C.M",
                atLineNumber: 999,
                expr: "F(() => x + y + p + q)");
            testData.GetMethodData("<>x.<>m0").VerifyIL(
@"{
  // Code size       43 (0x2b)
  .maxstack  3
  .locals init (C.<>c__DisplayClass1_0 V_0, //CS$<>8__locals0
                bool V_1,
                int V_2) //y
  IL_0000:  newobj     ""<>x.<>c__DisplayClass0_0..ctor()""
  IL_0005:  dup
  IL_0006:  ldloc.0
  IL_0007:  stfld      ""C.<>c__DisplayClass1_0 <>x.<>c__DisplayClass0_0.CS$<>8__locals0""
  IL_000c:  dup
  IL_000d:  ldloc.2
  IL_000e:  stfld      ""int <>x.<>c__DisplayClass0_0.y""
  IL_0013:  dup
  IL_0014:  ldarg.1
  IL_0015:  stfld      ""int <>x.<>c__DisplayClass0_0.p""
  IL_001a:  ldftn      ""object <>x.<>c__DisplayClass0_0.<<>m0>b__0()""
  IL_0020:  newobj     ""System.Func<object>..ctor(object, System.IntPtr)""
  IL_0025:  call       ""void C.F(System.Func<object>)""
  IL_002a:  ret
}");
        }

        [Fact]
        public void EvaluateNewAnonymousType()
        {
            var source =
@"class C
{
    static void M()
    {
    }
}";
            var testData = Evaluate(
                source,
                OutputKind.DynamicallyLinkedLibrary,
                methodName: "C.M",
                expr: "new { A = 1, B = 2 }");

            // Verify anonymous type was generated (find an
            // accessor of one of the generated properties).
            testData.GetMethodData("<>f__AnonymousType0<<A>j__TPar, <B>j__TPar>.A.get").VerifyIL(
@"{
  // Code size        7 (0x7)
  .maxstack  1
  IL_0000:  ldarg.0
  IL_0001:  ldfld      ""<A>j__TPar <>f__AnonymousType0<<A>j__TPar, <B>j__TPar>.<A>i__Field""
  IL_0006:  ret
}");

            // Verify evaluation method.
            testData.GetMethodData("<>x.<>m0").VerifyIL(
@"{
  // Code size        8 (0x8)
  .maxstack  2
  IL_0000:  ldc.i4.1
  IL_0001:  ldc.i4.2
  IL_0002:  newobj     ""<>f__AnonymousType0<int, int>..ctor(int, int)""
  IL_0007:  ret
}");
        }

        [Fact]
        public void EvaluateExistingAnonymousType()
        {
            var source =
@"class C
{
    static object F()
    {
        return new { A = new { }, B = 2 };
    }
}";
            var testData = Evaluate(
                source,
                OutputKind.DynamicallyLinkedLibrary,
                methodName: "C.F",
                expr: "new { A = 1, B = new { } }");
            // Verify anonymous types were generated. (There
            // shouldn't be any reuse of existing anonymous types
            // since the existing types were from metadata.)
            var methods = testData.GetMethodsByName();
            Assert.True(methods.ContainsKey("<>f__AnonymousType0<<A>j__TPar, <B>j__TPar>..ctor(<A>j__TPar, <B>j__TPar)"));
            Assert.True(methods.ContainsKey("<>f__AnonymousType1..ctor()"));

            // Verify evaluation method.
            testData.GetMethodData("<>x.<>m0").VerifyIL(@"
{
  // Code size       12 (0xc)
  .maxstack  2
  .locals init (object V_0)
  IL_0000:  ldc.i4.1
  IL_0001:  newobj     ""<>f__AnonymousType1..ctor()""
  IL_0006:  newobj     ""<>f__AnonymousType0<int, <empty anonymous type>>..ctor(int, <empty anonymous type>)""
  IL_000b:  ret
}");
        }

        /// <summary>
        /// Should re-use anonymous types from the module
        /// containing the current frame, so new instances can
        /// be used interchangeably with existing instances.
        /// </summary>
        [Fact(Skip = "https://github.com/dotnet/roslyn/issues/3188")]
        [WorkItem("https://github.com/dotnet/roslyn/issues/3188")]
        public void EvaluateExistingAnonymousType_2()
        {
            var source =
@"class C
{
    static void M()
    {
        var o = new { P = 1 };
    }
}";
            var testData = Evaluate(
                source,
                OutputKind.DynamicallyLinkedLibrary,
                methodName: "C.M",
                expr: "o == new { P = 2 }");
            testData.GetMethodData("<>x.<>m0").VerifyIL(
@"{
...
}");
        }

        /// <summary>
        /// Generate PrivateImplementationDetails class
        /// for initializer expressions.
        /// </summary>
        [Fact]
        public void EvaluateInitializerExpression()
        {
            var source =
@"class C
{
    static void M()
    {
    }
}";
            var compilation0 = CreateCompilation(source, options: TestOptions.DebugDll.WithModuleName("MODULE"));
            WithRuntimeInstance(compilation0, runtime =>
            {
                var context = CreateMethodContext(runtime, "C.M");
                string error;
                var testData = new CompilationTestData();
                context.CompileExpression("new [] { 1, 2, 3, 4, 5 }", out error, testData);
                var methodData = testData.GetMethodData("<>x.<>m0");
                Assert.Equal("int[]", ((MethodSymbol)methodData.Method).ReturnType.ToDisplayString());
                methodData.VerifyIL(
    @"{
  // Code size       18 (0x12)
  .maxstack  3
  IL_0000:  ldc.i4.5
  IL_0001:  newarr     ""int""
  IL_0006:  dup
  IL_0007:  ldtoken    ""<PrivateImplementationDetails>.__StaticArrayInitTypeSize=20 <PrivateImplementationDetails>.4F6ADDC9659D6FB90FE94B6688A79F2A1FA8D36EC43F8F3E1D9B6528C448A384""
  IL_000c:  call       ""void System.Runtime.CompilerServices.RuntimeHelpers.InitializeArray(System.Array, System.RuntimeFieldHandle)""
  IL_0011:  ret
}");
            });
        }

        // Scenario from the lambda / anonymous type milestone.
        [Fact]
        public void EvaluateLINQExpression()
        {
            var source =
@"using System.Collections.Generic;
using System.Linq;
class Employee
{
    internal string Name;
    internal int Salary;
    internal List<Employee> Reports;
}
class Program
{
    static void F(Employee mgr)
    {
        var o = mgr.Reports.Where(e => e.Salary < 100).Select(e => new { e.Name, e.Salary }).First();
    }
}";
            var compilation0 = CreateCompilationWithMscorlib40AndSystemCore(source, options: TestOptions.DebugDll);
            WithRuntimeInstance(compilation0, runtime =>
            {
                var context = CreateMethodContext(runtime, "Program.F");
                string error;
                var testData = new CompilationTestData();
                context.CompileExpression("mgr.Reports.Where(e => e.Salary < 100).Select(e => new { e.Name, e.Salary }).First()", out error, testData);
                testData.GetMethodData("<>x.<>m0").VerifyIL(@"
{
  // Code size       84 (0x54)
  .maxstack  3
  .locals init (<>f__AnonymousType0<string, int> V_0) //o
  IL_0000:  ldarg.0
  IL_0001:  ldfld      ""System.Collections.Generic.List<Employee> Employee.Reports""
  IL_0006:  ldsfld     ""System.Func<Employee, bool> <>x.<>c.<>9__0_0""
  IL_000b:  dup
  IL_000c:  brtrue.s   IL_0025
  IL_000e:  pop
  IL_000f:  ldsfld     ""<>x.<>c <>x.<>c.<>9""
  IL_0014:  ldftn      ""bool <>x.<>c.<<>m0>b__0_0(Employee)""
  IL_001a:  newobj     ""System.Func<Employee, bool>..ctor(object, System.IntPtr)""
  IL_001f:  dup
  IL_0020:  stsfld     ""System.Func<Employee, bool> <>x.<>c.<>9__0_0""
  IL_0025:  call       ""System.Collections.Generic.IEnumerable<Employee> System.Linq.Enumerable.Where<Employee>(System.Collections.Generic.IEnumerable<Employee>, System.Func<Employee, bool>)""
  IL_002a:  ldsfld     ""System.Func<Employee, <anonymous type: string Name, int Salary>> <>x.<>c.<>9__0_1""
  IL_002f:  dup
  IL_0030:  brtrue.s   IL_0049
  IL_0032:  pop
  IL_0033:  ldsfld     ""<>x.<>c <>x.<>c.<>9""
  IL_0038:  ldftn      ""<anonymous type: string Name, int Salary> <>x.<>c.<<>m0>b__0_1(Employee)""
  IL_003e:  newobj     ""System.Func<Employee, <anonymous type: string Name, int Salary>>..ctor(object, System.IntPtr)""
  IL_0043:  dup
  IL_0044:  stsfld     ""System.Func<Employee, <anonymous type: string Name, int Salary>> <>x.<>c.<>9__0_1""
  IL_0049:  call       ""System.Collections.Generic.IEnumerable<<anonymous type: string Name, int Salary>> System.Linq.Enumerable.Select<Employee, <anonymous type: string Name, int Salary>>(System.Collections.Generic.IEnumerable<Employee>, System.Func<Employee, <anonymous type: string Name, int Salary>>)""
  IL_004e:  call       ""<anonymous type: string Name, int Salary> System.Linq.Enumerable.First<<anonymous type: string Name, int Salary>>(System.Collections.Generic.IEnumerable<<anonymous type: string Name, int Salary>>)""
  IL_0053:  ret
}");
            });
        }

        [Fact]
        public void ExpressionTree()
        {
            var source =
@"using System;
using System.Linq.Expressions;
class C
{
    static object F(Expression<Func<object>> e)
    {
        var f = e.Compile();
        return f();
    }
    static void M(int o)
    {
    }
}";
            var compilation0 = CreateCompilationWithMscorlib40AndSystemCore(source, options: TestOptions.DebugDll);
            WithRuntimeInstance(compilation0, runtime =>
            {
                var context = CreateMethodContext(runtime, "C.M");
                string error;
                var testData = new CompilationTestData();
                context.CompileExpression("F(() => o + 1)", out error, testData);
                testData.GetMethodData("<>x.<>m0").VerifyIL(
    @"{
  // Code size      100 (0x64)
  .maxstack  3
  IL_0000:  newobj     ""<>x.<>c__DisplayClass0_0..ctor()""
  IL_0005:  dup
  IL_0006:  ldarg.0
  IL_0007:  stfld      ""int <>x.<>c__DisplayClass0_0.o""
  IL_000c:  ldtoken    ""<>x.<>c__DisplayClass0_0""
  IL_0011:  call       ""System.Type System.Type.GetTypeFromHandle(System.RuntimeTypeHandle)""
  IL_0016:  call       ""System.Linq.Expressions.ConstantExpression System.Linq.Expressions.Expression.Constant(object, System.Type)""
  IL_001b:  ldtoken    ""int <>x.<>c__DisplayClass0_0.o""
  IL_0020:  call       ""System.Reflection.FieldInfo System.Reflection.FieldInfo.GetFieldFromHandle(System.RuntimeFieldHandle)""
  IL_0025:  call       ""System.Linq.Expressions.MemberExpression System.Linq.Expressions.Expression.Field(System.Linq.Expressions.Expression, System.Reflection.FieldInfo)""
  IL_002a:  ldc.i4.1
  IL_002b:  box        ""int""
  IL_0030:  ldtoken    ""int""
  IL_0035:  call       ""System.Type System.Type.GetTypeFromHandle(System.RuntimeTypeHandle)""
  IL_003a:  call       ""System.Linq.Expressions.ConstantExpression System.Linq.Expressions.Expression.Constant(object, System.Type)""
  IL_003f:  call       ""System.Linq.Expressions.BinaryExpression System.Linq.Expressions.Expression.Add(System.Linq.Expressions.Expression, System.Linq.Expressions.Expression)""
  IL_0044:  ldtoken    ""object""
  IL_0049:  call       ""System.Type System.Type.GetTypeFromHandle(System.RuntimeTypeHandle)""
  IL_004e:  call       ""System.Linq.Expressions.UnaryExpression System.Linq.Expressions.Expression.Convert(System.Linq.Expressions.Expression, System.Type)""
  IL_0053:  ldc.i4.0
  IL_0054:  newarr     ""System.Linq.Expressions.ParameterExpression""
  IL_0059:  call       ""System.Linq.Expressions.Expression<System.Func<object>> System.Linq.Expressions.Expression.Lambda<System.Func<object>>(System.Linq.Expressions.Expression, params System.Linq.Expressions.ParameterExpression[])""
  IL_005e:  call       ""object C.F(System.Linq.Expressions.Expression<System.Func<object>>)""
  IL_0063:  ret
}");
            });
        }

        /// <summary>
        /// DiagnosticsPass must be run on evaluation method.
        /// </summary>
        [Fact, WorkItem("http://vstfdevdiv:8080/DevDiv2/DevDiv/_workitems/edit/530404")]
        public void DiagnosticsPass()
        {
            var source =
@"using System;
using System.Linq.Expressions;
class C
{
    static object F(Expression<Func<object>> e)
    {
        var f = e.Compile();
        return f();
    }
    static void M()
    {
    }
}";
            var compilation0 = CreateCompilationWithMscorlib40AndSystemCore(source, options: TestOptions.DebugDll);
            WithRuntimeInstance(compilation0, runtime =>
            {
                var context = CreateMethodContext(runtime, "C.M");
                string error;
                var testData = new CompilationTestData();
                context.CompileExpression("F(() => null ?? new object())", out error, testData);
                Assert.Equal("error CS0845: An expression tree lambda may not contain a coalescing operator with a null or default literal left-hand side", error);
            });
        }

        [Fact, WorkItem("http://vstfdevdiv:8080/DevDiv2/DevDiv/_workitems/edit/935651")]
        public void EvaluatePropertySet()
        {
            var source =
@"class C
{
    object P { get; set; }
    void M()
    {
    }
}";
            var testData = Evaluate(
                source,
                OutputKind.DynamicallyLinkedLibrary,
                methodName: "C.M",
                expr: "this.P = null");

            testData.GetMethodData("<>x.<>m0").VerifyIL(
@"{
  // Code size       11 (0xb)
  .maxstack  3
  .locals init (object V_0)
  IL_0000:  ldarg.0
  IL_0001:  ldnull
  IL_0002:  dup
  IL_0003:  stloc.0
  IL_0004:  callvirt   ""void C.P.set""
  IL_0009:  ldloc.0
  IL_000a:  ret
}");
        }

        /// <summary>
        /// Evaluating an expression where the imported namespace
        /// is valid but the required reference is missing.
        /// </summary>
        [Fact]
        public void EvaluateExpression_MissingReferenceImportedNamespace()
        {
            // System.Linq namespace is available but System.Core is
            // missing since the reference was not needed in compilation.
            var source =
@"using System.Linq;
class C
{
    static void M(object []o)
    {
    }
}";
            var compilation0 = CreateCompilationWithMscorlib40AndSystemCore(source, options: TestOptions.DebugDll);
            WithRuntimeInstance(compilation0, runtime =>
            {
                var context = CreateMethodContext(runtime, "C.M");

                ResultProperties resultProperties;
                string error;
                ImmutableArray<AssemblyIdentity> missingAssemblyIdentities;
                var result = context.CompileExpression(
                    "o.First()",
                    DkmEvaluationFlags.TreatAsExpression,
                    NoAliases,
                    DebuggerDiagnosticFormatter.Instance,
                    out resultProperties,
                    out error,
                    out missingAssemblyIdentities,
                    EnsureEnglishUICulture.PreferredOrNull,
                    testData: null);
                Assert.Equal("error CS1061: 'object[]' does not contain a definition for 'First' and no accessible extension method 'First' accepting a first argument of type 'object[]' could be found (are you missing a using directive or an assembly reference?)", error);
                AssertEx.SetEqual(missingAssemblyIdentities, EvaluationContextBase.SystemCoreIdentity);
            });
        }

        [Fact]
        public void EvaluateExpression_UnusedImportedType()
        {
            var source =
@"using E=System.Linq.Enumerable;
class C
{
    static void M(object []o)
    {
    }
}";
            var compilation0 = CreateCompilationWithMscorlib40AndSystemCore(source, options: TestOptions.DebugDll);
            WithRuntimeInstance(compilation0, runtime =>
            {
                var context = CreateMethodContext(runtime, "C.M");
                string error;

                var testData = new CompilationTestData();
                var result = context.CompileExpression("E.First(o)", out error, testData);
                Assert.Null(error);

                testData.GetMethodData("<>x.<>m0").VerifyIL(@"
{
  // Code size        7 (0x7)
  .maxstack  1
  IL_0000:  ldarg.0
  IL_0001:  call       ""object System.Linq.Enumerable.First<object>(System.Collections.Generic.IEnumerable<object>)""
  IL_0006:  ret
}");
            });
        }

        [Fact]
        public void NetModuleReference()
        {
            var sourceNetModule =
@"class A
{
}";
            var source1 =
@"class B : A
{
    void M()
    {
    }
}";
            var netModuleRef = CreateCompilation(sourceNetModule, options: TestOptions.DebugModule).EmitToImageReference();
            var compilation1 = CreateCompilation(source1, options: TestOptions.DebugDll, references: new[] { netModuleRef });

            WithRuntimeInstance(compilation1, runtime =>
            {
                var context = CreateMethodContext(runtime, "B.M");
                string error;
                var testData = new CompilationTestData();
                context.CompileExpression("this", out error, testData);
                testData.GetMethodData("<>x.<>m0").VerifyIL(@"
{
  // Code size        2 (0x2)
  .maxstack  1
  IL_0000:  ldarg.0
  IL_0001:  ret
}");
            });
        }

        /// <summary>
        /// Netmodules with same name.
        /// </summary>
        [Fact, WorkItem("https://github.com/dotnet/roslyn/issues/30031")]
        public void NetModuleDuplicateReferences()
        {
            // Netmodule 0
            var sourceN0 =
@"public class A0
{
    public int F0;
}";
            // Netmodule 1
            var sourceN1 =
@"public class A1
{
    public int F1;
}";
            // Netmodule 2
            var sourceN2 =
@"public class A2
{
    public int F2;
}";
            // DLL 0 + netmodule 0
            var sourceD0 =
@"public class B0 : A0
{
}";
            // DLL 1 + netmodule 0
            var sourceD1 =
@"public class B1 : A0
{
}";
            // DLL 2 + netmodule 1 + netmodule 2
            var source =
@"class C
{
    static B0 x;
    static B1 y;
    static A1 z;
    static A2 w;
    static void M()
    {
    }
}";
            var assemblyName = ExpressionCompilerUtilities.GenerateUniqueName();
            var compilationN0 = CreateCompilation(
                sourceN0,
                options: TestOptions.DebugModule,
                assemblyName: assemblyName + "_N0");
            var referenceN0 = ModuleMetadata.CreateFromImage(compilationN0.EmitToArray()).GetReference(display: assemblyName + "_N0");
            var compilationN1 = CreateCompilation(
                sourceN1,
                options: TestOptions.DebugModule,
                assemblyName: assemblyName + "_N0"); // Note: "_N0" not "_N1"
            var referenceN1 = ModuleMetadata.CreateFromImage(compilationN1.EmitToArray()).GetReference(display: assemblyName + "_N0");
            var compilationN2 = CreateCompilation(
                sourceN2,
                options: TestOptions.DebugModule,
                assemblyName: assemblyName + "_N2");
            var referenceN2 = ModuleMetadata.CreateFromImage(compilationN2.EmitToArray()).GetReference(display: assemblyName + "_N2");
            var compilationD0 = CreateCompilation(
                sourceD0,
                options: TestOptions.DebugDll,
                assemblyName: assemblyName + "_D0",
                references: new MetadataReference[] { referenceN0 });
            var referenceD0 = AssemblyMetadata.CreateFromImage(compilationD0.EmitToArray()).GetReference(display: assemblyName + "_D0");
            var compilationD1 = CreateCompilation(
                sourceD1,
                options: TestOptions.DebugDll,
                assemblyName: assemblyName + "_D1",
                references: new MetadataReference[] { referenceN0 });
            var referenceD1 = AssemblyMetadata.CreateFromImage(compilationD1.EmitToArray()).GetReference(display: assemblyName + "_D1");
            var compilation = CreateCompilation(
                source,
                options: TestOptions.DebugDll,
                assemblyName: assemblyName,
                references: new MetadataReference[] { referenceN1, referenceN2, referenceD0, referenceD1 });

            Assert.Equal(((ModuleMetadata)referenceN0.GetMetadataNoCopy()).Name, ((ModuleMetadata)referenceN1.GetMetadataNoCopy()).Name); // different netmodule, same name

            var references = new[]
                {
                    MscorlibRef,
                    referenceD0,
                    referenceN0, // From D0
                    referenceD1,
                    referenceN0, // From D1
                    referenceN1, // From D2
                referenceN2, // From D2
            };

            WithRuntimeInstance(compilation, references, runtime =>
            {
                var context = CreateMethodContext(runtime, "C.M");

                // Expression references ambiguous modules.
                ResultProperties resultProperties;
                string error;
                ImmutableArray<AssemblyIdentity> missingAssemblyIdentities;
                context.CompileExpression(
                    "x.F0 + y.F0",
                    DkmEvaluationFlags.TreatAsExpression,
                    NoAliases,
                    DebuggerDiagnosticFormatter.Instance,
                    out resultProperties,
                    out error,
                    out missingAssemblyIdentities,
                    EnsureEnglishUICulture.PreferredOrNull,
                    testData: null);
                AssertEx.SetEqual(missingAssemblyIdentities, EvaluationContextBase.SystemCoreIdentity);
                Assert.Equal("error CS7079: The type 'A0' is defined in a module that has not been added. You must add the module '" + assemblyName + "_N0.netmodule'.", error);

                context.CompileExpression(
                    "y.F0",
                    DkmEvaluationFlags.TreatAsExpression,
                    NoAliases,
                    DebuggerDiagnosticFormatter.Instance,
                    out resultProperties,
                    out error,
                    out missingAssemblyIdentities,
                    EnsureEnglishUICulture.PreferredOrNull,
                    testData: null);
                AssertEx.SetEqual(missingAssemblyIdentities, EvaluationContextBase.SystemCoreIdentity);
                Assert.Equal("error CS7079: The type 'A0' is defined in a module that has not been added. You must add the module '" + assemblyName + "_N0.netmodule'.", error);

                context.CompileExpression(
                    "z.F1",
                    DkmEvaluationFlags.TreatAsExpression,
                    NoAliases,
                    DebuggerDiagnosticFormatter.Instance,
                    out resultProperties,
                    out error,
                    out missingAssemblyIdentities,
                    EnsureEnglishUICulture.PreferredOrNull,
                    testData: null);
                Assert.Empty(missingAssemblyIdentities);
                Assert.Equal("error CS7079: The type 'A1' is defined in a module that has not been added. You must add the module '" + assemblyName + "_N0.netmodule'.", error);

                // Expression does not reference ambiguous modules.
                var testData = new CompilationTestData();
                context.CompileExpression("w.F2", out error, testData);
                testData.GetMethodData("<>x.<>m0").VerifyIL(
    @"{
  // Code size       11 (0xb)
  .maxstack  1
  IL_0000:  ldsfld     ""A2 C.w""
  IL_0005:  ldfld      ""int A2.F2""
  IL_000a:  ret
}");
            });
        }

        [Fact]
        public void SizeOfReferenceType()
        {
            var source =
@"class C
{
    static void M()
    {
    }
}";
            ResultProperties resultProperties;
            string error;
            var testData = Evaluate(
                source,
                OutputKind.DynamicallyLinkedLibrary,
                methodName: "C.M",
                expr: "sizeof(C)",
                resultProperties: out resultProperties,
                error: out error);
            Assert.Null(error);
            testData.GetMethodData("<>x.<>m0").VerifyIL(@"
{
  // Code size        7 (0x7)
  .maxstack  1
  IL_0000:  sizeof     ""C""
  IL_0006:  ret
}
");
        }

        [Fact]
        public void SizeOfValueType()
        {
            var source =
@"struct S
{
}
class C
{
    static void M()
    {
    }
}";
            var testData = Evaluate(
                source,
                OutputKind.DynamicallyLinkedLibrary,
                methodName: "C.M",
                expr: "sizeof(S)");
            testData.GetMethodData("<>x.<>m0").VerifyIL(
@"{
  // Code size        7 (0x7)
  .maxstack  1
  IL_0000:  sizeof     ""S""
  IL_0006:  ret
}");
        }

        /// <summary>
        /// Unnamed temporaries at the end of the local
        /// signature should be preserved.
        /// </summary>
        [Fact]
        public void TrailingUnnamedTemporaries()
        {
            var source =
@"class C
{
    object F;
    static bool M(object[] c)
    {
        foreach (var o in c)
        {
            if (o != null) return true;
        }
        return false;
    }
}";
            string error;
            ResultProperties resultProperties;
            var testData = Evaluate(
                source,
                OutputKind.DynamicallyLinkedLibrary,
                methodName: "C.M",
                expr: "new C() { F = 1 }",
                resultProperties: out resultProperties,
                error: out error);

            testData.GetMethodData("<>x.<>m0").VerifyIL(
@"{
  // Code size       18 (0x12)
  .maxstack  3
  .locals init (object[] V_0,
  int V_1,
  object V_2,
  bool V_3,
  bool V_4)
  IL_0000:  newobj     ""C..ctor()""
  IL_0005:  dup
  IL_0006:  ldc.i4.1
  IL_0007:  box        ""int""
  IL_000c:  stfld      ""object C.F""
  IL_0011:  ret
}");
        }

        [Fact, WorkItem("http://vstfdevdiv:8080/DevDiv2/DevDiv/_workitems/edit/958448")]
        public void ConditionalAttribute()
        {
            var source =
@"using System.Diagnostics;
class C
{
    static void M(int x)
    {
    }
    [Conditional(""D"")]
    static void F(object o)
    {
    }
}";
            var testData = Evaluate(
                source,
                OutputKind.DynamicallyLinkedLibrary,
                methodName: "C.M",
                expr: "F(x + 1)");

            testData.GetMethodData("<>x.<>m0").VerifyIL(
@"{
  // Code size       14 (0xe)
  .maxstack  2
  IL_0000:  ldarg.0
  IL_0001:  ldc.i4.1
  IL_0002:  add
  IL_0003:  box        ""int""
  IL_0008:  call       ""void C.F(object)""
  IL_000d:  ret
}");
        }

        [Fact, WorkItem("http://vstfdevdiv:8080/DevDiv2/DevDiv/_workitems/edit/958448")]
        public void ConditionalAttribute_CollectionInitializer()
        {
            var source =
@"using System.Collections;
using System.Collections.Generic;
using System.Diagnostics;
class C : IEnumerable
{
    private List<object> c = new List<object>();
    [Conditional(""D"")]
    void Add(object o)
    {
        this.c.Add(o);
    }
    IEnumerator IEnumerable.GetEnumerator()
    {
        return this.c.GetEnumerator();
    }
    static void M()
    {
    }
}";
            var testData = Evaluate(
                source,
                OutputKind.DynamicallyLinkedLibrary,
                methodName: "C.M",
                expr: "new C() { 1, 2 }");

            testData.GetMethodData("<>x.<>m0").VerifyIL(
@"{
  // Code size       30 (0x1e)
  .maxstack  3
  IL_0000:  newobj     ""C..ctor()""
  IL_0005:  dup
  IL_0006:  ldc.i4.1
  IL_0007:  box        ""int""
  IL_000c:  callvirt   ""void C.Add(object)""
  IL_0011:  dup
  IL_0012:  ldc.i4.2
  IL_0013:  box        ""int""
  IL_0018:  callvirt   ""void C.Add(object)""
  IL_001d:  ret
}");
        }

        [Fact]
        public void ConditionalAttribute_Delegate()
        {
            var source =
@"using System.Diagnostics;
delegate void D();
class C
{
    [Conditional(""D"")]
    static void F()
    {
    }
    static void G(D d)
    {
    }
    static void M()
    {
    }
}";
            ResultProperties resultProperties;
            string error;
            var testData = Evaluate(
                source,
                OutputKind.DynamicallyLinkedLibrary,
                methodName: "C.M",
                expr: "G(F)",
                resultProperties: out resultProperties,
                error: out error);
            // Should delegates to [Conditional] methods be supported?
            Assert.Equal("error CS1618: Cannot create delegate with 'C.F()' because it or a method it overrides has a Conditional attribute", error);
        }

        [Fact(Skip = "https://github.com/dotnet/roslyn/issues/58449")]
        public void StaticDelegate()
        {
            var source =
@"delegate void D();
class C
{
    static void F()
    {
    }
    static void G(D d)
    {
    }
    static void M()
    {
    }
}";
            var compilation = CreateCompilation(source, parseOptions: TestOptions.Regular10, options: TestOptions.DebugDll);
            WithRuntimeInstance(compilation, runtime =>
            {
                var context = CreateMethodContext(
                    runtime,
                    methodName: "C.M");
                var testData = new CompilationTestData();
                var result = context.CompileExpression("G(F)", out var error, testData);

                // If you see this failing, please fix https://github.com/dotnet/roslyn/issues/58449
                Assert.Equal(compilation.LanguageVersion, context.Compilation.LanguageVersion);

                testData.GetMethodData("<>x.<>m0").VerifyIL(@"
{
  // Code size       18 (0x12)
  .maxstack  2
  IL_0000:  ldnull
  IL_0001:  ldftn      ""void C.F()""
  IL_0007:  newobj     ""D..ctor(object, System.IntPtr)""
  IL_000c:  call       ""void C.G(D)""
  IL_0011:  ret
}
");
            });
        }

        [Fact]
        public void StaticLambda()
        {
            var source = @"
delegate int D(int x);

class C
{
    void M()
    {
    }
}
";
            var testData = Evaluate(
                source,
                OutputKind.DynamicallyLinkedLibrary,
                methodName: "C.M",
                expr: "((D)(x => x + x))(1)");

            testData.GetMethodData("<>x.<>m0").VerifyIL(
@"
{
  // Code size       38 (0x26)
  .maxstack  2
  IL_0000:  ldsfld     ""D <>x.<>c.<>9__0_0""
  IL_0005:  dup
  IL_0006:  brtrue.s   IL_001f
  IL_0008:  pop
  IL_0009:  ldsfld     ""<>x.<>c <>x.<>c.<>9""
  IL_000e:  ldftn      ""int <>x.<>c.<<>m0>b__0_0(int)""
  IL_0014:  newobj     ""D..ctor(object, System.IntPtr)""
  IL_0019:  dup
  IL_001a:  stsfld     ""D <>x.<>c.<>9__0_0""
  IL_001f:  ldc.i4.1
  IL_0020:  callvirt   ""int D.Invoke(int)""
  IL_0025:  ret
}");
        }

        [Fact, WorkItem("http://vstfdevdiv:8080/DevDiv2/DevDiv/_workitems/edit/984509")]
        public void LambdaContainingIncrementOperator()
        {
            var source =
@"class C
{
    static void M(int i)
    {
    }
}";
            string error;
            ResultProperties resultProperties;
            var testData = Evaluate(
                source,
                OutputKind.DynamicallyLinkedLibrary,
                methodName: "C.M",
                expr: "(System.Action)(() => i++)",
                resultProperties: out resultProperties,
                error: out error);

            Assert.Equal(DkmClrCompilationResultFlags.PotentialSideEffect | DkmClrCompilationResultFlags.ReadOnlyResult, resultProperties.Flags);
            testData.GetMethodData("<>x.<>c__DisplayClass0_0.<<>m0>b__0").VerifyIL(
@"{
  // Code size       17 (0x11)
  .maxstack  3
  .locals init (int V_0)
  IL_0000:  ldarg.0
  IL_0001:  ldfld      ""int <>x.<>c__DisplayClass0_0.i""
  IL_0006:  stloc.0
  IL_0007:  ldarg.0
  IL_0008:  ldloc.0
  IL_0009:  ldc.i4.1
  IL_000a:  add
  IL_000b:  stfld      ""int <>x.<>c__DisplayClass0_0.i""
  IL_0010:  ret
}");
        }

        [Fact]
        public void NestedGenericTypes()
        {
            var source = @"
class C<T>
{
    class D<U>
    {
        void M(U u, T t, System.Type type1, System.Type type2)
        {
        }
    }
}
";
            string error;
            ResultProperties resultProperties;
            var testData = Evaluate(
                source,
                OutputKind.DynamicallyLinkedLibrary,
                methodName: "C.D.M",
                expr: "M(u, t, typeof(U), typeof(T))",
                resultProperties: out resultProperties,
                error: out error);
            Assert.Null(error);
            Assert.Equal(DkmClrCompilationResultFlags.PotentialSideEffect | DkmClrCompilationResultFlags.ReadOnlyResult, resultProperties.Flags);
            testData.GetMethodData("<>x<T, U>.<>m0").VerifyIL(
@"{
  // Code size       29 (0x1d)
  .maxstack  5
  IL_0000:  ldarg.0
  IL_0001:  ldarg.1
  IL_0002:  ldarg.2
  IL_0003:  ldtoken    ""U""
  IL_0008:  call       ""System.Type System.Type.GetTypeFromHandle(System.RuntimeTypeHandle)""
  IL_000d:  ldtoken    ""T""
  IL_0012:  call       ""System.Type System.Type.GetTypeFromHandle(System.RuntimeTypeHandle)""
  IL_0017:  callvirt   ""void C<T>.D<U>.M(U, T, System.Type, System.Type)""
  IL_001c:  ret
}");
        }

        [Fact]
        public void NestedGenericTypes_GenericMethod()
        {
            var source = @"
class C<T>
{
    class D<U>
    {
        void M<V>(V v, U u, T t, System.Type type1, System.Type type2, System.Type type3)
        {
        }
    }
}
";
            string error;
            ResultProperties resultProperties;
            var testData = Evaluate(
                source,
                OutputKind.DynamicallyLinkedLibrary,
                methodName: "C.D.M",
                expr: "M(v, u, t, typeof(V), typeof(U), typeof(T))",
                resultProperties: out resultProperties,
                error: out error);

            Assert.Null(error);
            Assert.Equal(DkmClrCompilationResultFlags.PotentialSideEffect | DkmClrCompilationResultFlags.ReadOnlyResult, resultProperties.Flags);

            testData.GetMethodData("<>x<T, U>.<>m0<V>").VerifyIL(
@"{
  // Code size       40 (0x28)
  .maxstack  7
  IL_0000:  ldarg.0
  IL_0001:  ldarg.1
  IL_0002:  ldarg.2
  IL_0003:  ldarg.3
  IL_0004:  ldtoken    ""V""
  IL_0009:  call       ""System.Type System.Type.GetTypeFromHandle(System.RuntimeTypeHandle)""
  IL_000e:  ldtoken    ""U""
  IL_0013:  call       ""System.Type System.Type.GetTypeFromHandle(System.RuntimeTypeHandle)""
  IL_0018:  ldtoken    ""T""
  IL_001d:  call       ""System.Type System.Type.GetTypeFromHandle(System.RuntimeTypeHandle)""
  IL_0022:  callvirt   ""void C<T>.D<U>.M<V>(V, U, T, System.Type, System.Type, System.Type)""
  IL_0027:  ret
}");
        }

        [Fact, WorkItem("http://vstfdevdiv:8080/DevDiv2/DevDiv/_workitems/edit/1000946")]
        public void BaseExpression()
        {
            var source = @"
class Base
{
}

class Derived : Base
{
    void M() { }
}
";
            string error;
            ResultProperties resultProperties;
            var testData = Evaluate(
                source,
                OutputKind.DynamicallyLinkedLibrary,
                methodName: "Derived.M",
                expr: "base",
                resultProperties: out resultProperties,
                error: out error);

            Assert.Equal("error CS0175: Use of keyword 'base' is not valid in this context", error);
        }

        [Fact]
        public void StructBaseCall()
        {
            var source = @"
struct S
{
    public void M()
    {
    }
}
";
            string error;
            ResultProperties resultProperties;
            var testData = Evaluate(
                source,
                OutputKind.DynamicallyLinkedLibrary,
                methodName: "S.M",
                expr: "base.ToString()",
                resultProperties: out resultProperties,
                error: out error);
            Assert.Null(error);
            testData.GetMethodData("<>x.<>m0").VerifyIL(
@"{
  // Code size       17 (0x11)
  .maxstack  1
  IL_0000:  ldarg.0
  IL_0001:  ldobj      ""S""
  IL_0006:  box        ""S""
  IL_000b:  call       ""string System.ValueType.ToString()""
  IL_0010:  ret
}");
        }

        [Fact, WorkItem("http://vstfdevdiv:8080/DevDiv2/DevDiv/_workitems/edit/1010922")]
        public void IntOverflow()
        {
            var source = @"
class C
{
    public void M()
    {
    }
}
";
            var comp = CreateCompilation(source, options: TestOptions.DebugDll);
            WithRuntimeInstance(comp, runtime =>
            {
                var context = CreateMethodContext(runtime, "C.M");

                string error;
                var testData = new CompilationTestData();
                context.CompileExpression("checked(2147483647 + 1)", out error, testData);
                Assert.Equal("error CS0220: The operation overflows at compile time in checked mode", error);

                testData = new CompilationTestData();
                context.CompileExpression("unchecked(2147483647 + 1)", out error, testData);
                Assert.Null(error);

                testData.GetMethodData("<>x.<>m0").VerifyIL(
    @"{
  // Code size        6 (0x6)
  .maxstack  1
  IL_0000:  ldc.i4     0x80000000
  IL_0005:  ret
}");

                testData = new CompilationTestData();
                context.CompileExpression("2147483647 + 1", out error, testData);
                Assert.Null(error);

                testData.GetMethodData("<>x.<>m0").VerifyIL(
    @"{
  // Code size        6 (0x6)
  .maxstack  1
  IL_0000:  ldc.i4     0x80000000
  IL_0005:  ret
}");
            });
        }

        [Fact, WorkItem("http://vstfdevdiv:8080/DevDiv2/DevDiv/_workitems/edit/1012956")]
        public void AssignmentConversion()
        {
            var source = @"
class C
{
    public void M(uint u)
    {
    }
}
";
            var comp = CreateCompilation(source, options: TestOptions.DebugDll);
            WithRuntimeInstance(comp, runtime =>
            {
                var context = CreateMethodContext(runtime, "C.M");

                string error;
                var testData = new CompilationTestData();
                context.CompileExpression("u = 2147483647 + 1", out error, testData);
                Assert.Equal("error CS0031: Constant value '-2147483648' cannot be converted to a 'uint'", error);

                testData = new CompilationTestData();
                context.CompileAssignment("u", "2147483647 + 1", out error, testData);
                Assert.Equal("error CS0031: Constant value '-2147483648' cannot be converted to a 'uint'", error);

                testData = new CompilationTestData();
                context.CompileExpression("u = 2147483647 + 1u", out error, testData);
                Assert.Null(error);
                testData.GetMethodData("<>x.<>m0").VerifyIL(
    @"{
  // Code size        9 (0x9)
  .maxstack  2
  IL_0000:  ldc.i4     0x80000000
  IL_0005:  dup
  IL_0006:  starg.s    V_1
  IL_0008:  ret
}");

                testData = new CompilationTestData();
                context.CompileAssignment("u", "2147483647 + 1u", out error, testData);
                Assert.Null(error);
                testData.GetMethodData("<>x.<>m0").VerifyIL(
    @"{
  // Code size        8 (0x8)
  .maxstack  1
  IL_0000:  ldc.i4     0x80000000
  IL_0005:  starg.s    V_1
  IL_0007:  ret
}");
            });
        }

        [Fact, WorkItem("http://vstfdevdiv:8080/DevDiv2/DevDiv/_workitems/edit/1016530")]
        public void EvaluateStatement()
        {
            var source = @"
class C
{
    void M() { }
}
";
            string error;
            ResultProperties resultProperties;
            var testData = Evaluate(
                source,
                OutputKind.DynamicallyLinkedLibrary,
                methodName: "C.M",
                expr: "throw new System.Exception()",
                resultProperties: out resultProperties,
                error: out error);
            Assert.Equal("error CS8115: A throw expression is not allowed in this context.", error);
        }

        [Fact, WorkItem("http://vstfdevdiv:8080/DevDiv2/DevDiv/_workitems/edit/1016555")]
        public void UnmatchedCloseAndOpenParens()
        {
            var source =
@"class C
{
    static void M()
    {
        object o = 1;
    }
}";
            var compilation0 = CreateCompilation(source, options: TestOptions.DebugDll);
            WithRuntimeInstance(compilation0, runtime =>
            {
                var context = CreateMethodContext(runtime, "C.M");
                string error;
                var testData = new CompilationTestData();
                var result = context.CompileAssignment(
                    target: "o",
                    expr: "(System.Func<object>)(() => 2))(",
                    error: out error,
                    testData: testData);
                Assert.Equal("error CS1073: Unexpected token ')'", error);
            });
        }

        [Fact, WorkItem("http://vstfdevdiv:8080/DevDiv2/DevDiv/_workitems/edit/1015887")]
        public void DateTimeFieldConstant()
        {
            var source =
@".class public C
{
  .field public static initonly valuetype [mscorlib]System.DateTime D
  .custom instance void [mscorlib]System.Runtime.CompilerServices.DateTimeConstantAttribute::.ctor(int64)
           = {int64(633979872000000000)}

  .method public specialname rtspecialname instance void .ctor()
  {
    ret
  }

  .method public static void M()
  {
    ret
  }
}";
            var module = ExpressionCompilerTestHelpers.GetModuleInstanceForIL(source);
            var runtime = CreateRuntimeInstance(module, new[] { MscorlibRef });
            var context = CreateMethodContext(runtime, methodName: "C.M");

            string error;
            var testData = new CompilationTestData();
            context.CompileExpression("D", out error, testData);
            testData.GetMethodData("<>x.<>m0").VerifyIL(
@"{
  // Code size        6 (0x6)
  .maxstack  1
  IL_0000:  ldsfld     ""System.DateTime C.D""
  IL_0005:  ret
}");
        }

        [Fact, WorkItem("http://vstfdevdiv:8080/DevDiv2/DevDiv/_workitems/edit/1015887")]
        public void DecimalFieldConstant()
        {
            var source = @"
struct S
{
    public const decimal D = 3.14M;

    public void M()
    {
        System.Console.WriteLine();
    }
}
";
            string error;
            ResultProperties resultProperties;
            var testData = Evaluate(
                source,
                OutputKind.DynamicallyLinkedLibrary,
                methodName: "S.M",
                expr: "D",
                resultProperties: out resultProperties,
                error: out error);
            Assert.Null(error);
            testData.GetMethodData("<>x.<>m0").VerifyIL(
@"{
  // Code size       15 (0xf)
  .maxstack  5
  IL_0000:  ldc.i4     0x13a
  IL_0005:  ldc.i4.0
  IL_0006:  ldc.i4.0
  IL_0007:  ldc.i4.0
  IL_0008:  ldc.i4.2
  IL_0009:  newobj     ""decimal..ctor(int, int, int, bool, byte)""
  IL_000e:  ret
}");
        }

        [Fact, WorkItem("http://vstfdevdiv:8080/DevDiv2/DevDiv/_workitems/edit/1024137")]
        public void IteratorParameter()
        {
            var source =
@"class C
{
    System.Collections.IEnumerable F(int x)
    {
        yield return x;
        yield return this; // Until iterators always capture 'this', do it explicitly.
    }
}";
            var compilation0 = CreateCompilation(source, options: TestOptions.DebugDll);
            WithRuntimeInstance(compilation0, runtime =>
            {
                var context = CreateMethodContext(runtime, "C.<F>d__0.MoveNext");
                string error;
                var testData = new CompilationTestData();
                context.CompileExpression("x", out error, testData);
                var methodData = testData.GetMethodData("<>x.<>m0");
                Assert.Equal(SpecialType.System_Int32, ((MethodSymbol)methodData.Method).ReturnType.SpecialType);
                methodData.VerifyIL(@"
{
  // Code size        7 (0x7)
  .maxstack  1
  .locals init (int V_0)
  IL_0000:  ldarg.0
  IL_0001:  ldfld      ""int C.<F>d__0.x""
  IL_0006:  ret
}
");
            });
        }

        [Fact, WorkItem("http://vstfdevdiv:8080/DevDiv2/DevDiv/_workitems/edit/1024137")]
        public void IteratorGenericLocal()
        {
            var source =
@"class C<T>
{
    System.Collections.IEnumerable F(int x)
    {
        T t = default(T);
        yield return t;
        t.ToString();
        yield return this; // Until iterators always capture 'this', do it explicitly.
    }
}";
            var compilation0 = CreateCompilation(source, options: TestOptions.DebugDll);
            WithRuntimeInstance(compilation0, runtime =>
            {
                var context = CreateMethodContext(runtime, "C.<F>d__0.MoveNext");
                string error;
                var testData = new CompilationTestData();
                context.CompileExpression("t", out error, testData);
                var methodData = testData.GetMethodData("<>x<T>.<>m0");
                Assert.Equal("T", ((MethodSymbol)methodData.Method).ReturnType.Name);
                methodData.VerifyIL(@"
{
  // Code size        7 (0x7)
  .maxstack  1
  .locals init (int V_0)
  IL_0000:  ldarg.0
  IL_0001:  ldfld      ""T C<T>.<F>d__0.<t>5__1""
  IL_0006:  ret
}
");
            });
        }

        [Fact, WorkItem("http://vstfdevdiv:8080/DevDiv2/DevDiv/_workitems/edit/1028808")]
        public void StaticLambdaInDisplayClass()
        {
            var source =
@".class private auto ansi beforefieldinit C
       extends [mscorlib]System.Object
{
  .class auto ansi sealed nested private beforefieldinit '<>c__DisplayClass2'
         extends [mscorlib]System.Object
  {
    .custom instance void [mscorlib]System.Runtime.CompilerServices.CompilerGeneratedAttribute::.ctor() = ( 01 00 00 00 ) 
    .field public class C c
    .field private static class [mscorlib]System.Action`1<int32> 'CS$<>9__CachedAnonymousMethodDelegate4'
    .method public hidebysig specialname rtspecialname 
            instance void  .ctor() cil managed
    {
      ret
    }

    .method private hidebysig static void 
            '<Test>b__1'(int32 x) cil managed
    {
      ret
    }
  }

  // Need some static method 'Test' with 'x' in scope.
  .method private hidebysig static void 
          Test(int32 x) cil managed
  {
    ret
  }

  .method public hidebysig specialname rtspecialname 
          instance void  .ctor() cil managed
  {
    ret
  }
}";
            var module = ExpressionCompilerTestHelpers.GetModuleInstanceForIL(source);
            var runtime = CreateRuntimeInstance(module, new[] { MscorlibRef });
            var context = CreateMethodContext(runtime, methodName: "C.<>c__DisplayClass2.<Test>b__1");

            string error;
            var testData = new CompilationTestData();
            context.CompileExpression("x", out error, testData);
            Assert.Null(error);
            testData.GetMethodData("<>x.<>m0").VerifyIL(
@"{
  // Code size        2 (0x2)
  .maxstack  1
  IL_0000:  ldarg.0
  IL_0001:  ret
}");
        }

        [Fact]
        public void ConditionalAccessExpressionType()
        {
            var source =
@"class C
{
    int F()
    {
        return 0;
    }
    C G()
    {
        return null;
    }
    void M()
    {
    }
}";
            var compilation0 = CreateCompilation(source, options: TestOptions.DebugDll);
            WithRuntimeInstance(compilation0, runtime =>
            {
                var context = CreateMethodContext(runtime, "C.M");
                string error;
                var testData = new CompilationTestData();
                var result = context.CompileExpression("this?.F()", out error, testData);
                var methodData = testData.GetMethodData("<>x.<>m0");
                Assert.Equal("int?", ((MethodSymbol)methodData.Method).ReturnTypeWithAnnotations.ToDisplayString());
                methodData.VerifyIL(
    @"{
  // Code size       25 (0x19)
  .maxstack  1
  .locals init (int? V_0)
  IL_0000:  ldarg.0
  IL_0001:  brtrue.s   IL_000d
  IL_0003:  ldloca.s   V_0
  IL_0005:  initobj    ""int?""
  IL_000b:  ldloc.0
  IL_000c:  ret
  IL_000d:  ldarg.0
  IL_000e:  call       ""int C.F()""
  IL_0013:  newobj     ""int?..ctor(int)""
  IL_0018:  ret
}");

                testData = new CompilationTestData();
                result = context.CompileExpression("(new C())?.G()?.F()", out error, testData);
                methodData = testData.GetMethodData("<>x.<>m0");
                Assert.Equal("int?", ((MethodSymbol)methodData.Method).ReturnTypeWithAnnotations.ToDisplayString());

                testData = new CompilationTestData();
                result = context.CompileExpression("G()?.M()", out error, testData);
                methodData = testData.GetMethodData("<>x.<>m0");
                Assert.True(((MethodSymbol)methodData.Method).ReturnsVoid);
                methodData.VerifyIL(
    @"{
  // Code size       17 (0x11)
  .maxstack  2
  IL_0000:  ldarg.0
  IL_0001:  callvirt   ""C C.G()""
  IL_0006:  dup
  IL_0007:  brtrue.s   IL_000b
  IL_0009:  pop
  IL_000a:  ret
  IL_000b:  call       ""void C.M()""
  IL_0010:  ret
}");
            });
        }

        [Fact]
        public void CallerInfoAttributes()
        {
            var source =
@"using System.Runtime.CompilerServices;
class C
{
    static object F(
        [CallerFilePath]string path = null,
        [CallerMemberName]string member = null,
        [CallerLineNumber]int line = 0)
    {
        return string.Format(""[{0}] [{1}] [{2}]"", path, member, line);
    }
    static void Main()
    {
    }
}";
            var compilation0 = CreateCompilationWithMscorlib45(source, options: TestOptions.DebugDll);
            WithRuntimeInstance(compilation0, runtime =>
            {
                var context = CreateMethodContext(runtime, "C.Main");
                string error;
                var testData = new CompilationTestData();
                var result = context.CompileExpression("F()", out error, testData);
                testData.GetMethodData("<>x.<>m0").VerifyIL(
    @"{
  // Code size       17 (0x11)
  .maxstack  3
  IL_0000:  ldstr      """"
  IL_0005:  ldstr      ""Main""
  IL_000a:  ldc.i4.1
  IL_000b:  call       ""object C.F(string, string, int)""
  IL_0010:  ret
}");
            });
        }

        [Fact]
        public void ExternAlias()
        {
            var source = @"
extern alias X;
using SXL = X::System.Xml.Linq;
using LO = X::System.Xml.Linq.LoadOptions;
using X::System.Xml.Linq;

class C
{
    int M()
    {
        X::System.Xml.Linq.LoadOptions.None.ToString();
        return 1;
    }
}
";
            var expectedIL = @"
{
  // Code size       16 (0x10)
  .maxstack  1
  .locals init (System.Xml.Linq.LoadOptions V_0,
                System.Xml.Linq.LoadOptions V_1)
  IL_0000:  ldc.i4.0
  IL_0001:  stloc.1
  IL_0002:  ldloca.s   V_1
  IL_0004:  constrained. ""System.Xml.Linq.LoadOptions""
  IL_000a:  callvirt   ""string object.ToString()""
  IL_000f:  ret
}
";

            var comp = CreateCompilation(source, new[] { SystemXmlLinqRef.WithAliases(ImmutableArray.Create("X")) });
            WithRuntimeInstance(comp, runtime =>
            {
                var context = CreateMethodContext(runtime, "C.M");

                string error;
                var testData = new CompilationTestData();
                var result = context.CompileExpression("SXL.LoadOptions.None.ToString()", out error, testData);
                Assert.Null(error);
                testData.GetMethodData("<>x.<>m0").VerifyIL(expectedIL);

                testData = new CompilationTestData();
                result = context.CompileExpression("LO.None.ToString()", out error, testData);
                Assert.Null(error);
                testData.GetMethodData("<>x.<>m0").VerifyIL(expectedIL);

                testData = new CompilationTestData();
                result = context.CompileExpression("LoadOptions.None.ToString()", out error, testData);
                Assert.Null(error);
                testData.GetMethodData("<>x.<>m0").VerifyIL(expectedIL);

                testData = new CompilationTestData();
                result = context.CompileExpression("X.System.Xml.Linq.LoadOptions.None.ToString()", out error, testData);
                Assert.Null(error);
                testData.GetMethodData("<>x.<>m0").VerifyIL(expectedIL);

                testData = new CompilationTestData();
                result = context.CompileExpression("X::System.Xml.Linq.LoadOptions.None.ToString()", out error, testData);
                Assert.Null(error);
                testData.GetMethodData("<>x.<>m0").VerifyIL(expectedIL);
            });
        }

        [Fact]
        public void ExternAliasAndGlobal()
        {
            var source = @"
extern alias X;
using A = X::System.Xml.Linq;
using B = global::System.Xml.Linq;

class C
{
    int M()
    {
        A.LoadOptions.None.ToString();
        B.LoadOptions.None.ToString();
        return 1;
    }
}
";
            var expectedIL = @"
{
  // Code size       16 (0x10)
  .maxstack  1
  .locals init (System.Xml.Linq.LoadOptions V_0,
                System.Xml.Linq.LoadOptions V_1)
  IL_0000:  ldc.i4.0
  IL_0001:  stloc.1
  IL_0002:  ldloca.s   V_1
  IL_0004:  constrained. ""System.Xml.Linq.LoadOptions""
  IL_000a:  callvirt   ""string object.ToString()""
  IL_000f:  ret
}
";

            var comp = CreateCompilation(source, new[] { SystemXmlLinqRef.WithAliases(ImmutableArray.Create("global", "X")) });
            WithRuntimeInstance(comp, runtime =>
            {
                var context = CreateMethodContext(runtime, "C.M");

                string error;
                var testData = new CompilationTestData();
                var result = context.CompileExpression("A.LoadOptions.None.ToString()", out error, testData);
                Assert.Null(error);
                testData.GetMethodData("<>x.<>m0").VerifyIL(expectedIL);

                testData = new CompilationTestData();
                result = context.CompileExpression("B.LoadOptions.None.ToString()", out error, testData);
                Assert.Null(error);
                testData.GetMethodData("<>x.<>m0").VerifyIL(expectedIL);
            });
        }

        [Fact]
        public void UsingAliasToNonNamedType()
        {
            var source = @"
using A = int;

class C
{
    int M()
    {
        A.Parse(""0"");
        return 1;
    }
}
";
            var expectedIL = @"
{
  // Code size       11 (0xb)
  .maxstack  1
  IL_0000:  ldstr      ""0""
  IL_0005:  call       ""int int.Parse(string)""
  IL_000a:  ret
}
";

            var comp = CreateCompilation(source);
            WithRuntimeInstance(comp, runtime =>
            {
                var context = CreateMethodContext(runtime, "C.M");

                var testData = new CompilationTestData();
                var result = context.CompileExpression(@"A.Parse(""0"")", out var error, testData);
                Assert.Null(error);
                testData.GetMethodData("<>x.<>m0").VerifyIL(expectedIL);
            });
        }

        [Fact]
        public void ExternAliasForMultipleAssemblies()
        {
            var source = @"
extern alias X;

class C
{
    int M()
    {
        X::System.Xml.Linq.LoadOptions.None.ToString();
        var d = new X::System.Xml.XmlDocument();
        return 1;
    }
}
";

            var comp = CreateCompilation(
                source,
                new[]
                {
                    SystemXmlLinqRef.WithAliases(ImmutableArray.Create("X")),
                    SystemXmlRef.WithAliases(ImmutableArray.Create("X"))
                });

            WithRuntimeInstance(comp, runtime =>
            {
                var context = CreateMethodContext(runtime, "C.M");

                string error;
                var testData = new CompilationTestData();
                var result = context.CompileExpression("new X::System.Xml.XmlDocument()", out error, testData);
                Assert.Null(error);
                testData.GetMethodData("<>x.<>m0").VerifyIL(@"
{
  // Code size        6 (0x6)
  .maxstack  1
  .locals init (System.Xml.Linq.LoadOptions V_0)
  IL_0000:  newobj     ""System.Xml.XmlDocument..ctor()""
  IL_0005:  ret
}
");

                testData = new CompilationTestData();
                result = context.CompileExpression("X::System.Xml.Linq.LoadOptions.None", out error, testData);
                Assert.Null(error);
                testData.GetMethodData("<>x.<>m0").VerifyIL(@"
{
  // Code size        2 (0x2)
  .maxstack  1
  .locals init (System.Xml.Linq.LoadOptions V_0)
  IL_0000:  ldc.i4.0
  IL_0001:  ret
}
");
            });
        }

        [Fact, WorkItem("http://vstfdevdiv:8080/DevDiv2/DevDiv/_workitems/edit/1055825")]
        public void FieldLikeEvent()
        {
            var source = @"
class C
{
    event System.Action E;

    void M()
    {
    }
}
";
            var comp = CreateCompilation(source);
            WithRuntimeInstance(comp, runtime =>
            {
                var context = CreateMethodContext(runtime, "C.M");

                var actionType = context.Compilation.GetWellKnownType(WellKnownType.System_Action);

                ResultProperties resultProperties;
                string error;
                CompilationTestData testData;
                CompileResult result;
                CompilationTestData.MethodData methodData;

                // Inspect the value.
                testData = new CompilationTestData();
                result = context.CompileExpression("E", out resultProperties, out error, testData);
                Assert.Null(error);
                Assert.Equal(DkmClrCompilationResultFlags.None, resultProperties.Flags);
                methodData = testData.GetMethodData("<>x.<>m0");
                Assert.Equal(actionType, ((MethodSymbol)methodData.Method).ReturnType);
                methodData.VerifyIL(@"
{
  // Code size        7 (0x7)
  .maxstack  1
  IL_0000:  ldarg.0
  IL_0001:  ldfld      ""System.Action C.E""
  IL_0006:  ret
}
");

                // Invoke the delegate.
                testData = new CompilationTestData();
                result = context.CompileExpression("E()", out resultProperties, out error, testData);
                Assert.Null(error);
                Assert.Equal(DkmClrCompilationResultFlags.PotentialSideEffect | DkmClrCompilationResultFlags.ReadOnlyResult, resultProperties.Flags);
                methodData = testData.GetMethodData("<>x.<>m0");
                Assert.True(((MethodSymbol)methodData.Method).ReturnsVoid);
                methodData.VerifyIL(@"
{
  // Code size       12 (0xc)
  .maxstack  1
  IL_0000:  ldarg.0
  IL_0001:  ldfld      ""System.Action C.E""
  IL_0006:  callvirt   ""void System.Action.Invoke()""
  IL_000b:  ret
}
");

                // Assign to the event.
                testData = new CompilationTestData();
                result = context.CompileExpression("E = null", out resultProperties, out error, testData);
                Assert.Null(error);
                Assert.Equal(DkmClrCompilationResultFlags.PotentialSideEffect | DkmClrCompilationResultFlags.ReadOnlyResult, resultProperties.Flags);
                methodData = testData.GetMethodData("<>x.<>m0");
                Assert.Equal(actionType, ((MethodSymbol)methodData.Method).ReturnType);
                methodData.VerifyIL(@"
{
  // Code size       11 (0xb)
  .maxstack  3
  .locals init (System.Action V_0)
  IL_0000:  ldarg.0
  IL_0001:  ldnull
  IL_0002:  dup
  IL_0003:  stloc.0
  IL_0004:  stfld      ""System.Action C.E""
  IL_0009:  ldloc.0
  IL_000a:  ret
}
");

                // Event (compound) assignment.
                testData = new CompilationTestData();
                result = context.CompileExpression("E += null", out resultProperties, out error, testData);
                Assert.Null(error);
                Assert.Equal(DkmClrCompilationResultFlags.PotentialSideEffect | DkmClrCompilationResultFlags.ReadOnlyResult, resultProperties.Flags);
                methodData = testData.GetMethodData("<>x.<>m0");
                Assert.True(((MethodSymbol)methodData.Method).ReturnsVoid);
                methodData.VerifyIL(@"
{
  // Code size        8 (0x8)
  .maxstack  2
  IL_0000:  ldarg.0
  IL_0001:  ldnull
  IL_0002:  callvirt   ""void C.E.add""
  IL_0007:  ret
}
");
            });
        }

        [Fact, WorkItem("http://vstfdevdiv:8080/DevDiv2/DevDiv/_workitems/edit/1055825")]
        public void FieldLikeEvent_WinRT()
        {
            var ilSource = @"
.class public auto ansi beforefieldinit C
       extends [mscorlib]System.Object
{
  .field private class [mscorlib]System.Runtime.InteropServices.WindowsRuntime.EventRegistrationTokenTable`1<class [mscorlib]System.Action> E

  .method public hidebysig specialname instance valuetype [mscorlib]System.Runtime.InteropServices.WindowsRuntime.EventRegistrationToken 
          add_E(class [mscorlib]System.Action 'value') cil managed
  {
    ldnull
    throw
  }

  .method public hidebysig specialname instance void 
          remove_E(valuetype [mscorlib]System.Runtime.InteropServices.WindowsRuntime.EventRegistrationToken 'value') cil managed
  {
    ldnull
    throw
  }

  .method public hidebysig specialname rtspecialname 
          instance void  .ctor() cil managed
  {
    ldarg.0
    call       instance void [mscorlib]System.Object::.ctor()
    ret
  }

  .event [mscorlib]System.Action E
  {
    .addon instance valuetype [mscorlib]System.Runtime.InteropServices.WindowsRuntime.EventRegistrationToken C::add_E(class [mscorlib]System.Action)
    .removeon instance void C::remove_E(valuetype [mscorlib]System.Runtime.InteropServices.WindowsRuntime.EventRegistrationToken)
  } // end of event C::E

  .method public hidebysig instance void 
          M() cil managed
  {
    ret
  }
} // end of class C
";
            var module = ExpressionCompilerTestHelpers.GetModuleInstanceForIL(ilSource);
            var runtime = CreateRuntimeInstance(module, WinRtRefs);
            var context = CreateMethodContext(runtime, "C.M");

            var actionType = context.Compilation.GetWellKnownType(WellKnownType.System_Action);

            ResultProperties resultProperties;
            string error;
            CompilationTestData testData;
            CompileResult result;
            CompilationTestData.MethodData methodData;

            // Inspect the value.
            testData = new CompilationTestData();
            result = context.CompileExpression("E", out resultProperties, out error, testData);
            Assert.Null(error);
            Assert.Equal(DkmClrCompilationResultFlags.None, resultProperties.Flags);
            methodData = testData.GetMethodData("<>x.<>m0");
            Assert.Equal(actionType, ((MethodSymbol)methodData.Method).ReturnType);
            methodData.VerifyIL(@"
{
  // Code size       17 (0x11)
  .maxstack  1
  IL_0000:  ldarg.0
  IL_0001:  ldflda     ""System.Runtime.InteropServices.WindowsRuntime.EventRegistrationTokenTable<System.Action> C.E""
  IL_0006:  call       ""System.Runtime.InteropServices.WindowsRuntime.EventRegistrationTokenTable<System.Action> System.Runtime.InteropServices.WindowsRuntime.EventRegistrationTokenTable<System.Action>.GetOrCreateEventRegistrationTokenTable(ref System.Runtime.InteropServices.WindowsRuntime.EventRegistrationTokenTable<System.Action>)""
  IL_000b:  callvirt   ""System.Action System.Runtime.InteropServices.WindowsRuntime.EventRegistrationTokenTable<System.Action>.InvocationList.get""
  IL_0010:  ret
}
");

            // Invoke the delegate.
            testData = new CompilationTestData();
            result = context.CompileExpression("E()", out resultProperties, out error, testData);
            Assert.Null(error);
            Assert.Equal(DkmClrCompilationResultFlags.PotentialSideEffect | DkmClrCompilationResultFlags.ReadOnlyResult, resultProperties.Flags);
            methodData = testData.GetMethodData("<>x.<>m0");
            Assert.True(((MethodSymbol)methodData.Method).ReturnsVoid);
            methodData.VerifyIL(@"
{
  // Code size       22 (0x16)
  .maxstack  1
  IL_0000:  ldarg.0
  IL_0001:  ldflda     ""System.Runtime.InteropServices.WindowsRuntime.EventRegistrationTokenTable<System.Action> C.E""
  IL_0006:  call       ""System.Runtime.InteropServices.WindowsRuntime.EventRegistrationTokenTable<System.Action> System.Runtime.InteropServices.WindowsRuntime.EventRegistrationTokenTable<System.Action>.GetOrCreateEventRegistrationTokenTable(ref System.Runtime.InteropServices.WindowsRuntime.EventRegistrationTokenTable<System.Action>)""
  IL_000b:  callvirt   ""System.Action System.Runtime.InteropServices.WindowsRuntime.EventRegistrationTokenTable<System.Action>.InvocationList.get""
  IL_0010:  callvirt   ""void System.Action.Invoke()""
  IL_0015:  ret
}
");

            // Assign to the event.
            testData = new CompilationTestData();
            result = context.CompileExpression("E = null", out resultProperties, out error, testData);
            Assert.Equal(DkmClrCompilationResultFlags.PotentialSideEffect | DkmClrCompilationResultFlags.ReadOnlyResult, resultProperties.Flags);
            methodData = testData.GetMethodData("<>x.<>m0");
            Assert.True(((MethodSymbol)methodData.Method).ReturnsVoid);
            methodData.VerifyIL(@"
{
  // Code size       48 (0x30)
  .maxstack  3
  IL_0000:  ldarg.0
  IL_0001:  ldftn      ""void C.E.remove""
  IL_0007:  newobj     ""System.Action<System.Runtime.InteropServices.WindowsRuntime.EventRegistrationToken>..ctor(object, System.IntPtr)""
  IL_000c:  call       ""void System.Runtime.InteropServices.WindowsRuntime.WindowsRuntimeMarshal.RemoveAllEventHandlers(System.Action<System.Runtime.InteropServices.WindowsRuntime.EventRegistrationToken>)""
  IL_0011:  ldarg.0
  IL_0012:  ldftn      ""System.Runtime.InteropServices.WindowsRuntime.EventRegistrationToken C.E.add""
  IL_0018:  newobj     ""System.Func<System.Action, System.Runtime.InteropServices.WindowsRuntime.EventRegistrationToken>..ctor(object, System.IntPtr)""
  IL_001d:  ldarg.0
  IL_001e:  ldftn      ""void C.E.remove""
  IL_0024:  newobj     ""System.Action<System.Runtime.InteropServices.WindowsRuntime.EventRegistrationToken>..ctor(object, System.IntPtr)""
  IL_0029:  ldnull
  IL_002a:  call       ""void System.Runtime.InteropServices.WindowsRuntime.WindowsRuntimeMarshal.AddEventHandler<System.Action>(System.Func<System.Action, System.Runtime.InteropServices.WindowsRuntime.EventRegistrationToken>, System.Action<System.Runtime.InteropServices.WindowsRuntime.EventRegistrationToken>, System.Action)""
  IL_002f:  ret
}
");

            // Event (compound) assignment.
            testData = new CompilationTestData();
            result = context.CompileExpression("E += null", out resultProperties, out error, testData);
            Assert.Null(error);
            Assert.Equal(DkmClrCompilationResultFlags.PotentialSideEffect | DkmClrCompilationResultFlags.ReadOnlyResult, resultProperties.Flags);
            methodData = testData.GetMethodData("<>x.<>m0");
            Assert.True(((MethodSymbol)methodData.Method).ReturnsVoid);
            methodData.VerifyIL(@"
{
  // Code size       31 (0x1f)
  .maxstack  3
  IL_0000:  ldarg.0
  IL_0001:  ldftn      ""System.Runtime.InteropServices.WindowsRuntime.EventRegistrationToken C.E.add""
  IL_0007:  newobj     ""System.Func<System.Action, System.Runtime.InteropServices.WindowsRuntime.EventRegistrationToken>..ctor(object, System.IntPtr)""
  IL_000c:  ldarg.0
  IL_000d:  ldftn      ""void C.E.remove""
  IL_0013:  newobj     ""System.Action<System.Runtime.InteropServices.WindowsRuntime.EventRegistrationToken>..ctor(object, System.IntPtr)""
  IL_0018:  ldnull
  IL_0019:  call       ""void System.Runtime.InteropServices.WindowsRuntime.WindowsRuntimeMarshal.AddEventHandler<System.Action>(System.Func<System.Action, System.Runtime.InteropServices.WindowsRuntime.EventRegistrationToken>, System.Action<System.Runtime.InteropServices.WindowsRuntime.EventRegistrationToken>, System.Action)""
  IL_001e:  ret
}
");
        }

        [Fact, WorkItem("http://vstfdevdiv:8080/DevDiv2/DevDiv/_workitems/edit/1079749")]
        public void RangeVariableError()
        {
            var source =
@"class C
{
    static void M()
    {
    }
}";

            var comp = CreateCompilation(source, options: TestOptions.DebugDll);
            WithRuntimeInstance(comp, runtime =>
            {
                var context = CreateMethodContext(runtime, "C.M");
                var testData = new CompilationTestData();
                ResultProperties resultProperties;
                string error;
                ImmutableArray<AssemblyIdentity> missingAssemblyIdentities;
                context.CompileExpression(
                    "from c in \"ABC\" select c",
                    DkmEvaluationFlags.TreatAsExpression,
                    NoAliases,
                    DebuggerDiagnosticFormatter.Instance,
                    out resultProperties,
                    out error,
                    out missingAssemblyIdentities,
                    EnsureEnglishUICulture.PreferredOrNull,
                    testData);
                Assert.Equal(new AssemblyIdentity("System.Core"), missingAssemblyIdentities.Single());
                Assert.Equal("error CS1935: Could not find an implementation of the query pattern for source type 'string'.  'Select' not found.  Are you missing required assembly references or a using directive for 'System.Linq'?", error);
            });
        }

        [Fact, WorkItem("http://vstfdevdiv:8080/DevDiv2/DevDiv/_workitems/edit/1079762")]
        public void Bug1079762()
        {
            var source =
@"class C
{
    static void F(System.Func<object, bool> f, object o)
    {
        f(o);
    }
    static void M(object x, object y)
    {
        F(z => z != null && x != null, 3);
    }
}";
            var compilation0 = CreateCompilation(source, options: TestOptions.DebugDll);
            WithRuntimeInstance(compilation0, runtime =>
            {
                var context = CreateMethodContext(runtime, "C.<>c__DisplayClass1_0.<M>b__0");
                string error;
                var testData = new CompilationTestData();
                context.CompileExpression("z", out error, testData);
                Assert.Null(error);
                testData.GetMethodData("<>x.<>m0").VerifyIL(
    @"{
  // Code size        2 (0x2)
  .maxstack  1
  IL_0000:  ldarg.1
  IL_0001:  ret
}");
                testData = new CompilationTestData();
                context.CompileExpression("y", out error, testData);
                Assert.Equal("error CS0103: The name 'y' does not exist in the current context", error);
            });
        }

        [Fact, WorkItem("http://vstfdevdiv:8080/DevDiv2/DevDiv/_workitems/edit/1079762")]
        public void LambdaParameter()
        {
            var source =
@"class C
{
    static void M()
    {
        System.Func<object, bool> f = z => z != null;
    }
}";
            var compilation0 = CreateCompilation(source, options: TestOptions.DebugDll);
            WithRuntimeInstance(compilation0, runtime =>
            {
                var context = CreateMethodContext(runtime, "C.<>c.<M>b__0_0");
                ResultProperties resultProperties;
                string error;
                var testData = new CompilationTestData();
                context.CompileExpression("z", out resultProperties, out error, testData);
                Assert.Null(error);
                Assert.Equal(DkmClrCompilationResultFlags.None, resultProperties.Flags);
                testData.GetMethodData("<>x.<>m0").VerifyIL(
    @"{
  // Code size        2 (0x2)
  .maxstack  1
  IL_0000:  ldarg.1
  IL_0001:  ret
}");
            });
        }

        [Fact, WorkItem("http://vstfdevdiv:8080/DevDiv2/DevDiv/_workitems/edit/1084059")]
        public void StaticTypeImport()
        {
            var source = @"
using static System.Math;

class C
{
    static void M()
    {
        Max(1, 2);
    }
}";
            var compilation0 = CreateCompilation(source, options: TestOptions.DebugDll);
            WithRuntimeInstance(compilation0, runtime =>
            {
                var context = CreateMethodContext(runtime, "C.M");
                ResultProperties resultProperties;
                string error;
                var testData = new CompilationTestData();
                context.CompileExpression("Min(1, 2)", out resultProperties, out error, testData);
                Assert.Null(error);
                Assert.Equal(DkmClrCompilationResultFlags.PotentialSideEffect | DkmClrCompilationResultFlags.ReadOnlyResult, resultProperties.Flags);
                testData.GetMethodData("<>x.<>m0").VerifyIL(
    @"{
  // Code size        8 (0x8)
  .maxstack  2
  IL_0000:  ldc.i4.1
  IL_0001:  ldc.i4.2
  IL_0002:  call       ""int System.Math.Min(int, int)""
  IL_0007:  ret
}");
            });
        }

        [Fact, WorkItem("http://vstfdevdiv:8080/DevDiv2/DevDiv/_workitems/edit/1014763")]
        public void NonStateMachineTypeParameter()
        {
            var source = @"
using System.Collections.Generic;

class C
{
    static IEnumerable<T> I<T>(T[] tt)
    {
        return tt;
    }
}";
            var compilation0 = CreateCompilation(source, options: TestOptions.DebugDll);
            WithRuntimeInstance(compilation0, runtime =>
            {
                var context = CreateMethodContext(runtime, "C.I");
                string error;
                var testData = new CompilationTestData();
                context.CompileExpression("typeof(T)", out error, testData);
                Assert.Null(error);
                testData.GetMethodData("<>x.<>m0<T>").VerifyIL(@"
{
  // Code size       11 (0xb)
  .maxstack  1
  .locals init (System.Collections.Generic.IEnumerable<T> V_0)
  IL_0000:  ldtoken    ""T""
  IL_0005:  call       ""System.Type System.Type.GetTypeFromHandle(System.RuntimeTypeHandle)""
  IL_000a:  ret
}");
            });
        }

        [Fact, WorkItem("http://vstfdevdiv:8080/DevDiv2/DevDiv/_workitems/edit/1014763")]
        public void StateMachineTypeParameter()
        {
            var source = @"
using System.Collections.Generic;

class C
{
    static IEnumerable<T> I<T>(T[] tt)
    {
        foreach (T t in tt)
        {
            yield return t;
        }
    }
}";
            var compilation0 = CreateCompilation(source, options: TestOptions.DebugDll);
            WithRuntimeInstance(compilation0, runtime =>
            {
                var context = CreateMethodContext(runtime, "C.<I>d__0.MoveNext");
                string error;
                var testData = new CompilationTestData();
                context.CompileExpression("typeof(T)", out error, testData);
                Assert.Null(error);
                testData.GetMethodData("<>x<T>.<>m0").VerifyIL(@"
{
  // Code size       11 (0xb)
  .maxstack  1
  .locals init (int V_0)
  IL_0000:  ldtoken    ""T""
  IL_0005:  call       ""System.Type System.Type.GetTypeFromHandle(System.RuntimeTypeHandle)""
  IL_000a:  ret
}");
            });
        }

        [Fact, WorkItem("http://vstfdevdiv:8080/DevDiv2/DevDiv/_workitems/edit/1085642")]
        public void ModuleWithBadImageFormat()
        {
            var source = @"
class C
{
    int F = 1;
    static void M()
    {
    }
}";
            var comp = CreateCompilation(source, options: TestOptions.DebugDll);

            using (var pinnedMetadata = new PinnedBlob(TestResources.ExpressionCompiler.NoValidTables))
            {
                var corruptMetadata = ModuleInstance.Create(pinnedMetadata.Pointer, pinnedMetadata.Size, default(Guid));

                var runtime = RuntimeInstance.Create(new[] { corruptMetadata, comp.ToModuleInstance(), MscorlibRef.ToModuleInstance() });
                var context = CreateMethodContext(runtime, "C.M");
                ResultProperties resultProperties;
                string error;
                var testData = new CompilationTestData();
                // Verify that we can still evaluate expressions for modules that are not corrupt.
                context.CompileExpression("(new C()).F", out resultProperties, out error, testData);
                Assert.Null(error);
                Assert.Equal(DkmClrCompilationResultFlags.None, resultProperties.Flags);
                testData.GetMethodData("<>x.<>m0").VerifyIL(@"
{
  // Code size       11 (0xb)
  .maxstack  1
  IL_0000:  newobj     ""C..ctor()""
  IL_0005:  ldfld      ""int C.F""
  IL_000a:  ret
}");
            }
        }

        [Fact, WorkItem("http://vstfdevdiv:8080/DevDiv2/DevDiv/_workitems/edit/1089688")]
        public void MissingType()
        {
            var libSource = @"
public class Missing { }
";

            var source = @"
public class C
{
    Missing field;    

    public void M(Missing parameter)
    {
        Missing local;
    }
}
";
            var libRef = CreateCompilation(libSource, assemblyName: "Lib").EmitToImageReference();
            var comp = CreateCompilation(source, new[] { libRef }, TestOptions.DebugDll);

            WithRuntimeInstance(comp, new[] { MscorlibRef }, runtime =>
            {
                var context = CreateMethodContext(runtime, "C.M");

                var expectedError = "error CS0012: The type 'Missing' is defined in an assembly that is not referenced. You must add a reference to assembly 'Lib, Version=0.0.0.0, Culture=neutral, PublicKeyToken=null'.";
                var expectedMissingAssemblyIdentity = new AssemblyIdentity("Lib");

                ResultProperties resultProperties;
                string actualError;
                ImmutableArray<AssemblyIdentity> actualMissingAssemblyIdentities;

                void verify(string expr)
                {
                    context.CompileExpression(
                        expr,
                        DkmEvaluationFlags.TreatAsExpression,
                        NoAliases,
                        DebuggerDiagnosticFormatter.Instance,
                        out resultProperties,
                        out actualError,
                        out actualMissingAssemblyIdentities,
                        EnsureEnglishUICulture.PreferredOrNull,
                        testData: null);
                    Assert.Equal(expectedError, actualError);
                    Assert.Equal(expectedMissingAssemblyIdentity, actualMissingAssemblyIdentities.Single());
                }

                verify("M(null)");
                verify("field");
                verify("field.Method");
                verify("parameter");
                verify("parameter.Method");
                verify("local");
                verify("local.Method");

                // Note that even expressions that don't require the missing type will fail because
                // the method we synthesize refers to the original locals and parameters.
                verify("0");
            });
        }

        [Fact, WorkItem("http://vstfdevdiv:8080/DevDiv2/DevDiv/_workitems/edit/1089688")]
        public void UseSiteWarning()
        {
            var signedDllOptions = TestOptions.SigningReleaseDll.
                WithCryptoKeyFile(SigningTestHelpers.KeyPairFile);

            var libBTemplate = @"
[assembly: System.Reflection.AssemblyVersion(""{0}.0.0.0"")]
public class B {{ }}
";

            var libBv1Ref = CreateCompilation(string.Format(libBTemplate, "1"), assemblyName: "B", options: signedDllOptions).EmitToImageReference();
            var libBv2Ref = CreateCompilation(string.Format(libBTemplate, "2"), assemblyName: "B", options: signedDllOptions).EmitToImageReference();

            var libASource = @"
[assembly: System.Reflection.AssemblyVersion(""1.0.0.0"")]

public class A : B
{
}
";

            var libAv1Ref = CreateCompilation(libASource, new[] { libBv1Ref }, assemblyName: "A", options: signedDllOptions).EmitToImageReference();

            var source = @"
public class Source
{
    public void Test()
    {
        object o = new A();
    }
}
";

            var comp = CreateCompilation(source, new[] { libAv1Ref, libBv2Ref }, TestOptions.DebugDll);
            comp.VerifyDiagnostics(
                // warning CS1701: Assuming assembly reference 'B, Version=1.0.0.0, Culture=neutral, PublicKeyToken=ce65828c82a341f2' used by 'A' matches identity 'B, Version=2.0.0.0, Culture=neutral, PublicKeyToken=ce65828c82a341f2' of 'B', you may need to supply runtime policy
                Diagnostic(ErrorCode.WRN_UnifyReferenceMajMin).WithArguments("B, Version=1.0.0.0, Culture=neutral, PublicKeyToken=ce65828c82a341f2", "A", "B, Version=2.0.0.0, Culture=neutral, PublicKeyToken=ce65828c82a341f2", "B").WithLocation(1, 1));

            WithRuntimeInstance(comp, new[] { MscorlibRef, libAv1Ref, libBv2Ref }, runtime =>
            {
                var context = CreateMethodContext(runtime, "Source.Test");

                string error;
                var testData = new CompilationTestData();
                context.CompileExpression("new A()", out error, testData);
                Assert.Null(error);
                var methodData = testData.GetMethodData("<>x.<>m0");

                // Even though the method's return type has a use-site warning, we are able to evaluate the expression.
                Assert.Equal(ErrorCode.WRN_UnifyReferenceMajMin, (ErrorCode)((MethodSymbol)methodData.Method).ReturnType.GetUseSiteDiagnostic().Code);
                methodData.VerifyIL(@"
{
  // Code size        6 (0x6)
  .maxstack  1
  .locals init (object V_0) //o
  IL_0000:  newobj     ""A..ctor()""
  IL_0005:  ret
}");
            });
        }

        [Fact, WorkItem("http://vstfdevdiv:8080/DevDiv2/DevDiv/_workitems/edit/1090458")]
        public void ObsoleteAttribute()
        {
            var source = @"
using System;
using System.Diagnostics;
　
class C
{
    static void Main()
    {
        C c = new C();
    }

    [Obsolete(""Hello"", true)]
    int P { get; set; }
}
";
            var comp = CreateCompilation(source, options: TestOptions.DebugDll);
            WithRuntimeInstance(comp, runtime =>
            {
                var context = CreateMethodContext(runtime, "C.Main");
                ResultProperties resultProperties;
                string error;
                context.CompileExpression("c.P", out resultProperties, out error);
                Assert.Null(error);
            });
        }

        [Fact, WorkItem("http://vstfdevdiv:8080/DevDiv2/DevDiv/_workitems/edit/1090458")]
        public void DeprecatedAttribute()
        {
            var source = @"
using System;
using Windows.Foundation.Metadata;
　
class C
{
    static void Main()
    {
        C c = new C();
    }

    [Deprecated(""Hello"", DeprecationType.Remove, 1)]
    int P { get; set; }
}

namespace Windows.Foundation.Metadata
{
    [AttributeUsage(
        AttributeTargets.Class | 
        AttributeTargets.Struct | 
        AttributeTargets.Enum | 
        AttributeTargets.Constructor | 
        AttributeTargets.Method | 
        AttributeTargets.Property | 
        AttributeTargets.Field | 
        AttributeTargets.Event | 
        AttributeTargets.Interface | 
        AttributeTargets.Delegate, AllowMultiple = true)]
    public sealed class DeprecatedAttribute : Attribute
    {
        public DeprecatedAttribute(string message, DeprecationType type, uint version)
        {
        }

        public DeprecatedAttribute(string message, DeprecationType type, uint version, Type contract)
        {
        }
    }

    public enum DeprecationType
    {
        Deprecate = 0,
        Remove = 1
    }
}
";
            var comp = CreateCompilation(source, options: TestOptions.DebugDll);
            WithRuntimeInstance(comp, runtime =>
            {
                var context = CreateMethodContext(runtime, "C.Main");
                ResultProperties resultProperties;
                string error;
                context.CompileExpression("c.P", out resultProperties, out error);
                Assert.Null(error);
            });
        }

        [Fact, WorkItem("http://vstfdevdiv:8080/DevDiv2/DevDiv/_workitems/edit/1089591")]
        public void BadPdb_MissingMethod()
        {
            var source = @"
public class C
{
    public static void Main()
    {
    }
}
";
            var comp = CreateCompilation(source);
            var peImage = comp.EmitToArray();
            var symReader = new MockSymUnmanagedReader(ImmutableDictionary<int, MethodDebugInfoBytes>.Empty);
            var module = ModuleInstance.Create(peImage, symReader);

            var runtime = CreateRuntimeInstance(module, new[] { MscorlibRef });
            var evalContext = CreateMethodContext(runtime, "C.Main");
            string error;
            var testData = new CompilationTestData();
            evalContext.CompileExpression("1", out error, testData);
            Assert.Null(error);
            testData.GetMethodData("<>x.<>m0").VerifyIL(@"
{
  // Code size        2 (0x2)
  .maxstack  1
  IL_0000:  ldc.i4.1
  IL_0001:  ret
}
");
        }

        [Fact, WorkItem("http://vstfdevdiv:8080/DevDiv2/DevDiv/_workitems/edit/1108133")]
        public void SymUnmanagedReaderNotImplemented()
        {
            var source = @"
public class C
{
    public static void Main()
    {
    }
}
";
            var comp = CreateCompilation(source);
            var peImage = comp.EmitToArray();
            var module = ModuleInstance.Create(peImage, NotImplementedSymUnmanagedReader.Instance);
            var runtime = CreateRuntimeInstance(module, new[] { MscorlibRef });
            var evalContext = CreateMethodContext(runtime, "C.Main");

            string error;
            var testData = new CompilationTestData();
            evalContext.CompileExpression("1", out error, testData);
            Assert.Null(error);
            testData.GetMethodData("<>x.<>m0").VerifyIL(@"
{
  // Code size        2 (0x2)
  .maxstack  1
  IL_0000:  ldc.i4.1
  IL_0001:  ret
}
");
        }

        [Fact, WorkItem("http://vstfdevdiv:8080/DevDiv2/DevDiv/_workitems/edit/1115543")]
        public void MethodTypeParameterInLambda()
        {
            var source = @"
using System;

public class C<T>
{
    public void M<U>()
    {
        Func<U, int> getInt = u =>
        {
            return u.GetHashCode();
        };

        var result = getInt(default(U));
    }
}
";
            var comp = CreateCompilationWithMscorlib45(source);
            WithRuntimeInstance(comp, runtime =>
            {
                var context = CreateMethodContext(runtime, "C.<>c__0.<M>b__0_0");

                string error;
                var testData = new CompilationTestData();
                context.CompileExpression("typeof(U)", out error, testData);
                Assert.Null(error);
                testData.GetMethodData("<>x<T, U>.<>m0").VerifyIL(@"
{
  // Code size       11 (0xb)
  .maxstack  1
  IL_0000:  ldtoken    ""U""
  IL_0005:  call       ""System.Type System.Type.GetTypeFromHandle(System.RuntimeTypeHandle)""
  IL_000a:  ret
}
");
            });
        }

        [Fact, WorkItem("http://vstfdevdiv:8080/DevDiv2/DevDiv/_workitems/edit/1136085")]
        public void TypeofOpenGenericType()
        {
            var source = @"
using System;

public class C
{
    public void M()
    {
    }
}";
            var compilation = CreateCompilationWithMscorlib45(source);
            WithRuntimeInstance(compilation, runtime =>
            {
                var context = CreateMethodContext(runtime, "C.M");

                string error;
                var expectedIL = @"
{
  // Code size       11 (0xb)
  .maxstack  1
  IL_0000:  ldtoken    ""System.Action<T>""
  IL_0005:  call       ""System.Type System.Type.GetTypeFromHandle(System.RuntimeTypeHandle)""
  IL_000a:  ret
}";

                var testData = new CompilationTestData();
                context.CompileExpression("typeof(Action<>)", out error, testData);
                Assert.Null(error);
                testData.GetMethodData("<>x.<>m0").VerifyIL(expectedIL);

                testData = new CompilationTestData();
                context.CompileExpression("typeof(Action<>  )", out error, testData);
                Assert.Null(error);
                testData.GetMethodData("<>x.<>m0").VerifyIL(expectedIL);

                context.CompileExpression("typeof(Action<Action<>>)", out error, testData);
                Assert.Equal("error CS7003: Unexpected use of an unbound generic name", error);

                context.CompileExpression("typeof(Action<Action< > > )", out error);
                Assert.Equal("error CS7003: Unexpected use of an unbound generic name", error);

                context.CompileExpression("typeof(Action<>a)", out error);
                Assert.Equal("error CS1026: ) expected", error);
            });
        }

        [Fact, WorkItem(1068138, "DevDiv")]
        public void GetSymAttributeByVersion()
        {
            var source1 = @"
public class C
{
    public static void M()
    {
        int x = 1;
    }
}";

            var source2 = @"
public class C
{
    public static void M()
    {
        int x = 1;
        string y = ""a"";
    }
}";
            var comp1 = CreateCompilation(source1, options: TestOptions.DebugDll);
            var comp2 = CreateCompilation(source2, options: TestOptions.DebugDll);

            using (MemoryStream
                peStream1Unused = new MemoryStream(),
                peStream2 = new MemoryStream(),
                pdbStream1 = new MemoryStream(),
                pdbStream2 = new MemoryStream())
            {
                Assert.True(comp1.Emit(peStream1Unused, pdbStream1).Success);
                Assert.True(comp2.Emit(peStream2, pdbStream2).Success);

                pdbStream1.Position = 0;
                pdbStream2.Position = 0;
                peStream2.Position = 0;

                var symReader = SymReaderFactory.CreateReader(pdbStream1);
                symReader.UpdateSymbolStore(pdbStream2);

                var module = ModuleInstance.Create(peStream2.ToImmutable(), symReader);
                var runtime = CreateRuntimeInstance(module, new[] { MscorlibRef, ExpressionCompilerTestHelpers.IntrinsicAssemblyReference });

                ImmutableArray<MetadataBlock> blocks;
                Guid moduleVersionId;
                ISymUnmanagedReader symReader2;
                int methodToken;
                int localSignatureToken;
                GetContextState(runtime, "C.M", out blocks, out moduleVersionId, out symReader2, out methodToken, out localSignatureToken);

                Assert.Same(symReader, symReader2);

                AssertEx.SetEqual(symReader.GetLocalNames(methodToken, methodVersion: 1), "x");
                AssertEx.SetEqual(symReader.GetLocalNames(methodToken, methodVersion: 2), "x", "y");

                var context1 = CreateMethodContext(
                    new AppDomain(),
                    blocks,
                    symReader,
                    moduleVersionId,
                    methodToken: methodToken,
                    methodVersion: 1,
                    ilOffset: 0,
                    localSignatureToken: localSignatureToken,
                    kind: MakeAssemblyReferencesKind.AllAssemblies);

                var locals = ArrayBuilder<LocalAndMethod>.GetInstance();
                string typeName;
                context1.CompileGetLocals(
                    locals,
                    argumentsOnly: false,
                    typeName: out typeName,
                    testData: null);
                AssertEx.SetEqual(locals.Select(l => l.LocalName), "x");

                var context2 = CreateMethodContext(
                    new AppDomain(),
                    blocks,
                    symReader,
                    moduleVersionId,
                    methodToken: methodToken,
                    methodVersion: 2,
                    ilOffset: 0,
                    localSignatureToken: localSignatureToken,
                    kind: MakeAssemblyReferencesKind.AllAssemblies);

                locals.Clear();
                context2.CompileGetLocals(
                    locals,
                    argumentsOnly: false,
                    typeName: out typeName,
                    testData: null);
                AssertEx.SetEqual(locals.Select(l => l.LocalName), "x", "y");
            }
        }

        /// <summary>
        /// Ignore accessibility in lambda rewriter.
        /// </summary>
        [Fact, WorkItem("https://github.com/dotnet/roslyn/issues/1618")]
        public void LambdaRewriterIgnoreAccessibility()
        {
            var source =
@"using System.Linq;
class C
{
    static void M()
    {
        var q = new[] { new C() }.AsQueryable();
    }
}";
            var compilation0 = CreateCompilationWithMscorlib40AndSystemCore(source, options: TestOptions.DebugDll);
            WithRuntimeInstance(compilation0, runtime =>
            {
                var context = CreateMethodContext(runtime, methodName: "C.M");
                var testData = new CompilationTestData();
                string error;
                context.CompileExpression("q.Where(c => true)", out error, testData);
                testData.GetMethodData("<>x.<>m0").VerifyIL(
    @"{
  // Code size       64 (0x40)
  .maxstack  6
  .locals init (System.Linq.IQueryable<C> V_0, //q
                System.Linq.Expressions.ParameterExpression V_1)
  IL_0000:  ldloc.0
  IL_0001:  ldtoken    ""C""
  IL_0006:  call       ""System.Type System.Type.GetTypeFromHandle(System.RuntimeTypeHandle)""
  IL_000b:  ldstr      ""c""
  IL_0010:  call       ""System.Linq.Expressions.ParameterExpression System.Linq.Expressions.Expression.Parameter(System.Type, string)""
  IL_0015:  stloc.1
  IL_0016:  ldc.i4.1
  IL_0017:  box        ""bool""
  IL_001c:  ldtoken    ""bool""
  IL_0021:  call       ""System.Type System.Type.GetTypeFromHandle(System.RuntimeTypeHandle)""
  IL_0026:  call       ""System.Linq.Expressions.ConstantExpression System.Linq.Expressions.Expression.Constant(object, System.Type)""
  IL_002b:  ldc.i4.1
  IL_002c:  newarr     ""System.Linq.Expressions.ParameterExpression""
  IL_0031:  dup
  IL_0032:  ldc.i4.0
  IL_0033:  ldloc.1
  IL_0034:  stelem.ref
  IL_0035:  call       ""System.Linq.Expressions.Expression<System.Func<C, bool>> System.Linq.Expressions.Expression.Lambda<System.Func<C, bool>>(System.Linq.Expressions.Expression, params System.Linq.Expressions.ParameterExpression[])""
  IL_003a:  call       ""System.Linq.IQueryable<C> System.Linq.Queryable.Where<C>(System.Linq.IQueryable<C>, System.Linq.Expressions.Expression<System.Func<C, bool>>)""
  IL_003f:  ret
}");
            });
        }

        /// <summary>
        /// Ignore accessibility in async rewriter.
        /// </summary>
        [Fact]
        public void AsyncRewriterIgnoreAccessibility()
        {
            var source =
@"using System;
using System.Threading.Tasks;
class C
{
    static void F<T>(Func<Task<T>> f)
    {
    }
    static void M()
    {
    }
}";
            var compilation0 = CreateCompilationWithMscorlib45(source, options: TestOptions.DebugDll);
            WithRuntimeInstance(compilation0, runtime =>
            {
                var context = CreateMethodContext(runtime, methodName: "C.M");
                var testData = new CompilationTestData();
                string error;
                context.CompileExpression("F(async () => new C())", out error, testData);
                testData.GetMethodData("<>x.<>m0").VerifyIL(
    @"{
  // Code size       37 (0x25)
  .maxstack  2
  IL_0000:  ldsfld     ""System.Func<System.Threading.Tasks.Task<C>> <>x.<>c.<>9__0_0""
  IL_0005:  dup
  IL_0006:  brtrue.s   IL_001f
  IL_0008:  pop
  IL_0009:  ldsfld     ""<>x.<>c <>x.<>c.<>9""
  IL_000e:  ldftn      ""System.Threading.Tasks.Task<C> <>x.<>c.<<>m0>b__0_0()""
  IL_0014:  newobj     ""System.Func<System.Threading.Tasks.Task<C>>..ctor(object, System.IntPtr)""
  IL_0019:  dup
  IL_001a:  stsfld     ""System.Func<System.Threading.Tasks.Task<C>> <>x.<>c.<>9__0_0""
  IL_001f:  call       ""void C.F<C>(System.Func<System.Threading.Tasks.Task<C>>)""
  IL_0024:  ret
}");
            });
        }

        [Fact]
        public void CapturedLocalInLambda()
        {
            var source = @"
using System;
class C
{
    void M(Func<int> f)
    {
        int x = 42;
        M(() => x);
    }
}";
            var comp = CreateCompilationWithMscorlib45(source);
            WithRuntimeInstance(comp, runtime =>
            {
                var context = CreateMethodContext(runtime, "C.M");

                string error;
                var testData = new CompilationTestData();
                context.CompileExpression("M(() => x)", out error, testData);
                Assert.Null(error);
                testData.GetMethodData("<>x.<>m0").VerifyIL(@"
{
  // Code size       32 (0x20)
  .maxstack  3
  .locals init (C.<>c__DisplayClass0_0 V_0, //CS$<>8__locals0
                <>x.<>c__DisplayClass0_0 V_1) //CS$<>8__locals0
  IL_0000:  newobj     ""<>x.<>c__DisplayClass0_0..ctor()""
  IL_0005:  stloc.1
  IL_0006:  ldloc.1
  IL_0007:  ldloc.0
  IL_0008:  stfld      ""C.<>c__DisplayClass0_0 <>x.<>c__DisplayClass0_0.CS$<>8__locals0""
  IL_000d:  ldarg.0
  IL_000e:  ldloc.1
  IL_000f:  ldftn      ""int <>x.<>c__DisplayClass0_0.<<>m0>b__0()""
  IL_0015:  newobj     ""System.Func<int>..ctor(object, System.IntPtr)""
  IL_001a:  callvirt   ""void C.M(System.Func<int>)""
  IL_001f:  ret
}");
            });
        }

        [Fact, WorkItem("https://github.com/dotnet/roslyn/issues/3309")]
        public void NullAnonymousTypeInstance()
        {
            var source =
@"class C
{
    static void Main()
    {
    }
}";
            var testData = Evaluate(source, OutputKind.ConsoleApplication, "C.Main", "false ? new { P = 1 } : null");
            var methodData = testData.GetMethodData("<>x.<>m0");
            var returnType = (NamedTypeSymbol)((MethodSymbol)methodData.Method).ReturnType;
            Assert.True(returnType.IsAnonymousType);
            methodData.VerifyIL(
@"{
  // Code size        2 (0x2)
  .maxstack  1
  IL_0000:  ldnull
  IL_0001:  ret
}");
        }

        /// <summary>
        /// DkmClrInstructionAddress.ILOffset is set to uint.MaxValue
        /// if the instruction does not map to an IL offset.
        /// </summary>
        [Fact, WorkItem("http://vstfdevdiv:8080/DevDiv2/DevDiv/_workitems/edit/1185315")]
        public void NoILOffset()
        {
            var source =
@"class C
{
    static void M(int x)
    {
        int y;
    }
}";
            var compilation0 = CreateCompilation(source, options: TestOptions.DebugDll);
            WithRuntimeInstance(compilation0, runtime =>
            {
                ImmutableArray<MetadataBlock> blocks;
                Guid moduleVersionId;
                ISymUnmanagedReader symReader;
                int methodToken;
                int localSignatureToken;
                GetContextState(runtime, "C.M", out blocks, out moduleVersionId, out symReader, out methodToken, out localSignatureToken);

                var appDomain = new AppDomain();
                var context = CreateMethodContext(
                    appDomain,
                    blocks,
                    symReader,
                    moduleVersionId,
                    methodToken: methodToken,
                    methodVersion: 1,
                    ilOffset: ExpressionCompilerTestHelpers.NoILOffset,
                    localSignatureToken: localSignatureToken);

                string error;
                var testData = new CompilationTestData();
                var result = context.CompileExpression("x + y", out error, testData);
                testData.GetMethodData("<>x.<>m0").VerifyIL(
    @"{
  // Code size        4 (0x4)
  .maxstack  2
  .locals init (int V_0) //y
  IL_0000:  ldarg.0
  IL_0001:  ldloc.0
  IL_0002:  add
  IL_0003:  ret
}");

                // Verify the context is re-used for ILOffset == 0.
                var previous = appDomain.GetMetadataContext();
                context = CreateMethodContext(
                    appDomain,
                    blocks,
                    symReader,
                    moduleVersionId,
                    methodToken: methodToken,
                    methodVersion: 1,
                    ilOffset: 0,
                    localSignatureToken: localSignatureToken);
                Assert.Same(GetMetadataContext(previous).EvaluationContext, context);

                // Verify the context is re-used for NoILOffset.
                previous = appDomain.GetMetadataContext();
                context = CreateMethodContext(
                    appDomain,
                    blocks,
                    symReader,
                    moduleVersionId,
                    methodToken: methodToken,
                    methodVersion: 1,
                    ilOffset: ExpressionCompilerTestHelpers.NoILOffset,
                    localSignatureToken: localSignatureToken);
                Assert.Same(GetMetadataContext(previous).EvaluationContext, context);
            });
        }

        [Fact, WorkItem("https://github.com/dotnet/roslyn/issues/4098")]
        public void SelectAnonymousType()
        {
            var source =
@"using System.Collections.Generic;
using System.Linq;

class C
{
    static void M(List<int> list)
    {
        var useLinq = list.Last();
    }
}";
            var compilation0 = CreateCompilationWithMscorlib40AndSystemCore(source, options: TestOptions.DebugDll);
            WithRuntimeInstance(compilation0, runtime =>
            {
                var context = CreateMethodContext(runtime, "C.M");
                string error;
                var testData = new CompilationTestData();
                context.CompileExpression("from x in list from y in list where x > 0 select new { x, y };", out error, testData);
                Assert.Null(error);
                testData.GetMethodData("<>x.<>m0").VerifyIL(
    @"{
  // Code size      140 (0x8c)
  .maxstack  4
  .locals init (int V_0, //useLinq
                <>x.<>c__DisplayClass0_0 V_1) //CS$<>8__locals0
  IL_0000:  newobj     ""<>x.<>c__DisplayClass0_0..ctor()""
  IL_0005:  stloc.1
  IL_0006:  ldloc.1
  IL_0007:  ldarg.0
  IL_0008:  stfld      ""System.Collections.Generic.List<int> <>x.<>c__DisplayClass0_0.list""
  IL_000d:  ldloc.1
  IL_000e:  ldfld      ""System.Collections.Generic.List<int> <>x.<>c__DisplayClass0_0.list""
  IL_0013:  ldloc.1
  IL_0014:  ldftn      ""System.Collections.Generic.IEnumerable<int> <>x.<>c__DisplayClass0_0.<<>m0>b__0(int)""
  IL_001a:  newobj     ""System.Func<int, System.Collections.Generic.IEnumerable<int>>..ctor(object, System.IntPtr)""
  IL_001f:  ldsfld     ""System.Func<int, int, <anonymous type: int x, int y>> <>x.<>c.<>9__0_1""
  IL_0024:  dup
  IL_0025:  brtrue.s   IL_003e
  IL_0027:  pop
  IL_0028:  ldsfld     ""<>x.<>c <>x.<>c.<>9""
  IL_002d:  ldftn      ""<anonymous type: int x, int y> <>x.<>c.<<>m0>b__0_1(int, int)""
  IL_0033:  newobj     ""System.Func<int, int, <anonymous type: int x, int y>>..ctor(object, System.IntPtr)""
  IL_0038:  dup
  IL_0039:  stsfld     ""System.Func<int, int, <anonymous type: int x, int y>> <>x.<>c.<>9__0_1""
  IL_003e:  call       ""System.Collections.Generic.IEnumerable<<anonymous type: int x, int y>> System.Linq.Enumerable.SelectMany<int, int, <anonymous type: int x, int y>>(System.Collections.Generic.IEnumerable<int>, System.Func<int, System.Collections.Generic.IEnumerable<int>>, System.Func<int, int, <anonymous type: int x, int y>>)""
  IL_0043:  ldsfld     ""System.Func<<anonymous type: int x, int y>, bool> <>x.<>c.<>9__0_2""
  IL_0048:  dup
  IL_0049:  brtrue.s   IL_0062
  IL_004b:  pop
  IL_004c:  ldsfld     ""<>x.<>c <>x.<>c.<>9""
  IL_0051:  ldftn      ""bool <>x.<>c.<<>m0>b__0_2(<anonymous type: int x, int y>)""
  IL_0057:  newobj     ""System.Func<<anonymous type: int x, int y>, bool>..ctor(object, System.IntPtr)""
  IL_005c:  dup
  IL_005d:  stsfld     ""System.Func<<anonymous type: int x, int y>, bool> <>x.<>c.<>9__0_2""
  IL_0062:  call       ""System.Collections.Generic.IEnumerable<<anonymous type: int x, int y>> System.Linq.Enumerable.Where<<anonymous type: int x, int y>>(System.Collections.Generic.IEnumerable<<anonymous type: int x, int y>>, System.Func<<anonymous type: int x, int y>, bool>)""
  IL_0067:  ldsfld     ""System.Func<<anonymous type: int x, int y>, <anonymous type: int x, int y>> <>x.<>c.<>9__0_3""
  IL_006c:  dup
  IL_006d:  brtrue.s   IL_0086
  IL_006f:  pop
  IL_0070:  ldsfld     ""<>x.<>c <>x.<>c.<>9""
  IL_0075:  ldftn      ""<anonymous type: int x, int y> <>x.<>c.<<>m0>b__0_3(<anonymous type: int x, int y>)""
  IL_007b:  newobj     ""System.Func<<anonymous type: int x, int y>, <anonymous type: int x, int y>>..ctor(object, System.IntPtr)""
  IL_0080:  dup
  IL_0081:  stsfld     ""System.Func<<anonymous type: int x, int y>, <anonymous type: int x, int y>> <>x.<>c.<>9__0_3""
  IL_0086:  call       ""System.Collections.Generic.IEnumerable<<anonymous type: int x, int y>> System.Linq.Enumerable.Select<<anonymous type: int x, int y>, <anonymous type: int x, int y>>(System.Collections.Generic.IEnumerable<<anonymous type: int x, int y>>, System.Func<<anonymous type: int x, int y>, <anonymous type: int x, int y>>)""
  IL_008b:  ret
}");
            });
        }

        [Fact, WorkItem("https://github.com/dotnet/roslyn/issues/2501")]
        public void ImportsInAsyncLambda()
        {
            var source =
@"namespace N
{
    using System.Linq;
    class C
    {
        static void M()
        {
            System.Action f = async () =>
            {
                var c = new[] { 1, 2, 3 };
                c.Select(i => i);
            };
        }
    }
}";
            var compilation0 = CreateCompilationWithMscorlib45(
                source,
                options: TestOptions.DebugDll,
                references: new[] { SystemCoreRef });

            WithRuntimeInstance(compilation0, runtime =>
            {
                var context = CreateMethodContext(runtime, "N.C.<>c.<<M>b__0_0>d.MoveNext");
                string error;
                var testData = new CompilationTestData();
                context.CompileExpression("c.Where(n => n > 0)", out error, testData);
                Assert.Null(error);
                testData.GetMethodData("<>x.<>m0").VerifyIL(
    @"{
  // Code size       43 (0x2b)
  .maxstack  3
  .locals init (int V_0,
                System.Exception V_1)
  IL_0000:  ldarg.0
  IL_0001:  ldfld      ""int[] N.C.<>c.<<M>b__0_0>d.<c>5__1""
  IL_0006:  ldsfld     ""System.Func<int, bool> <>x.<>c.<>9__0_0""
  IL_000b:  dup
  IL_000c:  brtrue.s   IL_0025
  IL_000e:  pop
  IL_000f:  ldsfld     ""<>x.<>c <>x.<>c.<>9""
  IL_0014:  ldftn      ""bool <>x.<>c.<<>m0>b__0_0(int)""
  IL_001a:  newobj     ""System.Func<int, bool>..ctor(object, System.IntPtr)""
  IL_001f:  dup
  IL_0020:  stsfld     ""System.Func<int, bool> <>x.<>c.<>9__0_0""
  IL_0025:  call       ""System.Collections.Generic.IEnumerable<int> System.Linq.Enumerable.Where<int>(System.Collections.Generic.IEnumerable<int>, System.Func<int, bool>)""
  IL_002a:  ret
}");
            });
        }

        [ConditionalFact(typeof(IsRelease), Reason = "https://github.com/dotnet/roslyn/issues/25702")]
        public void AssignDefaultToLocal()
        {
            var source = @"
class C
{
    void Test()
    {
        int a = 1;
    }
}
";
            var comp = CreateCompilation(source, options: TestOptions.DebugDll, parseOptions: TestOptions.Regular);
            WithRuntimeInstance(comp, runtime =>
            {
                var context = CreateMethodContext(runtime, methodName: "C.Test");

                ResultProperties resultProperties;
                string error;
                var testData = new CompilationTestData();
                ImmutableArray<AssemblyIdentity> missingAssemblyIdentities;
                context.CompileAssignment("a", "default", NoAliases, DebuggerDiagnosticFormatter.Instance, out resultProperties, out error, out missingAssemblyIdentities, EnsureEnglishUICulture.PreferredOrNull, testData);
                Assert.Null(error);
                Assert.Empty(missingAssemblyIdentities);

                Assert.Equal(DkmClrCompilationResultFlags.PotentialSideEffect, resultProperties.Flags);
                Assert.Equal(default(DkmEvaluationResultCategory), resultProperties.Category); // Not Data
                Assert.Equal(default(DkmEvaluationResultAccessType), resultProperties.AccessType); // Not Public
                Assert.Equal(default(DkmEvaluationResultStorageType), resultProperties.StorageType);
                Assert.Equal(default(DkmEvaluationResultTypeModifierFlags), resultProperties.ModifierFlags); // Not Virtual
                testData.GetMethodData("<>x.<>m0").VerifyIL(@"
{
  // Code size        3 (0x3)
  .maxstack  1
  .locals init (int V_0) //a
  IL_0000:  ldc.i4.0
  IL_0001:  stloc.0
  IL_0002:  ret
}");

                testData = new CompilationTestData();
                context.CompileExpression("a = default;", DkmEvaluationFlags.None, ImmutableArray<Alias>.Empty, out error, testData);
                Assert.Null(error);
                testData.GetMethodData("<>x.<>m0").VerifyIL(@"
{
  // Code size        4 (0x4)
  .maxstack  2
  .locals init (int V_0) //a
  IL_0000:  ldc.i4.0
  IL_0001:  dup
  IL_0002:  stloc.0
  IL_0003:  ret
}");
                testData = new CompilationTestData();
                context.CompileExpression("int b = default;", DkmEvaluationFlags.None, ImmutableArray<Alias>.Empty, out error, testData);
                Assert.Null(error);
                testData.GetMethodData("<>x.<>m0").VerifyIL(@"
{
  // Code size       43 (0x2b)
  .maxstack  4
  .locals init (int V_0, //a
                System.Guid V_1)
  IL_0000:  ldtoken    ""int""
  IL_0005:  call       ""System.Type System.Type.GetTypeFromHandle(System.RuntimeTypeHandle)""
  IL_000a:  ldstr      ""b""
  IL_000f:  ldloca.s   V_1
  IL_0011:  initobj    ""System.Guid""
  IL_0017:  ldloc.1
  IL_0018:  ldnull
  IL_0019:  call       ""void Microsoft.VisualStudio.Debugger.Clr.IntrinsicMethods.CreateVariable(System.Type, string, System.Guid, byte[])""
  IL_001e:  ldstr      ""b""
  IL_0023:  call       ""int Microsoft.VisualStudio.Debugger.Clr.IntrinsicMethods.GetVariableAddress<int>(string)""
  IL_0028:  ldc.i4.0
  IL_0029:  stind.i4
  IL_002a:  ret
}");

                testData = new CompilationTestData();
                context.CompileExpression("default", DkmEvaluationFlags.None, ImmutableArray<Alias>.Empty, out error, testData);
                Assert.Equal("error CS8716: There is no target type for the default literal.", error);

                testData = new CompilationTestData();
                context.CompileExpression("null", DkmEvaluationFlags.None, ImmutableArray<Alias>.Empty, out error, testData);
                Assert.Null(error);
                testData.GetMethodData("<>x.<>m0").VerifyIL(@"
{
  // Code size        2 (0x2)
  .maxstack  1
  .locals init (int V_0) //a
  IL_0000:  ldnull
  IL_0001:  ret
}");
            });
        }

        [Fact]
        public void InLambdasEvaluationWillSynthesizeRequiredAttributes_Parameters()
        {
            var parseOptions = TestOptions.Regular.WithNoRefSafetyRulesAttribute();
            var reference = CreateCompilation(@"
public delegate void D(in int p);", parseOptions: parseOptions);

            CompileAndVerify(reference, symbolValidator: module =>
            {
                Assert.NotNull(module.ContainingAssembly.GetTypeByMetadataName(AttributeDescription.CodeAnalysisEmbeddedAttribute.FullName));
                Assert.NotNull(module.ContainingAssembly.GetTypeByMetadataName(AttributeDescription.IsReadOnlyAttribute.FullName));
            });

            var comp = CreateCompilation(@"
public class Test
{
    void M(D lambda)
    {
    }
}", references: new[] { reference.EmitToImageReference() }, parseOptions: parseOptions);

            CompileAndVerify(comp, symbolValidator: module =>
            {
                Assert.Null(module.ContainingAssembly.GetTypeByMetadataName(AttributeDescription.CodeAnalysisEmbeddedAttribute.FullName));
                Assert.Null(module.ContainingAssembly.GetTypeByMetadataName(AttributeDescription.IsReadOnlyAttribute.FullName));
            });

            var testData = Evaluate(
                comp,
                methodName: "Test.M",
                expr: "M((in int p) => {})");

            var methodsGenerated = testData.GetMethodsByName().Keys;
            Assert.Contains(AttributeDescription.CodeAnalysisEmbeddedAttribute.FullName + "..ctor()", methodsGenerated);
            Assert.Contains(AttributeDescription.IsReadOnlyAttribute.FullName + "..ctor()", methodsGenerated);
        }

        [Fact]
        public void RefReadOnlyLambdasEvaluationWillSynthesizeRequiredAttributes_ReturnTypes()
        {
            var parseOptions = TestOptions.Regular.WithNoRefSafetyRulesAttribute();
            var reference = CreateCompilation(@"
public delegate ref readonly int D();", parseOptions: parseOptions);

            CompileAndVerify(reference, symbolValidator: module =>
            {
                Assert.NotNull(module.ContainingAssembly.GetTypeByMetadataName(AttributeDescription.CodeAnalysisEmbeddedAttribute.FullName));
                Assert.NotNull(module.ContainingAssembly.GetTypeByMetadataName(AttributeDescription.IsReadOnlyAttribute.FullName));
            });

            var comp = CreateCompilation(@"
public class Test
{
    private int x = 0;
    void M(D lambda)
    {
    }
}", references: new[] { reference.EmitToImageReference() }, parseOptions: parseOptions);

            CompileAndVerify(comp, symbolValidator: module =>
            {
                Assert.Null(module.ContainingAssembly.GetTypeByMetadataName(AttributeDescription.CodeAnalysisEmbeddedAttribute.FullName));
                Assert.Null(module.ContainingAssembly.GetTypeByMetadataName(AttributeDescription.IsReadOnlyAttribute.FullName));
            });

            var testData = Evaluate(
                comp,
                methodName: "Test.M",
                expr: "M(() => ref x)");

            var methodsGenerated = testData.GetMethodsByName().Keys;
            Assert.Contains(AttributeDescription.CodeAnalysisEmbeddedAttribute.FullName + "..ctor()", methodsGenerated);
            Assert.Contains(AttributeDescription.IsReadOnlyAttribute.FullName + "..ctor()", methodsGenerated);
        }

        // https://github.com/dotnet/roslyn/issues/30033: EnsureNullableAttributeExists is not called.
        [Fact(Skip = "https://github.com/dotnet/roslyn/issues/30033")]
        [WorkItem("https://github.com/dotnet/roslyn/issues/30033")]
        public void EmitNullableAttribute_ExpressionType()
        {
            var source =
@"class C
{
    static void Main()
    {
    }
}";
            var comp = CreateCompilation(source, options: TestOptions.DebugDll);
            WithRuntimeInstance(comp, runtime =>
            {
                var context = CreateMethodContext(runtime, "C.Main");
                string error;
                var testData = new CompilationTestData();
                var result = context.CompileExpression("new object?[0]", out error, testData);
                Assert.Null(error);
                var methodData = testData.GetMethodData("<>x.<>m0");
                methodData.VerifyIL(
 @"{
  // Code size        7 (0x7)
  .maxstack  1
  IL_0000:  ldc.i4.0
  IL_0001:  newarr     ""object""
  IL_0006:  ret
}");
                // Verify NullableAttribute is emitted.
                using (var metadata = ModuleMetadata.CreateFromImage(ImmutableArray.CreateRange(result.Assembly)))
                {
                    var reader = metadata.MetadataReader;
                    var typeDef = reader.GetTypeDef(result.TypeName);
                    var methodHandle = reader.GetMethodDefHandle(typeDef, result.MethodName);
                    var attributeHandle = reader.GetCustomAttributes(methodHandle).Single();
                    var attribute = reader.GetCustomAttribute(attributeHandle);
                    var attributeConstructor = reader.GetMethodDefinition((System.Reflection.Metadata.MethodDefinitionHandle)attribute.Constructor);
                    var attributeTypeName = reader.GetString(reader.GetName(attributeConstructor.GetDeclaringType()));
                    Assert.Equal("NullableAttribute", attributeTypeName);
                }
            });
        }

        // https://github.com/dotnet/roslyn/issues/30034: Expression below currently reports
        // "CS0453: The type 'object' must be a non-nullable value type ... 'Nullable<T>'"
        // because CSharpCompilationExtensions.IsFeatureEnabled() fails when there
        // the Compilation contains no syntax trees.
        [Fact(Skip = "https://github.com/dotnet/roslyn/issues/30034")]
        [WorkItem("https://github.com/dotnet/roslyn/issues/30034")]
        public void EmitNullableAttribute_LambdaParameters()
        {
            var source =
@"delegate T D<T>(T t);
class C
{
    static T F<T>(D<T> d, T t) => d(t);
    static void G()
    {
    }
}";
            var comp = CreateCompilation(source);
            WithRuntimeInstance(comp, runtime =>
            {
                var context = CreateMethodContext(runtime, "C.G");
                string error;
                var testData = new CompilationTestData();
                context.CompileExpression("F((object? o) => o, null)", out error, testData);
                Assert.Null(error);
                testData.GetMethodData("<>x.<>m0").VerifyIL(
 @"{
  // Code size       38 (0x26)
  .maxstack  2
  IL_0000:  ldsfld     ""D<object?> <>x.<>c.<>9__0_0""
  IL_0005:  dup
  IL_0006:  brtrue.s   IL_001f
  IL_0008:  pop
  IL_0009:  ldsfld     ""<>x.<>c <>x.<>c.<>9""
  IL_000e:  ldftn      ""object? <>x.<>c.<<>m0>b__0_0(object?)""
  IL_0014:  newobj     ""D<object?>..ctor(object, System.IntPtr)""
  IL_0019:  dup
  IL_001a:  stsfld     ""D<object?> <>x.<>c.<>9__0_0""
  IL_001f:  ldnull
  IL_0020:  call       ""object? C.F<object?>(D<object?>, object?)""
  IL_0025:  ret
}");
                var methodsGenerated = testData.GetMethodsByName().Keys;
                Assert.Contains(AttributeDescription.CodeAnalysisEmbeddedAttribute.FullName + "..ctor()", methodsGenerated);
                Assert.Contains(AttributeDescription.NullableAttribute.FullName + "..ctor()", methodsGenerated);
            });
        }

        [Fact, WorkItem("https://github.com/dotnet/roslyn/issues/22206")]
        public void RefReturnNonRefLocal()
        {
            var source = @"
delegate ref int D();
class C
{
    static void Main()
    {
        int local = 0;
    }
    static ref int M(D d)
    {
        return ref d();
    }
}";
            var comp = CreateCompilation(source, options: TestOptions.DebugExe);
            WithRuntimeInstance(comp, runtime =>
            {
                var context = CreateMethodContext(runtime, "C.Main");
                var testData = new CompilationTestData();
                context.CompileExpression("M(() => ref local)", out var error, testData);
                Assert.Null(error);
                testData.GetMethodData("<>x.<>m0").VerifyIL(
@"{
  // Code size       30 (0x1e)
  .maxstack  3
  .locals init (int V_0) //local
  IL_0000:  newobj     ""<>x.<>c__DisplayClass0_0..ctor()""
  IL_0005:  dup
  IL_0006:  ldloc.0
  IL_0007:  stfld      ""int <>x.<>c__DisplayClass0_0.local""
  IL_000c:  ldftn      ""ref int <>x.<>c__DisplayClass0_0.<<>m0>b__0()""
  IL_0012:  newobj     ""D..ctor(object, System.IntPtr)""
  IL_0017:  call       ""ref int C.M(D)""
  IL_001c:  ldind.i4
  IL_001d:  ret
}");
            });
        }

        [ConditionalFact(typeof(IsRelease), Reason = "https://github.com/dotnet/roslyn/issues/25702")]
        public void OutVarInExpression()
        {
            var source =
@"class C
{
    static void Main()
    {
    }

    static object Test(out int x)
    {
        x = 1;
        return x;
    }
}";
            var testData = Evaluate(source, OutputKind.ConsoleApplication, "C.Main", "Test(out var z)");
            var methodData = testData.GetMethodData("<>x.<>m0");
            methodData.VerifyIL(
@"{
  // Code size       46 (0x2e)
  .maxstack  4
  .locals init (System.Guid V_0)
  IL_0000:  ldtoken    ""int""
  IL_0005:  call       ""System.Type System.Type.GetTypeFromHandle(System.RuntimeTypeHandle)""
  IL_000a:  ldstr      ""z""
  IL_000f:  ldloca.s   V_0
  IL_0011:  initobj    ""System.Guid""
  IL_0017:  ldloc.0
  IL_0018:  ldnull
  IL_0019:  call       ""void Microsoft.VisualStudio.Debugger.Clr.IntrinsicMethods.CreateVariable(System.Type, string, System.Guid, byte[])""
  IL_001e:  ldstr      ""z""
  IL_0023:  call       ""int Microsoft.VisualStudio.Debugger.Clr.IntrinsicMethods.GetVariableAddress<int>(string)""
  IL_0028:  call       ""object C.Test(out int)""
  IL_002d:  ret
}");
        }

        [Fact]
        public void IndexExpression()
        {
            var source = TestSources.Index + @"
class C
{
    static void Main()
    {
        var x = ^1;
    }
}";
            Evaluate(source, OutputKind.ConsoleApplication, "C.Main", "x").GetMethodData("<>x.<>m0").VerifyIL(
@"{
  // Code size        2 (0x2)
  .maxstack  1
  .locals init (System.Index V_0) //x
  IL_0000:  ldloc.0
  IL_0001:  ret
}");

            Evaluate(source, OutputKind.ConsoleApplication, "C.Main", "x.Value").GetMethodData("<>x.<>m0").VerifyIL(
@"{
  // Code size        8 (0x8)
  .maxstack  1
  .locals init (System.Index V_0) //x
  IL_0000:  ldloca.s   V_0
  IL_0002:  call       ""int System.Index.Value.get""
  IL_0007:  ret
}");

            Evaluate(source, OutputKind.ConsoleApplication, "C.Main", "^2").GetMethodData("<>x.<>m0").VerifyIL(
@"{
  // Code size        8 (0x8)
  .maxstack  2
  .locals init (System.Index V_0) //x
  IL_0000:  ldc.i4.2
  IL_0001:  ldc.i4.1
  IL_0002:  newobj     ""System.Index..ctor(int, bool)""
  IL_0007:  ret
}");
        }

        [Fact]
        public void RangeExpression_None()
        {
            var source = TestSources.Index + TestSources.Range + @"
class C
{
    static void Main()
    {
        var x = ..;
    }
}";
            Evaluate(source, OutputKind.ConsoleApplication, "C.Main", "x").GetMethodData("<>x.<>m0").VerifyIL(
@"{
  // Code size        2 (0x2)
  .maxstack  1
  .locals init (System.Range V_0) //x
  IL_0000:  ldloc.0
  IL_0001:  ret
}");

            Evaluate(source, OutputKind.ConsoleApplication, "C.Main", "x.Start.Value").GetMethodData("<>x.<>m0").VerifyIL(
@"{
  // Code size       16 (0x10)
  .maxstack  1
  .locals init (System.Range V_0, //x
                System.Index V_1)
  IL_0000:  ldloca.s   V_0
  IL_0002:  call       ""System.Index System.Range.Start.get""
  IL_0007:  stloc.1
  IL_0008:  ldloca.s   V_1
  IL_000a:  call       ""int System.Index.Value.get""
  IL_000f:  ret
}");

            Evaluate(source, OutputKind.ConsoleApplication, "C.Main", "..").GetMethodData("<>x.<>m0").VerifyIL(
@"{
  // Code size        6 (0x6)
  .maxstack  1
  .locals init (System.Range V_0) //x
  IL_0000:  call       ""System.Range System.Range.All.get""
  IL_0005:  ret
}");
        }

        [Fact]
        public void RangeExpression_Left()
        {
            var source = TestSources.Index + TestSources.Range + @"
class C
{
    static void Main()
    {
        var x = 1..;
    }
}";
            Evaluate(source, OutputKind.ConsoleApplication, "C.Main", "x").GetMethodData("<>x.<>m0").VerifyIL(
@"{
  // Code size        2 (0x2)
  .maxstack  1
  .locals init (System.Range V_0) //x
  IL_0000:  ldloc.0
  IL_0001:  ret
}");

            Evaluate(source, OutputKind.ConsoleApplication, "C.Main", "x.Start.Value").GetMethodData("<>x.<>m0").VerifyIL(
@"{
  // Code size       16 (0x10)
  .maxstack  1
  .locals init (System.Range V_0, //x
                System.Index V_1)
  IL_0000:  ldloca.s   V_0
  IL_0002:  call       ""System.Index System.Range.Start.get""
  IL_0007:  stloc.1
  IL_0008:  ldloca.s   V_1
  IL_000a:  call       ""int System.Index.Value.get""
  IL_000f:  ret
}");

            Evaluate(source, OutputKind.ConsoleApplication, "C.Main", "2..").GetMethodData("<>x.<>m0").VerifyIL(
@"{
  // Code size       12 (0xc)
  .maxstack  1
  .locals init (System.Range V_0) //x
  IL_0000:  ldc.i4.2
  IL_0001:  call       ""System.Index System.Index.op_Implicit(int)""
  IL_0006:  call       ""System.Range System.Range.StartAt(System.Index)""
  IL_000b:  ret
}");
        }

        [Fact]
        public void RangeExpression_Right()
        {
            var source = TestSources.Index + TestSources.Range + @"
class C
{
    static void Main()
    {
        var x = ..1;
    }
}";
            Evaluate(source, OutputKind.ConsoleApplication, "C.Main", "x").GetMethodData("<>x.<>m0").VerifyIL(
@"{
  // Code size        2 (0x2)
  .maxstack  1
  .locals init (System.Range V_0) //x
  IL_0000:  ldloc.0
  IL_0001:  ret
}");

            Evaluate(source, OutputKind.ConsoleApplication, "C.Main", "x.Start.Value").GetMethodData("<>x.<>m0").VerifyIL(
@"{
  // Code size       16 (0x10)
  .maxstack  1
  .locals init (System.Range V_0, //x
                System.Index V_1)
  IL_0000:  ldloca.s   V_0
  IL_0002:  call       ""System.Index System.Range.Start.get""
  IL_0007:  stloc.1
  IL_0008:  ldloca.s   V_1
  IL_000a:  call       ""int System.Index.Value.get""
  IL_000f:  ret
}");

            Evaluate(source, OutputKind.ConsoleApplication, "C.Main", "..2").GetMethodData("<>x.<>m0").VerifyIL(
@"{
  // Code size       12 (0xc)
  .maxstack  1
  .locals init (System.Range V_0) //x
  IL_0000:  ldc.i4.2
  IL_0001:  call       ""System.Index System.Index.op_Implicit(int)""
  IL_0006:  call       ""System.Range System.Range.EndAt(System.Index)""
  IL_000b:  ret
}");
        }

        [Fact]
        public void RangeExpression_Both()
        {
            var source = TestSources.Index + TestSources.Range + @"
class C
{
    static void Main()
    {
        var x = 1..2;
    }
}";
            Evaluate(source, OutputKind.ConsoleApplication, "C.Main", "x").GetMethodData("<>x.<>m0").VerifyIL(
@"{
  // Code size        2 (0x2)
  .maxstack  1
  .locals init (System.Range V_0) //x
  IL_0000:  ldloc.0
  IL_0001:  ret
}");

            Evaluate(source, OutputKind.ConsoleApplication, "C.Main", "x.Start.Value").GetMethodData("<>x.<>m0").VerifyIL(
@"{
  // Code size       16 (0x10)
  .maxstack  1
  .locals init (System.Range V_0, //x
                System.Index V_1)
  IL_0000:  ldloca.s   V_0
  IL_0002:  call       ""System.Index System.Range.Start.get""
  IL_0007:  stloc.1
  IL_0008:  ldloca.s   V_1
  IL_000a:  call       ""int System.Index.Value.get""
  IL_000f:  ret
}");

            Evaluate(source, OutputKind.ConsoleApplication, "C.Main", "3..4").GetMethodData("<>x.<>m0").VerifyIL(
@"{
  // Code size       18 (0x12)
  .maxstack  2
  .locals init (System.Range V_0) //x
  IL_0000:  ldc.i4.3
  IL_0001:  call       ""System.Index System.Index.op_Implicit(int)""
  IL_0006:  ldc.i4.4
  IL_0007:  call       ""System.Index System.Index.op_Implicit(int)""
  IL_000c:  newobj     ""System.Range..ctor(System.Index, System.Index)""
  IL_0011:  ret
}");
        }

        [Fact(Skip = "https://github.com/dotnet/roslyn/issues/61463")]
        public void RefField()
        {
            var source =
@"ref struct S<T>
{
    public ref T F;
    public S(ref T t) { F = ref t; }
}
class Program
{
    static void Main()
    {
        int i = 1;
        var s = new S<int>(ref i);
    }
}";
            Evaluate(source, OutputKind.ConsoleApplication, "Program.Main", "s.F = 2").GetMethodData("<>x.<>m0").VerifyIL(
@"{
  // Code size       10 (0xa)
  .maxstack  3
  .locals init (int V_0, //i
                S<int> V_1) //s
  IL_0000:  ldloc.1
  IL_0001:  ldfld      ""ref int S<int>.F""
  IL_0006:  ldc.i4.2
  IL_0007:  dup
  IL_0008:  stind.i4
  IL_0009:  ret
}");
        }

<<<<<<< HEAD
        [Fact]
        [WorkItem(67177, "https://github.com/dotnet/roslyn/issues/67177")]
        public void CapturingAndShadowing_01()
        {
            var source =
@"class C
{
    void Test()
    {
        int x = 0;
        int z = 1;

        var d1 = () =>
        {
            x += z;
        };

        d1();

        var d2 = () =>
        {
            sbyte x = 0;
            int y = x;

            var d3 = () =>
            {
                y += z;
            };

            x = -100;
#line 100
            z += x;
#line 200
            return d3;
        };

        d2()();
    }
}
";

            var testData = Evaluate(
                source,
                OutputKind.DynamicallyLinkedLibrary,
                methodName: "C.<>c__DisplayClass0_0.<Test>b__1",
                atLineNumber: 100,
                expr: "x");

            testData.GetMethodData("<>x.<>m0").VerifyIL(
@"
{
  // Code size        2 (0x2)
  .maxstack  1
  .locals init (C.<>c__DisplayClass0_1 V_0, //CS$<>8__locals0
            sbyte V_1, //x
            System.Action V_2, //d3
            System.Action V_3)
  IL_0000:  ldloc.1
  IL_0001:  ret
}");
        }

        [Fact]
        [WorkItem(67177, "https://github.com/dotnet/roslyn/issues/67177")]
        public void CapturingAndShadowing_02()
        {
            var source =
@"class C
{
    void Test()
    {
        int x = 0;
        int z = 1;

        var d1 = () =>
        {
            x += z;
        };

        d1();

        var d2 = () =>
        {
            sbyte x = 0;
            int y = x;

            var d3 = () =>
            {
#line 100
                y += z;
#line 200
            };

            x = -100;
            z += x;

            return d3;
        };

        d2()();
    }
}
";

            var testData = Evaluate(
                source,
                OutputKind.DynamicallyLinkedLibrary,
                methodName: "C.<>c__DisplayClass0_1.<Test>b__2",
                atLineNumber: 100,
                expr: "x");

            testData.GetMethodData("<>x.<>m0").VerifyIL(
@"
{
  // Code size       12 (0xc)
  .maxstack  1
  IL_0000:  ldarg.0
  IL_0001:  ldfld      ""C.<>c__DisplayClass0_0 C.<>c__DisplayClass0_1.CS$<>8__locals1""
  IL_0006:  ldfld      ""int C.<>c__DisplayClass0_0.x""
  IL_000b:  ret
}");
        }

        [Fact]
        [WorkItem(67177, "https://github.com/dotnet/roslyn/issues/67177")]
        public void CapturingAndShadowing_03()
        {
            var source =
@"class C
{
    void Test()
    {
        int x = 0;
        int z = 1;

        var d1 = () =>
        {
            x += z;
        };

        d1();

        var d2 = (sbyte x) =>
        {
            int y = x;

            var d3 = (short x) =>
            {
                y += z;
            };

            x = -100;
#line 100
            z += x;
#line 200
            return d3;
        };

        d2(-100)(-200);
    }
}
";

            var testData = Evaluate(
                source,
                OutputKind.DynamicallyLinkedLibrary,
                methodName: "C.<>c__DisplayClass0_0.<Test>b__1",
                atLineNumber: 100,
                expr: "x");

            var data = testData.GetMethodData("<>x.<>m0");

            Assert.True(data.Method.IsStatic);
            Assert.Equal("System.SByte <>x.<>m0(C.<>c__DisplayClass0_0 <>4__this, System.SByte x)", ((Symbol)data.Method).ToTestDisplayString());
            data.VerifyIL(
@"
{
  // Code size        2 (0x2)
  .maxstack  1
  .locals init (C.<>c__DisplayClass0_1 V_0, //CS$<>8__locals0
                System.Action<short> V_1, //d3
                System.Action<short> V_2)
  IL_0000:  ldarg.1
  IL_0001:  ret
}");
        }

        [Fact]
        [WorkItem(67177, "https://github.com/dotnet/roslyn/issues/67177")]
        public void CapturingAndShadowing_04()
        {
            var source =
@"class C
{
    void Test()
    {
        int x = 0;
        int z = 1;

        var d1 = () =>
        {
            x += z;
        };

        d1();

        var d2 = (sbyte x) =>
        {
            int y = x;

            var d3 = (short x) =>
            {
#line 100
                y += z;
#line 200
            };

            x = -100;
            z += x;

            return d3;
        };

        d2(-100)(-200);
    }
}
";

            var testData = Evaluate(
                source,
                OutputKind.DynamicallyLinkedLibrary,
                methodName: "C.<>c__DisplayClass0_1.<Test>b__2",
                atLineNumber: 100,
                expr: "x");

            var data = testData.GetMethodData("<>x.<>m0");

            Assert.True(data.Method.IsStatic);
            Assert.Equal("System.Int16 <>x.<>m0(C.<>c__DisplayClass0_1 <>4__this, System.Int16 x)", ((Symbol)data.Method).ToTestDisplayString());
            data.VerifyIL(
@"
{
  // Code size        2 (0x2)
  .maxstack  1
  IL_0000:  ldarg.1
  IL_0001:  ret
}");
        }

        [Fact]
        [WorkItem(67177, "https://github.com/dotnet/roslyn/issues/67177")]
        public void CapturingAndShadowing_05()
        {
            var source =
@"class C
{
    void Test()
    {
        byte x = 0;
#line 100
        byte l1 = 1;
#line 200

        var d1 = () =>
        {
            x += l1;
        };

        var d2 = () =>
        {
            short x = 0;
            short l2 = l1;
            var d3 = () =>
            {
                x += l2;
            };

            var d4 = () =>
            {
                int x = 0;
                int l3 = 3 + l2;
            };
        };
    }
}
";

            var testData = Evaluate(
                source,
                OutputKind.DynamicallyLinkedLibrary,
                methodName: "C.Test",
                atLineNumber: 100,
                expr: "x");

            testData.GetMethodData("<>x.<>m0").VerifyIL(
@"
{
  // Code size        7 (0x7)
  .maxstack  1
  .locals init (C.<>c__DisplayClass0_0 V_0, //CS$<>8__locals0
                System.Action V_1, //d1
                System.Action V_2) //d2
  IL_0000:  ldloc.0
  IL_0001:  ldfld      ""byte C.<>c__DisplayClass0_0.x""
  IL_0006:  ret
}");
        }

        [Fact]
        [WorkItem(67177, "https://github.com/dotnet/roslyn/issues/67177")]
        public void CapturingAndShadowing_06()
        {
            var source =
@"class C
{
    void Test()
    {
        byte x = 0;
        byte l1 = 1;

        var d1 = () =>
        {
            x += l1;
        };

        var d2 = () =>
        {
            short x = 0;
#line 100
            short l2 = l1;
#line 200
            var d3 = () =>
            {
                x += l2;
            };

            var d4 = () =>
            {
                int x = 0;
                int l3 = 3 + l2;
            };
        };
    }
}
";

            var testData = Evaluate(
                source,
                OutputKind.DynamicallyLinkedLibrary,
                methodName: "C.<>c__DisplayClass0_0.<Test>b__1",
                atLineNumber: 100,
                expr: "x");

            testData.GetMethodData("<>x.<>m0").VerifyIL(
@"
{
  // Code size        7 (0x7)
  .maxstack  1
  .locals init (C.<>c__DisplayClass0_1 V_0, //CS$<>8__locals0
            System.Action V_1, //d3
            System.Action V_2) //d4
  IL_0000:  ldloc.0
  IL_0001:  ldfld      ""short C.<>c__DisplayClass0_1.x""
  IL_0006:  ret
}");
        }

        [Fact]
        [WorkItem(67177, "https://github.com/dotnet/roslyn/issues/67177")]
        public void CapturingAndShadowing_07()
        {
            var source =
@"class C
{
    void Test()
    {
        byte x = 0;
        byte l1 = 1;

        var d1 = () =>
        {
            x += l1;
        };

        var d2 = () =>
        {
            short x = 0;
            short l2 = l1;

            var d3 = () =>
            {
                x += l2;
            };

            var d4 = () =>
            {
                int x = 0;
#line 100
                int l3 = 3 + l2;
#line 200
            };
        };
    }
}
";

            var testData = Evaluate(
                source,
                OutputKind.DynamicallyLinkedLibrary,
                methodName: "C.<>c__DisplayClass0_1.<Test>b__3",
                atLineNumber: 100,
                expr: "x");

            testData.GetMethodData("<>x.<>m0").VerifyIL(
@"
{
  // Code size        2 (0x2)
  .maxstack  1
  .locals init (int V_0, //x
                int V_1) //l3
  IL_0000:  ldloc.0
  IL_0001:  ret
}");
        }

        [Fact]
        [WorkItem(67177, "https://github.com/dotnet/roslyn/issues/67177")]
        public void CapturingAndShadowing_11()
        {
            var source =
@"class C
{
    void Test()
    {
        int x = 0;
        int z = 1;

        void d1()
        {
            x += z;
        };

        void d2()
        {
            sbyte x = 0;
            int y = x;

            void d3()
            {
                y += z;
            };

            x = -100;
#line 100
            z += x;
#line 200
        };
    }
}
";

            var testData = Evaluate(
                source,
                OutputKind.DynamicallyLinkedLibrary,
                methodName: "C.<Test>g__d2|0_1",
                atLineNumber: 100,
                expr: "x");

            testData.GetMethodData("<>x.<>m0").VerifyIL(
@"
{
  // Code size        2 (0x2)
  .maxstack  1
  .locals init (C.<>c__DisplayClass0_1 V_0, //CS$<>8__locals0
                sbyte V_1) //x
  IL_0000:  ldloc.1
  IL_0001:  ret
}");
        }

        [Fact]
        [WorkItem(67177, "https://github.com/dotnet/roslyn/issues/67177")]
        public void CapturingAndShadowing_12()
        {
            var source =
@"class C
{
    void Test()
    {
        int x = 0;
        int z = 1;

        void d1()
        {
            x += z;
        };

        void d2()
        {
            sbyte x = 0;
            int y = x;

            void d3()
            {
#line 100
                y += z;
#line 200
            };

            x = -100;
            z += x;
        };
    }
}
";

            var testData = Evaluate(
                source,
                OutputKind.DynamicallyLinkedLibrary,
                methodName: "C.<Test>g__d3|0_2",
                atLineNumber: 100,
                expr: "x");

            testData.GetMethodData("<>x.<>m0").VerifyIL(
@"
{
  // Code size        7 (0x7)
  .maxstack  1
  IL_0000:  ldarg.0
  IL_0001:  ldfld      ""int C.<>c__DisplayClass0_0.x""
  IL_0006:  ret
}");
        }

        [Fact]
        [WorkItem(67177, "https://github.com/dotnet/roslyn/issues/67177")]
        public void CapturingAndShadowing_13()
        {
            var source =
@"class C
{
    void Test()
    {
        int x = 0;
        int z = 1;

        void d1()
        {
            x += z;
        };

        void d2(sbyte x)
        {
            int y = x;

            void d3(short x)
            {
                y += z;
            };

            x = -100;
#line 100
            z += x;
#line 200
        };
    }
}
";

            var testData = Evaluate(
                source,
                OutputKind.DynamicallyLinkedLibrary,
                methodName: "C.<Test>g__d2|0_1",
                atLineNumber: 100,
                expr: "x");

            var data = testData.GetMethodData("<>x.<>m0");

            Assert.True(data.Method.IsStatic);
            Assert.Equal("System.SByte <>x.<>m0(System.SByte x, ref C.<>c__DisplayClass0_0 value)", ((Symbol)data.Method).ToTestDisplayString());
            data.VerifyIL(
@"
{
  // Code size        2 (0x2)
  .maxstack  1
  .locals init (C.<>c__DisplayClass0_1 V_0) //CS$<>8__locals0
  IL_0000:  ldarg.0
  IL_0001:  ret
}");
        }

        [Fact]
        [WorkItem(67177, "https://github.com/dotnet/roslyn/issues/67177")]
        public void CapturingAndShadowing_14()
        {
            var source =
@"class C
{
    void Test()
    {
        int x = 0;
        int z = 1;

        void d1()
        {
            x += z;
        };

        void d2(sbyte x)
        {
            int y = x;

            void d3(short x)
            {
#line 100
                y += z;
#line 200
            };

            x = -100;
            z += x;
        };
    }
}
";

            var testData = Evaluate(
                source,
                OutputKind.DynamicallyLinkedLibrary,
                methodName: "C.<Test>g__d3|0_2",
                atLineNumber: 100,
                expr: "x");

            var data = testData.GetMethodData("<>x.<>m0");

            Assert.True(data.Method.IsStatic);
            Assert.Equal("System.Int16 <>x.<>m0(System.Int16 x, ref C.<>c__DisplayClass0_0 value, ref C.<>c__DisplayClass0_1 value)", ((Symbol)data.Method).ToTestDisplayString());
            data.VerifyIL(
@"
{
  // Code size        2 (0x2)
  .maxstack  1
  IL_0000:  ldarg.0
  IL_0001:  ret
}");
        }

        [Fact]
        [WorkItem(67177, "https://github.com/dotnet/roslyn/issues/67177")]
        public void CapturingAndShadowing_15()
        {
            var source =
@"class C
{
    void Test()
    {
        byte x = 0;
#line 100
        byte l1 = 1;
#line 200

        void d1()
        {
            x += l1;
        };

        void d2()
        {
            short x = 0;
            short l2 = l1;

            void d3()
            {
                x += l2;
            };

            void d4()
            {
                int x = 0;
                int l3 = 3 + l2;
            };
        };
    }
}
";

            var testData = Evaluate(
                source,
                OutputKind.DynamicallyLinkedLibrary,
                methodName: "C.Test",
                atLineNumber: 100,
                expr: "x");

            testData.GetMethodData("<>x.<>m0").VerifyIL(
@"
{
  // Code size        7 (0x7)
  .maxstack  1
  .locals init (C.<>c__DisplayClass0_0 V_0) //CS$<>8__locals0
  IL_0000:  ldloc.0
  IL_0001:  ldfld      ""byte C.<>c__DisplayClass0_0.x""
  IL_0006:  ret
}");
        }

        [Fact]
        [WorkItem(67177, "https://github.com/dotnet/roslyn/issues/67177")]
        public void CapturingAndShadowing_16()
        {
            var source =
@"class C
{
    void Test()
    {
        byte x = 0;
        byte l1 = 1;

        void d1()
        {
            x += l1;
        };

        void d2()
        {
            short x = 0;
#line 100
            short l2 = l1;
#line 200

            void d3()
            {
                x += l2;
            };

            void d4()
            {
                int x = 0;
                int l3 = 3 + l2;
            };
        };
    }
}
";

            var testData = Evaluate(
                source,
                OutputKind.DynamicallyLinkedLibrary,
                methodName: "C.<Test>g__d2|0_1",
                atLineNumber: 100,
                expr: "x");

            testData.GetMethodData("<>x.<>m0").VerifyIL(
@"
{
  // Code size        7 (0x7)
  .maxstack  1
  .locals init (C.<>c__DisplayClass0_1 V_0) //CS$<>8__locals0
  IL_0000:  ldloc.0
  IL_0001:  ldfld      ""short C.<>c__DisplayClass0_1.x""
  IL_0006:  ret
}");
        }

        [Fact]
        [WorkItem(67177, "https://github.com/dotnet/roslyn/issues/67177")]
        public void CapturingAndShadowing_17()
        {
            var source =
@"class C
{
    void Test()
    {
        byte x = 0;
        byte l1 = 1;

        void d1()
        {
            x += l1;
        };

        void d2()
        {
            short x = 0;
            short l2 = l1;

            void d3()
            {
                x += l2;
            };

            void d4()
            {
                int x = 0;
#line 100
                int l3 = 3 + l2;
#line 200
            };
        };
    }
}
";

            var testData = Evaluate(
                source,
                OutputKind.DynamicallyLinkedLibrary,
                methodName: "C.<Test>g__d4|0_3",
                atLineNumber: 100,
                expr: "x");

            testData.GetMethodData("<>x.<>m0").VerifyIL(
@"
{
  // Code size        2 (0x2)
  .maxstack  1
  .locals init (int V_0, //x
                int V_1) //l3
  IL_0000:  ldloc.0
  IL_0001:  ret
}");
        }

        [Fact]
        [WorkItem(67177, "https://github.com/dotnet/roslyn/issues/67177")]
        [WorkItem(67188, "https://github.com/dotnet/roslyn/issues/67188")]
        public void CapturingAndShadowing_18()
        {
            var source =
@"class C
{
    void Test(byte x)
    {
        byte l1 = 1;

        void d1()
        {
            x += l1;
        };

        d1();
#line 100
        var d2 = (int x) => x;
#line 200
    }
}
";

            var testData = Evaluate(
                source,
                OutputKind.DynamicallyLinkedLibrary,
                methodName: "C.Test",
                atLineNumber: 100,
                expr: "(int x) => x");

            testData.GetMethodData("<>x.<>m0").VerifyIL(
@"
{
  // Code size       32 (0x20)
  .maxstack  2
  .locals init (C.<>c__DisplayClass0_0 V_0, //CS$<>8__locals0
            System.Func<int, int> V_1) //d2
  IL_0000:  ldsfld     ""System.Func<int, int> <>x.<>c.<>9__0_0""
  IL_0005:  dup
  IL_0006:  brtrue.s   IL_001f
  IL_0008:  pop
  IL_0009:  ldsfld     ""<>x.<>c <>x.<>c.<>9""
  IL_000e:  ldftn      ""int <>x.<>c.<<>m0>b__0_0(int)""
  IL_0014:  newobj     ""System.Func<int, int>..ctor(object, System.IntPtr)""
  IL_0019:  dup
  IL_001a:  stsfld     ""System.Func<int, int> <>x.<>c.<>9__0_0""
  IL_001f:  ret
}");

            var data = testData.GetMethodData("<>x.<>c.<<>m0>b__0_0(int)");

            Assert.False(data.Method.IsStatic);
            Assert.Equal("System.Int32 <>x.<>c.<<>m0>b__0_0(System.Int32 x)", ((Symbol)data.Method).ToTestDisplayString());
            data.VerifyIL(
@"
{
  // Code size        2 (0x2)
  .maxstack  1
  IL_0000:  ldarg.1
  IL_0001:  ret
}");
        }

        [Fact, WorkItem(65165, "https://github.com/dotnet/roslyn/issues/65165")]
=======
        [Fact, WorkItem("https://github.com/dotnet/roslyn/issues/65165")]
>>>>>>> aff2a21b
        public void EEMethodSymbol_DeclaringSyntaxReferences()
        {
            var source = @"
class Program
{
    static void Main()
    {
    }
}";
            Evaluate(source, OutputKind.ConsoleApplication, "Program.Main", """1 switch { 1 => "hello" }""").GetMethodData("<>x.<>m0").VerifyIL("""
{
  // Code size        8 (0x8)
  .maxstack  1
  .locals init (string V_0)
  IL_0000:  ldstr      "hello"
  IL_0005:  stloc.0
  IL_0006:  ldloc.0
  IL_0007:  ret
}
""");
        }

        [Fact]
        public void PrimaryConstructors_01_EvaluateCapturedParameterInsideCapturingInstanceMethod()
        {
            var source =
@"class C(int y)
{
    int M()
    {
        return y;
    }
}";
            var testData = Evaluate(
                source,
                OutputKind.DynamicallyLinkedLibrary,
                methodName: "C.M",
                expr: "y",
                resultProperties: out _,
                error: out string error);

            // https://github.com/dotnet/roslyn/issues/67107: There should be no error and IL should refer to a field 
            Assert.Equal("error CS0103: The name 'y' does not exist in the current context", error);
            //            testData.GetMethodData("<>x.<>m0").VerifyIL(
            //@"{
            //}");
        }

        [Fact]
        public void PrimaryConstructors_02_EvaluateCapturedParameterInsideNonCapturingInstanceMethod()
        {
            var source =
@"class C(int y)
{
    int M1()
    {
        return y;
    }

    void M2()
    {
    }
}";
            var testData = Evaluate(
                source,
                OutputKind.DynamicallyLinkedLibrary,
                methodName: "C.M2",
                expr: "y",
                resultProperties: out _,
                error: out string error);

            // https://github.com/dotnet/roslyn/issues/67107: There should be no error and IL should refer to a field 
            Assert.Equal("error CS0103: The name 'y' does not exist in the current context", error);
            //            testData.GetMethodData("<>x.<>m0").VerifyIL(
            //@"{
            //}");
        }

        [Fact]
        public void PrimaryConstructors_03_EvaluateCapturedParameterInsideInstanceConstructor()
        {
            var source =
@"class C(int y)
{
    C() : this(1)
    {
    }

    int M()
    {
        return y;
    }
}";
            var testData = Evaluate(
                source,
                OutputKind.DynamicallyLinkedLibrary,
                methodName: "C..ctor()",
                expr: "y",
                resultProperties: out _,
                error: out string error);

            // https://github.com/dotnet/roslyn/issues/67107: Probably should report 
            // error CS9105: Cannot use primary constructor parameter 'int y' in this context.
            Assert.Equal("error CS0103: The name 'y' does not exist in the current context", error);
        }

        [Fact]
        public void PrimaryConstructors_04_EvaluateCapturedParameterInsideInstanceConstructorInitializer()
        {
            var source =
@"class C(int y)
{
    C() :
#line 100
          this(1)
#line 200
    {
    }

    int M()
    {
        return y;
    }
}";
            var testData = Evaluate(
                source,
                OutputKind.DynamicallyLinkedLibrary,
                methodName: "C..ctor()",
                atLineNumber: 100,
                expr: "y",
                resultProperties: out _,
                error: out string error);

            // https://github.com/dotnet/roslyn/issues/67107: Probably should report 
            // error CS9105: Cannot use primary constructor parameter 'int y' in this context.
            Assert.Equal("error CS0103: The name 'y' does not exist in the current context", error);
        }

        [Fact]
        public void PrimaryConstructors_05_EvaluateNotCapturedParameterInsideInstanceMethod()
        {
            var source =
@"class C(int y)
{
    void M()
    {
    }
}";
            var testData = Evaluate(
                source,
                OutputKind.DynamicallyLinkedLibrary,
                methodName: "C.M",
                expr: "y",
                resultProperties: out _,
                error: out string error);

            Assert.Equal("error CS0103: The name 'y' does not exist in the current context", error);
        }

        [Fact]
        public void PrimaryConstructors_06_EvaluateNotCapturedParameterInsideInstanceConstructor()
        {
            var source =
@"class C(int y)
{
    C() : this(1)
    {
    }
}";
            var testData = Evaluate(
                source,
                OutputKind.DynamicallyLinkedLibrary,
                methodName: "C..ctor()",
                expr: "y",
                resultProperties: out _,
                error: out string error);

            Assert.Equal("error CS0103: The name 'y' does not exist in the current context", error);
        }

        [Fact]
        public void PrimaryConstructors_07_EvaluateNotCapturedParameterInsideInstanceConstructorInitializer()
        {
            var source =
@"class C(int y)
{
    C() :
#line 100
          this(1)
#line 200
    {
    }
}";
            var testData = Evaluate(
                source,
                OutputKind.DynamicallyLinkedLibrary,
                methodName: "C..ctor()",
                atLineNumber: 100,
                expr: "y",
                resultProperties: out _,
                error: out string error);

            Assert.Equal("error CS0103: The name 'y' does not exist in the current context", error);
        }

        [Fact]
        public void PrimaryConstructors_08_EvaluateCapturedParameterInsideInstanceFieldInitializer()
        {
            var source =
@"class C(int y)
{
#line 100
    int Y = y;
#line 200
    int M() => y;
}";
            var testData = Evaluate(
                source,
                OutputKind.DynamicallyLinkedLibrary,
                methodName: "C..ctor",
                atLineNumber: 100,
                expr: "y");

            // https://github.com/dotnet/roslyn/issues/67107: Should access the field instead.
            testData.GetMethodData("<>x.<>m0").VerifyIL(
@"
{
  // Code size        2 (0x2)
  .maxstack  1
  IL_0000:  ldarg.1
  IL_0001:  ret
}");
        }

        [Fact]
        public void PrimaryConstructors_09_EvaluateCapturedParameterInsidePrimaryConstructorInitializer()
        {
            var source =
@"class C(int y) : 
#line 100
                   Base(1)
#line 200
{
    int M() => y;
}

class Base(int x);
";
            var testData = Evaluate(
                source,
                OutputKind.DynamicallyLinkedLibrary,
                methodName: "C..ctor",
                atLineNumber: 100,
                expr: "y");

            // https://github.com/dotnet/roslyn/issues/67107: Should access the field instead.
            testData.GetMethodData("<>x.<>m0").VerifyIL(
@"
{
  // Code size        2 (0x2)
  .maxstack  1
  IL_0000:  ldarg.1
  IL_0001:  ret
}");
        }

        [Fact]
        public void PrimaryConstructors_10_EvaluateNotCapturedParameterInsideInstanceFieldInitializer()
        {
            var source =
@"class C(int y)
{
#line 100
    int Y = y;
}";
            var testData = Evaluate(
                source,
                OutputKind.DynamicallyLinkedLibrary,
                methodName: "C..ctor",
                atLineNumber: 100,
                expr: "y");

            testData.GetMethodData("<>x.<>m0").VerifyIL(
@"
{
  // Code size        2 (0x2)
  .maxstack  1
  IL_0000:  ldarg.1
  IL_0001:  ret
}");
        }

        [Fact]
        public void PrimaryConstructors_11_EvaluateNotCapturedParameterInsidePrimaryConstructorInitializer()
        {
            var source =
@"class C(int y) : 
#line 100
                   Base(1)
#line 200
{
}

class Base(int x);
";
            var testData = Evaluate(
                source,
                OutputKind.DynamicallyLinkedLibrary,
                methodName: "C..ctor",
                atLineNumber: 100,
                expr: "y");

            testData.GetMethodData("<>x.<>m0").VerifyIL(
@"
{
  // Code size        2 (0x2)
  .maxstack  1
  IL_0000:  ldarg.1
  IL_0001:  ret
}");
        }

        [Fact]
        public void PrimaryConstructors_12_EvaluateCapturedParameterInsideStaticMethod()
        {
            var source =
@"class C(int y)
{
    int M1()
    {
        return y;
    }

    static void M2()
    {
    }
}";
            var testData = Evaluate(
                source,
                OutputKind.DynamicallyLinkedLibrary,
                methodName: "C.M2",
                expr: "y",
                resultProperties: out _,
                error: out string error);

            // https://github.com/dotnet/roslyn/issues/67107: Probably should report 
            // error CS9105: Cannot use primary constructor parameter 'int y' in this context.
            Assert.Equal("error CS0103: The name 'y' does not exist in the current context", error);
        }

        [Fact]
        public void PrimaryConstructors_13_EvaluateNotCapturedParameterInsideStaticMethod()
        {
            var source =
@"class C(int y)
{
    static void M()
    {
    }
}";
            var testData = Evaluate(
                source,
                OutputKind.DynamicallyLinkedLibrary,
                methodName: "C.M",
                expr: "y",
                resultProperties: out _,
                error: out string error);

            // https://github.com/dotnet/roslyn/issues/67107: Probably should report 
            // error CS9105: Cannot use primary constructor parameter 'int y' in this context.
            Assert.Equal("error CS0103: The name 'y' does not exist in the current context", error);
        }

        [Fact]
        public void PrimaryConstructors_14_EvaluateCapturedParameterInsideStaticFieldInitializer()
        {
            var source =
@"class C(int y)
{
#line 100
    static int Y = 1;
#line 200
    int M() => y;
}";
            var testData = Evaluate(
                source,
                OutputKind.DynamicallyLinkedLibrary,
                methodName: "C..cctor",
                atLineNumber: 100,
                expr: "y",
                resultProperties: out _,
                error: out string error);

            // https://github.com/dotnet/roslyn/issues/67107: Probably should report 
            // error CS9105: Cannot use primary constructor parameter 'int y' in this context.
            Assert.Equal("error CS0103: The name 'y' does not exist in the current context", error);
        }

        [Fact]
        public void PrimaryConstructors_15_EvaluateNotCapturedParameterInsideStaticFieldInitializer()
        {
            var source =
@"class C(int y)
{
#line 100
    static int Y = 1;
#line 200
}";
            var testData = Evaluate(
                source,
                OutputKind.DynamicallyLinkedLibrary,
                methodName: "C..cctor",
                atLineNumber: 100,
                expr: "y",
                resultProperties: out _,
                error: out string error);

            // https://github.com/dotnet/roslyn/issues/67107: Probably should report 
            // error CS9105: Cannot use primary constructor parameter 'int y' in this context.
            Assert.Equal("error CS0103: The name 'y' does not exist in the current context", error);
        }
    }
}<|MERGE_RESOLUTION|>--- conflicted
+++ resolved
@@ -7050,7 +7050,6 @@
 }");
         }
 
-<<<<<<< HEAD
         [Fact]
         [WorkItem(67177, "https://github.com/dotnet/roslyn/issues/67177")]
         public void CapturingAndShadowing_01()
@@ -7937,10 +7936,7 @@
 }");
         }
 
-        [Fact, WorkItem(65165, "https://github.com/dotnet/roslyn/issues/65165")]
-=======
         [Fact, WorkItem("https://github.com/dotnet/roslyn/issues/65165")]
->>>>>>> aff2a21b
         public void EEMethodSymbol_DeclaringSyntaxReferences()
         {
             var source = @"
