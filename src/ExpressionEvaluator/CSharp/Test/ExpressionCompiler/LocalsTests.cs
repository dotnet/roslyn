// Copyright (c) Microsoft.  All Rights Reserved.  Licensed under the Apache License, Version 2.0.  See License.txt in the project root for license information.

using System;
using System.Collections.Generic;
using System.Collections.Immutable;
using System.Linq;
using Microsoft.CodeAnalysis.CodeGen;
using Microsoft.CodeAnalysis.CSharp.Symbols;
using Microsoft.CodeAnalysis.CSharp.Test.Utilities;
using Microsoft.CodeAnalysis.ExpressionEvaluator;
using Microsoft.CodeAnalysis.ExpressionEvaluator.UnitTests;
using Microsoft.CodeAnalysis.Test.Utilities;
using Microsoft.DiaSymReader;
using Microsoft.VisualStudio.Debugger.Evaluation;
using Microsoft.VisualStudio.Debugger.Evaluation.ClrCompilation;
using Roslyn.Test.Utilities;
using Xunit;

namespace Microsoft.CodeAnalysis.CSharp.ExpressionEvaluator.UnitTests
{
    public class LocalsTests : ExpressionCompilerTestBase
    {
        [Fact]
        public void NoLocals()
        {
            var source =
@"class C
{
    static void M()
    {
    }
}";
            var compilation0 = CreateStandardCompilation(source, options: TestOptions.DebugDll);
            WithRuntimeInstance(compilation0, runtime =>
            {
                var context = CreateMethodContext(runtime, "C.M");
                var testData = new CompilationTestData();
                var locals = ArrayBuilder<LocalAndMethod>.GetInstance();
                string typeName;
                var assembly = context.CompileGetLocals(locals, argumentsOnly: false, typeName: out typeName, testData: testData);
                Assert.NotNull(assembly);
                Assert.Equal(assembly.Count, 0);
                Assert.Equal(locals.Count, 0);
                locals.Free();
            });
        }

        [Fact]
        public void Locals()
        {
            var source =
@"class C
{
    void M(int[] a)
    {
        string b;
        a[1]++;
        lock (new C())
        {
#line 999
            int c = 3;
            b = a[c].ToString();
        }
    }
}";
            var compilation0 = CreateStandardCompilation(source, options: TestOptions.DebugDll);
            WithRuntimeInstance(compilation0, runtime =>
            {
                var context = CreateMethodContext(runtime, "C.M", atLineNumber: 999);

                var testData = new CompilationTestData();
                var locals = ArrayBuilder<LocalAndMethod>.GetInstance();
                string typeName;
                var assembly = context.CompileGetLocals(locals, argumentsOnly: false, typeName: out typeName, testData: testData);
                Assert.NotNull(assembly);
                Assert.NotEqual(assembly.Count, 0);

                Assert.Equal(locals.Count, 4);
                VerifyLocal(testData, typeName, locals[0], "<>m0", "this", expectedILOpt:
@"{
  // Code size        2 (0x2)
  .maxstack  1
  .locals init (string V_0, //b
                C V_1,
                bool V_2,
                int V_3) //c
  IL_0000:  ldarg.0
  IL_0001:  ret
}");
                VerifyLocal(testData, typeName, locals[1], "<>m1", "a", expectedILOpt:
@"{
  // Code size        2 (0x2)
  .maxstack  1
  .locals init (string V_0, //b
                C V_1,
                bool V_2,
                int V_3) //c
  IL_0000:  ldarg.1
  IL_0001:  ret
}");
                VerifyLocal(testData, typeName, locals[2], "<>m2", "b", expectedILOpt:
@"{
  // Code size        2 (0x2)
  .maxstack  1
  .locals init (string V_0, //b
                C V_1,
                bool V_2,
                int V_3) //c
  IL_0000:  ldloc.0
  IL_0001:  ret
}
");
                VerifyLocal(testData, typeName, locals[3], "<>m3", "c", expectedILOpt:
@"{
  // Code size        2 (0x2)
  .maxstack  1
  .locals init (string V_0, //b
                C V_1,
                bool V_2,
                int V_3) //c
  IL_0000:  ldloc.3
  IL_0001:  ret
}");
                locals.Free();
            });
        }

        [Fact]
        public void LocalsInSwitch()
        {
            var source =
@"class C
{
    void M(object o)
    {
        switch (o)
        {
            case string s:
                var a = s;
#line 1000
                return;
            case int s:
#line 2000
                return;
            default:
                return;
        }
    }
}";
            var compilation0 = CreateStandardCompilation(source, options: TestOptions.DebugDll);
            WithRuntimeInstance(compilation0, runtime =>
            {
                var context = CreateMethodContext(runtime, "C.M", atLineNumber: 1000);

                var testData = new CompilationTestData();
                var locals = ArrayBuilder<LocalAndMethod>.GetInstance();
                string typeName;
                var assembly = context.CompileGetLocals(locals, argumentsOnly: false, typeName: out typeName, testData: testData);
                Assert.NotNull(assembly);
                Assert.NotEqual(assembly.Count, 0);

                Assert.Equal(locals.Count, 4);
                VerifyLocal(testData, typeName, locals[0], "<>m0", "this", expectedILOpt:
@"{
  // Code size        2 (0x2)
  .maxstack  1
  .locals init (object V_0,
                string V_1,
                int V_2,
<<<<<<< HEAD
                object V_3,
                string V_4, //a
                string V_5, //s
                int V_6,
                object V_7,
                object V_8)
=======
                string V_3, //a
                string V_4, //s
                int V_5,
                object V_6,
                int? V_7)
>>>>>>> 28f00685
  IL_0000:  ldarg.0
  IL_0001:  ret
}");
                VerifyLocal(testData, typeName, locals[1], "<>m1", "o", expectedILOpt:
@"{
  // Code size        2 (0x2)
  .maxstack  1
  .locals init (object V_0,
                string V_1,
                int V_2,
<<<<<<< HEAD
                object V_3,
                string V_4, //a
                string V_5, //s
                int V_6,
                object V_7,
                object V_8)
=======
                string V_3, //a
                string V_4, //s
                int V_5,
                object V_6,
                int? V_7)
>>>>>>> 28f00685
  IL_0000:  ldarg.1
  IL_0001:  ret
}");
                VerifyLocal(testData, typeName, locals[2], "<>m2", "a", expectedILOpt:
@"{
  // Code size        2 (0x2)
  .maxstack  1
  .locals init (object V_0,
                string V_1,
                int V_2,
<<<<<<< HEAD
                object V_3,
                string V_4, //a
                string V_5, //s
                int V_6,
                object V_7,
                object V_8)
  IL_0000:  ldloc.s    V_4
  IL_0002:  ret
=======
                string V_3, //a
                string V_4, //s
                int V_5,
                object V_6,
                int? V_7)
  IL_0000:  ldloc.3
  IL_0001:  ret
>>>>>>> 28f00685
}");
                VerifyLocal(testData, typeName, locals[3], "<>m3", "s", expectedILOpt:
@"{
  // Code size        3 (0x3)
  .maxstack  1
  .locals init (object V_0,
                string V_1,
                int V_2,
<<<<<<< HEAD
                object V_3,
                string V_4, //a
                string V_5, //s
                int V_6,
                object V_7,
                object V_8)
  IL_0000:  ldloc.s    V_5
=======
                string V_3, //a
                string V_4, //s
                int V_5,
                object V_6,
                int? V_7)
  IL_0000:  ldloc.s    V_4
>>>>>>> 28f00685
  IL_0002:  ret
}");
                locals.Free();

                context = CreateMethodContext(runtime, "C.M", atLineNumber: 2000);

                testData = new CompilationTestData();
                locals = ArrayBuilder<LocalAndMethod>.GetInstance();
                assembly = context.CompileGetLocals(locals, argumentsOnly: false, typeName: out typeName, testData: testData);
                Assert.NotNull(assembly);
                Assert.NotEqual(assembly.Count, 0);

                Assert.Equal(locals.Count, 4);
                VerifyLocal(testData, typeName, locals[0], "<>m0", "this", expectedILOpt:
@"{
  // Code size        2 (0x2)
  .maxstack  1
  .locals init (object V_0,
                string V_1,
                int V_2,
<<<<<<< HEAD
                object V_3,
                string V_4, //a
                string V_5,
                int V_6, //s
                object V_7,
                object V_8)
=======
                string V_3, //a
                string V_4,
                int V_5, //s
                object V_6,
                int? V_7)
>>>>>>> 28f00685
  IL_0000:  ldarg.0
  IL_0001:  ret
}");
                VerifyLocal(testData, typeName, locals[1], "<>m1", "o", expectedILOpt:
@"{
  // Code size        2 (0x2)
  .maxstack  1
  .locals init (object V_0,
                string V_1,
                int V_2,
<<<<<<< HEAD
                object V_3,
                string V_4, //a
                string V_5,
                int V_6, //s
                object V_7,
                object V_8)
=======
                string V_3, //a
                string V_4,
                int V_5, //s
                object V_6,
                int? V_7)
>>>>>>> 28f00685
  IL_0000:  ldarg.1
  IL_0001:  ret
}");
                VerifyLocal(testData, typeName, locals[2], "<>m2", "a", expectedILOpt:
@"{
  // Code size        2 (0x2)
  .maxstack  1
  .locals init (object V_0,
                string V_1,
                int V_2,
<<<<<<< HEAD
                object V_3,
                string V_4, //a
                string V_5,
                int V_6, //s
                object V_7,
                object V_8)
  IL_0000:  ldloc.s    V_4
  IL_0002:  ret
=======
                string V_3, //a
                string V_4,
                int V_5, //s
                object V_6,
                int? V_7)
  IL_0000:  ldloc.3
  IL_0001:  ret
>>>>>>> 28f00685
}");
                VerifyLocal(testData, typeName, locals[3], "<>m3", "s", expectedILOpt:
@"{
  // Code size        3 (0x3)
  .maxstack  1
  .locals init (object V_0,
                string V_1,
                int V_2,
<<<<<<< HEAD
                object V_3,
                string V_4, //a
                string V_5,
                int V_6, //s
                object V_7,
                object V_8)
  IL_0000:  ldloc.s    V_6
=======
                string V_3, //a
                string V_4,
                int V_5, //s
                object V_6,
                int? V_7)
  IL_0000:  ldloc.s    V_5
>>>>>>> 28f00685
  IL_0002:  ret
}");
                locals.Free();
            });
        }

        [Fact]
        [WorkItem(16594, "https://github.com/dotnet/roslyn/issues/16594")]
        public void LocalsInSwitchWithLambda()
        {
            var source =
@"class C
{
    System.Action M(object o)
    {
        switch (o)
        {
            case string s:
                var a = s;
#line 1000
                return () =>
                       {
#line 2000
                           System.Console.WriteLine(s + a); 
                       };
            case int s:
#line 3000
                return () =>
                       {
#line 4000
                           System.Console.WriteLine(s); 
                       };
            default:
                return null;
        }
    }
}";
            var compilation0 = CreateStandardCompilation(source, options: TestOptions.DebugDll);
            WithRuntimeInstance(compilation0, runtime =>
            {
                var context = CreateMethodContext(runtime, "C.M", atLineNumber: 1000);

                var testData = new CompilationTestData();
                var locals = ArrayBuilder<LocalAndMethod>.GetInstance();
                string typeName;
                var assembly = context.CompileGetLocals(locals, argumentsOnly: false, typeName: out typeName, testData: testData);
                Assert.NotNull(assembly);
                Assert.NotEqual(assembly.Count, 0);

                Assert.Equal(locals.Count, 3);
                VerifyLocal(testData, typeName, locals[0], "<>m0", "this", expectedILOpt:
@"{
  // Code size        2 (0x2)
  .maxstack  1
  .locals init (C.<>c__DisplayClass0_0 V_0, //CS$<>8__locals0
                object V_1,
                string V_2,
                int V_3,
                object V_4,
<<<<<<< HEAD
                object V_5,
                object V_6,
                System.Action V_7)
=======
                int? V_5,
                System.Action V_6)
>>>>>>> 28f00685
  IL_0000:  ldarg.0
  IL_0001:  ret
}");
                VerifyLocal(testData, typeName, locals[1], "<>m1", "o", expectedILOpt:
@"{
  // Code size        2 (0x2)
  .maxstack  1
  .locals init (C.<>c__DisplayClass0_0 V_0, //CS$<>8__locals0
                object V_1,
                string V_2,
                int V_3,
                object V_4,
<<<<<<< HEAD
                object V_5,
                object V_6,
                System.Action V_7)
=======
                int? V_5,
                System.Action V_6)
>>>>>>> 28f00685
  IL_0000:  ldarg.1
  IL_0001:  ret
}");
                VerifyLocal(testData, typeName, locals[2], "<>m2", "a", expectedILOpt:
@"{
  // Code size        7 (0x7)
  .maxstack  1
  .locals init (C.<>c__DisplayClass0_0 V_0, //CS$<>8__locals0
                object V_1,
                string V_2,
                int V_3,
                object V_4,
<<<<<<< HEAD
                object V_5,
                object V_6,
                System.Action V_7)
=======
                int? V_5,
                System.Action V_6)
>>>>>>> 28f00685
  IL_0000:  ldloc.0
  IL_0001:  ldfld      ""string C.<>c__DisplayClass0_0.a""
  IL_0006:  ret
}");
                // We should be able to evaluate "s" within this context, https://github.com/dotnet/roslyn/issues/16594.
//                VerifyLocal(testData, typeName, locals[3], "<>m3", "s", expectedILOpt:
//@"{
//  // Code size        8 (0x8)
//  .maxstack  1
//  .locals init (C.<>c__DisplayClass0_1 V_0, //CS$<>8__locals0
//                object V_1,
//                string V_2,
//                int V_3,
//                object V_4,
//                object V_5,
//                int? V_6,
//                C.<>c__DisplayClass0_0 V_7, //CS$<>8__locals1
//                System.Action V_8,
//                C.<>c__DisplayClass0_2 V_9)
//  IL_0000:  ldloc.s    V_7
//  IL_0002:  ldfld      ""string C.<>c__DisplayClass0_0.s""
//  IL_0007:  ret
//}");
                locals.Free();

                context = CreateMethodContext(runtime, "C.M", atLineNumber: 3000);

                testData = new CompilationTestData();
                locals = ArrayBuilder<LocalAndMethod>.GetInstance();
                assembly = context.CompileGetLocals(locals, argumentsOnly: false, typeName: out typeName, testData: testData);
                Assert.NotNull(assembly);
                Assert.NotEqual(assembly.Count, 0);

                Assert.Equal(locals.Count, 3);
                VerifyLocal(testData, typeName, locals[0], "<>m0", "this", expectedILOpt:
@"{
  // Code size        2 (0x2)
  .maxstack  1
  .locals init (C.<>c__DisplayClass0_0 V_0, //CS$<>8__locals0
                object V_1,
                string V_2,
                int V_3,
                object V_4,
<<<<<<< HEAD
                object V_5,
                object V_6,
                System.Action V_7)
=======
                int? V_5,
                System.Action V_6)
>>>>>>> 28f00685
  IL_0000:  ldarg.0
  IL_0001:  ret
}");
                VerifyLocal(testData, typeName, locals[1], "<>m1", "o", expectedILOpt:
@"{
  // Code size        2 (0x2)
  .maxstack  1
  .locals init (C.<>c__DisplayClass0_0 V_0, //CS$<>8__locals0
                object V_1,
                string V_2,
                int V_3,
                object V_4,
<<<<<<< HEAD
                object V_5,
                object V_6,
                System.Action V_7)
=======
                int? V_5,
                System.Action V_6)
>>>>>>> 28f00685
  IL_0000:  ldarg.1
  IL_0001:  ret
}");
                VerifyLocal(testData, typeName, locals[2], "<>m2", "a", expectedILOpt:
@"{
  // Code size        7 (0x7)
  .maxstack  1
  .locals init (C.<>c__DisplayClass0_0 V_0, //CS$<>8__locals0
                object V_1,
                string V_2,
                int V_3,
                object V_4,
<<<<<<< HEAD
                object V_5,
                object V_6,
                System.Action V_7)
=======
                int? V_5,
                System.Action V_6)
>>>>>>> 28f00685
  IL_0000:  ldloc.0
  IL_0001:  ldfld      ""string C.<>c__DisplayClass0_0.a""
  IL_0006:  ret
}");
                // We should be able to evaluate "s" within this context, https://github.com/dotnet/roslyn/issues/16594.
//                VerifyLocal(testData, typeName, locals[3], "<>m3", "s", expectedILOpt:
//@"{
//  // Code size        8 (0x8)
//  .maxstack  1
//  .locals init (C.<>c__DisplayClass0_1 V_0, //CS$<>8__locals0
//                object V_1,
//                string V_2,
//                int V_3,
//                object V_4,
//                object V_5,
//                int? V_6,
//                C.<>c__DisplayClass0_0 V_7,
//                System.Action V_8,
//                C.<>c__DisplayClass0_2 V_9) //CS$<>8__locals2
//  IL_0000:  ldloc.s    V_9
//  IL_0002:  ldfld      ""int C.<>c__DisplayClass0_2.s""
//  IL_0007:  ret
//}");
                locals.Free();

                context = CreateMethodContext(runtime, "C.<>c__DisplayClass0_0.<M>b__0", atLineNumber: 2000);

                testData = new CompilationTestData();
                locals = ArrayBuilder<LocalAndMethod>.GetInstance();
                assembly = context.CompileGetLocals(locals, argumentsOnly: false, typeName: out typeName, testData: testData);
                Assert.NotNull(assembly);
                Assert.NotEqual(assembly.Count, 0);

                Assert.Equal(locals.Count, 1);
                // We should be able to evaluate "s" within this context, https://github.com/dotnet/roslyn/issues/16594.
//                VerifyLocal(testData, typeName, locals[0], "<>m0", "s", expectedILOpt:
//@"{
//  // Code size        7 (0x7)
//  .maxstack  1
//  IL_0000:  ldarg.0
//  IL_0001:  ldfld      ""string C.<>c__DisplayClass0_0.s""
//  IL_0006:  ret
//}");
                VerifyLocal(testData, typeName, locals[0], "<>m0", "a", expectedILOpt:
@"{
  // Code size        7 (0x7)
  .maxstack  1
  IL_0000:  ldarg.0
  IL_0001:  ldfld      ""string C.<>c__DisplayClass0_0.a""
  IL_0006:  ret
}");
                locals.Free();

                context = CreateMethodContext(runtime, "C.<>c__DisplayClass0_0.<M>b__1", atLineNumber: 4000);

                testData = new CompilationTestData();
                locals = ArrayBuilder<LocalAndMethod>.GetInstance();
                assembly = context.CompileGetLocals(locals, argumentsOnly: false, typeName: out typeName, testData: testData);
                Assert.NotNull(assembly);
                Assert.NotEqual(assembly.Count, 0);

                Assert.Equal(locals.Count, 1);
                // We should be able to evaluate "s" within this context, https://github.com/dotnet/roslyn/issues/16594.
//                VerifyLocal(testData, typeName, locals[0], "<>m0", "s", expectedILOpt:
//@"{
//  // Code size        7 (0x7)
//  .maxstack  1
//  IL_0000:  ldarg.0
//  IL_0001:  ldfld      ""int C.<>c__DisplayClass0_2.s""
//  IL_0006:  ret
//}");
                VerifyLocal(testData, typeName, locals[0], "<>m0", "a", expectedILOpt:
@"{
  // Code size        7 (0x7)
  .maxstack  1
  IL_0000:  ldarg.0
  IL_0001:  ldfld      ""string C.<>c__DisplayClass0_0.a""
  IL_0006:  ret
}");
                locals.Free();
            });
        }

        [Fact]
        public void LocalsInSwitchWithAwait()
        {
            var source =
@"
using System.Threading.Tasks;

class C
{
    async Task<object> F()
    {
        return new object();
    }

    async Task<object> M(object o)
    {
        switch (o)
        {
            case string s:
                var a = s;
#line 1000
                await F();
                System.Console.WriteLine(s + a); 
                return o;
            case int s:
#line 2000
                await F();
                System.Console.WriteLine(s); 
                return o;
            default:
                return o;
        }
    }
}";
            var compilation0 = CreateCompilationWithMscorlib45(source, options: TestOptions.DebugDll, 
                references: new[] { SystemRef_v4_0_30319_17929, SystemCoreRef_v4_0_30319_17929, CSharpRef });
            WithRuntimeInstance(compilation0, runtime =>
            {
                var context = CreateMethodContext(runtime, "C.<M>d__1.MoveNext", atLineNumber: 1000);

                var testData = new CompilationTestData();
                var locals = ArrayBuilder<LocalAndMethod>.GetInstance();
                string typeName;
                var assembly = context.CompileGetLocals(locals, argumentsOnly: false, typeName: out typeName, testData: testData);
                Assert.NotNull(assembly);
                Assert.NotEqual(assembly.Count, 0);

                Assert.Equal(locals.Count, 4);
                VerifyLocal(testData, typeName, locals[0], "<>m0", "this", expectedILOpt:
@"{
  // Code size        7 (0x7)
  .maxstack  1
  .locals init (int V_0,
                object V_1,
                object V_2,
<<<<<<< HEAD
                object V_3,
                string V_4,
                bool V_5,
                object V_6,
                System.Runtime.CompilerServices.TaskAwaiter<object> V_7,
                C.<M>d__1 V_8,
                System.Runtime.CompilerServices.TaskAwaiter<object> V_9,
                System.Exception V_10)
=======
                string V_3,
                int? V_4,
                System.Runtime.CompilerServices.TaskAwaiter<object> V_5,
                C.<M>d__1 V_6,
                System.Runtime.CompilerServices.TaskAwaiter<object> V_7,
                System.Exception V_8)
>>>>>>> 28f00685
  IL_0000:  ldarg.0
  IL_0001:  ldfld      ""C C.<M>d__1.<>4__this""
  IL_0006:  ret
}");
                VerifyLocal(testData, typeName, locals[1], "<>m1", "o", expectedILOpt:
@"{
  // Code size        7 (0x7)
  .maxstack  1
  .locals init (int V_0,
                object V_1,
                object V_2,
<<<<<<< HEAD
                object V_3,
                string V_4,
                bool V_5,
                object V_6,
                System.Runtime.CompilerServices.TaskAwaiter<object> V_7,
                C.<M>d__1 V_8,
                System.Runtime.CompilerServices.TaskAwaiter<object> V_9,
                System.Exception V_10)
=======
                string V_3,
                int? V_4,
                System.Runtime.CompilerServices.TaskAwaiter<object> V_5,
                C.<M>d__1 V_6,
                System.Runtime.CompilerServices.TaskAwaiter<object> V_7,
                System.Exception V_8)
>>>>>>> 28f00685
  IL_0000:  ldarg.0
  IL_0001:  ldfld      ""object C.<M>d__1.o""
  IL_0006:  ret
}");
                VerifyLocal(testData, typeName, locals[2], "<>m2", "a", expectedILOpt:
@"{
  // Code size        7 (0x7)
  .maxstack  1
  .locals init (int V_0,
                object V_1,
                object V_2,
<<<<<<< HEAD
                object V_3,
                string V_4,
                bool V_5,
                object V_6,
                System.Runtime.CompilerServices.TaskAwaiter<object> V_7,
                C.<M>d__1 V_8,
                System.Runtime.CompilerServices.TaskAwaiter<object> V_9,
                System.Exception V_10)
=======
                string V_3,
                int? V_4,
                System.Runtime.CompilerServices.TaskAwaiter<object> V_5,
                C.<M>d__1 V_6,
                System.Runtime.CompilerServices.TaskAwaiter<object> V_7,
                System.Exception V_8)
>>>>>>> 28f00685
  IL_0000:  ldarg.0
  IL_0001:  ldfld      ""string C.<M>d__1.<a>5__4""
  IL_0006:  ret
}");
                VerifyLocal(testData, typeName, locals[3], "<>m3", "s", expectedILOpt:
@"{
  // Code size        7 (0x7)
  .maxstack  1
  .locals init (int V_0,
                object V_1,
                object V_2,
<<<<<<< HEAD
                object V_3,
                string V_4,
                bool V_5,
                object V_6,
                System.Runtime.CompilerServices.TaskAwaiter<object> V_7,
                C.<M>d__1 V_8,
                System.Runtime.CompilerServices.TaskAwaiter<object> V_9,
                System.Exception V_10)
=======
                string V_3,
                int? V_4,
                System.Runtime.CompilerServices.TaskAwaiter<object> V_5,
                C.<M>d__1 V_6,
                System.Runtime.CompilerServices.TaskAwaiter<object> V_7,
                System.Exception V_8)
>>>>>>> 28f00685
  IL_0000:  ldarg.0
  IL_0001:  ldfld      ""string C.<M>d__1.<s>5__5""
  IL_0006:  ret
}");
                locals.Free();

                context = CreateMethodContext(runtime, "C.<M>d__1.MoveNext", atLineNumber: 2000);

                testData = new CompilationTestData();
                locals = ArrayBuilder<LocalAndMethod>.GetInstance();
                assembly = context.CompileGetLocals(locals, argumentsOnly: false, typeName: out typeName, testData: testData);
                Assert.NotNull(assembly);
                Assert.NotEqual(assembly.Count, 0);

                Assert.Equal(locals.Count, 4);
                VerifyLocal(testData, typeName, locals[0], "<>m0", "this", expectedILOpt:
@"{
  // Code size        7 (0x7)
  .maxstack  1
  .locals init (int V_0,
                object V_1,
                object V_2,
<<<<<<< HEAD
                object V_3,
                string V_4,
                bool V_5,
                object V_6,
                System.Runtime.CompilerServices.TaskAwaiter<object> V_7,
                C.<M>d__1 V_8,
                System.Runtime.CompilerServices.TaskAwaiter<object> V_9,
                System.Exception V_10)
=======
                string V_3,
                int? V_4,
                System.Runtime.CompilerServices.TaskAwaiter<object> V_5,
                C.<M>d__1 V_6,
                System.Runtime.CompilerServices.TaskAwaiter<object> V_7,
                System.Exception V_8)
>>>>>>> 28f00685
  IL_0000:  ldarg.0
  IL_0001:  ldfld      ""C C.<M>d__1.<>4__this""
  IL_0006:  ret
}");
                VerifyLocal(testData, typeName, locals[1], "<>m1", "o", expectedILOpt:
@"{
  // Code size        7 (0x7)
  .maxstack  1
  .locals init (int V_0,
                object V_1,
                object V_2,
<<<<<<< HEAD
                object V_3,
                string V_4,
                bool V_5,
                object V_6,
                System.Runtime.CompilerServices.TaskAwaiter<object> V_7,
                C.<M>d__1 V_8,
                System.Runtime.CompilerServices.TaskAwaiter<object> V_9,
                System.Exception V_10)
=======
                string V_3,
                int? V_4,
                System.Runtime.CompilerServices.TaskAwaiter<object> V_5,
                C.<M>d__1 V_6,
                System.Runtime.CompilerServices.TaskAwaiter<object> V_7,
                System.Exception V_8)
>>>>>>> 28f00685
  IL_0000:  ldarg.0
  IL_0001:  ldfld      ""object C.<M>d__1.o""
  IL_0006:  ret
}");
                VerifyLocal(testData, typeName, locals[2], "<>m2", "a", expectedILOpt:
@"{
  // Code size        7 (0x7)
  .maxstack  1
  .locals init (int V_0,
                object V_1,
                object V_2,
<<<<<<< HEAD
                object V_3,
                string V_4,
                bool V_5,
                object V_6,
                System.Runtime.CompilerServices.TaskAwaiter<object> V_7,
                C.<M>d__1 V_8,
                System.Runtime.CompilerServices.TaskAwaiter<object> V_9,
                System.Exception V_10)
=======
                string V_3,
                int? V_4,
                System.Runtime.CompilerServices.TaskAwaiter<object> V_5,
                C.<M>d__1 V_6,
                System.Runtime.CompilerServices.TaskAwaiter<object> V_7,
                System.Exception V_8)
>>>>>>> 28f00685
  IL_0000:  ldarg.0
  IL_0001:  ldfld      ""string C.<M>d__1.<a>5__4""
  IL_0006:  ret
}");
                VerifyLocal(testData, typeName, locals[3], "<>m3", "s", expectedILOpt:
@"{
  // Code size        7 (0x7)
  .maxstack  1
  .locals init (int V_0,
                object V_1,
                object V_2,
<<<<<<< HEAD
                object V_3,
                string V_4,
                bool V_5,
                object V_6,
                System.Runtime.CompilerServices.TaskAwaiter<object> V_7,
                C.<M>d__1 V_8,
                System.Runtime.CompilerServices.TaskAwaiter<object> V_9,
                System.Exception V_10)
=======
                string V_3,
                int? V_4,
                System.Runtime.CompilerServices.TaskAwaiter<object> V_5,
                C.<M>d__1 V_6,
                System.Runtime.CompilerServices.TaskAwaiter<object> V_7,
                System.Exception V_8)
>>>>>>> 28f00685
  IL_0000:  ldarg.0
  IL_0001:  ldfld      ""int C.<M>d__1.<s>5__6""
  IL_0006:  ret
}");
                locals.Free();
            });
        }

        /// <summary>
        /// No local signature (debugging a .dmp with no heap). Local
        /// names are known but types are not so the locals are dropped.
        /// Expressions that do not involve locals can be evaluated however.
        /// </summary>
        [Fact]
        public void NoLocalSignature()
        {
            var source =
@"class C
{
    void M(int[] a)
    {
        string b;
        a[1]++;
        lock (new C())
        {
#line 999
            int c = 3;
            b = a[c].ToString();
        }
    }
}";
            var comp = CreateStandardCompilation(source, options: TestOptions.DebugDll);

            WithRuntimeInstance(comp, references: null, includeLocalSignatures: false, includeIntrinsicAssembly: true, validator: runtime =>
            {
                var context = CreateMethodContext(
                    runtime,
                    methodName: "C.M",
                    atLineNumber: 999);

                var testData = new CompilationTestData();
                var locals = ArrayBuilder<LocalAndMethod>.GetInstance();
                string typeName;
                var assembly = context.CompileGetLocals(locals, argumentsOnly: false, typeName: out typeName, testData: testData);

                Assert.Equal(locals.Count, 2);
                VerifyLocal(testData, typeName, locals[0], "<>m0", "this", expectedILOpt:
@"{
  // Code size        2 (0x2)
  .maxstack  1
  IL_0000:  ldarg.0
  IL_0001:  ret
}");
                VerifyLocal(testData, typeName, locals[1], "<>m1", "a", expectedILOpt:
@"{
  // Code size        2 (0x2)
  .maxstack  1
  IL_0000:  ldarg.1
  IL_0001:  ret
}");
                locals.Free();

                string error;
                testData = new CompilationTestData();
                context.CompileExpression("b", out error, testData);
                Assert.Equal(error, "error CS0103: The name 'b' does not exist in the current context");

                testData = new CompilationTestData();
                context.CompileExpression("a[1]", out error, testData);
                string actualIL = testData.GetMethodData("<>x.<>m0").GetMethodIL();
                AssertEx.AssertEqualToleratingWhitespaceDifferences(actualIL,
@"{
  // Code size        4 (0x4)
  .maxstack  2
  IL_0000:  ldarg.1
  IL_0001:  ldc.i4.1
  IL_0002:  ldelem.i4
  IL_0003:  ret
}");
            });
        }

        [Fact]
        public void LocalsAndPseudoVariables()
        {
            var source =
@"class C
{
    void M(object o)
    {
    }
}";
            var compilation0 = CreateStandardCompilation(source, options: TestOptions.DebugDll);
            WithRuntimeInstance(compilation0, runtime =>
            {
                var context = CreateMethodContext(runtime, "C.M");

                var aliases = ImmutableArray.Create(
                    ExceptionAlias(typeof(System.IO.IOException)),
                    ReturnValueAlias(2, typeof(string)),
                    ReturnValueAlias(),
                    ObjectIdAlias(2, typeof(bool)),
                    VariableAlias("o", "C"));
                var locals = ArrayBuilder<LocalAndMethod>.GetInstance();
                string typeName;
                var diagnostics = DiagnosticBag.GetInstance();

                var testData = new CompilationTestData();
                context.CompileGetLocals(
                    locals,
                    argumentsOnly: true,
                    aliases: aliases,
                    diagnostics: diagnostics,
                    typeName: out typeName,
                    testData: testData);
                Assert.Equal(locals.Count, 1);
                VerifyLocal(testData, typeName, locals[0], "<>m0", "o");
                locals.Clear();

                testData = new CompilationTestData();
                context.CompileGetLocals(
                    locals,
                    argumentsOnly: false,
                    aliases: aliases,
                    diagnostics: diagnostics,
                    typeName: out typeName,
                    testData: testData);
                diagnostics.Free();
                Assert.Equal(locals.Count, 6);
                VerifyLocal(testData, typeName, locals[0], "<>m0", "$exception", "Error", expectedFlags: DkmClrCompilationResultFlags.ReadOnlyResult, expectedILOpt:
@"{
  // Code size       11 (0xb)
  .maxstack  1
  IL_0000:  call       ""System.Exception Microsoft.VisualStudio.Debugger.Clr.IntrinsicMethods.GetException()""
  IL_0005:  castclass  ""System.IO.IOException""
  IL_000a:  ret
}");
                // $ReturnValue is suppressed since it always matches the last $ReturnValueN
                VerifyLocal(testData, typeName, locals[1], "<>m1", "$ReturnValue2", "Method M2 returned", expectedFlags: DkmClrCompilationResultFlags.ReadOnlyResult, expectedILOpt:
@"{
  // Code size       12 (0xc)
  .maxstack  1
  IL_0000:  ldc.i4.2
  IL_0001:  call       ""object Microsoft.VisualStudio.Debugger.Clr.IntrinsicMethods.GetReturnValue(int)""
  IL_0006:  castclass  ""string""
  IL_000b:  ret
}");
                VerifyLocal(testData, typeName, locals[2], "<>m2", "$2", expectedFlags: DkmClrCompilationResultFlags.ReadOnlyResult, expectedILOpt:
@"{
  // Code size       16 (0x10)
  .maxstack  1
  IL_0000:  ldstr      ""$2""
  IL_0005:  call       ""object Microsoft.VisualStudio.Debugger.Clr.IntrinsicMethods.GetObjectByAlias(string)""
  IL_000a:  unbox.any  ""bool""
  IL_000f:  ret
}");
                VerifyLocal(testData, typeName, locals[3], "<>m3", "o", expectedILOpt:
@"{
  // Code size       16 (0x10)
  .maxstack  1
  IL_0000:  ldstr      ""o""
  IL_0005:  call       ""object Microsoft.VisualStudio.Debugger.Clr.IntrinsicMethods.GetObjectByAlias(string)""
  IL_000a:  castclass  ""C""
  IL_000f:  ret
}");
                VerifyLocal(testData, typeName, locals[4], "<>m4", "this", expectedILOpt:
@"{
  // Code size        2 (0x2)
  .maxstack  1
  IL_0000:  ldarg.0
  IL_0001:  ret
}");
                VerifyLocal(testData, typeName, locals[5], "<>m5", "o", expectedILOpt:
@"{
  // Code size        2 (0x2)
  .maxstack  1
  IL_0000:  ldarg.1
  IL_0001:  ret
}");
                locals.Free();

                // Confirm that the Watch window is unaffected by the filtering in the Locals window.
                string error;
                context.CompileExpression("$ReturnValue", DkmEvaluationFlags.TreatAsExpression, aliases, out error);
                Assert.Null(error);
            });
        }

        [Fact]
        public void This()
        {
            var source =
@"class C
{
    void M(object @this)
    {
    }
}";
            var compilation0 = CreateStandardCompilation(source, options: TestOptions.DebugDll);
            WithRuntimeInstance(compilation0, runtime =>
            {
                var context = CreateMethodContext(runtime, "C.M");
                var testData = new CompilationTestData();
                var locals = ArrayBuilder<LocalAndMethod>.GetInstance();
                string typeName;
                context.CompileGetLocals(locals, argumentsOnly: false, typeName: out typeName, testData: testData);

                Assert.Equal(locals.Count, 2);
                VerifyLocal(testData, typeName, locals[0], "<>m0", "this", expectedILOpt:
@"{
  // Code size        2 (0x2)
  .maxstack  1
  IL_0000:  ldarg.0
  IL_0001:  ret
}");
                VerifyLocal(testData, typeName, locals[1], "<>m1", "@this", expectedILOpt: // Native EE uses "this" rather than "@this".
@"{
  // Code size        2 (0x2)
  .maxstack  1
  IL_0000:  ldarg.1
  IL_0001:  ret
}");
                locals.Free();
            });
        }

        [Fact]
        public void ArgumentsOnly()
        {
            var source =
@"class C
{
    void M<T>(T x)
    {
        object y = x;
    }
}";
            var compilation0 = CreateStandardCompilation(source, options: TestOptions.DebugDll);
            WithRuntimeInstance(compilation0, runtime =>
            {
                var context = CreateMethodContext(runtime, "C.M");
                var testData = new CompilationTestData();
                var locals = ArrayBuilder<LocalAndMethod>.GetInstance();
                string typeName;
                context.CompileGetLocals(locals, argumentsOnly: true, typeName: out typeName, testData: testData);

                Assert.Equal(locals.Count, 1);
                VerifyLocal(testData, typeName, locals[0], "<>m0<T>", "x", expectedILOpt:
@"{
  // Code size        2 (0x2)
  .maxstack  1
  .locals init (object V_0) //y
  IL_0000:  ldarg.1
  IL_0001:  ret
}",
                    expectedGeneric: true);
                locals.Free();
            });
        }

        /// <summary>
        /// Compiler-generated locals should be ignored.
        /// </summary>
        [Fact]
        public void CompilerGeneratedLocals()
        {
            var source =
@"class C
{
    static bool F(object[] args)
    {
        if (args == null)
        {
            return true;
        }
        foreach (var o in args)
        {
#line 999
        }
        ((System.Func<object>)(() => args[0]))();
        return false;
    }
}";
            var compilation0 = CreateStandardCompilation(source, options: TestOptions.DebugDll);
            WithRuntimeInstance(compilation0, runtime =>
            {
                var context = CreateMethodContext(runtime, "C.F", atLineNumber: 999);
                var testData = new CompilationTestData();
                var locals = ArrayBuilder<LocalAndMethod>.GetInstance();
                string typeName;
                context.CompileGetLocals(locals, argumentsOnly: false, typeName: out typeName, testData: testData);

                Assert.Equal(locals.Count, 2);
                VerifyLocal(testData, typeName, locals[0], "<>m0", "args", expectedILOpt:
@"{
  // Code size        7 (0x7)
  .maxstack  1
  .locals init (C.<>c__DisplayClass0_0 V_0, //CS$<>8__locals0
                bool V_1,
                bool V_2,
                object[] V_3,
                int V_4,
                object V_5) //o
  IL_0000:  ldloc.0
  IL_0001:  ldfld      ""object[] C.<>c__DisplayClass0_0.args""
  IL_0006:  ret
}");
                VerifyLocal(testData, typeName, locals[1], "<>m1", "o", expectedILOpt:
@"{
  // Code size        3 (0x3)
  .maxstack  1
  .locals init (C.<>c__DisplayClass0_0 V_0, //CS$<>8__locals0
                bool V_1,
                bool V_2,
                object[] V_3,
                int V_4,
                object V_5) //o
  IL_0000:  ldloc.s    V_5
  IL_0002:  ret
}");
                locals.Free();
            });
        }

        [WorkItem(928113, "http://vstfdevdiv:8080/DevDiv2/DevDiv/_workitems/edit/928113")]
        [Fact]
        public void Constants()
        {
            var source =
@"class C
{
    const int x = 2;
    static int F(int w)
    {
#line 888
        w.ToString(); // Force a non-hidden sequence point.
        const int y = 3;
        const object v = null;
        if ((v == null) || (w < 2))
        {
            const string z = ""str"";
#line 999
            string u = z;
            w += z.Length;
        }
        return w + x + y;
    }
}";
            var compilation0 = CreateStandardCompilation(source, options: TestOptions.DebugDll);
            WithRuntimeInstance(compilation0, runtime =>
            {
                var context = CreateMethodContext(runtime, "C.F", atLineNumber: 888);
                var testData = new CompilationTestData();
                var locals = ArrayBuilder<LocalAndMethod>.GetInstance();
                string typeName;
                context.CompileGetLocals(locals, argumentsOnly: false, typeName: out typeName, testData: testData);
                Assert.Equal(3, locals.Count);
                VerifyLocal(testData, typeName, locals[0], "<>m0", "w");
                VerifyLocal(testData, typeName, locals[1], "<>m1", "y", expectedFlags: DkmClrCompilationResultFlags.ReadOnlyResult, expectedILOpt: @"
{
// Code size        2 (0x2)
.maxstack  1
.locals init (bool V_0,
              string V_1,
              int V_2)
IL_0000:  ldc.i4.3
IL_0001:  ret
}");
                VerifyLocal(testData, typeName, locals[2], "<>m2", "v", expectedFlags: DkmClrCompilationResultFlags.ReadOnlyResult, expectedILOpt: @"
{
  // Code size        2 (0x2)
  .maxstack  1
  .locals init (bool V_0,
                string V_1,
                int V_2)
  IL_0000:  ldnull
  IL_0001:  ret
}");
                locals.Free();

                context = CreateMethodContext(
                    runtime,
                    methodName: "C.F",
                    atLineNumber: 999);
                testData = new CompilationTestData();
                locals = ArrayBuilder<LocalAndMethod>.GetInstance();
                context.CompileGetLocals(locals, argumentsOnly: false, typeName: out typeName, testData: testData);
                Assert.Equal(locals.Count, 5);
                VerifyLocal(testData, typeName, locals[0], "<>m0", "w");
                VerifyLocal(testData, typeName, locals[1], "<>m1", "u");
                VerifyLocal(testData, typeName, locals[2], "<>m2", "y", expectedFlags: DkmClrCompilationResultFlags.ReadOnlyResult);
                VerifyLocal(testData, typeName, locals[3], "<>m3", "v", expectedFlags: DkmClrCompilationResultFlags.ReadOnlyResult);
                VerifyLocal(testData, typeName, locals[4], "<>m4", "z", expectedFlags: DkmClrCompilationResultFlags.ReadOnlyResult, expectedILOpt:
@"{
// Code size        6 (0x6)
.maxstack  1
.locals init (bool V_0,
            string V_1, //u
            int V_2)
IL_0000:  ldstr      ""str""
IL_0005:  ret
}");
                locals.Free();
            });
        }

        [Fact]
        public void ConstantEnum()
        {
            var source =
@"enum E { A, B }
class C
{
    static void M(E x)
    {
        const E y = E.B;
    }
    static void Main()
    {
        M(E.A);
    }
}";
            var compilation0 = CreateStandardCompilation(source, options: TestOptions.DebugExe);
            WithRuntimeInstance(compilation0, runtime =>
            {
                var context = CreateMethodContext(runtime, "C.M");

                var testData = new CompilationTestData();
                var locals = ArrayBuilder<LocalAndMethod>.GetInstance();
                string typeName;
                context.CompileGetLocals(locals, argumentsOnly: false, typeName: out typeName, testData: testData);
                Assert.Equal(locals.Count, 2);

                var method = (MethodSymbol)testData.GetMethodData("<>x.<>m0").Method;
                Assert.Equal(method.Parameters[0].Type, method.ReturnType);

                VerifyLocal(testData, "<>x", locals[0], "<>m0", "x", expectedILOpt:
@"{
  // Code size        2 (0x2)
  .maxstack  1
  IL_0000:  ldarg.0
  IL_0001:  ret
}");

                method = (MethodSymbol)testData.GetMethodData("<>x.<>m1").Method;
                Assert.Equal(method.Parameters[0].Type, method.ReturnType);

                VerifyLocal(testData, "<>x", locals[1], "<>m1", "y", expectedFlags: DkmClrCompilationResultFlags.ReadOnlyResult, expectedILOpt:
@"{
  // Code size        2 (0x2)
  .maxstack  1
  IL_0000:  ldc.i4.1
  IL_0001:  ret
}");
                locals.Free();
            });
        }

        [Fact]
        public void ConstantEnumAndTypeParameter()
        {
            var source =
@"class C<T>
{
    enum E { A }
    internal static void M<U>() where U : T
    {
        const C<T>.E t = E.A;
        const C<U>.E u = 0;
    }
}
class P
{
    static void Main()
    {
        C<object>.M<string>();
    }
}";
            var compilation0 = CreateStandardCompilation(source, options: TestOptions.DebugExe);
            WithRuntimeInstance(compilation0, runtime =>
            {
                var context = CreateMethodContext(runtime, "C.M");

                var testData = new CompilationTestData();
                var locals = ArrayBuilder<LocalAndMethod>.GetInstance();
                string typeName;
                context.CompileGetLocals(locals, argumentsOnly: false, typeName: out typeName, testData: testData);
                Assert.Equal(locals.Count, 3);

                VerifyLocal(testData, "<>x<T>", locals[0], "<>m0<U>", "t", expectedFlags: DkmClrCompilationResultFlags.ReadOnlyResult, expectedILOpt:
@"{
  // Code size        2 (0x2)
  .maxstack  1
  IL_0000:  ldc.i4.0
  IL_0001:  ret
}",
                    expectedGeneric: true);

                VerifyLocal(testData, "<>x<T>", locals[1], "<>m1<U>", "u", expectedFlags: DkmClrCompilationResultFlags.ReadOnlyResult, expectedILOpt:
@"{
  // Code size        2 (0x2)
  .maxstack  1
  IL_0000:  ldc.i4.0
  IL_0001:  ret
}",
                    expectedGeneric: true);

                VerifyLocal(testData, "<>x<T>", locals[2], "<>m2<U>", "<>TypeVariables", expectedFlags: DkmClrCompilationResultFlags.ReadOnlyResult, expectedILOpt:
@"{
  // Code size        6 (0x6)
  .maxstack  1
  IL_0000:  newobj     ""<>c__TypeVariables<T, U>..ctor()""
  IL_0005:  ret
}",
                    expectedGeneric: true);

                testData.GetMethodData("<>c__TypeVariables<T, U>..ctor").VerifyIL(
@"{
  // Code size        7 (0x7)
  .maxstack  1
  IL_0000:  ldarg.0
  IL_0001:  call       ""object..ctor()""
  IL_0006:  ret
}");

                locals.Free();
            });
        }

        [Fact]
        public void CapturedLocalsOutsideLambda()
        {
            var source =
@"class C
{
    static void F(System.Func<object> f)
    {
    }
    void M(C x)
    {
        var y = new C();
        F(() => x ?? y ?? this);
        if (x != null)
        {
#line 999
            var z = 6;
            var w = 7;
            F(() => y ?? (object)w);
        }
    }
}";
            var compilation0 = CreateStandardCompilation(source, options: TestOptions.DebugDll);
            WithRuntimeInstance(compilation0, runtime =>
            {
                var context = CreateMethodContext(
                runtime,
                methodName: "C.M",
                atLineNumber: 999);
                var testData = new CompilationTestData();
                var locals = ArrayBuilder<LocalAndMethod>.GetInstance();
                string typeName;
                context.CompileGetLocals(locals, argumentsOnly: false, typeName: out typeName, testData: testData);

                VerifyLocal(testData, typeName, locals[0], "<>m0", "this", expectedILOpt:
@"{
  // Code size        7 (0x7)
  .maxstack  1
  .locals init (C.<>c__DisplayClass1_0 V_0, //CS$<>8__locals0
                bool V_1,
                C.<>c__DisplayClass1_1 V_2, //CS$<>8__locals1
                int V_3) //z
  IL_0000:  ldloc.0
  IL_0001:  ldfld      ""C C.<>c__DisplayClass1_0.<>4__this""
  IL_0006:  ret
}");
                VerifyLocal(testData, typeName, locals[1], "<>m1", "x", expectedILOpt:
@"{
  // Code size        7 (0x7)
  .maxstack  1
  .locals init (C.<>c__DisplayClass1_0 V_0, //CS$<>8__locals0
                bool V_1,
                C.<>c__DisplayClass1_1 V_2, //CS$<>8__locals1
                int V_3) //z
  IL_0000:  ldloc.0
  IL_0001:  ldfld      ""C C.<>c__DisplayClass1_0.x""
  IL_0006:  ret
}");
                VerifyLocal(testData, typeName, locals[2], "<>m2", "z", expectedILOpt:
@"{
  // Code size        2 (0x2)
  .maxstack  1
  .locals init (C.<>c__DisplayClass1_0 V_0, //CS$<>8__locals0
                bool V_1,
                C.<>c__DisplayClass1_1 V_2, //CS$<>8__locals1
                int V_3) //z
  IL_0000:  ldloc.3
  IL_0001:  ret
}");
                VerifyLocal(testData, typeName, locals[3], "<>m3", "y", expectedILOpt:
@"{
  // Code size        7 (0x7)
  .maxstack  1
  .locals init (C.<>c__DisplayClass1_0 V_0, //CS$<>8__locals0
                bool V_1,
                C.<>c__DisplayClass1_1 V_2, //CS$<>8__locals1
                int V_3) //z
  IL_0000:  ldloc.0
  IL_0001:  ldfld      ""C C.<>c__DisplayClass1_0.y""
  IL_0006:  ret
}");
                VerifyLocal(testData, typeName, locals[4], "<>m4", "w", expectedILOpt:
@"{
  // Code size        7 (0x7)
  .maxstack  1
  .locals init (C.<>c__DisplayClass1_0 V_0, //CS$<>8__locals0
                bool V_1,
                C.<>c__DisplayClass1_1 V_2, //CS$<>8__locals1
                int V_3) //z
  IL_0000:  ldloc.2
  IL_0001:  ldfld      ""int C.<>c__DisplayClass1_1.w""
  IL_0006:  ret
}");
                Assert.Equal(locals.Count, 5);
                locals.Free();
            });
        }

        [Fact]
        public void CapturedLocalsInsideLambda()
        {
            var source =
@"class C
{
    static void F(System.Func<object, object> f)
    {
        f(null);
    }
    void M()
    {
        var x = new object();
        F(_1 =>
        {
            var y = new object();
            F(_2 => y);
            return x ?? this;
        });
    }
}";
            var compilation0 = CreateStandardCompilation(source, options: TestOptions.DebugDll);
            WithRuntimeInstance(compilation0, runtime =>
            {
                var context = CreateMethodContext(runtime, "C.<>c__DisplayClass1_1.<M>b__0");
                var testData = new CompilationTestData();
                var locals = ArrayBuilder<LocalAndMethod>.GetInstance();
                string typeName;
                context.CompileGetLocals(locals, argumentsOnly: false, typeName: out typeName, testData: testData);

                VerifyLocal(testData, typeName, locals[0], "<>m0", "this", expectedILOpt:
@"{
  // Code size        7 (0x7)
  .maxstack  1
  .locals init (C.<>c__DisplayClass1_0 V_0, //CS$<>8__locals0
                object V_1)
  IL_0000:  ldarg.0
  IL_0001:  ldfld      ""C C.<>c__DisplayClass1_1.<>4__this""
  IL_0006:  ret
}");
                VerifyLocal(testData, typeName, locals[1], "<>m1", "_1", expectedILOpt:
@"{
  // Code size        2 (0x2)
  .maxstack  1
  .locals init (C.<>c__DisplayClass1_0 V_0, //CS$<>8__locals0
                object V_1)
  IL_0000:  ldarg.1
  IL_0001:  ret
}");
                VerifyLocal(testData, typeName, locals[2], "<>m2", "y", expectedILOpt:
@"{
  // Code size        7 (0x7)
  .maxstack  1
  .locals init (C.<>c__DisplayClass1_0 V_0, //CS$<>8__locals0
  object V_1)
  IL_0000:  ldloc.0
  IL_0001:  ldfld      ""object C.<>c__DisplayClass1_0.y""
  IL_0006:  ret
}");
                VerifyLocal(testData, typeName, locals[3], "<>m3", "x", expectedILOpt:
@"{
  // Code size        7 (0x7)
  .maxstack  1
  .locals init (C.<>c__DisplayClass1_0 V_0, //CS$<>8__locals0
  object V_1)
  IL_0000:  ldarg.0
  IL_0001:  ldfld      ""object C.<>c__DisplayClass1_1.x""
  IL_0006:  ret
}");
                Assert.Equal(locals.Count, 4);
                locals.Free();
            });
        }

        [Fact(Skip = "18273"), WorkItem(18273, "https://github.com/dotnet/roslyn/issues/18273")]
        public void CapturedLocalInNestedLambda()
        {
            var source = @"
using System;

class C
{
    void M() { }
}";
            var compilation0 = CreateStandardCompilation(source, options: TestOptions.DebugDll);
            WithRuntimeInstance(compilation0, runtime =>
            {
                var context = CreateMethodContext(runtime, "C.M");

                var testData = new CompilationTestData();
                context.CompileExpression("new Action(() => { int x; new Func<int>(() => x).Invoke(); }).Invoke()", out var error, testData);
                Assert.Null(error);
                testData.GetMethodData("<>x.<>m0").VerifyIL("");
            });
        }

        [Fact]
        public void NestedLambdas()
        {
            var source =
@"using System;
class C
{
    static void Main()
    {
        Func<object, object, object, object, Func<object, object, object, Func<object, object, Func<object, object>>>> f = (x1, x2, x3, x4) =>
        {
            if (x1 == null) return null;
            return (y1, y2, y3) =>
            {
                if ((y1 ?? x2) == null) return null;
                return (z1, z2) =>
                {
                    if ((z1 ?? y2 ?? x3) == null) return null;
                    return w1 =>
                    {
                        if ((z2 ?? y3 ?? x4) == null) return null;
                        return w1;
                    };
                };
            };
        };
        f(1, 2, 3, 4)(5, 6, 7)(8, 9)(10);
    }
}";
            var compilation0 = CreateStandardCompilation(source, options: TestOptions.DebugDll);

            WithRuntimeInstance(compilation0, runtime =>
            {
                var context = CreateMethodContext(runtime, "C.<>c.<Main>b__0_0");

                var testData = new CompilationTestData();
                var locals = ArrayBuilder<LocalAndMethod>.GetInstance();
                string typeName;
                context.CompileGetLocals(locals, argumentsOnly: false, typeName: out typeName, testData: testData);

                VerifyLocal(testData, typeName, locals[0], "<>m0", "x2", expectedILOpt:
    @"
{
  // Code size        7 (0x7)
  .maxstack  1
  .locals init (C.<>c__DisplayClass0_0 V_0, //CS$<>8__locals0
                bool V_1,
                System.Func<object, object, object, System.Func<object, object, System.Func<object, object>>> V_2)
  IL_0000:  ldloc.0
  IL_0001:  ldfld      ""object C.<>c__DisplayClass0_0.x2""
  IL_0006:  ret
}");
                VerifyLocal(testData, typeName, locals[1], "<>m1", "x3");
                VerifyLocal(testData, typeName, locals[2], "<>m2", "x4");
                VerifyLocal(testData, typeName, locals[3], "<>m3", "x1");
                Assert.Equal(locals.Count, 4);

                locals.Free();

                context = CreateMethodContext(
                    runtime,
                    methodName: "C.<>c__DisplayClass0_0.<Main>b__1");

                testData = new CompilationTestData();
                locals = ArrayBuilder<LocalAndMethod>.GetInstance();
                context.CompileGetLocals(locals, argumentsOnly: false, typeName: out typeName, testData: testData);

                VerifyLocal(testData, typeName, locals[0], "<>m0", "y2", expectedILOpt:
@"{
  // Code size        7 (0x7)
  .maxstack  1
  .locals init (C.<>c__DisplayClass0_1 V_0, //CS$<>8__locals0
                bool V_1,
                System.Func<object, object, System.Func<object, object>> V_2)
  IL_0000:  ldloc.0
  IL_0001:  ldfld      ""object C.<>c__DisplayClass0_1.y2""
  IL_0006:  ret
}");
                VerifyLocal(testData, typeName, locals[1], "<>m1", "y3");
                VerifyLocal(testData, typeName, locals[2], "<>m2", "y1");
                VerifyLocal(testData, typeName, locals[3], "<>m3", "x2");
                VerifyLocal(testData, typeName, locals[4], "<>m4", "x3", expectedILOpt:
@"{
  // Code size        7 (0x7)
  .maxstack  1
  .locals init (C.<>c__DisplayClass0_1 V_0, //CS$<>8__locals0
                bool V_1,
                System.Func<object, object, System.Func<object, object>> V_2)
  IL_0000:  ldarg.0
  IL_0001:  ldfld      ""object C.<>c__DisplayClass0_0.x3""
  IL_0006:  ret
}");
                VerifyLocal(testData, typeName, locals[5], "<>m5", "x4");
                Assert.Equal(locals.Count, 6);
                locals.Free();

                context = CreateMethodContext(
                    runtime,
                    methodName: "C.<>c__DisplayClass0_1.<Main>b__2");

                testData = new CompilationTestData();
                locals = ArrayBuilder<LocalAndMethod>.GetInstance();
                context.CompileGetLocals(locals, argumentsOnly: false, typeName: out typeName, testData: testData);

                VerifyLocal(testData, typeName, locals[0], "<>m0", "z2", expectedILOpt:
@"{
  // Code size        7 (0x7)
  .maxstack  1
  .locals init (C.<>c__DisplayClass0_2 V_0, //CS$<>8__locals0
                bool V_1,
                System.Func<object, object> V_2)
  IL_0000:  ldloc.0
  IL_0001:  ldfld      ""object C.<>c__DisplayClass0_2.z2""
  IL_0006:  ret
}");
                VerifyLocal(testData, typeName, locals[1], "<>m1", "z1");
                VerifyLocal(testData, typeName, locals[2], "<>m2", "y2");
                VerifyLocal(testData, typeName, locals[3], "<>m3", "y3");
                VerifyLocal(testData, typeName, locals[4], "<>m4", "x2");
                VerifyLocal(testData, typeName, locals[5], "<>m5", "x3", expectedILOpt:
@"{
  // Code size       12 (0xc)
  .maxstack  1
  .locals init (C.<>c__DisplayClass0_2 V_0, //CS$<>8__locals0
                bool V_1,
                System.Func<object, object> V_2)
  IL_0000:  ldarg.0
  IL_0001:  ldfld      ""C.<>c__DisplayClass0_0 C.<>c__DisplayClass0_1.CS$<>8__locals1""
  IL_0006:  ldfld      ""object C.<>c__DisplayClass0_0.x3""
  IL_000b:  ret
}");
                VerifyLocal(testData, typeName, locals[6], "<>m6", "x4");
                Assert.Equal(locals.Count, 7);
                locals.Free();

                context = CreateMethodContext(
                    runtime,
                    methodName: "C.<>c__DisplayClass0_2.<Main>b__3");

                testData = new CompilationTestData();
                locals = ArrayBuilder<LocalAndMethod>.GetInstance();
                context.CompileGetLocals(locals, argumentsOnly: false, typeName: out typeName, testData: testData);

                VerifyLocal(testData, typeName, locals[0], "<>m0", "w1");
                VerifyLocal(testData, typeName, locals[1], "<>m1", "z2", expectedILOpt:
@"{
  // Code size        7 (0x7)
  .maxstack  1
  .locals init (bool V_0,
                object V_1)
  IL_0000:  ldarg.0
  IL_0001:  ldfld      ""object C.<>c__DisplayClass0_2.z2""
  IL_0006:  ret
}");
                VerifyLocal(testData, typeName, locals[2], "<>m2", "y2");
                VerifyLocal(testData, typeName, locals[3], "<>m3", "y3");
                VerifyLocal(testData, typeName, locals[4], "<>m4", "x2");
                VerifyLocal(testData, typeName, locals[5], "<>m5", "x3");
                VerifyLocal(testData, typeName, locals[6], "<>m6", "x4", expectedILOpt:
@"{
  // Code size       17 (0x11)
  .maxstack  1
  .locals init (bool V_0,
                object V_1)
  IL_0000:  ldarg.0
  IL_0001:  ldfld      ""C.<>c__DisplayClass0_1 C.<>c__DisplayClass0_2.CS$<>8__locals2""
  IL_0006:  ldfld      ""C.<>c__DisplayClass0_0 C.<>c__DisplayClass0_1.CS$<>8__locals1""
  IL_000b:  ldfld      ""object C.<>c__DisplayClass0_0.x4""
  IL_0010:  ret
}");
                Assert.Equal(locals.Count, 7);
                locals.Free();
            });
        }

        /// <summary>
        /// Should not include "this" inside display class
        /// instance method if "this" is not captured.
        /// </summary>
        [Fact]
        public void NoThisInsideDisplayClassInstanceMethod()
        {
            var source =
@"using System;
class C
{
    void M<T>(T x) where T : class
    {
        Func<object, Func<T, object>> f = y =>
        {
            return z =>
            {
                return x ?? (object)y ?? z;
            };
        };
        f(2)(x);
    }
}";
            var compilation0 = CreateStandardCompilation(source, options: TestOptions.DebugDll);
            WithRuntimeInstance(compilation0, runtime =>
            {
                var context = CreateMethodContext(runtime, "C.<>c__DisplayClass0_0.<M>b__0");
                var testData = new CompilationTestData();
                var locals = ArrayBuilder<LocalAndMethod>.GetInstance();
                string typeName;
                context.CompileGetLocals(locals, argumentsOnly: false, typeName: out typeName, testData: testData);
                Assert.Equal(3, locals.Count);
                VerifyLocal(testData, "<>x<T>", locals[0], "<>m0", "y");
                VerifyLocal(testData, "<>x<T>", locals[1], "<>m1", "x");
                VerifyLocal(testData, "<>x<T>", locals[2], "<>m2", "<>TypeVariables", expectedFlags: DkmClrCompilationResultFlags.ReadOnlyResult);
                locals.Free();

                context = CreateMethodContext(
                    runtime,
                    methodName: "C.<>c__DisplayClass0_1.<M>b__1");
                testData = new CompilationTestData();
                locals = ArrayBuilder<LocalAndMethod>.GetInstance();
                context.CompileGetLocals(locals, argumentsOnly: false, typeName: out typeName, testData: testData);
                Assert.Equal(locals.Count, 4);
                VerifyLocal(testData, "<>x<T>", locals[0], "<>m0", "z");
                VerifyLocal(testData, "<>x<T>", locals[1], "<>m1", "y");
                VerifyLocal(testData, "<>x<T>", locals[2], "<>m2", "x");
                VerifyLocal(testData, "<>x<T>", locals[3], "<>m3", "<>TypeVariables", expectedFlags: DkmClrCompilationResultFlags.ReadOnlyResult);
                locals.Free();
            });
        }

        [Fact]
        public void GenericMethod()
        {
            var source =
@"class A<T>
{
    struct B<U, V>
    {
        void M<W>(A<U>.B<V, object>[] o)
        {
            var t = default(T);
            var u = default(U);
            var w = default(W);
        }
    }
}";
            var compilation0 = CreateStandardCompilation(source, options: TestOptions.DebugDll);
            WithRuntimeInstance(compilation0, runtime =>
            {
                var context = CreateMethodContext(runtime, "A.B.M");
                var testData = new CompilationTestData();
                var locals = ArrayBuilder<LocalAndMethod>.GetInstance();
                string typeName;
                var assembly = context.CompileGetLocals(locals, argumentsOnly: false, typeName: out typeName, testData: testData);

                Assert.Equal(locals.Count, 6);
                VerifyLocal(testData, "<>x<T, U, V>", locals[0], "<>m0<W>", "this", expectedILOpt:
@"{
  // Code size        7 (0x7)
  .maxstack  1
  .locals init (T V_0, //t
  U V_1, //u
  W V_2) //w
  IL_0000:  ldarg.0
  IL_0001:  ldobj      ""A<T>.B<U, V>""
  IL_0006:  ret
}",
                    expectedGeneric: true);
                var method = (MethodSymbol)testData.GetMethodData("<>x<T, U, V>.<>m0<W>").Method;
                var containingType = method.ContainingType;
                var returnType = (NamedTypeSymbol)method.ReturnType;
                Assert.Equal(containingType.TypeParameters[1], returnType.TypeArguments[0]);
                Assert.Equal(containingType.TypeParameters[2], returnType.TypeArguments[1]);
                returnType = returnType.ContainingType;
                Assert.Equal(containingType.TypeParameters[0], returnType.TypeArguments[0]);

                VerifyLocal(testData, "<>x<T, U, V>", locals[1], "<>m1<W>", "o", expectedILOpt:
@"{
  // Code size        2 (0x2)
  .maxstack  1
  .locals init (T V_0, //t
  U V_1, //u
  W V_2) //w
  IL_0000:  ldarg.1
  IL_0001:  ret
}",
                    expectedGeneric: true);
                method = (MethodSymbol)testData.GetMethodData("<>x<T, U, V>.<>m1<W>").Method;
                // method.ReturnType: A<U>.B<V, object>[]
                returnType = (NamedTypeSymbol)((ArrayTypeSymbol)method.ReturnType).ElementType;
                Assert.Equal(containingType.TypeParameters[2], returnType.TypeArguments[0]);
                returnType = returnType.ContainingType;
                Assert.Equal(containingType.TypeParameters[1], returnType.TypeArguments[0]);

                VerifyLocal(testData, "<>x<T, U, V>", locals[2], "<>m2<W>", "t", expectedILOpt:
@"{
  // Code size        2 (0x2)
  .maxstack  1
  .locals init (T V_0, //t
  U V_1, //u
  W V_2) //w
  IL_0000:  ldloc.0
  IL_0001:  ret
}",
                    expectedGeneric: true);
                method = (MethodSymbol)testData.GetMethodData("<>x<T, U, V>.<>m2<W>").Method;
                containingType = method.ContainingType;
                Assert.Equal(containingType.TypeParameters[0], method.ReturnType);

                VerifyLocal(testData, "<>x<T, U, V>", locals[3], "<>m3<W>", "u", expectedILOpt:
@"{
  // Code size        2 (0x2)
  .maxstack  1
  .locals init (T V_0, //t
  U V_1, //u
  W V_2) //w
  IL_0000:  ldloc.1
  IL_0001:  ret
}",
                    expectedGeneric: true);
                method = (MethodSymbol)testData.GetMethodData("<>x<T, U, V>.<>m3<W>").Method;
                containingType = method.ContainingType;
                Assert.Equal(containingType.TypeParameters[1], method.ReturnType);

                VerifyLocal(testData, "<>x<T, U, V>", locals[4], "<>m4<W>", "w", expectedILOpt:
@"{
  // Code size        2 (0x2)
  .maxstack  1
  .locals init (T V_0, //t
  U V_1, //u
  W V_2) //w
  IL_0000:  ldloc.2
  IL_0001:  ret
}",
                    expectedGeneric: true);
                method = (MethodSymbol)testData.GetMethodData("<>x<T, U, V>.<>m4<W>").Method;
                Assert.Equal(method.TypeParameters[0], method.ReturnType);

                VerifyLocal(testData, "<>x<T, U, V>", locals[5], "<>m5<W>", "<>TypeVariables", expectedFlags: DkmClrCompilationResultFlags.ReadOnlyResult, expectedILOpt:
@"{
  // Code size        6 (0x6)
  .maxstack  1
  .locals init (T V_0, //t
  U V_1, //u
  W V_2) //w
  IL_0000:  newobj     ""<>c__TypeVariables<T, U, V, W>..ctor()""
  IL_0005:  ret
}",
                    expectedGeneric: true);
                method = (MethodSymbol)testData.GetMethodData("<>x<T, U, V>.<>m5<W>").Method;
                returnType = (NamedTypeSymbol)method.ReturnType;
                Assert.Equal(containingType.TypeParameters[0], returnType.TypeArguments[0]);
                Assert.Equal(containingType.TypeParameters[1], returnType.TypeArguments[1]);
                Assert.Equal(containingType.TypeParameters[2], returnType.TypeArguments[2]);
                Assert.Equal(method.TypeParameters[0], returnType.TypeArguments[3]);

                // Verify <>c__TypeVariables type was emitted (#976772).
                using (var metadata = ModuleMetadata.CreateFromImage(ImmutableArray.CreateRange(assembly)))
                {
                    var reader = metadata.MetadataReader;
                    var typeDef = reader.GetTypeDef("<>c__TypeVariables");
                    reader.CheckTypeParameters(typeDef.GetGenericParameters(), "T", "U", "V", "W");
                }

                locals.Free();
            });
        }

        [Fact]
        public void GenericLambda()
        {
            var source =
@"class C<T> where T : class
{
    static void M<U>(T t)
    {
        var u = default(U);
        System.Func<object> f = () => { return t ?? (object)u; };
        f();
    }
}";
            var compilation0 = CreateStandardCompilation(source, options: TestOptions.DebugDll);
            WithRuntimeInstance(compilation0, runtime =>
            {
                var context = CreateMethodContext(runtime, "C.<>c__DisplayClass0_0.<M>b__0");

                var testData = new CompilationTestData();
                var locals = ArrayBuilder<LocalAndMethod>.GetInstance();
                string typeName;
                context.CompileGetLocals(locals, argumentsOnly: false, typeName: out typeName, testData: testData);

                Assert.Equal(locals.Count, 3);
                VerifyLocal(testData, "<>x<T, U>", locals[0], "<>m0", "t");
                VerifyLocal(testData, "<>x<T, U>", locals[1], "<>m1", "u", expectedILOpt:
@"{
  // Code size        7 (0x7)
  .maxstack  1
  .locals init (object V_0)
  IL_0000:  ldarg.0
  IL_0001:  ldfld      ""U C<T>.<>c__DisplayClass0_0<U>.u""
  IL_0006:  ret
}",
                    expectedGeneric: false);
                VerifyLocal(testData, "<>x<T, U>", locals[2], "<>m2", "<>TypeVariables", expectedFlags: DkmClrCompilationResultFlags.ReadOnlyResult);

                var method = (MethodSymbol)testData.GetMethodData("<>x<T, U>.<>m1").Method;
                var containingType = method.ContainingType;
                Assert.Equal(containingType.TypeParameters[1], method.ReturnType);

                locals.Free();
            });
        }

        [Fact]
        public void Iterator_InstanceMethod()
        {
            var source =
@"using System.Collections;
class C
{
    private readonly object[] c;
    internal C(object[] c)
    {
        this.c = c;
    }
    internal IEnumerable F()
    {
        foreach (var o in c)
        {
#line 999
            yield return o;
        }
    }
}";
            var compilation0 = CreateStandardCompilation(source, options: TestOptions.DebugDll);
            WithRuntimeInstance(compilation0, runtime =>
            {
                var context = CreateMethodContext(runtime, "C.<F>d__2.MoveNext", atLineNumber: 999);
                var testData = new CompilationTestData();
                var locals = ArrayBuilder<LocalAndMethod>.GetInstance();
                string typeName;
                context.CompileGetLocals(locals, argumentsOnly: false, typeName: out typeName, testData: testData);
                Assert.Equal(locals.Count, 2);
                VerifyLocal(testData, "<>x", locals[0], "<>m0", "this", expectedILOpt:
@"{
  // Code size        7 (0x7)
  .maxstack  1
  .locals init (int V_0)
  IL_0000:  ldarg.0
  IL_0001:  ldfld      ""C C.<F>d__2.<>4__this""
  IL_0006:  ret
}");
                VerifyLocal(testData, "<>x", locals[1], "<>m1", "o", expectedILOpt:
@"{
  // Code size        7 (0x7)
  .maxstack  1
  .locals init (int V_0)
  IL_0000:  ldarg.0
  IL_0001:  ldfld      ""object C.<F>d__2.<o>5__3""
  IL_0006:  ret
}");
                locals.Free();
            });
        }

        [Fact]
        public void Iterator_StaticMethod_Generic()
        {
            var source =
@"using System.Collections.Generic;
class C
{
    static IEnumerable<T> F<T>(T[] o)
    {
        for (int i = 0; i < o.Length; i++)
        {
#line 999
            T t = default(T);
            yield return t;
            yield return o[i];
        }
    }
}";
            var compilation0 = CreateStandardCompilation(source, options: TestOptions.DebugDll);

            WithRuntimeInstance(compilation0, runtime =>
            {
                var context = CreateMethodContext(
                runtime,
                methodName: "C.<F>d__0.MoveNext",
                atLineNumber: 999);

                var testData = new CompilationTestData();
                var locals = ArrayBuilder<LocalAndMethod>.GetInstance();
                string typeName;
                context.CompileGetLocals(locals, argumentsOnly: false, typeName: out typeName, testData: testData);

                VerifyLocal(testData, "<>x<T>", locals[0], "<>m0", "o", expectedILOpt:
@"{
  // Code size        7 (0x7)
  .maxstack  1
  .locals init (int V_0,
                int V_1,
                bool V_2)
  IL_0000:  ldarg.0
  IL_0001:  ldfld      ""T[] C.<F>d__0<T>.o""
  IL_0006:  ret
}");
                VerifyLocal(testData, "<>x<T>", locals[1], "<>m1", "i", expectedILOpt:
@"{
  // Code size        7 (0x7)
  .maxstack  1
  .locals init (int V_0,
                int V_1,
                bool V_2)
  IL_0000:  ldarg.0
  IL_0001:  ldfld      ""int C.<F>d__0<T>.<i>5__1""
  IL_0006:  ret
}");
                VerifyLocal(testData, "<>x<T>", locals[2], "<>m2", "t", expectedILOpt:
@"{
  // Code size        7 (0x7)
  .maxstack  1
  .locals init (int V_0,
                int V_1,
                bool V_2)
  IL_0000:  ldarg.0
  IL_0001:  ldfld      ""T C.<F>d__0<T>.<t>5__2""
  IL_0006:  ret
}");
                VerifyLocal(testData, "<>x<T>", locals[3], "<>m3", "<>TypeVariables", expectedFlags: DkmClrCompilationResultFlags.ReadOnlyResult);
                Assert.Equal(locals.Count, 4);
                locals.Free();
            });
        }

        [Fact]
        public void Async_InstanceMethod_Generic()
        {
            var source =
@"using System.Threading.Tasks;
struct S<T> where T : class
{
    T x;
    internal async Task<object> F<U>(U y) where U : class
    {
        var z = default(T);
        return this.x ?? (object)y ?? z;
    }
}";
            var compilation0 = CreateCompilationWithMscorlib45(
                source,
                options: TestOptions.DebugDll,
                references: new[] { SystemRef_v4_0_30319_17929, SystemCoreRef_v4_0_30319_17929, CSharpRef });

            WithRuntimeInstance(compilation0, runtime =>
            {
                var context = CreateMethodContext(runtime, "S.<F>d__1.MoveNext");

                var testData = new CompilationTestData();
                var locals = ArrayBuilder<LocalAndMethod>.GetInstance();
                string typeName;
                context.CompileGetLocals(locals, argumentsOnly: false, typeName: out typeName, testData: testData);

                VerifyLocal(testData, "<>x<T, U>", locals[0], "<>m0", "this", expectedILOpt:
@"{
  // Code size        7 (0x7)
  .maxstack  1
  .locals init (int V_0,
                object V_1,
                System.Exception V_2)
  IL_0000:  ldarg.0
  IL_0001:  ldfld      ""S<T> S<T>.<F>d__1<U>.<>4__this""
  IL_0006:  ret
}");
                VerifyLocal(testData, "<>x<T, U>", locals[1], "<>m1", "y", expectedILOpt:
@"{
  // Code size        7 (0x7)
  .maxstack  1
  .locals init (int V_0,
                object V_1,
                System.Exception V_2)
  IL_0000:  ldarg.0
  IL_0001:  ldfld      ""U S<T>.<F>d__1<U>.y""
  IL_0006:  ret
}");
                VerifyLocal(testData, "<>x<T, U>", locals[2], "<>m2", "z", expectedILOpt:
@"{
  // Code size        7 (0x7)
  .maxstack  1
  .locals init (int V_0,
                object V_1,
                System.Exception V_2)
  IL_0000:  ldarg.0
  IL_0001:  ldfld      ""T S<T>.<F>d__1<U>.<z>5__1""
  IL_0006:  ret
}");
                VerifyLocal(testData, "<>x<T, U>", locals[3], "<>m3", "<>TypeVariables", expectedFlags: DkmClrCompilationResultFlags.ReadOnlyResult);

                Assert.Equal(locals.Count, 4);
                locals.Free();
            });
        }

        [Fact]
        public void Async_StaticMethod_01()
        {
            var source =
@"using System.Threading.Tasks;
class C
{
    static async Task<object> F(object o)
    {
        return o;
    }
    static async Task M(object x)
    {
        var y = await F(x);
        await F(y);
    }
}";
            var compilation0 = CreateCompilationWithMscorlib45(
                source,
                options: TestOptions.DebugDll,
                references: new[] { SystemRef_v4_0_30319_17929, SystemCoreRef_v4_0_30319_17929, CSharpRef });

            WithRuntimeInstance(compilation0, runtime =>
            {
                var context = CreateMethodContext(runtime, "C.<M>d__1.MoveNext");

                var testData = new CompilationTestData();
                var locals = ArrayBuilder<LocalAndMethod>.GetInstance();
                string typeName;
                context.CompileGetLocals(locals, argumentsOnly: false, typeName: out typeName, testData: testData);

                VerifyLocal(testData, "<>x", locals[0], "<>m0", "x", expectedILOpt:
@"{
  // Code size        7 (0x7)
  .maxstack  1
  .locals init (int V_0,
                System.Runtime.CompilerServices.TaskAwaiter<object> V_1,
                C.<M>d__1 V_2,
                System.Runtime.CompilerServices.TaskAwaiter<object> V_3,
                System.Exception V_4)
  IL_0000:  ldarg.0
  IL_0001:  ldfld      ""object C.<M>d__1.x""
  IL_0006:  ret
}");
                VerifyLocal(testData, "<>x", locals[1], "<>m1", "y", expectedILOpt:
@"{
  // Code size        7 (0x7)
  .maxstack  1
  .locals init (int V_0,
                System.Runtime.CompilerServices.TaskAwaiter<object> V_1,
                C.<M>d__1 V_2,
                System.Runtime.CompilerServices.TaskAwaiter<object> V_3,
                System.Exception V_4)
  IL_0000:  ldarg.0
  IL_0001:  ldfld      ""object C.<M>d__1.<y>5__1""
  IL_0006:  ret
}");
                Assert.Equal(locals.Count, 2);
                locals.Free();
            });
        }

        [Fact]
        public void Async_StaticMethod_02()
        {
            var source =
@"using System.Threading.Tasks;
class C
{
    static async Task<object> F(object o)
    {
        return o;
    }
    static async Task M(object x)
    {
        {
#line 1000
            int y = (int)await F(x);
            await F(y);
        }
        {
#line 2000
            long y = (long)await F(x);
            await F(y);
        }
    }
}";
            var compilation0 = CreateCompilationWithMscorlib45(
                source,
                options: TestOptions.DebugDll,
                references: new[] { SystemRef_v4_0_30319_17929, SystemCoreRef_v4_0_30319_17929, CSharpRef });

            WithRuntimeInstance(compilation0, runtime =>
            {
                var context = CreateMethodContext(runtime, "C.<M>d__1.MoveNext", atLineNumber: 1000);

                var testData = new CompilationTestData();
                var locals = ArrayBuilder<LocalAndMethod>.GetInstance();
                string typeName;
                context.CompileGetLocals(locals, argumentsOnly: false, typeName: out typeName, testData: testData);

                VerifyLocal(testData, "<>x", locals[0], "<>m0", "x", expectedILOpt:
@"{
  // Code size        7 (0x7)
  .maxstack  1
  .locals init (int V_0,
                System.Runtime.CompilerServices.TaskAwaiter<object> V_1,
                C.<M>d__1 V_2,
                System.Runtime.CompilerServices.TaskAwaiter<object> V_3,
                System.Runtime.CompilerServices.TaskAwaiter<object> V_4,
                System.Runtime.CompilerServices.TaskAwaiter<object> V_5,
                System.Exception V_6)
  IL_0000:  ldarg.0
  IL_0001:  ldfld      ""object C.<M>d__1.x""
  IL_0006:  ret
}");
                VerifyLocal(testData, "<>x", locals[1], "<>m1", "y", expectedILOpt:
@"{
  // Code size        7 (0x7)
  .maxstack  1
  .locals init (int V_0,
                System.Runtime.CompilerServices.TaskAwaiter<object> V_1,
                C.<M>d__1 V_2,
                System.Runtime.CompilerServices.TaskAwaiter<object> V_3,
                System.Runtime.CompilerServices.TaskAwaiter<object> V_4,
                System.Runtime.CompilerServices.TaskAwaiter<object> V_5,
                System.Exception V_6)
  IL_0000:  ldarg.0
  IL_0001:  ldfld      ""int C.<M>d__1.<y>5__1""
  IL_0006:  ret
}");
                Assert.Equal(locals.Count, 2);
                locals.Free();

                context = CreateMethodContext(runtime, "C.<M>d__1.MoveNext", atLineNumber: 2000);

                testData = new CompilationTestData();
                locals = ArrayBuilder<LocalAndMethod>.GetInstance();
                context.CompileGetLocals(locals, argumentsOnly: false, typeName: out typeName, testData: testData);

                VerifyLocal(testData, "<>x", locals[0], "<>m0", "x", expectedILOpt:
@"{
  // Code size        7 (0x7)
  .maxstack  1
  .locals init (int V_0,
                System.Runtime.CompilerServices.TaskAwaiter<object> V_1,
                C.<M>d__1 V_2,
                System.Runtime.CompilerServices.TaskAwaiter<object> V_3,
                System.Runtime.CompilerServices.TaskAwaiter<object> V_4,
                System.Runtime.CompilerServices.TaskAwaiter<object> V_5,
                System.Exception V_6)
  IL_0000:  ldarg.0
  IL_0001:  ldfld      ""object C.<M>d__1.x""
  IL_0006:  ret
}
");
                VerifyLocal(testData, "<>x", locals[1], "<>m1", "y", expectedILOpt:
@"{
  // Code size        7 (0x7)
  .maxstack  1
  .locals init (int V_0,
                System.Runtime.CompilerServices.TaskAwaiter<object> V_1,
                C.<M>d__1 V_2,
                System.Runtime.CompilerServices.TaskAwaiter<object> V_3,
                System.Runtime.CompilerServices.TaskAwaiter<object> V_4,
                System.Runtime.CompilerServices.TaskAwaiter<object> V_5,
                System.Exception V_6)
  IL_0000:  ldarg.0
  IL_0001:  ldfld      ""long C.<M>d__1.<y>5__3""
  IL_0006:  ret
}");
                Assert.Equal(locals.Count, 2);
                locals.Free();
            });
        }

        [WorkItem(995976, "http://vstfdevdiv:8080/DevDiv2/DevDiv/_workitems/edit/995976")]
        [WorkItem(10649, "https://github.com/dotnet/roslyn/issues/10649")]
        [Fact]
        public void AsyncAndLambda()
        {
            var source =
@"using System;
using System.Threading.Tasks;
class C
{
    static async Task F()
    {
    }
    static void G(Action a)
    {
        a();
    }
    async static Task<int> M(int x)
    {
        int y = x + 1;
        await F();
        G(() => { x += 2; y += 2; });
        x += y;
        return x;
    }
}";
            var compilation0 = CreateCompilationWithMscorlib45(
                source,
                options: TestOptions.DebugDll,
                references: new[] { SystemRef_v4_0_30319_17929, SystemCoreRef_v4_0_30319_17929, CSharpRef });

            WithRuntimeInstance(compilation0, runtime =>
            {
                var context = CreateMethodContext(runtime, "C.<M>d__2.MoveNext");
                var testData = new CompilationTestData();
                var locals = ArrayBuilder<LocalAndMethod>.GetInstance();
                string typeName;
                context.CompileGetLocals(locals, argumentsOnly: false, typeName: out typeName, testData: testData);
                Assert.Equal(locals.Count, 2);
                VerifyLocal(testData, "<>x", locals[0], "<>m0", "x", expectedILOpt:
@"{
  // Code size       12 (0xc)
  .maxstack  1
  .locals init (int V_0,
                int V_1,
                System.Runtime.CompilerServices.TaskAwaiter V_2,
                C.<M>d__2 V_3,
                System.Exception V_4)
  IL_0000:  ldarg.0
  IL_0001:  ldfld      ""C.<>c__DisplayClass2_0 C.<M>d__2.<>8__1""
  IL_0006:  ldfld      ""int C.<>c__DisplayClass2_0.x""
  IL_000b:  ret
}");
                VerifyLocal(testData, "<>x", locals[1], "<>m1", "y", expectedILOpt:
@"{
  // Code size       12 (0xc)
  .maxstack  1
  .locals init (int V_0,
                int V_1,
                System.Runtime.CompilerServices.TaskAwaiter V_2,
                C.<M>d__2 V_3,
                System.Exception V_4)
  IL_0000:  ldarg.0
  IL_0001:  ldfld      ""C.<>c__DisplayClass2_0 C.<M>d__2.<>8__1""
  IL_0006:  ldfld      ""int C.<>c__DisplayClass2_0.y""
  IL_000b:  ret
}");
                locals.Free();
            });
        }

        [WorkItem(2240, "https://github.com/dotnet/roslyn/issues/2240")]
        [Fact]
        public void AsyncLambda()
        {
            var source =
@"using System;
using System.Threading.Tasks;
class C
{
    static void M()
    {
        Func<int, Task> f = async (x) =>
        {
            var y = 42;
        };
    }
}";
            var compilation0 = CreateCompilationWithMscorlib45(source, options: TestOptions.DebugDll);
            WithRuntimeInstance(compilation0, runtime =>
            {
                var context = CreateMethodContext(runtime, methodName: "C.<>c.<<M>b__0_0>d.MoveNext");
                var locals = ArrayBuilder<LocalAndMethod>.GetInstance();
                string typeName;
                var testData = new CompilationTestData();
                context.CompileGetLocals(locals, argumentsOnly: false, typeName: out typeName, testData: testData);
                Assert.Equal(locals.Count, 2);
                VerifyLocal(testData, "<>x", locals[0], "<>m0", "x", expectedILOpt:
@"{
  // Code size        7 (0x7)
  .maxstack  1
  .locals init (int V_0,
                System.Exception V_1)
  IL_0000:  ldarg.0
  IL_0001:  ldfld      ""int C.<>c.<<M>b__0_0>d.x""
  IL_0006:  ret
}");
                VerifyLocal(testData, "<>x", locals[1], "<>m1", "y", expectedILOpt:
@"{
  // Code size        7 (0x7)
  .maxstack  1
  .locals init (int V_0,
                System.Exception V_1)
  IL_0000:  ldarg.0
  IL_0001:  ldfld      ""int C.<>c.<<M>b__0_0>d.<y>5__1""
  IL_0006:  ret
}");
                locals.Free();
            });
        }

        [WorkItem(996571, "http://vstfdevdiv:8080/DevDiv2/DevDiv/_workitems/edit/996571")]
        [Fact]
        public void MissingReference()
        {
            var source0 =
@"public class A
{
}
public struct B
{
}";
            var source1 =
@"class C
{
    static void M(A a, B b, C c)
    {
    }
}";
            var compilation0 = CreateStandardCompilation(
                source0,
                options: TestOptions.DebugDll,
                assemblyName: "Comp1");

            var compilation1 = CreateStandardCompilation(
                source1,
                options: TestOptions.DebugDll,
                references: new[] { compilation0.EmitToImageReference() });

            // no reference to compilation0
            WithRuntimeInstance(compilation1, new[] { MscorlibRef }, runtime =>
            {
                var context = CreateMethodContext(runtime, "C.M");

                var testData = new CompilationTestData();
                var locals = ArrayBuilder<LocalAndMethod>.GetInstance();
                string typeName;
                context.CompileGetLocals(locals, argumentsOnly: false, typeName: out typeName, testData: testData, expectedDiagnostics: new[]
                {
                    // error CS0012: The type 'A' is defined in an assembly that is not referenced. You must add a reference to assembly 'Comp1, Version=0.0.0.0, Culture=neutral, PublicKeyToken=null'.
                    Diagnostic(ErrorCode.ERR_NoTypeDef).WithArguments("A", "Comp1, Version=0.0.0.0, Culture=neutral, PublicKeyToken=null").WithLocation(1, 1)
                });

                Assert.Equal(locals.Count, 0);
                locals.Free();
            });
        }

        [WorkItem(996571, "http://vstfdevdiv:8080/DevDiv2/DevDiv/_workitems/edit/996571")]
        [Fact]
        public void MissingReference_2()
        {
            var source0 =
@"public interface I
{
}";
            var source1 =
@"class C
{
    static void M<T>(object o) where T : I
    {
    }
}";
            var compilation0 = CreateStandardCompilation(
                source0,
                options: TestOptions.DebugDll,
                assemblyName: "Comp1");

            var compilation1 = CreateStandardCompilation(
                source1,
                options: TestOptions.DebugDll,
                references: new[] { compilation0.EmitToImageReference() });

            // no reference to compilation0
            WithRuntimeInstance(compilation1, new[] { MscorlibRef }, runtime =>
            {
                var context = CreateMethodContext(runtime, "C.M");

                var testData = new CompilationTestData();
                var locals = ArrayBuilder<LocalAndMethod>.GetInstance();
                string typeName;

                context.CompileGetLocals(locals, argumentsOnly: false, typeName: out typeName, testData: testData, expectedDiagnostics: new[]
                {
                    // error CS0012: The type 'I' is defined in an assembly that is not referenced. You must add a reference to assembly 'Comp1, Version=0.0.0.0, Culture=neutral, PublicKeyToken=null'.
                    Diagnostic(ErrorCode.ERR_NoTypeDef).WithArguments("I", "Comp1, Version=0.0.0.0, Culture=neutral, PublicKeyToken=null").WithLocation(1, 1)
                });

                Assert.Equal(locals.Count, 0);
                locals.Free();
            });
        }

        [Fact]
        public void AssignmentToLockLocal()
        {
            var source = @"
class C
{
    void M(object o)
    {
        lock(o)
        {
#line 999
            int x = 1;
        }
    }
}
";
            var compilation0 = CreateStandardCompilation(source, options: TestOptions.DebugDll);
            WithRuntimeInstance(compilation0, runtime =>
            {
                var context = CreateMethodContext(
                runtime,
                methodName: "C.M",
                atLineNumber: 999);

                string error;
                var testData = new CompilationTestData();
                context.CompileExpression("o = null", out error, testData);
                Assert.Null(error); // In regular code, there would be an error about modifying a lock local.

                testData.GetMethodData("<>x.<>m0").VerifyIL(
@"{
  // Code size        5 (0x5)
  .maxstack  2
  .locals init (object V_0,
                bool V_1,
                int V_2) //x
  IL_0000:  ldnull
  IL_0001:  dup
  IL_0002:  starg.s    V_1
  IL_0004:  ret
}");

                testData = new CompilationTestData();
                context.CompileAssignment("o", "null", out error, testData);
                Assert.Null(error); // In regular code, there would be an error about modifying a lock local.

                testData.GetMethodData("<>x.<>m0").VerifyIL(
@"{
  // Code size        4 (0x4)
  .maxstack  1
  .locals init (object V_0,
                bool V_1,
                int V_2) //x
  IL_0000:  ldnull
  IL_0001:  starg.s    V_1
  IL_0003:  ret
}");
            });
        }

        [WorkItem(1015887, "http://vstfdevdiv:8080/DevDiv2/DevDiv/_workitems/edit/1015887")]
        [Fact]
        public void LocalDoubleConstant()
        {
            var source = @"
class C
{
    static void M()
    {
        const double d = 2.74745778612482E-266;
    }
}
";
            var compilation0 = CreateStandardCompilation(source, options: TestOptions.DebugDll);
            WithRuntimeInstance(compilation0, runtime =>
            {
                var context = CreateMethodContext(runtime, "C.M");

                var testData = new CompilationTestData();
                var locals = ArrayBuilder<LocalAndMethod>.GetInstance();
                string typeName;
                context.CompileGetLocals(locals, argumentsOnly: false, typeName: out typeName, testData: testData);
                Assert.Equal(1, locals.Count);
                VerifyLocal(testData, typeName, locals[0], "<>m0", "d", expectedFlags: DkmClrCompilationResultFlags.ReadOnlyResult, expectedILOpt:
@"{
  // Code size       10 (0xa)
  .maxstack  1
  IL_0000:  ldc.r8     2.74745778612482E-266
  IL_0009:  ret
}");
            });
        }

        [WorkItem(1015887, "http://vstfdevdiv:8080/DevDiv2/DevDiv/_workitems/edit/1015887")]
        [Fact]
        public void LocalByteConstant()
        {
            var source = @"
class C
{
    static void M()
    {
        const byte b = 254;
        byte c = 0;
    }
}
";
            var compilation0 = CreateStandardCompilation(source, options: TestOptions.DebugDll);
            WithRuntimeInstance(compilation0, runtime =>
            {
                var context = CreateMethodContext(runtime, "C.M");

                var testData = new CompilationTestData();

                string error;
                context.CompileAssignment("c", "(byte)(b + 3)", out error, testData);
                Assert.Null(error);

                testData.GetMethodData("<>x.<>m0").VerifyIL(@"
{
  // Code size        3 (0x3)
  .maxstack  1
  .locals init (byte V_0) //c
  IL_0000:  ldc.i4.1
  IL_0001:  stloc.0
  IL_0002:  ret
}
");
            });
        }

        [WorkItem(1015887, "http://vstfdevdiv:8080/DevDiv2/DevDiv/_workitems/edit/1015887")]
        [Fact]
        public void LocalDecimalConstant()
        {
            var source = @"
class C
{
    static void M()
    {
        const decimal d = 1.5M;
    }
}
";
            var compilation0 = CreateStandardCompilation(source, options: TestOptions.DebugDll);
            WithRuntimeInstance(compilation0, runtime =>
            {
                var context = CreateMethodContext(runtime, methodName: "C.M");

                string errorMessage;
                var testData = new CompilationTestData();
                context.CompileAssignment("d", "Nothing", out errorMessage, testData);
                Assert.Equal("error CS0131: The left-hand side of an assignment must be a variable, property or indexer", errorMessage);

                var locals = ArrayBuilder<LocalAndMethod>.GetInstance();
                string typeName;
                context.CompileGetLocals(locals, argumentsOnly: false, typeName: out typeName, testData: testData);
                Assert.Equal(1, locals.Count);
                VerifyLocal(testData, typeName, locals[0], "<>m0", "d", expectedFlags: DkmClrCompilationResultFlags.ReadOnlyResult, expectedILOpt:
@"{
  // Code size       12 (0xc)
  .maxstack  5
  IL_0000:  ldc.i4.s   15
  IL_0002:  ldc.i4.0
  IL_0003:  ldc.i4.0
  IL_0004:  ldc.i4.0
  IL_0005:  ldc.i4.1
  IL_0006:  newobj     ""decimal..ctor(int, int, int, bool, byte)""
  IL_000b:  ret
}");
            });
        }

        [Fact, WorkItem(1022165, "http://vstfdevdiv:8080/DevDiv2/DevDiv/_workitems/edit/1022165"), WorkItem(1028883, "http://vstfdevdiv:8080/DevDiv2/DevDiv/_workitems/edit/1028883"), WorkItem(1034204, "http://vstfdevdiv:8080/DevDiv2/DevDiv/_workitems/edit/1034204")]
        public void KeywordIdentifiers()
        {
            var source = @"
class C
{
    void M(int @null)
    {
        int @this = 1;
        char @true = 't';
        string @namespace = ""NS"";
    }
}";
            var compilation0 = CreateStandardCompilation(source, options: TestOptions.DebugDll);
            WithRuntimeInstance(compilation0, runtime =>
            {
                var context = CreateMethodContext(runtime, "C.M");

                var testData = new CompilationTestData();
                var locals = ArrayBuilder<LocalAndMethod>.GetInstance();
                string typeName;
                var assembly = context.CompileGetLocals(locals, argumentsOnly: false, typeName: out typeName, testData: testData);
                Assert.NotNull(assembly);
                Assert.NotEqual(assembly.Count, 0);

                Assert.Equal(locals.Count, 5);
                VerifyLocal(testData, typeName, locals[0], "<>m0", "this", expectedILOpt: @"
{
  // Code size        2 (0x2)
  .maxstack  1
  .locals init (int V_0, //this
                char V_1, //true
                string V_2) //namespace
  IL_0000:  ldarg.0
  IL_0001:  ret
}");
                VerifyLocal(testData, typeName, locals[1], "<>m1", "@null", expectedILOpt: @"
{
  // Code size        2 (0x2)
  .maxstack  1
  .locals init (int V_0, //this
                char V_1, //true
                string V_2) //namespace
  IL_0000:  ldarg.1
  IL_0001:  ret
}");
                VerifyLocal(testData, typeName, locals[2], "<>m2", "@this", expectedILOpt: @"
{
  // Code size        2 (0x2)
  .maxstack  1
  .locals init (int V_0, //this
                char V_1, //true
                string V_2) //namespace
  IL_0000:  ldloc.0
  IL_0001:  ret
}");
                VerifyLocal(testData, typeName, locals[3], "<>m3", "@true", expectedILOpt: @"
{
  // Code size        2 (0x2)
  .maxstack  1
  .locals init (int V_0, //this
                char V_1, //true
                string V_2) //namespace
  IL_0000:  ldloc.1
  IL_0001:  ret
}");
                VerifyLocal(testData, typeName, locals[4], "<>m4", "@namespace", expectedILOpt: @"
{
  // Code size        2 (0x2)
  .maxstack  1
  .locals init (int V_0, //this
                char V_1, //true
                string V_2) //namespace
  IL_0000:  ldloc.2
  IL_0001:  ret
}");
                locals.Free();
            });
        }

        [Fact]
        public void ExtensionIterator()
        {
            var source = @"
static class C
{
    static System.Collections.IEnumerable F(this int x)
    {
        yield return x;
    }
        }
";
            var expectedIL = @"
{
  // Code size        7 (0x7)
  .maxstack  1
  .locals init (int V_0)
  IL_0000:  ldarg.0
  IL_0001:  ldfld      ""int C.<F>d__0.x""
  IL_0006:  ret
}";

            var compilation0 = CreateCompilationWithMscorlibAndSystemCore(source, options: TestOptions.DebugDll);
            WithRuntimeInstance(compilation0, runtime =>
            {
                var context = CreateMethodContext(runtime, "C.<F>d__0.MoveNext");

                var testData = new CompilationTestData();
                var locals = ArrayBuilder<LocalAndMethod>.GetInstance();
                string typeName;
                var assembly = context.CompileGetLocals(locals, argumentsOnly: false, typeName: out typeName, testData: testData);
                Assert.NotNull(assembly);
                Assert.NotEqual(assembly.Count, 0);

                Assert.Equal(locals.Count, 1);
                VerifyLocal(testData, typeName, locals[0], "<>m0", "x", expectedILOpt: expectedIL);
                Assert.Equal(SpecialType.System_Int32, testData.GetMethodData(typeName + ".<>m0").Method.ReturnType.SpecialType);
                locals.Free();

                testData = new CompilationTestData();
                string error;
                context.CompileExpression("x", out error, testData);
                Assert.Null(error);
                var methodData = testData.GetMethodData("<>x.<>m0");
                methodData.VerifyIL(expectedIL);
                Assert.Equal(SpecialType.System_Int32, methodData.Method.ReturnType.SpecialType);
            });
        }

        [Fact, WorkItem(1063254, "http://vstfdevdiv:8080/DevDiv2/DevDiv/_workitems/edit/1063254")]
        public void OverloadedIteratorDifferentParameterTypes_ArgumentsOnly()
        {
            var source = @"
using System.Collections.Generic;
class C
{
    IEnumerable<int> M1(int x, int y)
    {
        int local = 0;
        yield return local;
    }
    IEnumerable<float> M1(int x, float y)
    {
        float local = 0.0F;
        yield return local;
    }
    static IEnumerable<float> M2(int x, float y)
    {
        float local = 0;
        yield return local;
    }
    static IEnumerable<T> M2<T>(int x, T y)
    {
        T local = default(T);
        yield return local;
    }
    static IEnumerable<int> M2(int x, int y)
    {
        int local = 0;
        yield return local;
    }
}";
            var compilation = CreateStandardCompilation(source, options: TestOptions.DebugDll);
            WithRuntimeInstance(compilation, runtime =>
            {
                string displayClassName;
                string typeName;
                var locals = ArrayBuilder<LocalAndMethod>.GetInstance();
                CompilationTestData testData;
                var ilTemplate = @"
{{
  // Code size        7 (0x7)
  .maxstack  1
  .locals init (int V_0)
  IL_0000:  ldarg.0
  IL_0001:  ldfld      ""{0} C.{1}.{2}""
  IL_0006:  ret
}}";

                // M1(int, int)
                displayClassName = "<M1>d__0";
                GetLocals(runtime, "C." + displayClassName + ".MoveNext", argumentsOnly: true, locals: locals, count: 2, typeName: out typeName, testData: out testData);
                VerifyLocal(testData, typeName, locals[0], "<>m0", "x", expectedILOpt: string.Format(ilTemplate, "int", displayClassName, "x"));
                VerifyLocal(testData, typeName, locals[1], "<>m1", "y", expectedILOpt: string.Format(ilTemplate, "int", displayClassName, "y"));
                locals.Clear();

                // M1(int, float)
                displayClassName = "<M1>d__1";
                GetLocals(runtime, "C." + displayClassName + ".MoveNext", argumentsOnly: true, locals: locals, count: 2, typeName: out typeName, testData: out testData);
                VerifyLocal(testData, typeName, locals[0], "<>m0", "x", expectedILOpt: string.Format(ilTemplate, "int", displayClassName, "x"));
                VerifyLocal(testData, typeName, locals[1], "<>m1", "y", expectedILOpt: string.Format(ilTemplate, "float", displayClassName, "y"));
                locals.Clear();

                // M2(int, float)
                displayClassName = "<M2>d__2";
                GetLocals(runtime, "C." + displayClassName + ".MoveNext", argumentsOnly: true, locals: locals, count: 2, typeName: out typeName, testData: out testData);
                VerifyLocal(testData, typeName, locals[0], "<>m0", "x", expectedILOpt: string.Format(ilTemplate, "int", displayClassName, "x"));
                VerifyLocal(testData, typeName, locals[1], "<>m1", "y", expectedILOpt: string.Format(ilTemplate, "float", displayClassName, "y"));
                locals.Clear();

                // M2(int, T)
                displayClassName = "<M2>d__3";
                GetLocals(runtime, "C." + displayClassName + ".MoveNext", argumentsOnly: true, locals: locals, count: 2, typeName: out typeName, testData: out testData);
                typeName += "<T>";
                displayClassName += "<T>";
                VerifyLocal(testData, typeName, locals[0], "<>m0", "x", expectedILOpt: string.Format(ilTemplate, "int", displayClassName, "x"));
                VerifyLocal(testData, typeName, locals[1], "<>m1", "y", expectedILOpt: string.Format(ilTemplate, "T", displayClassName, "y"));
                locals.Clear();

                // M2(int, int)
                displayClassName = "<M2>d__4";
                GetLocals(runtime, "C." + displayClassName + ".MoveNext", argumentsOnly: true, locals: locals, count: 2, typeName: out typeName, testData: out testData);
                VerifyLocal(testData, typeName, locals[0], "<>m0", "x", expectedILOpt: string.Format(ilTemplate, "int", displayClassName, "x"));
                VerifyLocal(testData, typeName, locals[1], "<>m1", "y", expectedILOpt: string.Format(ilTemplate, "int", displayClassName, "y"));
                locals.Clear();

                locals.Free();
            });
        }

        [Fact, WorkItem(1063254, "http://vstfdevdiv:8080/DevDiv2/DevDiv/_workitems/edit/1063254")]
        public void OverloadedAsyncDifferentParameterTypes_ArgumentsOnly()
        {
            var source = @"
using System.Threading.Tasks;
class C
{
    async Task<int> M1(int x)
    {
        int local = 0;
        return local;
    }
    async Task<float> M1(int x, float y)
    {
        float local = 0.0F;
        return local;
    }
    static async Task<float> M2(int x, float y)
    {
        float local = 0;
        return local;
    }
    static async Task<T> M2<T>(T x)
    {
        T local = default(T);
        return local;
    }
    static async Task<int> M2(int x)
    {
        int local = 0;
        return local;
    }
}";
            var compilation = CreateCompilationWithMscorlib45(source, options: TestOptions.DebugDll);
            WithRuntimeInstance(compilation, runtime =>
            {
                string displayClassName;
                string typeName;
                var locals = ArrayBuilder<LocalAndMethod>.GetInstance();
                CompilationTestData testData;
                var ilTemplate = @"
{{
  // Code size        7 (0x7)
  .maxstack  1
  .locals init (int V_0,
                {0} V_1,
                System.Exception V_2)
  IL_0000:  ldarg.0
  IL_0001:  ldfld      ""{1} C.{2}.{3}""
  IL_0006:  ret
}}";

                // M1(int)
                displayClassName = "<M1>d__0";
                GetLocals(runtime, "C." + displayClassName + ".MoveNext", argumentsOnly: true, locals: locals, count: 1, typeName: out typeName, testData: out testData);
                VerifyLocal(testData, typeName, locals[0], "<>m0", "x", expectedILOpt: string.Format(ilTemplate, "int", "int", displayClassName, "x"));
                locals.Clear();

                // M1(int, float)
                displayClassName = "<M1>d__1";
                GetLocals(runtime, "C." + displayClassName + ".MoveNext", argumentsOnly: true, locals: locals, count: 2, typeName: out typeName, testData: out testData);
                VerifyLocal(testData, typeName, locals[0], "<>m0", "x", expectedILOpt: string.Format(ilTemplate, "float", "int", displayClassName, "x"));
                VerifyLocal(testData, typeName, locals[1], "<>m1", "y", expectedILOpt: string.Format(ilTemplate, "float", "float", displayClassName, "y"));
                locals.Clear();

                // M2(int, float)
                displayClassName = "<M2>d__2";
                GetLocals(runtime, "C." + displayClassName + ".MoveNext", argumentsOnly: true, locals: locals, count: 2, typeName: out typeName, testData: out testData);
                VerifyLocal(testData, typeName, locals[0], "<>m0", "x", expectedILOpt: string.Format(ilTemplate, "float", "int", displayClassName, "x"));
                VerifyLocal(testData, typeName, locals[1], "<>m1", "y", expectedILOpt: string.Format(ilTemplate, "float", "float", displayClassName, "y"));
                locals.Clear();

                // M2(T)
                displayClassName = "<M2>d__3";
                GetLocals(runtime, "C." + displayClassName + ".MoveNext", argumentsOnly: true, locals: locals, count: 1, typeName: out typeName, testData: out testData);
                VerifyLocal(testData, typeName + "<T>", locals[0], "<>m0", "x", expectedILOpt: string.Format(ilTemplate, "T", "T", displayClassName + "<T>", "x"));
                locals.Clear();

                // M2(int)
                displayClassName = "<M2>d__4";
                GetLocals(runtime, "C." + displayClassName + ".MoveNext", argumentsOnly: true, locals: locals, count: 1, typeName: out typeName, testData: out testData);
                VerifyLocal(testData, typeName, locals[0], "<>m0", "x", expectedILOpt: string.Format(ilTemplate, "int", "int", displayClassName, "x"));
                locals.Clear();

                locals.Free();
            });
        }

        [Fact, WorkItem(1063254, "http://vstfdevdiv:8080/DevDiv2/DevDiv/_workitems/edit/1063254")]
        public void MultipleLambdasDifferentParameterNames_ArgumentsOnly()
        {
            var source = @"
using System;
class C
{
    void M1(int x)
    {
        Action<int> a = y => x.ToString();
        Func<int, int> f = z => x;
    }
    static void M2<T>(int x)
    {
        Action<int> a = y => y.ToString();
        Func<int, int> f = z => z;
        Func<T, T> g = t => t;
    }
}";
            var compilation = CreateStandardCompilation(source, options: TestOptions.DebugDll);
            WithRuntimeInstance(compilation, runtime =>
            {
                string displayClassName;
                string typeName;
                var locals = ArrayBuilder<LocalAndMethod>.GetInstance();
                CompilationTestData testData;
                var voidRetILTemplate = @"
{{
  // Code size        2 (0x2)
  .maxstack  1
  IL_0000:  ldarg.{0}
  IL_0001:  ret
}}";
                var funcILTemplate = @"
{{
  // Code size        2 (0x2)
  .maxstack  1
  IL_0000:  ldarg.{0}
  IL_0001:  ret
}}";

                // y => x.ToString()
                displayClassName = "<>c__DisplayClass0_0";
                GetLocals(runtime, "C." + displayClassName + ".<M1>b__0", argumentsOnly: true, locals: locals, count: 1, typeName: out typeName, testData: out testData);
                VerifyLocal(testData, typeName, locals[0], "<>m0", "y", expectedILOpt: string.Format(voidRetILTemplate, 1));
                locals.Clear();

                // z => x
                displayClassName = "<>c__DisplayClass0_0";
                GetLocals(runtime, "C." + displayClassName + ".<M1>b__1", argumentsOnly: true, locals: locals, count: 1, typeName: out typeName, testData: out testData);
                VerifyLocal(testData, typeName, locals[0], "<>m0", "z", expectedILOpt: string.Format(funcILTemplate, 1));
                locals.Clear();

                // y => y.ToString()
                displayClassName = "<>c__1";
                GetLocals(runtime, "C." + displayClassName + ".<M2>b__1_0", argumentsOnly: true, locals: locals, count: 1, typeName: out typeName, testData: out testData);
                VerifyLocal(testData, typeName + "<T>", locals[0], "<>m0", "y", expectedILOpt: string.Format(voidRetILTemplate, 1));
                locals.Clear();

                // z => z
                displayClassName = "<>c__1";
                GetLocals(runtime, "C." + displayClassName + ".<M2>b__1_1", argumentsOnly: true, locals: locals, count: 1, typeName: out typeName, testData: out testData);
                VerifyLocal(testData, typeName + "<T>", locals[0], "<>m0", "z", expectedILOpt: string.Format(funcILTemplate, 1));
                locals.Clear();

                // t => t
                displayClassName = "<>c__1";
                GetLocals(runtime, "C." + displayClassName + ".<M2>b__1_2", argumentsOnly: true, locals: locals, count: 1, typeName: out typeName, testData: out testData);
                VerifyLocal(testData, typeName + "<T>", locals[0], "<>m0", "t", expectedILOpt: string.Format(funcILTemplate, 1));
                locals.Clear();

                locals.Free();
            });
        }

        [Fact, WorkItem(1063254, "http://vstfdevdiv:8080/DevDiv2/DevDiv/_workitems/edit/1063254")]
        public void OverloadedRegularMethodDifferentParameterTypes_ArgumentsOnly()
        {
            var source = @"
class C
{
    void M1(int x, int y)
    {
        int local = 0;
    }
    string M1(int x, string y)
    {
        string local = null;
        return local;
    }
    static void M2(int x, string y)
    {
        string local = null;
    }
    static T M2<T>(int x, T y)
    {
        T local = default(T);
        return local;
    }
    static int M2(int x, ref int y)
    {
        int local = 0;
        return local;
    }
}";
            var compilation = CreateStandardCompilation(source, options: TestOptions.DebugDll);
            WithRuntimeInstance(compilation, runtime =>
            {
                string typeName;
                var locals = ArrayBuilder<LocalAndMethod>.GetInstance();
                CompilationTestData testData;
                var voidRetILTemplate = @"
{{
  // Code size        2 (0x2)
  .maxstack  1
  .locals init ({0} V_0) //local
  IL_0000:  ldarg.{1}
  IL_0001:  ret
}}";
                var funcILTemplate = @"
{{
  // Code size        2 (0x2)
  .maxstack  1
  .locals init ({0} V_0, //local
                {0} V_1)
  IL_0000:  ldarg.{1}
  IL_0001:  ret
}}";
                var refParamILTemplate = @"
{{
  // Code size        3 (0x3)
  .maxstack  1
  .locals init ({0} V_0, //local
                {0} V_1)
  IL_0000:  ldarg.{1}
  IL_0001:  ldind.i4
  IL_0002:  ret
}}";

                // M1(int, int)
                GetLocals(runtime, "C.M1(Int32,Int32)", argumentsOnly: true, locals: locals, count: 2, typeName: out typeName, testData: out testData);
                VerifyLocal(testData, typeName, locals[0], "<>m0", "x", expectedILOpt: string.Format(voidRetILTemplate, "int", 1));
                VerifyLocal(testData, typeName, locals[1], "<>m1", "y", expectedILOpt: string.Format(voidRetILTemplate, "int", 2));
                locals.Clear();

                // M1(int, string)
                GetLocals(runtime, "C.M1(Int32,String)", argumentsOnly: true, locals: locals, count: 2, typeName: out typeName, testData: out testData);
                VerifyLocal(testData, typeName, locals[0], "<>m0", "x", expectedILOpt: string.Format(funcILTemplate, "string", 1));
                VerifyLocal(testData, typeName, locals[1], "<>m1", "y", expectedILOpt: string.Format(funcILTemplate, "string", 2));
                locals.Clear();

                // M2(int, string)
                GetLocals(runtime, "C.M2(Int32,String)", argumentsOnly: true, locals: locals, count: 2, typeName: out typeName, testData: out testData);
                VerifyLocal(testData, typeName, locals[0], "<>m0", "x", expectedILOpt: string.Format(voidRetILTemplate, "string", 0));
                VerifyLocal(testData, typeName, locals[1], "<>m1", "y", expectedILOpt: string.Format(voidRetILTemplate, "string", 1));
                locals.Clear();

                // M2(int, T)
                GetLocals(runtime, "C.M2(Int32,T)", argumentsOnly: true, locals: locals, count: 2, typeName: out typeName, testData: out testData);
                VerifyLocal(testData, typeName, locals[0], "<>m0<T>", "x", expectedILOpt: string.Format(funcILTemplate, "T", 0), expectedGeneric: true);
                VerifyLocal(testData, typeName, locals[1], "<>m1<T>", "y", expectedILOpt: string.Format(funcILTemplate, "T", 1), expectedGeneric: true);
                locals.Clear();

                // M2(int, int)
                GetLocals(runtime, "C.M2(Int32,Int32)", argumentsOnly: true, locals: locals, count: 2, typeName: out typeName, testData: out testData);
                VerifyLocal(testData, typeName, locals[0], "<>m0", "x", expectedILOpt: string.Format(funcILTemplate, "int", 0));
                VerifyLocal(testData, typeName, locals[1], "<>m1", "y", expectedILOpt: string.Format(refParamILTemplate, "int", 1));
                locals.Clear();

                locals.Free();
            });
        }

        [Fact, WorkItem(1063254, "http://vstfdevdiv:8080/DevDiv2/DevDiv/_workitems/edit/1063254")]
        public void MultipleMethodsLocalConflictsWithParameterName_ArgumentsOnly()
        {
            var source = @"
using System.Collections.Generic;
using System.Threading.Tasks;
class C<T>
{
    IEnumerable<int> M1()
    {
        int x = 0;
        yield return x;
    }
    IEnumerable<int> M1(int x)
    {
        yield return x;
    }
    IEnumerable<int> M2(int x)
    {
        yield return x;
    }
    IEnumerable<int> M2()
    {
        int x = 0;
        yield return x;
    }
    static async Task<T> M3()
    {
        T x = default(T);
        return x;
    }
    static async Task<T> M3<T>(T x)
    {
        return x;
    }
    static async Task<T> M4<T>(T x)
    {
        return x;
    }
    static async Task<T> M4()
    {
        T x = default(T);
        return x;
    }
}";
            var compilation = CreateCompilationWithMscorlib45(source, options: TestOptions.DebugDll);
            WithRuntimeInstance(compilation, runtime =>
            {
                string displayClassName;
                string typeName;
                var locals = ArrayBuilder<LocalAndMethod>.GetInstance();
                CompilationTestData testData;
                var iteratorILTemplate = @"
{{
  // Code size        7 (0x7)
  .maxstack  1
  .locals init ({0} V_0)
  IL_0000:  ldarg.0
  IL_0001:  ldfld      ""{0} C<T>.{1}.{2}""
  IL_0006:  ret
}}";
                var asyncILTemplate = @"
{{
  // Code size        7 (0x7)
  .maxstack  1
  .locals init (int V_0,
                {0} V_1,
                System.Exception V_2)
  IL_0000:  ldarg.0
  IL_0001:  ldfld      ""{0} C<T>.{1}.{2}""
  IL_0006:  ret
}}";

                // M1()
                displayClassName = "<M1>d__0";
                GetLocals(runtime, "C." + displayClassName + ".MoveNext", argumentsOnly: true, locals: locals, count: 0, typeName: out typeName, testData: out testData);
                locals.Clear();

                // M1(int)
                displayClassName = "<M1>d__1";
                GetLocals(runtime, "C." + displayClassName + ".MoveNext", argumentsOnly: true, locals: locals, count: 1, typeName: out typeName, testData: out testData);
                VerifyLocal(testData, typeName + "<T>", locals[0], "<>m0", "x", expectedILOpt: string.Format(iteratorILTemplate, "int", displayClassName, "x"));
                locals.Clear();

                // M2(int)
                displayClassName = "<M2>d__2";
                GetLocals(runtime, "C." + displayClassName + ".MoveNext", argumentsOnly: true, locals: locals, count: 1, typeName: out typeName, testData: out testData);
                VerifyLocal(testData, typeName + "<T>", locals[0], "<>m0", "x", expectedILOpt: string.Format(iteratorILTemplate, "int", displayClassName, "x"));
                locals.Clear();

                // M2()
                displayClassName = "<M2>d__3";
                GetLocals(runtime, "C." + displayClassName + ".MoveNext", argumentsOnly: true, locals: locals, count: 0, typeName: out typeName, testData: out testData);
                locals.Clear();

                // M3()
                displayClassName = "<M3>d__4";
                GetLocals(runtime, "C." + displayClassName + ".MoveNext", argumentsOnly: true, locals: locals, count: 0, typeName: out typeName, testData: out testData);
                locals.Clear();

                // M3(int)
                displayClassName = "<M3>d__5";
                GetLocals(runtime, "C." + displayClassName + ".MoveNext", argumentsOnly: true, locals: locals, count: 1, typeName: out typeName, testData: out testData);
                VerifyLocal(testData, typeName + "<T, T>", locals[0], "<>m0", "x", expectedILOpt: string.Format(asyncILTemplate, "T", displayClassName + "<T>", "x"));
                locals.Clear();

                // M4(int)
                displayClassName = "<M4>d__6";
                GetLocals(runtime, "C." + displayClassName + ".MoveNext", argumentsOnly: true, locals: locals, count: 1, typeName: out typeName, testData: out testData);
                VerifyLocal(testData, typeName + "<T, T>", locals[0], "<>m0", "x", expectedILOpt: string.Format(asyncILTemplate, "T", displayClassName + "<T>", "x"));
                locals.Clear();

                // M4()
                displayClassName = "<M4>d__7";
                GetLocals(runtime, "C." + displayClassName + ".MoveNext", argumentsOnly: true, locals: locals, count: 0, typeName: out typeName, testData: out testData);
                locals.Clear();

                locals.Free();
            });
        }

        [WorkItem(1115030, "http://vstfdevdiv:8080/DevDiv2/DevDiv/_workitems/edit/1115030")]
        [Fact]
        public void CatchInAsyncStateMachine()
        {
            var source =
@"using System;
using System.Threading.Tasks;
class C
{
    static object F()
    {
        throw new ArgumentException();
    }
    static async Task M()
    {
        object o;
        try
        {
            o = F();
        }
        catch (Exception e)
        {
#line 999
            o = e;
        }
    }
}";
            var compilation = CreateCompilationWithMscorlib45(source, options: TestOptions.DebugDll);
            WithRuntimeInstance(compilation, runtime =>
            {
                var context = CreateMethodContext(runtime, "C.<M>d__1.MoveNext", atLineNumber: 999);
                var testData = new CompilationTestData();
                var locals = ArrayBuilder<LocalAndMethod>.GetInstance();
                string typeName;
                var assembly = context.CompileGetLocals(locals, argumentsOnly: false, typeName: out typeName, testData: testData);
                VerifyLocal(testData, typeName, locals[0], "<>m0", "o", expectedILOpt:
@"{
  // Code size        7 (0x7)
  .maxstack  1
  .locals init (int V_0,
                System.Exception V_1)
  IL_0000:  ldarg.0
  IL_0001:  ldfld      ""object C.<M>d__1.<o>5__1""
  IL_0006:  ret
}");
                VerifyLocal(testData, typeName, locals[1], "<>m1", "e", expectedILOpt:
@"{
  // Code size        7 (0x7)
  .maxstack  1
  .locals init (int V_0,
                System.Exception V_1)
  IL_0000:  ldarg.0
  IL_0001:  ldfld      ""System.Exception C.<M>d__1.<e>5__2""
  IL_0006:  ret
}");
                locals.Free();
            });
        }

        [WorkItem(1115030, "http://vstfdevdiv:8080/DevDiv2/DevDiv/_workitems/edit/1115030")]
        [Fact]
        public void CatchInIteratorStateMachine()
        {
            var source =
@"using System;
using System.Collections;
class C
{
    static object F()
    {
        throw new ArgumentException();
    }
    static IEnumerable M()
    {
        object o;
        try
        {
            o = F();
        }
        catch (Exception e)
        {
#line 999
            o = e;
        }
        yield return o;
    }
}";
            var compilation0 = CreateCompilationWithMscorlib45(source, options: TestOptions.DebugDll);
            WithRuntimeInstance(compilation0, runtime =>
            {
                var context = CreateMethodContext(runtime, "C.<M>d__1.MoveNext", atLineNumber: 999);
                var testData = new CompilationTestData();
                var locals = ArrayBuilder<LocalAndMethod>.GetInstance();
                string typeName;
                var assembly = context.CompileGetLocals(locals, argumentsOnly: false, typeName: out typeName, testData: testData);
                VerifyLocal(testData, typeName, locals[0], "<>m0", "o", expectedILOpt:
@"{
  // Code size        7 (0x7)
  .maxstack  1
  .locals init (int V_0,
                System.Exception V_1)
  IL_0000:  ldarg.0
  IL_0001:  ldfld      ""object C.<M>d__1.<o>5__1""
  IL_0006:  ret
}");
                VerifyLocal(testData, typeName, locals[1], "<>m1", "e", expectedILOpt:
@"{
  // Code size        7 (0x7)
  .maxstack  1
  .locals init (int V_0,
                System.Exception V_1)
  IL_0000:  ldarg.0
  IL_0001:  ldfld      ""System.Exception C.<M>d__1.<e>5__2""
  IL_0006:  ret
}");
                locals.Free();
            });
        }

        [Fact]
        public void DuplicateEditorBrowsableAttributes()
        {
            const string libSource = @"
namespace System.ComponentModel
{
    public enum EditorBrowsableState
    {
        Always = 0,
        Never = 1,
        Advanced = 2
    }

    [AttributeUsage(AttributeTargets.All)]
    internal sealed class EditorBrowsableAttribute : Attribute
    {
        public EditorBrowsableAttribute(EditorBrowsableState state) { }
    }
}
";

            const string source = @"
[global::System.ComponentModel.EditorBrowsableAttribute(global::System.ComponentModel.EditorBrowsableState.Advanced)]
class C
{
    void M()
    {
    }
}
";
            var libRef = CreateStandardCompilation(libSource).EmitToImageReference();
            var comp = CreateStandardCompilation(source, new[] { SystemRef }, TestOptions.DebugDll);

            WithRuntimeInstance(comp, new[] { MscorlibRef, SystemRef, SystemCoreRef, SystemXmlLinqRef, libRef }, runtime =>
            {
                string typeName;
                var locals = ArrayBuilder<LocalAndMethod>.GetInstance();
                CompilationTestData testData;
                GetLocals(runtime, "C.M", argumentsOnly: false, locals: locals, count: 1, typeName: out typeName, testData: out testData);
                Assert.Equal("this", locals.Single().LocalName);
                locals.Free();
            });
        }

        [WorkItem(2089, "https://github.com/dotnet/roslyn/issues/2089")]
        [Fact]
        public void MultipleThisFields()
        {
            var source =
@"using System;
using System.Threading.Tasks;
class C
{
    async static Task F(Action a)
    {
        a();
    }
    void G(string s)
    {
    }
    async void M()
    {
        string s = null;
        await F(() => G(s));
    }
}";
            var compilation = CreateCompilationWithMscorlib45(source, options: TestOptions.DebugDll);
            WithRuntimeInstance(compilation, runtime =>
            {
                var context = CreateMethodContext(runtime, "C.<M>d__2.MoveNext()");
                var locals = ArrayBuilder<LocalAndMethod>.GetInstance();
                string typeName;
                var testData = new CompilationTestData();
                context.CompileGetLocals(locals, argumentsOnly: false, typeName: out typeName, testData: testData);
                Assert.Equal(locals.Count, 2);
                VerifyLocal(testData, "<>x", locals[0], "<>m0", "this", expectedILOpt:
@"{
  // Code size        7 (0x7)
  .maxstack  1
  .locals init (int V_0,
                System.Runtime.CompilerServices.TaskAwaiter V_1,
                C.<M>d__2 V_2,
                System.Exception V_3)
  IL_0000:  ldarg.0
  IL_0001:  ldfld      ""C C.<M>d__2.<>4__this""
  IL_0006:  ret
}");
                VerifyLocal(testData, "<>x", locals[1], "<>m1", "s", expectedILOpt:
@"{
  // Code size       12 (0xc)
  .maxstack  1
  .locals init (int V_0,
                System.Runtime.CompilerServices.TaskAwaiter V_1,
                C.<M>d__2 V_2,
                System.Exception V_3)
  IL_0000:  ldarg.0
  IL_0001:  ldfld      ""C.<>c__DisplayClass2_0 C.<M>d__2.<>8__1""
  IL_0006:  ldfld      ""string C.<>c__DisplayClass2_0.s""
  IL_000b:  ret
}");
                locals.Free();
            });
        }

        [WorkItem(2336, "https://github.com/dotnet/roslyn/issues/2336")]
        [Fact]
        public void LocalsOnAsyncMethodClosingBrace()
        {
            var source =
@"using System;
using System.Threading.Tasks;
class C
{
    async void M()
    {
        string s = null;
#line 999
    }
}";
            var compilation = CreateCompilationWithMscorlib45(source, options: TestOptions.DebugDll);
            WithRuntimeInstance(compilation, runtime =>
            {
                var context = CreateMethodContext(runtime, "C.<M>d__0.MoveNext()", atLineNumber: 999);
                var locals = ArrayBuilder<LocalAndMethod>.GetInstance();
                string typeName;
                var testData = new CompilationTestData();
                context.CompileGetLocals(locals, argumentsOnly: false, typeName: out typeName, testData: testData);
                Assert.Equal(locals.Count, 2);
                VerifyLocal(testData, "<>x", locals[0], "<>m0", "this");
                VerifyLocal(testData, "<>x", locals[1], "<>m1", "s");
                locals.Free();
            });
        }

        [WorkItem(1139013, "http://vstfdevdiv:8080/DevDiv2/DevDiv/_workitems/edit/1139013")]
        [Fact]
        public void TransparentIdentifiers_FromParameter()
        {
            const string source = @"
using System.Linq;

class C
{
    void M(string[] args)
    {
        var concat = 
            from x in args
            let y = x.ToString()
            let z = x.GetHashCode()
            select x + y + z;
    }
}
";

            const string methodName = "C.<>c.<M>b__0_2";

            const string zIL = @"
{
  // Code size        7 (0x7)
  .maxstack  1
  IL_0000:  ldarg.1
  IL_0001:  ldfld      ""int <>f__AnonymousType1<<>f__AnonymousType0<string, string>, int>.<z>i__Field""
  IL_0006:  ret
}
";
            const string xIL = @"
{
  // Code size       12 (0xc)
  .maxstack  1
  IL_0000:  ldarg.1
  IL_0001:  ldfld      ""<>f__AnonymousType0<string, string> <>f__AnonymousType1<<>f__AnonymousType0<string, string>, int>.<<>h__TransparentIdentifier0>i__Field""
  IL_0006:  ldfld      ""string <>f__AnonymousType0<string, string>.<x>i__Field""
  IL_000b:  ret
}
";
            const string yIL = @"
{
  // Code size       12 (0xc)
  .maxstack  1
  IL_0000:  ldarg.1
  IL_0001:  ldfld      ""<>f__AnonymousType0<string, string> <>f__AnonymousType1<<>f__AnonymousType0<string, string>, int>.<<>h__TransparentIdentifier0>i__Field""
  IL_0006:  ldfld      ""string <>f__AnonymousType0<string, string>.<y>i__Field""
  IL_000b:  ret
}
";

            var comp = CreateStandardCompilation(source, new[] { SystemCoreRef }, TestOptions.DebugDll);
            WithRuntimeInstance(comp, runtime =>
            {
                string typeName;
                var locals = ArrayBuilder<LocalAndMethod>.GetInstance();
                CompilationTestData testData;
                GetLocals(runtime, methodName, argumentsOnly: false, locals: locals, count: 3, typeName: out typeName, testData: out testData);

                VerifyLocal(testData, typeName, locals[0], "<>m0", "z", expectedILOpt: zIL);
                VerifyLocal(testData, typeName, locals[1], "<>m1", "x", expectedILOpt: xIL);
                VerifyLocal(testData, typeName, locals[2], "<>m2", "y", expectedILOpt: yIL);
                locals.Free();

                var context = CreateMethodContext(runtime, methodName);
                string error;

                testData = new CompilationTestData();
                context.CompileExpression("z", out error, testData);
                Assert.Null(error);
                testData.GetMethodData("<>x.<>m0").VerifyIL(zIL);

                testData = new CompilationTestData();
                context.CompileExpression("x", out error, testData);
                Assert.Null(error);
                testData.GetMethodData("<>x.<>m0").VerifyIL(xIL);

                testData = new CompilationTestData();
                context.CompileExpression("y", out error, testData);
                Assert.Null(error);
                testData.GetMethodData("<>x.<>m0").VerifyIL(yIL);
            });
        }

        [WorkItem(1139013, "http://vstfdevdiv:8080/DevDiv2/DevDiv/_workitems/edit/1139013")]
        [Fact]
        public void TransparentIdentifiers_FromDisplayClassField()
        {
            const string source = @"
using System.Linq;

class C
{
    void M(string[] args)
    {
        var concat = 
            from x in args
            let y = x.ToString()
            let z = x.GetHashCode()
            select x.Select(c => y + z);
    }
}
";

            const string methodName = "C.<>c__DisplayClass0_0.<M>b__3";

            const string cIL = @"
{
  // Code size        2 (0x2)
  .maxstack  1
  IL_0000:  ldarg.1
  IL_0001:  ret
}
";
            const string zIL = @"
{
  // Code size       12 (0xc)
  .maxstack  1
  IL_0000:  ldarg.0
  IL_0001:  ldfld      ""<>f__AnonymousType1<<>f__AnonymousType0<string, string>, int> C.<>c__DisplayClass0_0.<>h__TransparentIdentifier1""
  IL_0006:  ldfld      ""int <>f__AnonymousType1<<>f__AnonymousType0<string, string>, int>.<z>i__Field""
  IL_000b:  ret
}
";
            const string xIL = @"
{
  // Code size       17 (0x11)
  .maxstack  1
  IL_0000:  ldarg.0
  IL_0001:  ldfld      ""<>f__AnonymousType1<<>f__AnonymousType0<string, string>, int> C.<>c__DisplayClass0_0.<>h__TransparentIdentifier1""
  IL_0006:  ldfld      ""<>f__AnonymousType0<string, string> <>f__AnonymousType1<<>f__AnonymousType0<string, string>, int>.<<>h__TransparentIdentifier0>i__Field""
  IL_000b:  ldfld      ""string <>f__AnonymousType0<string, string>.<x>i__Field""
  IL_0010:  ret
}
";
            const string yIL = @"
{
  // Code size       17 (0x11)
  .maxstack  1
  IL_0000:  ldarg.0
  IL_0001:  ldfld      ""<>f__AnonymousType1<<>f__AnonymousType0<string, string>, int> C.<>c__DisplayClass0_0.<>h__TransparentIdentifier1""
  IL_0006:  ldfld      ""<>f__AnonymousType0<string, string> <>f__AnonymousType1<<>f__AnonymousType0<string, string>, int>.<<>h__TransparentIdentifier0>i__Field""
  IL_000b:  ldfld      ""string <>f__AnonymousType0<string, string>.<y>i__Field""
  IL_0010:  ret
}
";

            var comp = CreateStandardCompilation(source, new[] { SystemCoreRef }, TestOptions.DebugDll);
            WithRuntimeInstance(comp, runtime =>
            {
                string typeName;
                var locals = ArrayBuilder<LocalAndMethod>.GetInstance();
                CompilationTestData testData;
                GetLocals(runtime, methodName, argumentsOnly: false, locals: locals, count: 4, typeName: out typeName, testData: out testData);

                VerifyLocal(testData, typeName, locals[0], "<>m0", "c", expectedILOpt: cIL);
                VerifyLocal(testData, typeName, locals[1], "<>m1", "z", expectedILOpt: zIL);
                VerifyLocal(testData, typeName, locals[2], "<>m2", "x", expectedILOpt: xIL);
                VerifyLocal(testData, typeName, locals[3], "<>m3", "y", expectedILOpt: yIL);

                locals.Free();

                var context = CreateMethodContext(runtime, methodName);
                string error;

                testData = new CompilationTestData();
                context.CompileExpression("c", out error, testData);
                Assert.Null(error);
                testData.GetMethodData("<>x.<>m0").VerifyIL(cIL);

                testData = new CompilationTestData();
                context.CompileExpression("z", out error, testData);
                Assert.Null(error);
                testData.GetMethodData("<>x.<>m0").VerifyIL(zIL);

                testData = new CompilationTestData();
                context.CompileExpression("x", out error, testData);
                Assert.Null(error);
                testData.GetMethodData("<>x.<>m0").VerifyIL(xIL);

                testData = new CompilationTestData();
                context.CompileExpression("y", out error, testData);
                Assert.Null(error);
                testData.GetMethodData("<>x.<>m0").VerifyIL(yIL);
            });
        }

        [WorkItem(3236, "https://github.com/dotnet/roslyn/pull/3236")]
        [Fact]
        public void AnonymousTypeParameter()
        {
            const string source = @"
using System.Linq;

class C
{
    static void Main(string[] args)
    {
        var anonymousTypes =
            from a in args
            select new { Value = a, Length = a.Length };
        var values =
            from t in anonymousTypes
            select t.Value;
    }
}
";

            const string methodName = "C.<>c.<Main>b__0_1";

            const string tIL = @"
{
  // Code size        2 (0x2)
  .maxstack  1
  IL_0000:  ldarg.1
  IL_0001:  ret
}
";

            var comp = CreateStandardCompilation(source, new[] { SystemCoreRef }, TestOptions.DebugDll);
            WithRuntimeInstance(comp, runtime =>
            {
                string typeName;
                var locals = ArrayBuilder<LocalAndMethod>.GetInstance();
                CompilationTestData testData;
                GetLocals(runtime, methodName, argumentsOnly: false, locals: locals, count: 1, typeName: out typeName, testData: out testData);

                VerifyLocal(testData, typeName, locals[0], "<>m0", "t", expectedILOpt: tIL);

                locals.Free();

                var context = CreateMethodContext(runtime, methodName);
                string error;

                testData = new CompilationTestData();
                context.CompileExpression("t", out error, testData);
                Assert.Null(error);
                testData.GetMethodData("<>x.<>m0").VerifyIL(tIL);
            });
        }

        [WorkItem(955, "https://github.com/aspnet/Home/issues/955")]
        [Fact]
        public void ConstantWithErrorType()
        {
            const string source = @"
class Program
{
    static void Main()
    {
        const int a = 1;
    }
}";
            var comp = CreateStandardCompilation(source, options: TestOptions.DebugExe);
            WithRuntimeInstance(comp, runtime =>
            {
                var badConst = new MockSymUnmanagedConstant(
                    "a",
                    1,
                    (int bufferLength, out int count, byte[] name) =>
                    {
                        count = 0;
                        return DiaSymReader.SymUnmanagedReaderExtensions.E_NOTIMPL;
                    });
                var debugInfo = new MethodDebugInfoBytes.Builder(constants: new[] { badConst }).Build();
                var locals = ArrayBuilder<LocalAndMethod>.GetInstance();

                GetLocals(runtime, "Program.Main", debugInfo, locals, count: 0);

                locals.Free();
            });
        }

        private static void GetLocals(RuntimeInstance runtime, string methodName, bool argumentsOnly, ArrayBuilder<LocalAndMethod> locals, int count, out string typeName, out CompilationTestData testData)
        {
            var context = CreateMethodContext(runtime, methodName);
            testData = new CompilationTestData();
            var assembly = context.CompileGetLocals(locals, argumentsOnly, out typeName, testData);
            Assert.NotNull(assembly);
            if (count == 0)
            {
                Assert.Equal(0, assembly.Count);
            }
            else
            {
                Assert.InRange(assembly.Count, 0, int.MaxValue);
            }
            Assert.Equal(count, locals.Count);
        }

        private static void GetLocals(RuntimeInstance runtime, string methodName, MethodDebugInfoBytes debugInfo, ArrayBuilder<LocalAndMethod> locals, int count)
        {
            ImmutableArray<MetadataBlock> blocks;
            Guid moduleVersionId;
            ISymUnmanagedReader unused;
            int methodToken;
            int localSignatureToken;
            GetContextState(runtime, methodName, out blocks, out moduleVersionId, out unused, out methodToken, out localSignatureToken);

            var symReader = new MockSymUnmanagedReader(
                new Dictionary<int, MethodDebugInfoBytes>()
                {
                    {methodToken, debugInfo}
                }.ToImmutableDictionary());
            var context = EvaluationContext.CreateMethodContext(
                default(CSharpMetadataContext),
                blocks,
                symReader,
                moduleVersionId,
                methodToken,
                methodVersion: 1,
                ilOffset: 0,
                localSignatureToken: localSignatureToken);

            string typeName;
            var assembly = context.CompileGetLocals(locals, argumentsOnly: false, typeName: out typeName, testData: null);

            Assert.NotNull(assembly);
            if (count == 0)
            {
                Assert.Equal(0, assembly.Count);
            }
            else
            {
                Assert.InRange(assembly.Count, 0, int.MaxValue);
            }
            Assert.Equal(count, locals.Count);
        }
    }
}<|MERGE_RESOLUTION|>--- conflicted
+++ resolved
@@ -167,20 +167,11 @@
   .locals init (object V_0,
                 string V_1,
                 int V_2,
-<<<<<<< HEAD
-                object V_3,
-                string V_4, //a
-                string V_5, //s
-                int V_6,
-                object V_7,
-                object V_8)
-=======
                 string V_3, //a
                 string V_4, //s
                 int V_5,
                 object V_6,
-                int? V_7)
->>>>>>> 28f00685
+                object V_7)
   IL_0000:  ldarg.0
   IL_0001:  ret
 }");
@@ -191,20 +182,11 @@
   .locals init (object V_0,
                 string V_1,
                 int V_2,
-<<<<<<< HEAD
-                object V_3,
-                string V_4, //a
-                string V_5, //s
-                int V_6,
-                object V_7,
-                object V_8)
-=======
                 string V_3, //a
                 string V_4, //s
                 int V_5,
                 object V_6,
-                int? V_7)
->>>>>>> 28f00685
+                object V_7)
   IL_0000:  ldarg.1
   IL_0001:  ret
 }");
@@ -215,24 +197,13 @@
   .locals init (object V_0,
                 string V_1,
                 int V_2,
-<<<<<<< HEAD
-                object V_3,
-                string V_4, //a
-                string V_5, //s
-                int V_6,
-                object V_7,
-                object V_8)
-  IL_0000:  ldloc.s    V_4
-  IL_0002:  ret
-=======
                 string V_3, //a
                 string V_4, //s
                 int V_5,
                 object V_6,
-                int? V_7)
+                object V_7)
   IL_0000:  ldloc.3
   IL_0001:  ret
->>>>>>> 28f00685
 }");
                 VerifyLocal(testData, typeName, locals[3], "<>m3", "s", expectedILOpt:
 @"{
@@ -241,22 +212,12 @@
   .locals init (object V_0,
                 string V_1,
                 int V_2,
-<<<<<<< HEAD
-                object V_3,
-                string V_4, //a
-                string V_5, //s
-                int V_6,
-                object V_7,
-                object V_8)
-  IL_0000:  ldloc.s    V_5
-=======
                 string V_3, //a
                 string V_4, //s
                 int V_5,
                 object V_6,
-                int? V_7)
+                object V_7)
   IL_0000:  ldloc.s    V_4
->>>>>>> 28f00685
   IL_0002:  ret
 }");
                 locals.Free();
@@ -277,20 +238,11 @@
   .locals init (object V_0,
                 string V_1,
                 int V_2,
-<<<<<<< HEAD
-                object V_3,
-                string V_4, //a
-                string V_5,
-                int V_6, //s
-                object V_7,
-                object V_8)
-=======
                 string V_3, //a
                 string V_4,
                 int V_5, //s
                 object V_6,
-                int? V_7)
->>>>>>> 28f00685
+                object V_7)
   IL_0000:  ldarg.0
   IL_0001:  ret
 }");
@@ -301,20 +253,11 @@
   .locals init (object V_0,
                 string V_1,
                 int V_2,
-<<<<<<< HEAD
-                object V_3,
-                string V_4, //a
-                string V_5,
-                int V_6, //s
-                object V_7,
-                object V_8)
-=======
                 string V_3, //a
                 string V_4,
                 int V_5, //s
                 object V_6,
-                int? V_7)
->>>>>>> 28f00685
+                object V_7)
   IL_0000:  ldarg.1
   IL_0001:  ret
 }");
@@ -325,24 +268,13 @@
   .locals init (object V_0,
                 string V_1,
                 int V_2,
-<<<<<<< HEAD
-                object V_3,
-                string V_4, //a
-                string V_5,
-                int V_6, //s
-                object V_7,
-                object V_8)
-  IL_0000:  ldloc.s    V_4
-  IL_0002:  ret
-=======
                 string V_3, //a
                 string V_4,
                 int V_5, //s
                 object V_6,
-                int? V_7)
+                object V_7)
   IL_0000:  ldloc.3
   IL_0001:  ret
->>>>>>> 28f00685
 }");
                 VerifyLocal(testData, typeName, locals[3], "<>m3", "s", expectedILOpt:
 @"{
@@ -351,22 +283,12 @@
   .locals init (object V_0,
                 string V_1,
                 int V_2,
-<<<<<<< HEAD
-                object V_3,
-                string V_4, //a
-                string V_5,
-                int V_6, //s
-                object V_7,
-                object V_8)
-  IL_0000:  ldloc.s    V_6
-=======
                 string V_3, //a
                 string V_4,
                 int V_5, //s
                 object V_6,
-                int? V_7)
+                object V_7)
   IL_0000:  ldloc.s    V_5
->>>>>>> 28f00685
   IL_0002:  ret
 }");
                 locals.Free();
@@ -426,14 +348,8 @@
                 string V_2,
                 int V_3,
                 object V_4,
-<<<<<<< HEAD
                 object V_5,
-                object V_6,
-                System.Action V_7)
-=======
-                int? V_5,
                 System.Action V_6)
->>>>>>> 28f00685
   IL_0000:  ldarg.0
   IL_0001:  ret
 }");
@@ -446,14 +362,8 @@
                 string V_2,
                 int V_3,
                 object V_4,
-<<<<<<< HEAD
                 object V_5,
-                object V_6,
-                System.Action V_7)
-=======
-                int? V_5,
                 System.Action V_6)
->>>>>>> 28f00685
   IL_0000:  ldarg.1
   IL_0001:  ret
 }");
@@ -466,14 +376,8 @@
                 string V_2,
                 int V_3,
                 object V_4,
-<<<<<<< HEAD
                 object V_5,
-                object V_6,
-                System.Action V_7)
-=======
-                int? V_5,
                 System.Action V_6)
->>>>>>> 28f00685
   IL_0000:  ldloc.0
   IL_0001:  ldfld      ""string C.<>c__DisplayClass0_0.a""
   IL_0006:  ret
@@ -517,14 +421,8 @@
                 string V_2,
                 int V_3,
                 object V_4,
-<<<<<<< HEAD
                 object V_5,
-                object V_6,
-                System.Action V_7)
-=======
-                int? V_5,
                 System.Action V_6)
->>>>>>> 28f00685
   IL_0000:  ldarg.0
   IL_0001:  ret
 }");
@@ -537,14 +435,8 @@
                 string V_2,
                 int V_3,
                 object V_4,
-<<<<<<< HEAD
                 object V_5,
-                object V_6,
-                System.Action V_7)
-=======
-                int? V_5,
                 System.Action V_6)
->>>>>>> 28f00685
   IL_0000:  ldarg.1
   IL_0001:  ret
 }");
@@ -557,14 +449,8 @@
                 string V_2,
                 int V_3,
                 object V_4,
-<<<<<<< HEAD
                 object V_5,
-                object V_6,
-                System.Action V_7)
-=======
-                int? V_5,
                 System.Action V_6)
->>>>>>> 28f00685
   IL_0000:  ldloc.0
   IL_0001:  ldfld      ""string C.<>c__DisplayClass0_0.a""
   IL_0006:  ret
@@ -703,23 +589,13 @@
   .locals init (int V_0,
                 object V_1,
                 object V_2,
-<<<<<<< HEAD
-                object V_3,
-                string V_4,
-                bool V_5,
-                object V_6,
-                System.Runtime.CompilerServices.TaskAwaiter<object> V_7,
-                C.<M>d__1 V_8,
-                System.Runtime.CompilerServices.TaskAwaiter<object> V_9,
-                System.Exception V_10)
-=======
                 string V_3,
-                int? V_4,
-                System.Runtime.CompilerServices.TaskAwaiter<object> V_5,
-                C.<M>d__1 V_6,
-                System.Runtime.CompilerServices.TaskAwaiter<object> V_7,
-                System.Exception V_8)
->>>>>>> 28f00685
+                bool V_4,
+                object V_5,
+                System.Runtime.CompilerServices.TaskAwaiter<object> V_6,
+                C.<M>d__1 V_7,
+                System.Runtime.CompilerServices.TaskAwaiter<object> V_8,
+                System.Exception V_9)
   IL_0000:  ldarg.0
   IL_0001:  ldfld      ""C C.<M>d__1.<>4__this""
   IL_0006:  ret
@@ -731,23 +607,13 @@
   .locals init (int V_0,
                 object V_1,
                 object V_2,
-<<<<<<< HEAD
-                object V_3,
-                string V_4,
-                bool V_5,
-                object V_6,
-                System.Runtime.CompilerServices.TaskAwaiter<object> V_7,
-                C.<M>d__1 V_8,
-                System.Runtime.CompilerServices.TaskAwaiter<object> V_9,
-                System.Exception V_10)
-=======
                 string V_3,
-                int? V_4,
-                System.Runtime.CompilerServices.TaskAwaiter<object> V_5,
-                C.<M>d__1 V_6,
-                System.Runtime.CompilerServices.TaskAwaiter<object> V_7,
-                System.Exception V_8)
->>>>>>> 28f00685
+                bool V_4,
+                object V_5,
+                System.Runtime.CompilerServices.TaskAwaiter<object> V_6,
+                C.<M>d__1 V_7,
+                System.Runtime.CompilerServices.TaskAwaiter<object> V_8,
+                System.Exception V_9)
   IL_0000:  ldarg.0
   IL_0001:  ldfld      ""object C.<M>d__1.o""
   IL_0006:  ret
@@ -759,23 +625,13 @@
   .locals init (int V_0,
                 object V_1,
                 object V_2,
-<<<<<<< HEAD
-                object V_3,
-                string V_4,
-                bool V_5,
-                object V_6,
-                System.Runtime.CompilerServices.TaskAwaiter<object> V_7,
-                C.<M>d__1 V_8,
-                System.Runtime.CompilerServices.TaskAwaiter<object> V_9,
-                System.Exception V_10)
-=======
                 string V_3,
-                int? V_4,
-                System.Runtime.CompilerServices.TaskAwaiter<object> V_5,
-                C.<M>d__1 V_6,
-                System.Runtime.CompilerServices.TaskAwaiter<object> V_7,
-                System.Exception V_8)
->>>>>>> 28f00685
+                bool V_4,
+                object V_5,
+                System.Runtime.CompilerServices.TaskAwaiter<object> V_6,
+                C.<M>d__1 V_7,
+                System.Runtime.CompilerServices.TaskAwaiter<object> V_8,
+                System.Exception V_9)
   IL_0000:  ldarg.0
   IL_0001:  ldfld      ""string C.<M>d__1.<a>5__4""
   IL_0006:  ret
@@ -787,23 +643,13 @@
   .locals init (int V_0,
                 object V_1,
                 object V_2,
-<<<<<<< HEAD
-                object V_3,
-                string V_4,
-                bool V_5,
-                object V_6,
-                System.Runtime.CompilerServices.TaskAwaiter<object> V_7,
-                C.<M>d__1 V_8,
-                System.Runtime.CompilerServices.TaskAwaiter<object> V_9,
-                System.Exception V_10)
-=======
                 string V_3,
-                int? V_4,
-                System.Runtime.CompilerServices.TaskAwaiter<object> V_5,
-                C.<M>d__1 V_6,
-                System.Runtime.CompilerServices.TaskAwaiter<object> V_7,
-                System.Exception V_8)
->>>>>>> 28f00685
+                bool V_4,
+                object V_5,
+                System.Runtime.CompilerServices.TaskAwaiter<object> V_6,
+                C.<M>d__1 V_7,
+                System.Runtime.CompilerServices.TaskAwaiter<object> V_8,
+                System.Exception V_9)
   IL_0000:  ldarg.0
   IL_0001:  ldfld      ""string C.<M>d__1.<s>5__5""
   IL_0006:  ret
@@ -826,23 +672,13 @@
   .locals init (int V_0,
                 object V_1,
                 object V_2,
-<<<<<<< HEAD
-                object V_3,
-                string V_4,
-                bool V_5,
-                object V_6,
-                System.Runtime.CompilerServices.TaskAwaiter<object> V_7,
-                C.<M>d__1 V_8,
-                System.Runtime.CompilerServices.TaskAwaiter<object> V_9,
-                System.Exception V_10)
-=======
                 string V_3,
-                int? V_4,
-                System.Runtime.CompilerServices.TaskAwaiter<object> V_5,
-                C.<M>d__1 V_6,
-                System.Runtime.CompilerServices.TaskAwaiter<object> V_7,
-                System.Exception V_8)
->>>>>>> 28f00685
+                bool V_4,
+                object V_5,
+                System.Runtime.CompilerServices.TaskAwaiter<object> V_6,
+                C.<M>d__1 V_7,
+                System.Runtime.CompilerServices.TaskAwaiter<object> V_8,
+                System.Exception V_9)
   IL_0000:  ldarg.0
   IL_0001:  ldfld      ""C C.<M>d__1.<>4__this""
   IL_0006:  ret
@@ -854,23 +690,13 @@
   .locals init (int V_0,
                 object V_1,
                 object V_2,
-<<<<<<< HEAD
-                object V_3,
-                string V_4,
-                bool V_5,
-                object V_6,
-                System.Runtime.CompilerServices.TaskAwaiter<object> V_7,
-                C.<M>d__1 V_8,
-                System.Runtime.CompilerServices.TaskAwaiter<object> V_9,
-                System.Exception V_10)
-=======
                 string V_3,
-                int? V_4,
-                System.Runtime.CompilerServices.TaskAwaiter<object> V_5,
-                C.<M>d__1 V_6,
-                System.Runtime.CompilerServices.TaskAwaiter<object> V_7,
-                System.Exception V_8)
->>>>>>> 28f00685
+                bool V_4,
+                object V_5,
+                System.Runtime.CompilerServices.TaskAwaiter<object> V_6,
+                C.<M>d__1 V_7,
+                System.Runtime.CompilerServices.TaskAwaiter<object> V_8,
+                System.Exception V_9)
   IL_0000:  ldarg.0
   IL_0001:  ldfld      ""object C.<M>d__1.o""
   IL_0006:  ret
@@ -882,23 +708,13 @@
   .locals init (int V_0,
                 object V_1,
                 object V_2,
-<<<<<<< HEAD
-                object V_3,
-                string V_4,
-                bool V_5,
-                object V_6,
-                System.Runtime.CompilerServices.TaskAwaiter<object> V_7,
-                C.<M>d__1 V_8,
-                System.Runtime.CompilerServices.TaskAwaiter<object> V_9,
-                System.Exception V_10)
-=======
                 string V_3,
-                int? V_4,
-                System.Runtime.CompilerServices.TaskAwaiter<object> V_5,
-                C.<M>d__1 V_6,
-                System.Runtime.CompilerServices.TaskAwaiter<object> V_7,
-                System.Exception V_8)
->>>>>>> 28f00685
+                bool V_4,
+                object V_5,
+                System.Runtime.CompilerServices.TaskAwaiter<object> V_6,
+                C.<M>d__1 V_7,
+                System.Runtime.CompilerServices.TaskAwaiter<object> V_8,
+                System.Exception V_9)
   IL_0000:  ldarg.0
   IL_0001:  ldfld      ""string C.<M>d__1.<a>5__4""
   IL_0006:  ret
@@ -910,23 +726,13 @@
   .locals init (int V_0,
                 object V_1,
                 object V_2,
-<<<<<<< HEAD
-                object V_3,
-                string V_4,
-                bool V_5,
-                object V_6,
-                System.Runtime.CompilerServices.TaskAwaiter<object> V_7,
-                C.<M>d__1 V_8,
-                System.Runtime.CompilerServices.TaskAwaiter<object> V_9,
-                System.Exception V_10)
-=======
                 string V_3,
-                int? V_4,
-                System.Runtime.CompilerServices.TaskAwaiter<object> V_5,
-                C.<M>d__1 V_6,
-                System.Runtime.CompilerServices.TaskAwaiter<object> V_7,
-                System.Exception V_8)
->>>>>>> 28f00685
+                bool V_4,
+                object V_5,
+                System.Runtime.CompilerServices.TaskAwaiter<object> V_6,
+                C.<M>d__1 V_7,
+                System.Runtime.CompilerServices.TaskAwaiter<object> V_8,
+                System.Exception V_9)
   IL_0000:  ldarg.0
   IL_0001:  ldfld      ""int C.<M>d__1.<s>5__6""
   IL_0006:  ret
