﻿// Licensed to the .NET Foundation under one or more agreements.
// The .NET Foundation licenses this file to you under the MIT license.
// See the LICENSE file in the project root for more information.

using Microsoft.CodeAnalysis.CSharp.Syntax;
using Microsoft.CodeAnalysis.PooledObjects;
using Microsoft.CodeAnalysis.Text;
using System.Collections.ObjectModel;
using System.Diagnostics;
using System.Diagnostics.CodeAnalysis;
using System.Linq;
using InternalSyntax = Microsoft.CodeAnalysis.CSharp.Syntax.InternalSyntax;

namespace Microsoft.CodeAnalysis.CSharp.ExpressionEvaluator
{
    internal static class SyntaxHelpers
    {
<<<<<<< HEAD
        internal static readonly CSharpParseOptions ParseOptions = CSharpParseOptions.Default.WithLanguageVersion(LanguageVersionFacts.CSharpNext);
=======
        internal static readonly CSharpParseOptions ParseOptions = CSharpParseOptions.Default.WithLanguageVersion(LanguageVersionFacts.CSharpNext); // Used to be LanguageVersionFacts.CurrentVersion
>>>>>>> 7e2dd482

        /// <summary>
        /// Parse expression. Returns null if there are any errors.
        /// </summary>
        internal static ExpressionSyntax? ParseExpression(
            this string expr,
            DiagnosticBag diagnostics,
            bool allowFormatSpecifiers,
            out ReadOnlyCollection<string>? formatSpecifiers)
        {
            // Remove trailing semi-colon if any. This is to support copy/paste
            // of (simple cases of) RHS of assignment in Watch window, not to
            // allow arbitrary syntax after the semi-colon, not even comments.
            if (RemoveSemicolonIfAny(ref expr))
            {
                // Format specifiers are not expected before a semi-colon.
                allowFormatSpecifiers = false;
            }

            var syntax = ParseDebuggerExpression(expr, consumeFullText: !allowFormatSpecifiers);
            diagnostics.AddRange(syntax.GetDiagnostics());
            formatSpecifiers = null;

            if (allowFormatSpecifiers)
            {
                var builder = ArrayBuilder<string>.GetInstance();
                if (ParseFormatSpecifiers(builder, expr, syntax.FullWidth, diagnostics) &&
                    builder.Count > 0)
                {
                    formatSpecifiers = new ReadOnlyCollection<string>(builder.ToArray());
                }

                builder.Free();
            }
            return diagnostics.HasAnyErrors() ? null : syntax;
        }

        internal static ExpressionSyntax? ParseAssignment(
            this string target,
            string expr,
            DiagnosticBag diagnostics)
        {
            var text = SourceText.From(expr);
            var expression = ParseDebuggerExpressionInternal(text, consumeFullText: true);
            // We're creating a SyntaxTree for just the RHS so that the Diagnostic spans for parse errors
            // will be correct (with respect to the original input text).  If we ever expose a SemanticModel
            // for debugger expressions, we should use this SyntaxTree.
            var syntaxTree = expression.CreateSyntaxTree(text);
            diagnostics.AddRange(syntaxTree.GetDiagnostics());
            if (diagnostics.HasAnyErrors())
            {
                return null;
            }

            // Any Diagnostic spans produced in binding will be offset by the length of the "target" expression text.
            // If we want to support live squiggles in debugger windows, SemanticModel, etc, we'll want to address this.
            var targetSyntax = ParseDebuggerExpressionInternal(SourceText.From(target), consumeFullText: true);
            Debug.Assert(!targetSyntax.GetDiagnostics().Any(), "The target of an assignment should never contain Diagnostics if we're being allowed to assign to it in the debugger.");

            var assignment = InternalSyntax.SyntaxFactory.AssignmentExpression(
                SyntaxKind.SimpleAssignmentExpression,
                targetSyntax,
                InternalSyntax.SyntaxFactory.Token(SyntaxKind.EqualsToken),
                expression);
            return assignment.MakeDebuggerExpression(SourceText.From(assignment.ToString()));
        }

        /// <summary>
        /// Parse statement. Returns null if there are any errors.
        /// </summary>
        internal static StatementSyntax? ParseStatement(
            this string expr,
            DiagnosticBag diagnostics)
        {
            var syntax = ParseDebuggerStatement(expr);
            diagnostics.AddRange(syntax.GetDiagnostics());
            return diagnostics.HasAnyErrors() ? null : syntax;
        }

        /// <summary>
        /// Return set of identifier tokens, with leading and
        /// trailing spaces and comma separators removed.
        /// </summary>
        private static bool ParseFormatSpecifiers(
            ArrayBuilder<string> builder,
            string expr,
            int offset,
            DiagnosticBag diagnostics)
        {
            bool expectingComma = true;
            int start = -1;
            int n = expr.Length;

            for (; offset < n; offset++)
            {
                var c = expr[offset];
                if (SyntaxFacts.IsWhitespace(c) || (c == ','))
                {
                    if (start >= 0)
                    {
                        var token = expr.Substring(start, offset - start);
                        if (expectingComma)
                        {
                            ReportInvalidFormatSpecifier(token, diagnostics);
                            return false;
                        }
                        builder.Add(token);
                        start = -1;
                        expectingComma = (c != ',');
                    }
                    else if (c == ',')
                    {
                        if (!expectingComma)
                        {
                            ReportInvalidFormatSpecifier(",", diagnostics);
                            return false;
                        }
                        expectingComma = false;
                    }
                }
                else if (start < 0)
                {
                    start = offset;
                }
            }

            if (start >= 0)
            {
                var token = expr.Substring(start);
                if (expectingComma)
                {
                    ReportInvalidFormatSpecifier(token, diagnostics);
                    return false;
                }
                builder.Add(token);
            }
            else if (!expectingComma)
            {
                ReportInvalidFormatSpecifier(",", diagnostics);
                return false;
            }

            // Verify format specifiers are valid identifiers.
            foreach (var token in builder)
            {
                if (!token.All(SyntaxFacts.IsIdentifierPartCharacter))
                {
                    ReportInvalidFormatSpecifier(token, diagnostics);
                    return false;
                }
            }

            return true;
        }

        private static void ReportInvalidFormatSpecifier(string token, DiagnosticBag diagnostics)
        {
            diagnostics.Add(ErrorCode.ERR_InvalidSpecifier, Location.None, token);
        }

        private static bool RemoveSemicolonIfAny(ref string str)
        {
            for (int i = str.Length - 1; i >= 0; i--)
            {
                var c = str[i];
                if (c == ';')
                {
                    str = str.Substring(0, i);
                    return true;
                }
                if (!SyntaxFacts.IsWhitespace(c))
                {
                    break;
                }
            }
            return false;
        }

        private static ExpressionSyntax ParseDebuggerExpression(string text, bool consumeFullText)
        {
            var source = SourceText.From(text);
            var expression = ParseDebuggerExpressionInternal(source, consumeFullText);
            return expression.MakeDebuggerExpression(source);
        }

        private static InternalSyntax.ExpressionSyntax ParseDebuggerExpressionInternal(SourceText source, bool consumeFullText)
        {
            using var lexer = new InternalSyntax.Lexer(source, ParseOptions, allowPreprocessorDirectives: false);
            using var parser = new InternalSyntax.LanguageParser(lexer, oldTree: null, changes: null, lexerMode: InternalSyntax.LexerMode.DebuggerSyntax);

            var node = parser.ParseExpression();
            if (consumeFullText)
                node = parser.ConsumeUnexpectedTokens(node);
            return node;
        }

        private static StatementSyntax ParseDebuggerStatement(string text)
        {
            var source = SourceText.From(text);
            using var lexer = new InternalSyntax.Lexer(source, ParseOptions);
            using var parser = new InternalSyntax.LanguageParser(lexer, oldTree: null, changes: null, lexerMode: InternalSyntax.LexerMode.DebuggerSyntax);

            var statement = parser.ParseStatement();
            var syntaxTree = statement.CreateSyntaxTree(source);
            return (StatementSyntax)syntaxTree.GetRoot();
        }

        private static SyntaxTree CreateSyntaxTree(this InternalSyntax.CSharpSyntaxNode root, SourceText text)
        {
            return CSharpSyntaxTree.CreateForDebugger((CSharpSyntaxNode)root.CreateRed(), text, ParseOptions);
        }

        private static ExpressionSyntax MakeDebuggerExpression(this InternalSyntax.ExpressionSyntax expression, SourceText text)
        {
            var syntaxTree = InternalSyntax.SyntaxFactory.ExpressionStatement(attributeLists: default, expression, InternalSyntax.SyntaxFactory.Token(SyntaxKind.SemicolonToken)).CreateSyntaxTree(text);
            return ((ExpressionStatementSyntax)syntaxTree.GetRoot()).Expression;
        }

        internal static string EscapeKeywordIdentifiers(string identifier)
        {
            return SyntaxFacts.IsKeywordKind(SyntaxFacts.GetKeywordKind(identifier)) ? "@" + identifier : identifier;
        }

        /// <remarks>
        /// We don't want to use the real lexer because we want to treat keywords as identifiers.
        /// Since the inputs are so simple, we'll just do the lexing ourselves.
        /// </remarks>
        internal static bool TryParseDottedName(string input, [NotNullWhen(true)] out NameSyntax? output)
        {
            var pooled = PooledStringBuilder.GetInstance();
            try
            {
                var builder = pooled.Builder;

                output = null;
                foreach (var ch in input)
                {
                    if (builder.Length == 0)
                    {
                        if (!SyntaxFacts.IsIdentifierStartCharacter(ch))
                        {
                            output = null;
                            return false;
                        }

                        builder.Append(ch);
                    }
                    else if (ch == '.')
                    {
                        var identifierName = SyntaxFactory.IdentifierName(builder.ToString());

                        builder.Clear();

                        output = output == null
                            ? (NameSyntax)identifierName
                            : SyntaxFactory.QualifiedName(output, identifierName);
                    }
                    else if (SyntaxFacts.IsIdentifierPartCharacter(ch))
                    {
                        builder.Append(ch);
                    }
                    else
                    {
                        output = null;
                        return false;
                    }
                }

                // There must be at least one character in the last identifier.
                if (builder.Length == 0)
                {
                    output = null;
                    return false;
                }

                var finalIdentifierName = SyntaxFactory.IdentifierName(builder.ToString());
                output = output == null
                    ? (NameSyntax)finalIdentifierName
                    : SyntaxFactory.QualifiedName(output, finalIdentifierName);

                return true;
            }
            finally
            {
                pooled.Free();
            }
        }

        internal static NameSyntax PrependExternAlias(IdentifierNameSyntax externAliasSyntax, NameSyntax nameSyntax)
        {
            if (nameSyntax is QualifiedNameSyntax qualifiedNameSyntax)
            {
                return SyntaxFactory.QualifiedName(
                    PrependExternAlias(externAliasSyntax, qualifiedNameSyntax.Left),
                    qualifiedNameSyntax.Right);
            }
            else
            {
                return SyntaxFactory.AliasQualifiedName(externAliasSyntax, (SimpleNameSyntax)nameSyntax);
            }
        }
    }
}<|MERGE_RESOLUTION|>--- conflicted
+++ resolved
@@ -15,11 +15,7 @@
 {
     internal static class SyntaxHelpers
     {
-<<<<<<< HEAD
-        internal static readonly CSharpParseOptions ParseOptions = CSharpParseOptions.Default.WithLanguageVersion(LanguageVersionFacts.CSharpNext);
-=======
         internal static readonly CSharpParseOptions ParseOptions = CSharpParseOptions.Default.WithLanguageVersion(LanguageVersionFacts.CSharpNext); // Used to be LanguageVersionFacts.CurrentVersion
->>>>>>> 7e2dd482
 
         /// <summary>
         /// Parse expression. Returns null if there are any errors.
