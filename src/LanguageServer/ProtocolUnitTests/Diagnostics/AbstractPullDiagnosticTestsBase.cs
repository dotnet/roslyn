--- conflicted
+++ resolved
@@ -324,15 +324,6 @@
     private protected Task<TestLspServer> CreateTestWorkspaceFromXmlAsync(string xmlMarkup, bool mutatingLspWorkspace, BackgroundAnalysisScope analyzerDiagnosticsScope, bool useVSDiagnostics, CompilerDiagnosticsScope? compilerDiagnosticsScope = null, IEnumerable<DiagnosticAnalyzer>? additionalAnalyzers = null)
         => CreateXmlTestLspServerAsync(xmlMarkup, mutatingLspWorkspace, initializationOptions: GetInitializationOptions(analyzerDiagnosticsScope, compilerDiagnosticsScope, useVSDiagnostics, additionalAnalyzers: additionalAnalyzers));
 
-<<<<<<< HEAD
-        private protected static InitializationOptions GetInitializationOptions(
-            BackgroundAnalysisScope analyzerDiagnosticsScope,
-            CompilerDiagnosticsScope? compilerDiagnosticsScope,
-            bool useVSDiagnostics,
-            WellKnownLspServerKinds serverKind = WellKnownLspServerKinds.AlwaysActiveVSLspServer,
-            string[]? sourceGeneratedMarkups = null,
-            IEnumerable<DiagnosticAnalyzer>? additionalAnalyzers = null)
-=======
     private protected static InitializationOptions GetInitializationOptions(
         BackgroundAnalysisScope analyzerDiagnosticsScope,
         CompilerDiagnosticsScope? compilerDiagnosticsScope,
@@ -343,7 +334,6 @@
     {
         // If no explicit compiler diagnostics scope has been provided, match it with the provided analyzer diagnostics scope
         compilerDiagnosticsScope ??= analyzerDiagnosticsScope switch
->>>>>>> 36b57da2
         {
             BackgroundAnalysisScope.None => CompilerDiagnosticsScope.None,
             BackgroundAnalysisScope.VisibleFilesAndOpenFilesWithPreviouslyReportedDiagnostics => CompilerDiagnosticsScope.VisibleFilesAndOpenFilesWithPreviouslyReportedDiagnostics,
@@ -357,23 +347,6 @@
             ClientCapabilities = useVSDiagnostics ? CapabilitiesWithVSExtensions : new LSP.ClientCapabilities(),
             OptionUpdater = (globalOptions) =>
             {
-<<<<<<< HEAD
-                ClientCapabilities = useVSDiagnostics ? CapabilitiesWithVSExtensions : new LSP.ClientCapabilities(),
-                OptionUpdater = (globalOptions) =>
-                {
-                    globalOptions.SetGlobalOption(SolutionCrawlerOptionsStorage.BackgroundAnalysisScopeOption, LanguageNames.CSharp, analyzerDiagnosticsScope);
-                    globalOptions.SetGlobalOption(SolutionCrawlerOptionsStorage.BackgroundAnalysisScopeOption, LanguageNames.VisualBasic, analyzerDiagnosticsScope);
-                    globalOptions.SetGlobalOption(SolutionCrawlerOptionsStorage.BackgroundAnalysisScopeOption, InternalLanguageNames.TypeScript, analyzerDiagnosticsScope);
-                    globalOptions.SetGlobalOption(SolutionCrawlerOptionsStorage.CompilerDiagnosticsScopeOption, LanguageNames.CSharp, compilerDiagnosticsScope.Value);
-                    globalOptions.SetGlobalOption(SolutionCrawlerOptionsStorage.CompilerDiagnosticsScopeOption, LanguageNames.VisualBasic, compilerDiagnosticsScope.Value);
-                    globalOptions.SetGlobalOption(SolutionCrawlerOptionsStorage.CompilerDiagnosticsScopeOption, InternalLanguageNames.TypeScript, compilerDiagnosticsScope.Value);
-                },
-                ServerKind = serverKind,
-                SourceGeneratedMarkups = sourceGeneratedMarkups ?? [],
-                AdditionalAnalyzers = additionalAnalyzers
-            };
-        }
-=======
                 globalOptions.SetGlobalOption(SolutionCrawlerOptionsStorage.BackgroundAnalysisScopeOption, LanguageNames.CSharp, analyzerDiagnosticsScope);
                 globalOptions.SetGlobalOption(SolutionCrawlerOptionsStorage.BackgroundAnalysisScopeOption, LanguageNames.VisualBasic, analyzerDiagnosticsScope);
                 globalOptions.SetGlobalOption(SolutionCrawlerOptionsStorage.BackgroundAnalysisScopeOption, InternalLanguageNames.TypeScript, analyzerDiagnosticsScope);
@@ -386,7 +359,6 @@
             AdditionalAnalyzers = additionalAnalyzers
         };
     }
->>>>>>> 36b57da2
 
     /// <summary>
     /// Helper type to store unified LSP diagnostic results.
