--- conflicted
+++ resolved
@@ -1052,10 +1052,7 @@
         await using var testLspServer = await CreateTestLspServerAsync(["class C {}"], mutatingLspWorkspace,
             GetInitializationOptions(BackgroundAnalysisScope.FullSolution, CompilerDiagnosticsScope.FullSolution, useVSDiagnostics));
 
-<<<<<<< HEAD
         var generatorCalled = false;
-=======
->>>>>>> 33492374
         var generator = new TestSourceGenerator()
         {
             ExecuteImpl = context =>
