--- conflicted
+++ resolved
@@ -423,7 +423,7 @@
             };
         }
 
-        expectedCompletionItem.Description = description.ToLSPElement();
+        expectedCompletionItem.Description = description;
         return expectedCompletionItem;
     }
 
@@ -444,13 +444,7 @@
         var completionParams = CreateCompletionParams(
             testLspServer.GetLocations("caret").Single(), LSP.VSInternalCompletionInvokeKind.Explicit, "\0", LSP.CompletionTriggerKind.Invoked);
 
-<<<<<<< HEAD
-            expectedCompletionItem.Description = description;
-            return expectedCompletionItem;
-        }
-=======
         var completionList = await RunGetCompletionsAsync(testLspServer, completionParams);
->>>>>>> c8baff71
 
         if (testLspServer.ClientCapabilities.HasCompletionListDataCapability())
         {
