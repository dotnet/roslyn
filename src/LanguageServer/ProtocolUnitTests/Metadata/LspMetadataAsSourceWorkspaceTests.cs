﻿// Licensed to the .NET Foundation under one or more agreements.
// The .NET Foundation licenses this file to you under the MIT license.
// See the LICENSE file in the project root for more information.

using System.IO;
using System.Linq;
using System.Threading;
using System.Threading.Tasks;
using Roslyn.LanguageServer.Protocol;
using Roslyn.Test.Utilities;
using Xunit;
using Xunit.Abstractions;
using LSP = Roslyn.LanguageServer.Protocol;

namespace Microsoft.CodeAnalysis.LanguageServer.UnitTests.Metadata;

public sealed class LspMetadataAsSourceWorkspaceTests : AbstractLanguageServerProtocolTests
{
    public LspMetadataAsSourceWorkspaceTests(ITestOutputHelper testOutputHelper) : base(testOutputHelper)
    {
    }

    [Theory, CombinatorialData]
    public async Task TestMetadataFile_OpenClosed(bool mutatingLspWorkspace, bool useVirtualFiles)
    {
        var source =
            """
            using System;
            class A
            {
                void M()
                {
                    Console.{|definition:WriteLine|}("Hello, World!");
                }
            }
            """;

        // Create a server with LSP misc file workspace and metadata service.
        await using var testLspServer = await CreateLspServerWithMetadataAsSource(mutatingLspWorkspace, useVirtualFiles, source);

        // Get the metadata definition.
        var location = testLspServer.GetLocations("definition").Single();
        var (metadataPosition, text) = await CreateAndGetMetadataDocument(testLspServer, location, useVirtualFiles);

        // Open the metadata file and verify it gets added to the metadata workspace.
<<<<<<< HEAD
        await testLspServer.OpenDocumentAsync(metadataPosition.DocumentUri, text).ConfigureAwait(false);
        await VerifyDocumentInMetadataWorkspace(testLspServer, metadataPosition.DocumentUri);

        // Close the metadata file - the file will still be present in MAS.
        await testLspServer.CloseDocumentAsync(metadataPosition.DocumentUri).ConfigureAwait(false);
        await VerifyDocumentInMetadataWorkspace(testLspServer, metadataPosition.DocumentUri);
=======
        await testLspServer.OpenDocumentAsync(definition.Single().DocumentUri, text: string.Empty).ConfigureAwait(false);

        Assert.Equal(WorkspaceKind.MetadataAsSource, (await GetWorkspaceForDocument(testLspServer, definition.Single().DocumentUri)).Kind);
        await AssertMiscFileWorkspaceEmpty(testLspServer);

        // Close the metadata file - the file will still be present in MAS.
        await testLspServer.CloseDocumentAsync(definition.Single().DocumentUri).ConfigureAwait(false);

        Assert.Equal(WorkspaceKind.MetadataAsSource, (await GetWorkspaceForDocument(testLspServer, definition.Single().DocumentUri)).Kind);
        await AssertMiscFileWorkspaceEmpty(testLspServer);
>>>>>>> b467cfbf
    }

    [Theory, CombinatorialData]
    public async Task TestMetadataFile_LanguageFeatures(bool mutatingLspWorkspace, bool useVirtualFiles)
    {
        var source =
            """
            using System;
            class A
            {
                void M()
                {
                    Console.{|definition:WriteLine|}("Hello, World!");
                }
            }
            """;

        await using var testLspServer = await CreateLspServerWithMetadataAsSource(mutatingLspWorkspace, useVirtualFiles, source);

        // Get the metadata definition.
        var location = testLspServer.GetLocations("definition").Single();
        var (metadataPosition, text) = await CreateAndGetMetadataDocument(testLspServer, location, useVirtualFiles);

        // Open the metadata file and verify it gets added to the metadata workspace.
        // We don't have the real metadata source, so just populate it with our fake metadata source.
        await testLspServer.OpenDocumentAsync(metadataPosition.DocumentUri, text).ConfigureAwait(false);
        await VerifyDocumentInMetadataWorkspace(testLspServer, metadataPosition.DocumentUri);

        var positionOfStringKeyword = new LSP.TextDocumentPositionParams()
        {
            TextDocument = CreateTextDocumentIdentifier(metadataPosition.DocumentUri),
            // The definition is at the start of "WriteLine(string value);".  The first location inside the string keyword is 11 characters in.
            Position = new LSP.Position(metadataPosition.Range.Start.Line, metadataPosition.Range.Start.Character + 11)
        };

        var definitionFromMetadata = await testLspServer.ExecuteRequestAsync<LSP.TextDocumentPositionParams, LSP.Location[]>(LSP.Methods.TextDocumentDefinitionName,
            positionOfStringKeyword, CancellationToken.None);

        Assert.NotNull(definitionFromMetadata);
        Assert.NotEmpty(definitionFromMetadata);
        Assert.Contains("String.cs", definitionFromMetadata.Single().DocumentUri.UriString);
    }

    [Theory, CombinatorialData, WorkItem("https://github.com/dotnet/vscode-csharp/issues/7532")]
    public async Task TestMetadataFile_OpenDifferentCasing(bool mutatingLspWorkspace, bool useVirtualFiles)
    {
        var source =
            """
            using System;
            class A
            {
                void M()
                {
                    Console.{|definition:WriteLine|}("Hello, World!");
                }
            }
<<<<<<< HEAD
            """;
        await using var testLspServer = await CreateLspServerWithMetadataAsSource(mutatingLspWorkspace, useVirtualFiles, source);

        // Get the metadata definition.
        var location = testLspServer.GetLocations("definition").Single();
        var (metadataPosition, text) = await CreateAndGetMetadataDocument(testLspServer, location, useVirtualFiles);
=======
            """).ConfigureAwait(false);
        var workspaceForDocument = await GetWorkspaceForDocument(testLspServer, definition.Single().DocumentUri);
        Assert.Equal(WorkspaceKind.MetadataAsSource, workspaceForDocument.Kind);
        await AssertMiscFileWorkspaceEmpty(testLspServer);
>>>>>>> b467cfbf

        var lowercaseDocumentUri = new DocumentUri(metadataPosition.DocumentUri.UriString.ToLowerInvariant());

        // Open the metadata file and verify it gets added to the metadata workspace.
        await testLspServer.OpenDocumentAsync(lowercaseDocumentUri, text).ConfigureAwait(false);
        await VerifyDocumentInMetadataWorkspace(testLspServer, lowercaseDocumentUri);
    }

    [Theory, CombinatorialData]
    public async Task TestMetadataFile_GeneratesSameFile(bool mutatingLspWorkspace, bool useVirtualFiles)
    {
        var source =
            """
            using System;
            class A
            {
                void M()
                {
                    Console.{|firstCall:WriteLine|}("Hello, World!");
                    Console.{|secondCall:Write|}("Hello, World!");
                }
            }
            """;

        await using var testLspServer = await CreateLspServerWithMetadataAsSource(mutatingLspWorkspace, useVirtualFiles, source);

        // Get the first metadata definition.
        var firstLocation = testLspServer.GetLocations("firstCall").Single();
        var (firstMetadataPosition, firstDocumentText) = await CreateAndGetMetadataDocument(testLspServer, firstLocation, useVirtualFiles);

        // Get the second metadata definition.
        var secondLocation = testLspServer.GetLocations("secondCall").Single();
        var (secondMetadataPosition, secondDocumentText) = await CreateAndGetMetadataDocument(testLspServer, secondLocation, useVirtualFiles);

        // They should point to the same document, but different positions in it.
        Assert.Equal(firstMetadataPosition.DocumentUri, secondMetadataPosition.DocumentUri);
        Assert.NotEqual(firstMetadataPosition.Range, secondMetadataPosition.Range);
    }

    private async Task<TestLspServer> CreateLspServerWithMetadataAsSource(bool mutatingLspWorkspace, bool useVirtualFiles, string source)
    {
        var clientCapabilities = new LSP.ClientCapabilities
        {
            Workspace = new LSP.WorkspaceClientCapabilities
            {
                TextDocumentContent = useVirtualFiles ? new LSP.TextDocumentContentClientCapabilities() : null,
            }
        };
        var testLspServer = await CreateTestLspServerAsync(source, mutatingLspWorkspace, new InitializationOptions
        {
            ServerKind = WellKnownLspServerKinds.CSharpVisualBasicLspServer,
            ClientCapabilities = clientCapabilities,
        });
        return testLspServer;
    }

<<<<<<< HEAD
    private static async Task VerifyDocumentInMetadataWorkspace(TestLspServer testLspServer, DocumentUri fileUri)
    {
        var (lspWorkspace, _, _) = await testLspServer.GetManager().GetLspDocumentInfoAsync(new LSP.TextDocumentIdentifier { DocumentUri = fileUri }, CancellationToken.None);

        Assert.Equal(WorkspaceKind.MetadataAsSource, lspWorkspace!.Kind);

        // Verify that the document is also not present in misc files.
        var doc = testLspServer.GetManagerAccessor().GetLspMiscellaneousFilesWorkspace()!.CurrentSolution.Projects.SingleOrDefault()?.Documents.SingleOrDefault();
        Assert.Null(doc);
=======
    private static async Task AssertMiscFileWorkspaceEmpty(TestLspServer testLspServer)
    {
        var docs = await testLspServer.GetManagerAccessor().GetMiscellaneousDocumentsAsync(static p => p.Documents).ToImmutableArrayAsync(CancellationToken.None);
        Assert.Empty(docs);
>>>>>>> b467cfbf
    }

    private static async Task<(LSP.Location Position, string Text)> CreateAndGetMetadataDocument(TestLspServer testLspServer, LSP.Location requestLocation, bool useVirtualFiles)
    {
        var definition = await testLspServer.ExecuteRequestAsync<LSP.TextDocumentPositionParams, LSP.Location[]>(LSP.Methods.TextDocumentDefinitionName,
                           CreateTextDocumentPositionParams(requestLocation), CancellationToken.None);
        AssertEx.NotNull(definition);

        var metadataUri = definition.Single().DocumentUri;
        var text = await GetAndVerifyMetadataDocumentAsync(testLspServer, metadataUri, useVirtualFiles);
        return (definition.Single(), text);
    }

    private static async Task<string> GetAndVerifyMetadataDocumentAsync(TestLspServer testLspServer, DocumentUri documentUri, bool useVirtualFiles)
    {
        var parsedUri = documentUri.GetRequiredParsedUri();
        if (useVirtualFiles)
        {
            Assert.Equal(VirtualMetadataDocumentPersister.VirtualFileScheme, parsedUri.Scheme);
            Assert.False(File.Exists(parsedUri.LocalPath), "Virtual file should not exist on disk.");

            var result = await testLspServer.ExecuteRequestAsync<LSP.TextDocumentContentParams, LSP.TextDocumentContentResult>(
                LSP.Methods.WorkspaceTextDocumentContentName,
                new LSP.TextDocumentContentParams { Uri = documentUri },
                CancellationToken.None).ConfigureAwait(false);

            Assert.NotNull(result);
            Assert.NotEmpty(result.Text);
            return result.Text;
        }
        else
        {
            Assert.NotEqual(VirtualMetadataDocumentPersister.VirtualFileScheme, parsedUri.Scheme);
            Assert.True(File.Exists(parsedUri.LocalPath));

            var text = File.ReadAllText(parsedUri.LocalPath);
            return text;
        }
    }
}<|MERGE_RESOLUTION|>--- conflicted
+++ resolved
@@ -6,6 +6,7 @@
 using System.Linq;
 using System.Threading;
 using System.Threading.Tasks;
+using Microsoft.CodeAnalysis.MetadataAsSource;
 using Roslyn.LanguageServer.Protocol;
 using Roslyn.Test.Utilities;
 using Xunit;
@@ -43,25 +44,12 @@
         var (metadataPosition, text) = await CreateAndGetMetadataDocument(testLspServer, location, useVirtualFiles);
 
         // Open the metadata file and verify it gets added to the metadata workspace.
-<<<<<<< HEAD
         await testLspServer.OpenDocumentAsync(metadataPosition.DocumentUri, text).ConfigureAwait(false);
         await VerifyDocumentInMetadataWorkspace(testLspServer, metadataPosition.DocumentUri);
 
         // Close the metadata file - the file will still be present in MAS.
         await testLspServer.CloseDocumentAsync(metadataPosition.DocumentUri).ConfigureAwait(false);
         await VerifyDocumentInMetadataWorkspace(testLspServer, metadataPosition.DocumentUri);
-=======
-        await testLspServer.OpenDocumentAsync(definition.Single().DocumentUri, text: string.Empty).ConfigureAwait(false);
-
-        Assert.Equal(WorkspaceKind.MetadataAsSource, (await GetWorkspaceForDocument(testLspServer, definition.Single().DocumentUri)).Kind);
-        await AssertMiscFileWorkspaceEmpty(testLspServer);
-
-        // Close the metadata file - the file will still be present in MAS.
-        await testLspServer.CloseDocumentAsync(definition.Single().DocumentUri).ConfigureAwait(false);
-
-        Assert.Equal(WorkspaceKind.MetadataAsSource, (await GetWorkspaceForDocument(testLspServer, definition.Single().DocumentUri)).Kind);
-        await AssertMiscFileWorkspaceEmpty(testLspServer);
->>>>>>> b467cfbf
     }
 
     [Theory, CombinatorialData]
@@ -118,19 +106,12 @@
                     Console.{|definition:WriteLine|}("Hello, World!");
                 }
             }
-<<<<<<< HEAD
             """;
         await using var testLspServer = await CreateLspServerWithMetadataAsSource(mutatingLspWorkspace, useVirtualFiles, source);
 
         // Get the metadata definition.
         var location = testLspServer.GetLocations("definition").Single();
         var (metadataPosition, text) = await CreateAndGetMetadataDocument(testLspServer, location, useVirtualFiles);
-=======
-            """).ConfigureAwait(false);
-        var workspaceForDocument = await GetWorkspaceForDocument(testLspServer, definition.Single().DocumentUri);
-        Assert.Equal(WorkspaceKind.MetadataAsSource, workspaceForDocument.Kind);
-        await AssertMiscFileWorkspaceEmpty(testLspServer);
->>>>>>> b467cfbf
 
         var lowercaseDocumentUri = new DocumentUri(metadataPosition.DocumentUri.UriString.ToLowerInvariant());
 
@@ -187,7 +168,6 @@
         return testLspServer;
     }
 
-<<<<<<< HEAD
     private static async Task VerifyDocumentInMetadataWorkspace(TestLspServer testLspServer, DocumentUri fileUri)
     {
         var (lspWorkspace, _, _) = await testLspServer.GetManager().GetLspDocumentInfoAsync(new LSP.TextDocumentIdentifier { DocumentUri = fileUri }, CancellationToken.None);
@@ -195,14 +175,8 @@
         Assert.Equal(WorkspaceKind.MetadataAsSource, lspWorkspace!.Kind);
 
         // Verify that the document is also not present in misc files.
-        var doc = testLspServer.GetManagerAccessor().GetLspMiscellaneousFilesWorkspace()!.CurrentSolution.Projects.SingleOrDefault()?.Documents.SingleOrDefault();
-        Assert.Null(doc);
-=======
-    private static async Task AssertMiscFileWorkspaceEmpty(TestLspServer testLspServer)
-    {
         var docs = await testLspServer.GetManagerAccessor().GetMiscellaneousDocumentsAsync(static p => p.Documents).ToImmutableArrayAsync(CancellationToken.None);
         Assert.Empty(docs);
->>>>>>> b467cfbf
     }
 
     private static async Task<(LSP.Location Position, string Text)> CreateAndGetMetadataDocument(TestLspServer testLspServer, LSP.Location requestLocation, bool useVirtualFiles)
