--- conflicted
+++ resolved
@@ -2,9 +2,6 @@
 // The .NET Foundation licenses this file to you under the MIT license.
 // See the LICENSE file in the project root for more information.
 
-#nullable disable
-
-using System;
 using System.Collections.Generic;
 using System.IO;
 using System.Linq;
@@ -157,72 +154,6 @@
                         ResourceOperations = [ResourceOperationKind.Rename]
                     }
                 }
-<<<<<<< HEAD
-            });
-
-            var titlePath = new string[] { string.Format(FeaturesResources.Rename_file_to_0, "ABC.cs") };
-            var unresolvedCodeAction = CodeActionsTests.CreateCodeAction(
-                title: string.Format(FeaturesResources.Rename_file_to_0, "ABC.cs"),
-                kind: CodeActionKind.Refactor,
-                children: [],
-                data: CreateCodeActionResolveData(
-                    string.Format(FeaturesResources.Rename_file_to_0, "ABC.cs"),
-                    testLspServer.GetLocations("caret").Single(), titlePath),
-                priority: VSInternalPriorityLevel.Normal,
-                groupName: "Roslyn2",
-                applicableRange: new LSP.Range { Start = new Position { Line = 0, Character = 6 }, End = new Position { Line = 0, Character = 9 } },
-                diagnostics: null);
-
-            var testWorkspace = testLspServer.TestWorkspace;
-            var documentBefore = testWorkspace.CurrentSolution.GetDocument(testWorkspace.Documents.Single().Id);
-            var documentUriBefore = documentBefore.GetUriForRenamedDocument();
-
-            var actualResolvedAction = await RunGetCodeActionResolveAsync(testLspServer, unresolvedCodeAction);
-
-            var documentAfter = testWorkspace.CurrentSolution.GetDocument(testWorkspace.Documents.Single().Id);
-            var documentUriAfter = documentBefore.WithName("ABC.cs").GetUriForRenamedDocument();
-
-            var expectedCodeAction = CodeActionsTests.CreateCodeAction(
-                title: string.Format(FeaturesResources.Rename_file_to_0, "ABC.cs"),
-                kind: CodeActionKind.Refactor,
-                children: [],
-                data: CreateCodeActionResolveData(
-                    string.Format(FeaturesResources.Rename_file_to_0, "ABC.cs"),
-                    testLspServer.GetLocations("caret").Single(), titlePath),
-                priority: VSInternalPriorityLevel.Normal,
-                groupName: "Roslyn2",
-                applicableRange: new LSP.Range { Start = new Position { Line = 0, Character = 6 }, End = new Position { Line = 0, Character = 9 } },
-                diagnostics: null,
-                edit: GenerateRenameFileEdit(new List<(DocumentUri, DocumentUri)> { (documentUriBefore, documentUriAfter) }));
-
-            AssertJsonEquals(expectedCodeAction, actualResolvedAction);
-        }
-
-        [Theory, CombinatorialData]
-        public async Task TestLinkedDocuments(bool mutatingLspWorkspace)
-        {
-            var originalMarkup = """
-                class C
-                {
-                    public static readonly int {|caret:_value|} = 10;
-                }
-                """;
-            var xmlWorkspace = $"""
-                <Workspace>
-                    <Project Language='C#' CommonReferences='true' AssemblyName='LinkedProj' Name='CSProj.1'>
-                        <Document FilePath='C:\C.cs'>{originalMarkup}</Document>
-                    </Project>
-                    <Project Language='C#' CommonReferences='true' AssemblyName='LinkedProj' Name='CSProj.2'>
-                        <Document IsLinkFile='true' LinkProjectName='CSProj.1' LinkFilePath='C:\C.cs'/>
-                    </Project>
-                </Workspace>
-                """;
-
-            var expectedText = """
-                class C
-                {
-                    private static readonly int value = 10;
-=======
             }
         });
 
@@ -259,11 +190,10 @@
             groupName: "Roslyn2",
             applicableRange: new LSP.Range { Start = new Position { Line = 0, Character = 6 }, End = new Position { Line = 0, Character = 9 } },
             diagnostics: null,
-            edit: GenerateRenameFileEdit(new List<(Uri, Uri)> { (documentUriBefore, documentUriAfter) }));
+            edit: GenerateRenameFileEdit(new List<(DocumentUri, DocumentUri)> { (documentUriBefore, documentUriAfter) }));
 
         AssertJsonEquals(expectedCodeAction, actualResolvedAction);
     }
->>>>>>> 50b6120b
 
     [Theory, CombinatorialData]
     public async Task TestLinkedDocuments(bool mutatingLspWorkspace)
@@ -342,30 +272,6 @@
                         ResourceOperations = [ResourceOperationKind.Create]
                     }
                 }
-<<<<<<< HEAD
-            });
-
-            var titlePath = new string[] { string.Format(FeaturesResources.Move_type_to_0, "ABC.cs") };
-            var unresolvedCodeAction = CodeActionsTests.CreateCodeAction(
-                title: string.Format(FeaturesResources.Move_type_to_0, "ABC.cs"),
-                kind: CodeActionKind.Refactor,
-                children: [],
-                data: CreateCodeActionResolveData(
-                    string.Format(FeaturesResources.Move_type_to_0, "ABC.cs"),
-                    testLspServer.GetLocations("caret").Single(), titlePath),
-                priority: VSInternalPriorityLevel.Normal,
-                groupName: "Roslyn2",
-                applicableRange: new LSP.Range { Start = new Position { Line = 0, Character = 6 }, End = new Position { Line = 0, Character = 9 } },
-                diagnostics: null);
-
-            var testWorkspace = testLspServer.TestWorkspace;
-            var actualResolvedAction = await RunGetCodeActionResolveAsync(testLspServer, unresolvedCodeAction);
-
-            var project = testWorkspace.CurrentSolution.Projects.Single();
-            var newDocumentUri = ProtocolConversions.CreateAbsoluteDocumentUri(Path.Combine(Path.GetDirectoryName(project.FilePath), "ABC.cs"));
-            var existingDocumentUri = testWorkspace.CurrentSolution.GetRequiredDocument(testWorkspace.Documents.Single().Id).GetURI();
-            var workspaceEdit = new WorkspaceEdit()
-=======
             }
         });
 
@@ -386,12 +292,11 @@
         var actualResolvedAction = await RunGetCodeActionResolveAsync(testLspServer, unresolvedCodeAction);
 
         var project = testWorkspace.CurrentSolution.Projects.Single();
-        var newDocumentUri = ProtocolConversions.CreateAbsoluteUri(Path.Combine(Path.GetDirectoryName(project.FilePath), "ABC.cs"));
+        var newDocumentUri = ProtocolConversions.CreateAbsoluteDocumentUri(Path.Combine(Path.GetDirectoryName(project.FilePath), "ABC.cs"));
         var existingDocumentUri = testWorkspace.CurrentSolution.GetRequiredDocument(testWorkspace.Documents.Single().Id).GetURI();
         var workspaceEdit = new WorkspaceEdit()
         {
             DocumentChanges = new SumType<TextDocumentEdit, CreateFile, RenameFile, DeleteFile>[]
->>>>>>> 50b6120b
             {
                 // Create file
                 new CreateFile() { Uri = newDocumentUri },
@@ -488,36 +393,6 @@
                     {
                         ResourceOperations = [ResourceOperationKind.Create]
                     }
-<<<<<<< HEAD
-                },
-
-                DocumentFileContainingFolders = [Path.Combine("dir1", "dir2", "dir3")],
-            });
-
-            var titlePath = new string[] { string.Format(FeaturesResources.Move_type_to_0, "BCD.cs") };
-            var unresolvedCodeAction = CodeActionsTests.CreateCodeAction(
-                title: string.Format(FeaturesResources.Move_type_to_0, "BCD.cs"),
-                kind: CodeActionKind.Refactor,
-                children: [],
-                data: CreateCodeActionResolveData(
-                    string.Format(FeaturesResources.Move_type_to_0, "BCD.cs"),
-                    testLspServer.GetLocations("caret").Single(), titlePath),
-                priority: VSInternalPriorityLevel.Normal,
-                groupName: "Roslyn2",
-                applicableRange: new LSP.Range { Start = new Position { Line = 3, Character = 6 }, End = new Position { Line = 3, Character = 9 } },
-                diagnostics: null);
-
-            var testWorkspace = testLspServer.TestWorkspace;
-            var actualResolvedAction = await RunGetCodeActionResolveAsync(testLspServer, unresolvedCodeAction);
-
-            var existingDocument = testWorkspace.CurrentSolution.GetRequiredDocument(testWorkspace.Documents.Single().Id);
-            var existingDocumentUri = existingDocument.GetURI();
-
-            Assert.Contains(Path.Combine("dir1", "dir2", "dir3"), existingDocument.FilePath);
-            var newDocumentUri = ProtocolConversions.CreateAbsoluteDocumentUri(
-                Path.Combine(Path.GetDirectoryName(existingDocument.FilePath), "BCD.cs"));
-            var workspaceEdit = new WorkspaceEdit()
-=======
                 }
             },
 
@@ -544,12 +419,11 @@
         var existingDocumentUri = existingDocument.GetURI();
 
         Assert.Contains(Path.Combine("dir1", "dir2", "dir3"), existingDocument.FilePath);
-        var newDocumentUri = ProtocolConversions.CreateAbsoluteUri(
+        var newDocumentUri = ProtocolConversions.CreateAbsoluteDocumentUri(
             Path.Combine(Path.GetDirectoryName(existingDocument.FilePath), "BCD.cs"));
         var workspaceEdit = new WorkspaceEdit()
         {
             DocumentChanges = new SumType<TextDocumentEdit, CreateFile, RenameFile, DeleteFile>[]
->>>>>>> 50b6120b
             {
                 // Create file
                 new CreateFile() { Uri = newDocumentUri },
@@ -658,20 +532,10 @@
             }
         };
 
-<<<<<<< HEAD
-        private static WorkspaceEdit GenerateRenameFileEdit(IList<(DocumentUri oldUri, DocumentUri newUri)> renameLocations)
-            => new()
-            {
-                DocumentChanges = renameLocations.Select(
-                    locations => new SumType<TextDocumentEdit, CreateFile, RenameFile, DeleteFile>(new RenameFile() { OldUri = locations.oldUri, NewUri = locations.newUri })).ToArray()
-            };
-    }
-=======
-    private static WorkspaceEdit GenerateRenameFileEdit(IList<(Uri oldUri, Uri newUri)> renameLocations)
+    private static WorkspaceEdit GenerateRenameFileEdit(IList<(DocumentUri oldUri, DocumentUri newUri)> renameLocations)
         => new()
         {
             DocumentChanges = renameLocations.Select(
                 locations => new SumType<TextDocumentEdit, CreateFile, RenameFile, DeleteFile>(new RenameFile() { OldUri = locations.oldUri, NewUri = locations.newUri })).ToArray()
         };
->>>>>>> 50b6120b
 }