﻿// Licensed to the .NET Foundation under one or more agreements.
// The .NET Foundation licenses this file to you under the MIT license.
// See the LICENSE file in the project root for more information.

using System;
using System.Collections.Immutable;
using System.Diagnostics.CodeAnalysis;
using System.IO;
using System.Linq;
using System.Threading;
using System.Threading.Tasks;
using Microsoft.CodeAnalysis.FindUsages;
using Microsoft.CodeAnalysis.QuickInfo.Presentation;
using Microsoft.CodeAnalysis.Shared.Collections;
using Microsoft.CodeAnalysis.Shared.Extensions;
using Microsoft.CodeAnalysis.Text;
using Roslyn.Core.Imaging;
using Roslyn.LanguageServer.Protocol;
using Roslyn.Text.Adornments;
using Roslyn.Utilities;

namespace Microsoft.CodeAnalysis.LanguageServer;

internal static partial class Extensions
{
    public static Uri GetURI(this TextDocument document)
    {
<<<<<<< HEAD
        public static DocumentUri GetURI(this TextDocument document)
        {
            Contract.ThrowIfNull(document.FilePath);
            return document is SourceGeneratedDocument sourceGeneratedDocument
                ? SourceGeneratedDocumentUri.Create(sourceGeneratedDocument.Identity)
                : ProtocolConversions.CreateAbsoluteDocumentUri(document.FilePath);
        }

        /// <summary>
        /// Generate the Uri of a document by replace the name in file path using the document's name.
        /// Used to generate the correct Uri when rename a document, because calling <seealso cref="Document.WithName(string)"/> doesn't update the file path.
        /// </summary>
        public static DocumentUri GetUriForRenamedDocument(this TextDocument document)
        {
            Contract.ThrowIfNull(document.FilePath);
            Contract.ThrowIfNull(document.Name);
            Contract.ThrowIfTrue(document is SourceGeneratedDocument);
            var directoryName = Path.GetDirectoryName(document.FilePath);

            Contract.ThrowIfNull(directoryName);
            var path = Path.Combine(directoryName, document.Name);
            return ProtocolConversions.CreateAbsoluteDocumentUri(path);
        }

        public static DocumentUri CreateUriForDocumentWithoutFilePath(this TextDocument document)
        {
            Contract.ThrowIfNull(document.Name);
            Contract.ThrowIfNull(document.Project.FilePath);

            var projectDirectoryName = Path.GetDirectoryName(document.Project.FilePath);
            Contract.ThrowIfNull(projectDirectoryName);
            var path = Path.Combine([projectDirectoryName, .. document.Folders, document.Name]);
            return ProtocolConversions.CreateAbsoluteDocumentUri(path);
        }

        public static Uri GetRequiredParsedUri(this DocumentUri documentUri)
        {
            Contract.ThrowIfNull(documentUri.ParsedUri, $"URI {documentUri} could not be parsed");
            return documentUri.ParsedUri;
        }

        /// <summary>
        /// Get all regular and additional <see cref="TextDocument"/>s for the given <paramref name="documentUri"/>.
        /// This will not return source generated documents.
        /// </summary>
        public static ImmutableArray<TextDocument> GetTextDocuments(this Solution solution, DocumentUri documentUri)
        {
            var documentIds = GetDocumentIds(solution, documentUri);
=======
        Contract.ThrowIfNull(document.FilePath);
        return document is SourceGeneratedDocument sourceGeneratedDocument
            ? SourceGeneratedDocumentUri.Create(sourceGeneratedDocument.Identity)
            : ProtocolConversions.CreateAbsoluteUri(document.FilePath);
    }

    /// <summary>
    /// Generate the Uri of a document by replace the name in file path using the document's name.
    /// Used to generate the correct Uri when rename a document, because calling <seealso cref="Document.WithName(string)"/> doesn't update the file path.
    /// </summary>
    public static Uri GetUriForRenamedDocument(this TextDocument document)
    {
        Contract.ThrowIfNull(document.FilePath);
        Contract.ThrowIfNull(document.Name);
        Contract.ThrowIfTrue(document is SourceGeneratedDocument);
        var directoryName = Path.GetDirectoryName(document.FilePath);

        Contract.ThrowIfNull(directoryName);
        var path = Path.Combine(directoryName, document.Name);
        return ProtocolConversions.CreateAbsoluteUri(path);
    }

    public static Uri CreateUriForDocumentWithoutFilePath(this TextDocument document)
    {
        Contract.ThrowIfNull(document.Name);
        Contract.ThrowIfNull(document.Project.FilePath);

        var projectDirectoryName = Path.GetDirectoryName(document.Project.FilePath);
        Contract.ThrowIfNull(projectDirectoryName);
        var path = Path.Combine([projectDirectoryName, .. document.Folders, document.Name]);
        return ProtocolConversions.CreateAbsoluteUri(path);
    }

    /// <summary>
    /// Get all regular and additional <see cref="TextDocument"/>s for the given <paramref name="documentUri"/>.
    /// This will not return source generated documents.
    /// </summary>
    public static ImmutableArray<TextDocument> GetTextDocuments(this Solution solution, Uri documentUri)
    {
        var documentIds = GetDocumentIds(solution, documentUri);
>>>>>>> 50b6120b

        var documents = documentIds
            .Select(solution.GetTextDocument)
            .WhereNotNull()
            .ToImmutableArray();
        return documents;
    }

<<<<<<< HEAD
        public static ImmutableArray<DocumentId> GetDocumentIds(this Solution solution, DocumentUri documentUri)
        {
            if (documentUri.ParsedUri is null)
            {
                // If we were given an unparse-able URI, just search for documents with the full URI string.
                // For example the miscellaneous workspace stores these kinds of documents with the full URI string.
                return solution.GetDocumentIdsWithFilePath(documentUri.UriString);
            }

            // If this is not our special scheme for generated documents, then we can just look for documents with that file path.
            if (documentUri.ParsedUri.Scheme != SourceGeneratedDocumentUri.Scheme)
                return solution.GetDocumentIdsWithFilePath(ProtocolConversions.GetDocumentFilePathFromUri(documentUri.ParsedUri));

            // We can get a null documentId if we were unable to find the project associated with the
            // generated document - this can happen if say a project is unloaded.  There may be LSP requests
            // already in-flight which may ask for a generated document from that project.  So we return null
            var documentId = SourceGeneratedDocumentUri.DeserializeIdentity(solution, documentUri.ParsedUri)?.DocumentId;
=======
    public static ImmutableArray<DocumentId> GetDocumentIds(this Solution solution, Uri documentUri)
    {
        // If this is not our special scheme for generated documents, then we can just look for documents with that file path.
        if (documentUri.Scheme != SourceGeneratedDocumentUri.Scheme)
            return solution.GetDocumentIdsWithFilePath(ProtocolConversions.GetDocumentFilePathFromUri(documentUri));

        // We can get a null documentId if we were unable to find the project associated with the
        // generated document - this can happen if say a project is unloaded.  There may be LSP requests
        // already in-flight which may ask for a generated document from that project.  So we return null
        var documentId = SourceGeneratedDocumentUri.DeserializeIdentity(solution, documentUri)?.DocumentId;
>>>>>>> 50b6120b

        return documentId is not null ? [documentId] : [];
    }

    /// <summary>
    /// Finds the document for a TextDocumentIdentifier, potentially returning a source-generated file.
    /// </summary>
    public static async ValueTask<Document?> GetDocumentAsync(this Solution solution, TextDocumentIdentifier documentIdentifier, CancellationToken cancellationToken)
    {
        var textDocument = await solution.GetTextDocumentAsync(documentIdentifier, cancellationToken).ConfigureAwait(false);
        Contract.ThrowIfTrue(textDocument is not null && textDocument is not Document, $"{textDocument!.Id} is not a Document");
        return textDocument as Document;
    }

    /// <summary>
    /// Finds the TextDocument for a TextDocumentIdentifier, potentially returning a source-generated file.
    /// </summary>
    public static async ValueTask<TextDocument?> GetTextDocumentAsync(this Solution solution, TextDocumentIdentifier documentIdentifier, CancellationToken cancellationToken)
    {
        // If it's the URI scheme for source generated files, delegate to our other helper, otherwise we can handle anything else here.
        if (documentIdentifier.Uri.Scheme == SourceGeneratedDocumentUri.Scheme)
        {
<<<<<<< HEAD
            // If it's the URI scheme for source generated files, delegate to our other helper, otherwise we can handle anything else here.
            if (documentIdentifier.Uri.ParsedUri?.Scheme == SourceGeneratedDocumentUri.Scheme)
            {
                // In the case of a URI scheme for source generated files, we generate a different URI for each project, thus this URI cannot be linked into multiple projects;
                // this means we can safely call .SingleOrDefault() and not worry about calling FindDocumentInProjectContext.
                var documentId = solution.GetDocumentIds(documentIdentifier.Uri).SingleOrDefault();
                return await solution.GetDocumentAsync(documentId, includeSourceGenerated: true, cancellationToken).ConfigureAwait(false);
            }

            var documents = solution.GetTextDocuments(documentIdentifier.Uri);
            return documents.Length == 0
                ? null
                : documents.FindDocumentInProjectContext(documentIdentifier, (sln, id) => sln.GetRequiredTextDocument(id));
=======
            // In the case of a URI scheme for source generated files, we generate a different URI for each project, thus this URI cannot be linked into multiple projects;
            // this means we can safely call .SingleOrDefault() and not worry about calling FindDocumentInProjectContext.
            var documentId = solution.GetDocumentIds(documentIdentifier.Uri).SingleOrDefault();
            return await solution.GetDocumentAsync(documentId, includeSourceGenerated: true, cancellationToken).ConfigureAwait(false);
>>>>>>> 50b6120b
        }

        var documents = solution.GetTextDocuments(documentIdentifier.Uri);
        return documents.Length == 0
            ? null
            : documents.FindDocumentInProjectContext(documentIdentifier, (sln, id) => sln.GetRequiredTextDocument(id));
    }

    private static T FindItemInProjectContext<T>(
        ImmutableArray<T> items,
        TextDocumentIdentifier itemIdentifier,
        Func<T, ProjectId> projectIdGetter,
        Func<T> defaultGetter)
    {
        if (items.Length > 1)
        {
            // We have more than one document; try to find the one that matches the right context
            if (itemIdentifier is VSTextDocumentIdentifier vsDocumentIdentifier && vsDocumentIdentifier.ProjectContext != null)
            {
                var projectId = ProtocolConversions.ProjectContextToProjectId(vsDocumentIdentifier.ProjectContext);
                var matchingItem = items.FirstOrDefault(d => projectIdGetter(d) == projectId);

                if (matchingItem != null)
                {
                    return matchingItem;
                }
            }
            else
            {
                return defaultGetter();
            }
        }

<<<<<<< HEAD
        public static Project? GetProject(this Solution solution, TextDocumentIdentifier projectIdentifier)
        {
            // We need to parse the URI (scheme, file path) to be able to lookup the URI in the solution.
            if (projectIdentifier.Uri.ParsedUri is null)
            {
                return null;
            }

            var projects = solution.Projects.Where(project => project.FilePath == projectIdentifier.Uri.ParsedUri.LocalPath).ToImmutableArray();
            return !projects.Any()
                ? null
                : FindItemInProjectContext(projects, projectIdentifier, projectIdGetter: (item) => item.Id, defaultGetter: () => projects[0]);
        }
=======
        // We either have only one item or have multiple, but none of them  matched our context. In the
        // latter case, we'll just return the first one arbitrarily since this might just be some temporary mis-sync
        // of client and server state.
        return items[0];
    }
>>>>>>> 50b6120b

    public static T FindDocumentInProjectContext<T>(this ImmutableArray<T> documents, TextDocumentIdentifier documentIdentifier, Func<Solution, DocumentId, T> documentGetter) where T : TextDocument
    {
        return FindItemInProjectContext(documents, documentIdentifier, projectIdGetter: (item) => item.Project.Id, defaultGetter: () =>
        {
            // We were not passed a project context.  This can happen when the LSP powered NavBar is not enabled.
            // This branch should be removed when we're using the LSP based navbar in all scenarios.

            var solution = documents.First().Project.Solution;
            // Lookup which of the linked documents is currently active in the workspace.
            var documentIdInCurrentContext = solution.Workspace.GetDocumentIdInCurrentContext(documents.First().Id);
            return documentGetter(solution, documentIdInCurrentContext);
        });
    }

    public static Project? GetProject(this Solution solution, TextDocumentIdentifier projectIdentifier)
    {
        var projects = solution.Projects.Where(project => project.FilePath == projectIdentifier.Uri.LocalPath).ToImmutableArray();
        return !projects.Any()
            ? null
            : FindItemInProjectContext(projects, projectIdentifier, projectIdGetter: (item) => item.Id, defaultGetter: () => projects[0]);
    }

    public static TextDocument? GetAdditionalDocument(this Solution solution, TextDocumentIdentifier documentIdentifier)
    {
        var documentIds = GetDocumentIds(solution, documentIdentifier.Uri);

        // We don't call GetRequiredAdditionalDocument as the id could be referring to a regular document.
        var additionalDocuments = documentIds.Select(solution.GetAdditionalDocument).WhereNotNull().ToImmutableArray();
        return !additionalDocuments.Any()
            ? null
            : additionalDocuments.FindDocumentInProjectContext(documentIdentifier, (sln, id) => sln.GetRequiredAdditionalDocument(id));
    }

    public static async Task<int> GetPositionFromLinePositionAsync(this TextDocument document, LinePosition linePosition, CancellationToken cancellationToken)
    {
        var text = await document.GetValueTextAsync(cancellationToken).ConfigureAwait(false);
        return text.Lines.GetPosition(linePosition);
    }

    public static bool HasVisualStudioLspCapability(this ClientCapabilities? clientCapabilities)
    {
        if (clientCapabilities is VSInternalClientCapabilities vsClientCapabilities)
        {
            return vsClientCapabilities.SupportsVisualStudioExtensions;
        }

        return false;
    }

    public static bool HasCompletionListDataCapability(this ClientCapabilities clientCapabilities)
    {
        if (!TryGetVSCompletionListSetting(clientCapabilities, out var completionListSetting))
        {
            return false;
        }

        return completionListSetting.Data;
    }

    public static bool HasCompletionListCommitCharactersCapability(this ClientCapabilities clientCapabilities)
    {
        if (!TryGetVSCompletionListSetting(clientCapabilities, out var completionListSetting))
        {
            return false;
        }

        return completionListSetting.CommitCharacters;
    }

    public static string GetMarkdownLanguageName(this Document document)
    {
        switch (document.Project.Language)
        {
            case LanguageNames.CSharp:
                return "csharp";
            case LanguageNames.VisualBasic:
                return "vb";
            case LanguageNames.FSharp:
                return "fsharp";
            case InternalLanguageNames.TypeScript:
                return "typescript";
            default:
                throw new ArgumentException(string.Format("Document project language {0} is not valid", document.Project.Language));
        }
    }

    public static ClassifiedTextElement GetClassifiedText(this DefinitionItem definition)
        => new ClassifiedTextElement(definition.DisplayParts.Select(part => new ClassifiedTextRun(part.Tag.ToClassificationTypeName(), part.Text)));

    private static bool TryGetVSCompletionListSetting(ClientCapabilities clientCapabilities, [NotNullWhen(returnValue: true)] out VSInternalCompletionListSetting? completionListSetting)
    {
        if (clientCapabilities is not VSInternalClientCapabilities vsClientCapabilities)
        {
            completionListSetting = null;
            return false;
        }

        var textDocumentCapability = vsClientCapabilities.TextDocument;
        if (textDocumentCapability == null)
        {
            completionListSetting = null;
            return false;
        }

        if (textDocumentCapability.Completion is not VSInternalCompletionSetting vsCompletionSetting)
        {
            completionListSetting = null;
            return false;
        }

        completionListSetting = vsCompletionSetting.CompletionList;
        if (completionListSetting == null)
        {
            return false;
        }

        return true;
    }

    public static int CompareTo(this Position p1, Position p2)
    {
        if (p1.Line > p2.Line)
            return 1;
        else if (p1.Line < p2.Line)
            return -1;

        if (p1.Character > p2.Character)
            return 1;
        else if (p1.Character < p2.Character)
            return -1;

        return 0;
    }

    public static VSImageId ToVSImageId(this Glyph glyph)
    {
        var (guid, id) = glyph.GetVsImageData();

        return new() { Guid = guid, Id = id };
    }

    public static ImageId ToLSPImageId(this Glyph glyph)
    {
        var (guid, id) = glyph.GetVsImageData();

        return new(guid, id);
    }

    public static ImageElement ToLSPElement(this QuickInfoGlyphElement element)
        => new(element.Glyph.ToLSPImageId());

    public static ClassifiedTextRun ToLSPRun(this QuickInfoClassifiedTextRun run)
        => new(run.ClassificationTypeName, run.Text, (ClassifiedTextRunStyle)run.Style, markerTagType: null, run.NavigationAction, run.Tooltip);

    public static ClassifiedTextElement ToLSPElement(this QuickInfoClassifiedTextElement element)
        => new(element.Runs.Select(ToLSPRun));

    public static ContainerElement ToLSPElement(this QuickInfoContainerElement element)
        => new((ContainerElementStyle)element.Style, element.Elements.Select(ToLSPElement));

    private static object ToLSPElement(QuickInfoElement value)
    {
        return value switch
        {
            QuickInfoGlyphElement element => element.ToLSPElement(),
            QuickInfoContainerElement element => element.ToLSPElement(),
            QuickInfoClassifiedTextElement element => element.ToLSPElement(),
            _ => value
        };
    }

    /// <summary>
    /// Retrieves the <see cref="Guid"/> and id that can represent a particular <see cref="Glyph"/>
    /// in the Visual Studio client.
    /// </summary>
    /// <param name="glyph"></param>
    /// <exception cref="ArgumentException"></exception>
    public static (Guid guid, int id) GetVsImageData(this Glyph glyph)
    {
        return glyph switch
        {
            Glyph.None => default,

            Glyph.Assembly => (KnownImageIds.ImageCatalogGuid, KnownImageIds.Assembly),

            Glyph.BasicFile => (KnownImageIds.ImageCatalogGuid, KnownImageIds.VBFileNode),
            Glyph.BasicProject => (KnownImageIds.ImageCatalogGuid, KnownImageIds.VBProjectNode),

            Glyph.ClassPublic => (KnownImageIds.ImageCatalogGuid, KnownImageIds.ClassPublic),
            Glyph.ClassProtected => (KnownImageIds.ImageCatalogGuid, KnownImageIds.ClassProtected),
            Glyph.ClassPrivate => (KnownImageIds.ImageCatalogGuid, KnownImageIds.ClassPrivate),
            Glyph.ClassInternal => (KnownImageIds.ImageCatalogGuid, KnownImageIds.ClassInternal),

            Glyph.CSharpFile => (KnownImageIds.ImageCatalogGuid, KnownImageIds.CSFileNode),
            Glyph.CSharpProject => (KnownImageIds.ImageCatalogGuid, KnownImageIds.CSProjectNode),

            Glyph.CompletionWarning => (KnownImageIds.ImageCatalogGuid, KnownImageIds.IntellisenseWarning),

            Glyph.ConstantPublic => (KnownImageIds.ImageCatalogGuid, KnownImageIds.ConstantPublic),
            Glyph.ConstantProtected => (KnownImageIds.ImageCatalogGuid, KnownImageIds.ConstantProtected),
            Glyph.ConstantPrivate => (KnownImageIds.ImageCatalogGuid, KnownImageIds.ConstantPrivate),
            Glyph.ConstantInternal => (KnownImageIds.ImageCatalogGuid, KnownImageIds.ConstantInternal),

            Glyph.DelegatePublic => (KnownImageIds.ImageCatalogGuid, KnownImageIds.DelegatePublic),
            Glyph.DelegateProtected => (KnownImageIds.ImageCatalogGuid, KnownImageIds.DelegateProtected),
            Glyph.DelegatePrivate => (KnownImageIds.ImageCatalogGuid, KnownImageIds.DelegatePrivate),
            Glyph.DelegateInternal => (KnownImageIds.ImageCatalogGuid, KnownImageIds.DelegateInternal),

            Glyph.EnumPublic => (KnownImageIds.ImageCatalogGuid, KnownImageIds.EnumerationPublic),
            Glyph.EnumProtected => (KnownImageIds.ImageCatalogGuid, KnownImageIds.EnumerationProtected),
            Glyph.EnumPrivate => (KnownImageIds.ImageCatalogGuid, KnownImageIds.EnumerationPrivate),
            Glyph.EnumInternal => (KnownImageIds.ImageCatalogGuid, KnownImageIds.EnumerationInternal),

            Glyph.EnumMemberPublic or
            Glyph.EnumMemberProtected or
            Glyph.EnumMemberPrivate or
            Glyph.EnumMemberInternal => (KnownImageIds.ImageCatalogGuid, KnownImageIds.EnumerationItemPublic),

            Glyph.Error => (KnownImageIds.ImageCatalogGuid, KnownImageIds.StatusError),

            Glyph.EventPublic => (KnownImageIds.ImageCatalogGuid, KnownImageIds.EventPublic),
            Glyph.EventProtected => (KnownImageIds.ImageCatalogGuid, KnownImageIds.EventProtected),
            Glyph.EventPrivate => (KnownImageIds.ImageCatalogGuid, KnownImageIds.EventPrivate),
            Glyph.EventInternal => (KnownImageIds.ImageCatalogGuid, KnownImageIds.EventInternal),

            // Extension methods have the same glyph regardless of accessibility.
            Glyph.ExtensionMethodPublic or
            Glyph.ExtensionMethodProtected or
            Glyph.ExtensionMethodPrivate or
            Glyph.ExtensionMethodInternal => (KnownImageIds.ImageCatalogGuid, KnownImageIds.ExtensionMethod),

            Glyph.FieldPublic => (KnownImageIds.ImageCatalogGuid, KnownImageIds.FieldPublic),
            Glyph.FieldProtected => (KnownImageIds.ImageCatalogGuid, KnownImageIds.FieldProtected),
            Glyph.FieldPrivate => (KnownImageIds.ImageCatalogGuid, KnownImageIds.FieldPrivate),
            Glyph.FieldInternal => (KnownImageIds.ImageCatalogGuid, KnownImageIds.FieldInternal),

            Glyph.InterfacePublic => (KnownImageIds.ImageCatalogGuid, KnownImageIds.InterfacePublic),
            Glyph.InterfaceProtected => (KnownImageIds.ImageCatalogGuid, KnownImageIds.InterfaceProtected),
            Glyph.InterfacePrivate => (KnownImageIds.ImageCatalogGuid, KnownImageIds.InterfacePrivate),
            Glyph.InterfaceInternal => (KnownImageIds.ImageCatalogGuid, KnownImageIds.InterfaceInternal),

            // TODO: Figure out the right thing to return here.
            Glyph.Intrinsic => (KnownImageIds.ImageCatalogGuid, KnownImageIds.Type),

            Glyph.Keyword => (KnownImageIds.ImageCatalogGuid, KnownImageIds.IntellisenseKeyword),

            Glyph.Label => (KnownImageIds.ImageCatalogGuid, KnownImageIds.Label),

            Glyph.MethodPublic => (KnownImageIds.ImageCatalogGuid, KnownImageIds.MethodPublic),
            Glyph.MethodProtected => (KnownImageIds.ImageCatalogGuid, KnownImageIds.MethodProtected),
            Glyph.MethodPrivate => (KnownImageIds.ImageCatalogGuid, KnownImageIds.MethodPrivate),
            Glyph.MethodInternal => (KnownImageIds.ImageCatalogGuid, KnownImageIds.MethodInternal),

            Glyph.ModulePublic => (KnownImageIds.ImageCatalogGuid, KnownImageIds.ModulePublic),
            Glyph.ModuleProtected => (KnownImageIds.ImageCatalogGuid, KnownImageIds.ModuleProtected),
            Glyph.ModulePrivate => (KnownImageIds.ImageCatalogGuid, KnownImageIds.ModulePrivate),
            Glyph.ModuleInternal => (KnownImageIds.ImageCatalogGuid, KnownImageIds.ModuleInternal),

            Glyph.Namespace => (KnownImageIds.ImageCatalogGuid, KnownImageIds.Namespace),

            Glyph.NuGet => (KnownImageIds.ImageCatalogGuid, KnownImageIds.NuGet),

            Glyph.OpenFolder => (KnownImageIds.ImageCatalogGuid, KnownImageIds.OpenFolder),

            Glyph.Operator => (KnownImageIds.ImageCatalogGuid, KnownImageIds.Operator),

            Glyph.Parameter or Glyph.Local => (KnownImageIds.ImageCatalogGuid, KnownImageIds.LocalVariable),

            Glyph.PropertyPublic => (KnownImageIds.ImageCatalogGuid, KnownImageIds.PropertyPublic),
            Glyph.PropertyProtected => (KnownImageIds.ImageCatalogGuid, KnownImageIds.PropertyProtected),
            Glyph.PropertyPrivate => (KnownImageIds.ImageCatalogGuid, KnownImageIds.PropertyPrivate),
            Glyph.PropertyInternal => (KnownImageIds.ImageCatalogGuid, KnownImageIds.PropertyInternal),

            Glyph.RangeVariable => (KnownImageIds.ImageCatalogGuid, KnownImageIds.FieldPublic),

            Glyph.Reference => (KnownImageIds.ImageCatalogGuid, KnownImageIds.Reference),

            Glyph.Snippet => (KnownImageIds.ImageCatalogGuid, KnownImageIds.Snippet),

            Glyph.StatusInformation => (KnownImageIds.ImageCatalogGuid, KnownImageIds.StatusInformation),

            Glyph.StructurePublic => (KnownImageIds.ImageCatalogGuid, KnownImageIds.ValueTypePublic),
            Glyph.StructureProtected => (KnownImageIds.ImageCatalogGuid, KnownImageIds.ValueTypeProtected),
            Glyph.StructurePrivate => (KnownImageIds.ImageCatalogGuid, KnownImageIds.ValueTypePrivate),
            Glyph.StructureInternal => (KnownImageIds.ImageCatalogGuid, KnownImageIds.ValueTypeInternal),

            Glyph.TargetTypeMatch => (KnownImageIds.ImageCatalogGuid, KnownImageIds.MatchType),

            Glyph.TypeParameter => (KnownImageIds.ImageCatalogGuid, KnownImageIds.Type),

            _ => throw new ArgumentException($"Unknown glyph value: {glyph}", nameof(glyph)),
        };
    }
}<|MERGE_RESOLUTION|>--- conflicted
+++ resolved
@@ -23,69 +23,19 @@
 
 internal static partial class Extensions
 {
-    public static Uri GetURI(this TextDocument document)
-    {
-<<<<<<< HEAD
-        public static DocumentUri GetURI(this TextDocument document)
-        {
-            Contract.ThrowIfNull(document.FilePath);
-            return document is SourceGeneratedDocument sourceGeneratedDocument
-                ? SourceGeneratedDocumentUri.Create(sourceGeneratedDocument.Identity)
-                : ProtocolConversions.CreateAbsoluteDocumentUri(document.FilePath);
-        }
-
-        /// <summary>
-        /// Generate the Uri of a document by replace the name in file path using the document's name.
-        /// Used to generate the correct Uri when rename a document, because calling <seealso cref="Document.WithName(string)"/> doesn't update the file path.
-        /// </summary>
-        public static DocumentUri GetUriForRenamedDocument(this TextDocument document)
-        {
-            Contract.ThrowIfNull(document.FilePath);
-            Contract.ThrowIfNull(document.Name);
-            Contract.ThrowIfTrue(document is SourceGeneratedDocument);
-            var directoryName = Path.GetDirectoryName(document.FilePath);
-
-            Contract.ThrowIfNull(directoryName);
-            var path = Path.Combine(directoryName, document.Name);
-            return ProtocolConversions.CreateAbsoluteDocumentUri(path);
-        }
-
-        public static DocumentUri CreateUriForDocumentWithoutFilePath(this TextDocument document)
-        {
-            Contract.ThrowIfNull(document.Name);
-            Contract.ThrowIfNull(document.Project.FilePath);
-
-            var projectDirectoryName = Path.GetDirectoryName(document.Project.FilePath);
-            Contract.ThrowIfNull(projectDirectoryName);
-            var path = Path.Combine([projectDirectoryName, .. document.Folders, document.Name]);
-            return ProtocolConversions.CreateAbsoluteDocumentUri(path);
-        }
-
-        public static Uri GetRequiredParsedUri(this DocumentUri documentUri)
-        {
-            Contract.ThrowIfNull(documentUri.ParsedUri, $"URI {documentUri} could not be parsed");
-            return documentUri.ParsedUri;
-        }
-
-        /// <summary>
-        /// Get all regular and additional <see cref="TextDocument"/>s for the given <paramref name="documentUri"/>.
-        /// This will not return source generated documents.
-        /// </summary>
-        public static ImmutableArray<TextDocument> GetTextDocuments(this Solution solution, DocumentUri documentUri)
-        {
-            var documentIds = GetDocumentIds(solution, documentUri);
-=======
+    public static DocumentUri GetURI(this TextDocument document)
+    {
         Contract.ThrowIfNull(document.FilePath);
         return document is SourceGeneratedDocument sourceGeneratedDocument
             ? SourceGeneratedDocumentUri.Create(sourceGeneratedDocument.Identity)
-            : ProtocolConversions.CreateAbsoluteUri(document.FilePath);
+            : ProtocolConversions.CreateAbsoluteDocumentUri(document.FilePath);
     }
 
     /// <summary>
     /// Generate the Uri of a document by replace the name in file path using the document's name.
     /// Used to generate the correct Uri when rename a document, because calling <seealso cref="Document.WithName(string)"/> doesn't update the file path.
     /// </summary>
-    public static Uri GetUriForRenamedDocument(this TextDocument document)
+    public static DocumentUri GetUriForRenamedDocument(this TextDocument document)
     {
         Contract.ThrowIfNull(document.FilePath);
         Contract.ThrowIfNull(document.Name);
@@ -94,10 +44,10 @@
 
         Contract.ThrowIfNull(directoryName);
         var path = Path.Combine(directoryName, document.Name);
-        return ProtocolConversions.CreateAbsoluteUri(path);
-    }
-
-    public static Uri CreateUriForDocumentWithoutFilePath(this TextDocument document)
+        return ProtocolConversions.CreateAbsoluteDocumentUri(path);
+    }
+
+    public static DocumentUri CreateUriForDocumentWithoutFilePath(this TextDocument document)
     {
         Contract.ThrowIfNull(document.Name);
         Contract.ThrowIfNull(document.Project.FilePath);
@@ -105,17 +55,22 @@
         var projectDirectoryName = Path.GetDirectoryName(document.Project.FilePath);
         Contract.ThrowIfNull(projectDirectoryName);
         var path = Path.Combine([projectDirectoryName, .. document.Folders, document.Name]);
-        return ProtocolConversions.CreateAbsoluteUri(path);
+        return ProtocolConversions.CreateAbsoluteDocumentUri(path);
+    }
+
+    public static Uri GetRequiredParsedUri(this DocumentUri documentUri)
+    {
+        Contract.ThrowIfNull(documentUri.ParsedUri, $"URI {documentUri} could not be parsed");
+        return documentUri.ParsedUri;
     }
 
     /// <summary>
     /// Get all regular and additional <see cref="TextDocument"/>s for the given <paramref name="documentUri"/>.
     /// This will not return source generated documents.
     /// </summary>
-    public static ImmutableArray<TextDocument> GetTextDocuments(this Solution solution, Uri documentUri)
+    public static ImmutableArray<TextDocument> GetTextDocuments(this Solution solution, DocumentUri documentUri)
     {
         var documentIds = GetDocumentIds(solution, documentUri);
->>>>>>> 50b6120b
 
         var documents = documentIds
             .Select(solution.GetTextDocument)
@@ -124,36 +79,23 @@
         return documents;
     }
 
-<<<<<<< HEAD
-        public static ImmutableArray<DocumentId> GetDocumentIds(this Solution solution, DocumentUri documentUri)
-        {
-            if (documentUri.ParsedUri is null)
-            {
-                // If we were given an unparse-able URI, just search for documents with the full URI string.
-                // For example the miscellaneous workspace stores these kinds of documents with the full URI string.
-                return solution.GetDocumentIdsWithFilePath(documentUri.UriString);
-            }
-
-            // If this is not our special scheme for generated documents, then we can just look for documents with that file path.
-            if (documentUri.ParsedUri.Scheme != SourceGeneratedDocumentUri.Scheme)
-                return solution.GetDocumentIdsWithFilePath(ProtocolConversions.GetDocumentFilePathFromUri(documentUri.ParsedUri));
-
-            // We can get a null documentId if we were unable to find the project associated with the
-            // generated document - this can happen if say a project is unloaded.  There may be LSP requests
-            // already in-flight which may ask for a generated document from that project.  So we return null
-            var documentId = SourceGeneratedDocumentUri.DeserializeIdentity(solution, documentUri.ParsedUri)?.DocumentId;
-=======
-    public static ImmutableArray<DocumentId> GetDocumentIds(this Solution solution, Uri documentUri)
-    {
+    public static ImmutableArray<DocumentId> GetDocumentIds(this Solution solution, DocumentUri documentUri)
+    {
+        if (documentUri.ParsedUri is null)
+        {
+            // If we were given an unparse-able URI, just search for documents with the full URI string.
+            // For example the miscellaneous workspace stores these kinds of documents with the full URI string.
+            return solution.GetDocumentIdsWithFilePath(documentUri.UriString);
+        }
+
         // If this is not our special scheme for generated documents, then we can just look for documents with that file path.
-        if (documentUri.Scheme != SourceGeneratedDocumentUri.Scheme)
-            return solution.GetDocumentIdsWithFilePath(ProtocolConversions.GetDocumentFilePathFromUri(documentUri));
+        if (documentUri.ParsedUri.Scheme != SourceGeneratedDocumentUri.Scheme)
+            return solution.GetDocumentIdsWithFilePath(ProtocolConversions.GetDocumentFilePathFromUri(documentUri.ParsedUri));
 
         // We can get a null documentId if we were unable to find the project associated with the
         // generated document - this can happen if say a project is unloaded.  There may be LSP requests
         // already in-flight which may ask for a generated document from that project.  So we return null
-        var documentId = SourceGeneratedDocumentUri.DeserializeIdentity(solution, documentUri)?.DocumentId;
->>>>>>> 50b6120b
+        var documentId = SourceGeneratedDocumentUri.DeserializeIdentity(solution, documentUri.ParsedUri)?.DocumentId;
 
         return documentId is not null ? [documentId] : [];
     }
@@ -174,28 +116,12 @@
     public static async ValueTask<TextDocument?> GetTextDocumentAsync(this Solution solution, TextDocumentIdentifier documentIdentifier, CancellationToken cancellationToken)
     {
         // If it's the URI scheme for source generated files, delegate to our other helper, otherwise we can handle anything else here.
-        if (documentIdentifier.Uri.Scheme == SourceGeneratedDocumentUri.Scheme)
-        {
-<<<<<<< HEAD
-            // If it's the URI scheme for source generated files, delegate to our other helper, otherwise we can handle anything else here.
-            if (documentIdentifier.Uri.ParsedUri?.Scheme == SourceGeneratedDocumentUri.Scheme)
-            {
-                // In the case of a URI scheme for source generated files, we generate a different URI for each project, thus this URI cannot be linked into multiple projects;
-                // this means we can safely call .SingleOrDefault() and not worry about calling FindDocumentInProjectContext.
-                var documentId = solution.GetDocumentIds(documentIdentifier.Uri).SingleOrDefault();
-                return await solution.GetDocumentAsync(documentId, includeSourceGenerated: true, cancellationToken).ConfigureAwait(false);
-            }
-
-            var documents = solution.GetTextDocuments(documentIdentifier.Uri);
-            return documents.Length == 0
-                ? null
-                : documents.FindDocumentInProjectContext(documentIdentifier, (sln, id) => sln.GetRequiredTextDocument(id));
-=======
+        if (documentIdentifier.Uri.ParsedUri?.Scheme == SourceGeneratedDocumentUri.Scheme)
+        {
             // In the case of a URI scheme for source generated files, we generate a different URI for each project, thus this URI cannot be linked into multiple projects;
             // this means we can safely call .SingleOrDefault() and not worry about calling FindDocumentInProjectContext.
             var documentId = solution.GetDocumentIds(documentIdentifier.Uri).SingleOrDefault();
             return await solution.GetDocumentAsync(documentId, includeSourceGenerated: true, cancellationToken).ConfigureAwait(false);
->>>>>>> 50b6120b
         }
 
         var documents = solution.GetTextDocuments(documentIdentifier.Uri);
@@ -229,27 +155,11 @@
             }
         }
 
-<<<<<<< HEAD
-        public static Project? GetProject(this Solution solution, TextDocumentIdentifier projectIdentifier)
-        {
-            // We need to parse the URI (scheme, file path) to be able to lookup the URI in the solution.
-            if (projectIdentifier.Uri.ParsedUri is null)
-            {
-                return null;
-            }
-
-            var projects = solution.Projects.Where(project => project.FilePath == projectIdentifier.Uri.ParsedUri.LocalPath).ToImmutableArray();
-            return !projects.Any()
-                ? null
-                : FindItemInProjectContext(projects, projectIdentifier, projectIdGetter: (item) => item.Id, defaultGetter: () => projects[0]);
-        }
-=======
         // We either have only one item or have multiple, but none of them  matched our context. In the
         // latter case, we'll just return the first one arbitrarily since this might just be some temporary mis-sync
         // of client and server state.
         return items[0];
     }
->>>>>>> 50b6120b
 
     public static T FindDocumentInProjectContext<T>(this ImmutableArray<T> documents, TextDocumentIdentifier documentIdentifier, Func<Solution, DocumentId, T> documentGetter) where T : TextDocument
     {
@@ -267,7 +177,13 @@
 
     public static Project? GetProject(this Solution solution, TextDocumentIdentifier projectIdentifier)
     {
-        var projects = solution.Projects.Where(project => project.FilePath == projectIdentifier.Uri.LocalPath).ToImmutableArray();
+        // We need to parse the URI (scheme, file path) to be able to lookup the URI in the solution.
+        if (projectIdentifier.Uri.ParsedUri is null)
+        {
+            return null;
+        }
+
+        var projects = solution.Projects.Where(project => project.FilePath == projectIdentifier.Uri.ParsedUri.LocalPath).ToImmutableArray();
         return !projects.Any()
             ? null
             : FindItemInProjectContext(projects, projectIdentifier, projectIdGetter: (item) => item.Id, defaultGetter: () => projects[0]);
@@ -418,6 +334,7 @@
             QuickInfoGlyphElement element => element.ToLSPElement(),
             QuickInfoContainerElement element => element.ToLSPElement(),
             QuickInfoClassifiedTextElement element => element.ToLSPElement(),
+
             _ => value
         };
     }
