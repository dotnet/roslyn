--- conflicted
+++ resolved
@@ -19,24 +19,11 @@
     /// </summary>
     [JsonPropertyName("uri")]
     [JsonConverter(typeof(DocumentUriConverter))]
-    public Uri Uri
+    public DocumentUri Uri
     {
-<<<<<<< HEAD
-        /// <summary>
-        /// Gets or sets the document URI.
-        /// </summary>
-        [JsonPropertyName("uri")]
-        [JsonConverter(typeof(DocumentUriConverter))]
-        public DocumentUri Uri
-        {
-            get;
-            set;
-        }
-=======
         get;
         set;
     }
->>>>>>> 50b6120b
 
     /// <summary>
     /// Gets or sets the document language identifier.
