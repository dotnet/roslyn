﻿// Licensed to the .NET Foundation under one or more agreements.
// The .NET Foundation licenses this file to you under the MIT license.
// See the LICENSE file in the project root for more information.

namespace Roslyn.LanguageServer.Protocol;

using System;
using System.Text.Json.Serialization;

/// <summary>
/// Class which represents an configuration item.
/// <para>
/// See the <see href="https://microsoft.github.io/language-server-protocol/specifications/specification-current/#configurationItem">Language Server Protocol specification</see> for additional information.
/// </para>
/// </summary>
internal sealed class ConfigurationItem
{
    /// <summary>
    /// Gets or sets the scope to get the configuration section for.
    /// </summary>
    [JsonPropertyName("scopeUri")]
    [JsonIgnore(Condition = JsonIgnoreCondition.WhenWritingNull)]
    [JsonConverter(typeof(DocumentUriConverter))]
    public Uri? ScopeUri
    {
<<<<<<< HEAD
        /// <summary>
        /// Gets or sets the scope to get the configuration section for.
        /// </summary>
        [JsonPropertyName("scopeUri")]
        [JsonIgnore(Condition = JsonIgnoreCondition.WhenWritingNull)]
        [JsonConverter(typeof(DocumentUriConverter))]
        public DocumentUri? ScopeUri
        {
            get;
            set;
        }
=======
        get;
        set;
    }
>>>>>>> 50b6120b

    /// <summary>
    /// Gets or sets the requested configuration section.
    /// </summary>
    [JsonPropertyName("section")]
    [JsonIgnore(Condition = JsonIgnoreCondition.WhenWritingNull)]
    public string? Section
    {
        get;
        set;
    }
}<|MERGE_RESOLUTION|>--- conflicted
+++ resolved
@@ -21,25 +21,11 @@
     [JsonPropertyName("scopeUri")]
     [JsonIgnore(Condition = JsonIgnoreCondition.WhenWritingNull)]
     [JsonConverter(typeof(DocumentUriConverter))]
-    public Uri? ScopeUri
+    public DocumentUri? ScopeUri
     {
-<<<<<<< HEAD
-        /// <summary>
-        /// Gets or sets the scope to get the configuration section for.
-        /// </summary>
-        [JsonPropertyName("scopeUri")]
-        [JsonIgnore(Condition = JsonIgnoreCondition.WhenWritingNull)]
-        [JsonConverter(typeof(DocumentUriConverter))]
-        public DocumentUri? ScopeUri
-        {
-            get;
-            set;
-        }
-=======
         get;
         set;
     }
->>>>>>> 50b6120b
 
     /// <summary>
     /// Gets or sets the requested configuration section.
