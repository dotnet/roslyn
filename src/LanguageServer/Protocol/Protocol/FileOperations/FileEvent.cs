--- conflicted
+++ resolved
@@ -20,7 +20,7 @@
     /// </summary>
     [JsonPropertyName("uri")]
     [JsonConverter(typeof(DocumentUriConverter))]
-    public Uri Uri { get; set; }
+    public DocumentUri Uri { get; set; }
 
     /// <summary>
     /// Gets or sets the file change type.
@@ -28,26 +28,7 @@
     [JsonPropertyName("type")]
     public FileChangeType FileChangeType
     {
-<<<<<<< HEAD
-        /// <summary>
-        /// Gets or sets the URI of the file.
-        /// </summary>
-        [JsonPropertyName("uri")]
-        [JsonConverter(typeof(DocumentUriConverter))]
-        public DocumentUri Uri { get; set; }
-
-        /// <summary>
-        /// Gets or sets the file change type.
-        /// </summary>
-        [JsonPropertyName("type")]
-        public FileChangeType FileChangeType
-        {
-            get;
-            set;
-        }
-=======
         get;
         set;
->>>>>>> 50b6120b
     }
 }