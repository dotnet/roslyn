--- conflicted
+++ resolved
@@ -30,44 +30,11 @@
     [JsonPropertyName("oldUri")]
     [JsonRequired]
     [JsonConverter(typeof(DocumentUriConverter))]
-    public Uri OldUri
+    public DocumentUri OldUri
     {
-<<<<<<< HEAD
-        /// <summary>
-        /// Gets the kind value.
-        /// </summary>
-        [JsonPropertyName("kind")]
-        [System.Diagnostics.CodeAnalysis.SuppressMessage("Performance", "CA1822:Mark members as static", Justification = "Member can't be static since it's part of the protocol")]
-        public string Kind => "rename";
-
-        /// <summary>
-        /// Gets or sets the old (existing) location.
-        /// </summary>
-        [JsonPropertyName("oldUri")]
-        [JsonRequired]
-        [JsonConverter(typeof(DocumentUriConverter))]
-        public DocumentUri OldUri
-        {
-            get;
-            set;
-        }
-
-        /// <summary>
-        /// Gets or sets the new location.
-        /// </summary>
-        [JsonPropertyName("newUri")]
-        [JsonRequired]
-        [JsonConverter(typeof(DocumentUriConverter))]
-        public DocumentUri NewUri
-        {
-            get;
-            set;
-        }
-=======
         get;
         set;
     }
->>>>>>> 50b6120b
 
     /// <summary>
     /// Gets or sets the new location.
@@ -75,7 +42,7 @@
     [JsonPropertyName("newUri")]
     [JsonRequired]
     [JsonConverter(typeof(DocumentUriConverter))]
-    public Uri NewUri
+    public DocumentUri NewUri
     {
         get;
         set;
