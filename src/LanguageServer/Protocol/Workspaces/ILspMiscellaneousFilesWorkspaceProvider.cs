--- conflicted
+++ resolved
@@ -16,15 +16,10 @@
     /// Returns the actual workspace that the documents are added to or removed from.
     /// </summary>
     Workspace Workspace { get; }
-<<<<<<< HEAD
     /// <summary>
     /// Adds a document to the workspace. Note that the implementation of this method should not depend on anything expensive such as RPC calls.
     /// async is used here to allow taking locks asynchronously and "relatively fast" stuff like that.
     /// </summary>
-    Task<TextDocument?> AddMiscellaneousDocumentAsync(Uri uri, SourceText documentText, string languageId, ILspLogger logger);
-    void TryRemoveMiscellaneousDocument(Uri uri, bool removeFromMetadataWorkspace);
-=======
-    TextDocument? AddMiscellaneousDocument(DocumentUri uri, SourceText documentText, string languageId, ILspLogger logger);
+    Task<TextDocument?> AddMiscellaneousDocumentAsync(DocumentUri uri, SourceText documentText, string languageId, ILspLogger logger);
     void TryRemoveMiscellaneousDocument(DocumentUri uri, bool removeFromMetadataWorkspace);
->>>>>>> 2be1e63f
 }