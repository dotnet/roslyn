﻿// Licensed to the .NET Foundation under one or more agreements.
// The .NET Foundation licenses this file to you under the MIT license.
// See the LICENSE file in the project root for more information.

using System;
using System.Collections.Immutable;
using System.Threading;
using System.Threading.Tasks;
using Microsoft.CodeAnalysis.Diagnostics;

namespace Microsoft.CodeAnalysis.LanguageServer.Handler.Diagnostics;

internal sealed class NonLocalDocumentDiagnosticSource(
    TextDocument document, Func<DiagnosticAnalyzer, bool>? shouldIncludeAnalyzer)
    : AbstractDocumentDiagnosticSource<TextDocument>(document)
{
    public override async Task<ImmutableArray<DiagnosticData>> GetDiagnosticsAsync(
        RequestContext context,
        CancellationToken cancellationToken)
    {
        // We call GetDiagnosticsForIdsAsync as we want to ensure we get the full set of non-local diagnostics for this
        // document including those reported as a compilation end diagnostic.  These are not included in document pull
        // (uses GetDiagnosticsForSpan) due to cost.
        var service = this.Solution.Services.GetRequiredService<IDiagnosticAnalyzerService>();
        var filter = service.GetDefaultAnalyzerFilter(Document.Project, diagnosticIds: null, shouldIncludeAnalyzer);

        var diagnostics = await service.GetDiagnosticsForIdsAsync(
<<<<<<< HEAD
            Document.Project, Document.Id, diagnosticIds: null, filter, includeLocalDocumentDiagnostics: false, cancellationToken).ConfigureAwait(false);
=======
            Document.Project, [Document.Id], diagnosticIds: null, _shouldIncludeAnalyzer,
            includeLocalDocumentDiagnostics: false, cancellationToken).ConfigureAwait(false);
>>>>>>> a6064335

        // TODO(cyrusn): In the future we could consider reporting these, but with a flag on the diagnostic mentioning
        // that it is suppressed and should be hidden from the task list by default.
        return diagnostics.WhereAsArray(d => !d.IsSuppressed);
    }
}<|MERGE_RESOLUTION|>--- conflicted
+++ resolved
@@ -25,12 +25,7 @@
         var filter = service.GetDefaultAnalyzerFilter(Document.Project, diagnosticIds: null, shouldIncludeAnalyzer);
 
         var diagnostics = await service.GetDiagnosticsForIdsAsync(
-<<<<<<< HEAD
-            Document.Project, Document.Id, diagnosticIds: null, filter, includeLocalDocumentDiagnostics: false, cancellationToken).ConfigureAwait(false);
-=======
-            Document.Project, [Document.Id], diagnosticIds: null, _shouldIncludeAnalyzer,
-            includeLocalDocumentDiagnostics: false, cancellationToken).ConfigureAwait(false);
->>>>>>> a6064335
+            Document.Project, [Document.Id], diagnosticIds: null, filter, includeLocalDocumentDiagnostics: false, cancellationToken).ConfigureAwait(false);
 
         // TODO(cyrusn): In the future we could consider reporting these, but with a flag on the diagnostic mentioning
         // that it is suppressed and should be hidden from the task list by default.
