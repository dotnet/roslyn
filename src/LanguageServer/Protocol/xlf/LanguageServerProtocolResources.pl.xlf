﻿<?xml version="1.0" encoding="utf-8"?>
<xliff xmlns="urn:oasis:names:tc:xliff:document:1.2" xmlns:xsi="http://www.w3.org/2001/XMLSchema-instance" version="1.2" xsi:schemaLocation="urn:oasis:names:tc:xliff:document:1.2 xliff-core-1.2-transitional.xsd">
  <file datatype="xml" source-language="en" target-language="pl" original="../LanguageServerProtocolResources.resx">
    <body>
      <trans-unit id="DocumentUriSerializationError">
        <source>Unable to deserialize Uri. Unexpected value encountered: {0}</source>
        <target state="translated">Nie można zdeserializować identyfikatora Uri. Napotkano nieoczekiwaną wartość: {0}</target>
        <note />
      </trans-unit>
      <trans-unit id="FormattingOptionsEncounteredInvalidToken">
        <source>Unable to deserialize FormattingOptions. Invalid token: {0}</source>
<<<<<<< HEAD
        <target state="new">Unable to deserialize FormattingOptions. Invalid token: {0}</target>
=======
        <target state="translated">Nie można deserializować elementu FormattingOptions. Nieprawidłowy token: {0}</target>
>>>>>>> a573b409
        <note />
      </trans-unit>
      <trans-unit id="FormattingOptionsEndedUnexpectedly">
        <source>Unable to deserialize FormattingOptions as it ended unexpectedly</source>
<<<<<<< HEAD
        <target state="new">Unable to deserialize FormattingOptions as it ended unexpectedly</target>
=======
        <target state="translated">Nie można deserializować elementu FormattingOptions, ponieważ został on nieoczekiwanie zakończony</target>
>>>>>>> a573b409
        <note />
      </trans-unit>
      <trans-unit id="FormattingOptionsMissingRequiredProperty">
        <source>Unable to deserialize FormattingOptions. Missing required property: {0}</source>
<<<<<<< HEAD
        <target state="new">Unable to deserialize FormattingOptions. Missing required property: {0}</target>
=======
        <target state="translated">Nie można deserializować elementu FormattingOptions. Brakuje wymaganej właściwości: {0}</target>
>>>>>>> a573b409
        <note />
      </trans-unit>
      <trans-unit id="MarkupContentSerializationError">
        <source>Unable to deserialize MarkupContent. Unexpected value encountered: {0}</source>
        <target state="translated">Nie można zdeserializować elementu MarkupContent. Napotkano nieoczekiwaną wartość: {0}</target>
        <note />
      </trans-unit>
      <trans-unit id="NestedSumType">
        <source>A SumType cannot have another SumType as type parameter.</source>
        <target state="translated">Typ SumType nie może mieć innego typu SumType jako parametru typu.</target>
        <note />
      </trans-unit>
      <trans-unit id="NoSumTypeMatch">
        <source>None of the SumType type parameters could be deserialized</source>
        <target state="translated">Nie można zdeserializować żadnego z parametrów typu SumType</target>
        <note />
      </trans-unit>
      <trans-unit id="StringEnumMissingConstructor">
        <source>Type {0} is missing a contructor that takes a single string as parameter.</source>
        <target state="translated">W typie {0} brakuje konstruktora, który przyjmuje pojedynczy ciąg jako parametr.</target>
        <note />
      </trans-unit>
      <trans-unit id="StringEnumSerializationError">
        <source>Unable to deserialize string-based enum. Unexpected data encountered: {0}</source>
        <target state="translated">Nie można zdeserializować wyliczenia opartego na ciągach. Napotkano nieoczekiwane dane: {0}</target>
        <note />
      </trans-unit>
      <trans-unit id="TextDocumentSyncSerializationError">
        <source>Unable to deserialize TextDocumentSyncOptions.  Unexpected value encountered: {0}</source>
        <target state="translated">Nie można zdeserializować elementu TextDocumentSyncOptions. Napotkano nieoczekiwaną wartość: {0}</target>
        <note />
      </trans-unit>
    </body>
  </file>
</xliff><|MERGE_RESOLUTION|>--- conflicted
+++ resolved
@@ -9,29 +9,17 @@
       </trans-unit>
       <trans-unit id="FormattingOptionsEncounteredInvalidToken">
         <source>Unable to deserialize FormattingOptions. Invalid token: {0}</source>
-<<<<<<< HEAD
-        <target state="new">Unable to deserialize FormattingOptions. Invalid token: {0}</target>
-=======
         <target state="translated">Nie można deserializować elementu FormattingOptions. Nieprawidłowy token: {0}</target>
->>>>>>> a573b409
         <note />
       </trans-unit>
       <trans-unit id="FormattingOptionsEndedUnexpectedly">
         <source>Unable to deserialize FormattingOptions as it ended unexpectedly</source>
-<<<<<<< HEAD
-        <target state="new">Unable to deserialize FormattingOptions as it ended unexpectedly</target>
-=======
         <target state="translated">Nie można deserializować elementu FormattingOptions, ponieważ został on nieoczekiwanie zakończony</target>
->>>>>>> a573b409
         <note />
       </trans-unit>
       <trans-unit id="FormattingOptionsMissingRequiredProperty">
         <source>Unable to deserialize FormattingOptions. Missing required property: {0}</source>
-<<<<<<< HEAD
-        <target state="new">Unable to deserialize FormattingOptions. Missing required property: {0}</target>
-=======
         <target state="translated">Nie można deserializować elementu FormattingOptions. Brakuje wymaganej właściwości: {0}</target>
->>>>>>> a573b409
         <note />
       </trans-unit>
       <trans-unit id="MarkupContentSerializationError">
