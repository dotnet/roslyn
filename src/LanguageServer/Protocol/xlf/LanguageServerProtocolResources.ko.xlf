﻿<?xml version="1.0" encoding="utf-8"?>
<xliff xmlns="urn:oasis:names:tc:xliff:document:1.2" xmlns:xsi="http://www.w3.org/2001/XMLSchema-instance" version="1.2" xsi:schemaLocation="urn:oasis:names:tc:xliff:document:1.2 xliff-core-1.2-transitional.xsd">
  <file datatype="xml" source-language="en" target-language="ko" original="../LanguageServerProtocolResources.resx">
    <body>
      <trans-unit id="DocumentUriSerializationError">
        <source>Unable to deserialize Uri. Unexpected value encountered: {0}</source>
        <target state="translated">URI를 역직렬화할 수 없습니다. 예기치 않은 값 {0}이(가) 있습니다.</target>
        <note />
      </trans-unit>
      <trans-unit id="FormattingOptionsEncounteredInvalidToken">
        <source>Unable to deserialize FormattingOptions. Invalid token: {0}</source>
<<<<<<< HEAD
        <target state="new">Unable to deserialize FormattingOptions. Invalid token: {0}</target>
=======
        <target state="translated">FormattingOptions를 역직렬화할 수 없습니다. 잘못된 토큰: {0}</target>
>>>>>>> a573b409
        <note />
      </trans-unit>
      <trans-unit id="FormattingOptionsEndedUnexpectedly">
        <source>Unable to deserialize FormattingOptions as it ended unexpectedly</source>
<<<<<<< HEAD
        <target state="new">Unable to deserialize FormattingOptions as it ended unexpectedly</target>
=======
        <target state="translated">FormattingOptions가 예기치 않게 종료되어 역직렬화할 수 없습니다.</target>
>>>>>>> a573b409
        <note />
      </trans-unit>
      <trans-unit id="FormattingOptionsMissingRequiredProperty">
        <source>Unable to deserialize FormattingOptions. Missing required property: {0}</source>
<<<<<<< HEAD
        <target state="new">Unable to deserialize FormattingOptions. Missing required property: {0}</target>
=======
        <target state="translated">FormattingOptions를 역직렬화할 수 없습니다. 누락된 필수 속성: {0}</target>
>>>>>>> a573b409
        <note />
      </trans-unit>
      <trans-unit id="MarkupContentSerializationError">
        <source>Unable to deserialize MarkupContent. Unexpected value encountered: {0}</source>
        <target state="translated">MarkupContent를 역직렬화할 수 없습니다. 예기치 않은 값 {0}이(가) 있습니다.</target>
        <note />
      </trans-unit>
      <trans-unit id="NestedSumType">
        <source>A SumType cannot have another SumType as type parameter.</source>
        <target state="translated">SumType에는 다른 SumType을 형식 매개 변수로 사용할 수 없습니다.</target>
        <note />
      </trans-unit>
      <trans-unit id="NoSumTypeMatch">
        <source>None of the SumType type parameters could be deserialized</source>
        <target state="translated">SumType 형식 매개 변수를 역직렬화할 수 없습니다.</target>
        <note />
      </trans-unit>
      <trans-unit id="StringEnumMissingConstructor">
        <source>Type {0} is missing a contructor that takes a single string as parameter.</source>
        <target state="translated">{0} 유형에 단일 문자열을 매개 변수로 사용하는 생성자가 없습니다.</target>
        <note />
      </trans-unit>
      <trans-unit id="StringEnumSerializationError">
        <source>Unable to deserialize string-based enum. Unexpected data encountered: {0}</source>
        <target state="translated">문자열 기반 열거형을 역직렬화할 수 없습니다. 예상치 못한 데이터 발생: {0}</target>
        <note />
      </trans-unit>
      <trans-unit id="TextDocumentSyncSerializationError">
        <source>Unable to deserialize TextDocumentSyncOptions.  Unexpected value encountered: {0}</source>
        <target state="translated">TextDocumentSyncOptions를 역직렬화할 수 없습니다. 예기치 않은 값 {0}이(가) 있습니다.</target>
        <note />
      </trans-unit>
    </body>
  </file>
</xliff><|MERGE_RESOLUTION|>--- conflicted
+++ resolved
@@ -9,29 +9,17 @@
       </trans-unit>
       <trans-unit id="FormattingOptionsEncounteredInvalidToken">
         <source>Unable to deserialize FormattingOptions. Invalid token: {0}</source>
-<<<<<<< HEAD
-        <target state="new">Unable to deserialize FormattingOptions. Invalid token: {0}</target>
-=======
         <target state="translated">FormattingOptions를 역직렬화할 수 없습니다. 잘못된 토큰: {0}</target>
->>>>>>> a573b409
         <note />
       </trans-unit>
       <trans-unit id="FormattingOptionsEndedUnexpectedly">
         <source>Unable to deserialize FormattingOptions as it ended unexpectedly</source>
-<<<<<<< HEAD
-        <target state="new">Unable to deserialize FormattingOptions as it ended unexpectedly</target>
-=======
         <target state="translated">FormattingOptions가 예기치 않게 종료되어 역직렬화할 수 없습니다.</target>
->>>>>>> a573b409
         <note />
       </trans-unit>
       <trans-unit id="FormattingOptionsMissingRequiredProperty">
         <source>Unable to deserialize FormattingOptions. Missing required property: {0}</source>
-<<<<<<< HEAD
-        <target state="new">Unable to deserialize FormattingOptions. Missing required property: {0}</target>
-=======
         <target state="translated">FormattingOptions를 역직렬화할 수 없습니다. 누락된 필수 속성: {0}</target>
->>>>>>> a573b409
         <note />
       </trans-unit>
       <trans-unit id="MarkupContentSerializationError">
