--- conflicted
+++ resolved
@@ -2,25 +2,15 @@
 // The .NET Foundation licenses this file to you under the MIT license.
 // See the LICENSE file in the project root for more information.
 
-<<<<<<< HEAD
-using System.Collections.Generic;
-=======
 using System.Collections.Immutable;
->>>>>>> a573b409
 using System.Threading;
 using System.Threading.Tasks;
-using Roslyn.Utilities;
 
 namespace Microsoft.CodeAnalysis.Diagnostics.EngineV2
 {
     internal partial class DiagnosticIncrementalAnalyzer
     {
-<<<<<<< HEAD
-        private static Task<CompilationWithAnalyzers?> CreateCompilationWithAnalyzersAsync(Project project, IEnumerable<StateSet> stateSets, bool includeSuppressedDiagnostics, bool crashOnAnalyzerException, CancellationToken cancellationToken)
-            => DocumentAnalysisExecutor.CreateCompilationWithAnalyzersAsync(project, stateSets.SelectAsArray(s => s.Analyzer), includeSuppressedDiagnostics, crashOnAnalyzerException, cancellationToken);
-=======
         private static Task<CompilationWithAnalyzersPair?> CreateCompilationWithAnalyzersAsync(Project project, ImmutableArray<StateSet> stateSets, bool includeSuppressedDiagnostics, bool crashOnAnalyzerException, CancellationToken cancellationToken)
             => DocumentAnalysisExecutor.CreateCompilationWithAnalyzersAsync(project, stateSets.SelectAsArray(s => !s.IsHostAnalyzer, s => s.Analyzer), stateSets.SelectAsArray(s => s.IsHostAnalyzer, s => s.Analyzer), includeSuppressedDiagnostics, crashOnAnalyzerException, cancellationToken);
->>>>>>> a573b409
     }
 }