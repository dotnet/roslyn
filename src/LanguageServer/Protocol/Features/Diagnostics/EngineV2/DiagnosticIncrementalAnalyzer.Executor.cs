--- conflicted
+++ resolved
@@ -206,26 +206,6 @@
                     }
                 }
 
-<<<<<<< HEAD
-            results = results.SetItem(
-                FileContentLoadAnalyzer.Instance,
-                DiagnosticAnalysisResult.Create(
-                    project,
-                    version,
-                    syntaxLocalMap: lazyLoadDiagnostics?.ToImmutable() ?? ImmutableDictionary<DocumentId, ImmutableArray<DiagnosticData>>.Empty,
-                    semanticLocalMap: ImmutableDictionary<DocumentId, ImmutableArray<DiagnosticData>>.Empty,
-                    nonLocalMap: ImmutableDictionary<DocumentId, ImmutableArray<DiagnosticData>>.Empty,
-                    documentIds: null));
-
-            var generatorDiagnostics = await _diagnosticAnalyzerRunner.GetSourceGeneratorDiagnosticsAsync(project, cancellationToken).ConfigureAwait(false);
-            var diagnosticResultBuilder = new DiagnosticAnalysisResultBuilder(project, version);
-            foreach (var generatorDiagnostic in generatorDiagnostics)
-            {
-                // We'll always treat generator diagnostics that are associated with a tree as a local diagnostic, because
-                // we want that to be refreshed and deduplicated with regular document analysis.
-                diagnosticResultBuilder.AddDiagnosticTreatedAsLocalSemantic(generatorDiagnostic);
-            }
-=======
                 results = results.SetItem(
                     FileContentLoadAnalyzer.Instance,
                     DiagnosticAnalysisResult.Create(
@@ -233,7 +213,6 @@
                         syntaxLocalMap: lazyLoadDiagnostics?.ToImmutable() ?? ImmutableDictionary<DocumentId, ImmutableArray<DiagnosticData>>.Empty,
                         semanticLocalMap: ImmutableDictionary<DocumentId, ImmutableArray<DiagnosticData>>.Empty,
                         nonLocalMap: ImmutableDictionary<DocumentId, ImmutableArray<DiagnosticData>>.Empty,
-                        others: [],
                         documentIds: null));
 
                 var generatorDiagnostics = await _diagnosticAnalyzerRunner.GetSourceGeneratorDiagnosticsAsync(project, cancellationToken).ConfigureAwait(false);
@@ -244,7 +223,6 @@
                     // we want that to be refreshed and deduplicated with regular document analysis.
                     diagnosticResultBuilder.AddDiagnosticTreatedAsLocalSemantic(generatorDiagnostic);
                 }
->>>>>>> 008b61f2
 
                 results = results.SetItem(
                     GeneratorDiagnosticsPlaceholderAnalyzer.Instance,
