--- conflicted
+++ resolved
@@ -23,11 +23,7 @@
         /// Return all diagnostics that belong to given project for the given StateSets (analyzers) either from cache or by calculating them
         /// </summary>
         private async Task<ProjectAnalysisData> GetProjectAnalysisDataAsync(
-<<<<<<< HEAD
-            CompilationWithAnalyzers? compilationWithAnalyzers, Project project, ImmutableArray<StateSet> stateSets, CancellationToken cancellationToken)
-=======
             CompilationWithAnalyzersPair? compilationWithAnalyzers, Project project, ImmutableArray<StateSet> stateSets, CancellationToken cancellationToken)
->>>>>>> a573b409
         {
             using (Logger.LogBlock(FunctionId.Diagnostics_ProjectDiagnostic, GetProjectLogMessage, project, stateSets, cancellationToken))
             {
@@ -124,11 +120,7 @@
         }
 
         private async Task<ImmutableDictionary<DiagnosticAnalyzer, DiagnosticAnalysisResult>> ComputeDiagnosticsAsync(
-<<<<<<< HEAD
-            CompilationWithAnalyzers? compilationWithAnalyzers, Project project, ImmutableArray<StateSet> stateSets,
-=======
             CompilationWithAnalyzersPair? compilationWithAnalyzers, Project project, ImmutableArray<StateSet> stateSets,
->>>>>>> a573b409
             ImmutableDictionary<DiagnosticAnalyzer, DiagnosticAnalysisResult> existing, CancellationToken cancellationToken)
         {
             try
@@ -140,11 +132,7 @@
 
                 var ideAnalyzers = stateSets.Select(s => s.Analyzer).Where(a => a is ProjectDiagnosticAnalyzer or DocumentDiagnosticAnalyzer).ToImmutableArrayOrEmpty();
 
-<<<<<<< HEAD
-                if (compilationWithAnalyzers != null && TryReduceAnalyzersToRun(compilationWithAnalyzers, version, existing, out var analyzersToRun))
-=======
                 if (compilationWithAnalyzers != null && TryReduceAnalyzersToRun(compilationWithAnalyzers, version, existing, out var projectAnalyzersToRun, out var hostAnalyzersToRun))
->>>>>>> a573b409
                 {
                     // it looks like we can reduce the set. create new CompilationWithAnalyzer.
                     // if we reduced to 0, we just pass in null for analyzer drvier. it could be reduced to 0
@@ -154,14 +142,9 @@
                     var compilationWithReducedAnalyzers = (projectAnalyzersToRun.Length == 0 && hostAnalyzersToRun.Length == 0) ? null :
                         await DocumentAnalysisExecutor.CreateCompilationWithAnalyzersAsync(
                             project,
-<<<<<<< HEAD
-                            analyzersToRun,
-                            compilationWithAnalyzers.AnalysisOptions.ReportSuppressedDiagnostics,
-=======
                             projectAnalyzersToRun,
                             hostAnalyzersToRun,
                             compilationWithAnalyzers.ReportSuppressedDiagnostics,
->>>>>>> a573b409
                             AnalyzerService.CrashOnAnalyzerException,
                             cancellationToken).ConfigureAwait(false);
 
@@ -201,16 +184,10 @@
         }
 
         private static bool TryReduceAnalyzersToRun(
-<<<<<<< HEAD
-            CompilationWithAnalyzers compilationWithAnalyzers, VersionStamp version,
-            ImmutableDictionary<DiagnosticAnalyzer, DiagnosticAnalysisResult> existing,
-            out ImmutableArray<DiagnosticAnalyzer> analyzers)
-=======
             CompilationWithAnalyzersPair compilationWithAnalyzers, VersionStamp version,
             ImmutableDictionary<DiagnosticAnalyzer, DiagnosticAnalysisResult> existing,
             out ImmutableArray<DiagnosticAnalyzer> projectAnalyzers,
             out ImmutableArray<DiagnosticAnalyzer> hostAnalyzers)
->>>>>>> a573b409
         {
             projectAnalyzers = compilationWithAnalyzers.ProjectAnalyzers.WhereAsArray(
                 static (analyzer, arg) =>
@@ -222,14 +199,6 @@
                         return false;
                     }
 
-<<<<<<< HEAD
-            var existingAnalyzers = compilationWithAnalyzers.Analyzers;
-            var builder = ImmutableArray.CreateBuilder<DiagnosticAnalyzer>();
-            foreach (var analyzer in existingAnalyzers)
-            {
-                if (existing.TryGetValue(analyzer, out var analysisResult) &&
-                    analysisResult.Version == version)
-=======
                     // analyzer that is out of date.
                     // open file only analyzer is always out of date for project wide data
                     return true;
@@ -238,7 +207,6 @@
 
             hostAnalyzers = compilationWithAnalyzers.HostAnalyzers.WhereAsArray(
                 static (analyzer, arg) =>
->>>>>>> a573b409
                 {
                     if (arg.existing.TryGetValue(analyzer, out var analysisResult) &&
                         analysisResult.Version == arg.version)
