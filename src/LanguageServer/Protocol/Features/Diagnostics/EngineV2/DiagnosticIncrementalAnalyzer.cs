--- conflicted
+++ resolved
@@ -39,10 +39,6 @@
 
             _stateManager = new StateManager(analyzerInfoCache);
 
-<<<<<<< HEAD
-            var enabled = globalOptionService.GetOption(SolutionCrawlerRegistrationService.EnableSolutionCrawler);
-=======
->>>>>>> 54fcff16
             _diagnosticAnalyzerRunner = new InProcOrRemoteHostAnalyzerRunner(analyzerInfoCache, analyzerService.Listener);
         }
 
