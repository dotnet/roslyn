--- conflicted
+++ resolved
@@ -3,12 +3,10 @@
 // See the LICENSE file in the project root for more information.
 
 using System;
-using System.Collections.Generic;
 using System.Collections.Immutable;
 using System.Linq;
 using System.Threading;
 using System.Threading.Tasks;
-using Microsoft.CodeAnalysis.Host.Mef;
 using Microsoft.CodeAnalysis.Options;
 using Microsoft.CodeAnalysis.SolutionCrawler;
 using Microsoft.CodeAnalysis.Workspaces.Diagnostics;
@@ -18,26 +16,12 @@
 
 internal partial class DiagnosticAnalyzerService
 {
-<<<<<<< HEAD
-    private readonly DiagnosticAnalyzerTelemetry _telemetry = new();
-    private readonly StateManager _stateManager;
-    private readonly InProcOrRemoteHostAnalyzerRunner _diagnosticAnalyzerRunner;
-    private readonly IncrementalMemberEditAnalyzer _incrementalMemberEditAnalyzer = new();
-
-    internal DiagnosticAnalyzerService AnalyzerService { get; }
-
-    public DiagnosticIncrementalAnalyzer(
-        DiagnosticAnalyzerService analyzerService,
-        DiagnosticAnalyzerInfoCache analyzerInfoCache,
-        IGlobalOptionService globalOptionService)
-=======
     /// <summary>
     /// Diagnostic Analyzer Engine V2
     /// 
     /// This one follows pattern compiler has set for diagnostic analyzer.
     /// </summary>
     private partial class DiagnosticIncrementalAnalyzer
->>>>>>> 459efffb
     {
         private readonly DiagnosticAnalyzerTelemetry _telemetry = new();
         private readonly StateManager _stateManager;
@@ -46,10 +30,8 @@
 
         internal DiagnosticAnalyzerService AnalyzerService { get; }
 
-        [Obsolete(MefConstruction.FactoryMethodMessage, error: true)]
         public DiagnosticIncrementalAnalyzer(
             DiagnosticAnalyzerService analyzerService,
-            Workspace workspace,
             DiagnosticAnalyzerInfoCache analyzerInfoCache,
             IGlobalOptionService globalOptionService)
         {
@@ -58,13 +40,8 @@
             AnalyzerService = analyzerService;
             GlobalOptions = globalOptionService;
 
-<<<<<<< HEAD
-        _stateManager = new StateManager(analyzerInfoCache);
-        _stateManager.ProjectAnalyzerReferenceChanged += OnProjectAnalyzerReferenceChanged;
-=======
-            _stateManager = new StateManager(workspace, analyzerInfoCache);
+            _stateManager = new StateManager(analyzerInfoCache);
             _stateManager.ProjectAnalyzerReferenceChanged += OnProjectAnalyzerReferenceChanged;
->>>>>>> 459efffb
 
             var enabled = globalOptionService.GetOption(SolutionCrawlerRegistrationService.EnableSolutionCrawler);
             _diagnosticAnalyzerRunner = new InProcOrRemoteHostAnalyzerRunner(
