﻿// Licensed to the .NET Foundation under one or more agreements.
// The .NET Foundation licenses this file to you under the MIT license.
// See the LICENSE file in the project root for more information.

using System.Collections.Generic;
using System.Collections.Immutable;
using System.Diagnostics;
using System.Threading;
using System.Threading.Tasks;
using Microsoft.CodeAnalysis.Workspaces.Diagnostics;
using Roslyn.Utilities;

namespace Microsoft.CodeAnalysis.Diagnostics.EngineV2;

internal partial class DiagnosticIncrementalAnalyzer
{
    /// <summary>
    /// Simple data holder for local diagnostics for an analyzer
    /// </summary>
    private readonly struct DocumentAnalysisData
    {
        public static readonly DocumentAnalysisData Empty = new(checksum: default, lineCount: 0, []);

        /// <summary>
        /// Checksum of the project diagnostics were computed for.
        /// </summary>
        public readonly Checksum Checksum;

        /// <summary>
        /// Number of lines in the document.
        /// </summary>
        public readonly int LineCount;

        /// <summary>
        /// Current data that matches the version.
        /// </summary>
        public readonly ImmutableArray<DiagnosticData> Items;

        /// <summary>
        /// Last set of data we broadcasted to outer world, or <see langword="default"/>.
        /// </summary>
        public readonly ImmutableArray<DiagnosticData> OldItems;

        public DocumentAnalysisData(Checksum checksum, int lineCount, ImmutableArray<DiagnosticData> items)
        {
            Debug.Assert(!items.IsDefault);

            Checksum = checksum;
            LineCount = lineCount;
            Items = items;
            OldItems = default;
        }

        public DocumentAnalysisData(Checksum checksum, int lineCount, ImmutableArray<DiagnosticData> oldItems, ImmutableArray<DiagnosticData> newItems)
            : this(checksum, lineCount, newItems)
        {
            Debug.Assert(!oldItems.IsDefault);
            OldItems = oldItems;
        }
    }

    /// <summary>
    /// Data holder for all diagnostics for a project for an analyzer
    /// </summary>
    private readonly struct ProjectAnalysisData
    {
        /// <summary>
        /// ProjectId of this data
        /// </summary>
        public readonly ProjectId ProjectId;

        /// <summary>
        /// Checksum of the project diagnostics were computed for.
        /// </summary>
        public readonly Checksum Checksum;

        /// <summary>
        /// Current data that matches the version
        /// </summary>
        public readonly ImmutableDictionary<DiagnosticAnalyzer, DiagnosticAnalysisResult> Result;

        public ProjectAnalysisData(ProjectId projectId, Checksum checksum, ImmutableDictionary<DiagnosticAnalyzer, DiagnosticAnalysisResult> result)
        {
            ProjectId = projectId;
            Checksum = checksum;
            Result = result;
        }

        public DiagnosticAnalysisResult GetResult(DiagnosticAnalyzer analyzer)
            => GetResultOrEmpty(Result, analyzer, ProjectId, Checksum);

        public bool TryGetResult(DiagnosticAnalyzer analyzer, out DiagnosticAnalysisResult result)
            => Result.TryGetValue(analyzer, out result);

<<<<<<< HEAD
        public static async Task<ProjectAnalysisData> CreateAsync(Project project, ImmutableArray<StateSet> stateSets, bool avoidLoadingData, CancellationToken cancellationToken)
=======
        public static async Task<ProjectAnalysisData> CreateAsync(Project project, ImmutableArray<StateSet> stateSets, CancellationToken cancellationToken)
>>>>>>> 5314c32d
        {
            Checksum? checksum = null;

            var builder = ImmutableDictionary.CreateBuilder<DiagnosticAnalyzer, DiagnosticAnalysisResult>();
            foreach (var stateSet in stateSets)
            {
                var state = stateSet.GetOrCreateProjectState(project.Id);
                var result = await state.GetAnalysisDataAsync(project, cancellationToken).ConfigureAwait(false);
                Contract.ThrowIfFalse(project.Id == result.ProjectId);

                if (!checksum.HasValue)
                {
                    checksum = result.Checksum;
                }
                else if (checksum.Value != default && checksum.Value != result.Checksum)
                {
                    // if not all version is same, set version as default.
                    // this can happen at the initial data loading or
                    // when document is closed and we put active file state to project state
                    checksum = default(Checksum);
                }

                builder.Add(stateSet.Analyzer, result);
            }

            if (!checksum.HasValue)
            {
                // there is no saved data to return.
                return new ProjectAnalysisData(project.Id, checksum: default, ImmutableDictionary<DiagnosticAnalyzer, DiagnosticAnalysisResult>.Empty);
            }

            return new ProjectAnalysisData(project.Id, checksum.Value, builder.ToImmutable());
        }
    }
}<|MERGE_RESOLUTION|>--- conflicted
+++ resolved
@@ -92,11 +92,7 @@
         public bool TryGetResult(DiagnosticAnalyzer analyzer, out DiagnosticAnalysisResult result)
             => Result.TryGetValue(analyzer, out result);
 
-<<<<<<< HEAD
-        public static async Task<ProjectAnalysisData> CreateAsync(Project project, ImmutableArray<StateSet> stateSets, bool avoidLoadingData, CancellationToken cancellationToken)
-=======
         public static async Task<ProjectAnalysisData> CreateAsync(Project project, ImmutableArray<StateSet> stateSets, CancellationToken cancellationToken)
->>>>>>> 5314c32d
         {
             Checksum? checksum = null;
 
