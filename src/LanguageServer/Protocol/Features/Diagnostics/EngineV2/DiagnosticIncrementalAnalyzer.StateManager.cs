--- conflicted
+++ resolved
@@ -8,10 +8,7 @@
 using System.Threading;
 using System.Threading.Tasks;
 using Microsoft.CodeAnalysis.PooledObjects;
-<<<<<<< HEAD
 using Roslyn.Utilities;
-=======
->>>>>>> d862b947
 
 namespace Microsoft.CodeAnalysis.Diagnostics;
 
@@ -71,38 +68,17 @@
                 using var _2 = PooledHashSet<DiagnosticAnalyzer>.GetInstance(out var allAnalyzers);
 
                 if (includeWorkspacePlaceholderAnalyzers)
-<<<<<<< HEAD
-                    builder.Add(FileContentLoadAnalyzer.Instance, new StateSet(FileContentLoadAnalyzer.Instance, isHostAnalyzer: true));
-=======
                 {
                     hostAnalyzers.Add(FileContentLoadAnalyzer.Instance);
-                    hostAnalyzers.Add(GeneratorDiagnosticsPlaceholderAnalyzer.Instance);
                     allAnalyzers.Add(FileContentLoadAnalyzer.Instance);
-                    allAnalyzers.Add(GeneratorDiagnosticsPlaceholderAnalyzer.Instance);
                 }
->>>>>>> d862b947
 
                 foreach (var analyzers in projectAnalyzerCollection)
                 {
                     foreach (var analyzer in analyzers)
                     {
-<<<<<<< HEAD
                         Debug.Assert(analyzer != FileContentLoadAnalyzer.Instance);
-
-                        // TODO: 
-                        // #1, all de-duplication should move to DiagnosticAnalyzerInfoCache
-                        // #2, not sure whether de-duplication of analyzer itself makes sense. this can only happen
-                        //     if user deliberately put same analyzer twice.
-                        if (builder.ContainsKey(analyzer))
-                        {
-                            continue;
-                        }
-
-                        builder.Add(analyzer, new StateSet(analyzer, isHostAnalyzer: false));
-=======
-                        Debug.Assert(analyzer != FileContentLoadAnalyzer.Instance && analyzer != GeneratorDiagnosticsPlaceholderAnalyzer.Instance);
                         allAnalyzers.Add(analyzer);
->>>>>>> d862b947
                     }
                 }
 
@@ -110,24 +86,9 @@
                 {
                     foreach (var analyzer in analyzers)
                     {
-<<<<<<< HEAD
                         Debug.Assert(analyzer != FileContentLoadAnalyzer.Instance);
-
-                        // TODO: 
-                        // #1, all de-duplication should move to DiagnosticAnalyzerInfoCache
-                        // #2, not sure whether de-duplication of analyzer itself makes sense. this can only happen
-                        //     if user deliberately put same analyzer twice.
-                        if (builder.ContainsKey(analyzer))
-                        {
-                            continue;
-                        }
-
-                        builder.Add(analyzer, new StateSet(analyzer, isHostAnalyzer: true));
-=======
-                        Debug.Assert(analyzer != FileContentLoadAnalyzer.Instance && analyzer != GeneratorDiagnosticsPlaceholderAnalyzer.Instance);
                         allAnalyzers.Add(analyzer);
                         hostAnalyzers.Add(analyzer);
->>>>>>> d862b947
                     }
                 }
 
