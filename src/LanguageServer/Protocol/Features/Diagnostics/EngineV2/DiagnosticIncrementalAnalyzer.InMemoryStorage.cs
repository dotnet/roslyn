﻿// Licensed to the .NET Foundation under one or more agreements.
// The .NET Foundation licenses this file to you under the MIT license.
// See the LICENSE file in the project root for more information.

using System.Collections.Concurrent;
using System.Collections.Immutable;
using Microsoft.CodeAnalysis.LanguageServer.Handler.Diagnostics;

namespace Microsoft.CodeAnalysis.Diagnostics.EngineV2
{
    internal partial class DiagnosticIncrementalAnalyzer
    {
        private static class InMemoryStorage
        {
            // the reason using nested map rather than having tuple as key is so that I dont have a gigantic map
            private static readonly ConcurrentDictionary<DiagnosticAnalyzer, ConcurrentDictionary<(ProjectOrDocumentId key, string stateKey), CacheEntry>> s_map = [];

            public static bool TryGetValue(DiagnosticAnalyzer analyzer, (ProjectOrDocumentId key, string stateKey) key, out CacheEntry entry)
            {
                entry = default;
                return s_map.TryGetValue(analyzer, out var analyzerMap) &&
                    analyzerMap.TryGetValue(key, out entry);
            }

            public static void Cache(DiagnosticAnalyzer analyzer, (ProjectOrDocumentId key, string stateKey) key, CacheEntry entry)
<<<<<<< HEAD
                => s_map.GetOrAdd(analyzer, static_ => [])[key] = entry;
=======
            {
                // add new cache entry
                var analyzerMap = s_map.GetOrAdd(analyzer, _ => new ConcurrentDictionary<(ProjectOrDocumentId key, string stateKey), CacheEntry>(concurrencyLevel: 2, capacity: 10));
                analyzerMap[key] = entry;
            }

            public static void Remove(DiagnosticAnalyzer analyzer, (ProjectOrDocumentId key, string stateKey) key)
            {
                // remove the entry
                if (!s_map.TryGetValue(analyzer, out var analyzerMap))
                {
                    return;
                }

                analyzerMap.TryRemove(key, out _);

                if (analyzerMap.IsEmpty)
                {
                    s_map.TryRemove(analyzer, out _);
                }
            }

            public static void DropCache(DiagnosticAnalyzer analyzer)
            {
                // drop any cache related to given analyzer
                s_map.TryRemove(analyzer, out _);
            }
>>>>>>> 58092a93
        }

        private readonly record struct CacheEntry(Checksum Checksum, ImmutableArray<DiagnosticData> Diagnostics);
    }
}<|MERGE_RESOLUTION|>--- conflicted
+++ resolved
@@ -23,37 +23,7 @@
             }
 
             public static void Cache(DiagnosticAnalyzer analyzer, (ProjectOrDocumentId key, string stateKey) key, CacheEntry entry)
-<<<<<<< HEAD
-                => s_map.GetOrAdd(analyzer, static_ => [])[key] = entry;
-=======
-            {
-                // add new cache entry
-                var analyzerMap = s_map.GetOrAdd(analyzer, _ => new ConcurrentDictionary<(ProjectOrDocumentId key, string stateKey), CacheEntry>(concurrencyLevel: 2, capacity: 10));
-                analyzerMap[key] = entry;
-            }
-
-            public static void Remove(DiagnosticAnalyzer analyzer, (ProjectOrDocumentId key, string stateKey) key)
-            {
-                // remove the entry
-                if (!s_map.TryGetValue(analyzer, out var analyzerMap))
-                {
-                    return;
-                }
-
-                analyzerMap.TryRemove(key, out _);
-
-                if (analyzerMap.IsEmpty)
-                {
-                    s_map.TryRemove(analyzer, out _);
-                }
-            }
-
-            public static void DropCache(DiagnosticAnalyzer analyzer)
-            {
-                // drop any cache related to given analyzer
-                s_map.TryRemove(analyzer, out _);
-            }
->>>>>>> 58092a93
+                => s_map.GetOrAdd(analyzer, static _ => [])[key] = entry;
         }
 
         private readonly record struct CacheEntry(Checksum Checksum, ImmutableArray<DiagnosticData> Diagnostics);
