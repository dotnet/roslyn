--- conflicted
+++ resolved
@@ -90,20 +90,11 @@
                 return (checksum, fullSolutionAnalysisAnalyzers, projectAnalysisData);
             }
 
-<<<<<<< HEAD
-        private bool IsCandidateForFullSolutionAnalysis(DiagnosticAnalyzer analyzer, bool isHostAnalyzer, Project project)
-        {
-            // PERF: Don't query descriptors for compiler analyzer or workspace load analyzer, always execute them.
-            if (analyzer == FileContentLoadAnalyzer.Instance ||
-                analyzer.IsCompilerAnalyzer())
-=======
             static bool IsCandidateForFullSolutionAnalysis(
                 DiagnosticAnalyzerInfoCache infoCache, DiagnosticAnalyzer analyzer, bool isHostAnalyzer, Project project)
->>>>>>> d862b947
             {
                 // PERF: Don't query descriptors for compiler analyzer or workspace load analyzer, always execute them.
                 if (analyzer == FileContentLoadAnalyzer.Instance ||
-                    analyzer == GeneratorDiagnosticsPlaceholderAnalyzer.Instance ||
                     analyzer.IsCompilerAnalyzer())
                 {
                     return true;
