﻿// Licensed to the .NET Foundation under one or more agreements.
// The .NET Foundation licenses this file to you under the MIT license.
// See the LICENSE file in the project root for more information.

using System;
using System.Collections.Generic;
using System.Collections.Immutable;
using System.Linq;
using Microsoft.CodeAnalysis.PooledObjects;
using Roslyn.Utilities;

namespace Microsoft.CodeAnalysis.Diagnostics;

internal sealed partial class DiagnosticAnalyzerService
{
    private sealed partial class DiagnosticIncrementalAnalyzer
    {
        private sealed partial class StateManager
        {
            private HostAnalyzerInfo GetOrCreateHostAnalyzerInfo(
                SolutionState solution, ProjectState project, ProjectAnalyzerInfo projectAnalyzerInfo)
            {
                var key = new HostAnalyzerInfoKey(project.Language, project.HasSdkCodeStyleAnalyzers, solution.Analyzers.HostAnalyzerReferences);
                // Some Host Analyzers may need to be treated as Project Analyzers so that they do not have access to the
                // Host fallback options. These ids will be used when building up the Host and Project analyzer collections.
                var referenceIdsToRedirect = GetReferenceIdsToRedirectAsProjectAnalyzers(solution, project);
                var hostAnalyzerInfo = ImmutableInterlocked.GetOrAdd(ref _hostAnalyzerStateMap, key, CreateLanguageSpecificAnalyzerMap, (solution.Analyzers, referenceIdsToRedirect));
                return hostAnalyzerInfo.WithExcludedAnalyzers(projectAnalyzerInfo.SkippedAnalyzersInfo.SkippedAnalyzers);

                static HostAnalyzerInfo CreateLanguageSpecificAnalyzerMap(HostAnalyzerInfoKey arg, (HostDiagnosticAnalyzers HostAnalyzers, ImmutableHashSet<object> ReferenceIdsToRedirect) state)
                {
                    var language = arg.Language;
                    var analyzersPerReference = state.HostAnalyzers.GetOrCreateHostDiagnosticAnalyzersPerReference(language);

                    var (hostAnalyzerCollection, projectAnalyzerCollection) = GetAnalyzerCollections(analyzersPerReference, state.ReferenceIdsToRedirect);
                    var (hostAnalyzers, allAnalyzers) = PartitionAnalyzers(projectAnalyzerCollection, hostAnalyzerCollection, includeWorkspacePlaceholderAnalyzers: true);

                    return new HostAnalyzerInfo(hostAnalyzers, allAnalyzers);
                }

                static (IEnumerable<ImmutableArray<DiagnosticAnalyzer>> HostAnalyzerCollection, IEnumerable<ImmutableArray<DiagnosticAnalyzer>> ProjectAnalyzerCollection) GetAnalyzerCollections(
                    ImmutableDictionary<object, ImmutableArray<DiagnosticAnalyzer>> analyzersPerReference,
                    ImmutableHashSet<object> referenceIdsToRedirectAsProjectAnalyzers)
                {
                    if (referenceIdsToRedirectAsProjectAnalyzers.IsEmpty)
                    {
                        return (analyzersPerReference.Values, []);
                    }

                    var hostAnalyzerCollection = ArrayBuilder<ImmutableArray<DiagnosticAnalyzer>>.GetInstance();
                    var projectAnalyzerCollection = ArrayBuilder<ImmutableArray<DiagnosticAnalyzer>>.GetInstance();

                    foreach (var (referenceId, analyzers) in analyzersPerReference)
                    {
                        if (referenceIdsToRedirectAsProjectAnalyzers.Contains(referenceId))
                        {
                            projectAnalyzerCollection.Add(analyzers);
                        }
                        else
                        {
                            hostAnalyzerCollection.Add(analyzers);
                        }
                    }

                    return (hostAnalyzerCollection.ToImmutableAndFree(), projectAnalyzerCollection.ToImmutableAndFree());
                }
            }

            private static ImmutableHashSet<object> GetReferenceIdsToRedirectAsProjectAnalyzers(
                SolutionState solution, ProjectState project)
            {
                if (project.HasSdkCodeStyleAnalyzers)
                {
                    // When a project uses CodeStyle analyzers added by the SDK, we remove them in favor of the
                    // Features analyzers. We need to then treat the Features analyzers as Project analyzers so
                    // they do not get access to the Host fallback options.
                    return GetFeaturesAnalyzerReferenceIds(solution.Analyzers);
                }

                return [];

                static ImmutableHashSet<object> GetFeaturesAnalyzerReferenceIds(HostDiagnosticAnalyzers hostAnalyzers)
                {
                    var builder = ImmutableHashSet.CreateBuilder<object>();

                    foreach (var analyzerReference in hostAnalyzers.HostAnalyzerReferences)
                    {
                        if (analyzerReference.IsFeaturesAnalyzer())
                            builder.Add(analyzerReference.Id);
                    }

                    return builder.ToImmutable();
                }
            }
        }
    }

    private sealed class HostAnalyzerInfo
    {
<<<<<<< HEAD
        private const int FileContentLoadAnalyzerPriority = -3;
=======
>>>>>>> 33492374
        private const int BuiltInCompilerPriority = -2;
        private const int RegularDiagnosticAnalyzerPriority = -1;

        private readonly ImmutableHashSet<DiagnosticAnalyzer> _hostAnalyzers;
        private readonly ImmutableHashSet<DiagnosticAnalyzer> _allAnalyzers;
        public readonly ImmutableArray<DiagnosticAnalyzer> OrderedAllAnalyzers;

        public HostAnalyzerInfo(
            ImmutableHashSet<DiagnosticAnalyzer> hostAnalyzers,
            ImmutableHashSet<DiagnosticAnalyzer> allAnalyzers)
        {
            _hostAnalyzers = hostAnalyzers;
            _allAnalyzers = allAnalyzers;

            // order analyzers.
            // order will be in this order
            // BuiltIn Compiler Analyzer (C#/VB) < Regular DiagnosticAnalyzers < Document/ProjectDiagnosticAnalyzers
            OrderedAllAnalyzers = [.. _allAnalyzers.OrderBy(PriorityComparison)];
        }

        public bool IsHostAnalyzer(DiagnosticAnalyzer analyzer)
            => _hostAnalyzers.Contains(analyzer);

        public HostAnalyzerInfo WithExcludedAnalyzers(ImmutableHashSet<DiagnosticAnalyzer> excludedAnalyzers)
        {
            if (excludedAnalyzers.IsEmpty)
            {
                return this;
            }

            return new(_hostAnalyzers, _allAnalyzers.Except(excludedAnalyzers));
        }

        private int PriorityComparison(DiagnosticAnalyzer state1, DiagnosticAnalyzer state2)
            => GetPriority(state1) - GetPriority(state2);

        private static int GetPriority(DiagnosticAnalyzer state)
        {
            // compiler gets highest priority
            if (state.IsCompilerAnalyzer())
            {
                return BuiltInCompilerPriority;
            }

            return state switch
            {
<<<<<<< HEAD
                FileContentLoadAnalyzer _ => FileContentLoadAnalyzerPriority,
                DocumentDiagnosticAnalyzer analyzer => Math.Max(0, analyzer.Priority),
=======
                DocumentDiagnosticAnalyzer analyzer => analyzer.Priority,
>>>>>>> 33492374
                ProjectDiagnosticAnalyzer analyzer => Math.Max(0, analyzer.Priority),
                _ => RegularDiagnosticAnalyzerPriority,
            };
        }
    }
}<|MERGE_RESOLUTION|>--- conflicted
+++ resolved
@@ -97,10 +97,6 @@
 
     private sealed class HostAnalyzerInfo
     {
-<<<<<<< HEAD
-        private const int FileContentLoadAnalyzerPriority = -3;
-=======
->>>>>>> 33492374
         private const int BuiltInCompilerPriority = -2;
         private const int RegularDiagnosticAnalyzerPriority = -1;
 
@@ -147,12 +143,7 @@
 
             return state switch
             {
-<<<<<<< HEAD
-                FileContentLoadAnalyzer _ => FileContentLoadAnalyzerPriority,
-                DocumentDiagnosticAnalyzer analyzer => Math.Max(0, analyzer.Priority),
-=======
                 DocumentDiagnosticAnalyzer analyzer => analyzer.Priority,
->>>>>>> 33492374
                 ProjectDiagnosticAnalyzer analyzer => Math.Max(0, analyzer.Priority),
                 _ => RegularDiagnosticAnalyzerPriority,
             };
