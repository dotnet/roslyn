--- conflicted
+++ resolved
@@ -130,12 +130,8 @@
 
         public static async Task<CompilationWithAnalyzersPair?> CreateCompilationWithAnalyzersAsync(
             Project project,
-<<<<<<< HEAD
-            ImmutableArray<DiagnosticAnalyzer> analyzers,
-=======
             ImmutableArray<DiagnosticAnalyzer> projectAnalyzers,
             ImmutableArray<DiagnosticAnalyzer> hostAnalyzers,
->>>>>>> a573b409
             bool includeSuppressedDiagnostics,
             bool crashOnAnalyzerException,
             CancellationToken cancellationToken)
@@ -148,12 +144,8 @@
             }
 
             // Create driver that holds onto compilation and associated analyzers
-<<<<<<< HEAD
-            var filteredAnalyzers = analyzers.WhereAsArray(a => !a.IsWorkspaceDiagnosticAnalyzer());
-=======
             var filteredProjectAnalyzers = projectAnalyzers.WhereAsArray(static a => !a.IsWorkspaceDiagnosticAnalyzer());
             var filteredHostAnalyzers = hostAnalyzers.WhereAsArray(static a => !a.IsWorkspaceDiagnosticAnalyzer());
->>>>>>> a573b409
 
             // PERF: there is no analyzers for this compilation.
             //       compilationWithAnalyzer will throw if it is created with no analyzers which is perf optimization.
@@ -167,10 +159,6 @@
 
             // in IDE, we always set concurrentAnalysis == false otherwise, we can get into thread starvation due to
             // async being used with synchronous blocking concurrency.
-<<<<<<< HEAD
-            var analyzerOptions = new CompilationWithAnalyzersOptions(
-                options: project.AnalyzerOptions,
-=======
             var projectAnalyzerOptions = new CompilationWithAnalyzersOptions(
                 options: project.AnalyzerOptions,
                 onAnalyzerException: null,
@@ -180,7 +168,6 @@
                 reportSuppressedDiagnostics: includeSuppressedDiagnostics);
             var hostAnalyzerOptions = new CompilationWithAnalyzersOptions(
                 options: project.HostAnalyzerOptions,
->>>>>>> a573b409
                 onAnalyzerException: null,
                 analyzerExceptionFilter: GetAnalyzerExceptionFilter(),
                 concurrentAnalysis: false,
