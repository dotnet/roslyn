﻿// Licensed to the .NET Foundation under one or more agreements.
// The .NET Foundation licenses this file to you under the MIT license.
// See the LICENSE file in the project root for more information.

using System;
using System.Collections.Generic;
using System.Collections.Immutable;
using System.Diagnostics;
using System.Linq;
using System.Threading;
using System.Threading.Tasks;
using Microsoft.CodeAnalysis.ErrorReporting;
using Microsoft.CodeAnalysis.Internal.Log;
using Microsoft.CodeAnalysis.LanguageService;
using Microsoft.CodeAnalysis.Shared.Extensions;
using Microsoft.CodeAnalysis.Telemetry;
using Microsoft.CodeAnalysis.Text;
using Microsoft.CodeAnalysis.Workspaces.Diagnostics;
using Roslyn.Utilities;

namespace Microsoft.CodeAnalysis.Diagnostics;

/// <summary>
/// Executes analyzers on a document for computing local syntax/semantic/additional file diagnostics for a specific <see cref="DocumentAnalysisScope"/>.
/// </summary>
internal sealed partial class DocumentAnalysisExecutor
{
    private readonly CompilationWithAnalyzersPair? _compilationWithAnalyzers;
    private readonly InProcOrRemoteHostAnalyzerRunner _diagnosticAnalyzerRunner;
    private readonly bool _logPerformanceInfo;
    private readonly Action? _onAnalysisException;

    private readonly ImmutableArray<DiagnosticAnalyzer> _compilationBasedProjectAnalyzersInAnalysisScope;
    private readonly ImmutableArray<DiagnosticAnalyzer> _compilationBasedHostAnalyzersInAnalysisScope;

    private ImmutableDictionary<DiagnosticAnalyzer, DiagnosticAnalysisResult>? _lazySyntaxDiagnostics;
    private ImmutableDictionary<DiagnosticAnalyzer, DiagnosticAnalysisResult>? _lazySemanticDiagnostics;

    public DocumentAnalysisExecutor(
        DocumentAnalysisScope analysisScope,
        CompilationWithAnalyzersPair? compilationWithAnalyzers,
        InProcOrRemoteHostAnalyzerRunner diagnosticAnalyzerRunner,
        bool logPerformanceInfo,
        Action? onAnalysisException = null)
    {
        AnalysisScope = analysisScope;
        _compilationWithAnalyzers = compilationWithAnalyzers;
        _diagnosticAnalyzerRunner = diagnosticAnalyzerRunner;
        _logPerformanceInfo = logPerformanceInfo;
        _onAnalysisException = onAnalysisException;

        var compilationBasedProjectAnalyzers = compilationWithAnalyzers?.ProjectAnalyzers.ToImmutableHashSet();
        _compilationBasedProjectAnalyzersInAnalysisScope = compilationBasedProjectAnalyzers != null
            ? analysisScope.ProjectAnalyzers.WhereAsArray(compilationBasedProjectAnalyzers.Contains)
            : [];

        var compilationBasedHostAnalyzers = compilationWithAnalyzers?.HostAnalyzers.ToImmutableHashSet();
        _compilationBasedHostAnalyzersInAnalysisScope = compilationBasedHostAnalyzers != null
            ? analysisScope.HostAnalyzers.WhereAsArray(compilationBasedHostAnalyzers.Contains)
            : [];
    }

    public DocumentAnalysisScope AnalysisScope { get; }

    public DocumentAnalysisExecutor With(DocumentAnalysisScope analysisScope)
        => new(analysisScope, _compilationWithAnalyzers, _diagnosticAnalyzerRunner, _logPerformanceInfo, _onAnalysisException);

    /// <summary>
    /// Return all local diagnostics (syntax, semantic) that belong to given document for the given analyzer by calculating them.
    /// </summary>
    public async Task<IEnumerable<DiagnosticData>> ComputeDiagnosticsAsync(DiagnosticAnalyzer analyzer, CancellationToken cancellationToken)
    {
        Contract.ThrowIfFalse(AnalysisScope.ProjectAnalyzers.Contains(analyzer) || AnalysisScope.HostAnalyzers.Contains(analyzer));

        var textDocument = AnalysisScope.TextDocument;
        var span = AnalysisScope.Span;
        var kind = AnalysisScope.Kind;

        var document = textDocument as Document;
<<<<<<< HEAD
        RoslynDebug.Assert(document != null || kind == AnalysisKind.Syntax, "We only support syntactic analysis for non-source documents");
=======
>>>>>>> e6cbc491

        if (analyzer == GeneratorDiagnosticsPlaceholderAnalyzer.Instance)
        {
            // We will count generator diagnostics as semantic diagnostics; some filtering to either syntax/semantic is necessary or else we'll report diagnostics twice.
            if (kind == AnalysisKind.Semantic)
            {
                var generatorDiagnostics = await GetSourceGeneratorDiagnosticsAsync(textDocument.Project, cancellationToken).ConfigureAwait(false);
                return ConvertToLocalDiagnostics(generatorDiagnostics, textDocument, span);
            }
            else
            {
                return [];
            }
        }

        if (analyzer is DocumentDiagnosticAnalyzer documentAnalyzer)
        {
            // DocumentDiagnosticAnalyzer is a host-only analyzer
            var tree = document is null
                ? null
                : await document.GetSyntaxTreeAsync(cancellationToken).ConfigureAwait(false);
            var documentDiagnostics = await ComputeDocumentDiagnosticAnalyzerDiagnosticsAsync(
                documentAnalyzer, textDocument, kind, _compilationWithAnalyzers?.HostCompilation, tree, cancellationToken).ConfigureAwait(false);

            return ConvertToLocalDiagnostics(documentDiagnostics, textDocument, span);
        }

        // quick optimization to reduce allocations.
        if (_compilationWithAnalyzers == null || !analyzer.SupportAnalysisKind(kind))
        {
            if (kind == AnalysisKind.Syntax)
            {
                Logger.Log(FunctionId.Diagnostics_SyntaxDiagnostic,
                    (r, d, a, k) => $"Driver: {r != null}, {d.Id}, {d.Project.Id}, {a}, {k}", _compilationWithAnalyzers, textDocument, analyzer, kind);
            }

            return [];
        }

        // if project is not loaded successfully then, we disable semantic errors for compiler analyzers
        var isCompilerAnalyzer = analyzer.IsCompilerAnalyzer();
        if (kind != AnalysisKind.Syntax && isCompilerAnalyzer)
        {
            var isEnabled = await textDocument.Project.HasSuccessfullyLoadedAsync(cancellationToken).ConfigureAwait(false);

            Logger.Log(FunctionId.Diagnostics_SemanticDiagnostic, (a, d, e) => $"{a}, ({d.Id}, {d.Project.Id}), Enabled:{e}", analyzer, textDocument, isEnabled);

            if (!isEnabled)
                return [];
        }

        // We currently support document analysis only for source documents and additional documents.
        if (document == null && textDocument is not AdditionalDocument)
            return [];

        var diagnostics = kind switch
        {
            AnalysisKind.Syntax => await GetSyntaxDiagnosticsAsync(analyzer, isCompilerAnalyzer, cancellationToken).ConfigureAwait(false),
            AnalysisKind.Semantic => await GetSemanticDiagnosticsAsync(analyzer, isCompilerAnalyzer, cancellationToken).ConfigureAwait(false),
            _ => throw ExceptionUtilities.UnexpectedValue(kind),
        };

        // Remap diagnostic locations, if required.
        diagnostics = await RemapDiagnosticLocationsIfRequiredAsync(textDocument, diagnostics, cancellationToken).ConfigureAwait(false);

        if (span.HasValue)
        {
            var sourceText = await textDocument.GetValueTextAsync(cancellationToken).ConfigureAwait(false);

            // TODO: Unclear if using the unmapped span here is correct.  It does feel somewhat appropriate as the
            // caller should be asking about diagnostics in an actual document, and not where they were remapped to.
            diagnostics = diagnostics.WhereAsArray(
                d => d.DocumentId is null || span.Value.IntersectsWith(d.DataLocation.UnmappedFileSpan.GetClampedTextSpan(sourceText)));
        }

#if DEBUG
        var diags = await diagnostics.ToDiagnosticsAsync(textDocument.Project, cancellationToken).ConfigureAwait(false);
        var compilation = _compilationBasedProjectAnalyzersInAnalysisScope.Contains(analyzer) ? _compilationWithAnalyzers.ProjectCompilation : _compilationWithAnalyzers.HostCompilation;
        RoslynDebug.AssertNotNull(compilation);
        Debug.Assert(diags.Length == CompilationWithAnalyzers.GetEffectiveDiagnostics(diags, compilation).Count());
        Debug.Assert(diagnostics.Length == ConvertToLocalDiagnostics(diags, textDocument, span).Count());
#endif

        return diagnostics;
    }

    private async Task<ImmutableDictionary<DiagnosticAnalyzer, DiagnosticAnalysisResult>> GetAnalysisResultAsync(DocumentAnalysisScope analysisScope, CancellationToken cancellationToken)
    {
        RoslynDebug.Assert(_compilationWithAnalyzers != null);

        try
        {
            var resultAndTelemetry = await _diagnosticAnalyzerRunner.AnalyzeDocumentAsync(
                analysisScope, _compilationWithAnalyzers, _logPerformanceInfo, getTelemetryInfo: false, cancellationToken).ConfigureAwait(false);
            return resultAndTelemetry.AnalysisResult;
        }
        catch when (_onAnalysisException != null)
        {
            _onAnalysisException.Invoke();
            throw;
        }
    }

    private async Task<ImmutableArray<Diagnostic>> GetSourceGeneratorDiagnosticsAsync(Project project, CancellationToken cancellationToken)
    {
        try
        {
            return await _diagnosticAnalyzerRunner.GetSourceGeneratorDiagnosticsAsync(project, cancellationToken).ConfigureAwait(false);
        }
        catch when (_onAnalysisException != null)
        {
            _onAnalysisException.Invoke();
            throw;
        }
    }

    private async Task<ImmutableArray<DiagnosticData>> GetCompilerAnalyzerDiagnosticsAsync(DiagnosticAnalyzer analyzer, TextSpan? span, CancellationToken cancellationToken)
    {
        RoslynDebug.Assert(analyzer.IsCompilerAnalyzer());
        RoslynDebug.Assert(_compilationWithAnalyzers != null);
        RoslynDebug.Assert(_compilationBasedProjectAnalyzersInAnalysisScope.Contains(analyzer) || _compilationBasedHostAnalyzersInAnalysisScope.Contains(analyzer));
        RoslynDebug.Assert(AnalysisScope.TextDocument is Document);

        var analysisScope = _compilationBasedProjectAnalyzersInAnalysisScope.Contains(analyzer)
            ? AnalysisScope.WithAnalyzers([analyzer], []).WithSpan(span)
            : AnalysisScope.WithAnalyzers([], [analyzer]).WithSpan(span);
        var analysisResult = await GetAnalysisResultAsync(analysisScope, cancellationToken).ConfigureAwait(false);
        if (!analysisResult.TryGetValue(analyzer, out var result))
        {
            return [];
        }

        return result.GetDocumentDiagnostics(analysisScope.TextDocument.Id, analysisScope.Kind);
    }

    private async Task<ImmutableArray<DiagnosticData>> GetSyntaxDiagnosticsAsync(DiagnosticAnalyzer analyzer, bool isCompilerAnalyzer, CancellationToken cancellationToken)
    {
        // PERF:
        //  1. Compute diagnostics for all analyzers with a single invocation into CompilationWithAnalyzers.
        //     This is critical for better analyzer execution performance.
        //  2. Ensure that the compiler analyzer is treated specially and does not block on diagnostic computation
        //     for rest of the analyzers. This is needed to ensure faster refresh for compiler diagnostics while typing.

        RoslynDebug.Assert(_compilationWithAnalyzers != null);
        RoslynDebug.Assert(_compilationBasedProjectAnalyzersInAnalysisScope.Contains(analyzer) || _compilationBasedHostAnalyzersInAnalysisScope.Contains(analyzer));

        if (isCompilerAnalyzer)
        {
            if (AnalysisScope.TextDocument is not Document)
            {
                return [];
            }

            return await GetCompilerAnalyzerDiagnosticsAsync(analyzer, AnalysisScope.Span, cancellationToken).ConfigureAwait(false);
        }

        if (_lazySyntaxDiagnostics == null)
        {
            using var _ = TelemetryLogging.LogBlockTimeAggregatedHistogram(FunctionId.RequestDiagnostics_Summary, $"{nameof(GetSyntaxDiagnosticsAsync)}.{nameof(GetAnalysisResultAsync)}");

            var analysisScope = AnalysisScope.WithAnalyzers(_compilationBasedProjectAnalyzersInAnalysisScope, _compilationBasedHostAnalyzersInAnalysisScope);
            var syntaxDiagnostics = await GetAnalysisResultAsync(analysisScope, cancellationToken).ConfigureAwait(false);
            Interlocked.CompareExchange(ref _lazySyntaxDiagnostics, syntaxDiagnostics, null);
        }

        return _lazySyntaxDiagnostics.TryGetValue(analyzer, out var diagnosticAnalysisResult)
            ? diagnosticAnalysisResult.GetDocumentDiagnostics(AnalysisScope.TextDocument.Id, AnalysisScope.Kind)
            : [];
    }

    private async Task<ImmutableArray<DiagnosticData>> GetSemanticDiagnosticsAsync(DiagnosticAnalyzer analyzer, bool isCompilerAnalyzer, CancellationToken cancellationToken)
    {
        // PERF:
        //  1. Compute diagnostics for all analyzers with a single invocation into CompilationWithAnalyzers.
        //     This is critical for better analyzer execution performance through re-use of bound node cache.
        //  2. Ensure that the compiler analyzer is treated specially and does not block on diagnostic computation
        //     for rest of the analyzers. This is needed to ensure faster refresh for compiler diagnostics while typing.

        RoslynDebug.Assert(_compilationWithAnalyzers != null);

        var span = AnalysisScope.Span;
        var document = (Document)AnalysisScope.TextDocument;
        if (isCompilerAnalyzer)
        {
#if DEBUG
            await VerifySpanBasedCompilerDiagnosticsAsync().ConfigureAwait(false);
#endif

            var adjustedSpan = await GetAdjustedSpanForCompilerAnalyzerAsync().ConfigureAwait(false);
            return await GetCompilerAnalyzerDiagnosticsAsync(analyzer, adjustedSpan, cancellationToken).ConfigureAwait(false);
        }

        if (_lazySemanticDiagnostics == null)
        {
            using var _ = TelemetryLogging.LogBlockTimeAggregatedHistogram(FunctionId.RequestDiagnostics_Summary, $"{nameof(GetSemanticDiagnosticsAsync)}.{nameof(GetAnalysisResultAsync)}");

            var analysisScope = AnalysisScope.WithAnalyzers(_compilationBasedProjectAnalyzersInAnalysisScope, _compilationBasedHostAnalyzersInAnalysisScope);
            var semanticDiagnostics = await GetAnalysisResultAsync(analysisScope, cancellationToken).ConfigureAwait(false);
            Interlocked.CompareExchange(ref _lazySemanticDiagnostics, semanticDiagnostics, null);
        }

        return _lazySemanticDiagnostics.TryGetValue(analyzer, out var diagnosticAnalysisResult)
            ? diagnosticAnalysisResult.GetDocumentDiagnostics(AnalysisScope.TextDocument.Id, AnalysisScope.Kind)
            : [];

        async Task<TextSpan?> GetAdjustedSpanForCompilerAnalyzerAsync()
        {
            // This method is to workaround a bug (https://github.com/dotnet/roslyn/issues/1557)
            // once that bug is fixed, we should be able to use given span as it is.

            Debug.Assert(isCompilerAnalyzer);

            if (!span.HasValue)
            {
                return null;
            }

            var service = document.GetRequiredLanguageService<ISyntaxFactsService>();
            var root = await document.GetRequiredSyntaxRootAsync(cancellationToken).ConfigureAwait(false);
            var startNode = service.GetContainingMemberDeclaration(root, span.Value.Start);
            var endNode = service.GetContainingMemberDeclaration(root, span.Value.End);

            if (startNode == endNode)
            {
                // use full member span
                if (service.IsMethodLevelMember(startNode))
                {
                    return startNode.FullSpan;
                }

                // use span as it is
                return span;
            }

            var startSpan = service.IsMethodLevelMember(startNode) ? startNode.FullSpan : span.Value;
            var endSpan = service.IsMethodLevelMember(endNode) ? endNode.FullSpan : span.Value;

            return TextSpan.FromBounds(Math.Min(startSpan.Start, endSpan.Start), Math.Max(startSpan.End, endSpan.End));
        }

#if DEBUG
        async Task VerifySpanBasedCompilerDiagnosticsAsync()
        {
            if (!span.HasValue)
            {
                return;
            }

            // make sure what we got from range is same as what we got from whole diagnostics
            var model = await document.GetRequiredSemanticModelAsync(cancellationToken).ConfigureAwait(false);
            var rangeDeclaractionDiagnostics = model.GetDeclarationDiagnostics(span.Value, cancellationToken).ToArray();
            var rangeMethodBodyDiagnostics = model.GetMethodBodyDiagnostics(span.Value, cancellationToken).ToArray();
            var rangeDiagnostics = rangeDeclaractionDiagnostics.Concat(rangeMethodBodyDiagnostics).Where(shouldInclude).ToArray();

            var wholeDeclarationDiagnostics = model.GetDeclarationDiagnostics(cancellationToken: cancellationToken).ToArray();
            var wholeMethodBodyDiagnostics = model.GetMethodBodyDiagnostics(cancellationToken: cancellationToken).ToArray();
            var wholeDiagnostics = wholeDeclarationDiagnostics.Concat(wholeMethodBodyDiagnostics).Where(shouldInclude).ToArray();

            if (!AreEquivalent(rangeDiagnostics, wholeDiagnostics))
            {
                // otherwise, report non-fatal watson so that we can fix those cases
                FatalError.ReportAndCatch(new Exception("Bug in GetDiagnostics"));

                // make sure we hold onto these for debugging.
                GC.KeepAlive(rangeDeclaractionDiagnostics);
                GC.KeepAlive(rangeMethodBodyDiagnostics);
                GC.KeepAlive(rangeDiagnostics);
                GC.KeepAlive(wholeDeclarationDiagnostics);
                GC.KeepAlive(wholeMethodBodyDiagnostics);
                GC.KeepAlive(wholeDiagnostics);
            }

            return;

            static bool IsUnusedImportDiagnostic(Diagnostic d)
            {
                switch (d.Id)
                {
                    case "CS8019":
                    case "BC50000":
                    case "BC50001":
                        return true;
                    default:
                        return false;
                }
            }

            // Exclude unused import diagnostics since they are never reported when a span is passed.
            // (See CSharp/VisualBasicCompilation.GetDiagnosticsForMethodBodiesInTree.)
            bool shouldInclude(Diagnostic d) => span.Value.IntersectsWith(d.Location.SourceSpan) && !IsUnusedImportDiagnostic(d);
        }
#endif
    }

    private static async Task<ImmutableArray<DiagnosticData>> RemapDiagnosticLocationsIfRequiredAsync(
        TextDocument textDocument,
        ImmutableArray<DiagnosticData> diagnostics,
        CancellationToken cancellationToken)
    {
        if (diagnostics.IsEmpty)
        {
            return diagnostics;
        }

        // Check if IWorkspaceVenusSpanMappingService is present for remapping.
        var diagnosticSpanMappingService = textDocument.Project.Solution.Services.GetService<IWorkspaceVenusSpanMappingService>();
        if (diagnosticSpanMappingService == null)
        {
            return diagnostics;
        }

        // Round tripping the diagnostics should ensure they get correctly remapped.
        var builder = new FixedSizeArrayBuilder<DiagnosticData>(diagnostics.Length);
        foreach (var diagnosticData in diagnostics)
        {
            var diagnostic = await diagnosticData.ToDiagnosticAsync(textDocument.Project, cancellationToken).ConfigureAwait(false);
            builder.Add(DiagnosticData.Create(diagnostic, textDocument));
        }

        return builder.MoveToImmutable();
    }
}<|MERGE_RESOLUTION|>--- conflicted
+++ resolved
@@ -77,10 +77,6 @@
         var kind = AnalysisScope.Kind;
 
         var document = textDocument as Document;
-<<<<<<< HEAD
-        RoslynDebug.Assert(document != null || kind == AnalysisKind.Syntax, "We only support syntactic analysis for non-source documents");
-=======
->>>>>>> e6cbc491
 
         if (analyzer == GeneratorDiagnosticsPlaceholderAnalyzer.Instance)
         {
