--- conflicted
+++ resolved
@@ -24,15 +24,9 @@
     public static readonly Option2<StorageDatabase> Database = new(
         "dotnet_storage_database", WorkspaceConfigurationOptions.Default.CacheStorage, serializer: EditorConfigValueSerializer.CreateSerializerForEnum<StorageDatabase>());
 
-<<<<<<< HEAD
-    public static readonly Option2<bool> DisableRecoverableText = new(
-        "dotnet_disable_recoverable_text", WorkspaceConfigurationOptions.Default.DisableRecoverableText);
-
     public static readonly Option2<bool> UnifyLinkedDocumentContentsAcrossProjectFlavors = new(
         "dotnet_unify_linked_document_contents_across_project_flavors", WorkspaceConfigurationOptions.Default.UnifyLinkedDocumentContentsAcrossProjectFlavors);
 
-=======
->>>>>>> bf50ffad
     public static readonly Option2<bool> ValidateCompilationTrackerStates = new(
         "dotnet_validate_compilation_tracker_states", WorkspaceConfigurationOptions.Default.ValidateCompilationTrackerStates);
 
