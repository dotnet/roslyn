--- conflicted
+++ resolved
@@ -14,43 +14,22 @@
 /// </summary>
 internal abstract class AbstractAnalyzerAssemblyLoaderProvider : IAnalyzerAssemblyLoaderProvider
 {
-<<<<<<< HEAD
-    private readonly Lazy<IAnalyzerAssemblyLoader> _shadowCopyLoader;
-    private readonly Lazy<IAnalyzerAssemblyLoader> _directLoader;
-=======
     private readonly Lazy<IAnalyzerAssemblyLoaderInternal> _shadowCopyLoader;
->>>>>>> 72751539
+    private readonly Lazy<IAnalyzerAssemblyLoaderInternal> _directLoader;
 
     public AbstractAnalyzerAssemblyLoaderProvider(ImmutableArray<IAnalyzerAssemblyResolver> externalResolvers)
     {
         // We use a lazy here in case creating the loader requires MEF imports in the derived constructor.
-<<<<<<< HEAD
-        _shadowCopyLoader = new Lazy<IAnalyzerAssemblyLoader>(() => CreateShadowCopyLoader(externalResolvers));
-        _directLoader = new Lazy<IAnalyzerAssemblyLoader>(() => CreateDirectLoader(externalResolvers));
-=======
         _shadowCopyLoader = new(() => CreateShadowCopyLoader(externalResolvers));
->>>>>>> 72751539
+        _directLoader = new(() => CreateDirectLoader(externalResolvers));
     }
 
     public IAnalyzerAssemblyLoaderInternal GetShadowCopyLoader()
         => _shadowCopyLoader.Value;
 
-<<<<<<< HEAD
-    public IAnalyzerAssemblyLoader GetDirectLoader()
+    public IAnalyzerAssemblyLoaderInternal GetDirectLoader()
         => _directLoader.Value;
 
-    protected virtual IAnalyzerAssemblyLoader CreateShadowCopyLoader(ImmutableArray<IAnalyzerAssemblyResolver> externalResolvers)
-    {
-        return DefaultAnalyzerAssemblyLoader.CreateNonLockingLoader(
-            Path.Combine(Path.GetTempPath(), "VS", "AnalyzerAssemblyLoader"),
-            externalResolvers: externalResolvers);
-    }
-
-    protected virtual IAnalyzerAssemblyLoader CreateDirectLoader(ImmutableArray<IAnalyzerAssemblyResolver> externalResolvers)
-    {
-        return new DefaultAnalyzerAssemblyLoader(externalResolvers);
-    }
-=======
     protected virtual IAnalyzerAssemblyLoaderInternal CreateShadowCopyLoader(ImmutableArray<IAnalyzerAssemblyResolver> externalResolvers)
         => DefaultAnalyzerAssemblyLoader.CreateNonLockingLoader(
             GetDefaultShadowCopyPath(),
@@ -58,5 +37,7 @@
 
     public static string GetDefaultShadowCopyPath()
         => Path.Combine(Path.GetTempPath(), "VS", "AnalyzerAssemblyLoader");
->>>>>>> 72751539
+
+    protected virtual IAnalyzerAssemblyLoaderInternal CreateDirectLoader(ImmutableArray<IAnalyzerAssemblyResolver> externalResolvers)
+        => new DefaultAnalyzerAssemblyLoader(externalResolvers);
 }