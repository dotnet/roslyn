--- conflicted
+++ resolved
@@ -20,6 +20,7 @@
 using Microsoft.VisualStudio.Threading;
 using Roslyn.Utilities;
 using static Microsoft.CodeAnalysis.CodeActions.CodeAction;
+using static Nerdbank.Streams.MultiplexingStream;
 
 namespace Microsoft.CodeAnalysis.UnifiedSuggestions;
 
@@ -104,17 +105,17 @@
         var nonSupressionCodeFixes = fixes.WhereAsArray(f => !IsTopLevelSuppressionAction(f.Action));
         var supressionCodeFixes = fixes.WhereAsArray(f => IsTopLevelSuppressionAction(f.Action));
 
-        await AddCodeActionsAsync(project, map, order, fixCollection, GetFixAllSuggestedActionSetAsync, nonSupressionCodeFixes).ConfigureAwait(false);
+        await AddCodeActionsAsync(project, map, order, fixCollection, GetFlavorsAsync, nonSupressionCodeFixes).ConfigureAwait(false);
 
         // Add suppression fixes to the end of a given SuggestedActionSet so that they
         // always show up last in a group.
-        await AddCodeActionsAsync(project, map, order, fixCollection, GetFixAllSuggestedActionSetAsync, supressionCodeFixes).ConfigureAwait(false);
+        await AddCodeActionsAsync(project, map, order, fixCollection, GetFlavorsAsync, supressionCodeFixes).ConfigureAwait(false);
 
         return;
 
         // Local functions
-        Task<UnifiedSuggestedActionSet?> GetFixAllSuggestedActionSetAsync(CodeAction codeAction)
-            => GetUnifiedFixAllSuggestedActionSetAsync(
+        Task<UnifiedSuggestedActionFlavors?> GetFlavorsAsync(CodeAction codeAction)
+            => GetUnifiedSuggestedActionFlavorsAsync(
                 codeAction, fixCount, fixCollection.FixAllState, fixCollection.SupportedScopes, fixCollection.Diagnostics, cancellationToken);
     }
 
@@ -123,7 +124,7 @@
         IDictionary<CodeFixGroupKey, IList<UnifiedSuggestedAction>> map,
         ArrayBuilder<CodeFixGroupKey> order,
         CodeFixCollection fixCollection,
-        Func<CodeAction, Task<UnifiedSuggestedActionSet?>> getFixAllSuggestedActionSetAsync,
+        Func<CodeAction, Task<UnifiedSuggestedActionFlavors?>> getFixAllSuggestedActionSetAsync,
         ImmutableArray<CodeFix> codeFixes)
     {
         foreach (var fix in codeFixes)
@@ -153,16 +154,14 @@
                     priority: action.Priority,
                     applicableToSpan: fix.Diagnostics.First().Location.SourceSpan);
 
-                return new UnifiedSuggestedActionWithNestedActions(
-                    action, action.Priority, fixCollection.Provider, [set]);
+                return UnifiedSuggestedAction.CreateWithNestedActionSets(
+                    action, action.Priority, fixCollection.Provider, codeRefactoringKind: null, diagnostics: [], [set]);
             }
             else
             {
-                return new UnifiedSuggestedActionWithNestedFlavors(
-                    action, action.Priority, fixCollection.Provider,
-                    await getFixAllSuggestedActionSetAsync(action).ConfigureAwait(false),
-                    codeRefactoringKind: null,
-                    fix.Diagnostics);
+                return UnifiedSuggestedAction.CreateWithFlavors(
+                    action, action.Priority, fixCollection.Provider, codeRefactoringKind: null, fix.Diagnostics,
+                    await getFixAllSuggestedActionSetAsync(action).ConfigureAwait(false));
             }
         }
     }
@@ -201,7 +200,7 @@
     // If the provided fix all context is non-null and the context's code action Id matches
     // the given code action's Id, returns the set of fix all occurrences actions associated
     // with the code action.
-    private static async Task<UnifiedSuggestedActionSet?> GetUnifiedFixAllSuggestedActionSetAsync(
+    private static async Task<UnifiedSuggestedActionFlavors?> GetUnifiedSuggestedActionFlavorsAsync(
         CodeAction action,
         int actionCount,
         IRefactorOrFixAllState? fixAllState,
@@ -242,19 +241,19 @@
             }
 
             var fixAllStateForScope = fixAllState.With(scope: scope, codeActionEquivalenceKey: action.EquivalenceKey);
-            var fixAllSuggestedAction = new UnifiedRefactorOrFixAllSuggestedAction(
-                action, action.Priority, fixAllStateForScope, fixAllState.Provider,
-                codeRefactoringKind: null, diagnostics);
+            var fixAllSuggestedAction = UnifiedSuggestedAction.CreateRefactorOrFixAll(
+                action, action.Priority, codeRefactoringKind: null, diagnostics, fixAllStateForScope);
 
             fixAllSuggestedActions.Add(fixAllSuggestedAction);
         }
 
-        return new UnifiedSuggestedActionSet(
-            categoryName: null,
-            actions: fixAllSuggestedActions.ToImmutable(),
-            title: CodeFixesResources.Fix_all_occurrences_in,
-            priority: CodeActionPriority.Lowest,
-            applicableToSpan: null);
+        return new(
+            //categoryName: null,
+            Actions: fixAllSuggestedActions.ToImmutable(),
+            Title: CodeFixesResources.Fix_all_occurrences_in);
+        //,
+        //    priority: CodeActionPriority.Lowest,
+        //    applicableToSpan: null);
     }
 
     /// <summary>
@@ -281,21 +280,12 @@
         {
             var actions = map[groupKey];
 
-<<<<<<< HEAD
             var nonSuppressionActions = actions.WhereAsArray(a => !IsTopLevelSuppressionAction(a.CodeAction));
-            AddUnifiedSuggestedActionsSet(originalSolution, text, nonSuppressionActions, groupKey, nonSuppressionSets);
+            AddUnifiedSuggestedActionsSet(text, nonSuppressionActions, groupKey, nonSuppressionSets);
 
             var suppressionActions = actions.WhereAsArray(a => IsTopLevelSuppressionAction(a.CodeAction) &&
                 !IsBulkConfigurationAction(a.CodeAction));
-            AddUnifiedSuggestedActionsSet(originalSolution, text, suppressionActions, groupKey, suppressionSets);
-=======
-            var nonSuppressionActions = actions.WhereAsArray(a => !IsTopLevelSuppressionAction(a.OriginalCodeAction));
-            AddUnifiedSuggestedActionsSet(text, nonSuppressionActions, groupKey, nonSuppressionSets);
-
-            var suppressionActions = actions.WhereAsArray(a => IsTopLevelSuppressionAction(a.OriginalCodeAction) &&
-                !IsBulkConfigurationAction(a.OriginalCodeAction));
             AddUnifiedSuggestedActionsSet(text, suppressionActions, groupKey, suppressionSets);
->>>>>>> e3cf188c
 
             bulkConfigurationActions.AddRange(actions.Where(a => IsBulkConfigurationAction(a.CodeAction)));
         }
@@ -324,10 +314,12 @@
             // This doesn't actually get used as this top level action is just a container for the nested actions
             // and is never invoked itself.
             var provider = suppressionSets[0].Actions[0].Provider;
-            var wrappingSuggestedAction = new UnifiedSuggestedActionWithNestedActions(
+            var wrappingSuggestedAction = UnifiedSuggestedAction.CreateWithNestedActionSets(
                 suppressOrConfigureCodeAction,
                 suppressOrConfigureCodeAction.Priority,
                 provider,
+                codeRefactoringKind: null,
+                diagnostics: [],
                 suppressionSets.ToImmutable());
 
             // Combine the spans and the category of each of the nested suggested actions
@@ -551,8 +543,8 @@
                     priority: codeAction.Priority,
                     applicableToSpan: applicableToSpan);
 
-                return new UnifiedSuggestedActionWithNestedActions(
-                    codeAction, codeAction.Priority, refactoring.Provider, [set]);
+                return UnifiedSuggestedAction.CreateWithNestedActionSets(
+                    codeAction, codeAction.Priority, refactoring.Provider, codeRefactoringKind: null, diagnostics: [], [set]);
             }
             else
             {
@@ -560,9 +552,9 @@
                     refactoring.CodeActions.Length, document as Document, selection, refactoring.Provider,
                     refactoring.FixAllProviderInfo, cancellationToken).ConfigureAwait(false);
 
-                return new UnifiedSuggestedActionWithNestedFlavors(
-                    codeAction, codeAction.Priority, refactoring.Provider, fixAllSuggestedActionSet,
-                    refactoring.Provider.Kind, diagnostics: []);
+                return UnifiedSuggestedAction.CreateWithFlavors(
+                    codeAction, codeAction.Priority, refactoring.Provider, refactoring.Provider.Kind,
+                    diagnostics: [], fixAllSuggestedActionSet);
             }
         }
     }
@@ -570,7 +562,7 @@
     // If the provided fix all context is non-null and the context's code action Id matches
     // the given code action's Id, returns the set of fix all occurrences actions associated
     // with the code action.
-    private static async Task<UnifiedSuggestedActionSet?> GetUnifiedFixAllSuggestedActionSetAsync(
+    private static async Task<UnifiedSuggestedActionFlavors?> GetUnifiedFixAllSuggestedActionSetAsync(
         CodeAction action,
         int actionCount,
         Document? document,
@@ -580,17 +572,13 @@
         CancellationToken cancellationToken)
     {
         if (fixAllProviderInfo == null || document == null)
-        {
             return null;
-        }
 
         // If the provider registered more than one code action, but provided a null equivalence key
         // we have no way to distinguish between which registered actions to apply or ignore for FixAll.
         // So, we just bail out for this case.
         if (actionCount > 1 && action.EquivalenceKey == null)
-        {
             return null;
-        }
 
         using var fixAllSuggestedActionsDisposer = ArrayBuilder<UnifiedSuggestedAction>.GetInstance(out var fixAllSuggestedActions);
         foreach (var scope in fixAllProviderInfo.SupportedScopes)
@@ -609,19 +597,21 @@
                     continue;
             }
 
-            var fixAllSuggestedAction = new UnifiedRefactorOrFixAllSuggestedAction(
-                action, action.Priority, fixAllState, provider,
-                provider.Kind, diagnostics: []);
+            var fixAllSuggestedAction = UnifiedSuggestedAction.CreateRefactorOrFixAll(
+                action, action.Priority, provider.Kind, diagnostics: [], fixAllState);
 
             fixAllSuggestedActions.Add(fixAllSuggestedAction);
         }
 
-        return new UnifiedSuggestedActionSet(
-            categoryName: null,
-            actions: fixAllSuggestedActions.ToImmutable(),
-            title: CodeFixesResources.Fix_all_occurrences_in,
-            priority: CodeActionPriority.Lowest,
-            applicableToSpan: null);
+        return new(
+            //new UnifiedSuggestedActionSet(
+            //categoryName: null,
+            //
+            Title: CodeFixesResources.Fix_all_occurrences_in,
+            Actions: fixAllSuggestedActions.ToImmutable());
+        //,
+        //    priority: CodeActionPriority.Lowest,
+        //    applicableToSpan: null);
     }
 
     /// <summary>
@@ -722,11 +712,7 @@
         foreach (var action in actionSet.Actions)
         {
             // Only inline if the underlying code action allows it.
-<<<<<<< HEAD
-            if (actionWithNestedActions?.CodeAction.IsInlinable == true)
-=======
-            if (action is UnifiedSuggestedActionWithNestedActions { OriginalCodeAction.IsInlinable: true, NestedActionSets: var nestedActionsSets })
->>>>>>> e3cf188c
+            if (action is { CodeAction.IsInlinable: true, NestedActionSets: var nestedActionsSets })
             {
                 newActions.AddRange(nestedActionsSets.SelectMany(set => set.Actions));
             }
