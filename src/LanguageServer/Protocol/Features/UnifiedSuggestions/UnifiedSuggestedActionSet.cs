﻿// Licensed to the .NET Foundation under one or more agreements.
// The .NET Foundation licenses this file to you under the MIT license.
// See the LICENSE file in the project root for more information.

using System.Collections.Immutable;
using Microsoft.CodeAnalysis.CodeActions;
using Microsoft.CodeAnalysis.Text;

namespace Microsoft.CodeAnalysis.UnifiedSuggestions;

/// <summary>
/// Similar to SuggestedActionSet, but in a location that can be used
/// by both local Roslyn and LSP.
/// </summary>
internal sealed class UnifiedSuggestedActionSet(
<<<<<<< HEAD
    string? categoryName,
    ImmutableArray<UnifiedSuggestedAction> actions,
    string? title,
    CodeActionPriority priority,
    TextSpan? applicableToSpan)
{
    public string? CategoryName { get; } = categoryName;
    public ImmutableArray<UnifiedSuggestedAction> Actions { get; } = actions;
    public string? Title { get; } = title;
    public CodeActionPriority Priority { get; } = priority;
    public TextSpan? ApplicableToSpan { get; } = applicableToSpan;
=======
    Solution originalSolution,
    string? categoryName,
    ImmutableArray<UnifiedSuggestedAction> actions,
    object? title,
    CodeActionPriority priority,
    TextSpan? applicableToSpan)
{
    public readonly Solution OriginalSolution = originalSolution;
    public readonly string? CategoryName = categoryName;
    public readonly ImmutableArray<UnifiedSuggestedAction> Actions = actions;
    public readonly object? Title = title;
    public readonly CodeActionPriority Priority = priority;
    public readonly TextSpan? ApplicableToSpan = applicableToSpan;
>>>>>>> 0de3b55c
}<|MERGE_RESOLUTION|>--- conflicted
+++ resolved
@@ -13,31 +13,15 @@
 /// by both local Roslyn and LSP.
 /// </summary>
 internal sealed class UnifiedSuggestedActionSet(
-<<<<<<< HEAD
-    string? categoryName,
-    ImmutableArray<UnifiedSuggestedAction> actions,
-    string? title,
-    CodeActionPriority priority,
-    TextSpan? applicableToSpan)
-{
-    public string? CategoryName { get; } = categoryName;
-    public ImmutableArray<UnifiedSuggestedAction> Actions { get; } = actions;
-    public string? Title { get; } = title;
-    public CodeActionPriority Priority { get; } = priority;
-    public TextSpan? ApplicableToSpan { get; } = applicableToSpan;
-=======
-    Solution originalSolution,
     string? categoryName,
     ImmutableArray<UnifiedSuggestedAction> actions,
     object? title,
     CodeActionPriority priority,
     TextSpan? applicableToSpan)
 {
-    public readonly Solution OriginalSolution = originalSolution;
     public readonly string? CategoryName = categoryName;
     public readonly ImmutableArray<UnifiedSuggestedAction> Actions = actions;
     public readonly object? Title = title;
     public readonly CodeActionPriority Priority = priority;
     public readonly TextSpan? ApplicableToSpan = applicableToSpan;
->>>>>>> 0de3b55c
 }