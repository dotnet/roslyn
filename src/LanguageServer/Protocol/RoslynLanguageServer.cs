﻿// Licensed to the .NET Foundation under one or more agreements.
// The .NET Foundation licenses this file to you under the MIT license.
// See the LICENSE file in the project root for more information.

using System;
using System.Collections.Frozen;
using System.Collections.Generic;
using System.Collections.Immutable;
using System.Diagnostics.CodeAnalysis;
using System.Text.Json;
using System.Threading;
using System.Threading.Tasks;
using Microsoft.CodeAnalysis.Host;
using Microsoft.CodeAnalysis.LanguageServer.Handler;
using Microsoft.CodeAnalysis.LanguageServer.Handler.ServerLifetime;
using Microsoft.CommonLanguageServerProtocol.Framework;
using Roslyn.LanguageServer.Protocol;
using StreamJsonRpc;

namespace Microsoft.CodeAnalysis.LanguageServer;

internal sealed class RoslynLanguageServer : SystemTextJsonLanguageServer<RequestContext>, IOnInitialized
{
    private readonly AbstractLspServiceProvider _lspServiceProvider;
    private readonly FrozenDictionary<string, ImmutableArray<BaseService>> _baseServices;
    private readonly WellKnownLspServerKinds _serverKind;

    public RoslynLanguageServer(
        AbstractLspServiceProvider lspServiceProvider,
        JsonRpc jsonRpc,
        JsonSerializerOptions serializerOptions,
        ICapabilitiesProvider capabilitiesProvider,
        AbstractLspLogger logger,
        HostServices hostServices,
        ImmutableArray<string> supportedLanguages,
        WellKnownLspServerKinds serverKind,
        AbstractTypeRefResolver? typeRefResolver = null)
        : base(jsonRpc, serializerOptions, logger, typeRefResolver)
    {
        _lspServiceProvider = lspServiceProvider;
        _serverKind = serverKind;

        // Create services that require base dependencies (jsonrpc) or are more complex to create to the set manually.
        _baseServices = GetBaseServices(jsonRpc, logger, capabilitiesProvider, hostServices, serverKind, supportedLanguages);

        // This spins up the queue and ensure the LSP is ready to start receiving requests
        Initialize();
    }

    public static SystemTextJsonFormatter CreateJsonMessageFormatter()
    {
        var messageFormatter = new SystemTextJsonFormatter();
        messageFormatter.JsonSerializerOptions.AddLspSerializerOptions();
        return messageFormatter;
    }

    protected override ILspServices ConstructLspServices()
    {
        return _lspServiceProvider.CreateServices(_serverKind, _baseServices);
    }

    protected override IRequestExecutionQueue<RequestContext> ConstructRequestExecutionQueue()
    {
        var provider = GetLspServices().GetRequiredService<IRequestExecutionQueueProvider<RequestContext>>();
        return provider.CreateRequestExecutionQueue(this, Logger, HandlerProvider);
    }

    private FrozenDictionary<string, ImmutableArray<BaseService>> GetBaseServices(
        JsonRpc jsonRpc,
        AbstractLspLogger logger,
        ICapabilitiesProvider capabilitiesProvider,
        HostServices hostServices,
        WellKnownLspServerKinds serverKind,
        ImmutableArray<string> supportedLanguages)
    {
        // This map will hold either a single BaseService instance, or an ImmutableArray<BaseService>.Builder.
        var baseServiceMap = new Dictionary<string, object>();

        var clientLanguageServerManager = new ClientLanguageServerManager(jsonRpc);

        AddService<IClientLanguageServerManager>(clientLanguageServerManager);
        AddService<ILspLogger>(logger);
        AddService<AbstractLspLogger>(logger);
        AddService<ICapabilitiesProvider>(capabilitiesProvider);
        AddLazyService<ILifeCycleManager>(lspServices => lspServices.GetRequiredService<LspServiceLifeCycleManager>());
        AddService(new ServerInfoProvider(serverKind, supportedLanguages));
        AddLazyService<AbstractRequestContextFactory<RequestContext>>(lspServices => new RequestContextFactory(lspServices));
        AddLazyService<AbstractTelemetryService>(lspServices => new TelemetryService(lspServices));
        AddLazyService<AbstractHandlerProvider>(_ => HandlerProvider);
        AddService<IInitializeManager>(new InitializeManager());
        AddService<IMethodHandler>(new InitializeHandler());
        AddService<IMethodHandler>(new InitializedHandler());
        AddService<IOnInitialized>(this);
        AddService<ILanguageInfoProvider>(new LanguageInfoProvider());

        // In all VS cases, we already have a misc workspace.  Specifically
        // Microsoft.VisualStudio.LanguageServices.Implementation.ProjectSystem.MiscellaneousFilesWorkspace.  In
        // those cases, we do not need to add an additional workspace to manage new files we hear about.  So only
        // add the LspMiscellaneousFilesWorkspace for hosts that have not already brought their own.
        if (serverKind == WellKnownLspServerKinds.CSharpVisualBasicLspServer)
            AddLazyService<LspMiscellaneousFilesWorkspace>(lspServices => lspServices.GetRequiredService<LspMiscellaneousFilesWorkspaceProvider>().CreateLspMiscellaneousFilesWorkspace(lspServices, hostServices));

        return baseServiceMap.ToFrozenDictionary(
            keySelector: kvp => kvp.Key,
            elementSelector: kvp => kvp.Value switch
            {
                BaseService service => [service],
                ImmutableArray<BaseService>.Builder builder => builder.ToImmutable(),
                _ => throw ExceptionUtilities.Unreachable()
            });

        void AddService<T>(T instance)
            where T : class
        {
            AddBaseService(BaseService.Create(instance));
        }

        void AddLazyService<T>(Func<ILspServices, T> creator)
            where T : class
        {
            AddBaseService(BaseService.CreateLazily(creator));
        }

        void AddBaseService(BaseService baseService)
        {
            var typeName = baseService.Type.FullName;
            Contract.ThrowIfNull(typeName);

            // If the service doesn't exist in the map yet, just add it.
            if (!baseServiceMap.TryGetValue(typeName, out var value))
            {
                baseServiceMap.Add(typeName, baseService);
                return;
            }

            // If the service exists in the map, check to see if it's a...
            switch (value)
            {
                // ... BaseService. In this case, update the map with an ImmutableArray<BaseService>.Builder
                // and add both the existing and new services to it.
                case BaseService existingService:
                    var builder = ImmutableArray.CreateBuilder<BaseService>();
                    builder.Add(existingService);
                    builder.Add(baseService);

                    baseServiceMap[typeName] = builder;
                    break;

                // ... ImmutableArray<BaseService>.Builder. In this case, just add the new service to the builder.
                case ImmutableArray<BaseService>.Builder existingBuilder:
                    existingBuilder.Add(baseService);
                    break;

                default:
                    throw ExceptionUtilities.Unreachable();
            }
        }
    }

    public Task OnInitializedAsync(ClientCapabilities clientCapabilities, RequestContext context, CancellationToken cancellationToken)
    {
        OnInitialized();
        return Task.CompletedTask;
    }

    public override bool TryGetLanguageForRequest(string methodName, object? serializedParameters, [NotNullWhen(true)] out string? language)
    {
        if (serializedParameters == null)
        {
            Logger.LogInformation("No request parameters given, using default language handler");
            language = LanguageServerConstants.DefaultLanguageName;
            return true;
        }

        // We implement the STJ language server so this must be a JsonElement.
        var parameters = (JsonElement)serializedParameters;

        // For certain requests like text syncing we'll always use the default language handler
        // as we do not want languages to be able to override them.
        if (ShouldUseDefaultLanguage(methodName))
        {
            language = LanguageServerConstants.DefaultLanguageName;
            return true;
        }

        var lspWorkspaceManager = GetLspServices().GetRequiredService<LspWorkspaceManager>();

        // All general LSP spec document params have the following json structure
        // { "textDocument": { "uri": "<uri>" ... } ... }
        //
        // We can easily identify the URI for the request by looking for this structure
        Uri? uri = null;
        if (parameters.TryGetProperty("textDocument", out var textDocumentToken) ||
            parameters.TryGetProperty("_vs_textDocument", out textDocumentToken))
        {
            var uriToken = textDocumentToken.GetProperty("uri");
            uri = JsonSerializer.Deserialize<Uri>(uriToken, ProtocolConversions.LspJsonSerializerOptions);
            Contract.ThrowIfNull(uri, "Failed to deserialize uri property");
        }
        else if (parameters.TryGetProperty("data", out var dataToken))
        {
            // All the LSP resolve params have the following known json structure
            // { "data": { "TextDocument": { "uri": "<uri>" ... } ... } ... }
            //
<<<<<<< HEAD
            // We can easily identify the URI for the request by looking for this structure
            DocumentUri? uri = null;
            if (parameters.TryGetProperty("textDocument", out var textDocumentToken) ||
                parameters.TryGetProperty("_vs_textDocument", out textDocumentToken))
            {
                var textDocumentIdentifier = JsonSerializer.Deserialize<TextDocumentIdentifier>(textDocumentToken, ProtocolConversions.LspJsonSerializerOptions);
                Contract.ThrowIfNull(textDocumentIdentifier, "Failed to deserialize text document identifier property");
                uri = textDocumentIdentifier.Uri;
            }
            else if (parameters.TryGetProperty("data", out var dataToken))
            {
                // All the LSP resolve params have the following known json structure
                // { "data": { "TextDocument": { "uri": "<uri>" ... } ... } ... }
                //
                // We can deserialize the data object using our unified DocumentResolveData.
                //var dataToken = parameters["data"];
                var data = JsonSerializer.Deserialize<DocumentResolveData>(dataToken, ProtocolConversions.LspJsonSerializerOptions);
                Contract.ThrowIfNull(data, "Failed to document resolve data object");
                uri = data.TextDocument.Uri;
            }

            if (uri is null)
            {
                // This request is not for a textDocument and is not a resolve request.
                Logger.LogInformation("Request did not contain a textDocument, using default language handler");
                language = LanguageServerConstants.DefaultLanguageName;
                return true;
            }
=======
            // We can deserialize the data object using our unified DocumentResolveData.
            //var dataToken = parameters["data"];
            var data = JsonSerializer.Deserialize<DocumentResolveData>(dataToken, ProtocolConversions.LspJsonSerializerOptions);
            Contract.ThrowIfNull(data, "Failed to document resolve data object");
            uri = data.TextDocument.Uri;
        }

        if (uri == null)
        {
            // This request is not for a textDocument and is not a resolve request.
            Logger.LogInformation("Request did not contain a textDocument, using default language handler");
            language = LanguageServerConstants.DefaultLanguageName;
            return true;
        }
>>>>>>> 50b6120b

        if (!lspWorkspaceManager.TryGetLanguageForUri(uri, out language))
        {
            Logger.LogError($"Failed to get language for {uri} with language {language}");
            return false;
        }

        return true;

        static bool ShouldUseDefaultLanguage(string methodName)
        {
            return methodName switch
            {
                Methods.InitializeName => true,
                Methods.InitializedName => true,
                Methods.TextDocumentDidOpenName => true,
                Methods.TextDocumentDidChangeName => true,
                Methods.TextDocumentDidCloseName => true,
                Methods.TextDocumentDidSaveName => true,
                Methods.ShutdownName => true,
                Methods.ExitName => true,
                _ => false,
            };
        }
    }
}<|MERGE_RESOLUTION|>--- conflicted
+++ resolved
@@ -189,49 +189,19 @@
         // { "textDocument": { "uri": "<uri>" ... } ... }
         //
         // We can easily identify the URI for the request by looking for this structure
-        Uri? uri = null;
+        DocumentUri? uri = null;
         if (parameters.TryGetProperty("textDocument", out var textDocumentToken) ||
             parameters.TryGetProperty("_vs_textDocument", out textDocumentToken))
         {
-            var uriToken = textDocumentToken.GetProperty("uri");
-            uri = JsonSerializer.Deserialize<Uri>(uriToken, ProtocolConversions.LspJsonSerializerOptions);
-            Contract.ThrowIfNull(uri, "Failed to deserialize uri property");
+            var textDocumentIdentifier = JsonSerializer.Deserialize<TextDocumentIdentifier>(textDocumentToken, ProtocolConversions.LspJsonSerializerOptions);
+            Contract.ThrowIfNull(textDocumentIdentifier, "Failed to deserialize text document identifier property");
+            uri = textDocumentIdentifier.Uri;
         }
         else if (parameters.TryGetProperty("data", out var dataToken))
         {
             // All the LSP resolve params have the following known json structure
             // { "data": { "TextDocument": { "uri": "<uri>" ... } ... } ... }
             //
-<<<<<<< HEAD
-            // We can easily identify the URI for the request by looking for this structure
-            DocumentUri? uri = null;
-            if (parameters.TryGetProperty("textDocument", out var textDocumentToken) ||
-                parameters.TryGetProperty("_vs_textDocument", out textDocumentToken))
-            {
-                var textDocumentIdentifier = JsonSerializer.Deserialize<TextDocumentIdentifier>(textDocumentToken, ProtocolConversions.LspJsonSerializerOptions);
-                Contract.ThrowIfNull(textDocumentIdentifier, "Failed to deserialize text document identifier property");
-                uri = textDocumentIdentifier.Uri;
-            }
-            else if (parameters.TryGetProperty("data", out var dataToken))
-            {
-                // All the LSP resolve params have the following known json structure
-                // { "data": { "TextDocument": { "uri": "<uri>" ... } ... } ... }
-                //
-                // We can deserialize the data object using our unified DocumentResolveData.
-                //var dataToken = parameters["data"];
-                var data = JsonSerializer.Deserialize<DocumentResolveData>(dataToken, ProtocolConversions.LspJsonSerializerOptions);
-                Contract.ThrowIfNull(data, "Failed to document resolve data object");
-                uri = data.TextDocument.Uri;
-            }
-
-            if (uri is null)
-            {
-                // This request is not for a textDocument and is not a resolve request.
-                Logger.LogInformation("Request did not contain a textDocument, using default language handler");
-                language = LanguageServerConstants.DefaultLanguageName;
-                return true;
-            }
-=======
             // We can deserialize the data object using our unified DocumentResolveData.
             //var dataToken = parameters["data"];
             var data = JsonSerializer.Deserialize<DocumentResolveData>(dataToken, ProtocolConversions.LspJsonSerializerOptions);
@@ -246,7 +216,6 @@
             language = LanguageServerConstants.DefaultLanguageName;
             return true;
         }
->>>>>>> 50b6120b
 
         if (!lspWorkspaceManager.TryGetLanguageForUri(uri, out language))
         {
