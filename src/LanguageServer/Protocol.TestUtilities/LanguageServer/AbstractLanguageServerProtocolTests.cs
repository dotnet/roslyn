--- conflicted
+++ resolved
@@ -832,23 +832,7 @@
 
         internal T GetRequiredLspService<T>() where T : class, ILspService => _languageServer.Value.GetTestAccessor().GetRequiredLspService<T>();
 
-<<<<<<< HEAD
-            internal async ValueTask RunCodeAnalysisAsync(ProjectId? projectId)
-            {
-                var solution = GetCurrentSolution();
-                if (projectId is null)
-                {
-                    foreach (var project in solution.Projects)
-                        await _codeAnalysisService.RunAnalysisAsync(project, CancellationToken.None);
-                }
-                else
-                {
-                    await _codeAnalysisService.RunAnalysisAsync(solution.GetRequiredProject(projectId), CancellationToken.None);
-                }
-            }
-=======
         internal ImmutableArray<SourceText> GetTrackedTexts() => [.. GetManager().GetTrackedLspText().Values.Select(v => v.Text)];
->>>>>>> 36b57da2
 
         internal async ValueTask RunCodeAnalysisAsync(ProjectId? projectId)
         {
