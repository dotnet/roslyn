--- conflicted
+++ resolved
@@ -51,21 +51,12 @@
 
         // We'll watch the directory for all source file changes
         // TODO: we only should listen for add/removals here, but we can't specify such a filter now
-<<<<<<< HEAD
-        var projectDirectory = Path.GetDirectoryName(projectSystemProject.FilePath)!;
-
-        _fileChangeContext = fileWatcher.CreateContext([
-            new(projectDirectory, ".cs"),
-            new(projectDirectory, ".cshtml"),
-            new(projectDirectory, ".razor")
-=======
         _projectDirectory = Path.GetDirectoryName(_projectFilePath)!;
 
         _fileChangeContext = fileWatcher.CreateContext([
             new(_projectDirectory, ".cs"),
             new(_projectDirectory, ".cshtml"),
             new(_projectDirectory, ".razor")
->>>>>>> a573b409
         ]);
         _fileChangeContext.FileChanged += FileChangedContext_FileChanged;
 
