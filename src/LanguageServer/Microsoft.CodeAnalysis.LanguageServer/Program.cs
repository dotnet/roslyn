--- conflicted
+++ resolved
@@ -171,11 +171,7 @@
     }
 }
 
-<<<<<<< HEAD
 static RootCommand CreateCommandLineParser()
-=======
-static CliConfiguration CreateCommandLineParser()
->>>>>>> e3f3ac93
 {
     var debugOption = new Option<bool>("--debug")
     {
