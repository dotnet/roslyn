﻿<?xml version="1.0" encoding="utf-8"?>
<xliff xmlns="urn:oasis:names:tc:xliff:document:1.2" xmlns:xsi="http://www.w3.org/2001/XMLSchema-instance" version="1.2" xsi:schemaLocation="urn:oasis:names:tc:xliff:document:1.2 xliff-core-1.2-transitional.xsd">
  <file datatype="xml" source-language="en" target-language="zh-Hans" original="../LanguageServerResources.resx">
    <body>
      <trans-unit id="Aborted">
        <source>Aborted!</source>
        <target state="translated">已中止!</target>
        <note />
      </trans-unit>
      <trans-unit id="Additional_Info_Messages">
        <source>Additional Info Messages</source>
<<<<<<< HEAD
        <target state="new">Additional Info Messages</target>
=======
        <target state="translated">其他信息消息</target>
>>>>>>> a573b409
        <note />
      </trans-unit>
      <trans-unit id="Attaching_debugger_to_process_0">
        <source>Attaching debugger to process {0}</source>
        <target state="translated">正在将调试器附加到进程 {0}</target>
        <note />
      </trans-unit>
      <trans-unit id="Building_project">
        <source>Building project...</source>
        <target state="translated">正在生成项目...</target>
        <note />
      </trans-unit>
      <trans-unit id="Canceled">
        <source>Canceled!</source>
        <target state="translated">已取消!</target>
        <note />
      </trans-unit>
      <trans-unit id="Client_failed_to_attach_the_debugger">
        <source>Client failed to attach the debugger</source>
        <target state="translated">客户端无法附加调试器</target>
        <note />
      </trans-unit>
      <trans-unit id="Completed_reload_of_all_projects_in_0">
        <source>Completed (re)load of all projects in {0}</source>
        <target state="translated">已完成加载(重新加载) {0} 中的所有项目</target>
        <note>The placeholder is a time duration like 00:15</note>
      </trans-unit>
      <trans-unit id="Debug_Trace_Messages">
        <source>Debug Trace Messages</source>
<<<<<<< HEAD
        <target state="new">Debug Trace Messages</target>
=======
        <target state="translated">调试跟踪消息</target>
>>>>>>> a573b409
        <note />
      </trans-unit>
      <trans-unit id="Debugging_tests">
        <source>Debugging tests...</source>
        <target state="translated">正在调试测试...</target>
        <note />
      </trans-unit>
      <trans-unit id="Discovering_tests">
        <source>Discovering tests...</source>
        <target state="translated">正在发现测试...</target>
        <note />
      </trans-unit>
      <trans-unit id="Exception_thrown_0">
        <source>Exception thrown: {0}</source>
        <target state="translated">引发了异常: {0}</target>
        <note />
      </trans-unit>
      <trans-unit id="Failed">
        <source>Failed!</source>
        <target state="translated">失败!</target>
        <note />
      </trans-unit>
      <trans-unit id="Failed_0_Passed_1_Skipped_2_Total_3_Duration_4">
        <source>Failed:    {0}, Passed:    {1}, Skipped:    {2}, Total:    {3}, Duration: {4}</source>
        <target state="translated">失败: {0} 个，通过: {1} 个，已跳过: {2} 个，总计: {3} 个，持续时间: {4}</target>
        <note />
      </trans-unit>
      <trans-unit id="Failed_to_read_runsettings_file_at_0_1">
        <source>Failed to read .runsettings file at {0}:{1}</source>
        <target state="translated">无法读取 {0}:{1}的 .runsettings 文件</target>
        <note />
      </trans-unit>
      <trans-unit id="Failed_to_run_restore_on_0">
        <source>Failed to run restore on {0}</source>
        <target state="translated">无法在 {0} 上运行还原</target>
        <note />
      </trans-unit>
      <trans-unit id="Found_0_tests_in_1">
        <source>Found {0} tests in {1}</source>
        <target state="translated">在 {1} 中找到了 {0} 个测试</target>
        <note />
      </trans-unit>
      <trans-unit id="Loading_0">
        <source>Loading {0}...</source>
        <target state="translated">正在加载 {0}...</target>
        <note>The placeholder is a name of a file</note>
      </trans-unit>
      <trans-unit id="Message">
        <source>Message</source>
        <target state="translated">消息</target>
        <note />
      </trans-unit>
      <trans-unit id="No_test_methods_found_in_requested_range">
        <source>No test methods found in requested range</source>
        <target state="translated">在请求的范围内找不到测试方法</target>
        <note />
      </trans-unit>
      <trans-unit id="Nothing_found_to_restore">
        <source>Nothing found to restore</source>
        <target state="translated">找不到要还原的内容</target>
        <note />
      </trans-unit>
      <trans-unit id="Passed">
        <source>Passed!</source>
        <target state="translated">已通过!</target>
        <note />
      </trans-unit>
      <trans-unit id="Project_0_has_unresolved_dependencies">
        <source>Project {0} has unresolved dependencies</source>
        <target state="translated">项目 {0} 具有未解析的依赖项</target>
        <note />
      </trans-unit>
      <trans-unit id="Project_0_loaded_by_CSharp_Dev_Kit">
        <source>Project {0} loaded by C# Dev Kit</source>
        <target state="translated">项目 {0} 由 C# 开发工具包加载</target>
        <note>The placeholder is a name of a file</note>
      </trans-unit>
      <trans-unit id="Projects_failed_to_load_because_MSBuild_could_not_be_found">
        <source>Projects failed to load because the .NET Framework build tools could not be found. Try installing Visual Studio or the Visual Studio Build Tools package, or check the logs for details.</source>
        <target state="translated">无法加载项目，因为找不到 .NET Framework 生成工具。请尝试安装 Visual Studio 或 Visual Studio 生成工具包，或查看日志以了解详细信息。</target>
        <note />
      </trans-unit>
      <trans-unit id="Projects_failed_to_load_because_Mono_could_not_be_found">
        <source>Projects failed to load because the Mono could not be found. Ensure that Mono and MSBuild are installed, and check the logs for details.</source>
        <target state="translated">无法加载项目，因为找不到 Mono。确保已安装 Mono 和 MSBuild，并检查日志以了解详细信息。</target>
        <note />
      </trans-unit>
      <trans-unit id="Restore">
        <source>Restore</source>
        <target state="translated">还原</target>
        <note />
      </trans-unit>
      <trans-unit id="Restore_complete">
        <source>Restore complete</source>
        <target state="translated">还原完成</target>
        <note />
      </trans-unit>
      <trans-unit id="Restore_started">
        <source>Restore started</source>
        <target state="translated">已开始还原</target>
        <note />
      </trans-unit>
      <trans-unit id="Restoring_0">
        <source>Restoring {0}</source>
        <target state="translated">正在还原 {0}</target>
        <note />
      </trans-unit>
      <trans-unit id="Running_dotnet_restore_on_0">
        <source>Running dotnet restore on {0}</source>
        <target state="translated">正在 {0} 上运行 dotnet restore...</target>
        <note />
      </trans-unit>
      <trans-unit id="Running_tests">
        <source>Running tests...</source>
        <target state="translated">正在运行测试...</target>
        <note />
      </trans-unit>
      <trans-unit id="Runsettings_file_does_not_exist_at_0">
        <source>.runsettings file does not exist at {0}</source>
        <target state="translated">{0} 中不存在 .runsettings 文件</target>
        <note />
      </trans-unit>
      <trans-unit id="Show_csharp_logs">
        <source>Show C# logs</source>
        <target state="translated">显示 C# 日志</target>
        <note />
      </trans-unit>
      <trans-unit id="Stack_Trace">
        <source>Stack Trace</source>
        <target state="translated">堆栈跟踪</target>
        <note />
      </trans-unit>
      <trans-unit id="Standard_Error_Messages">
        <source>Standard Error Messages</source>
<<<<<<< HEAD
        <target state="new">Standard Error Messages</target>
=======
        <target state="translated">标准错误消息</target>
>>>>>>> a573b409
        <note />
      </trans-unit>
      <trans-unit id="Standard_Output_Messages">
        <source>Standard Output Messages</source>
<<<<<<< HEAD
        <target state="new">Standard Output Messages</target>
=======
        <target state="translated">标准输出消息</target>
>>>>>>> a573b409
        <note />
      </trans-unit>
      <trans-unit id="Starting_test_discovery">
        <source>Starting test discovery</source>
        <target state="translated">正在启动测试发现</target>
        <note />
      </trans-unit>
      <trans-unit id="Starting_test_run">
        <source>Starting test run</source>
        <target state="translated">正在启动测试运行</target>
        <note />
      </trans-unit>
      <trans-unit id="Successfully_completed_load_of_0">
        <source>Successfully completed load of {0}</source>
        <target state="translated">已成功完成加载 {0}</target>
        <note />
      </trans-unit>
      <trans-unit id="Summary">
        <source>Summary</source>
        <target state="translated">摘要</target>
        <note />
      </trans-unit>
      <trans-unit id="Test_discovery_aborted">
        <source>Test discovery aborted</source>
        <target state="translated">已中止测试发现</target>
        <note />
      </trans-unit>
      <trans-unit id="Test_run_error">
        <source>Test run error: {0}</source>
        <target state="translated">测试运行错误: {0}</target>
        <note />
      </trans-unit>
      <trans-unit id="There_were_problems_loading_project_0_See_log_for_details">
        <source>There were problems loading project {0}. See log for details.</source>
        <target state="translated">加载项目 {0} 时出现问题。有关详细信息，请参阅日志。</target>
        <note />
      </trans-unit>
      <trans-unit id="Using_runsettings_file_at_0">
        <source>Using .runsettings file at {0}</source>
        <target state="translated">在 {0} 使用 .runsettings 文件</target>
        <note />
      </trans-unit>
    </body>
  </file>
</xliff><|MERGE_RESOLUTION|>--- conflicted
+++ resolved
@@ -9,11 +9,7 @@
       </trans-unit>
       <trans-unit id="Additional_Info_Messages">
         <source>Additional Info Messages</source>
-<<<<<<< HEAD
-        <target state="new">Additional Info Messages</target>
-=======
         <target state="translated">其他信息消息</target>
->>>>>>> a573b409
         <note />
       </trans-unit>
       <trans-unit id="Attaching_debugger_to_process_0">
@@ -43,11 +39,7 @@
       </trans-unit>
       <trans-unit id="Debug_Trace_Messages">
         <source>Debug Trace Messages</source>
-<<<<<<< HEAD
-        <target state="new">Debug Trace Messages</target>
-=======
         <target state="translated">调试跟踪消息</target>
->>>>>>> a573b409
         <note />
       </trans-unit>
       <trans-unit id="Debugging_tests">
@@ -182,20 +174,12 @@
       </trans-unit>
       <trans-unit id="Standard_Error_Messages">
         <source>Standard Error Messages</source>
-<<<<<<< HEAD
-        <target state="new">Standard Error Messages</target>
-=======
         <target state="translated">标准错误消息</target>
->>>>>>> a573b409
         <note />
       </trans-unit>
       <trans-unit id="Standard_Output_Messages">
         <source>Standard Output Messages</source>
-<<<<<<< HEAD
-        <target state="new">Standard Output Messages</target>
-=======
         <target state="translated">标准输出消息</target>
->>>>>>> a573b409
         <note />
       </trans-unit>
       <trans-unit id="Starting_test_discovery">
