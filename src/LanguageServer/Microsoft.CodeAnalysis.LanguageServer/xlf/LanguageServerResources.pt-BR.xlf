﻿<?xml version="1.0" encoding="utf-8"?>
<xliff xmlns="urn:oasis:names:tc:xliff:document:1.2" xmlns:xsi="http://www.w3.org/2001/XMLSchema-instance" version="1.2" xsi:schemaLocation="urn:oasis:names:tc:xliff:document:1.2 xliff-core-1.2-transitional.xsd">
  <file datatype="xml" source-language="en" target-language="pt-BR" original="../LanguageServerResources.resx">
    <body>
      <trans-unit id="Aborted">
        <source>Aborted!</source>
        <target state="translated">Anulado!</target>
        <note />
      </trans-unit>
      <trans-unit id="Additional_Info_Messages">
        <source>Additional Info Messages</source>
<<<<<<< HEAD
        <target state="new">Additional Info Messages</target>
=======
        <target state="translated">Mensagens de Informações Adicionais</target>
>>>>>>> a573b409
        <note />
      </trans-unit>
      <trans-unit id="Attaching_debugger_to_process_0">
        <source>Attaching debugger to process {0}</source>
        <target state="translated">Anexar o depurador ao processo {0}</target>
        <note />
      </trans-unit>
      <trans-unit id="Building_project">
        <source>Building project...</source>
        <target state="translated">Compilando o projeto...</target>
        <note />
      </trans-unit>
      <trans-unit id="Canceled">
        <source>Canceled!</source>
        <target state="translated">Cancelado!</target>
        <note />
      </trans-unit>
      <trans-unit id="Client_failed_to_attach_the_debugger">
        <source>Client failed to attach the debugger</source>
        <target state="translated">Falha do cliente ao conectar o depurador</target>
        <note />
      </trans-unit>
      <trans-unit id="Completed_reload_of_all_projects_in_0">
        <source>Completed (re)load of all projects in {0}</source>
        <target state="translated">(Re)carregamento concluído de todos os projetos em {0}</target>
        <note>The placeholder is a time duration like 00:15</note>
      </trans-unit>
      <trans-unit id="Debug_Trace_Messages">
        <source>Debug Trace Messages</source>
<<<<<<< HEAD
        <target state="new">Debug Trace Messages</target>
=======
        <target state="translated">Mensagens de Rastreamento de Depuração</target>
>>>>>>> a573b409
        <note />
      </trans-unit>
      <trans-unit id="Debugging_tests">
        <source>Debugging tests...</source>
        <target state="translated">Depurando testes...</target>
        <note />
      </trans-unit>
      <trans-unit id="Discovering_tests">
        <source>Discovering tests...</source>
        <target state="translated">Detectando os testes...</target>
        <note />
      </trans-unit>
      <trans-unit id="Exception_thrown_0">
        <source>Exception thrown: {0}</source>
        <target state="translated">Exceção gerada: {0}</target>
        <note />
      </trans-unit>
      <trans-unit id="Failed">
        <source>Failed!</source>
        <target state="translated">Falhou!</target>
        <note />
      </trans-unit>
      <trans-unit id="Failed_0_Passed_1_Skipped_2_Total_3_Duration_4">
        <source>Failed:    {0}, Passed:    {1}, Skipped:    {2}, Total:    {3}, Duration: {4}</source>
        <target state="translated">Falhou:    {0}, Passou:    {1}, Ignorado:    {2}, Total:    {3}, Duração: {4}</target>
        <note />
      </trans-unit>
      <trans-unit id="Failed_to_read_runsettings_file_at_0_1">
        <source>Failed to read .runsettings file at {0}:{1}</source>
        <target state="translated">Falha ao ler o arquivo .runsettings em {0}:{1}</target>
        <note />
      </trans-unit>
      <trans-unit id="Failed_to_run_restore_on_0">
        <source>Failed to run restore on {0}</source>
        <target state="translated">Falha ao executar a restauração em {0}</target>
        <note />
      </trans-unit>
      <trans-unit id="Found_0_tests_in_1">
        <source>Found {0} tests in {1}</source>
        <target state="translated">Foram encontrados {0} testes em {1}</target>
        <note />
      </trans-unit>
      <trans-unit id="Loading_0">
        <source>Loading {0}...</source>
        <target state="translated">Carregando {0}...</target>
        <note>The placeholder is a name of a file</note>
      </trans-unit>
      <trans-unit id="Message">
        <source>Message</source>
        <target state="translated">Mensagem</target>
        <note />
      </trans-unit>
      <trans-unit id="No_test_methods_found_in_requested_range">
        <source>No test methods found in requested range</source>
        <target state="translated">Não foram encontrados métodos de teste no intervalo solicitado</target>
        <note />
      </trans-unit>
      <trans-unit id="Nothing_found_to_restore">
        <source>Nothing found to restore</source>
        <target state="translated">Nada encontrado para restaurar</target>
        <note />
      </trans-unit>
      <trans-unit id="Passed">
        <source>Passed!</source>
        <target state="translated">Passou!</target>
        <note />
      </trans-unit>
      <trans-unit id="Project_0_has_unresolved_dependencies">
        <source>Project {0} has unresolved dependencies</source>
        <target state="translated">O projeto {0} tem dependências não resolvidas</target>
        <note />
      </trans-unit>
      <trans-unit id="Project_0_loaded_by_CSharp_Dev_Kit">
        <source>Project {0} loaded by C# Dev Kit</source>
        <target state="translated">Projeto {0} carregado pelo C# Dev Kit</target>
        <note>The placeholder is a name of a file</note>
      </trans-unit>
      <trans-unit id="Projects_failed_to_load_because_MSBuild_could_not_be_found">
        <source>Projects failed to load because the .NET Framework build tools could not be found. Try installing Visual Studio or the Visual Studio Build Tools package, or check the logs for details.</source>
        <target state="translated">Os projetos não foram carregados porque as ferramentas de compilação do .NET Framework não puderam ser encontradas. Tente instalar o Visual Studio ou o pacote de Ferramentas de Build do Visual Studio, ou verifique os logs para obter detalhes.</target>
        <note />
      </trans-unit>
      <trans-unit id="Projects_failed_to_load_because_Mono_could_not_be_found">
        <source>Projects failed to load because the Mono could not be found. Ensure that Mono and MSBuild are installed, and check the logs for details.</source>
        <target state="translated">Os projetos não foram carregados porque o Mono não pôde ser encontrado. Certifique-se de que o Mono e o MSBuild estejam instalados e verifique os logs para obter detalhes.</target>
        <note />
      </trans-unit>
      <trans-unit id="Restore">
        <source>Restore</source>
        <target state="translated">Restaurar</target>
        <note />
      </trans-unit>
      <trans-unit id="Restore_complete">
        <source>Restore complete</source>
        <target state="translated">Restauração concluída</target>
        <note />
      </trans-unit>
      <trans-unit id="Restore_started">
        <source>Restore started</source>
        <target state="translated">Restauração iniciada</target>
        <note />
      </trans-unit>
      <trans-unit id="Restoring_0">
        <source>Restoring {0}</source>
        <target state="translated">Restaurando {0}</target>
        <note />
      </trans-unit>
      <trans-unit id="Running_dotnet_restore_on_0">
        <source>Running dotnet restore on {0}</source>
        <target state="translated">Executando dotnet restore em {0}</target>
        <note />
      </trans-unit>
      <trans-unit id="Running_tests">
        <source>Running tests...</source>
        <target state="translated">Executando os testes...</target>
        <note />
      </trans-unit>
      <trans-unit id="Runsettings_file_does_not_exist_at_0">
        <source>.runsettings file does not exist at {0}</source>
        <target state="translated">O arquivo .runsettings não existe em {0}</target>
        <note />
      </trans-unit>
      <trans-unit id="Show_csharp_logs">
        <source>Show C# logs</source>
        <target state="translated">Mostrar logs de C#</target>
        <note />
      </trans-unit>
      <trans-unit id="Stack_Trace">
        <source>Stack Trace</source>
        <target state="translated">Rastreamento de pilha</target>
        <note />
      </trans-unit>
      <trans-unit id="Standard_Error_Messages">
        <source>Standard Error Messages</source>
<<<<<<< HEAD
        <target state="new">Standard Error Messages</target>
=======
        <target state="translated">Mensagens de Erro Padrão</target>
>>>>>>> a573b409
        <note />
      </trans-unit>
      <trans-unit id="Standard_Output_Messages">
        <source>Standard Output Messages</source>
<<<<<<< HEAD
        <target state="new">Standard Output Messages</target>
=======
        <target state="translated">Mensagens de Saída Padrão</target>
>>>>>>> a573b409
        <note />
      </trans-unit>
      <trans-unit id="Starting_test_discovery">
        <source>Starting test discovery</source>
        <target state="translated">Iniciando a detecção de testes</target>
        <note />
      </trans-unit>
      <trans-unit id="Starting_test_run">
        <source>Starting test run</source>
        <target state="translated">Iniciando a execução de teste</target>
        <note />
      </trans-unit>
      <trans-unit id="Successfully_completed_load_of_0">
        <source>Successfully completed load of {0}</source>
        <target state="translated">Carregamento de {0} concluído com sucesso</target>
        <note />
      </trans-unit>
      <trans-unit id="Summary">
        <source>Summary</source>
        <target state="translated">Resumo</target>
        <note />
      </trans-unit>
      <trans-unit id="Test_discovery_aborted">
        <source>Test discovery aborted</source>
        <target state="translated">Detecção de teste abortada</target>
        <note />
      </trans-unit>
      <trans-unit id="Test_run_error">
        <source>Test run error: {0}</source>
        <target state="translated">Erro de execução de teste: {0}</target>
        <note />
      </trans-unit>
      <trans-unit id="There_were_problems_loading_project_0_See_log_for_details">
        <source>There were problems loading project {0}. See log for details.</source>
        <target state="translated">Houve problemas ao carregar o projeto {0}. Consulte o log para obter detalhes.</target>
        <note />
      </trans-unit>
      <trans-unit id="Using_runsettings_file_at_0">
        <source>Using .runsettings file at {0}</source>
        <target state="translated">Usando o arquivo .runsettings em {0}</target>
        <note />
      </trans-unit>
    </body>
  </file>
</xliff><|MERGE_RESOLUTION|>--- conflicted
+++ resolved
@@ -9,11 +9,7 @@
       </trans-unit>
       <trans-unit id="Additional_Info_Messages">
         <source>Additional Info Messages</source>
-<<<<<<< HEAD
-        <target state="new">Additional Info Messages</target>
-=======
         <target state="translated">Mensagens de Informações Adicionais</target>
->>>>>>> a573b409
         <note />
       </trans-unit>
       <trans-unit id="Attaching_debugger_to_process_0">
@@ -43,11 +39,7 @@
       </trans-unit>
       <trans-unit id="Debug_Trace_Messages">
         <source>Debug Trace Messages</source>
-<<<<<<< HEAD
-        <target state="new">Debug Trace Messages</target>
-=======
         <target state="translated">Mensagens de Rastreamento de Depuração</target>
->>>>>>> a573b409
         <note />
       </trans-unit>
       <trans-unit id="Debugging_tests">
@@ -182,20 +174,12 @@
       </trans-unit>
       <trans-unit id="Standard_Error_Messages">
         <source>Standard Error Messages</source>
-<<<<<<< HEAD
-        <target state="new">Standard Error Messages</target>
-=======
         <target state="translated">Mensagens de Erro Padrão</target>
->>>>>>> a573b409
         <note />
       </trans-unit>
       <trans-unit id="Standard_Output_Messages">
         <source>Standard Output Messages</source>
-<<<<<<< HEAD
-        <target state="new">Standard Output Messages</target>
-=======
         <target state="translated">Mensagens de Saída Padrão</target>
->>>>>>> a573b409
         <note />
       </trans-unit>
       <trans-unit id="Starting_test_discovery">
