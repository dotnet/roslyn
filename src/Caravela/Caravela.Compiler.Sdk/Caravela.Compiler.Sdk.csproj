--- conflicted
+++ resolved
@@ -15,11 +15,7 @@
   </ItemGroup>
 
   <ItemGroup>
-<<<<<<< HEAD
-    <PackageReference Include="Microsoft.CodeAnalysis.CSharp" Version="$(RoslynVersionForCaravela)" />
-=======
     <PackageReference Include="Microsoft.CodeAnalysis.CSharp" Version="$(RoslynVersion)" />
->>>>>>> 17275ca1
   </ItemGroup>
 
   <!-- based on https://claires.site/2018/07/03/create-and-pack-reference-assemblies/ -->
