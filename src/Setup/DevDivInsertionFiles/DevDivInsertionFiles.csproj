﻿<?xml version="1.0" encoding="utf-8"?>
<!-- Licensed to the .NET Foundation under one or more agreements. The .NET Foundation licenses this file to you under the MIT license. See the LICENSE file in the project root for more information. -->
<Project Sdk="Microsoft.NET.Sdk">

  <PropertyGroup>
    <_NuGetRepackAssembly Condition="'$(MSBuildRuntimeType)' != 'Core'">$(NuGetPackageRoot)microsoft.dotnet.nugetrepack.tasks\$(MicrosoftDotnetNuGetRepackTasksVersion)\tools\net472\Microsoft.DotNet.NuGetRepack.Tasks.dll</_NuGetRepackAssembly>
    <_NuGetRepackAssembly Condition="'$(MSBuildRuntimeType)' == 'Core'">$(NuGetPackageRoot)microsoft.dotnet.nugetrepack.tasks\$(MicrosoftDotnetNuGetRepackTasksVersion)\tools\netcoreapp3.1\Microsoft.DotNet.NuGetRepack.Tasks.dll</_NuGetRepackAssembly>
  </PropertyGroup>

  <UsingTask TaskName="Microsoft.DotNet.Arcade.Sdk.GetAssemblyFullName" AssemblyFile="$(ArcadeSdkBuildTasksAssembly)" />
  <UsingTask TaskName="Microsoft.DotNet.Arcade.Sdk.GroupItemsBy" AssemblyFile="$(ArcadeSdkBuildTasksAssembly)" />
  <UsingTask TaskName="Microsoft.DotNet.Arcade.Sdk.Unsign" AssemblyFile="$(ArcadeSdkBuildTasksAssembly)" />
  <UsingTask TaskName="Microsoft.NET.Build.Tasks.JoinItems" AssemblyFile="$(MicrosoftNETBuildTasksAssembly)" />
  <UsingTask TaskName="Microsoft.DotNet.Tools.ReplacePackageParts" AssemblyFile="$(_NuGetRepackAssembly)" />

  <PropertyGroup>
    <TargetFramework>net472</TargetFramework>
    <OutputType>Library</OutputType>
    <ApplyNgenOptimization>partial</ApplyNgenOptimization>
  </PropertyGroup>
  
  <ItemGroup>
    <ProjectReference Include="..\..\VisualStudio\CSharp\Impl\Microsoft.VisualStudio.LanguageServices.CSharp.csproj"/>
    <ProjectReference Include="..\..\VisualStudio\VisualBasic\Impl\Microsoft.VisualStudio.LanguageServices.VisualBasic.vbproj"/>
    <ProjectReference Include="..\..\ExpressionEvaluator\CSharp\Source\ExpressionCompiler\Microsoft.CodeAnalysis.CSharp.ExpressionCompiler.csproj"/>
    <ProjectReference Include="..\..\ExpressionEvaluator\VisualBasic\Source\ExpressionCompiler\Microsoft.CodeAnalysis.VisualBasic.ExpressionCompiler.vbproj"/>
  </ItemGroup>

  <PropertyGroup>
    <_DependentAssemblyVersionsFile>$(VisualStudioBuildPackagesDir)DependentAssemblyVersions.csv</_DependentAssemblyVersionsFile>
    <_OptimizedDependenciesDir>$(ArtifactsTmpDir)OptimizedDependencies\</_OptimizedDependenciesDir>
  </PropertyGroup>

  <!-- 
    List of dependencies that are expected to be inserted into VS by Roslyn Insertion Tool.

    Metadata:
      - OptimizeAssemblies
        List of relative paths within the package of the implementation assemblies that should get IBC data embedded.
        Each of these assemblies is expected to be trained and have IBC data available.
        Note - optimizing Authenticode-signed 3rd party libraries invalidates their signature.

      - UnsignAssemblies
        List of relative paths within the package of the implementation assemblies that need to be re-signed 
        This target only unsigns them, SignTool signs them as with other unsigned files.
  -->
  <ItemGroup>
    <ExpectedDependency Include="Humanizer.Core"/>
    <ExpectedDependency Include="Microsoft.CodeAnalysis.AnalyzerUtilities" />
    <ExpectedDependency Include="ICSharpCode.Decompiler"/>
    <ExpectedDependency Include="Microsoft.DiaSymReader"/>
    <ExpectedDependency Include="Microsoft.CodeAnalysis.Elfie"/>
    <ExpectedDependency Include="System.Buffers" />
    <ExpectedDependency Include="System.Collections.Immutable" OptimizeAssemblies="lib/netstandard2.0/System.Collections.Immutable.dll" UnsignAssemblies="lib/netstandard1.0/System.Collections.Immutable.dll" />
    <ExpectedDependency Include="System.Reflection.Metadata" OptimizeAssemblies="lib/netstandard2.0/System.Reflection.Metadata.dll" UnsignAssemblies="lib/netstandard1.1/System.Reflection.Metadata.dll" />
    <ExpectedDependency Include="System.Memory"/>
    <ExpectedDependency Include="System.Runtime.CompilerServices.Unsafe" OptimizeAssemblies="lib/netstandard2.0/System.Runtime.CompilerServices.Unsafe.dll" />
    <!-- We do not have a training scenario that covers lib/netstandard2.0/System.Text.Encoding.CodePages.dll  -->
    <ExpectedDependency Include="System.Text.Encoding.CodePages" />
    <ExpectedDependency Include="System.Numerics.Vectors"/>
    <!--
      Do not overwrite optimization data for this binary for now.
      This assembly is signed by Open key in CoreFX and MicroBuild does not support this key.
      Arcade SignTool doesn't support signing directly at this point either.
      https://github.com/dotnet/arcade/issues/1204
      TODO: add OptimizeAssemblies="lib/netstandard2.0/System.Threading.Tasks.Extensions.dll"
    -->
    <ExpectedDependency Include="System.Threading.Tasks.Extensions" />
  </ItemGroup>

  <Target Name="_CalculateDependenciesToInsert" DependsOnTargets="ResolveAssemblyReferences">
    <ItemGroup>
      <!-- Take all resolved non-framework dependencies of this project that originate from a NuGet package -->
      <_Dependency Include="@(ReferencePath->'%(NuGetPackageId)')" 
                   Condition="'%(ReferencePath.FrameworkFile)' != 'true' and 
                              '%(ReferencePath.NuGetPackageId)' != '' and 
                              '%(ReferencePath.ReferenceSourceTarget)' != 'ProjectReference'" />

      <!-- Take all additional files that get copied to the output directory and are not satellite assemblies -->
      <_CopyLocalDependency Include="@(ReferenceCopyLocalPaths->'%(NuGetPackageId)')"
                            Exclude="@(_Dependency)"
                            Condition="'%(ReferenceCopyLocalPaths.Culture)' == ''">
        <_AssemblyPath>%(ReferenceCopyLocalPaths.Identity)</_AssemblyPath>
      </_CopyLocalDependency>
    </ItemGroup>

    <Microsoft.DotNet.Arcade.Sdk.GetAssemblyFullName Items="@(_CopyLocalDependency)" PathMetadata="_AssemblyPath" FullNameMetadata="FusionName">
      <Output TaskParameter="ItemsWithFullName" ItemName="_Dependency"/>
    </Microsoft.DotNet.Arcade.Sdk.GetAssemblyFullName>

    <!--     
      Exclude dependencies that are not inserted from Roslyn repo and are installed by other VS components.
      
      Note: can't use globs due to https://github.com/Microsoft/msbuild/issues/3791.
      
      these dependency should be removed once StreamJsonRpc adds a build target for
      net472 - https://github.com/dotnet/roslyn/issues/34558
      
      <_Dependency Remove="Nerdbank.Streams"/>
      <_Dependency Remove="System.IO.Pipelines"/>
      <_Dependency Remove="System.ValueTuple"/>
    -->
    <ItemGroup>
      <_Dependency Remove="@(_Dependency)" Condition="$([MSBuild]::ValueOrDefault('%(Identity)', '').StartsWith('Microsoft.VisualStudio.'))"/>
      <_Dependency Remove="@(_Dependency)" Condition="$([MSBuild]::ValueOrDefault('%(Identity)', '').StartsWith('Microsoft.ServiceHub.'))"/>
      <_Dependency Remove="@(_Dependency)" Condition="$([MSBuild]::ValueOrDefault('%(Identity)', '').StartsWith('System.Composition.'))"/>
      <_Dependency Remove="@(_Dependency)" Condition="$([MSBuild]::ValueOrDefault('%(Identity)', '').StartsWith('Microsoft.Internal.VisualStudio.'))"/>
      <_Dependency Remove="EnvDTE"/>
      <_Dependency Remove="EnvDTE80"/>
<<<<<<< HEAD
=======
      <_Dependency Remove="MessagePack"/>
      <_Dependency Remove="MessagePack.Annotations"/>
>>>>>>> b1270719
      <_Dependency Remove="Microsoft.Bcl.AsyncInterfaces"/>
      <_Dependency Remove="Microsoft.Build"/>
      <_Dependency Remove="Microsoft.Build.Framework"/>
      <_Dependency Remove="Microsoft.Diagnostics.Tracing.EventSource.Redist"/>
      <_Dependency Remove="Microsoft.MSXML"/>
      <_Dependency Remove="Microsoft.Internal.Performance.CodeMarkers.DesignTime"/>
      <_Dependency Remove="Microsoft.Win32.Registry"/>
      <_Dependency Remove="Nerdbank.Streams"/>
      <_Dependency Remove="Newtonsoft.Json"/>
      <_Dependency Remove="NuGet.VisualStudio"/>
      <_Dependency Remove="stdole"/>
      <_Dependency Remove="StreamJsonRpc"/>
      <_Dependency Remove="System.IO.Pipelines"/>
      <_Dependency Remove="System.ValueTuple"/>
      <_Dependency Remove="System.Security.AccessControl"/>
      <_Dependency Remove="System.Security.Principal.Windows"/>
      <_Dependency Remove="System.Threading.Tasks.Dataflow"/>
      <_Dependency Remove="VSLangProj"/>
      <_Dependency Remove="VSLangProj2"/>
      <_Dependency Remove="VSLangProj80"/>
      <_Dependency Remove="VSLangProj140"/>
      <_Dependency Remove="VsWebSite.Interop"/>
    </ItemGroup>

    <!-- Calculate metadata we need -->
    <ItemGroup>
      <_Dependency>
        <_AssemblyName>$([MSBuild]::ValueOrDefault('%(_Dependency.FusionName)', '').Split(',')[0])</_AssemblyName>
        <_AssemblyVersion>$([MSBuild]::ValueOrDefault('%(_Dependency.FusionName)', '').Split(',')[1].Split('=')[1])</_AssemblyVersion>
        <_NuGetPackageFileName>%(_Dependency.NuGetPackageId).%(_Dependency.NuGetPackageVersion).nupkg</_NuGetPackageFileName>
        <_NuGetPackageDir>$(NuGetPackageRoot)$([MSBuild]::ValueOrDefault('%(_Dependency.NuGetPackageId)', '').ToLower())\%(_Dependency.NuGetPackageVersion)\</_NuGetPackageDir>
      </_Dependency>
    </ItemGroup>

    <!--
      Sanity check that prevents us from accidentally inserting a new dependency without knowing.
    -->
    <ItemGroup>
      <_RemainingDependency Include="@(_Dependency)" Exclude="@(ExpectedDependency)"/>
      <_UninsertedExpectedDependency Include="@(ExpectedDependency)" Exclude="@(_Dependency)"/>
    </ItemGroup>

    <Error Text="Unexpected dependencies found -- update ExpectedDependency list: @(_RemainingDependency)" Condition="'@(_RemainingDependency)' != ''"/>
    <Error Text="Missing dependencies expected to be inserted -- update ExpectedDependency list: @(_UninsertedExpectedDependency)" Condition="'@(_UninsertedExpectedDependency)' != ''"/>

    <!--
      For each relative path listed in OptimizeAssemblies and UnsignAssemblies metadata
      we need to calculate a full path of the corresponding optimized/unsigned assembly.
      First we split the list in OptimizeAssemblies/UnsignedAssemblies, prepend the directory path to each relative path, 
      group the full paths and finally inner-join the items back to ExpectedDependency item group.
    -->
    <ItemGroup>
      <ExpectedDependency>
        <_EffectiveOptimizeAssemblies Condition="'$(EnableNgenOptimization)' == 'true' and '$(ApplyNgenOptimization)' != ''">%(ExpectedDependency.OptimizeAssemblies)</_EffectiveOptimizeAssemblies>
      </ExpectedDependency>
      
      <_OptimizeAssembliesSplit Include="%(ExpectedDependency._EffectiveOptimizeAssemblies)" DependencyName="%(ExpectedDependency.Identity)" />
      <_UnsignAssembliesSplit Include="%(ExpectedDependency.UnsignAssemblies)" DependencyName="%(ExpectedDependency.Identity)"/>

      <_DependenciesWithFullPaths Include="@(_Dependency->'%(Identity)')" Exclude="@(_OptimizeAssembliesSplit->'%(DependencyName)');@(_UnsignAssembliesSplit->'%(DependencyName)')"/>
      <_DependenciesWithFullPaths Include="%(_OptimizeAssembliesSplit.DependencyName)" OptimizeAssembliesFullPaths="$(_OptimizedDependenciesDir)%(_OptimizeAssembliesSplit.DependencyName)\%(_OptimizeAssembliesSplit.Identity)" />
      <_DependenciesWithFullPaths Include="%(_UnsignAssembliesSplit.DependencyName)" UnsignAssembliesFullPaths="$(_OptimizedDependenciesDir)%(_UnsignAssembliesSplit.DependencyName)\%(_UnsignAssembliesSplit.Identity)" />
    </ItemGroup>

    <Microsoft.DotNet.Arcade.Sdk.GroupItemsBy Items="@(_DependenciesWithFullPaths)" GroupMetadata="OptimizeAssembliesFullPaths;UnsignAssembliesFullPaths">
      <Output TaskParameter="GroupedItems" ItemName="_DependenciesWithFullPathsGrouped" />
    </Microsoft.DotNet.Arcade.Sdk.GroupItemsBy>

    <JoinItems Left="@(ExpectedDependency)" LeftMetadata="*" Right="@(_DependenciesWithFullPathsGrouped)" RightMetadata="OptimizeAssembliesFullPaths;UnsignAssembliesFullPaths">
      <Output TaskParameter="JoinResult" ItemName="_ExpectedDependencyWithFullPaths" />
    </JoinItems>

    <!--
      Join metadata specified in _Dependency and ExpectedMetadata groups.
    -->
    <JoinItems Left="@(_Dependency)" LeftMetadata="*" Right="@(_ExpectedDependencyWithFullPaths)" RightMetadata="*">
      <Output TaskParameter="JoinResult" ItemName="_DependencyWithExpectedMetadata" />
    </JoinItems>

    <ItemGroup>
      <!-- Input to ApplyOptimizations target: assembly paths to apply optimization data to. -->
      <OptimizeAssembly Include="%(_DependencyWithExpectedMetadata.OptimizeAssembliesFullPaths)" />

      <!-- Assemblies in the unpacked packages that we want to unsign, but are not geting optimization data -->
      <_UnsignAssembly Include="%(_DependencyWithExpectedMetadata.UnsignAssembliesFullPaths)" />

      <!-- Packages that contain optimized assembly or assembly we want to re-sign. -->
      <_PackageToRepack Include="%(_DependencyWithExpectedMetadata._NuGetPackageDir)%(_DependencyWithExpectedMetadata._NuGetPackageFileName)"
                        UnpackDir="$(_OptimizedDependenciesDir)%(_DependencyWithExpectedMetadata.Identity)\"
                        Parts="%(_DependencyWithExpectedMetadata._EffectiveOptimizeAssemblies);%(_DependencyWithExpectedMetadata.UnsignAssemblies)"
                        ReplacementFiles="%(_DependencyWithExpectedMetadata.OptimizeAssembliesFullPaths);%(_DependencyWithExpectedMetadata.UnsignAssembliesFullPaths)"
                        Condition="'%(_DependencyWithExpectedMetadata.OptimizeAssembliesFullPaths)' != '' or '%(_DependencyWithExpectedMetadata.UnsignAssembliesFullPaths)' != ''"/>

      <!-- Packages that we insert without modifications -->
      <_PackageToCopy Include="%(_DependencyWithExpectedMetadata._NuGetPackageDir)%(_DependencyWithExpectedMetadata._NuGetPackageFileName)"
                      Exclude="@(_PackageToRepack)"/>
    </ItemGroup>
  </Target>

  <!-- 
    Write a list of assembly names and versions that the insertion tool uses to update assembly versions in DevDiv.
  -->
  <Target Name="_GenerateDependentAssemblyVersions" 
          BeforeTargets="AfterBuild"
          DependsOnTargets="_CalculateDependenciesToInsert;GetAssemblyVersion"
          Inputs="$(MSBuildAllProjects)"
          Outputs="$(_DependentAssemblyVersionsFile)">

    <MakeDir Directories="$(VisualStudioBuildPackagesDir)"/>
    <WriteLinesToFile Lines="@(_Dependency->'%(_AssemblyName),%(_AssemblyVersion)')" File="$(_DependentAssemblyVersionsFile)" Overwrite="true"/>
    <WriteLinesToFile Lines="Roslyn,$(AssemblyVersion)" File="$(_DependentAssemblyVersionsFile)" Overwrite="false" />

    <ItemGroup>
      <FileWrites Include="$(_DependentAssemblyVersionsFile)"/>
    </ItemGroup>
  </Target>

  <!-- 
    Unpack dependent packages to a temp folder.
  -->
  <Target Name="_UnpackDependencies" Condition="'@(_PackageToRepack)' != ''">
    <Unzip SourceFiles="%(_PackageToRepack.Identity)" DestinationFolder="%(_PackageToRepack.UnpackDir)" />
  </Target>

  <!--
    Copy NuGet packages to be inserted into VS by the insertion tool.
  -->
  <Target Name="_CopyPackagesToInsert"
          BeforeTargets="AfterBuild"
          Condition="'$(Configuration)' == 'Release' and '$(ContinuousIntegrationBuild)' == 'true'"
          DependsOnTargets="_CalculateDependenciesToInsert;_UnpackDependencies;ApplyOptimizations">

    <PropertyGroup>
      <_OptimizedNuGetPackageVersionSuffix Condition="'$(OfficialBuild)' != 'true'">vs-ci</_OptimizedNuGetPackageVersionSuffix>
      <_OptimizedNuGetPackageVersionSuffix Condition="'$(OfficialBuild)' == 'true'">vs-$(VersionSuffixDateStamp)-$(VersionSuffixBuildOfTheDayPadded)</_OptimizedNuGetPackageVersionSuffix>
    </PropertyGroup>
    
    <MakeDir Directories="$(VisualStudioBuildPackagesDir)"/>

    <!-- Unsign assemblies that need to be unsigned but not optimized. -->
    <Microsoft.DotNet.Arcade.Sdk.Unsign FilePath="%(_UnsignAssembly.Identity)" />

    <!-- Repack optimized dependencies -->
    <Microsoft.DotNet.Tools.ReplacePackageParts SourcePackage="%(_PackageToRepack.Identity)"
                                                DestinationFolder="$(VisualStudioBuildPackagesDir)"
                                                NewVersionSuffix="$(_OptimizedNuGetPackageVersionSuffix)"
                                                Parts="%(_PackageToRepack.Parts)"
                                                ReplacementFiles="%(_PackageToRepack.ReplacementFiles)">
      <Output TaskParameter="NewPackage" ItemName="FileWrites" />
    </Microsoft.DotNet.Tools.ReplacePackageParts>

    <!-- Copy unoptimized dependencies -->
    <Copy SourceFiles="@(_PackageToCopy)" DestinationFolder="$(VisualStudioBuildPackagesDir)">
      <Output TaskParameter="CopiedFiles" ItemName="FileWrites"/>
    </Copy>
  </Target>
</Project><|MERGE_RESOLUTION|>--- conflicted
+++ resolved
@@ -18,7 +18,7 @@
     <OutputType>Library</OutputType>
     <ApplyNgenOptimization>partial</ApplyNgenOptimization>
   </PropertyGroup>
-  
+
   <ItemGroup>
     <ProjectReference Include="..\..\VisualStudio\CSharp\Impl\Microsoft.VisualStudio.LanguageServices.CSharp.csproj"/>
     <ProjectReference Include="..\..\VisualStudio\VisualBasic\Impl\Microsoft.VisualStudio.LanguageServices.VisualBasic.vbproj"/>
@@ -31,7 +31,7 @@
     <_OptimizedDependenciesDir>$(ArtifactsTmpDir)OptimizedDependencies\</_OptimizedDependenciesDir>
   </PropertyGroup>
 
-  <!-- 
+  <!--
     List of dependencies that are expected to be inserted into VS by Roslyn Insertion Tool.
 
     Metadata:
@@ -41,7 +41,7 @@
         Note - optimizing Authenticode-signed 3rd party libraries invalidates their signature.
 
       - UnsignAssemblies
-        List of relative paths within the package of the implementation assemblies that need to be re-signed 
+        List of relative paths within the package of the implementation assemblies that need to be re-signed
         This target only unsigns them, SignTool signs them as with other unsigned files.
   -->
   <ItemGroup>
@@ -71,9 +71,9 @@
   <Target Name="_CalculateDependenciesToInsert" DependsOnTargets="ResolveAssemblyReferences">
     <ItemGroup>
       <!-- Take all resolved non-framework dependencies of this project that originate from a NuGet package -->
-      <_Dependency Include="@(ReferencePath->'%(NuGetPackageId)')" 
-                   Condition="'%(ReferencePath.FrameworkFile)' != 'true' and 
-                              '%(ReferencePath.NuGetPackageId)' != '' and 
+      <_Dependency Include="@(ReferencePath->'%(NuGetPackageId)')"
+                   Condition="'%(ReferencePath.FrameworkFile)' != 'true' and
+                              '%(ReferencePath.NuGetPackageId)' != '' and
                               '%(ReferencePath.ReferenceSourceTarget)' != 'ProjectReference'" />
 
       <!-- Take all additional files that get copied to the output directory and are not satellite assemblies -->
@@ -88,14 +88,14 @@
       <Output TaskParameter="ItemsWithFullName" ItemName="_Dependency"/>
     </Microsoft.DotNet.Arcade.Sdk.GetAssemblyFullName>
 
-    <!--     
+    <!--
       Exclude dependencies that are not inserted from Roslyn repo and are installed by other VS components.
-      
+
       Note: can't use globs due to https://github.com/Microsoft/msbuild/issues/3791.
-      
+
       these dependency should be removed once StreamJsonRpc adds a build target for
       net472 - https://github.com/dotnet/roslyn/issues/34558
-      
+
       <_Dependency Remove="Nerdbank.Streams"/>
       <_Dependency Remove="System.IO.Pipelines"/>
       <_Dependency Remove="System.ValueTuple"/>
@@ -107,11 +107,8 @@
       <_Dependency Remove="@(_Dependency)" Condition="$([MSBuild]::ValueOrDefault('%(Identity)', '').StartsWith('Microsoft.Internal.VisualStudio.'))"/>
       <_Dependency Remove="EnvDTE"/>
       <_Dependency Remove="EnvDTE80"/>
-<<<<<<< HEAD
-=======
       <_Dependency Remove="MessagePack"/>
       <_Dependency Remove="MessagePack.Annotations"/>
->>>>>>> b1270719
       <_Dependency Remove="Microsoft.Bcl.AsyncInterfaces"/>
       <_Dependency Remove="Microsoft.Build"/>
       <_Dependency Remove="Microsoft.Build.Framework"/>
@@ -160,14 +157,14 @@
     <!--
       For each relative path listed in OptimizeAssemblies and UnsignAssemblies metadata
       we need to calculate a full path of the corresponding optimized/unsigned assembly.
-      First we split the list in OptimizeAssemblies/UnsignedAssemblies, prepend the directory path to each relative path, 
+      First we split the list in OptimizeAssemblies/UnsignedAssemblies, prepend the directory path to each relative path,
       group the full paths and finally inner-join the items back to ExpectedDependency item group.
     -->
     <ItemGroup>
       <ExpectedDependency>
         <_EffectiveOptimizeAssemblies Condition="'$(EnableNgenOptimization)' == 'true' and '$(ApplyNgenOptimization)' != ''">%(ExpectedDependency.OptimizeAssemblies)</_EffectiveOptimizeAssemblies>
       </ExpectedDependency>
-      
+
       <_OptimizeAssembliesSplit Include="%(ExpectedDependency._EffectiveOptimizeAssemblies)" DependencyName="%(ExpectedDependency.Identity)" />
       <_UnsignAssembliesSplit Include="%(ExpectedDependency.UnsignAssemblies)" DependencyName="%(ExpectedDependency.Identity)"/>
 
@@ -211,10 +208,10 @@
     </ItemGroup>
   </Target>
 
-  <!-- 
+  <!--
     Write a list of assembly names and versions that the insertion tool uses to update assembly versions in DevDiv.
   -->
-  <Target Name="_GenerateDependentAssemblyVersions" 
+  <Target Name="_GenerateDependentAssemblyVersions"
           BeforeTargets="AfterBuild"
           DependsOnTargets="_CalculateDependenciesToInsert;GetAssemblyVersion"
           Inputs="$(MSBuildAllProjects)"
@@ -229,7 +226,7 @@
     </ItemGroup>
   </Target>
 
-  <!-- 
+  <!--
     Unpack dependent packages to a temp folder.
   -->
   <Target Name="_UnpackDependencies" Condition="'@(_PackageToRepack)' != ''">
@@ -248,7 +245,7 @@
       <_OptimizedNuGetPackageVersionSuffix Condition="'$(OfficialBuild)' != 'true'">vs-ci</_OptimizedNuGetPackageVersionSuffix>
       <_OptimizedNuGetPackageVersionSuffix Condition="'$(OfficialBuild)' == 'true'">vs-$(VersionSuffixDateStamp)-$(VersionSuffixBuildOfTheDayPadded)</_OptimizedNuGetPackageVersionSuffix>
     </PropertyGroup>
-    
+
     <MakeDir Directories="$(VisualStudioBuildPackagesDir)"/>
 
     <!-- Unsign assemblies that need to be unsigned but not optimized. -->
