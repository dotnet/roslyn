--- conflicted
+++ resolved
@@ -1799,8 +1799,7 @@
         }
 
         [Fact]
-<<<<<<< HEAD
-        public async Task TestSimpleMissingMember_Fix_WithoutNullability_MultipleFiles()
+        public async Task TestSimpleMissingMember_Fix_WithoutNullability_MultipleFilesAsync()
         {
             var source = @"
 #nullable enable
@@ -1833,10 +1832,7 @@
         }
 
         [Fact]
-        public async Task TestSimpleMissingMember_Fix_WithNullability()
-=======
         public async Task TestSimpleMissingMember_Fix_WithNullabilityAsync()
->>>>>>> 90b675c9
         {
             var source = @"
 #nullable enable
