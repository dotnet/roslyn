﻿// Copyright (c) Microsoft.  All Rights Reserved.  Licensed under the Apache License, Version 2.0.  See License.txt in the project root for license information.

#nullable enable
#pragma warning disable CA1305

using System;
using System.Globalization;
using System.IO;
using System.Threading.Tasks;
using Microsoft.CodeAnalysis.CSharp.Testing;
using Microsoft.CodeAnalysis.Testing;
using Microsoft.CodeAnalysis.Testing.Verifiers;
using Microsoft.CodeAnalysis.VisualBasic.Testing;
using Test.Utilities;
using Xunit;

namespace Microsoft.CodeAnalysis.PublicApiAnalyzers.UnitTests
{
    public class DeclarePublicApiAnalyzerTests
    {
        #region Helpers
        private static DiagnosticResult GetAdditionalFileResultAt(int line, int column, string path, DiagnosticDescriptor descriptor, params object[] arguments)
        {
            return new DiagnosticResult(descriptor)
                .WithLocation(path, line, column)
                .WithArguments(arguments);
        }

        private static DiagnosticResult GetCSharpResultAt(int line, int column, DiagnosticDescriptor descriptor, params object[] arguments)
        {
            return new DiagnosticResult(descriptor)
                .WithLocation(line, column)
                .WithArguments(arguments);
        }

        private static DiagnosticResult GetBasicResultAt(int line, int column, DiagnosticDescriptor descriptor, params object[] arguments)
        {
            return new DiagnosticResult(descriptor)
                .WithLocation(line, column)
                .WithArguments(arguments);
        }

        private async Task VerifyBasicAsync(string source, string shippedApiText, string unshippedApiText, params DiagnosticResult[] expected)
        {
            var test = new VisualBasicCodeFixTest<DeclarePublicApiAnalyzer, DeclarePublicApiFix, XUnitVerifier>
            {
                TestState =
                {
                    Sources = { source },
                    AdditionalFiles = { },
                },
            };

            if (shippedApiText != null)
            {
                test.TestState.AdditionalFiles.Add((DeclarePublicApiAnalyzer.ShippedFileName, shippedApiText));
            }

            if (unshippedApiText != null)
            {
                test.TestState.AdditionalFiles.Add((DeclarePublicApiAnalyzer.UnshippedFileName, unshippedApiText));
            }

            test.ExpectedDiagnostics.AddRange(expected);
            await test.RunAsync();
        }

        private async Task VerifyCSharpAsync(string source, string? shippedApiText, string? unshippedApiText, params DiagnosticResult[] expected)
        {
            var test = new CSharpCodeFixTest<DeclarePublicApiAnalyzer, DeclarePublicApiFix, XUnitVerifier>
            {
                TestState =
                {
                    Sources = { source },
                    AdditionalFiles = { },
                },
            };

            if (shippedApiText != null)
            {
                test.TestState.AdditionalFiles.Add((DeclarePublicApiAnalyzer.ShippedFileName, shippedApiText));
            }

            if (unshippedApiText != null)
            {
                test.TestState.AdditionalFiles.Add((DeclarePublicApiAnalyzer.UnshippedFileName, unshippedApiText));
            }

            test.ExpectedDiagnostics.AddRange(expected);
            await test.RunAsync();
        }

        private async Task VerifyCSharpAsync(string source, string? shippedApiText, string? unshippedApiText, string? editorConfigText, params DiagnosticResult[] expected)
        {
            var test = new CSharpCodeFixVerifier<DeclarePublicApiAnalyzer, DeclarePublicApiFix>.Test
            {
                TestState =
                {
                    Sources = { source },
                    AdditionalFiles = { },
                },
                AnalyzerConfigDocument = editorConfigText,
            };

            if (shippedApiText != null)
            {
                test.TestState.AdditionalFiles.Add((DeclarePublicApiAnalyzer.ShippedFileName, shippedApiText));
            }

            if (unshippedApiText != null)
            {
                test.TestState.AdditionalFiles.Add((DeclarePublicApiAnalyzer.UnshippedFileName, unshippedApiText));
            }

            test.ExpectedDiagnostics.AddRange(expected);
            await test.RunAsync();
        }

        private async Task VerifyCSharpAsync(string source, string shippedApiText, string unshippedApiText, string shippedApiFilePath, string unshippedApiFilePath, params DiagnosticResult[] expected)
        {
            var test = new CSharpCodeFixTest<DeclarePublicApiAnalyzer, DeclarePublicApiFix, XUnitVerifier>
            {
                TestState =
                {
                    Sources = { source },
                    AdditionalFiles = { },
                }
            };

            if (shippedApiText != null)
            {
                test.TestState.AdditionalFiles.Add((shippedApiFilePath, shippedApiText));
            }

            if (unshippedApiText != null)
            {
                test.TestState.AdditionalFiles.Add((unshippedApiFilePath, unshippedApiText));
            }

            test.ExpectedDiagnostics.AddRange(expected);
            await test.RunAsync();
        }

        private async Task VerifyCSharpAdditionalFileFixAsync(string source, string? shippedApiText, string? oldUnshippedApiText, string newUnshippedApiText)
        {
            await VerifyAdditionalFileFixAsync(LanguageNames.CSharp, source, shippedApiText, oldUnshippedApiText, newUnshippedApiText);
        }

        private async Task VerifyAdditionalFileFixAsync(string language, string source, string? shippedApiText, string? oldUnshippedApiText, string newUnshippedApiText)
        {
            var test = language == LanguageNames.CSharp
                ? new CSharpCodeFixTest<DeclarePublicApiAnalyzer, DeclarePublicApiFix, XUnitVerifier>()
                : (CodeFixTest<XUnitVerifier>)new VisualBasicCodeFixTest<DeclarePublicApiAnalyzer, DeclarePublicApiFix, XUnitVerifier>();

            test.TestState.Sources.Add(source);
            if (shippedApiText != null)
                test.TestState.AdditionalFiles.Add((DeclarePublicApiAnalyzer.ShippedFileName, shippedApiText));
            if (oldUnshippedApiText != null)
                test.TestState.AdditionalFiles.Add((DeclarePublicApiAnalyzer.UnshippedFileName, oldUnshippedApiText));

            test.FixedState.AdditionalFiles.Add((DeclarePublicApiAnalyzer.ShippedFileName, shippedApiText ?? string.Empty));
            test.FixedState.AdditionalFiles.Add((DeclarePublicApiAnalyzer.UnshippedFileName, newUnshippedApiText));

            await test.RunAsync();
        }
        #endregion

        #region Diagnostic tests

        [Fact]
        [WorkItem(2622, "https://github.com/dotnet/roslyn-analyzers/issues/2622")]
        public async Task AnalyzerFileMissing_Shipped()
        {
            var source = @"
public class C
{
    private C() { }
}
";

            string? shippedText = null;
            string? unshippedText = @"";

            var expected = new DiagnosticResult(DeclarePublicApiAnalyzer.PublicApiFileMissing)
                .WithArguments(DeclarePublicApiAnalyzer.ShippedFileName);
            await VerifyCSharpAsync(source, shippedText, unshippedText, expected);
        }

        [Fact]
        [WorkItem(2622, "https://github.com/dotnet/roslyn-analyzers/issues/2622")]
        public async Task AnalyzerFileMissing_Unshipped()
        {
            var source = @"
public class C
{
    private C() { }
}
";

            string? shippedText = @"";
            string? unshippedText = null;

            var expected = new DiagnosticResult(DeclarePublicApiAnalyzer.PublicApiFileMissing)
                .WithArguments(DeclarePublicApiAnalyzer.UnshippedFileName);
            await VerifyCSharpAsync(source, shippedText, unshippedText, expected);
        }

        [Theory]
        [InlineData(null)]
        [InlineData("")]
        [InlineData("dotnet_public_api_analyzer.require_api_files = false")]
        [InlineData("dotnet_public_api_analyzer.require_api_files = true")]
        [WorkItem(2622, "https://github.com/dotnet/roslyn-analyzers/issues/2622")]
        public async Task AnalyzerFileMissing_Both(string? editorconfigText)
        {
            var source = @"
public class C
{
    private C() { }
}
";

            string? shippedText = null;
            string? unshippedText = null;

            var expectedDiagnostics = Array.Empty<DiagnosticResult>();
            if (editorconfigText == null ||
                !editorconfigText.EndsWith("true", StringComparison.OrdinalIgnoreCase))
            {
                expectedDiagnostics = new[] { GetCSharpResultAt(2, 14, DeclarePublicApiAnalyzer.DeclareNewApiRule, "C") };
            }

            await VerifyCSharpAsync(source, shippedText, unshippedText, editorconfigText, expectedDiagnostics);
        }

        [Fact]
        public async Task EmptyPublicAPIFiles()
        {
            var source = @"";

            var shippedText = @"";
            var unshippedText = @"";

            await VerifyCSharpAsync(source, shippedText, unshippedText);
        }

        [Fact]
        public async Task SimpleMissingType()
        {
            var source = @"
public class C
{
    private C() { }
}
";

            var shippedText = @"";
            var unshippedText = @"";

            await VerifyCSharpAsync(source, shippedText, unshippedText, GetCSharpResultAt(2, 14, DeclarePublicApiAnalyzer.DeclareNewApiRule, "C"));
        }

        [Fact, WorkItem(2690, "https://github.com/dotnet/wpf/issues/2690")]
        public async Task XamlGeneratedNamespaceWorkaround()
        {
            var source = @"
namespace XamlGeneratedNamespace {
    public sealed class GeneratedInternalTypeHelper
    {
    }
}
";

            var shippedText = @"";
            var unshippedText = @"";

            await VerifyCSharpAsync(source, shippedText, unshippedText);
        }

        [Fact]
        public async Task SimpleMissingMember_CSharp()
        {
            var source = @"
public class C
{
    public int Field;
    public int Property { get; set; }
    public void Method() { } 
    public int ArrowExpressionProperty => 0;
}
";

            var shippedText = @"";
            var unshippedText = @"";

            await VerifyCSharpAsync(source, shippedText, unshippedText,
                // Test0.cs(2,14): error RS0016: Symbol 'C' is not part of the declared API.
                GetCSharpResultAt(2, 14, DeclarePublicApiAnalyzer.DeclareNewApiRule, "C"),
                // Test0.cs(2,14): warning RS0016: Symbol 'implicit constructor for C' is not part of the declared API.
                GetCSharpResultAt(2, 14, DeclarePublicApiAnalyzer.DeclareNewApiRule, string.Format(PublicApiAnalyzerResources.PublicImplicitConstructorErrorMessageName, "C")),
                // Test0.cs(4,16): error RS0016: Symbol 'Field' is not part of the declared API.
                GetCSharpResultAt(4, 16, DeclarePublicApiAnalyzer.DeclareNewApiRule, "Field"),
                // Test0.cs(5,27): error RS0016: Symbol 'Property.get' is not part of the declared API.
                GetCSharpResultAt(5, 27, DeclarePublicApiAnalyzer.DeclareNewApiRule, "Property.get"),
                // Test0.cs(5,32): error RS0016: Symbol 'Property.set' is not part of the declared API.
                GetCSharpResultAt(5, 32, DeclarePublicApiAnalyzer.DeclareNewApiRule, "Property.set"),
                // Test0.cs(6,17): error RS0016: Symbol 'Method' is not part of the declared API.
                GetCSharpResultAt(6, 17, DeclarePublicApiAnalyzer.DeclareNewApiRule, "Method"),
                // Test0.cs(7,43): error RS0016: Symbol 'ArrowExpressionProperty.get' is not part of the declared API.
                GetCSharpResultAt(7, 43, DeclarePublicApiAnalyzer.DeclareNewApiRule, "ArrowExpressionProperty.get"));
        }

        [Fact, WorkItem(821, "https://github.com/dotnet/roslyn-analyzers/issues/821")]
        public async Task SimpleMissingMember_Basic()
        {
            var source = @"
Imports System

Public Class C
    Public Field As Integer
    
    Public Property [Property]() As Integer
        Get
            Return m_Property
        End Get
        Set
            m_Property = Value
        End Set
    End Property
    Private m_Property As Integer

    Public Sub Method()
    End Sub

    Public ReadOnly Property ReadOnlyAutoProperty As Integer = 0
    Public Property NormalAutoProperty As Integer = 0
End Class
";

            var shippedText = @"";
            var unshippedText = @"";

            await VerifyBasicAsync(source, shippedText, unshippedText,
                // Test0.vb(4,14): warning RS0016: Symbol 'C' is not part of the declared API.
                GetBasicResultAt(4, 14, DeclarePublicApiAnalyzer.DeclareNewApiRule, "C"),
                // Test0.cs(2,14): warning RS0016: Symbol 'implicit constructor for C' is not part of the declared API.
                GetBasicResultAt(4, 14, DeclarePublicApiAnalyzer.DeclareNewApiRule, string.Format(PublicApiAnalyzerResources.PublicImplicitConstructorErrorMessageName, "C")),
                // Test0.vb(5,12): warning RS0016: Symbol 'Field' is not part of the declared API.
                GetBasicResultAt(5, 12, DeclarePublicApiAnalyzer.DeclareNewApiRule, "Field"),
                // Test0.vb(8,9): warning RS0016: Symbol 'Property' is not part of the declared API.
                GetBasicResultAt(8, 9, DeclarePublicApiAnalyzer.DeclareNewApiRule, "Property"),
                // Test0.vb(11,9): warning RS0016: Symbol 'Property' is not part of the declared API.
                GetBasicResultAt(11, 9, DeclarePublicApiAnalyzer.DeclareNewApiRule, "Property"),
                // Test0.vb(17,16): warning RS0016: Symbol 'Method' is not part of the declared API.
                GetBasicResultAt(17, 16, DeclarePublicApiAnalyzer.DeclareNewApiRule, "Method"),
                // Test0.vb(20,30): warning RS0016: Symbol 'implicit get-accessor for ReadOnlyAutoProperty' is not part of the declared API.
                GetBasicResultAt(20, 30, DeclarePublicApiAnalyzer.DeclareNewApiRule, string.Format(PublicApiAnalyzerResources.PublicImplicitGetAccessor, "ReadOnlyAutoProperty")),
                // Test0.vb(21,21): warning RS0016: Symbol 'implicit get-accessor for NormalAutoProperty' is not part of the declared API.
                GetBasicResultAt(21, 21, DeclarePublicApiAnalyzer.DeclareNewApiRule, string.Format(PublicApiAnalyzerResources.PublicImplicitGetAccessor, "NormalAutoProperty")),
                // Test0.vb(21,21): warning RS0016: Symbol 'implicit set-accessor for NormalAutoProperty' is not part of the declared API.
                GetBasicResultAt(21, 21, DeclarePublicApiAnalyzer.DeclareNewApiRule, string.Format(PublicApiAnalyzerResources.PublicImplicitSetAccessor, "NormalAutoProperty")));
        }

        [Fact(), WorkItem(821, "https://github.com/dotnet/roslyn-analyzers/issues/821")]
        public async Task SimpleMissingMember_Basic1()
        {
            var source = @"
Imports System
Public Class C
    Private m_Property As Integer
    Public Property [Property]() As Integer
    '   Get
    '      Return m_Property
    '   End Get
    '   Set
    '       m_Property = Value
    '  End Set
    ' End Property
    Public ReadOnly Property ReadOnlyProperty0() As Integer
        Get
            Return m_Property
        End Get
    End Property
    Public WriteOnly Property WriteOnlyProperty0() As Integer
        Set
           m_Property = Value
        End Set
    End Property
    Public ReadOnly Property ReadOnlyProperty1 As Integer = 0
    Public ReadOnly Property ReadOnlyProperty2 As Integer
    Public Property Property1 As Integer
End Class
";

            var shippedText = @"
C
C.New() -> Void
C.Property() -> Integer
C.Property(AutoPropertyValue As Integer) -> Void
C.Property1() -> Integer
C.Property1(AutoPropertyValue As Integer) -> Void
C.ReadOnlyProperty0() -> Integer
C.ReadOnlyProperty1() -> Integer
C.ReadOnlyProperty2() -> Integer
C.WriteOnlyProperty0(Value As Integer) -> Void
";
            var unshippedText = @"";
            await VerifyBasicAsync(source, shippedText, unshippedText);
        }

        [Fact, WorkItem(806, "https://github.com/dotnet/roslyn-analyzers/issues/806")]
        public async Task ShippedTextWithImplicitConstructor()
        {
            var source = @"
public class C
{
    private C() { }
}
";

            var shippedText = @"
C
C -> void()";
            var unshippedText = @"";

            await VerifyCSharpAsync(source, shippedText, unshippedText,
                // PublicAPI.Shipped.txt(3,1): warning RS0017: Symbol 'C -> void()' is part of the declared API, but is either not public or could not be found
                GetAdditionalFileResultAt(3, 1, DeclarePublicApiAnalyzer.ShippedFileName, DeclarePublicApiAnalyzer.RemoveDeletedApiRule, "C -> void()"));
        }

        [Fact, WorkItem(806, "https://github.com/dotnet/roslyn-analyzers/issues/806")]
        public async Task ShippedTextForImplicitConstructor()
        {
            var source = @"
public class C
{
}
";

            var shippedText = @"
C
C.C() -> void";
            var unshippedText = @"";

            await VerifyCSharpAsync(source, shippedText, unshippedText);
        }

        [Fact, WorkItem(806, "https://github.com/dotnet/roslyn-analyzers/issues/806")]
        public async Task UnshippedTextForImplicitConstructor()
        {
            var source = @"
public class C
{
}
";

            var shippedText = @"
C";
            var unshippedText = @"
C.C() -> void";

            await VerifyCSharpAsync(source, shippedText, unshippedText);
        }

        [Fact, WorkItem(806, "https://github.com/dotnet/roslyn-analyzers/issues/806")]
        public async Task ShippedTextWithMissingImplicitConstructor()
        {
            var source = @"
public class C
{
}
";

            var shippedText = @"
C";
            var unshippedText = @"";

            var arg = string.Format(CultureInfo.CurrentCulture, PublicApiAnalyzerResources.PublicImplicitConstructorErrorMessageName, "C");
            await VerifyCSharpAsync(source, shippedText, unshippedText,
                // Test0.cs(2,14): warning RS0016: Symbol 'implicit constructor for C' is not part of the declared API.
                GetCSharpResultAt(2, 14, DeclarePublicApiAnalyzer.DeclareNewApiRule, arg));
        }

        [Fact, WorkItem(806, "https://github.com/dotnet/roslyn-analyzers/issues/806")]
        public async Task ShippedTextWithImplicitConstructorAndBreakingCodeChange()
        {
            var source = @"
public class C
{
    private C() { }
}
";

            var shippedText = @"
C
C.C() -> void";
            var unshippedText = @"";

            await VerifyCSharpAsync(source, shippedText, unshippedText,
                // PublicAPI.Shipped.txt(3,1): warning RS0017: Symbol 'C.C() -> void' is part of the declared API, but is either not public or could not be found
                GetAdditionalFileResultAt(3, 1, DeclarePublicApiAnalyzer.ShippedFileName, DeclarePublicApiAnalyzer.RemoveDeletedApiRule, "C.C() -> void"));
        }

        [Fact]
        public async Task SimpleMember()
        {
            var source = @"
public class C
{
    public int Field;
    public int Property { get; set; }
    public void Method() { } 
}
";

            var shippedText = @"
C
C.C() -> void
C.Field -> int
C.Property.get -> int
C.Property.set -> void
C.Method() -> void
";
            var unshippedText = @"";

            await VerifyCSharpAsync(source, shippedText, unshippedText);
        }

        [Fact]
        public async Task SplitBetweenShippedUnshipped()
        {
            var source = @"
public class C
{
    public int Field;
    public int Property { get; set; }
    public void Method() { } 
}
";

            var shippedText = @"
C
C.C() -> void
C.Field -> int
C.Property.get -> int
C.Property.set -> void
";
            var unshippedText = @"
C.Method() -> void
";

            await VerifyCSharpAsync(source, shippedText, unshippedText);
        }

        [Fact]
        public async Task EnumSplitBetweenFiles()
        {
            var source = @"
public enum E 
{
    V1 = 1,
    V2 = 2,
    V3 = 3,
}
";

            var shippedText = @"
E
E.V1 = 1 -> E
E.V2 = 2 -> E
";

            var unshippedText = @"
E.V3 = 3 -> E
";

            await VerifyCSharpAsync(source, shippedText, unshippedText);
        }

        [Fact]
        public async Task SimpleRemovedMember()
        {
            var source = @"
public class C
{
    public int Field;
    public int Property { get; set; }
}
";

            var shippedText = @"
C
C.C() -> void
C.Field -> int
C.Property.get -> int
C.Property.set -> void
C.Method() -> void
";

            string unshippedText = $@"
{DeclarePublicApiAnalyzer.RemovedApiPrefix}C.Method() -> void
";

            await VerifyCSharpAsync(source, shippedText, unshippedText);
        }

        [Fact]
        public async Task ApiFileShippedWithRemoved()
        {
            var source = @"
public class C
{
    public int Field;
    public int Property { get; set; }
}
";

            string shippedText = $@"
C
C.Field -> int
C.Property.get -> int
C.Property.set -> void
{DeclarePublicApiAnalyzer.RemovedApiPrefix}C.Method() -> void
";

            string unshippedText = $@"";

            var expected = new DiagnosticResult(DeclarePublicApiAnalyzer.PublicApiFilesInvalid)
                .WithArguments(DeclarePublicApiAnalyzer.InvalidReasonShippedCantHaveRemoved);
            await VerifyCSharpAsync(source, shippedText, unshippedText, expected);
        }

        [Fact]
        [WorkItem(312, "https://github.com/dotnet/roslyn-analyzers/issues/312")]
        public async Task DuplicateSymbolInSameAPIFile()
        {
            var source = @"
public class C
{
    public int Field;
    public int Property { get; set; }
}
";

            var shippedText = @"
C
C.Field -> int
C.Property.get -> int
C.Property.set -> void
C.Property.get -> int
";

            var unshippedText = @"";

            var expected = new DiagnosticResult(DeclarePublicApiAnalyzer.DuplicateSymbolInApiFiles)
                .WithLocation(DeclarePublicApiAnalyzer.ShippedFileName, 6, 1)
                .WithLocation(DeclarePublicApiAnalyzer.ShippedFileName, 4, 1)
                .WithArguments("C.Property.get -> int");
            await VerifyCSharpAsync(source, shippedText, unshippedText, expected);
        }

        [Fact]
        [WorkItem(312, "https://github.com/dotnet/roslyn-analyzers/issues/312")]
        public async Task DuplicateSymbolInDifferentAPIFiles()
        {
            var source = @"
public class C
{
    public int Field;
    public int Property { get; set; }
}
";

            var shippedText = @"
C
C.C() -> void
C.Field -> int
C.Property.get -> int
C.Property.set -> void
";

            var unshippedText = @"
C.Property.get -> int";

            var expected = new DiagnosticResult(DeclarePublicApiAnalyzer.DuplicateSymbolInApiFiles)
                .WithLocation(DeclarePublicApiAnalyzer.UnshippedFileName, 2, 1)
                .WithLocation(DeclarePublicApiAnalyzer.ShippedFileName, 5, 1)
                .WithArguments("C.Property.get -> int");
            await VerifyCSharpAsync(source, shippedText, unshippedText, expected);
        }

        [Fact, WorkItem(773, "https://github.com/dotnet/roslyn-analyzers/issues/773")]
        public async Task ApiFileShippedWithNonExistentMembers()
        {
            // Type C has no public member "Method", but the shipped API has an entry for it.
            var source = @"
public class C
{
    public int Field;
    public int Property { get; set; }
    private void Method() { }
}
";

            string shippedText = $@"
C
C.C() -> void
C.Field -> int
C.Property.get -> int
C.Property.set -> void
C.Method() -> void
";
            string unshippedText = $@"";

            await VerifyCSharpAsync(source, shippedText, unshippedText,
                // PublicAPI.Shipped.txt(7,1): warning RS0017: Symbol 'C.Method() -> void' is part of the declared API, but is either not public or could not be found
                GetAdditionalFileResultAt(7, 1, DeclarePublicApiAnalyzer.ShippedFileName, DeclarePublicApiAnalyzer.RemoveDeletedApiRule, "C.Method() -> void"));
        }

        [Fact, WorkItem(773, "https://github.com/dotnet/roslyn-analyzers/issues/773")]
        public async Task ApiFileShippedWithNonExistentMembers_TestFullPath()
        {
            // Type C has no public member "Method", but the shipped API has an entry for it.
            var source = @"
public class C
{
    public int Field;
    public int Property { get; set; }
    private void Method() { }
}
";

            var tempPath = Path.GetTempPath();
            string shippedText = $@"
C
C.C() -> void
C.Field -> int
C.Property.get -> int
C.Property.set -> void
C.Method() -> void
";
            var shippedFilePath = Path.Combine(tempPath, DeclarePublicApiAnalyzer.ShippedFileName);

            string unshippedText = $@"";
            var unshippedFilePath = Path.Combine(tempPath, DeclarePublicApiAnalyzer.UnshippedFileName);

            await VerifyCSharpAsync(source, shippedText, unshippedText, shippedFilePath, unshippedFilePath,
                // <%TEMP_PATH%>\PublicAPI.Shipped.txt(7,1): warning RS0017: Symbol 'C.Method() -> void' is part of the declared API, but is either not public or could not be found
                GetAdditionalFileResultAt(7, 1, shippedFilePath, DeclarePublicApiAnalyzer.RemoveDeletedApiRule, "C.Method() -> void"));
        }

        [Fact]
        public async Task TypeForwardsAreProcessed1()
        {
            var source = @"
[assembly: System.Runtime.CompilerServices.TypeForwardedTo(typeof(System.StringComparison))]
";

#if NETCOREAPP
            var containingAssembly = "System.Runtime";
#else
            var containingAssembly = "mscorlib";
#endif
            string shippedText = $@"
System.StringComparison (forwarded, contained in {containingAssembly})
System.StringComparison.CurrentCulture = 0 -> System.StringComparison (forwarded, contained in {containingAssembly})
System.StringComparison.CurrentCultureIgnoreCase = 1 -> System.StringComparison (forwarded, contained in {containingAssembly})
System.StringComparison.InvariantCulture = 2 -> System.StringComparison (forwarded, contained in {containingAssembly})
System.StringComparison.InvariantCultureIgnoreCase = 3 -> System.StringComparison (forwarded, contained in {containingAssembly})
System.StringComparison.Ordinal = 4 -> System.StringComparison (forwarded, contained in {containingAssembly})
System.StringComparison.OrdinalIgnoreCase = 5 -> System.StringComparison (forwarded, contained in {containingAssembly})
";
            string unshippedText = $@"";

            await VerifyCSharpAsync(source, shippedText, unshippedText);
        }

        [Fact]
        public async Task TypeForwardsAreProcessed2()
        {
            var source = @"
[assembly: System.Runtime.CompilerServices.TypeForwardedTo(typeof(System.StringComparer))]
";

#if NETCOREAPP
            var containingAssembly = "System.Runtime.Extensions";
            const string NonNullSuffix = "!";
            const string NullableSuffix = "?";
#else
            var containingAssembly = "mscorlib";
            const string NonNullSuffix = "";
            const string NullableSuffix = "";
#endif
            string shippedText = $@"
System.StringComparer (forwarded, contained in {containingAssembly})
static System.StringComparer.InvariantCulture.get -> System.StringComparer{NonNullSuffix} (forwarded, contained in {containingAssembly})
static System.StringComparer.InvariantCultureIgnoreCase.get -> System.StringComparer{NonNullSuffix} (forwarded, contained in {containingAssembly})
static System.StringComparer.CurrentCulture.get -> System.StringComparer{NonNullSuffix} (forwarded, contained in {containingAssembly})
static System.StringComparer.CurrentCultureIgnoreCase.get -> System.StringComparer{NonNullSuffix} (forwarded, contained in {containingAssembly})
static System.StringComparer.Ordinal.get -> System.StringComparer{NonNullSuffix} (forwarded, contained in {containingAssembly})
static System.StringComparer.OrdinalIgnoreCase.get -> System.StringComparer{NonNullSuffix} (forwarded, contained in {containingAssembly})
static System.StringComparer.Create(System.Globalization.CultureInfo{NonNullSuffix} culture, bool ignoreCase) -> System.StringComparer{NonNullSuffix} (forwarded, contained in {containingAssembly})
System.StringComparer.Compare(object{NullableSuffix} x, object{NullableSuffix} y) -> int (forwarded, contained in {containingAssembly})
System.StringComparer.Equals(object{NullableSuffix} x, object{NullableSuffix} y) -> bool (forwarded, contained in {containingAssembly})
System.StringComparer.GetHashCode(object{NonNullSuffix} obj) -> int (forwarded, contained in {containingAssembly})
abstract System.StringComparer.Compare(string{NullableSuffix} x, string{NullableSuffix} y) -> int (forwarded, contained in {containingAssembly})
abstract System.StringComparer.Equals(string{NullableSuffix} x, string{NullableSuffix} y) -> bool (forwarded, contained in {containingAssembly})
abstract System.StringComparer.GetHashCode(string{NonNullSuffix} obj) -> int (forwarded, contained in {containingAssembly})
System.StringComparer.StringComparer() -> void (forwarded, contained in {containingAssembly})
";

#if NETCOREAPP
            shippedText = $@"
#nullable enable
{shippedText}
static System.StringComparer.Create(System.Globalization.CultureInfo{NonNullSuffix} culture, System.Globalization.CompareOptions options) -> System.StringComparer{NonNullSuffix} (forwarded, contained in {containingAssembly})
static System.StringComparer.FromComparison(System.StringComparison comparisonType) -> System.StringComparer{NonNullSuffix} (forwarded, contained in {containingAssembly})
";
#endif

            string unshippedText = $@"";

            await VerifyCSharpAsync(source, shippedText, unshippedText);
        }

        [Fact, WorkItem(851, "https://github.com/dotnet/roslyn-analyzers/issues/851")]
        public async Task TestAvoidMultipleOverloadsWithOptionalParameters()
        {
            var source = @"
public class C
{
    // ok - single overload with optional params, 2 overloads have no public API entries.
    public void Method1(int p1, int p2, int p3 = 0) { }
    public void Method1() { }
    public void Method1(int p1, int p2) { }
    public void Method1(char p1, params int[] p2) { }

    // ok - multiple overloads with optional params, but only one is public.
    public void Method2(int p1 = 0) { }
    internal void Method2(char p1 = '0') { }
    private void Method2(string p1 = null) { }

    // ok - multiple overloads with optional params, but all are shipped.
    public void Method3(int p1 = 0) { }
    public void Method3(string p1 = null) { }

    // fire on unshipped (1) - multiple overloads with optional params, all but first are shipped.
    public void Method4(int p1 = 0) { }
    public void Method4(char p1 = 'a') { }
    public void Method4(string p1 = null) { }

    // fire on all unshipped (3) - multiple overloads with optional params, all are unshipped, 2 have unshipped entries.
    public void Method5(int p1 = 0) { }
    public void Method5(char p1 = 'a') { }
    public void Method5(string p1 = null) { }

    // ok - multiple overloads with optional params, but all have same params (differ only by generic vs non-generic).
    public object Method6(int p1 = 0) { return Method6<object>(p1); }
    public T Method6<T>(int p1 = 0) { return default(T); }
}
";

            string shippedText = $@"
C.Method3(int p1 = 0) -> void
C.Method3(string p1 = null) -> void
C.Method4(char p1 = 'a') -> void
C.Method4(string p1 = null) -> void
";
            string unshippedText = $@"
C
C.C() -> void
C.Method1() -> void
C.Method1(int p1, int p2) -> void
C.Method2(int p1 = 0) -> void
C.Method4(int p1 = 0) -> void
C.Method5(char p1 = 'a') -> void
C.Method5(string p1 = null) -> void
C.Method6(int p1 = 0) -> object
C.Method6<T>(int p1 = 0) -> T
";

            await VerifyCSharpAsync(source, shippedText, unshippedText,
                // Test0.cs(5,17): warning RS0016: Symbol 'Method1' is not part of the declared API.
                GetCSharpResultAt(5, 17, DeclarePublicApiAnalyzer.DeclareNewApiRule, "Method1"),
                // Test0.cs(8,17): warning RS0016: Symbol 'Method1' is not part of the declared API.
                GetCSharpResultAt(8, 17, DeclarePublicApiAnalyzer.DeclareNewApiRule, "Method1"),
                // Test0.cs(20,17): warning RS0026: Symbol 'Method4' violates the backcompat requirement: 'Do not add multiple overloads with optional parameters'. See 'https://github.com/dotnet/roslyn/blob/master/docs/Adding%20Optional%20Parameters%20in%20Public%20API.md' for details.
                GetCSharpResultAt(20, 17, DeclarePublicApiAnalyzer.AvoidMultipleOverloadsWithOptionalParameters, "Method4", DeclarePublicApiAnalyzer.AvoidMultipleOverloadsWithOptionalParameters.HelpLinkUri),
                // Test0.cs(25,17): warning RS0016: Symbol 'Method5' is not part of the declared API.
                GetCSharpResultAt(25, 17, DeclarePublicApiAnalyzer.DeclareNewApiRule, "Method5"),
                // Test0.cs(25,17): warning RS0026: Symbol 'Method5' violates the backcompat requirement: 'Do not add multiple overloads with optional parameters'. See 'https://github.com/dotnet/roslyn/blob/master/docs/Adding%20Optional%20Parameters%20in%20Public%20API.md' for details.
                GetCSharpResultAt(25, 17, DeclarePublicApiAnalyzer.AvoidMultipleOverloadsWithOptionalParameters, "Method5", DeclarePublicApiAnalyzer.AvoidMultipleOverloadsWithOptionalParameters.HelpLinkUri),
                // Test0.cs(26,17): warning RS0026: Symbol 'Method5' violates the backcompat requirement: 'Do not add multiple overloads with optional parameters'. See 'https://github.com/dotnet/roslyn/blob/master/docs/Adding%20Optional%20Parameters%20in%20Public%20API.md' for details.
                GetCSharpResultAt(26, 17, DeclarePublicApiAnalyzer.AvoidMultipleOverloadsWithOptionalParameters, "Method5", DeclarePublicApiAnalyzer.AvoidMultipleOverloadsWithOptionalParameters.HelpLinkUri),
                // Test0.cs(27,17): warning RS0026: Symbol 'Method5' violates the backcompat requirement: 'Do not add multiple overloads with optional parameters'. See 'https://github.com/dotnet/roslyn/blob/master/docs/Adding%20Optional%20Parameters%20in%20Public%20API.md' for details.
                GetCSharpResultAt(27, 17, DeclarePublicApiAnalyzer.AvoidMultipleOverloadsWithOptionalParameters, "Method5", DeclarePublicApiAnalyzer.AvoidMultipleOverloadsWithOptionalParameters.HelpLinkUri));
        }

        [Fact, WorkItem(851, "https://github.com/dotnet/roslyn-analyzers/issues/851")]
        public async Task TestOverloadWithOptionalParametersShouldHaveMostParameters()
        {
            var source = @"
public class C
{
    // ok - single overload with optional params has most parameters.
    public void Method1(int p1, int p2, int p3 = 0) { }
    public void Method1() { }
    public void Method1(int p1, int p2) { }
    public void Method1(char p1, params int[] p2) { }

    // ok - multiple overloads with optional params violating most params requirement, but only one is public.
    public void Method2(int p1 = 0) { }
    internal void Method2(int p1, char p2 = '0') { }
    private void Method2(string p1 = null) { }

    // ok - multiple overloads with optional params violating most params requirement, but all are shipped.
    public void Method3(int p1 = 0) { }
    public void Method3(string p1 = null) { }
    public void Method3(int p1, int p2) { }

    // fire on unshipped (1) - single overload with optional params and violating most params requirement.
    public void Method4(int p1 = 0) { }     // unshipped
    public void Method4(char p1, int p2) { }        // unshipped
    public void Method4(string p1, int p2) { }      // unshipped

    // fire on shipped (1) - single shipped overload with optional params and violating most params requirement due to a new unshipped API.
    public void Method5(int p1 = 0) { }     // shipped
    public void Method5(char p1) { }        // shipped
    public void Method5(string p1) { }      // unshipped

    // fire on multiple shipped (2) - multiple shipped overloads with optional params and violating most params requirement due to a new unshipped API
    public void Method6(int p1 = 0) { }     // shipped
    public void Method6(char p1 = 'a') { }  // shipped
    public void Method6(string p1) { }      // unshipped
}
";

            string shippedText = $@"
C.Method3(int p1 = 0) -> void
C.Method3(int p1, int p2) -> void
C.Method3(string p1 = null) -> void
C.Method5(char p1) -> void
C.Method5(int p1 = 0) -> void
C.Method6(char p1 = 'a') -> void
C.Method6(int p1 = 0) -> void
";
            string unshippedText = $@"
C
C.C() -> void
C.Method1() -> void
C.Method1(char p1, params int[] p2) -> void
C.Method1(int p1, int p2) -> void
C.Method1(int p1, int p2, int p3 = 0) -> void
C.Method2(int p1 = 0) -> void
C.Method4(char p1, int p2) -> void
C.Method4(int p1 = 0) -> void
C.Method4(string p1, int p2) -> void
C.Method5(string p1) -> void
C.Method6(string p1) -> void
";

            await VerifyCSharpAsync(source, shippedText, unshippedText,
                // Test0.cs(21,17): warning RS0027: Symbol 'Method4' violates the backcompat requirement: 'Public API with optional parameter(s) should have the most parameters amongst its public overloads'. See 'https://github.com/dotnet/roslyn/blob/master/docs/Adding%20Optional%20Parameters%20in%20Public%20API.md' for details.
                GetCSharpResultAt(21, 17, DeclarePublicApiAnalyzer.OverloadWithOptionalParametersShouldHaveMostParameters, "Method4", DeclarePublicApiAnalyzer.OverloadWithOptionalParametersShouldHaveMostParameters.HelpLinkUri),
                // Test0.cs(26,17): warning RS0027: Symbol 'Method5' violates the backcompat requirement: 'Public API with optional parameter(s) should have the most parameters amongst its public overloads'. See 'https://github.com/dotnet/roslyn/blob/master/docs/Adding%20Optional%20Parameters%20in%20Public%20API.md' for details.
                GetCSharpResultAt(26, 17, DeclarePublicApiAnalyzer.OverloadWithOptionalParametersShouldHaveMostParameters, "Method5", DeclarePublicApiAnalyzer.OverloadWithOptionalParametersShouldHaveMostParameters.HelpLinkUri),
                // Test0.cs(31,17): warning RS0027: Symbol 'Method6' violates the backcompat requirement: 'Public API with optional parameter(s) should have the most parameters amongst its public overloads'. See 'https://github.com/dotnet/roslyn/blob/master/docs/Adding%20Optional%20Parameters%20in%20Public%20API.md' for details.
                GetCSharpResultAt(31, 17, DeclarePublicApiAnalyzer.OverloadWithOptionalParametersShouldHaveMostParameters, "Method6", DeclarePublicApiAnalyzer.OverloadWithOptionalParametersShouldHaveMostParameters.HelpLinkUri),
                // Test0.cs(32,17): warning RS0027: Symbol 'Method6' violates the backcompat requirement: 'Public API with optional parameter(s) should have the most parameters amongst its public overloads'. See 'https://github.com/dotnet/roslyn/blob/master/docs/Adding%20Optional%20Parameters%20in%20Public%20API.md' for details.
                GetCSharpResultAt(32, 17, DeclarePublicApiAnalyzer.OverloadWithOptionalParametersShouldHaveMostParameters, "Method6", DeclarePublicApiAnalyzer.OverloadWithOptionalParametersShouldHaveMostParameters.HelpLinkUri));
        }

        [Fact]
        public async Task ObliviousMember_Simple()
        {
            var source = @"
public class C
{
    public string Field;
    public string Property { get; set; }
    public string Method(string x) => throw null!;
    public string ArrowExpressionProperty => throw null!;
}
";

            var shippedText = @"#nullable enable
C
C.ArrowExpressionProperty.get -> string
C.C() -> void
C.Field -> string
C.Method(string x) -> string
C.Property.get -> string
C.Property.set -> void";

            var unshippedText = @"";

            await VerifyCSharpAsync(source, shippedText, unshippedText,
                GetCSharpResultAt(4, 19, DeclarePublicApiAnalyzer.AnnotateApiRule, "Field"),
                GetCSharpResultAt(4, 19, DeclarePublicApiAnalyzer.ObliviousApiRule, "Field"),
                GetCSharpResultAt(5, 30, DeclarePublicApiAnalyzer.AnnotateApiRule, "Property.get"),
                GetCSharpResultAt(5, 30, DeclarePublicApiAnalyzer.ObliviousApiRule, "Property.get"),
                GetCSharpResultAt(5, 35, DeclarePublicApiAnalyzer.AnnotateApiRule, "Property.set"),
                GetCSharpResultAt(5, 35, DeclarePublicApiAnalyzer.ObliviousApiRule, "Property.set"),
                GetCSharpResultAt(6, 19, DeclarePublicApiAnalyzer.AnnotateApiRule, "Method"),
                GetCSharpResultAt(6, 19, DeclarePublicApiAnalyzer.ObliviousApiRule, "Method"),
                GetCSharpResultAt(7, 46, DeclarePublicApiAnalyzer.AnnotateApiRule, "ArrowExpressionProperty.get"),
                GetCSharpResultAt(7, 46, DeclarePublicApiAnalyzer.ObliviousApiRule, "ArrowExpressionProperty.get")
                );
        }

        [Fact]
        public async Task ObliviousMember_AlreadyMarkedAsOblivious()
        {
            var source = @"
public class C
{
    public string Field;
    public D<string
#nullable enable
        > Field2;
#nullable disable
    public string Property { get; set; }
    public void Method(string x) => throw null!;
    public string Method2() => throw null!;
    public string ArrowExpressionProperty => throw null!;
#nullable enable
    public D<string>.E<
#nullable disable
        string
#nullable enable
            > Method3() => throw null!;
#nullable disable
    public string this[string x] { get => throw null!; set => throw null!; }
}
public class D<T> { public class E<T> { } }
";

            var shippedText = @"#nullable enable
C
~C.ArrowExpressionProperty.get -> string
C.C() -> void
~C.Field -> string
~C.Field2 -> D<string>!
~C.Method(string x) -> void
~C.Method2() -> string
~C.Property.get -> string
~C.Property.set -> void
~C.Method3() -> D<string!>.E<string>!
~C.this[string x].set -> void
~C.this[string x].get -> string
D<T>
D<T>.D() -> void
D<T>.E<T>
D<T>.E<T>.E() -> void";

            var unshippedText = @"";

            await VerifyCSharpAsync(source, shippedText, unshippedText,
                GetCSharpResultAt(4, 19, DeclarePublicApiAnalyzer.ObliviousApiRule, "Field"),
                GetCSharpResultAt(7, 11, DeclarePublicApiAnalyzer.ObliviousApiRule, "Field2"),
                GetCSharpResultAt(9, 30, DeclarePublicApiAnalyzer.ObliviousApiRule, "Property.get"),
                GetCSharpResultAt(9, 35, DeclarePublicApiAnalyzer.ObliviousApiRule, "Property.set"),
                GetCSharpResultAt(10, 17, DeclarePublicApiAnalyzer.ObliviousApiRule, "Method"),
                GetCSharpResultAt(11, 19, DeclarePublicApiAnalyzer.ObliviousApiRule, "Method2"),
                GetCSharpResultAt(12, 46, DeclarePublicApiAnalyzer.ObliviousApiRule, "ArrowExpressionProperty.get"),
                GetCSharpResultAt(18, 15, DeclarePublicApiAnalyzer.ObliviousApiRule, "Method3"),
                GetCSharpResultAt(20, 36, DeclarePublicApiAnalyzer.ObliviousApiRule, "this.get"),
                GetCSharpResultAt(20, 56, DeclarePublicApiAnalyzer.ObliviousApiRule, "this.set")
                );
        }

        [Fact]
        public async Task ObliviousMember_AlreadyMarkedAsOblivious_TypeParametersWithClassConstraint()
        {
            var source = @"
public class C
{
    public void M<T>(T t) where T : class { }

#nullable enable
    public void M2<T>(T t) where T : class { }
    public void M3<T>(T t) where T : class? { }
#nullable disable
}
public class D<T> where T : class { }
public class E { public class F<T> where T : class { } }
";

            var shippedText = @"#nullable enable
C
C.C() -> void
~C.M<T>(T t) -> void
C.M2<T>(T! t) -> void
C.M3<T>(T t) -> void
~D<T>
D<T>.D() -> void
E
E.E() -> void
~E.F<T>
E.F<T>.F() -> void
";

            var unshippedText = @"";

            await VerifyCSharpAsync(source, shippedText, unshippedText,
                GetCSharpResultAt(4, 17, DeclarePublicApiAnalyzer.ObliviousApiRule, "M<T>"),
                GetCSharpResultAt(11, 14, DeclarePublicApiAnalyzer.ObliviousApiRule, "D<T>"),
                GetCSharpResultAt(12, 31, DeclarePublicApiAnalyzer.ObliviousApiRule, "F<T>")
                );
        }

        [Fact]
        public async Task ObliviousMember_AlreadyMarkedAsOblivious_TypeParametersWithNotNullConstraint()
        {
            var source = @"
public class C
{
    public void M<T>(T t) where T : notnull { }

#nullable enable
    public void M2<T>(T t) where T : notnull { }
#nullable disable
}
";

            var shippedText = @"#nullable enable
C
C.C() -> void
C.M<T>(T t) -> void
C.M2<T>(T t) -> void
";

            var unshippedText = @"";

            await VerifyCSharpAsync(source, shippedText, unshippedText);
        }

        [Fact]
        public async Task ObliviousMember_AlreadyMarkedAsOblivious_TypeParametersWithMiscConstraints()
        {
            var source = @"
public interface I { }
public class C
{
    public void M1<T>() where T : I { }
    public void M2<T>() where T : C { }
    public void M3<T, U>() where T : U where U : class { }

#nullable enable
    public void M1b<T>() where T : I { }
    public void M2b<T>() where T : C? { }
    public void M3b<T, U>() where T : U where U : class { }
#nullable disable
}
";

            var shippedText = @"#nullable enable
I
C
C.C() -> void
~C.M1<T>() -> void
~C.M2<T>() -> void
~C.M3<T, U>() -> void
C.M1b<T>() -> void
C.M2b<T>() -> void
C.M3b<T, U>() -> void
";

            var unshippedText = @"";

            await VerifyCSharpAsync(source, shippedText, unshippedText,
                GetCSharpResultAt(5, 17, DeclarePublicApiAnalyzer.ObliviousApiRule, "M1<T>"),
                GetCSharpResultAt(6, 17, DeclarePublicApiAnalyzer.ObliviousApiRule, "M2<T>"),
                GetCSharpResultAt(7, 17, DeclarePublicApiAnalyzer.ObliviousApiRule, "M3<T, U>")
                );
        }

        [Fact]
        public async Task ObliviousMember_AlreadyMarkedAsOblivious_TypeParametersWithMiscConstraints2()
        {
            var source = @"
public interface I<T> { }
public class C
{
#nullable enable
    public void M1<T>() where T : I<
#nullable disable
        string
#nullable enable
            > { }
#nullable disable
}
";

            var shippedText = @"#nullable enable
I<T>
C
C.C() -> void
~C.M1<T>() -> void
";

            var unshippedText = @"";

            await VerifyCSharpAsync(source, shippedText, unshippedText,
                GetCSharpResultAt(6, 17, DeclarePublicApiAnalyzer.ObliviousApiRule, "M1<T>")
                );
        }

        [Fact]
        public async Task ObliviousMember_NestedEnumIsNotOblivious()
        {
            var source = @"
public class C
{
    public enum E
    {
        None,
        Some
    }
}
";

            var shippedText = @"#nullable enable
C
C.C() -> void
C.E
C.E.None = 0 -> C.E
C.E.Some = 1 -> C.E";

            var unshippedText = @"";

            await VerifyCSharpAsync(source, shippedText, unshippedText);
        }

        [Fact]
        public async Task NestedEnumIsNotOblivious()
        {
            var source = @"
#nullable enable
public class C
{
    public enum E
    {
        None,
        Some
    }
}
";

            var shippedText = @"#nullable enable
C
C.C() -> void
C.E
C.E.None = 0 -> C.E
C.E.Some = 1 -> C.E";

            var unshippedText = @"";

            await VerifyCSharpAsync(source, shippedText, unshippedText);
        }

        [Fact]
        public async Task ObliviousTypeArgumentInContainingType()
        {
            var source = @"
#nullable enable
public class C<T>
{
    public struct Nested { }

    public C<
#nullable disable
        string
#nullable enable
            >.Nested field;
}
";

            var shippedText = @"#nullable enable
C<T>
C<T>.C() -> void
C<T>.Nested
C<T>.Nested.Nested() -> void
~C<T>.field -> C<string>.Nested";

            var unshippedText = @"";

            await VerifyCSharpAsync(source, shippedText, unshippedText,
                GetCSharpResultAt(11, 22, DeclarePublicApiAnalyzer.ObliviousApiRule, "field")
                );
        }

        #endregion

        #region Fix tests

        [Fact]
<<<<<<< HEAD
        public async Task ShippedTextWithMissingImplicitStructConstructor()
        {
            var source = @"
public struct {|RS0016:C|}
{
}
";

            var shippedText = @"
C";
            var unshippedText = string.Empty;
            var fixedUnshippedText = "C.C() -> void";

            await VerifyCSharpAdditionalFileFixAsync(source, shippedText, unshippedText, fixedUnshippedText);
        }

        [Fact]
        public async Task ShippedTextWithMissingImplicitStructConstructorWithOtherOverloadsAsync()
        {
            var source = @"
public struct {|RS0016:C|}
{
    public C(int value)
    {
    }
}
";

            var shippedText = @"
C
C.C(int value) -> void";
            var unshippedText = string.Empty;
            var fixedUnshippedText = "C.C() -> void";
=======
        [WorkItem(2622, "https://github.com/dotnet/roslyn-analyzers/issues/2622")]
        public async Task AnalyzerFileMissing_Both_Fix()
        {
            var source = @"
public class {|RS0016:C|}
{
    private C() { }
}
";

            string? shippedText = null;
            string? unshippedText = null;
            var fixedUnshippedText = @"C";
>>>>>>> fd9a72df

            await VerifyCSharpAdditionalFileFixAsync(source, shippedText, unshippedText, fixedUnshippedText);
        }

        [Fact]
        public async Task TestSimpleMissingMember_Fix()
        {
            var source = @"
public class C
{
    public int Field;
    public int Property { get; set; }
    public void Method() { }
    public int ArrowExpressionProperty => 0;

    public int {|RS0016:NewField|}; // Newly added field, not in current public API.
}
";

            var shippedText = @"";
            var unshippedText = @"C
C.ArrowExpressionProperty.get -> int
C.C() -> void
C.Field -> int
C.Method() -> void
C.Property.get -> int
C.Property.set -> void";
            var fixedUnshippedText = @"C
C.ArrowExpressionProperty.get -> int
C.C() -> void
C.Field -> int
C.Method() -> void
C.NewField -> int
C.Property.get -> int
C.Property.set -> void";

            await VerifyCSharpAdditionalFileFixAsync(source, shippedText, unshippedText, fixedUnshippedText);
        }

        [Fact]
        public async Task TestSimpleMissingMember_Fix_WithoutNullability()
        {
            var source = @"
#nullable enable
public class C
{
    public string? {|RS0037:{|RS0016:NewField|}|}; // Newly added field, not in current public API.
}
";

            var shippedText = @"";
            var unshippedText = @"C
C.C() -> void";
            var fixedUnshippedText = @"C
C.C() -> void
C.NewField -> string";

            await VerifyCSharpAdditionalFileFixAsync(source, shippedText, unshippedText, fixedUnshippedText);
        }

        [Fact]
        public async Task TestSimpleMissingMember_Fix_WithNullability()
        {
            var source = @"
#nullable enable
public class C
{
    public string? {|RS0016:NewField|}; // Newly added field, not in current public API.
}
";

            var shippedText = $@"#nullable enable";
            var unshippedText = @"C
C.C() -> void";
            var fixedUnshippedText = @"C
C.C() -> void
C.NewField -> string?";

            await VerifyCSharpAdditionalFileFixAsync(source, shippedText, unshippedText, fixedUnshippedText);
        }

        [Fact]
        public async Task TestSimpleMissingMember_Fix_WithNullability2()
        {
            var source = @"
#nullable enable
public class C
{
    public string? OldField;
    public string? {|RS0016:NewField|}; // Newly added field, not in current public API.
}
";
            var shippedText = $@"#nullable enable";
            var unshippedText = @"C
C.C() -> void
C.OldField -> string?";
            var fixedUnshippedText = @"C
C.C() -> void
C.NewField -> string?
C.OldField -> string?";

            await VerifyCSharpAdditionalFileFixAsync(source, shippedText, unshippedText, fixedUnshippedText);
        }

        [Fact]
        public async Task TestSimpleMissingMember_Fix_WithNullability3()
        {
            var source = @"
#nullable enable
public class C
{
    public string? OldField;
    public string? NewField;
}
";
            var shippedText = $@"#nullable enable
C
C.C() -> void
C.NewField -> string?
C.OldField -> string?";

            var unshippedText = "";

            await VerifyCSharpAsync(source, shippedText, unshippedText);
        }

        [Fact]
        public async Task TestAddAndRemoveMembers_CSharp_Fix_WithRemovedNullability()
        {
            var source = @"
public class C
{
    public string {|RS0041:{|RS0016:ChangedField|}|}; // oblivious
}
";
            var shippedText = $@"#nullable enable";
            var unshippedText = @"C
C.C() -> void
{|RS0017:C.ChangedField -> string?|}";
            var fixedUnshippedText = @"C
C.C() -> void
~C.ChangedField -> string";
            await VerifyCSharpAdditionalFileFixAsync(source, shippedText, unshippedText, fixedUnshippedText);
        }

        [Fact, WorkItem(3793, "https://github.com/dotnet/roslyn-analyzers/issues/3793")]
        public async Task ObliviousApiDiagnosticInGeneratedFileStillWarn()
        {
            // We complain about oblivious APIs in generated files too (no special treatment)
            var source = @"
// <autogenerated />
public class C
{
    public string ObliviousField;
}
";
            var shippedText = "#nullable enable";
            var unshippedText = @"C
C.C() -> void
C.ObliviousField -> string";
            await VerifyCSharpAsync(source, shippedText, unshippedText,
                // /0/Test0.cs(5,19): warning RS0036: Symbol 'ObliviousField' is missing nullability annotations in the declared API.
                GetCSharpResultAt(5, 19, DeclarePublicApiAnalyzer.AnnotateApiRule, "ObliviousField"),
                // /0/Test0.cs(5,19): warning RS0041: Symbol 'ObliviousField' uses some oblivious reference types.
                GetCSharpResultAt(5, 19, DeclarePublicApiAnalyzer.ObliviousApiRule, "ObliviousField")
                );
        }

        [Fact, WorkItem(3672, "https://github.com/dotnet/roslyn-analyzers/issues/3672")]
        public async Task TypeArgumentRefersToTypeParameter_OnMethod()
        {
            var source = @"
#nullable enable
public static class C
{
    public static void M<T>()
        where T : System.IComparable<T>
    {
    }
}
";
            var shippedText = "#nullable enable";
            var unshippedText = @"";
            await VerifyCSharpAsync(source, shippedText, unshippedText,
                // /0/Test0.cs(3,21): warning RS0016: Symbol 'C' is not part of the declared API.
                GetCSharpResultAt(3, 21, DeclarePublicApiAnalyzer.DeclareNewApiRule, "C"),
                // /0/Test0.cs(5,24): warning RS0016: Symbol 'M<T>' is not part of the declared API.
                GetCSharpResultAt(5, 24, DeclarePublicApiAnalyzer.DeclareNewApiRule, "M<T>")
                );
        }

        [Fact, WorkItem(3672, "https://github.com/dotnet/roslyn-analyzers/issues/3672")]
        public async Task TypeArgumentRefersToTypeParameter_OnType()
        {
            var source = @"
#nullable enable
public static class C<T>
    where T : System.IComparable<T>
{
}
";
            var shippedText = "#nullable enable";
            var unshippedText = @"";
            await VerifyCSharpAsync(source, shippedText, unshippedText,
                // /0/Test0.cs(3,21): warning RS0016: Symbol 'C<T>' is not part of the declared API.
                GetCSharpResultAt(3, 21, DeclarePublicApiAnalyzer.DeclareNewApiRule, "C<T>")
                );
        }

        [Fact, WorkItem(3672, "https://github.com/dotnet/roslyn-analyzers/issues/3672")]
        public async Task TypeArgumentRefersToTypeParameter_OnType_SecondTypeArgument()
        {
            var source = @"
#nullable enable
public static class C<T1, T2>
    where T1 : class
    where T2 : System.IComparable<
#nullable disable
        T2
#nullable enable
        >
{
}
";
            var shippedText = "#nullable enable";
            var unshippedText = @"";
            await VerifyCSharpAsync(source, shippedText, unshippedText,
                // /0/Test0.cs(3,21): warning RS0016: Symbol 'C<T1, T2>' is not part of the declared API.
                GetCSharpResultAt(3, 21, DeclarePublicApiAnalyzer.DeclareNewApiRule, "C<T1, T2>"),
                // /0/Test0.cs(3,21): warning RS0041: Symbol 'C<T1, T2>' uses some oblivious reference types.
                GetCSharpResultAt(3, 21, DeclarePublicApiAnalyzer.ObliviousApiRule, "C<T1, T2>")
                );
        }

        [Fact, WorkItem(3672, "https://github.com/dotnet/roslyn-analyzers/issues/3672")]
        public async Task TypeArgumentRefersToTypeParameter_OnType_ObliviousReference()
        {
            var source = @"
#nullable enable
public static class C<T>
    where T : class, System.IComparable<
#nullable disable
        T
#nullable enable
>
{
}
";
            var shippedText = "#nullable enable";
            var unshippedText = @"";
            await VerifyCSharpAsync(source, shippedText, unshippedText,
                // /0/Test0.cs(3,21): warning RS0016: Symbol 'C<T>' is not part of the declared API.
                GetCSharpResultAt(3, 21, DeclarePublicApiAnalyzer.DeclareNewApiRule, "C<T>"),
                // /0/Test0.cs(3,21): warning RS0041: Symbol 'C<T>' uses some oblivious reference types.
                GetCSharpResultAt(3, 21, DeclarePublicApiAnalyzer.ObliviousApiRule, "C<T>")
                );
        }

        [Fact]
        public async Task ApiFileShippedWithDuplicateNullableEnable()
        {
            var source = @"
public class C
{
}
";

            string shippedText = $@"
#nullable enable
#nullable enable
";

            string unshippedText = $@"";

            var expected = new DiagnosticResult(DeclarePublicApiAnalyzer.PublicApiFilesInvalid)
                .WithArguments(DeclarePublicApiAnalyzer.InvalidReasonMisplacedNullableEnable);
            await VerifyCSharpAsync(source, shippedText, unshippedText, expected);
        }

        [Fact]
        public async Task ApiFileUnshippedWithDuplicateNullableEnable()
        {
            var source = @"
public class C
{
}
";

            string shippedText = $@"";

            string unshippedText = $@"
#nullable enable
#nullable enable
";

            var expected = new DiagnosticResult(DeclarePublicApiAnalyzer.PublicApiFilesInvalid)
                .WithArguments(DeclarePublicApiAnalyzer.InvalidReasonMisplacedNullableEnable);
            await VerifyCSharpAsync(source, shippedText, unshippedText, expected);
        }

        [Fact]
        public async Task ApiFileShippedWithoutNullableEnable_AvoidUnnecessaryDiagnostic()
        {
            var source = @"
public class C
{
}
";

            string shippedText = $@"C
C.C() -> void";

            string unshippedText = $@"";

            // Only oblivious APIs, so no need to warn about lack of '#nullable enable'
            await VerifyCSharpAsync(source, shippedText, unshippedText, System.Array.Empty<DiagnosticResult>());
        }

        [Fact]
        public async Task TestAddAndRemoveMembers_CSharp_Fix()
        {
            // Unshipped file has a state 'ObsoleteField' entry and a missing 'NewField' entry.
            var source = @"
public class C
{
    public int Field;
    public int Property { get; set; }
    public void Method() { }
    public int ArrowExpressionProperty => 0;

    public int {|RS0016:NewField|};
}
";
            var shippedText = @"";
            var unshippedText = @"C
C.ArrowExpressionProperty.get -> int
C.C() -> void
C.Field -> int
C.Method() -> void
{|RS0017:C.ObsoleteField -> int|}
C.Property.get -> int
C.Property.set -> void";
            var fixedUnshippedText = @"C
C.ArrowExpressionProperty.get -> int
C.C() -> void
C.Field -> int
C.Method() -> void
C.NewField -> int
C.Property.get -> int
C.Property.set -> void";

            await VerifyCSharpAdditionalFileFixAsync(source, shippedText, unshippedText, fixedUnshippedText);
        }

        [Fact]
        public async Task TestSimpleMissingType_Fix()
        {
            var source = @"
public class {|RS0016:C|}
{
    private C() { }
}
";

            var shippedText = @"";
            var unshippedText = @"";
            var fixedUnshippedText = @"C";

            await VerifyCSharpAdditionalFileFixAsync(source, shippedText, unshippedText, fixedUnshippedText);
        }

        [Fact]
        public async Task TestMultipleMissingTypeAndMember_Fix()
        {
            var source = @"
public class {|RS0016:C|}
{
    private C() { }
    public int {|RS0016:Field|};
}

public class {|RS0016:{|RS0016:C2|}|} { }
";

            var shippedText = @"";
            var unshippedText = @"";
            var fixedUnshippedText = @"C
C.Field -> int
C2
C2.C2() -> void";

            await VerifyCSharpAdditionalFileFixAsync(source, shippedText, unshippedText, fixedUnshippedText);
        }

        [Fact]
        public async Task TestChangingMethodSignatureForAnUnshippedMethod_Fix()
        {
            var source = @"
public class C
{
    private C() { }
    public void {|RS0016:Method|}(int p1){ }
}
";

            var shippedText = @"C";
            // previously method had no params, so the fix should remove the previous overload.
            var unshippedText = @"{|RS0017:C.Method() -> void|}";
            var fixedUnshippedText = @"C.Method(int p1) -> void";

            await VerifyCSharpAdditionalFileFixAsync(source, shippedText, unshippedText, fixedUnshippedText);
        }

        [Fact]
        public async Task TestChangingMethodSignatureForAnUnshippedMethod_Fix_WithNullability()
        {
            var source = @"
public class C
{
    private C() { }
    public void {|RS0016:Method|}(object? p1){ }
}
";

            var shippedText = $@"#nullable enable
C";
            // previously method had no params, so the fix should remove the previous overload.
            var unshippedText = @"{|RS0017:C.Method(string p1) -> void|}";
            var fixedUnshippedText = @"C.Method(object? p1) -> void";

            await VerifyCSharpAdditionalFileFixAsync(source, shippedText, unshippedText, fixedUnshippedText);
        }

        [Fact]
        public async Task TestChangingMethodSignatureForAnUnshippedMethodWithShippedOverloads_Fix()
        {
            var source = @"
public class C
{
    private C() { }
    public void Method(int p1){ }
    public void Method(int p1, int p2){ }
    public void {|RS0016:Method|}(char p1){ }
}
";

            var shippedText = @"C
C.Method(int p1) -> void
C.Method(int p1, int p2) -> void";
            // previously method had no params, so the fix should remove the previous overload.
            var unshippedText = @"{|RS0017:C.Method() -> void|}";
            var fixedUnshippedText = @"C.Method(char p1) -> void";

            await VerifyCSharpAdditionalFileFixAsync(source, shippedText, unshippedText, fixedUnshippedText);
        }

        [Fact]
        public async Task TestAddingNewPublicOverload_Fix()
        {
            var source = @"
public class C
{
    private C() { }
    public void {|RS0016:Method|}(){ }
    internal void Method(int p1){ }
    internal void Method(int p1, int p2){ }
    public void Method(char p1){ }
}
";

            var shippedText = @"";
            var unshippedText = @"C
C.Method(char p1) -> void";
            var fixedUnshippedText = @"C
C.Method() -> void
C.Method(char p1) -> void";

            await VerifyCSharpAdditionalFileFixAsync(source, shippedText, unshippedText, fixedUnshippedText);
        }

        [Fact]
        public async Task TestMissingTypeAndMemberAndNestedMembers_Fix()
        {
            var source = @"
public class {|RS0016:C|}
{
    private C() { }
    public int {|RS0016:Field|};

    public class CC
    {
        public int {|RS0016:Field|};
    }
}

public class {|RS0016:{|RS0016:C2|}|} { }
";

            var shippedText = @"C.CC
C.CC.CC() -> void";
            var unshippedText = @"";
            var fixedUnshippedText = @"C
C.CC.Field -> int
C.Field -> int
C2
C2.C2() -> void";

            await VerifyCSharpAdditionalFileFixAsync(source, shippedText, unshippedText, fixedUnshippedText);
        }

        [Fact]
        public async Task TestMissingNestedGenericMembersAndStaleMembers_Fix()
        {
            var source = @"
public class {|RS0016:C|}
{
    private C() { }
    public CC<int> {|RS0016:Field|};
    private C3.C4 Field2;
    private C3.C4 Method(C3.C4 p1) { throw new System.NotImplementedException(); }

    public class CC<T>
    {
        public int {|RS0016:Field|};
        public CC<int> {|RS0016:Field2|};
    }
    
    public class C3
    {
        public class C4 { }
    }
}

public class {|RS0016:{|RS0016:C2|}|} { }
";

            var shippedText = @"";
            var unshippedText = @"C.C3
C.C3.C3() -> void
C.C3.C4
C.C3.C4.C4() -> void
C.CC<T>
C.CC<T>.CC() -> void
{|RS0017:C.Field2 -> C.C3.C4|}
{|RS0017:C.Method(C.C3.C4 p1) -> C.C3.C4|}
";
            var fixedUnshippedText = @"C
C.C3
C.C3.C3() -> void
C.C3.C4
C.C3.C4.C4() -> void
C.CC<T>
C.CC<T>.CC() -> void
C.CC<T>.Field -> int
C.CC<T>.Field2 -> C.CC<int>
C.Field -> C.CC<int>
C2
C2.C2() -> void
";

            await VerifyCSharpAdditionalFileFixAsync(source, shippedText, unshippedText, fixedUnshippedText);
        }

        [Fact]
        public async Task TestWithExistingUnshippedNestedMembers_Fix()
        {
            var source = @"
public class {|RS0016:C|}
{
    private C() { }
    public int {|RS0016:Field|};

    public class CC
    {
        public int Field;
    }
}

public class {|RS0016:{|RS0016:C2|}|} { }
";

            var shippedText = @"";
            var unshippedText = @"C.CC
C.CC.CC() -> void
C.CC.Field -> int";
            var fixedUnshippedText = @"C
C.CC
C.CC.CC() -> void
C.CC.Field -> int
C.Field -> int
C2
C2.C2() -> void";

            await VerifyCSharpAdditionalFileFixAsync(source, shippedText, unshippedText, fixedUnshippedText);
        }

        [Fact]
        public async Task TestWithExistingUnshippedNestedGenericMembers_Fix()
        {
            var source = @"
public class C
{
    private C() { }
    public class {|RS0016:CC|}
    {
        public int Field;
    }

    public class CC<T>
    {
        private CC() { }
        public int Field;
    }
}
";

            var shippedText = @"";
            var unshippedText = @"C
C.CC
C.CC.Field -> int
C.CC<T>
C.CC<T>.Field -> int";
            var fixedUnshippedText = @"C
C.CC
C.CC.CC() -> void
C.CC.Field -> int
C.CC<T>
C.CC<T>.Field -> int";

            await VerifyCSharpAdditionalFileFixAsync(source, shippedText, unshippedText, fixedUnshippedText);
        }

        [Fact]
        public async Task TestWithExistingShippedNestedMembers_Fix()
        {
            var source = @"
public class {|RS0016:C|}
{
    private C() { }
    public int {|RS0016:Field|};

    public class CC
    {
        public int Field;
    }
}

public class {|RS0016:{|RS0016:C2|}|} { }
";

            var shippedText = @"C.CC
C.CC.CC() -> void
C.CC.Field -> int";
            var unshippedText = @"";
            var fixedUnshippedText = @"C
C.Field -> int
C2
C2.C2() -> void";

            await VerifyCSharpAdditionalFileFixAsync(source, shippedText, unshippedText, fixedUnshippedText);
        }

        [Fact]
        public async Task TestOnlyRemoveStaleSiblingEntries_Fix()
        {
            var source = @"
public class {|RS0016:C|}
{
    private C() { }
    public int {|RS0016:Field|};

    public class CC
    {
        private int Field; // This has a stale public API entry, but this shouldn't be removed unless we attempt to add a public API entry for a sibling.
    }
}

public class {|RS0016:{|RS0016:C2|}|} { }
";

            var shippedText = @"";
            var unshippedText = @"
C.CC
C.CC.CC() -> void
{|RS0017:C.CC.Field -> int|}";
            var fixedUnshippedText = @"C
C.CC
C.CC.CC() -> void
{|RS0017:C.CC.Field -> int|}
C.Field -> int
C2
C2.C2() -> void";

            await VerifyCSharpAdditionalFileFixAsync(source, shippedText, unshippedText, fixedUnshippedText);
        }

        [Theory]
        [InlineData("", "")]
        [InlineData("\r\n", "\r\n")]
        [InlineData("\r\n\r\n", "\r\n")]
        public async Task TestPreserveTrailingNewline(string originalEndOfFile, string expectedEndOfFile)
        {
            var source = @"
public class C
{
    public int Property { get; }

    public int {|RS0016:NewField|}; // Newly added field, not in current public API.
}
";

            var shippedText = @"";
            var unshippedText = $@"C
C.C() -> void
C.Property.get -> int{originalEndOfFile}";
            var fixedUnshippedText = $@"C
C.C() -> void
C.NewField -> int
C.Property.get -> int{expectedEndOfFile}";

            await VerifyCSharpAdditionalFileFixAsync(source, shippedText, unshippedText, fixedUnshippedText);
        }

        [Fact]
        public async Task MissingType_A()
        {
            var source = @"
public class {|RS0016:{|RS0016:A|}|} { }
public class B { }
public class D { }
";

            var unshippedText = @"B
B.B() -> void
D
D.D() -> void";

            var expectedUnshippedText = @"A
A.A() -> void
B
B.B() -> void
D
D.D() -> void";
            await VerifyCSharpAdditionalFileFixAsync(source, shippedApiText: "", oldUnshippedApiText: unshippedText, newUnshippedApiText: expectedUnshippedText);
        }

        [Fact]
        public async Task MissingType_C()
        {
            var source = @"
public class B { }
public class {|RS0016:{|RS0016:C|}|} { }
public class D { }
";

            var unshippedText = @"B
B.B() -> void
D
D.D() -> void";

            var expectedUnshippedText = @"B
B.B() -> void
C
C.C() -> void
D
D.D() -> void";
            await VerifyCSharpAdditionalFileFixAsync(source, shippedApiText: "", oldUnshippedApiText: unshippedText, newUnshippedApiText: expectedUnshippedText);
        }

        [Fact]
        public async Task MissingType_E()
        {
            var source = @"
public class B { }
public class D { }
public class {|RS0016:{|RS0016:E|}|} { }
";

            var unshippedText = @"B
B.B() -> void
D
D.D() -> void";

            var expectedUnshippedText = @"B
B.B() -> void
D
D.D() -> void
E
E.E() -> void";
            await VerifyCSharpAdditionalFileFixAsync(source, shippedApiText: "", oldUnshippedApiText: unshippedText, newUnshippedApiText: expectedUnshippedText);
        }

        [Fact]
        public async Task MissingType_Unordered_A()
        {
            var source = @"
public class {|RS0016:{|RS0016:A|}|} { }
public class B { }
public class D { }
";

            var unshippedText = @"D
D.D() -> void
B
B.B() -> void";

            var expectedUnshippedText = @"A
A.A() -> void
D
D.D() -> void
B
B.B() -> void";
            await VerifyCSharpAdditionalFileFixAsync(source, shippedApiText: "", oldUnshippedApiText: unshippedText, newUnshippedApiText: expectedUnshippedText);
        }

        [Fact]
        public async Task MissingType_Unordered_C()
        {
            var source = @"
public class B { }
public class {|RS0016:{|RS0016:C|}|} { }
public class D { }
";

            var unshippedText = @"D
D.D() -> void
B
B.B() -> void";

            var expectedUnshippedText = @"C
C.C() -> void
D
D.D() -> void
B
B.B() -> void";
            await VerifyCSharpAdditionalFileFixAsync(source, shippedApiText: "", oldUnshippedApiText: unshippedText, newUnshippedApiText: expectedUnshippedText);
        }

        [Fact]
        public async Task MissingType_Unordered_E()
        {
            var source = @"
public class B { }
public class D { }
public class {|RS0016:{|RS0016:E|}|} { }
";

            var unshippedText = @"D
D.D() -> void
B
B.B() -> void";

            var expectedUnshippedText = @"D
D.D() -> void
B
B.B() -> void
E
E.E() -> void";
            await VerifyCSharpAdditionalFileFixAsync(source, shippedApiText: "", oldUnshippedApiText: unshippedText, newUnshippedApiText: expectedUnshippedText);
        }

        [Fact, WorkItem(2195, "https://github.com/dotnet/roslyn-analyzers/issues/2195")]
        public async Task TestPartialType()
        {
            var source = @"
public partial class {|RS0016:{|RS0016:C|}|}
{
}

public partial class {|RS0016:{|RS0016:C|}|}
{
}
";

            var shippedText = @"";
            var unshippedText = @"";
            var fixedUnshippedText = @"C
C.C() -> void";

            await VerifyCSharpAdditionalFileFixAsync(source, shippedText, unshippedText, fixedUnshippedText);
        }

        #endregion
    }
}<|MERGE_RESOLUTION|>--- conflicted
+++ resolved
@@ -1295,7 +1295,6 @@
         #region Fix tests
 
         [Fact]
-<<<<<<< HEAD
         public async Task ShippedTextWithMissingImplicitStructConstructor()
         {
             var source = @"
@@ -1329,7 +1328,10 @@
 C.C(int value) -> void";
             var unshippedText = string.Empty;
             var fixedUnshippedText = "C.C() -> void";
-=======
+
+            await VerifyCSharpAdditionalFileFixAsync(source, shippedText, unshippedText, fixedUnshippedText);
+        }
+
         [WorkItem(2622, "https://github.com/dotnet/roslyn-analyzers/issues/2622")]
         public async Task AnalyzerFileMissing_Both_Fix()
         {
@@ -1343,7 +1345,6 @@
             string? shippedText = null;
             string? unshippedText = null;
             var fixedUnshippedText = @"C";
->>>>>>> fd9a72df
 
             await VerifyCSharpAdditionalFileFixAsync(source, shippedText, unshippedText, fixedUnshippedText);
         }
