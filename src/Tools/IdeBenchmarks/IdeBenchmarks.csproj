﻿<?xml version="1.0" encoding="utf-8"?>
<!-- Licensed to the .NET Foundation under one or more agreements. The .NET Foundation licenses this file to you under the MIT license. See the LICENSE file in the project root for more information. -->
<Project Sdk="Microsoft.NET.Sdk">
  <Import Project="$(RepositoryEngineeringDir)targets\GenerateCompilerExecutableBindingRedirects.targets" />
  <PropertyGroup>
    <OutputType>Exe</OutputType>
    <TargetFramework>net472</TargetFramework>
<<<<<<< HEAD
=======
    <IsShipping>false</IsShipping>
    <!-- Automatically generate the necessary assembly binding redirects -->
    <AutoGenerateBindingRedirects>true</AutoGenerateBindingRedirects>
>>>>>>> ce20bca5
    <NoWarn>$(NoWarn),CA2007</NoWarn>
    <UseWpf>true</UseWpf>
  </PropertyGroup>
  <ItemGroup>
    <PackageReference Include="BenchmarkDotNet" Version="$(BenchmarkDotNetVersion)" />
    <PackageReference Include="BenchmarkDotNet.Diagnostics.Windows" Version="$(BenchmarkDotNetDiagnosticsWindowsVersion)" />
    <PackageReference Include="Microsoft.Build.Locator" Version="$(MicrosoftBuildLocatorVersion)" />
    <PackageReference Include="Microsoft.VisualStudio.Composition" Version="$(MicrosoftVisualStudioCompositionVersion)" />
    <PackageReference Include="Microsoft.VisualStudio.Imaging.Interop.14.0.DesignTime" Version="$(MicrosoftVisualStudioImagingInterop140DesignTimeVersion)" />
    <PackageReference Include="Newtonsoft.Json" Version="$(NewtonsoftJsonVersion)" />
  </ItemGroup>
  <ItemGroup Label="Project References">
    <ProjectReference Include="..\..\Compilers\Core\Portable\Microsoft.CodeAnalysis.csproj" />
    <ProjectReference Include="..\..\Compilers\CSharp\Portable\Microsoft.CodeAnalysis.CSharp.csproj" />
    <ProjectReference Include="..\..\Compilers\Test\Resources\Core\Microsoft.CodeAnalysis.Compiler.Test.Resources.csproj" />
    <ProjectReference Include="..\..\Compilers\VisualBasic\Portable\Microsoft.CodeAnalysis.VisualBasic.vbproj" />
    <ProjectReference Include="..\..\EditorFeatures\Core.Wpf\Microsoft.CodeAnalysis.EditorFeatures.Wpf.csproj" />
    <ProjectReference Include="..\..\EditorFeatures\TestUtilities\Microsoft.CodeAnalysis.EditorFeatures.Test.Utilities.csproj" />
    <ProjectReference Include="..\..\Features\LanguageServer\ProtocolUnitTests\Microsoft.CodeAnalysis.LanguageServer.Protocol.UnitTests.csproj" />
    <ProjectReference Include="..\..\Features\LanguageServer\Protocol\Microsoft.CodeAnalysis.LanguageServer.Protocol.csproj" />
    <ProjectReference Include="..\..\Interactive\Host\Microsoft.CodeAnalysis.InteractiveHost.csproj" />
    <ProjectReference Include="..\..\Scripting\Core\Microsoft.CodeAnalysis.Scripting.csproj" />
    <ProjectReference Include="..\..\Scripting\CSharp\Microsoft.CodeAnalysis.CSharp.Scripting.csproj" />
    <ProjectReference Include="..\..\Compilers\Test\Core\Microsoft.CodeAnalysis.Test.Utilities.csproj" />
    <ProjectReference Include="..\..\VisualStudio\Core\Def\Microsoft.VisualStudio.LanguageServices.csproj" />
    <ProjectReference Include="..\..\Workspaces\CoreTestUtilities\Microsoft.CodeAnalysis.Workspaces.Test.Utilities.csproj" />
    <ProjectReference Include="..\..\Workspaces\Core\Portable\Microsoft.CodeAnalysis.Workspaces.csproj" />
    <ProjectReference Include="..\..\Workspaces\Core\MSBuild\Microsoft.CodeAnalysis.Workspaces.MSBuild.csproj" />
    <ProjectReference Include="..\..\Workspaces\CSharp\Portable\Microsoft.CodeAnalysis.CSharp.Workspaces.csproj" />
    <ProjectReference Include="..\..\Workspaces\Remote\Core\Microsoft.CodeAnalysis.Remote.Workspaces.csproj" />
    <ProjectReference Include="..\..\Workspaces\Remote\ServiceHub\Microsoft.CodeAnalysis.Remote.ServiceHub.csproj" />
    <ProjectReference Include="..\..\Workspaces\VisualBasic\Portable\Microsoft.CodeAnalysis.VisualBasic.Workspaces.vbproj" />
    <ProjectReference Include="..\..\Features\Core\Portable\Microsoft.CodeAnalysis.Features.csproj" />
    <ProjectReference Include="..\..\EditorFeatures\Text\Microsoft.CodeAnalysis.EditorFeatures.Text.csproj" />
    <!-- These aren't used by the build, but it allows the tool to locate dependencies of the built-in analyzers. -->
    <ProjectReference Include="..\..\EditorFeatures\Core\Microsoft.CodeAnalysis.EditorFeatures.csproj" />
    <ProjectReference Include="..\..\EditorFeatures\CSharp\Microsoft.CodeAnalysis.CSharp.EditorFeatures.csproj" />
    <ProjectReference Include="..\..\EditorFeatures\VisualBasic\Microsoft.CodeAnalysis.VisualBasic.EditorFeatures.vbproj" />
    <ProjectReference Include="..\..\Features\CSharp\Portable\Microsoft.CodeAnalysis.CSharp.Features.csproj" />
    <ProjectReference Include="..\..\Features\VisualBasic\Portable\Microsoft.CodeAnalysis.VisualBasic.Features.vbproj" />
  </ItemGroup>
  <ItemGroup>
    <None Include="app.config" />
  </ItemGroup>
</Project><|MERGE_RESOLUTION|>--- conflicted
+++ resolved
@@ -5,12 +5,7 @@
   <PropertyGroup>
     <OutputType>Exe</OutputType>
     <TargetFramework>net472</TargetFramework>
-<<<<<<< HEAD
-=======
     <IsShipping>false</IsShipping>
-    <!-- Automatically generate the necessary assembly binding redirects -->
-    <AutoGenerateBindingRedirects>true</AutoGenerateBindingRedirects>
->>>>>>> ce20bca5
     <NoWarn>$(NoWarn),CA2007</NoWarn>
     <UseWpf>true</UseWpf>
   </PropertyGroup>
