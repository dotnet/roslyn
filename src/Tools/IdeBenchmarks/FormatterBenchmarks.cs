﻿// Licensed to the .NET Foundation under one or more agreements.
// The .NET Foundation licenses this file to you under the MIT license.
// See the LICENSE file in the project root for more information.

#nullable disable

using System.IO;
using System.Linq;
using System.Threading;
using BenchmarkDotNet.Attributes;
using Microsoft.CodeAnalysis;
using Microsoft.CodeAnalysis.Diagnostics;
using Microsoft.CodeAnalysis.Editor.UnitTests.Workspaces;
using Microsoft.CodeAnalysis.Formatting;
using Microsoft.CodeAnalysis.Test.Utilities;

namespace IdeBenchmarks
{
    [GcServer(true)]
    public class FormatterBenchmarks
    {
        private readonly UseExportProviderAttribute _useExportProviderAttribute = new UseExportProviderAttribute();

        [Params(
            "BoundNodes.xml.Generated",
            "ErrorFacts.Generated",
            "Syntax.xml.Internal.Generated",
            "Syntax.xml.Main.Generated",
            "Syntax.xml.Syntax.Generated")]
        public string Document { get; set; }

        [IterationSetup]
        public void IterationSetup()
            => _useExportProviderAttribute.Before(null);

        [IterationCleanup]
        public void IterationCleanup()
            => _useExportProviderAttribute.After(null);

        [Benchmark]
        public object FormatCSharp()
        {
            var path = Path.Combine(Path.GetFullPath(@"..\..\..\..\..\src\Compilers\CSharp\Portable\Generated"), Document + ".cs");
            var text = File.ReadAllText(path);

            using var workspace = TestWorkspace.CreateCSharp(text);
            var document = workspace.CurrentSolution.GetDocument(workspace.Documents.First().Id);
            var root = document.GetSyntaxRootSynchronously(CancellationToken.None);
<<<<<<< HEAD
            var options = workspace.Services.GetLanguageServices(LanguageNames.CSharp).GetRequiredService<ISyntaxFormattingService>().GetFormattingOptions(DictionaryAnalyzerConfigOptions.Empty);
=======
            var options = workspace.GlobalOptions.GetSyntaxFormattingOptions(document.Project.LanguageServices);
>>>>>>> 80a8ce8d
            return Formatter.GetFormattedTextChanges(root, workspace.Services, options, CancellationToken.None);
        }

        [Benchmark]
        public object FormatVisualBasic()
        {
            var path = Path.Combine(Path.GetFullPath(@"..\..\..\..\..\src\Compilers\VisualBasic\Portable\Generated"), Document + ".vb");
            var text = File.ReadAllText(path);

            using var workspace = TestWorkspace.CreateVisualBasic(text);
            var document = workspace.CurrentSolution.GetDocument(workspace.Documents.First().Id);
            var root = document.GetSyntaxRootSynchronously(CancellationToken.None);
<<<<<<< HEAD
            var options = workspace.Services.GetLanguageServices(LanguageNames.CSharp).GetRequiredService<ISyntaxFormattingService>().GetFormattingOptions(DictionaryAnalyzerConfigOptions.Empty);
=======
            var options = workspace.GlobalOptions.GetSyntaxFormattingOptions(document.Project.LanguageServices);
>>>>>>> 80a8ce8d
            return Formatter.GetFormattedTextChanges(root, workspace.Services, options, CancellationToken.None);
        }
    }
}<|MERGE_RESOLUTION|>--- conflicted
+++ resolved
@@ -46,11 +46,7 @@
             using var workspace = TestWorkspace.CreateCSharp(text);
             var document = workspace.CurrentSolution.GetDocument(workspace.Documents.First().Id);
             var root = document.GetSyntaxRootSynchronously(CancellationToken.None);
-<<<<<<< HEAD
-            var options = workspace.Services.GetLanguageServices(LanguageNames.CSharp).GetRequiredService<ISyntaxFormattingService>().GetFormattingOptions(DictionaryAnalyzerConfigOptions.Empty);
-=======
             var options = workspace.GlobalOptions.GetSyntaxFormattingOptions(document.Project.LanguageServices);
->>>>>>> 80a8ce8d
             return Formatter.GetFormattedTextChanges(root, workspace.Services, options, CancellationToken.None);
         }
 
@@ -63,11 +59,7 @@
             using var workspace = TestWorkspace.CreateVisualBasic(text);
             var document = workspace.CurrentSolution.GetDocument(workspace.Documents.First().Id);
             var root = document.GetSyntaxRootSynchronously(CancellationToken.None);
-<<<<<<< HEAD
-            var options = workspace.Services.GetLanguageServices(LanguageNames.CSharp).GetRequiredService<ISyntaxFormattingService>().GetFormattingOptions(DictionaryAnalyzerConfigOptions.Empty);
-=======
             var options = workspace.GlobalOptions.GetSyntaxFormattingOptions(document.Project.LanguageServices);
->>>>>>> 80a8ce8d
             return Formatter.GetFormattedTextChanges(root, workspace.Services, options, CancellationToken.None);
         }
     }
