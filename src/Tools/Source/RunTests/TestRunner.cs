--- conflicted
+++ resolved
@@ -15,15 +15,6 @@
 {
     internal struct RunAllResult
     {
-<<<<<<< HEAD
-        internal readonly bool Succeeded;
-        internal readonly int CacheCount;
-
-        internal RunAllResult(bool succeeded, int cacheCount)
-        {
-            Succeeded = succeeded;
-            CacheCount = cacheCount;
-=======
         internal bool Succeeded { get; }
         internal int CacheCount { get; }
         internal ImmutableArray<TestResult> TestResults { get; }
@@ -33,7 +24,6 @@
             Succeeded = succeeded;
             CacheCount = cacheCount;
             TestResults = testResults;
->>>>>>> 733db461
         }
     }
 
@@ -108,11 +98,7 @@
 
             Print(completed);
 
-<<<<<<< HEAD
-            return new RunAllResult(allPassed, cacheCount);
-=======
             return new RunAllResult(allPassed, cacheCount, completed.ToImmutableArray());
->>>>>>> 733db461
         }
 
         private void Print(List<TestResult> testResults)
