﻿// Licensed to the .NET Foundation under one or more agreements.
// The .NET Foundation licenses this file to you under the MIT license.
// See the LICENSE file in the project root for more information.

using System;
using System.Collections;
using System.Collections.Generic;
using System.Collections.Immutable;
using System.Diagnostics;
using System.Diagnostics.Contracts;
using System.IO;
using System.Linq;
using System.Reflection;
using System.Reflection.Metadata;
using System.Reflection.Metadata.Ecma335;
using System.Reflection.PortableExecutable;
<<<<<<< HEAD
=======
using System.Runtime.InteropServices;
>>>>>>> f1626b7b
using System.Text.Json;
using System.Threading;
using System.Threading.Tasks;
using Microsoft.TeamFoundation.Build.WebApi;
using Microsoft.VisualStudio.Services.Common;

namespace RunTests
{
    internal record struct WorkItemInfo(ImmutableSortedDictionary<AssemblyInfo, ImmutableArray<TestMethodInfo>> Filters, int PartitionIndex)
    {
        internal string DisplayName => $"{string.Join("_", Filters.Keys.Select(a => Path.GetFileNameWithoutExtension(a.AssemblyName)))}_{PartitionIndex}";
    }

    internal sealed class AssemblyScheduler
    {
        /// <summary>
        /// Our execution time limit is 2m30s.  We really want to run tests under 5 minutes, but we need to limit test execution time
        /// to 2m30s to account for overhead elsewhere in setting up the test run, for example
        ///   1.  Test discovery.
        ///   2.  Downloading assets to the helix machine.
        ///   3.  Setting up the test host for each assembly.
        /// </summary>
        private static readonly TimeSpan s_maxExecutionTime = TimeSpan.FromSeconds(150);

        /// <summary>
        /// If we were unable to find the test execution history, we fall back to partitioning by just method count.
        /// </summary>
        private static readonly int s_maxMethodCount = 500;

        private readonly Options _options;

        internal AssemblyScheduler(Options options)
        {
            _options = options;
        }

        public async Task<ImmutableArray<WorkItemInfo>> ScheduleAsync(ImmutableArray<AssemblyInfo> assemblies, CancellationToken cancellationToken)
        {
            Logger.Log($"Scheduling {assemblies.Length} assemblies");

            if (_options.Sequential || !_options.UseHelix)
            {
                Logger.Log("Building work items with one assembly each.");
                // return individual work items per assembly that contain all the tests in that assembly.
                return CreateWorkItemsForFullAssemblies(assemblies);
            }

            var orderedTypeInfos = assemblies.ToImmutableSortedDictionary(assembly => assembly, GetTypeInfoList);

            ConsoleUtil.WriteLine($"Found {orderedTypeInfos.Values.SelectMany(t => t).SelectMany(t => t.Tests).Count()} tests to run in {orderedTypeInfos.Keys.Count()} assemblies");

            // Retrieve test runtimes from azure devops historical data.
            var testHistory = await TestHistoryManager.GetTestHistoryAsync(cancellationToken);
            if (testHistory.IsEmpty)
            {
                // We didn't have any test history from azure devops, just partition by test count.
                ConsoleUtil.WriteLine($"##[warning]Could not look up test history - partitioning based on test count instead");
                var workItemsByMethodCount = BuildWorkItems<int>(
                    orderedTypeInfos,
                    isOverLimitFunc: (accumulatedMethodCount) => accumulatedMethodCount >= s_maxMethodCount,
                    addFunc: (currentTest, accumulatedMethodCount) => accumulatedMethodCount + 1);

                LogWorkItems(workItemsByMethodCount);
                return workItemsByMethodCount;
            }

            // Now for our current set of test methods we got from the assemblies we built, match them to tests from our test run history
            // so that we can extract an estimate of the test execution time for each test.
            orderedTypeInfos = UpdateTestsWithExecutionTimes(orderedTypeInfos, testHistory);

            // Create work items by partitioning tests by historical execution time with the goal of running under our time limit.
            // While we do our best to run tests from the same assembly together (by building work items in assembly order) it is expected
            // that some work items will run tests from multiple assemblies due to large variances in test execution time.
            var workItems = BuildWorkItems<TimeSpan>(
                orderedTypeInfos,
                isOverLimitFunc: (accumulatedExecutionTime) => accumulatedExecutionTime >= s_maxExecutionTime,
                addFunc: (currentTest, accumulatedExecutionTime) => currentTest.ExecutionTime + accumulatedExecutionTime);
            LogWorkItems(workItems);
            return workItems;

            static ImmutableArray<WorkItemInfo> CreateWorkItemsForFullAssemblies(ImmutableArray<AssemblyInfo> assemblies)
            {
                var workItems = new List<WorkItemInfo>();
                var partitionIndex = 0;
                foreach (var assembly in assemblies)
                {
                    var currentWorkItem = ImmutableSortedDictionary<AssemblyInfo, ImmutableArray<TestMethodInfo>>.Empty.Add(assembly, ImmutableArray<TestMethodInfo>.Empty);
                    workItems.Add(new WorkItemInfo(currentWorkItem, partitionIndex++));
                }

                return workItems.ToImmutableArray();
            }
        }

        private static ImmutableSortedDictionary<AssemblyInfo, ImmutableArray<TypeInfo>> UpdateTestsWithExecutionTimes(
            ImmutableSortedDictionary<AssemblyInfo, ImmutableArray<TypeInfo>> assemblyTypes,
            ImmutableDictionary<string, TimeSpan> testHistory)
        {
            // Determine the average execution time so that we can use it for tests that do not have any history.
            var averageExecutionTime = TimeSpan.FromMilliseconds(testHistory.Values.Average(t => t.TotalMilliseconds));

            // Store the tests we found locally that were missing remote historical data.
            var unmatchedLocalTests = new HashSet<string>();

            // Store the tests we found in the remote historical data so we can report any we didn't find locally.
            var matchedRemoteTests = new HashSet<string>();

            var updated = assemblyTypes.ToImmutableSortedDictionary(
                kvp => kvp.Key,
                kvp => kvp.Value.Select(WithTypeExecutionTime).ToImmutableArray());

            LogResults();
            return updated;

            TypeInfo WithTypeExecutionTime(TypeInfo typeInfo)
            {
                var tests = typeInfo.Tests.Select(WithTestExecutionTime).ToImmutableArray();
                return typeInfo with { Tests = tests };
            }

            TestMethodInfo WithTestExecutionTime(TestMethodInfo methodInfo)
            {
                // Match by fully qualified test method name to azure devops historical data.
                // Note for combinatorial tests, azure devops helpfully groups all sub-runs under a top level method (with combined test run times) with the same fully qualified method name
                // that we get during test discovery.  Since we only filter by the single method name (and not individual combinatorial runs) we do want the combined execution time.
                if (testHistory.TryGetValue(methodInfo.FullyQualifiedName, out var executionTime))
                {
                    matchedRemoteTests.Add(methodInfo.FullyQualifiedName);
                    return methodInfo with { ExecutionTime = executionTime };
                }

                // We didn't find the local type from our assembly in test run historical data.
                // This can happen if our SRM heuristic incorrectly counted a normal method as a test method (which it can do often).
                unmatchedLocalTests.Add(methodInfo.FullyQualifiedName);
                return methodInfo with { ExecutionTime = averageExecutionTime };
            }

            void LogResults()
            {
                foreach (var unmatchedLocalTest in unmatchedLocalTests)
                {
                    Logger.Log($"Could not find test execution history for test {unmatchedLocalTest}");
                }

                var unmatchedRemoteTests = testHistory.Keys.Where(type => !matchedRemoteTests.Contains(type));
                foreach (var unmatchedRemoteTest in unmatchedRemoteTests)
                {
                    Logger.Log($"Found historical data for test {unmatchedRemoteTest} that was not present in local assemblies");
                }

                var allTests = assemblyTypes.Values.SelectMany(v => v).SelectMany(v => v.Tests).Select(t => t.FullyQualifiedName).ToList();

                var totalExpectedRunTime = TimeSpan.FromMilliseconds(updated.Values.SelectMany(types => types).SelectMany(type => type.Tests).Sum(test => test.ExecutionTime.TotalMilliseconds));
                ConsoleUtil.WriteLine($"{unmatchedLocalTests.Count} tests were missing historical data.  {unmatchedRemoteTests.Count()} tests were missing in local assemblies.  Estimate of total execution time for tests is {totalExpectedRunTime}.");
            }
        }

<<<<<<< HEAD
        private static ImmutableArray<WorkItemInfo> BuildWorkItems<T>(
=======
        private ImmutableArray<WorkItemInfo> BuildWorkItems<T>(
>>>>>>> f1626b7b
            ImmutableSortedDictionary<AssemblyInfo, ImmutableArray<TypeInfo>> typeInfos,
            Func<T, bool> isOverLimitFunc,
            Func<TestMethodInfo, T, T> addFunc) where T : struct
        {
            var workItems = new List<WorkItemInfo>();

            // Keep track of which work item we are creating - used to identify work items in names.
            var workItemIndex = 0;

            // Keep track of the limit of the current work item we are adding to.
            var accumulatedValue = default(T);

            // Keep track of the types we're planning to add to the current work item.
            var currentFilters = new SortedDictionary<AssemblyInfo, List<TestMethodInfo>>();

            // Iterate through each assembly and type and build up the work items to run.
            // We add types from assemblies one by one until we hit our limit,
            // at which point we create a work item with the current types and start a new one.
            foreach (var (assembly, types) in typeInfos)
            {
                foreach (var type in types)
                {
                    foreach (var test in type.Tests)
                    {
                        // Get a new value representing the value from the test plus the accumulated value in the work item.
                        var newAccumulatedValue = addFunc(test, accumulatedValue);

                        // If the new accumulated value is greater than the limit
                        if (isOverLimitFunc(newAccumulatedValue))
                        {
                            // Adding this type would put us over the time limit for this partition.
                            // Add the current work item to our list and start a new one.
                            AddCurrentWorkItem();
                        }

                        // Update the current group in the work item with this new type.
                        AddFilter(assembly, test);
                    }
                }
            }

            // Add any remaining tests to the work item.
            AddCurrentWorkItem();
            return workItems.ToImmutableArray();

            void AddCurrentWorkItem()
            {
                if (currentFilters.Any())
                {
                    workItems.Add(new WorkItemInfo(currentFilters.ToImmutableSortedDictionary(kvp => kvp.Key, kvp => kvp.Value.ToImmutableArray()), workItemIndex));
                    workItemIndex++;
                }

                currentFilters = new();
                accumulatedValue = default;
            }

            void AddFilter(AssemblyInfo assembly, TestMethodInfo test)
            {
                if (currentFilters.TryGetValue(assembly, out var assemblyFilters))
                {
                    assemblyFilters.Add(test);
                }
                else
                {
                    var filterList = new List<TestMethodInfo>
                    {
                        test
                    };
                    currentFilters.Add(assembly, filterList);
                }

                accumulatedValue = addFunc(test, accumulatedValue);
            }
        }


        private static void LogWorkItems(ImmutableArray<WorkItemInfo> workItems)
        {
            ConsoleUtil.WriteLine($"Built {workItems.Length} work items");
            Logger.Log("==== Work Item List ====");
            foreach (var workItem in workItems)
            {
                var totalExecutionTime = TimeSpan.FromMilliseconds(workItem.Filters.Values.SelectMany(f => f).Sum(f => f.ExecutionTime.TotalMilliseconds));
                Logger.Log($"- Work Item {workItem.PartitionIndex} (Execution time {totalExecutionTime})");
                if (totalExecutionTime > s_maxExecutionTime)
                {
                    // Log a warning to the console with work item details when we were not able to partition in under our limit.
                    // This can happen when a single specific test exceeds our execution time limit.
                    ConsoleUtil.WriteLine($"##[warning]Work item {workItem.PartitionIndex} estimated execution {totalExecutionTime} time exceeds max execution time {s_maxExecutionTime}.");
                    LogFilters(workItem, ConsoleUtil.WriteLine);
                }
                else
                {
                    LogFilters(workItem, Logger.Log);
                }
            }

            static void LogFilters(WorkItemInfo workItem, Action<string> logger)
            {
                foreach (var assembly in workItem.Filters)
                {
                    var assemblyRuntime = TimeSpan.FromMilliseconds(assembly.Value.Sum(f => f.ExecutionTime.TotalMilliseconds));
                    logger($"    - {assembly.Key.AssemblyName} with execution time {assemblyRuntime}");
                    var testFilters = assembly.Value;
                    if (testFilters.Length > 0)
                    {
                        logger($"        - {testFilters.Length} tests: {string.Join(",", testFilters.Select(t => t.FullyQualifiedName))}");
                    }
                }
            }
        }

        private static ImmutableArray<TypeInfo> GetTypeInfoList(AssemblyInfo assemblyInfo)
        {
            var assemblyDirectory = Path.GetDirectoryName(assemblyInfo.AssemblyPath);
            var testListPath = Path.Combine(assemblyDirectory!, "testlist.json");
<<<<<<< HEAD
            Contract.Assert(File.Exists(testListPath), $"could not get test list for {assemblyInfo.AssemblyPath}");
=======
            Contract.Assert(File.Exists(testListPath));
>>>>>>> f1626b7b

            var deserialized = JsonSerializer.Deserialize<List<string>>(File.ReadAllText(testListPath));
            Contract.Assert(deserialized != null);
            var tests = deserialized.GroupBy(GetTypeName)
                .Select(group => new TypeInfo(GetName(group.Key), group.Key, group.Select(test => new TestMethodInfo(GetName(test), test, TimeSpan.Zero)).ToImmutableArray()))
                .ToImmutableArray();
            return tests;

            static string GetTypeName(string fullyQualifiedTestName)
            {
                var periodBeforeMethod = fullyQualifiedTestName.LastIndexOf(".");
                return fullyQualifiedTestName[..periodBeforeMethod];
            }

            static string GetName(string fullyQualifiedName)
            {
                var lastPeriod = fullyQualifiedName.LastIndexOf(".");
                return fullyQualifiedName[(lastPeriod + 1)..];
            }
        }
    }
}<|MERGE_RESOLUTION|>--- conflicted
+++ resolved
@@ -14,10 +14,7 @@
 using System.Reflection.Metadata;
 using System.Reflection.Metadata.Ecma335;
 using System.Reflection.PortableExecutable;
-<<<<<<< HEAD
-=======
 using System.Runtime.InteropServices;
->>>>>>> f1626b7b
 using System.Text.Json;
 using System.Threading;
 using System.Threading.Tasks;
@@ -175,11 +172,7 @@
             }
         }
 
-<<<<<<< HEAD
-        private static ImmutableArray<WorkItemInfo> BuildWorkItems<T>(
-=======
         private ImmutableArray<WorkItemInfo> BuildWorkItems<T>(
->>>>>>> f1626b7b
             ImmutableSortedDictionary<AssemblyInfo, ImmutableArray<TypeInfo>> typeInfos,
             Func<T, bool> isOverLimitFunc,
             Func<TestMethodInfo, T, T> addFunc) where T : struct
@@ -297,11 +290,7 @@
         {
             var assemblyDirectory = Path.GetDirectoryName(assemblyInfo.AssemblyPath);
             var testListPath = Path.Combine(assemblyDirectory!, "testlist.json");
-<<<<<<< HEAD
             Contract.Assert(File.Exists(testListPath), $"could not get test list for {assemblyInfo.AssemblyPath}");
-=======
-            Contract.Assert(File.Exists(testListPath));
->>>>>>> f1626b7b
 
             var deserialized = JsonSerializer.Deserialize<List<string>>(File.ReadAllText(testListPath));
             Contract.Assert(deserialized != null);
