﻿// Copyright (c) Microsoft.  All Rights Reserved.  Licensed under the Apache License, Version 2.0.  See License.txt in the project root for license information.

using System;
using System.IO;
using System.Text;
using System.Threading;
using System.Threading.Tasks;

namespace RunTests.Cache
{
    internal sealed class CachingTestExecutor : ITestExecutor
    {
        private readonly ITestExecutor _testExecutor;
        private readonly ContentUtil _contentUtil;
        private readonly IDataStorage _dataStorage;

        public IDataStorage DataStorage => _dataStorage;

        internal CachingTestExecutor(TestExecutionOptions options, ITestExecutor testExecutor, IDataStorage dataStorage)
        {
            _testExecutor = testExecutor;
            _dataStorage = dataStorage;
            _contentUtil = new ContentUtil(options);
        }

        public string GetCommandLine(AssemblyInfo assemblyInfo)
        {
            return _testExecutor.GetCommandLine(assemblyInfo);
        }

        public async Task<TestResult> RunTestAsync(AssemblyInfo assemblyInfo, CancellationToken cancellationToken)
        {
            var contentFile = _contentUtil.GetTestResultContentFile(assemblyInfo);
            var assemblyPath = assemblyInfo.AssemblyPath;
            var builder = new StringBuilder();
            builder.AppendLine($"{Path.GetFileName(assemblyPath)} - {contentFile.Checksum}");
            builder.AppendLine("===");
            builder.AppendLine(contentFile.Content);
            builder.AppendLine("===");
            Logger.Log(builder.ToString());

            try
            {
                var cachedTestResult = await _dataStorage.TryGetCachedTestResult(contentFile.Checksum);
                if (cachedTestResult.HasValue)
                {
                    Logger.Log($"{Path.GetFileName(assemblyPath)} - cache hit");
<<<<<<< HEAD
                    return Migrate(assemblyPath, cachedTestResult.Value);
=======
                    return Migrate(assemblyInfo, cachedTestResult.Value);
>>>>>>> 108a1a88
                }
            }
            catch (Exception ex)
            {
                Logger.Log($"Error reading cache {ex}");
            }

            Logger.Log($"{Path.GetFileName(assemblyPath)} - running");
<<<<<<< HEAD
            var testResult = await _testExecutor.RunTestAsync(assemblyPath, cancellationToken);
=======
            var testResult = await _testExecutor.RunTestAsync(assemblyInfo, cancellationToken);
>>>>>>> 108a1a88
            await CacheTestResult(contentFile, testResult).ConfigureAwait(true);
            return testResult;
        }

        /// <summary>
        /// Recreate the on disk artifacts for the cached data and return the correct <see cref="TestResult"/>
        /// value.
        /// </summary>
        private TestResult Migrate(AssemblyInfo assemblyInfo, CachedTestResult cachedTestResult)
        {
            var resultsDir = Path.Combine(Path.GetDirectoryName(assemblyInfo.AssemblyPath), Constants.ResultsDirectoryName);
            FileUtil.EnsureDirectory(resultsDir);
            var resultsFilePath = Path.Combine(resultsDir, assemblyInfo.ResultsFileName);
            File.WriteAllText(resultsFilePath, cachedTestResult.ResultsFileContent);
            var commandLine = _testExecutor.GetCommandLine(assemblyInfo);

            return new TestResult(
                exitCode: cachedTestResult.ExitCode,
                assemblyInfo: assemblyInfo,
                resultDir: resultsDir,
                resultsFilePath: resultsFilePath,
                commandLine: commandLine,
                elapsed: TimeSpan.FromMilliseconds(0),
                standardOutput: cachedTestResult.StandardOutput,
                errorOutput: cachedTestResult.ErrorOutput,
                isResultFromCache: true);
        }

        private async Task CacheTestResult(ContentFile contentFile, TestResult testResult)
        {
            try
            {
                var resultFileContent = File.ReadAllText(testResult.ResultsFilePath);
                var cachedTestResult = new CachedTestResult(
                    exitCode: testResult.ExitCode,
                    standardOutput: testResult.StandardOutput,
                    errorOutput: testResult.ErrorOutput,
<<<<<<< HEAD
                    resultsFileName: Path.GetFileName(testResult.ResultsFilePath),
                    resultsFileContent: resultFileContent,
                    ellapsed: testResult.Elapsed);
                await _dataStorage.AddCachedTestResult(contentFile, cachedTestResult).ConfigureAwait(true);
=======
                    resultsFileContent: resultFileContent,
                    elapsed: testResult.Elapsed);
                await _dataStorage.AddCachedTestResult(testResult.AssemblyInfo, contentFile, cachedTestResult).ConfigureAwait(true);
>>>>>>> 108a1a88
            }
            catch (Exception ex)
            {
                Logger.Log($"Failed to create cached {ex}");
            }
        }
    }
}<|MERGE_RESOLUTION|>--- conflicted
+++ resolved
@@ -45,11 +45,7 @@
                 if (cachedTestResult.HasValue)
                 {
                     Logger.Log($"{Path.GetFileName(assemblyPath)} - cache hit");
-<<<<<<< HEAD
-                    return Migrate(assemblyPath, cachedTestResult.Value);
-=======
                     return Migrate(assemblyInfo, cachedTestResult.Value);
->>>>>>> 108a1a88
                 }
             }
             catch (Exception ex)
@@ -58,11 +54,7 @@
             }
 
             Logger.Log($"{Path.GetFileName(assemblyPath)} - running");
-<<<<<<< HEAD
-            var testResult = await _testExecutor.RunTestAsync(assemblyPath, cancellationToken);
-=======
             var testResult = await _testExecutor.RunTestAsync(assemblyInfo, cancellationToken);
->>>>>>> 108a1a88
             await CacheTestResult(contentFile, testResult).ConfigureAwait(true);
             return testResult;
         }
@@ -100,16 +92,9 @@
                     exitCode: testResult.ExitCode,
                     standardOutput: testResult.StandardOutput,
                     errorOutput: testResult.ErrorOutput,
-<<<<<<< HEAD
-                    resultsFileName: Path.GetFileName(testResult.ResultsFilePath),
-                    resultsFileContent: resultFileContent,
-                    ellapsed: testResult.Elapsed);
-                await _dataStorage.AddCachedTestResult(contentFile, cachedTestResult).ConfigureAwait(true);
-=======
                     resultsFileContent: resultFileContent,
                     elapsed: testResult.Elapsed);
                 await _dataStorage.AddCachedTestResult(testResult.AssemblyInfo, contentFile, cachedTestResult).ConfigureAwait(true);
->>>>>>> 108a1a88
             }
             catch (Exception ex)
             {
