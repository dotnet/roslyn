﻿// Copyright (c) Microsoft.  All Rights Reserved.  Licensed under the Apache License, Version 2.0.  See License.txt in the project root for license information.

using System;
using System.Collections.Generic;
using System.IO;
using System.Linq;
using System.Text;
using System.Threading.Tasks;

namespace RunTests.Cache
{
    /// <summary>
    /// Data storage that works under %LOCALAPPDATA%
    /// </summary>
    internal sealed class LocalDataStorage : IDataStorage
    {
        private enum StorageKind
        {
            ExitCode,
            StandardOutput,
            ErrorOutput,
            ResultsFileContent,
            ResultsFileName,
<<<<<<< HEAD
            EllapsedSeconds,
=======
            ElapsedSeconds,
>>>>>>> 108a1a88
            Content
        }

        internal const int MaxStorageCount = 200;
        internal const string DirectoryName = "RunTestsStorage";

        private readonly string _storagePath;

        public string Name => "local";

        internal LocalDataStorage(string storagePath = null)
        {
            _storagePath = storagePath ?? Path.Combine(Environment.GetFolderPath(Environment.SpecialFolder.LocalApplicationData), DirectoryName);
            CleanupStorage();
        }

        public Task<CachedTestResult?> TryGetCachedTestResult(string checksum)
        {
            CachedTestResult testResult;
            CachedTestResult? value = null;
            if (TryGetCachedTestResult(checksum, out testResult))
            {
                value = testResult;
            }

            return Task.FromResult(value);
        }

        public bool TryGetCachedTestResult(string checksum, out CachedTestResult testResult)
        { 
            testResult = default(CachedTestResult);

            var storageFolder = GetStorageFolder(checksum);
            if (!Directory.Exists(storageFolder))
            {
                return false;
            }

            try
            {
                var exitCode = Read(checksum, StorageKind.ExitCode);
                var standardOutput = Read(checksum, StorageKind.StandardOutput);
                var errorOutput = Read(checksum, StorageKind.ErrorOutput);
                var resultsFileName = Read(checksum, StorageKind.ResultsFileName);
                var resultsFileContent = Read(checksum, StorageKind.ResultsFileContent);
<<<<<<< HEAD
                var ellapsed = Read(checksum, StorageKind.EllapsedSeconds);
=======
                var elapsed = Read(checksum, StorageKind.ElapsedSeconds);
>>>>>>> 108a1a88

                testResult = new CachedTestResult(
                    exitCode: int.Parse(exitCode),
                    standardOutput: standardOutput,
                    errorOutput: errorOutput,
<<<<<<< HEAD
                    resultsFileName: resultsFileName,
                    resultsFileContent: resultsFileContent,
                    ellapsed: TimeSpan.FromSeconds(int.Parse(ellapsed)));
=======
                    resultsFileContent: resultsFileContent,
                    elapsed: TimeSpan.FromSeconds(int.Parse(elapsed)));
>>>>>>> 108a1a88
                return true;
            }
            catch (Exception e)
            {
                // Okay for exception to occur here on I/O
                Logger.Log($"Failed to read cache {checksum} {e.Message}");
            }

            return false;
        }

<<<<<<< HEAD
        public Task AddCachedTestResult(ContentFile contentFile, CachedTestResult testResult)
=======
        public Task AddCachedTestResult(AssemblyInfo assemblyInfo, ContentFile contentFile, CachedTestResult testResult)
>>>>>>> 108a1a88
        {
            var checksum = contentFile.Checksum;
            var storagePath = Path.Combine(_storagePath, checksum);
            try
            {
                if (!FileUtil.EnsureDirectory(storagePath))
                {
                    return Task.FromResult(true);
                }

                Write(checksum, StorageKind.ExitCode, testResult.ExitCode.ToString());
                Write(checksum, StorageKind.StandardOutput, testResult.StandardOutput);
                Write(checksum, StorageKind.ErrorOutput, testResult.ErrorOutput);
                Write(checksum, StorageKind.ResultsFileContent, testResult.ResultsFileContent);
<<<<<<< HEAD
                Write(checksum, StorageKind.EllapsedSeconds, testResult.Ellapsed.TotalSeconds.ToString());
=======
                Write(checksum, StorageKind.ElapsedSeconds, testResult.Elapsed.TotalSeconds.ToString());
>>>>>>> 108a1a88
                Write(checksum, StorageKind.Content, contentFile.Content);
            }
            catch (Exception e)
            {
                // I/O errors are expected and okay here.
                Logger.Log($"Failed to log {checksum} {e.Message}");
                FileUtil.DeleteDirectory(storagePath);
            }

            return Task.FromResult(true);
        }

        private string GetStorageFolder(string checksum)
        {
            return Path.Combine(_storagePath, checksum);
        }

        private string GetStoragePath(string checksum, StorageKind kind)
        {
            return Path.Combine(GetStorageFolder(checksum), kind.ToString());
        }

        private void Write(string checksum, StorageKind kind, string contents)
        {
            var filePath = GetStoragePath(checksum, kind);
            File.WriteAllText(filePath, contents);
        }

        private string Read(string checksum, StorageKind kind)
        {
            var filePath = GetStoragePath(checksum, kind);
            return File.ReadAllText(filePath);
        }

        private void CleanupStorage()
        {
            try
            {
                var files = Directory.GetFiles(_storagePath);
                if (files.Length < MaxStorageCount)
                {
                    return;
                }

                var clean = files.Length - (MaxStorageCount / 2);
                var items = files
                    .Select(x => new DirectoryInfo(x))
                    .OrderBy(x => x.CreationTimeUtc)
                    .Take(clean);

                foreach (var item in items)
                {
                    FileUtil.DeleteDirectory(item.Name);
                }
            }
            catch (Exception ex)
            {
                Logger.Log($"Unable to cleanup storage {ex.Message}");
            }
        }
    }
}<|MERGE_RESOLUTION|>--- conflicted
+++ resolved
@@ -21,11 +21,7 @@
             ErrorOutput,
             ResultsFileContent,
             ResultsFileName,
-<<<<<<< HEAD
-            EllapsedSeconds,
-=======
             ElapsedSeconds,
->>>>>>> 108a1a88
             Content
         }
 
@@ -71,24 +67,14 @@
                 var errorOutput = Read(checksum, StorageKind.ErrorOutput);
                 var resultsFileName = Read(checksum, StorageKind.ResultsFileName);
                 var resultsFileContent = Read(checksum, StorageKind.ResultsFileContent);
-<<<<<<< HEAD
-                var ellapsed = Read(checksum, StorageKind.EllapsedSeconds);
-=======
                 var elapsed = Read(checksum, StorageKind.ElapsedSeconds);
->>>>>>> 108a1a88
 
                 testResult = new CachedTestResult(
                     exitCode: int.Parse(exitCode),
                     standardOutput: standardOutput,
                     errorOutput: errorOutput,
-<<<<<<< HEAD
-                    resultsFileName: resultsFileName,
-                    resultsFileContent: resultsFileContent,
-                    ellapsed: TimeSpan.FromSeconds(int.Parse(ellapsed)));
-=======
                     resultsFileContent: resultsFileContent,
                     elapsed: TimeSpan.FromSeconds(int.Parse(elapsed)));
->>>>>>> 108a1a88
                 return true;
             }
             catch (Exception e)
@@ -100,11 +86,7 @@
             return false;
         }
 
-<<<<<<< HEAD
-        public Task AddCachedTestResult(ContentFile contentFile, CachedTestResult testResult)
-=======
         public Task AddCachedTestResult(AssemblyInfo assemblyInfo, ContentFile contentFile, CachedTestResult testResult)
->>>>>>> 108a1a88
         {
             var checksum = contentFile.Checksum;
             var storagePath = Path.Combine(_storagePath, checksum);
@@ -119,11 +101,7 @@
                 Write(checksum, StorageKind.StandardOutput, testResult.StandardOutput);
                 Write(checksum, StorageKind.ErrorOutput, testResult.ErrorOutput);
                 Write(checksum, StorageKind.ResultsFileContent, testResult.ResultsFileContent);
-<<<<<<< HEAD
-                Write(checksum, StorageKind.EllapsedSeconds, testResult.Ellapsed.TotalSeconds.ToString());
-=======
                 Write(checksum, StorageKind.ElapsedSeconds, testResult.Elapsed.TotalSeconds.ToString());
->>>>>>> 108a1a88
                 Write(checksum, StorageKind.Content, contentFile.Content);
             }
             catch (Exception e)
