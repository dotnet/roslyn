﻿' Copyright (c) Microsoft.  All Rights Reserved.  Licensed under the Apache License, Version 2.0.  See License.txt in the project root for license information.

'-----------------------------------------------------------------------------------------------------------
' This is the code that actually outputs the VB code that defines the node factories. It is passed a read and validated
' ParseTree, and outputs the code to for the node factories.
'-----------------------------------------------------------------------------------------------------------

Imports System.IO

' Class to write out the code for the code tree.
Friend Class GreenNodeFactoryWriter
    Inherits WriteUtils

    Private _writer As TextWriter    'output is sent here.

    ' Initialize the class with the parse tree to write.
    Public Sub New(parseTree As ParseTree)
        MyBase.New(parseTree)
    End Sub

    ' Write out the factory class to the given file.
    Public Sub WriteFactories(writer As TextWriter)
        _writer = writer

        GenerateFile()
    End Sub

    Private Sub GenerateFile()
        GenerateFactoryClass(contextual:=False)
        GenerateFactoryClass(contextual:=True)
    End Sub

    ' Generate the factory class
    Private Sub GenerateFactoryClass(contextual As Boolean)
        _writer.WriteLine()
        If Not String.IsNullOrEmpty(_parseTree.NamespaceName) Then
            _writer.WriteLine("Namespace {0}", Ident(_parseTree.NamespaceName) + ".Syntax.InternalSyntax")
            _writer.WriteLine()
        End If

        If contextual Then
            _writer.WriteLine("    Friend Class {0}", Ident(_parseTree.ContextualFactoryClassName))
            GenerateConstructor()
        Else
            _writer.WriteLine("    Friend Partial Class {0}", Ident(_parseTree.FactoryClassName))
            GenerateSpecialMembers()
        End If

        _writer.WriteLine()
        GenerateAllFactoryMethods(contextual)

        _writer.WriteLine("    End Class")

        If Not String.IsNullOrEmpty(_parseTree.NamespaceName) Then
            _writer.WriteLine("End Namespace")
        End If
    End Sub

    ' Generate special members, that aren't the factories, but are used by the factories
    Private Sub GenerateSpecialMembers()
        GenerateNodeTypes()
    End Sub

    ' Generator all factory methods for all node structures.
    Private Sub GenerateAllFactoryMethods(contextual As Boolean)
        For Each nodeStructure In _parseTree.NodeStructures.Values
            If Not nodeStructure.NoFactory Then
                GenerateFactoryMethodsForStructure(nodeStructure, contextual)
            End If
        Next
    End Sub

    Private Sub GenerateNodeTypes()

        _writer.WriteLine()
        _writer.WriteLine("        Friend Shared Function GetNodeTypes() As IEnumerable(Of Object)")
        _writer.WriteLine("            Return New Object() {")

        Dim structures = _parseTree.NodeStructures.Values.ToArray()
        For i As Integer = 0 To structures.Length - 1
            Dim node = structures(i)
            _writer.Write("              GetType({0})", node.Name)
            If i < structures.Length - 1 Then
                _writer.Write(",")
            End If
            _writer.WriteLine()
        Next
        _writer.WriteLine("            }")

        _writer.WriteLine("        End Function")

    End Sub

    ' Generator all factory methods for a node structure.
    ' If a nodeStructure has 0 kinds, it is abstract and no factory method is generator
    ' If a nodeStructure has 1 kind, a factory method for that kind is generator
    ' If a nodestructure has >=2 kinds, a factory method for each kind is generated, plus one for the structure as a whole, unless name would conflict.
    Private Sub GenerateFactoryMethodsForStructure(nodeStructure As ParseNodeStructure, contextual As Boolean)
        If _parseTree.IsAbstract(nodeStructure) Then Return ' abstract structures don't have factory methods

        If nodeStructure.Name = "PunctuationSyntax" OrElse nodeStructure.Name = "KeywordSyntax" Then
            Return ' use SyntaxFactory.Token() instead, that one is manually implemented
        End If

        For Each nodeKind In nodeStructure.NodeKinds
            GenerateFactoryMethods(nodeStructure, nodeKind, contextual)
        Next

        ' Only generate one a structure-level factory method if >= 2 kinds, and the nodeStructure name doesn't conflict with a kind name.
        If nodeStructure.NodeKinds.Count >= 2 And Not _parseTree.NodeKinds.ContainsKey(FactoryName(nodeStructure)) Then
            GenerateFactoryMethods(nodeStructure, Nothing, contextual)
        End If
    End Sub

    ' Generate the factory method for a node structure, possibly customized to a particular kind.
    ' If kind is Nothing, generate a factory method that takes a Kind parameter, and can create any kind.
    ' If kind is not Nothing, generator a factory method customized to that particular kind.
    Private Sub GenerateFactoryMethods(nodeStructure As ParseNodeStructure, nodeKind As ParseNodeKind, contextual As Boolean)
        GenerateFactoryMethod(nodeStructure, nodeKind, internalForm:=True, contextual:=contextual)

        'Dim tokenChildren = AllFactoryChildrenOfStructure(nodeStructure).Where(
        '       Function(c)
        '           Return KindTypeStructure(c.ChildKind).IsToken
        '       End Function)

        'If nodeStructure.IsToken OrElse nodeStructure.IsTrivia OrElse tokenChildren.Any Then
        '    GenerateFactoryMethod(nodeStructure, nodeKind, True)
        'End If

    End Sub

    Private Sub CheckKind(structureName As String)
        _writer.WriteLine("            Debug.Assert(SyntaxFacts.Is{0}(kind))", structureName)
    End Sub

    Private Sub CheckParam(name As String)
        _writer.WriteLine("            Debug.Assert({0} IsNot Nothing)", name)
    End Sub

    Private Sub CheckStructureParam(parent As ParseNodeStructure, nodeKind As ParseNodeKind, child As ParseNodeChild, factoryFunctionName As String)
        Dim name = ChildParamName(child, factoryFunctionName)
        _writer.Write("            Debug.Assert({0} IsNot Nothing", name)

        Dim childNodeKind As ParseNodeKind = TryCast(child.ChildKind, ParseNodeKind)

        If childNodeKind IsNot Nothing Then
            _writer.WriteLine(" AndAlso {0}.Kind = SyntaxKind.{1})", name, childNodeKind.Name)

        ElseIf TypeOf child.ChildKind Is List(Of ParseNodeKind) Then
            If nodeKind IsNot Nothing Then
                childNodeKind = child.ChildKind(nodeKind.Name)
                If childNodeKind IsNot Nothing Then
                    _writer.WriteLine(" AndAlso {0}.Kind = SyntaxKind.{1})", name, childNodeKind.Name)
                Else
                    _writer.WriteLine(" AndAlso SyntaxFacts.Is{1}({0}.Kind))", name, FactoryName(parent) + child.Name)
                End If
            Else
                _writer.WriteLine(" AndAlso SyntaxFacts.Is{1}({0}.Kind))", name, FactoryName(parent) + child.Name)
            End If
        Else
            _writer.WriteLine(")")
        End If
    End Sub


    ' Generate the factory method for a node structure, possibly customized to a particular kind.
    ' If kind is Nothing, generate a factory method that takes a Kind parameter, and can create any kind.
    ' If kind is not Nothing, generator a factory method customized to that particular kind.
    ' The simplified form is:
    '   Defaults the text for any token with token-text defined
    '   Defaults the trivia to a single trailing space for any token
    Private Sub GenerateFactoryMethod(nodeStructure As ParseNodeStructure, nodeKind As ParseNodeKind, internalForm As Boolean, contextual As Boolean)

        Dim factoryFunctionName As String       ' name of the factory method.
        Dim allFields = GetAllFieldsOfStructure(nodeStructure)
        Dim allChildren = GetAllChildrenOfStructure(nodeStructure)
        Dim allFactoryChildren = GetAllFactoryChildrenOfStructure(nodeStructure)
        Dim tokenText As String = Nothing  ' If not nothing, the default text for a token.

        If nodeKind IsNot Nothing Then
            If nodeKind.NoFactory Then Return

            factoryFunctionName = FactoryName(nodeKind)
            If nodeStructure.IsToken AndAlso nodeKind.TokenText <> "" Then
                tokenText = nodeKind.TokenText
            End If
        Else
            If nodeStructure.NoFactory Then Return

            factoryFunctionName = FactoryName(nodeStructure)
        End If

        ' 1. Generate the Function line
        '------------------------------
        Dim needComma = False  ' do we need a comma before the next parameter?


        _writer.WriteLine()
        GenerateSummaryXmlComment(_writer, nodeStructure.Description)

        If nodeKind Is Nothing Then

            Dim kindsList = String.Join(", ", From kind In nodeStructure.NodeKinds Select kind.Name)

            GenerateParameterXmlComment(_writer, "kind", String.Format("A <cref c=""SyntaxKind""/> representing the specific kind of {0}. One of {1}.", nodeStructure.Name, kindsList))
        End If

        If nodeStructure.IsTerminal Then
            GenerateParameterXmlComment(_writer, "text", "The actual text of this token.")
        End If

        For Each child In allChildren
            GenerateParameterXmlComment(_writer, LowerFirstCharacter(OptionalChildName(child)), child.Description, escapeText:=True)
        Next

        _writer.Write(
                    "        {0} {1}{2}Function {3}(",
                    "Friend",
                    If(factoryFunctionName = "GetType" OrElse factoryFunctionName = "Equals",
                       "Shadows ",
                       ""
                    ),
                    If(contextual, "", "Shared "),
                    Ident(factoryFunctionName)
                )

        If nodeKind Is Nothing Then
            _writer.Write("kind As {0}", NodeKindType())
            needComma = True
        End If

        If nodeStructure.IsTerminal Then
            ' terminals have text, except in simplified form 
            If needComma Then _writer.Write(", ")
            _writer.Write("text as String")
            needComma = True
        End If

        ' Generate parameters for each field and child
        For Each field In allFields
            If needComma Then _writer.Write(", ")
            GenerateNodeStructureFieldParameter(field, factoryFunctionName)
            needComma = True
        Next
        For Each child In allFactoryChildren
            If needComma Then _writer.Write(", ")
            GenerateNodeStructureChildParameter(nodeStructure, child, factoryFunctionName)
            needComma = True
        Next

        If nodeStructure.IsToken Then
            ' tokens have trivia also.
            If needComma Then _writer.Write(", ") : needComma = False
            _writer.Write("leadingTrivia As {0}, trailingTrivia As {0}", StructureTypeName(_parseTree.RootStructure))

        End If

        _writer.WriteLine(") As {0}", StructureTypeName(nodeStructure))

        '2. Generate the contracts.
        '----------------------------------------
        If nodeStructure.IsTerminal Then
            ' terminals have text, except in simplified form 
            CheckParam("text")
        End If

        If nodeKind Is Nothing Then
            CheckKind(SyntaxFactName(nodeStructure))
        End If

        For Each child In allFactoryChildren
            If Not child.IsOptional Then
                ' No need to check lists they are value types.  It is OK for child.Node to be nothing
                If child.IsList Then
                    'CheckListParam(ChildParamName(child, factoryFunctionName), internalForm)
                Else
                    If KindTypeStructure(child.ChildKind).IsToken Then
                        CheckStructureParam(nodeStructure, nodeKind, child, factoryFunctionName)
                    Else
                        CheckParam(ChildParamName(child, factoryFunctionName))
                    End If
                End If
            End If
        Next

        '3. Generate the call to the constructor
        '----------------------------------------

        ' the non-simplified form calls the constructor
        If (nodeStructure.IsTerminal OrElse
            nodeStructure.Name = "SkippedTokensTriviaSyntax" OrElse
            nodeStructure.Name = "DocumentationCommentTriviaSyntax" OrElse
            nodeStructure.Name.EndsWith("DirectiveTriviaSyntax", StringComparison.Ordinal) OrElse
            allFields.Count + allChildren.Count > 3) Then

            _writer.Write("            Return New {0}(", StructureTypeName(nodeStructure))
            GenerateCtorArgs(nodeStructure, nodeKind, contextual, factoryFunctionName)
            _writer.WriteLine(")")

        Else
            _writer.WriteLine("")
            'Dim hash As Integer
            _writer.WriteLine("            Dim hash As Integer")

            'Dim cached = SyntaxNodeCache.TryGetNode(SyntaxKind.ReturnStatement, returnKeyword, expression, hash)
<<<<<<< HEAD
            If contextual Then
                _writer.Write("            Dim cached = SyntaxNodeCache.TryGetNode(")
            Else
                _writer.Write("            Dim cached = CommonSyntaxNodeCache.TryGetNode(")
            End If
=======
            _writer.Write("            Dim cached = SyntaxNodeCache.TryGetNode(")
>>>>>>> 46a25d73

            GenerateCtorArgs(nodeStructure, nodeKind, contextual, factoryFunctionName)
            _writer.WriteLine(", hash)")

            'If cached IsNot Nothing Then
            _writer.WriteLine("            If cached IsNot Nothing Then")
            '    Return DirectCast(cached, ReturnStatementSyntax)
            _writer.WriteLine("                Return DirectCast(cached, {0})", StructureTypeName(nodeStructure))
            'End If
            _writer.WriteLine("            End If")
            _writer.WriteLine("")

            'Dim result = New ReturnStatementSyntax(SyntaxKind.ReturnStatement, returnKeyword, expression)
            _writer.Write("            Dim result = New {0}(", StructureTypeName(nodeStructure))
            GenerateCtorArgs(nodeStructure, nodeKind, contextual, factoryFunctionName)
            _writer.WriteLine(")")
            'If hash >= 0 Then
            _writer.WriteLine("            If hash >= 0 Then")
            '    SyntaxNodeCache.AddNode(result, hash)
            _writer.WriteLine("                CommonSyntaxNodeCache.AddNode(result, hash)")
            'End If
            _writer.WriteLine("            End If")
            _writer.WriteLine("")

            'Return result
            _writer.WriteLine("            Return result")

        End If

        '4. Generate the End Function
        '----------------------------
        _writer.WriteLine("        End Function")
        _writer.WriteLine()
    End Sub

    Private Sub GenerateCtorArgs(nodeStructure As ParseNodeStructure,
                                 nodeKind As ParseNodeKind,
                                 contextual As Boolean,
                                 factoryFunctionName As String)
        Dim allFields = GetAllFieldsOfStructure(nodeStructure)
        Dim allChildren = GetAllChildrenOfStructure(nodeStructure)

        If nodeKind Is Nothing Then
            _writer.Write("kind")
        Else
            _writer.Write("{0}.{1}", NodeKindType(), Ident(nodeKind.Name))
        End If

        If nodeStructure.IsTerminal Then
            ' terminals have text
            _writer.Write(", text")
        End If

        If nodeStructure.IsToken Then
            ' tokens have trivia
            _writer.Write(", leadingTrivia, trailingTrivia")
        End If

        ' Generate parameters for each field and child
        For Each field In allFields
            _writer.Write(", {0}", FieldParamName(field, factoryFunctionName))
        Next

        For Each child In allChildren
            If child.NotInFactory Then
                _writer.Write(", Nothing")
            Else
                If child.IsList Then
                    _writer.Write(", {0}.Node", ChildParamName(child, factoryFunctionName))
                ElseIf Not True AndAlso KindTypeStructure(child.ChildKind).IsToken Then
                    _writer.Write(", DirectCast({0}.Node, {1})", ChildParamName(child, factoryFunctionName), ChildConstructorTypeRef(child, True))
                Else
                    _writer.Write(", {0}", ChildParamName(child, factoryFunctionName))
                End If
            End If
        Next

        If contextual Then
            _writer.Write(", _factoryContext")
        End If
    End Sub

    ' Generate a parameter corresponding to a node structure field
    Private Sub GenerateNodeStructureFieldParameter(field As ParseNodeField, Optional conflictName As String = Nothing)
        _writer.Write("{0} As {1}", FieldParamName(field, conflictName), FieldTypeRef(field))
    End Sub

    ' Generate a parameter corresponding to a node structure child
    Private Sub GenerateNodeStructureChildParameter(node As ParseNodeStructure, child As ParseNodeChild, Optional conflictName As String = Nothing)
        _writer.Write("{0} As {1}", ChildParamName(child, conflictName), ChildFactoryTypeRef(node, child, True, True))
    End Sub

    ' Given a node structure, return the default trailing trivia for that node structure as 
    ' one of the strings "Nothing", "SingleSpaceTrivia", "NewlineTrivia".
    Private Function GetDefaultTrailingTrivia(nodeStructure As ParseNodeStructure) As String
        ' Go through parent chain, looking for non-empty value of trailing trivia.
        While nodeStructure IsNot Nothing
            If nodeStructure.DefaultTrailingTrivia <> "" Then
                Select Case nodeStructure.DefaultTrailingTrivia
                    Case "none"
                        Return "Nothing"
                    Case "space"
                        Return "SingleSpaceTrivia"
                    Case "newline"
                        Return "NewlineTrivia"
                    Case Else
                        _parseTree.ReportError(nodeStructure.Element, "ERROR: Invalid value for default-trailing-trivia; must be 'none', 'space', or 'newline'")
                End Select
            End If

            nodeStructure = nodeStructure.ParentStructure
        End While

        Return "Nothing"
    End Function

    Private Sub GenerateConstructor()
        _writer.WriteLine()
        _writer.WriteLine("        Private ReadOnly _factoryContext As ISyntaxFactoryContext")
        _writer.WriteLine()
        _writer.WriteLine("        Sub New(factoryContext As ISyntaxFactoryContext)")
        _writer.WriteLine("            _factoryContext = factoryContext")
        _writer.WriteLine("        End Sub")
    End Sub



End Class
<|MERGE_RESOLUTION|>--- conflicted
+++ resolved
@@ -303,15 +303,7 @@
             _writer.WriteLine("            Dim hash As Integer")
 
             'Dim cached = SyntaxNodeCache.TryGetNode(SyntaxKind.ReturnStatement, returnKeyword, expression, hash)
-<<<<<<< HEAD
-            If contextual Then
-                _writer.Write("            Dim cached = SyntaxNodeCache.TryGetNode(")
-            Else
-                _writer.Write("            Dim cached = CommonSyntaxNodeCache.TryGetNode(")
-            End If
-=======
             _writer.Write("            Dim cached = SyntaxNodeCache.TryGetNode(")
->>>>>>> 46a25d73
 
             GenerateCtorArgs(nodeStructure, nodeKind, contextual, factoryFunctionName)
             _writer.WriteLine(", hash)")
