--- conflicted
+++ resolved
@@ -49,11 +49,7 @@
         public string Summary;
     }
 
-<<<<<<< HEAD
-    public abstract class TreeType : ICommentedNode
-=======
     public class TreeType : ICommentedNode
->>>>>>> f0219355
     {
         [XmlAttribute]
         public string Name;
@@ -71,16 +67,9 @@
         {
             return ref Comments;
         }
-<<<<<<< HEAD
     }
 
-    public sealed class PredefinedNode : TreeType
-    {
-=======
->>>>>>> f0219355
-    }
-
-    public sealed class ValueType : TreeType
+    public class PredefinedNode : TreeType
     {
     }
 
@@ -90,7 +79,7 @@
         public List<Field> Fields;
     }
 
-    public sealed class Node : AbstractNode
+    public class Node : AbstractNode
     {
         [XmlAttribute]
         public string Root;
@@ -115,11 +104,7 @@
         public List<CommentNode> Comments;
     }
 
-<<<<<<< HEAD
-    public sealed class Field : ICommentedNode
-=======
     public class Field : ICommentedNode
->>>>>>> f0219355
     {
         [XmlAttribute]
         public string Name;
@@ -154,7 +139,7 @@
         }
     }
 
-    public sealed class EnumType : TreeType
+    public class EnumType : TreeType
     {
         [XmlAttribute]
         public string Flags;
@@ -163,19 +148,13 @@
         public List<EnumField> Fields;
     }
 
-<<<<<<< HEAD
-    public sealed class EnumField : ICommentedNode
-=======
     public class EnumField : ICommentedNode
->>>>>>> f0219355
     {
         [XmlAttribute]
         public string Name;
 
         [XmlAttribute]
         public string Value;
-<<<<<<< HEAD
-=======
 
         [XmlElement(ElementName = "FieldComment", Type = typeof(CommentNode))]
         public List<CommentNode> Comments;
@@ -185,14 +164,8 @@
             return ref Comments;
         }
     }
->>>>>>> f0219355
 
-        [XmlElement(ElementName = "FieldComment", Type = typeof(CommentNode))]
-        public List<CommentNode> Comments;
-
-        ref List<CommentNode> ICommentedNode.GetCommentListField()
-        {
-            return ref Comments;
-        }
+    public class ValueType : TreeType
+    {
     }
 }