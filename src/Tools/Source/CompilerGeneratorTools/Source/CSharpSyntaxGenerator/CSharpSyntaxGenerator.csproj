--- conflicted
+++ resolved
@@ -3,12 +3,7 @@
 <Project Sdk="Microsoft.NET.Sdk">
   <PropertyGroup>
     <RootNamespace>CSharpSyntaxGenerator</RootNamespace>
-<<<<<<< HEAD
-    <!-- We build this against netcoreapp3.1 to build the console app version, and against netstandard2.0 for
-=======
-    <AutoGenerateBindingRedirects>True</AutoGenerateBindingRedirects>
     <!-- We build this against net6.0 to build the console app version, and against netstandard2.0 for
->>>>>>> b1fbb442
          the Source Generator version. -->
     <TargetFrameworks>net6.0;netstandard2.0</TargetFrameworks>
     <OutputType Condition="'$(TargetFramework)' != 'netstandard2.0'">Exe</OutputType>
