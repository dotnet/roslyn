﻿// Licensed to the .NET Foundation under one or more agreements.
// The .NET Foundation licenses this file to you under the MIT license.
// See the LICENSE file in the project root for more information.

#nullable disable

using System;
using System.Collections.Generic;
using System.Collections.Immutable;
using System.Composition;
using System.Diagnostics;
using System.IO;
using System.Linq;
using System.Threading;
using System.Threading.Tasks;
using AnalyzerRunner;
using BenchmarkDotNet.Attributes;
using BenchmarkDotNet.Diagnosers;
using Microsoft.Build.Locator;
using Microsoft.CodeAnalysis;
using Microsoft.CodeAnalysis.FindSymbols;
using Microsoft.CodeAnalysis.Host;
using Microsoft.CodeAnalysis.Host.Mef;
using Microsoft.CodeAnalysis.MSBuild;
using Microsoft.CodeAnalysis.NavigateTo;
using Microsoft.CodeAnalysis.Storage;
using Roslyn.Utilities;
using Microsoft.CodeAnalysis.CSharp.Syntax;
using Microsoft.CodeAnalysis.CSharp;
using Microsoft.CodeAnalysis.Text;

namespace IdeCoreBenchmarks
{
    // [GcServer(true)]
    [MemoryDiagnoser]
    [SimpleJob(launchCount: 1, warmupCount: 0, targetCount: 0, invocationCount: 1, id: "QuickJob")]
    public class IncrementalSourceGeneratorBenchmarks
    {
        string _solutionPath;
        MSBuildWorkspace _workspace;

        [GlobalSetup]
        public void GlobalSetup()
        {
            RestoreCompilerSolution();
            SetUpWorkspace();
        }

        [IterationSetup]
        public void IterationSetup() => LoadSolutionAsync().Wait();

        private void RestoreCompilerSolution()
        {
            var roslynRoot = Environment.GetEnvironmentVariable(Program.RoslynRootPathEnvVariableName);
            _solutionPath = Path.Combine(roslynRoot, @"Compilers.sln");
            var restoreOperation = Process.Start("dotnet", $"restore /p:UseSharedCompilation=false /p:BuildInParallel=false /m:1 /p:Deterministic=true /p:Optimize=true {_solutionPath}");
            restoreOperation.WaitForExit();
            if (restoreOperation.ExitCode != 0)
                throw new ArgumentException($"Unable to restore {_solutionPath}");
        }

        private static void SetUpWorkspace()
        {
            // QueryVisualStudioInstances returns Visual Studio installations on .NET Framework, and .NET Core SDK
            // installations on .NET Core. We use the one with the most recent version.
            var msBuildInstance = MSBuildLocator.QueryVisualStudioInstances().OrderByDescending(x => x.Version).First();

            MSBuildLocator.RegisterInstance(msBuildInstance);
        }

        private Task LoadSolutionAsync()
        {
            var roslynRoot = Environment.GetEnvironmentVariable(Program.RoslynRootPathEnvVariableName);
            _solutionPath = Path.Combine(roslynRoot, @"Roslyn.sln");

            if (!File.Exists(_solutionPath))
                throw new ArgumentException("Couldn't find Roslyn.sln");

            Console.WriteLine("Found Roslyn.sln: " + Process.GetCurrentProcess().Id);
            var assemblies = MSBuildMefHostServices.DefaultAssemblies
                .Add(typeof(AnalyzerRunnerHelper).Assembly)
                .Add(typeof(FindReferencesBenchmarks).Assembly);
            var services = MefHostServices.Create(assemblies);

            _workspace = MSBuildWorkspace.Create(new Dictionary<string, string>
                {
                    // Use the latest language version to force the full set of available analyzers to run on the project.
                    { "LangVersion", "9.0" },
                }, services);

            if (_workspace == null)
                throw new ArgumentException("Couldn't create workspace");

            Console.WriteLine("Opening roslyn.  Attach to: " + Process.GetCurrentProcess().Id);

            var start = DateTime.Now;

            var solution = _workspace.OpenSolutionAsync(_solutionPath, progress: null, CancellationToken.None).Result;
            Console.WriteLine("Finished opening roslyn: " + (DateTime.Now - start));
            return Task.CompletedTask;
        }

        [IterationCleanup]
        public void IterationCleanup()
        {
            _workspace.Dispose();
            _workspace = null;
        }

        [Benchmark]
        public async Task RunGenerator()
        {
            var generator = (new PipelineCallbackGenerator(ctx =>
            {
                Console.WriteLine("Registering");
#if false
                var input = ctx.SyntaxProvider.CreateSyntaxProvider<ClassDeclarationSyntax>(
                    (c, _) =>
                    {
                        return c is ClassDeclarationSyntax classDecl && classDecl.AttributeLists.Count > 0;
                    },
                    (ctx, _) =>
                    {
                        var node = (ClassDeclarationSyntax)ctx.Node;
<<<<<<< HEAD
                        var semanticModel = ctx.SemanticModel;
                        var classSymbol = semanticModel.GetDeclaredSymbol(node);
                        foreach (var attr in classSymbol.GetAttributes())
                        {
                            attr.AttributeClass.ToDisplayString();
                        }

=======
>>>>>>> c4912db3
                        return node;
                    });
#else
                var input = ctx.ForAttributeWithMetadataName<ClassDeclarationSyntax>("System.Text.Json.Serialization.JsonSerializableAttribute");
                // var input = ctx.ForAttributeWithSimpleName<ClassDeclarationSyntax>("JsonSerializableAttribute");
#endif
                ctx.RegisterSourceOutput(input, (spc, node) => { });
            })).AsSourceGenerator();

            GeneratorDriver driver = CSharpGeneratorDriver.Create(
               new ISourceGenerator[] { generator }, parseOptions: CSharpParseOptions.Default);

            var project = _workspace.CurrentSolution.Projects.Single(p => p.Name == "Microsoft.CodeAnalysis.Workspaces(netstandard2.0)");

            var start = DateTime.Now;
            Console.WriteLine("Getting compilation: " + project.Name);
            var compilation = await project.GetCompilationAsync();
            Console.WriteLine("Compilation time: " + (DateTime.Now - start));
            Console.WriteLine("Syntax tree count: " + compilation.SyntaxTrees.Count());

            start = DateTime.Now;
            driver = driver.RunGenerators(compilation);

            Console.WriteLine("First generator run: " + (DateTime.Now - start));

            var syntaxTree = compilation.SyntaxTrees.Single(t => t.FilePath.Contains("AbstractCaseCorrectionService"));
            var sourceText = syntaxTree.GetText();

            Console.WriteLine("Start profiling now");

            var totalIncrementalTime = TimeSpan.Zero;
            for (var i = 0; i < 1000; i++)
            {
                var changedText = sourceText.WithChanges(new TextChange(new TextSpan(0, 0), $"// added text{i}\r\n"));
                var changedTree = syntaxTree.WithChangedText(changedText);
                var changedCompilation = compilation.ReplaceSyntaxTree(syntaxTree, changedTree);

                start = DateTime.Now;
                driver = driver.RunGenerators(changedCompilation);
                var incrementalTime = DateTime.Now - start;
                Console.WriteLine("Incremental time: " + incrementalTime);
                totalIncrementalTime += incrementalTime;
            }

            Console.WriteLine("Total incremental time: " + totalIncrementalTime);
            Console.ReadLine();
        }
    }

    internal sealed class PipelineCallbackGenerator : IIncrementalGenerator
    {
        private readonly Action<IncrementalGeneratorInitializationContext> _registerPipelineCallback;

        public PipelineCallbackGenerator(Action<IncrementalGeneratorInitializationContext> registerPipelineCallback)
        {
            _registerPipelineCallback = registerPipelineCallback;
        }

        public void Initialize(IncrementalGeneratorInitializationContext context) => _registerPipelineCallback(context);
    }
}<|MERGE_RESOLUTION|>--- conflicted
+++ resolved
@@ -122,7 +122,6 @@
                     (ctx, _) =>
                     {
                         var node = (ClassDeclarationSyntax)ctx.Node;
-<<<<<<< HEAD
                         var semanticModel = ctx.SemanticModel;
                         var classSymbol = semanticModel.GetDeclaredSymbol(node);
                         foreach (var attr in classSymbol.GetAttributes())
@@ -130,8 +129,6 @@
                             attr.AttributeClass.ToDisplayString();
                         }
 
-=======
->>>>>>> c4912db3
                         return node;
                     });
 #else
