--- conflicted
+++ resolved
@@ -178,10 +178,7 @@
                 var changedText = sourceText.WithChanges(new TextChange(new TextSpan(0, 0), $"// added text{i}\r\n"));
                 var changedTree = syntaxTree.WithChangedText(changedText);
                 compilation = compilation.ReplaceSyntaxTree(syntaxTree, changedTree);
-<<<<<<< HEAD
-=======
                 syntaxTree = changedTree;
->>>>>>> 3d0d4b2c
 
                 start = DateTime.Now;
                 driver = driver.RunGenerators(compilation);
