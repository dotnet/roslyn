--- conflicted
+++ resolved
@@ -19,10 +19,7 @@
 using Microsoft.Build.Locator;
 using Microsoft.CodeAnalysis;
 using Microsoft.CodeAnalysis.FindSymbols;
-<<<<<<< HEAD
-=======
 using Microsoft.CodeAnalysis.Host;
->>>>>>> 80a8ce8d
 using Microsoft.CodeAnalysis.Host.Mef;
 using Microsoft.CodeAnalysis.MSBuild;
 using Microsoft.CodeAnalysis.NavigateTo;
@@ -116,40 +113,7 @@
             _workspace = null;
         }
 
-        // [Benchmark]
-        public async Task RunSerialIndexing()
-        {
-            Console.WriteLine("start profiling now");
-            // Thread.Sleep(10000);
-            Console.WriteLine("Starting serial indexing");
-            var start = DateTime.Now;
-            foreach (var project in _workspace.CurrentSolution.Projects)
-            {
-                foreach (var document in project.Documents)
-                {
-                    // await WalkTree(document);
-                    await SyntaxTreeIndex.PrecalculateAsync(document, default).ConfigureAwait(false);
-                }
-            }
-            Console.WriteLine("Serial: " + (DateTime.Now - start));
-            Console.ReadLine();
-        }
-
-        private static async Task WalkTree(Document document)
-        {
-            var root = await document.GetSyntaxRootAsync();
-            if (root != null)
-            {
-                foreach (var child in root.DescendantNodesAndTokensAndSelf())
-                {
-
-                }
-            }
-        }
-
         [Benchmark]
-<<<<<<< HEAD
-=======
         public async Task RunSerialIndexing()
         {
             Console.WriteLine("start profiling now");
@@ -185,7 +149,6 @@
         }
 
         // [Benchmark]
->>>>>>> 80a8ce8d
         public async Task RunProjectParallelIndexing()
         {
             Console.WriteLine("start profiling now");
