--- conflicted
+++ resolved
@@ -7,13 +7,7 @@
     <OutputType>Exe</OutputType>
     <TargetFrameworks>net5.0;netcoreapp3.1;net472</TargetFrameworks>
     <IsShipping>false</IsShipping>
-<<<<<<< HEAD
-=======
-    <PlatformTarget>AnyCPU</PlatformTarget>
-    <!-- Automatically generate the necessary assembly binding redirects -->
-    <AutoGenerateBindingRedirects>true</AutoGenerateBindingRedirects>
     <LangVersion>9</LangVersion>
->>>>>>> a1290467
   </PropertyGroup>
 
   <ItemGroup>
