--- conflicted
+++ resolved
@@ -232,7 +232,7 @@
                     options: pdbToXmlOptions,
                     methodName: null);
 
-                Process.Start(@"C:\Program Files (x86)\Microsoft SDKs\Windows\v10.0A\bin\NETFX 4.8 Tools\ildasm.exe", $@"{assemblyFilePath} /all /out={buildDataFiles.ILFilePath}").WaitForExit();
+                Process.Start(IldasmUtilities.IldasmPath, $@"{assemblyFilePath} /all /out={buildDataFiles.ILFilePath}").WaitForExit();
 
                 return buildDataFiles;
             }
@@ -257,13 +257,8 @@
                 using var writer = new StreamWriter(outputFilePath, append: false);
                 var peMetadataReader = peReader.GetMetadataReader();
 
-<<<<<<< HEAD
-                        Process.Start(IldasmUtilities.IldasmPath, $@"{originalBinaryPath.FullName} /all /out={ildasmOriginalOutputPath}").WaitForExit();
-                        Process.Start(IldasmUtilities.IldasmPath, $@"{rebuildAssemblyPath} /all /out={ildasmRebuildOutputPath}").WaitForExit();
-=======
                 writeDebugDirectory();
                 writeEmbeddedFileInfo();
->>>>>>> ce984056
 
                 void writeDebugDirectory()
                 {
