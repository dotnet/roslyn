--- conflicted
+++ resolved
@@ -4,12 +4,7 @@
 <Project Sdk="Microsoft.NET.Sdk">
   <PropertyGroup>
     <OutputType>Exe</OutputType>
-<<<<<<< HEAD
-    <TargetFrameworks>net472;netcoreapp3.1</TargetFrameworks>
-=======
     <TargetFrameworks>net472;net6.0</TargetFrameworks>
-    <PlatformTarget>AnyCPU</PlatformTarget>
->>>>>>> b1fbb442
     <Nullable>enable</Nullable>
     <AllowUnsafeBlocks>true</AllowUnsafeBlocks>
   </PropertyGroup>
