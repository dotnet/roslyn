--- conflicted
+++ resolved
@@ -69,12 +69,8 @@
         {
             var service = workspace.Services.GetService<IDocumentNavigationService>();
             return _threadingContext.JoinableTaskFactory.Run(() =>
-<<<<<<< HEAD
-                service.TryNavigateToSpanAsync(workspace, documentId, textSpan, NavigationOptions.Default with { PreferProvisionalTab = true }, cancellationToken));
-=======
                 service.TryNavigateToSpanAsync(
                     _threadingContext, workspace, documentId, textSpan, NavigationOptions.Default with { PreferProvisionalTab = true }, cancellationToken));
->>>>>>> 80a8ce8d
         }
 
         [Obsolete("Call overload that takes a CancellationToken", error: false)]
@@ -85,12 +81,8 @@
         {
             var service = workspace.Services.GetService<IDocumentNavigationService>();
             return _threadingContext.JoinableTaskFactory.Run(() =>
-<<<<<<< HEAD
-                service.TryNavigateToLineAndOffsetAsync(workspace, documentId, lineNumber, offset, NavigationOptions.Default with { PreferProvisionalTab = true }, cancellationToken));
-=======
                 service.TryNavigateToPositionAsync(
                     _threadingContext, workspace, documentId, lineNumber, offset, NavigationOptions.Default with { PreferProvisionalTab = true }, cancellationToken));
->>>>>>> 80a8ce8d
         }
 
         [Obsolete("Call overload that takes a CancellationToken", error: false)]
@@ -101,12 +93,8 @@
         {
             var service = workspace.Services.GetService<IDocumentNavigationService>();
             return _threadingContext.JoinableTaskFactory.Run(() =>
-<<<<<<< HEAD
-                service.TryNavigateToPositionAsync(workspace, documentId, position, virtualSpace, NavigationOptions.Default with { PreferProvisionalTab = true }, cancellationToken));
-=======
                 service.TryNavigateToPositionAsync(
                     _threadingContext, workspace, documentId, position, virtualSpace, NavigationOptions.Default with { PreferProvisionalTab = true }, cancellationToken));
->>>>>>> 80a8ce8d
         }
     }
 }