﻿// Licensed to the .NET Foundation under one or more agreements.
// The .NET Foundation licenses this file to you under the MIT license.
// See the LICENSE file in the project root for more information.

using System;
using System.Composition;
using Microsoft.CodeAnalysis.Completion;
using Microsoft.CodeAnalysis.Formatting;
using Microsoft.CodeAnalysis.Host.Mef;
using Microsoft.CodeAnalysis.Options;
using Microsoft.CodeAnalysis.SolutionCrawler;
using Microsoft.VisualStudio.LanguageServices;

namespace Microsoft.CodeAnalysis.ExternalAccess.FSharp
{
    [Export(typeof(FSharpGlobalOptions)), Shared]
    internal sealed class FSharpGlobalOptions
    {
        private readonly IGlobalOptionService _globalOptions;
        private readonly VisualStudioWorkspace _workspace;

        [ImportingConstructor]
        [Obsolete(MefConstruction.ImportingConstructorMessage, error: true)]
        public FSharpGlobalOptions(IGlobalOptionService globalOptions, VisualStudioWorkspace workspace)
        {
            _globalOptions = globalOptions;
            _workspace = workspace;
        }

        public bool BlockForCompletionItems
        {
            get => _globalOptions.GetOption(CompletionViewOptions.BlockForCompletionItems, LanguageNames.FSharp);
            set => _globalOptions.SetGlobalOption(new OptionKey(CompletionViewOptions.BlockForCompletionItems, LanguageNames.FSharp), value);
        }

        public void SetBackgroundAnalysisScope(bool openFilesOnly)
        {
<<<<<<< HEAD
            var solution = _workspace.CurrentSolution;

#pragma warning disable CS0618 // Type or member is obsolete
            _workspace.TryApplyChanges(solution.WithOptions(solution.Options
                .WithChangedOption(
                    SolutionCrawlerOptions.ClosedFileDiagnostic,
                    LanguageNames.FSharp,
                    !openFilesOnly)));
#pragma warning restore
=======
            _globalOptions.SetGlobalOption(
                new OptionKey(SolutionCrawlerOptionsStorage.BackgroundAnalysisScopeOption, LanguageNames.FSharp),
                openFilesOnly ? BackgroundAnalysisScope.OpenFiles : BackgroundAnalysisScope.FullSolution);
>>>>>>> 80a8ce8d
        }
    }
}<|MERGE_RESOLUTION|>--- conflicted
+++ resolved
@@ -17,14 +17,12 @@
     internal sealed class FSharpGlobalOptions
     {
         private readonly IGlobalOptionService _globalOptions;
-        private readonly VisualStudioWorkspace _workspace;
 
         [ImportingConstructor]
         [Obsolete(MefConstruction.ImportingConstructorMessage, error: true)]
-        public FSharpGlobalOptions(IGlobalOptionService globalOptions, VisualStudioWorkspace workspace)
+        public FSharpGlobalOptions(IGlobalOptionService globalOptions)
         {
             _globalOptions = globalOptions;
-            _workspace = workspace;
         }
 
         public bool BlockForCompletionItems
@@ -35,21 +33,9 @@
 
         public void SetBackgroundAnalysisScope(bool openFilesOnly)
         {
-<<<<<<< HEAD
-            var solution = _workspace.CurrentSolution;
-
-#pragma warning disable CS0618 // Type or member is obsolete
-            _workspace.TryApplyChanges(solution.WithOptions(solution.Options
-                .WithChangedOption(
-                    SolutionCrawlerOptions.ClosedFileDiagnostic,
-                    LanguageNames.FSharp,
-                    !openFilesOnly)));
-#pragma warning restore
-=======
             _globalOptions.SetGlobalOption(
                 new OptionKey(SolutionCrawlerOptionsStorage.BackgroundAnalysisScopeOption, LanguageNames.FSharp),
                 openFilesOnly ? BackgroundAnalysisScope.OpenFiles : BackgroundAnalysisScope.FullSolution);
->>>>>>> 80a8ce8d
         }
     }
 }