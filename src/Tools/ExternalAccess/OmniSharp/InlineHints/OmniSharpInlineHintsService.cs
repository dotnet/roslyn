--- conflicted
+++ resolved
@@ -19,15 +19,8 @@
     {
         var service = document.GetRequiredLanguageService<IInlineHintsService>();
         var roslynOptions = options.ToInlineHintsOptions();
-        // TODO: https://github.com/dotnet/roslyn/issues/57283
-        var globalOptions = document.Project.Solution.Services.GetRequiredService<ILegacyGlobalOptionsWorkspaceService>();
-        var displayAllOverride = globalOptions.InlineHintsOptionsDisplayAllOverride;
 
-<<<<<<< HEAD
-        var hints = await service.GetInlineHintsAsync(document, textSpan, roslynOptions, displayAllOverride, cancellationToken).ConfigureAwait(false);
-=======
         var hints = await service.GetInlineHintsAsync(document, textSpan, roslynOptions, displayAllOverride: false, cancellationToken).ConfigureAwait(false);
->>>>>>> 4fbf90e9
         return hints.SelectAsArray(static h => new OmniSharpInlineHint(
             h.Span,
             h.DisplayParts,
