{
  "profiles": {
    "IDE Analyzers": {
      "commandName": "Project",
<<<<<<< HEAD
      "commandLineArgs": "$(OutDir) $(SolutionDir)Roslyn.sln /concurrent /stats /a CSharpSimplifyTypeNamesDiagnosticAnalyzer"
=======
      "commandLineArgs": "$(OutDir) $(SolutionDir)Roslyn.sln /concurrent /stats /compilerStats"
>>>>>>> 25e682f1
    },
    "CSharpEditorFeatures Analyzers": {
      "commandName": "Project",
      "commandLineArgs": "$(OutDir)Microsoft.CodeAnalysis.CSharp.EditorFeatures.dll $(SolutionDir)Roslyn.sln /concurrent /stats"
    },
    "CSharpFeatures Analyzers": {
      "commandName": "Project",
      "commandLineArgs": "$(OutDir)Microsoft.CodeAnalysis.CSharp.Features.dll $(SolutionDir)Roslyn.sln /concurrent /stats"
    },
    "BasicEditorFeatures Analyzers": {
      "commandName": "Project",
      "commandLineArgs": "$(OutDir)Microsoft.CodeAnalysis.VisualBasic.EditorFeatures.dll $(SolutionDir)Roslyn.sln /concurrent /stats"
    },
    "BasicFeatures Analyzers": {
      "commandName": "Project",
      "commandLineArgs": "$(OutDir)Microsoft.CodeAnalysis.VisualBasic.Features.dll $(SolutionDir)Roslyn.sln /concurrent /stats"
    },
    "Microsoft.CodeQuality.CSharp.Analyzers Analyzers": {
      "commandName": "Project",
      "commandLineArgs": "$(SolutionDir)..\\roslyn-analyzers\\artifacts\\Release\\bin\\Microsoft.CodeAnalysis.FxCopAnalyzers.Package\\netstandard1.3 $(SolutionDir)..\\Orchard\\src\\Orchard.sln /concurrent /iter:4 /stats"
    },
    "Profile CSharpSimplifyTypeNamesDiagnosticAnalyzer": {
      "commandName": "Project",
      "commandLineArgs": "$(OutDir)Microsoft.CodeAnalysis.CSharp.Features.dll $(SolutionDir)..\\Orchard\\src\\Orchard.sln /stats /a CSharpSimplifyTypeNamesDiagnosticAnalyzer /editperf:ContentQueryExtensions /edititer:300"
    },
    "Profile RemoveUnnecessaryCastDiagnosticAnalyzerBase": {
      "commandName": "Project",
      "commandLineArgs": "$(OutDir) $(SolutionDir)Roslyn.sln /concurrent /stats /a CSharpRemoveUnnecessaryCastDiagnosticAnalyzer /a VisualBasicRemoveUnnecessaryCastDiagnosticAnalyzer"
    },
    "Profile FormattingDiagnosticAnalyzer": {
      "commandName": "Project",
      "commandLineArgs": "$(OutDir) $(SolutionDir)Roslyn.sln /stats /a FormattingDiagnosticAnalyzer"
    },
    "IIncrementalAnalyzer SyntaxTreeInfoIncrementalAnalyzerProvider": {
      "commandName": "Project",
      "commandLineArgs": "$(OutDir) $(SolutionDir)Roslyn.sln /stats /ia SyntaxTreeInfoIncrementalAnalyzerProvider /persist /profileroot $(SolutionDir)artifacts\\profileRoot"
    },
    "IIncrementalAnalyzer SymbolTreeInfoIncrementalAnalyzerProvider": {
      "commandName": "Project",
      "commandLineArgs": "$(OutDir) $(SolutionDir)Roslyn.sln /stats /ia SymbolTreeInfoIncrementalAnalyzerProvider /persist /profileroot $(SolutionDir)artifacts\\profileRoot"
    },
    "IIncrementalAnalyzer DiagnosticAnalyzerService": {
      "commandName": "Project",
      "commandLineArgs": "$(OutDir) $(SolutionDir)Roslyn.sln /stats /ia Diagnostic /persist /profileroot $(SolutionDir)artifacts\\profileRoot"
    }
  }
}<|MERGE_RESOLUTION|>--- conflicted
+++ resolved
@@ -2,11 +2,7 @@
   "profiles": {
     "IDE Analyzers": {
       "commandName": "Project",
-<<<<<<< HEAD
-      "commandLineArgs": "$(OutDir) $(SolutionDir)Roslyn.sln /concurrent /stats /a CSharpSimplifyTypeNamesDiagnosticAnalyzer"
-=======
-      "commandLineArgs": "$(OutDir) $(SolutionDir)Roslyn.sln /concurrent /stats /compilerStats"
->>>>>>> 25e682f1
+      "commandLineArgs": "$(OutDir) $(SolutionDir)Roslyn.sln /concurrent /stats /compilerStats CSharpSimplifyTypeNamesDiagnosticAnalyzer"
     },
     "CSharpEditorFeatures Analyzers": {
       "commandName": "Project",
