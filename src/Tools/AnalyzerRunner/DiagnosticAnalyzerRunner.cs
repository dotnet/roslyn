--- conflicted
+++ resolved
@@ -187,11 +187,7 @@
             var stopwatch = PerformanceTracker.StartNew();
             for (int i = 0; i < analyzerOptionsInternal.TestDocumentIterations; i++)
             {
-<<<<<<< HEAD
-                var workspaceAnalyzerOptions = new WorkspaceAnalyzerOptions(project.AnalyzerOptions, project);
-=======
                 var workspaceAnalyzerOptions = new WorkspaceAnalyzerOptions(project.AnalyzerOptions, project.Solution, ideAnalyzerOptions);
->>>>>>> 80a8ce8d
                 CompilationWithAnalyzers compilationWithAnalyzers = compilation.WithAnalyzers(languageAnalyzers, new CompilationWithAnalyzersOptions(workspaceAnalyzerOptions, null, analyzerOptionsInternal.RunConcurrent, logAnalyzerExecutionTime: true, reportSuppressedDiagnostics: analyzerOptionsInternal.ReportSuppressedDiagnostics));
 
                 SyntaxTree tree = await project.GetDocument(documentId).GetSyntaxTreeAsync(cancellationToken).ConfigureAwait(false);
@@ -399,13 +395,8 @@
                 var newCompilation = compilation.RemoveAllSyntaxTrees().AddSyntaxTrees(compilation.SyntaxTrees);
                 var ideAnalyzerOptions = IdeAnalyzerOptions.GetDefault(project.LanguageServices);
 
-<<<<<<< HEAD
-                var workspaceAnalyzerOptions = new WorkspaceAnalyzerOptions(project.AnalyzerOptions, project);
-                CompilationWithAnalyzers compilationWithAnalyzers = newCompilation.WithAnalyzers(analyzers, new CompilationWithAnalyzersOptions(workspaceAnalyzerOptions, null, analyzerOptionsInternal.RunConcurrent, logAnalyzerExecutionTime: true, reportSuppressedDiagnostics: analyzerOptionsInternal.ReportSuppressedDiagnostics));
-=======
                 var workspaceAnalyzerOptions = new WorkspaceAnalyzerOptions(project.AnalyzerOptions, project.Solution, ideAnalyzerOptions);
                 var compilationWithAnalyzers = newCompilation.WithAnalyzers(analyzers, new CompilationWithAnalyzersOptions(workspaceAnalyzerOptions, null, analyzerOptionsInternal.RunConcurrent, logAnalyzerExecutionTime: true, reportSuppressedDiagnostics: analyzerOptionsInternal.ReportSuppressedDiagnostics));
->>>>>>> 80a8ce8d
                 var analystResult = await compilationWithAnalyzers.GetAnalysisResultAsync(cancellationToken).ConfigureAwait(false);
                 return analystResult;
             }
