﻿<?xml version="1.0" encoding="utf-8"?>
<root>
  <!-- 
    Microsoft ResX Schema 
    
    Version 2.0
    
    The primary goals of this format is to allow a simple XML format 
    that is mostly human readable. The generation and parsing of the 
    various data types are done through the TypeConverter classes 
    associated with the data types.
    
    Example:
    
    ... ado.net/XML headers & schema ...
    <resheader name="resmimetype">text/microsoft-resx</resheader>
    <resheader name="version">2.0</resheader>
    <resheader name="reader">System.Resources.ResXResourceReader, System.Windows.Forms, ...</resheader>
    <resheader name="writer">System.Resources.ResXResourceWriter, System.Windows.Forms, ...</resheader>
    <data name="Name1"><value>this is my long string</value><comment>this is a comment</comment></data>
    <data name="Color1" type="System.Drawing.Color, System.Drawing">Blue</data>
    <data name="Bitmap1" mimetype="application/x-microsoft.net.object.binary.base64">
        <value>[base64 mime encoded serialized .NET Framework object]</value>
    </data>
    <data name="Icon1" type="System.Drawing.Icon, System.Drawing" mimetype="application/x-microsoft.net.object.bytearray.base64">
        <value>[base64 mime encoded string representing a byte array form of the .NET Framework object]</value>
        <comment>This is a comment</comment>
    </data>
                
    There are any number of "resheader" rows that contain simple 
    name/value pairs.
    
    Each data row contains a name, and value. The row also contains a 
    type or mimetype. Type corresponds to a .NET class that support 
    text/value conversion through the TypeConverter architecture. 
    Classes that don't support this are serialized and stored with the 
    mimetype set.
    
    The mimetype is used for serialized objects, and tells the 
    ResXResourceReader how to depersist the object. This is currently not 
    extensible. For a given mimetype the value must be set accordingly:
    
    Note - application/x-microsoft.net.object.binary.base64 is the format 
    that the ResXResourceWriter will generate, however the reader can 
    read any of the formats listed below.
    
    mimetype: application/x-microsoft.net.object.binary.base64
    value   : The object must be serialized with 
            : System.Runtime.Serialization.Formatters.Binary.BinaryFormatter
            : and then encoded with base64 encoding.
    
    mimetype: application/x-microsoft.net.object.soap.base64
    value   : The object must be serialized with 
            : System.Runtime.Serialization.Formatters.Soap.SoapFormatter
            : and then encoded with base64 encoding.

    mimetype: application/x-microsoft.net.object.bytearray.base64
    value   : The object must be serialized into a byte array 
            : using a System.ComponentModel.TypeConverter
            : and then encoded with base64 encoding.
    -->
  <xsd:schema id="root" xmlns="" xmlns:xsd="http://www.w3.org/2001/XMLSchema" xmlns:msdata="urn:schemas-microsoft-com:xml-msdata">
    <xsd:import namespace="http://www.w3.org/XML/1998/namespace" />
    <xsd:element name="root" msdata:IsDataSet="true">
      <xsd:complexType>
        <xsd:choice maxOccurs="unbounded">
          <xsd:element name="metadata">
            <xsd:complexType>
              <xsd:sequence>
                <xsd:element name="value" type="xsd:string" minOccurs="0" />
              </xsd:sequence>
              <xsd:attribute name="name" use="required" type="xsd:string" />
              <xsd:attribute name="type" type="xsd:string" />
              <xsd:attribute name="mimetype" type="xsd:string" />
              <xsd:attribute ref="xml:space" />
            </xsd:complexType>
          </xsd:element>
          <xsd:element name="assembly">
            <xsd:complexType>
              <xsd:attribute name="alias" type="xsd:string" />
              <xsd:attribute name="name" type="xsd:string" />
            </xsd:complexType>
          </xsd:element>
          <xsd:element name="data">
            <xsd:complexType>
              <xsd:sequence>
                <xsd:element name="value" type="xsd:string" minOccurs="0" msdata:Ordinal="1" />
                <xsd:element name="comment" type="xsd:string" minOccurs="0" msdata:Ordinal="2" />
              </xsd:sequence>
              <xsd:attribute name="name" type="xsd:string" use="required" msdata:Ordinal="1" />
              <xsd:attribute name="type" type="xsd:string" msdata:Ordinal="3" />
              <xsd:attribute name="mimetype" type="xsd:string" msdata:Ordinal="4" />
              <xsd:attribute ref="xml:space" />
            </xsd:complexType>
          </xsd:element>
          <xsd:element name="resheader">
            <xsd:complexType>
              <xsd:sequence>
                <xsd:element name="value" type="xsd:string" minOccurs="0" msdata:Ordinal="1" />
              </xsd:sequence>
              <xsd:attribute name="name" type="xsd:string" use="required" />
            </xsd:complexType>
          </xsd:element>
        </xsd:choice>
      </xsd:complexType>
    </xsd:element>
  </xsd:schema>
  <resheader name="resmimetype">
    <value>text/microsoft-resx</value>
  </resheader>
  <resheader name="version">
    <value>2.0</value>
  </resheader>
  <resheader name="reader">
    <value>System.Resources.ResXResourceReader, System.Windows.Forms, Version=4.0.0.0, Culture=neutral, PublicKeyToken=b77a5c561934e089</value>
  </resheader>
  <resheader name="writer">
    <value>System.Resources.ResXResourceWriter, System.Windows.Forms, Version=4.0.0.0, Culture=neutral, PublicKeyToken=b77a5c561934e089</value>
  </resheader>
  <data name="DirectlyAwaitingTaskDescription" xml:space="preserve">
    <value>Do not directly await a Task</value>
  </data>
  <data name="DirectlyAwaitingTaskMessage" xml:space="preserve">
    <value>Do not directly await a Task without calling ConfigureAwait</value>
  </data>
  <data name="DontUseCodeActionCreateDescription" xml:space="preserve">
    <value>Do not use generic CodeAction.Create to create CodeAction</value>
  </data>
  <data name="DontUseCodeActionCreateMessage" xml:space="preserve">
    <value>Consider creating unique code action type per different fix. it will help us to see how each code action is used. otherwise, we will only see bunch of generic code actions being used.</value>
  </data>
  <data name="MissingSharedAttributeDescription" xml:space="preserve">
    <value>Parts exported with MEFv2 must be marked as Shared.</value>
  </data>
  <data name="MissingSharedAttributeMessage" xml:space="preserve">
    <value>Part exported with MEFv2 must be marked with the Shared attribute.</value>
  </data>
  <data name="MixedVersionsOfMefAttributesDescription" xml:space="preserve">
    <value>Do not mix attributes from different versions of MEF</value>
  </data>
  <data name="MixedVersionsOfMefAttributesMessage" xml:space="preserve">
    <value>Attribute '{0}' comes from a different version of MEF than the export attribute on '{1}'</value>
  </data>
  <data name="UseArrayEmptyDescription" xml:space="preserve">
    <value>Avoid zero-length array allocations.</value>
  </data>
  <data name="UseArrayEmptyMessage" xml:space="preserve">
    <value>Avoid unnecessary zero-length array allocations.  Use Array.Empty&lt;T&gt;() instead.</value>
  </data>
  <data name="ImplementIEquatableDescription" xml:space="preserve">
    <value>Implement IEquatable&lt;T&gt; when overriding Object.Equals</value>
  </data>
  <data name="ImplementIEquatableMessage" xml:space="preserve">
    <value>Type {0} should implement IEquatable&lt;T&gt; because it overrides Equals</value>
  </data>
  <data name="OverrideObjectEqualsDescription" xml:space="preserve">
    <value>Override Object.Equals(object) when implementing IEquatable&lt;T&gt; </value>
  </data>
  <data name="OverrideObjectEqualsMessage" xml:space="preserve">
    <value>Type {0} should override Equals because it implements IEquatable&lt;T&gt;</value>
  </data>
  <data name="UseEmptyEnumerableDescription" xml:space="preserve">
    <value>Use SpecializedCollections.EmptyEnumerable&lt;T&gt;()</value>
  </data>
  <data name="UseEmptyEnumerableMessage" xml:space="preserve">
    <value>Use SpecializedCollections.EmptyEnumerable&lt;T&gt;()</value>
  </data>
  <data name="UseSingletonEnumerableDescription" xml:space="preserve">
    <value>Use SpecializedCollections.SingletonEnumerable&lt;T&gt;()</value>
  </data>
  <data name="UseSingletonEnumerableMessage" xml:space="preserve">
    <value>Use SpecializedCollections.SingletonEnumerable&lt;T&gt;()</value>
  </data>
  <data name="UseSiteDiagnosticsCheckerDescription" xml:space="preserve">
    <value>Invoke the correct property to ensure correct use site diagnostics.</value>
  </data>
  <data name="UseSiteDiagnosticsCheckerMessage" xml:space="preserve">
    <value>Do not directly invoke the property '{0}', instead use '{0}NoUseSiteDiagnostics'.</value>
  </data>
  <data name="UseProperCrefTagsDescription" xml:space="preserve">
    <value>Use of cref tags with prefixes should be avoided, since it prevents the compiler from verifying references and the IDE from updating references during refactorings. It is permissible to suppress this error at a single documentation site if the cref must use a prefix because the type being mentioned is not findable by the compiler. For example, if a cref is mentioning a special attribute in the full framework but you’re in a file that compiles against the portable framework, or if you want to reference a type at higher layer of Roslyn, you should suppress the error. You should not suppress the error just because you want to take a shortcut and avoid using the full syntax.</value>
  </data>
  <data name="UseProperCrefTagsMessage" xml:space="preserve">
    <value>cref tag has prefix '{0}', which should be removed unless the type or member cannot be accessed.</value>
  </data>
  <data name="CancellationTokenMustBeLastDescription" xml:space="preserve">
    <value>CancellationToken parameters must come last</value>
  </data>
  <data name="CancellationTokenMustBeLastMessage" xml:space="preserve">
    <value>Method '{0}' should take CancellationToken as the last parameter</value>
  </data>
  <data name="DoNotCallToImmutableArrayMessage" xml:space="preserve">
    <value>Do not call ToImmutableArray on an ImmutableArray&lt;T&gt; value.</value>
  </data>
  <data name="DiagnosticDescriptorAccessMessage" xml:space="preserve">
    <value>Do not invoke property '{0}' on type '{1}', instead directly access the required member{2} on '{1}'</value>
  </data>
  <data name="DiagnosticDescriptorAccessTitle" xml:space="preserve">
    <value>Do not invoke Diagnostic.Descriptor</value>
  </data>
  <data name="DiagnosticDescriptorAccessDescription" xml:space="preserve">
    <value>Accessing the Descriptor property of Diagnostic in compiler layer leads to unnecessary string allocations for fields of the descriptor that are not utilized in command line compilation. Hence, you should avoid accessing the Descriptor of the compiler diagnostics here. Instead you should directly access these properties off the Diagnostic type.</value>
  </data>
  <data name="DoNotUseLinqOnIndexableCollectionMessage" xml:space="preserve">
    <value>Do not use Enumerable methods on indexable collections.  Instead use the collection directly.</value>
  </data>
  <data name="DoNotUseLinqOnIndexableCollectionDescription" xml:space="preserve">
    <value>This collection is directly indexable.  Going through LINQ here causes unnecessary allocations and CPU work.</value>
  </data>
  <data name="UseProperCrefTagsTitle" xml:space="preserve">
    <value>Avoid using cref tags with a prefix</value>
  </data>
  <data name="ConsumePreserveSigTitle" xml:space="preserve">
    <value>Always consume the value returned by methods marked with PreserveSigAttribute</value>
  </data>
  <data name="ConsumePreserveSigMessage" xml:space="preserve">
    <value>Consume the hresult returned by method '{0}' and call Marshal.ThrowExceptionForHR.</value>
  </data>
  <data name="ConsumePreserveSigDescription" xml:space="preserve">
    <value>PreserveSigAttribute indicates that a method will return an HRESULT, rather than throwing an exception.  Therefore, it is important to consume the HRESULT returned by the method, so that errors can be detected.  Generally, this is done by calling Marshal.ThrowExceptionForHR.</value>
  </data>
  <data name="DeclarePublicApiTitle" xml:space="preserve">
    <value>Add public types and members to the declared API</value>
  </data>
  <data name="DeclarePublicApiMessage" xml:space="preserve">
    <value>Symbol '{0}' is not part of the declared API.</value>
  </data>
  <data name="DeclarePublicApiDescription" xml:space="preserve">
    <value>All public types and members should be declared in PublicAPI.txt. This draws attention to API changes in the code reviews and source control history, and helps prevent breaking changes.</value>
  </data>
  <data name="RemoveDeletedApiTitle" xml:space="preserve">
    <value>Remove deleted types and members from the declared API</value>
  </data>
  <data name="RemoveDeletedApiMessage" xml:space="preserve">
    <value>Symbol '{0}' is part of the declared API, but is either not public or could not be found</value>
  </data>
  <data name="RemoveDeletedApiDescription" xml:space="preserve">
    <value>When removing a public type or member the corresponding entry in PublicAPI.txt should also be removed. This draws attention to API changes in the code reviews and source control history, and helps prevent breaking changes.</value>
  </data>
  <data name="UnusedDeclarationsCodeFixTitle" xml:space="preserve">
    <value>Remove unused code</value>
    <comment>The title of the fix</comment>
  </data>
  <data name="UnusedDeclarationsMessage" xml:space="preserve">
    <value>'{0}' is not used in solution.</value>
    <comment>The format-able message the diagnostic displays.</comment>
  </data>
  <data name="UnusedDeclarationsTitle" xml:space="preserve">
    <value>unused code</value>
    <comment>The title of the diagnostic.</comment>
  </data>
  <data name="DoNotCreateTasksWithoutTaskSchedulerDescription" xml:space="preserve">
    <value>Do not create tasks unless you are using one of the overloads that takes a TaskScheduler. The default is to schedule on TaskScheduler.Current, which would lead to deadlocks. Either use TaskScheduler.Default to schedule on the thread pool, or explicitly pass TaskScheduler.Current to make your intentions clear.</value>
  </data>
  <data name="DoNotCreateTasksWithoutTaskSchedulerTitle" xml:space="preserve">
    <value>Do not create tasks without passing a TaskScheduler</value>
  </data>
  <data name="DoNotCreateTasksWithoutTaskSchedulerMessage" xml:space="preserve">
    <value>Do not call {0} without passing a TaskScheduler</value>
  </data>
  <data name="SymbolDeclaredEventRuleTitle" xml:space="preserve">
    <value>SymbolDeclaredEvent must be generated for source symbols</value>
  </data>
  <data name="SymbolDeclaredEventRuleMessage" xml:space="preserve">
    <value>Symbol '{0}' seems to be a source symbol, but neither the symbol nor any of it's base types invoke method '{1}.{2}' to register a symbol declared event.</value>
  </data>
  <data name="SymbolDeclaredEventRuleDescription" xml:space="preserve">
    <value>Compilation event queue is required to generate symbol declared events for all declared source symbols. Hence, every source symbol type or one of it's base types must generate a symbol declared event.</value>
  </data>
<<<<<<< HEAD
  <data name="BoxingDescription" xml:space="preserve">
    <value>Boxing operations are expensive.</value>
  </data>
  <data name="BoxingMessage" xml:space="preserve">
    <value>Expression produces a boxing operation.</value>
=======
  <data name="ExposedNoninstantiableTypeDescription" xml:space="preserve">
    <value>When a base class is noninheritable because its constructor is internal, a derived class should not make it inheritable by having a public or protected constructor.</value>
  </data>
  <data name="ExposedNoninstantiableTypeMessage" xml:space="preserve">
    <value>Constructor makes its noninheritable base class inheritable, thereby exposing its protected members.</value>
  </data>
  <data name="ExposedNoninstantiableTypeTitle" xml:space="preserve">
    <value>Constructor make noninheritable base class inheritable</value>
>>>>>>> a5ef0988
  </data>
</root><|MERGE_RESOLUTION|>--- conflicted
+++ resolved
@@ -267,21 +267,19 @@
   <data name="SymbolDeclaredEventRuleDescription" xml:space="preserve">
     <value>Compilation event queue is required to generate symbol declared events for all declared source symbols. Hence, every source symbol type or one of it's base types must generate a symbol declared event.</value>
   </data>
-<<<<<<< HEAD
+  <data name="ExposedNoninstantiableTypeDescription" xml:space="preserve">
+    <value>When a base class is noninheritable because its constructor is internal, a derived class should not make it inheritable by having a public or protected constructor.</value>
+  </data>
+  <data name="ExposedNoninstantiableTypeMessage" xml:space="preserve">
+    <value>Constructor makes its noninheritable base class inheritable, thereby exposing its protected members.</value>
+  </data>
+  <data name="ExposedNoninstantiableTypeTitle" xml:space="preserve">
+    <value>Constructor make noninheritable base class inheritable</value>
+  </data>
   <data name="BoxingDescription" xml:space="preserve">
     <value>Boxing operations are expensive.</value>
   </data>
   <data name="BoxingMessage" xml:space="preserve">
     <value>Expression produces a boxing operation.</value>
-=======
-  <data name="ExposedNoninstantiableTypeDescription" xml:space="preserve">
-    <value>When a base class is noninheritable because its constructor is internal, a derived class should not make it inheritable by having a public or protected constructor.</value>
-  </data>
-  <data name="ExposedNoninstantiableTypeMessage" xml:space="preserve">
-    <value>Constructor makes its noninheritable base class inheritable, thereby exposing its protected members.</value>
-  </data>
-  <data name="ExposedNoninstantiableTypeTitle" xml:space="preserve">
-    <value>Constructor make noninheritable base class inheritable</value>
->>>>>>> a5ef0988
   </data>
 </root>