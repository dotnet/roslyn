--- conflicted
+++ resolved
@@ -1483,19 +1483,6 @@
                 Assert.Equal("ModuleAssemblyName", c.Assembly.Identity.Name)
             End Sub
 
-<<<<<<< HEAD
-            <WorkItem(8506, "https://github.com/dotnet/roslyn/issues/8506")>
-            <Fact()>
-            Public Sub CrossCorlibSystemObjectReturnType_Script()
-                ' MinAsyncCorlibRef corlib Is used since it provides just enough corlib type definitions
-                ' And Task APIs necessary for script hosting are provided by MinAsyncRef. This ensures that
-                ' `System.Object, mscorlib, Version=4.0.0.0` will Not be provided (since it's unversioned).
-                '
-                ' In the original bug, Xamarin iOS, Android, And Mac Mobile profile corlibs were
-                ' realistic cross-compilation targets.
-                Dim compilation = VisualBasicCompilation.CreateScriptCompilation(
-                "submission-assembly",
-=======
         <WorkItem(8506, "https://github.com/dotnet/roslyn/issues/8506")>
         <WorkItem(17403, "https://github.com/dotnet/roslyn/issues/17403")>
         <Fact()>
@@ -1522,23 +1509,10 @@
 
             Dim firstCompilation = VisualBasicCompilation.CreateScriptCompilation(
                 "submission-assembly-1",
->>>>>>> a6cf065a
                 references:={MinAsyncCorlibRef},
                 syntaxTree:=Parse("? True", options:=TestOptions.Script)
             ).VerifyDiagnostics()
 
-<<<<<<< HEAD
-                Assert.True(compilation.IsSubmission)
-
-                Dim taskOfT = compilation.GetWellKnownType(WellKnownType.System_Threading_Tasks_Task_T)
-                Dim taskOfObject = taskOfT.Construct(compilation.ObjectType)
-                Dim entryPoint = compilation.GetEntryPoint(Nothing)
-
-                Assert.Same(compilation.ObjectType.ContainingAssembly, taskOfT.ContainingAssembly)
-                Assert.Same(compilation.ObjectType.ContainingAssembly, taskOfObject.ContainingAssembly)
-                Assert.Equal(taskOfObject, entryPoint.ReturnType)
-            End Sub
-=======
             AssertCompilationCorlib(firstCompilation)
 
             Dim secondCompilation = VisualBasicCompilation.CreateScriptCompilation(
@@ -1554,7 +1528,6 @@
 
             Assert.Null(New VisualBasicScriptCompilationInfo(Nothing, Nothing, Nothing).WithPreviousScriptCompilation(firstCompilation).ReturnTypeOpt)
         End Sub
->>>>>>> a6cf065a
 
             <WorkItem(3719, "https://github.com/dotnet/roslyn/issues/3719")>
             <Fact()>
