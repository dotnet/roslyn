' Copyright (c) Microsoft.  All Rights Reserved.  Licensed under the Apache License, Version 2.0.  See License.txt in the project root for license information.

Imports Microsoft.CodeAnalysis.Semantics
Imports Microsoft.CodeAnalysis.Test.Utilities
Imports Microsoft.CodeAnalysis.VisualBasic.Syntax
Imports Roslyn.Test.Utilities

Namespace Microsoft.CodeAnalysis.VisualBasic.UnitTests.Semantics

    Partial Public Class IOperationTests
        Inherits SemanticModelTestBase

        <CompilerTrait(CompilerFeature.IOperation)>
        <Fact(Skip:="https://github.com/dotnet/roslyn/issues/18077"), WorkItem(17607, "https://github.com/dotnet/roslyn/issues/17607")>
        Public Sub InvalidVariableDeclarationStatement()
            Dim source = <![CDATA[
Class Program
    Public Shared Sub Main(args As String())
        Dim x, 1 As Integer'BIND:"Dim x, 1 As Integer"
    End Sub
End Class
]]>.Value

            Dim expectedOperationTree = <![CDATA[
IVariableDeclarationStatement (2 variables) (OperationKind.VariableDeclarationStatement) (Syntax: 'Dim x, 1 As Integer')
  IVariableDeclaration: x As System.Int32 (OperationKind.VariableDeclaration) (Syntax: 'x')
  IVariableDeclaration:  As System.Int32 (OperationKind.VariableDeclaration) (Syntax: '')
]]>.Value

            Dim expectedDiagnostics = <![CDATA[
BC42024: Unused local variable: 'x'.
        Dim x, 1 As Integer'BIND:"Dim x, 1 As Integer"
            ~
BC30203: Identifier expected.
        Dim x, 1 As Integer'BIND:"Dim x, 1 As Integer"
               ~
]]>.Value

            VerifyOperationTreeAndDiagnosticsForTest(Of LocalDeclarationStatementSyntax)(source, expectedOperationTree, expectedDiagnostics)
        End Sub

        <CompilerTrait(CompilerFeature.IOperation)>
        <Fact, WorkItem(17607, "https://github.com/dotnet/roslyn/issues/17607")>
        Public Sub InvalidSwitchStatementExpression()
            Dim source = <![CDATA[
Class Program
    Public Shared Sub Main(args As String())
        Select Case Program'BIND:"Select Case Program"
            Case 1
        End Select
    End Sub
End Class]]>.Value

Dim expectedOperationTree = <![CDATA[
ISwitchStatement (1 cases) (OperationKind.SwitchStatement, IsInvalid) (Syntax: 'Select Case ... End Select')
  Switch expression: IOperation:  (OperationKind.None, IsInvalid) (Syntax: 'Program')
  Sections:
      ISwitchCase (1 case clauses, 1 statements) (OperationKind.SwitchCase) (Syntax: 'Case 1')
          Clauses:
              ISingleValueCaseClause (CaseKind.SingleValue) (OperationKind.SingleValueCaseClause) (Syntax: '1')
                Value: null
          Body:
              IBlockStatement (0 statements) (OperationKind.BlockStatement) (Syntax: 'Case 1')
]]>.Value

            Dim expectedDiagnostics = <![CDATA[
BC30109: 'Program' is a class type and cannot be used as an expression.
        Select Case Program'BIND:"Select Case Program"
                    ~~~~~~~
]]>.Value

            VerifyOperationTreeAndDiagnosticsForTest(Of SelectBlockSyntax)(source, expectedOperationTree, expectedDiagnostics)
        End Sub

        <CompilerTrait(CompilerFeature.IOperation)>
        <Fact, WorkItem(17607, "https://github.com/dotnet/roslyn/issues/17607")>
        Public Sub InvalidSwitchStatementCaseLabel()
            Dim source = <![CDATA[
Class Program
    Public Shared Sub Main(args As String())
        Dim x = New Program()
        Select Case x.ToString()'BIND:"Select Case x.ToString()"
            Case x
                Exit Select
        End Select
    End Sub
End Class]]>.Value

Dim expectedOperationTree = <![CDATA[
ISwitchStatement (1 cases) (OperationKind.SwitchStatement, IsInvalid) (Syntax: 'Select Case ... End Select')
  Switch expression: IInvocationExpression (virtual Function System.Object.ToString() As System.String) (OperationKind.InvocationExpression, Type: System.String) (Syntax: 'x.ToString()')
      Instance Receiver: ILocalReferenceExpression: x (OperationKind.LocalReferenceExpression, Type: Program) (Syntax: 'x')
      Arguments(0)
  Sections:
      ISwitchCase (1 case clauses, 1 statements) (OperationKind.SwitchCase, IsInvalid) (Syntax: 'Case x ... Exit Select')
          Clauses:
              ISingleValueCaseClause (CaseKind.SingleValue) (OperationKind.SingleValueCaseClause, IsInvalid) (Syntax: 'x')
                Value: null
          Body:
              IBlockStatement (1 statements) (OperationKind.BlockStatement, IsInvalid) (Syntax: 'Case x ... Exit Select')
                IBranchStatement (BranchKind.Break, Label: exit) (OperationKind.BranchStatement) (Syntax: 'Exit Select')
]]>.Value

            Dim expectedDiagnostics = <![CDATA[
BC30311: Value of type 'Program' cannot be converted to 'String'.
            Case x
                 ~
]]>.Value

            VerifyOperationTreeAndDiagnosticsForTest(Of SelectBlockSyntax)(source, expectedOperationTree, expectedDiagnostics)
        End Sub

        <CompilerTrait(CompilerFeature.IOperation)>
        <Fact, WorkItem(17607, "https://github.com/dotnet/roslyn/issues/17607")>
        Public Sub InvalidIfStatement()
            Dim source = <![CDATA[
Class Program
    Public Shared Sub Main(args As String())
        Dim x = New Program()
        If x = Nothing Then'BIND:"If x = Nothing Then"
        End If
    End Sub
End Class]]>.Value

Dim expectedOperationTree = <![CDATA[
IIfStatement (OperationKind.IfStatement, IsInvalid) (Syntax: 'If x = Noth ... End If')
  Condition: IConversionExpression (Implicit, TryCast: False, Unchecked) (OperationKind.ConversionExpression, Type: System.Boolean, IsInvalid) (Syntax: 'x = Nothing')
      Conversion: CommonConversion (Exists: False, IsIdentity: False, IsNumeric: False, IsReference: False, IsUserDefined: False) (MethodSymbol: null)
      Operand: IBinaryOperatorExpression (BinaryOperatorKind.Equals, Checked) (OperationKind.BinaryOperatorExpression, Type: ?, IsInvalid) (Syntax: 'x = Nothing')
          Left: ILocalReferenceExpression: x (OperationKind.LocalReferenceExpression, Type: Program, IsInvalid) (Syntax: 'x')
          Right: IConversionExpression (Implicit, TryCast: False, Unchecked) (OperationKind.ConversionExpression, Type: Program, Constant: null, IsInvalid) (Syntax: 'Nothing')
              Conversion: CommonConversion (Exists: False, IsIdentity: False, IsNumeric: False, IsReference: False, IsUserDefined: False) (MethodSymbol: null)
              Operand: ILiteralExpression (OperationKind.LiteralExpression, Type: null, Constant: null, IsInvalid) (Syntax: 'Nothing')
  IfTrue: IBlockStatement (0 statements) (OperationKind.BlockStatement, IsInvalid) (Syntax: 'If x = Noth ... End If')
  IfFalse: null
]]>.Value

            Dim expectedDiagnostics = <![CDATA[
BC30452: Operator '=' is not defined for types 'Program' and 'Program'.
        If x = Nothing Then'BIND:"If x = Nothing Then"
           ~~~~~~~~~~~
]]>.Value

            VerifyOperationTreeAndDiagnosticsForTest(Of MultiLineIfBlockSyntax)(source, expectedOperationTree, expectedDiagnostics)
        End Sub

        <CompilerTrait(CompilerFeature.IOperation)>
        <Fact, WorkItem(17607, "https://github.com/dotnet/roslyn/issues/17607")>
        Public Sub InvalidIfElseIfStatement()
            Dim source = <![CDATA[
Class Program
    Public Shared Sub Main(args As String())
        Dim x = New Program()
        If Then'BIND:"If Then"
        ElseIf x Then
            x
        Else
    End Sub
End Class]]>.Value

Dim expectedOperationTree = <![CDATA[
IIfStatement (OperationKind.IfStatement, IsInvalid) (Syntax: 'If Then'BIN ... Else')
  Condition: IConversionExpression (Implicit, TryCast: False, Unchecked) (OperationKind.ConversionExpression, Type: System.Boolean, IsInvalid) (Syntax: '')
      Conversion: CommonConversion (Exists: False, IsIdentity: False, IsNumeric: False, IsReference: False, IsUserDefined: False) (MethodSymbol: null)
      Operand: IInvalidExpression (OperationKind.InvalidExpression, Type: ?, IsInvalid) (Syntax: '')
          Children(0)
  IfTrue: IBlockStatement (0 statements) (OperationKind.BlockStatement, IsInvalid) (Syntax: 'If Then'BIN ... Else')
  IfFalse: IIfStatement (OperationKind.IfStatement, IsInvalid) (Syntax: 'ElseIf x Th ... x')
      Condition: IConversionExpression (Implicit, TryCast: False, Unchecked) (OperationKind.ConversionExpression, Type: System.Boolean, IsInvalid) (Syntax: 'x')
          Conversion: CommonConversion (Exists: False, IsIdentity: False, IsNumeric: False, IsReference: False, IsUserDefined: False) (MethodSymbol: null)
          Operand: ILocalReferenceExpression: x (OperationKind.LocalReferenceExpression, Type: Program, IsInvalid) (Syntax: 'x')
      IfTrue: IBlockStatement (1 statements) (OperationKind.BlockStatement, IsInvalid) (Syntax: 'ElseIf x Th ... x')
          IExpressionStatement (OperationKind.ExpressionStatement, IsInvalid) (Syntax: 'x')
            Expression: IInvalidExpression (OperationKind.InvalidExpression, Type: ?, IsInvalid) (Syntax: 'x')
                Children(1):
                    ILocalReferenceExpression: x (OperationKind.LocalReferenceExpression, Type: Program, IsInvalid) (Syntax: 'x')
      IfFalse: IBlockStatement (0 statements) (OperationKind.BlockStatement) (Syntax: 'Else')
]]>.Value

            Dim expectedDiagnostics = <![CDATA[
BC30081: 'If' must end with a matching 'End If'.
        If Then'BIND:"If Then"
        ~~~~~~~
BC30201: Expression expected.
        If Then'BIND:"If Then"
           ~
BC30311: Value of type 'Program' cannot be converted to 'Boolean'.
        ElseIf x Then
               ~
BC30454: Expression is not a method.
            x
            ~
]]>.Value

            VerifyOperationTreeAndDiagnosticsForTest(Of MultiLineIfBlockSyntax)(source, expectedOperationTree, expectedDiagnostics)
        End Sub

        <CompilerTrait(CompilerFeature.IOperation)>
        <Fact, WorkItem(17607, "https://github.com/dotnet/roslyn/issues/17607")>
        Public Sub InvalidForStatement_MissingConditionAndStep()
            Dim source = <![CDATA[
Module Program
    Sub Main(args As String())
        For i As Integer = 0'BIND:"For i As Integer = 0"
        Next i
    End Sub
End Module
]]>.Value

Dim expectedOperationTree = <![CDATA[
IForLoopStatement (LoopKind.For) (OperationKind.LoopStatement, IsInvalid) (Syntax: 'For i As In ... Next i')
  Condition: IBinaryOperatorExpression (BinaryOperatorKind.LessThanOrEqual) (OperationKind.BinaryOperatorExpression, Type: System.Boolean, IsInvalid) (Syntax: '')
      Left: ILocalReferenceExpression: i (OperationKind.LocalReferenceExpression, Type: System.Int32) (Syntax: 'i As Integer')
      Right: ISyntheticLocalReferenceExpression (SynthesizedLocalKind.ForLoopLimitValue) (OperationKind.SyntheticLocalReferenceExpression, Type: System.Int32, IsInvalid) (Syntax: '')
  Before:
      IExpressionStatement (OperationKind.ExpressionStatement, IsInvalid) (Syntax: '0')
        Expression: ISimpleAssignmentExpression (OperationKind.SimpleAssignmentExpression, Type: System.Int32, IsInvalid) (Syntax: '0')
            Left: ILocalReferenceExpression: i (OperationKind.LocalReferenceExpression, Type: System.Int32) (Syntax: 'i As Integer')
            Right: ILiteralExpression (OperationKind.LiteralExpression, Type: System.Int32, Constant: 0, IsInvalid) (Syntax: '0')
      IExpressionStatement (OperationKind.ExpressionStatement, IsInvalid) (Syntax: '')
        Expression: ISimpleAssignmentExpression (OperationKind.SimpleAssignmentExpression, Type: System.Int32, IsInvalid) (Syntax: '')
            Left: ISyntheticLocalReferenceExpression (SynthesizedLocalKind.ForLoopLimitValue) (OperationKind.SyntheticLocalReferenceExpression, Type: System.Int32, IsInvalid) (Syntax: '')
            Right: IConversionExpression (Implicit, TryCast: False, Unchecked) (OperationKind.ConversionExpression, Type: System.Int32, IsInvalid) (Syntax: '')
                Conversion: CommonConversion (Exists: False, IsIdentity: False, IsNumeric: False, IsReference: False, IsUserDefined: False) (MethodSymbol: null)
                Operand: IInvalidExpression (OperationKind.InvalidExpression, Type: ?, IsInvalid) (Syntax: '')
                    Children(0)
  AtLoopBottom:
      IExpressionStatement (OperationKind.ExpressionStatement, IsInvalid) (Syntax: 'For i As In ... Next i')
        Expression: ICompoundAssignmentExpression (BinaryOperatorKind.Add) (OperationKind.CompoundAssignmentExpression, Type: System.Int32, IsInvalid) (Syntax: 'For i As In ... Next i')
            Left: ILocalReferenceExpression: i (OperationKind.LocalReferenceExpression, Type: System.Int32) (Syntax: 'i As Integer')
            Right: IConversionExpression (Explicit, TryCast: False, Unchecked) (OperationKind.ConversionExpression, Type: System.Int32, Constant: 1, IsInvalid) (Syntax: 'For i As In ... Next i')
                Conversion: CommonConversion (Exists: False, IsIdentity: False, IsNumeric: False, IsReference: False, IsUserDefined: False) (MethodSymbol: null)
                Operand: ILiteralExpression (OperationKind.LiteralExpression, Type: System.Int32, Constant: 1, IsInvalid) (Syntax: 'For i As In ... Next i')
  Body: IBlockStatement (0 statements) (OperationKind.BlockStatement, IsInvalid) (Syntax: 'For i As In ... Next i')]]>.Value

            Dim expectedDiagnostics = <![CDATA[
BC30035: Syntax error.
        For i As Integer = 0'BIND:"For i As Integer = 0"
                            ~
]]>.Value

            VerifyOperationTreeAndDiagnosticsForTest(Of ForBlockSyntax)(source, expectedOperationTree, expectedDiagnostics)
        End Sub

        <CompilerTrait(CompilerFeature.IOperation)>
        <Fact, WorkItem(17607, "https://github.com/dotnet/roslyn/issues/17607")>
        Public Sub InvalidForStatement_MissingConditionAndInitialization()
            Dim source = <![CDATA[
Module Program
    Sub Main(args As String())
        For Step (Method() + 1)'BIND:"For Step (Method() + 1)"
        Next
    End Sub

    Private Function Method() As Integer
        Return 0
    End Function
End Module]]>.Value

Dim expectedOperationTree = <![CDATA[
IForLoopStatement (LoopKind.For) (OperationKind.LoopStatement, IsInvalid) (Syntax: 'For Step (M ... Next')
  Condition: IConditionalExpression (OperationKind.ConditionalExpression, Type: System.Boolean, IsInvalid) (Syntax: '')
      Condition: IBinaryOperatorExpression (BinaryOperatorKind.GreaterThanOrEqual) (OperationKind.BinaryOperatorExpression, Type: System.Boolean, IsInvalid) (Syntax: 'For Step (M ... Next')
          Left: ISyntheticLocalReferenceExpression (SynthesizedLocalKind.ForLoopStepValue) (OperationKind.SyntheticLocalReferenceExpression, Type: System.Object, IsInvalid) (Syntax: 'For Step (M ... Next')
<<<<<<< HEAD
          Right: ILiteralExpression (Text: 1) (OperationKind.LiteralExpression, Type: System.Object, Constant: 1, IsInvalid) (Syntax: 'For Step (M ... Next')
      WhenTrue: IBinaryOperatorExpression (BinaryOperatorKind.LessThanOrEqual) (OperationKind.BinaryOperatorExpression, Type: System.Boolean, IsInvalid) (Syntax: '')
=======
          Right: ILiteralExpression (OperationKind.LiteralExpression, Type: System.Object, Constant: 1, IsInvalid) (Syntax: 'For Step (M ... Next')
      WhenTrue: IBinaryOperatorExpression (BinaryOperationKind.ObjectLessThanOrEqual) (OperationKind.BinaryOperatorExpression, Type: System.Boolean, IsInvalid) (Syntax: '')
>>>>>>> 5d2d334b
          Left: ILocalReferenceExpression:  (OperationKind.LocalReferenceExpression, Type: System.Object, IsInvalid) (Syntax: '')
          Right: ISyntheticLocalReferenceExpression (SynthesizedLocalKind.ForLoopLimitValue) (OperationKind.SyntheticLocalReferenceExpression, Type: System.Object, IsInvalid) (Syntax: '')
      WhenFalse: IBinaryOperatorExpression (BinaryOperatorKind.GreaterThanOrEqual) (OperationKind.BinaryOperatorExpression, Type: System.Boolean, IsInvalid) (Syntax: '')
          Left: ILocalReferenceExpression:  (OperationKind.LocalReferenceExpression, Type: System.Object, IsInvalid) (Syntax: '')
          Right: ISyntheticLocalReferenceExpression (SynthesizedLocalKind.ForLoopLimitValue) (OperationKind.SyntheticLocalReferenceExpression, Type: System.Object, IsInvalid) (Syntax: '')
  Before:
      IExpressionStatement (OperationKind.ExpressionStatement, IsInvalid) (Syntax: '')
        Expression: ISimpleAssignmentExpression (OperationKind.SimpleAssignmentExpression, Type: System.Object, IsInvalid) (Syntax: '')
            Left: ILocalReferenceExpression:  (OperationKind.LocalReferenceExpression, Type: System.Object, IsInvalid) (Syntax: '')
            Right: IConversionExpression (Implicit, TryCast: False, Unchecked) (OperationKind.ConversionExpression, Type: System.Object, IsInvalid) (Syntax: '')
                Conversion: CommonConversion (Exists: False, IsIdentity: False, IsNumeric: False, IsReference: False, IsUserDefined: False) (MethodSymbol: null)
                Operand: IInvalidExpression (OperationKind.InvalidExpression, Type: ?, IsInvalid) (Syntax: '')
                    Children(0)
      IExpressionStatement (OperationKind.ExpressionStatement, IsInvalid) (Syntax: '')
        Expression: ISimpleAssignmentExpression (OperationKind.SimpleAssignmentExpression, Type: System.Object, IsInvalid) (Syntax: '')
            Left: ISyntheticLocalReferenceExpression (SynthesizedLocalKind.ForLoopLimitValue) (OperationKind.SyntheticLocalReferenceExpression, Type: System.Object, IsInvalid) (Syntax: '')
            Right: IConversionExpression (Implicit, TryCast: False, Unchecked) (OperationKind.ConversionExpression, Type: System.Object, IsInvalid) (Syntax: '')
                Conversion: CommonConversion (Exists: False, IsIdentity: False, IsNumeric: False, IsReference: False, IsUserDefined: False) (MethodSymbol: null)
                Operand: IInvalidExpression (OperationKind.InvalidExpression, Type: ?, IsInvalid) (Syntax: '')
                    Children(0)
      IExpressionStatement (OperationKind.ExpressionStatement, IsInvalid) (Syntax: 'For Step (M ... Next')
        Expression: ISimpleAssignmentExpression (OperationKind.SimpleAssignmentExpression, Type: System.Object, IsInvalid) (Syntax: 'For Step (M ... Next')
            Left: ISyntheticLocalReferenceExpression (SynthesizedLocalKind.ForLoopStepValue) (OperationKind.SyntheticLocalReferenceExpression, Type: System.Object, IsInvalid) (Syntax: 'For Step (M ... Next')
            Right: IConversionExpression (Explicit, TryCast: False, Unchecked) (OperationKind.ConversionExpression, Type: System.Object, IsInvalid) (Syntax: 'For Step (M ... Next')
                Conversion: CommonConversion (Exists: False, IsIdentity: False, IsNumeric: False, IsReference: False, IsUserDefined: False) (MethodSymbol: null)
                Operand: ILiteralExpression (OperationKind.LiteralExpression, Type: System.Int32, Constant: 1, IsInvalid) (Syntax: 'For Step (M ... Next')
  AtLoopBottom:
      IExpressionStatement (OperationKind.ExpressionStatement, IsInvalid) (Syntax: 'For Step (M ... Next')
        Expression: ICompoundAssignmentExpression (BinaryOperatorKind.Add) (OperationKind.CompoundAssignmentExpression, Type: System.Object, IsInvalid) (Syntax: 'For Step (M ... Next')
            Left: ILocalReferenceExpression:  (OperationKind.LocalReferenceExpression, Type: System.Object, IsInvalid) (Syntax: '')
            Right: ISyntheticLocalReferenceExpression (SynthesizedLocalKind.ForLoopStepValue) (OperationKind.SyntheticLocalReferenceExpression, Type: System.Object, IsInvalid) (Syntax: 'For Step (M ... Next')
  Body: IBlockStatement (0 statements) (OperationKind.BlockStatement, IsInvalid) (Syntax: 'For Step (M ... Next')]]>.Value

            Dim expectedDiagnostics = <![CDATA[
BC30035: Syntax error.
        For Step (Method() + 1)'BIND:"For Step (Method() + 1)"
            ~
BC30035: Syntax error.
        For Step (Method() + 1)'BIND:"For Step (Method() + 1)"
            ~
BC30201: Expression expected.
        For Step (Method() + 1)'BIND:"For Step (Method() + 1)"
            ~
BC30249: '=' expected.
        For Step (Method() + 1)'BIND:"For Step (Method() + 1)"
            ~
]]>.Value

            VerifyOperationTreeAndDiagnosticsForTest(Of ForBlockSyntax)(source, expectedOperationTree, expectedDiagnostics)
        End Sub

        <CompilerTrait(CompilerFeature.IOperation)>
        <Fact, WorkItem(17607, "https://github.com/dotnet/roslyn/issues/17607")>
        Public Sub InvalidForStatement_InvalidConditionAndStep()
            Dim source = <![CDATA[
Module Program
    Sub Main(args As String())
        For i As Integer = 0 To Program Step x'BIND:"For i As Integer = 0 To Program Step x"
        Next i
    End Sub
End Module]]>.Value

            Dim expectedOperationTree = <![CDATA[
IForLoopStatement (LoopKind.For) (OperationKind.LoopStatement, IsInvalid) (Syntax: 'For i As In ... Next i')
  Condition: IConditionalExpression (OperationKind.ConditionalExpression, Type: System.Boolean, IsInvalid) (Syntax: 'Program')
      Condition: IBinaryOperatorExpression (BinaryOperatorKind.GreaterThanOrEqual) (OperationKind.BinaryOperatorExpression, Type: System.Boolean, IsInvalid) (Syntax: 'x')
          Left: ISyntheticLocalReferenceExpression (SynthesizedLocalKind.ForLoopStepValue) (OperationKind.SyntheticLocalReferenceExpression, Type: System.Int32, IsInvalid) (Syntax: 'x')
<<<<<<< HEAD
          Right: ILiteralExpression (Text: 0) (OperationKind.LiteralExpression, Type: System.Int32, Constant: 0, IsInvalid) (Syntax: 'x')
      WhenTrue: IBinaryOperatorExpression (BinaryOperatorKind.LessThanOrEqual) (OperationKind.BinaryOperatorExpression, Type: System.Boolean, IsInvalid) (Syntax: 'Program')
=======
          Right: ILiteralExpression (OperationKind.LiteralExpression, Type: System.Int32, Constant: 0, IsInvalid) (Syntax: 'x')
      WhenTrue: IBinaryOperatorExpression (BinaryOperationKind.IntegerLessThanOrEqual) (OperationKind.BinaryOperatorExpression, Type: System.Boolean, IsInvalid) (Syntax: 'Program')
>>>>>>> 5d2d334b
          Left: ILocalReferenceExpression: i (OperationKind.LocalReferenceExpression, Type: System.Int32) (Syntax: 'i As Integer')
          Right: ISyntheticLocalReferenceExpression (SynthesizedLocalKind.ForLoopLimitValue) (OperationKind.SyntheticLocalReferenceExpression, Type: System.Int32, IsInvalid) (Syntax: 'Program')
      WhenFalse: IBinaryOperatorExpression (BinaryOperatorKind.GreaterThanOrEqual) (OperationKind.BinaryOperatorExpression, Type: System.Boolean, IsInvalid) (Syntax: 'Program')
          Left: ILocalReferenceExpression: i (OperationKind.LocalReferenceExpression, Type: System.Int32) (Syntax: 'i As Integer')
          Right: ISyntheticLocalReferenceExpression (SynthesizedLocalKind.ForLoopLimitValue) (OperationKind.SyntheticLocalReferenceExpression, Type: System.Int32, IsInvalid) (Syntax: 'Program')
  Before:
      IExpressionStatement (OperationKind.ExpressionStatement) (Syntax: '0')
        Expression: ISimpleAssignmentExpression (OperationKind.SimpleAssignmentExpression, Type: System.Int32) (Syntax: '0')
            Left: ILocalReferenceExpression: i (OperationKind.LocalReferenceExpression, Type: System.Int32) (Syntax: 'i As Integer')
            Right: ILiteralExpression (OperationKind.LiteralExpression, Type: System.Int32, Constant: 0) (Syntax: '0')
      IExpressionStatement (OperationKind.ExpressionStatement, IsInvalid) (Syntax: 'Program')
        Expression: ISimpleAssignmentExpression (OperationKind.SimpleAssignmentExpression, Type: System.Int32, IsInvalid) (Syntax: 'Program')
            Left: ISyntheticLocalReferenceExpression (SynthesizedLocalKind.ForLoopLimitValue) (OperationKind.SyntheticLocalReferenceExpression, Type: System.Int32, IsInvalid) (Syntax: 'Program')
            Right: IConversionExpression (Implicit, TryCast: False, Unchecked) (OperationKind.ConversionExpression, Type: System.Int32, IsInvalid) (Syntax: 'Program')
                Conversion: CommonConversion (Exists: False, IsIdentity: False, IsNumeric: False, IsReference: False, IsUserDefined: False) (MethodSymbol: null)
                Operand: IOperation:  (OperationKind.None, IsInvalid) (Syntax: 'Program')
      IExpressionStatement (OperationKind.ExpressionStatement, IsInvalid) (Syntax: 'x')
        Expression: ISimpleAssignmentExpression (OperationKind.SimpleAssignmentExpression, Type: System.Int32, IsInvalid) (Syntax: 'x')
            Left: ISyntheticLocalReferenceExpression (SynthesizedLocalKind.ForLoopStepValue) (OperationKind.SyntheticLocalReferenceExpression, Type: System.Int32, IsInvalid) (Syntax: 'x')
            Right: IConversionExpression (Implicit, TryCast: False, Unchecked) (OperationKind.ConversionExpression, Type: System.Int32, IsInvalid) (Syntax: 'x')
                Conversion: CommonConversion (Exists: False, IsIdentity: False, IsNumeric: False, IsReference: False, IsUserDefined: False) (MethodSymbol: null)
                Operand: IInvalidExpression (OperationKind.InvalidExpression, Type: ?, IsInvalid) (Syntax: 'x')
                    Children(0)
  AtLoopBottom:
      IExpressionStatement (OperationKind.ExpressionStatement, IsInvalid) (Syntax: 'x')
        Expression: ICompoundAssignmentExpression (BinaryOperatorKind.Add) (OperationKind.CompoundAssignmentExpression, Type: System.Int32, IsInvalid) (Syntax: 'x')
            Left: ILocalReferenceExpression: i (OperationKind.LocalReferenceExpression, Type: System.Int32) (Syntax: 'i As Integer')
            Right: ISyntheticLocalReferenceExpression (SynthesizedLocalKind.ForLoopStepValue) (OperationKind.SyntheticLocalReferenceExpression, Type: System.Int32, IsInvalid) (Syntax: 'x')
  Body: IBlockStatement (0 statements) (OperationKind.BlockStatement, IsInvalid) (Syntax: 'For i As In ... Next i')]]>.Value

            Dim expectedDiagnostics = <![CDATA[
BC30108: 'Program' is a type and cannot be used as an expression.
        For i As Integer = 0 To Program Step x'BIND:"For i As Integer = 0 To Program Step x"
                                ~~~~~~~
BC30451: 'x' is not declared. It may be inaccessible due to its protection level.
        For i As Integer = 0 To Program Step x'BIND:"For i As Integer = 0 To Program Step x"
                                             ~
]]>.Value

            VerifyOperationTreeAndDiagnosticsForTest(Of ForBlockSyntax)(source, expectedOperationTree, expectedDiagnostics)
        End Sub

        <CompilerTrait(CompilerFeature.IOperation)>
        <Fact, WorkItem(17607, "https://github.com/dotnet/roslyn/issues/17607")>
        Public Sub InvalidGotoStatement_MissingLabel()
            Dim source = <![CDATA[
Module Program
    Sub Main(args As String())
        Select Case args.Length
            Case 1
                GoTo Label1'BIND:"GoTo Label1"
        End Select
    End Sub
End Module]]>.Value

            Dim expectedOperationTree = <![CDATA[
IInvalidStatement (OperationKind.InvalidStatement, IsInvalid) (Syntax: 'GoTo Label1')
  Children(1):
      IInvalidExpression (OperationKind.InvalidExpression, Type: null, IsInvalid) (Syntax: 'Label1')
        Children(0)
]]>.Value

            Dim expectedDiagnostics = <![CDATA[
BC30132: Label 'Label1' is not defined.
                GoTo Label1'BIND:"GoTo Label1"
                     ~~~~~~
]]>.Value

            VerifyOperationTreeAndDiagnosticsForTest(Of GoToStatementSyntax)(source, expectedOperationTree, expectedDiagnostics)
        End Sub

        <CompilerTrait(CompilerFeature.IOperation)>
        <Fact, WorkItem(17607, "https://github.com/dotnet/roslyn/issues/17607")>
        Public Sub InvalidExitStatement_OutsideLoopOrSwitch()
            Dim source = <![CDATA[
Module Program
    Sub Main(args As String())
        Exit For'BIND:"Exit For"
    End Sub
End Module]]>.Value

            Dim expectedOperationTree = <![CDATA[
IInvalidStatement (OperationKind.InvalidStatement, IsInvalid) (Syntax: 'Exit For')
  Children(0)
]]>.Value

            Dim expectedDiagnostics = <![CDATA[
BC30096: 'Exit For' can only appear inside a 'For' statement.
        Exit For'BIND:"Exit For"
        ~~~~~~~~
]]>.Value

            VerifyOperationTreeAndDiagnosticsForTest(Of ExitStatementSyntax)(source, expectedOperationTree, expectedDiagnostics)
        End Sub

        <CompilerTrait(CompilerFeature.IOperation)>
        <Fact, WorkItem(17607, "https://github.com/dotnet/roslyn/issues/17607")>
        Public Sub InvalidContinueStatement_OutsideLoopOrSwitch()
            Dim source = <![CDATA[
Module Program
    Sub Main(args As String())
        Continue'BIND:"Continue"
    End Sub
End Module]]>.Value

            Dim expectedOperationTree = <![CDATA[
IInvalidStatement (OperationKind.InvalidStatement, IsInvalid) (Syntax: 'Continue')
  Children(0)
]]>.Value

            Dim expectedDiagnostics = <![CDATA[
BC30782: 'Continue Do' can only appear inside a 'Do' statement.
        Continue'BIND:"Continue"
        ~~~~~~~~
BC30781: 'Continue' must be followed by 'Do', 'For' or 'While'.
        Continue'BIND:"Continue"
                ~
]]>.Value

            VerifyOperationTreeAndDiagnosticsForTest(Of ContinueStatementSyntax)(source, expectedOperationTree, expectedDiagnostics)
        End Sub

        <CompilerTrait(CompilerFeature.IOperation)>
        <Fact(Skip:="https://github.com/dotnet/roslyn/issues/18225"), WorkItem(17607, "https://github.com/dotnet/roslyn/issues/17607")>
        Public Sub InvalidCaseStatement_OutsideSwitchBlock()
            Dim source = <![CDATA[
Module Program
    Sub Main(args As String())
        Case 0'BIND:"Case 0"
    End Sub
End Module]]>.Value

            Dim expectedOperationTree = <![CDATA[
IInvalidStatement (OperationKind.InvalidStatement, IsInvalid) (Syntax: 'Case 0')
  Children(1): IOperation:  (OperationKind.None) (Syntax: 'Case 0')
]]>.Value

            Dim expectedDiagnostics = <![CDATA[
BC30072: 'Case' can only appear inside a 'Select Case' statement.
        Case 0'BIND:"Case 0"
        ~~~~~~
]]>.Value

            VerifyOperationTreeAndDiagnosticsForTest(Of CaseStatementSyntax)(source, expectedOperationTree, expectedDiagnostics)
        End Sub

        <CompilerTrait(CompilerFeature.IOperation)>
        <Fact, WorkItem(17607, "https://github.com/dotnet/roslyn/issues/17607")>
        Public Sub InvalidElseIfStatement_NoPrecedingIfStatement()
            Dim source = <![CDATA[
Imports System
Imports System.Collections.Generic
Imports System.Linq

Module Program
    Sub Main(args As String())
        ElseIf args.Length = 0'BIND:"ElseIf args.Length = 0"
    End Sub
End Module]]>.Value

Dim expectedOperationTree = <![CDATA[
IInvalidStatement (OperationKind.InvalidStatement, IsInvalid) (Syntax: 'ElseIf args.Length = 0')
  Children(1):
      IBinaryOperatorExpression (BinaryOperatorKind.Equals, Checked) (OperationKind.BinaryOperatorExpression, Type: System.Boolean, IsInvalid) (Syntax: 'args.Length = 0')
        Left: IPropertyReferenceExpression: ReadOnly Property System.Array.Length As System.Int32 (OperationKind.PropertyReferenceExpression, Type: System.Int32, IsInvalid) (Syntax: 'args.Length')
            Instance Receiver: IParameterReferenceExpression: args (OperationKind.ParameterReferenceExpression, Type: System.String(), IsInvalid) (Syntax: 'args')
        Right: ILiteralExpression (OperationKind.LiteralExpression, Type: System.Int32, Constant: 0, IsInvalid) (Syntax: '0')]]>.Value

            Dim expectedDiagnostics = <![CDATA[
BC36005: 'ElseIf' must be preceded by a matching 'If' or 'ElseIf'.
        ElseIf args.Length = 0'BIND:"ElseIf args.Length = 0"
        ~~~~~~~~~~~~~~~~~~~~~~
]]>.Value

            VerifyOperationTreeAndDiagnosticsForTest(Of ElseIfStatementSyntax)(source, expectedOperationTree, expectedDiagnostics)
        End Sub
    End Class
End Namespace<|MERGE_RESOLUTION|>--- conflicted
+++ resolved
@@ -262,13 +262,8 @@
   Condition: IConditionalExpression (OperationKind.ConditionalExpression, Type: System.Boolean, IsInvalid) (Syntax: '')
       Condition: IBinaryOperatorExpression (BinaryOperatorKind.GreaterThanOrEqual) (OperationKind.BinaryOperatorExpression, Type: System.Boolean, IsInvalid) (Syntax: 'For Step (M ... Next')
           Left: ISyntheticLocalReferenceExpression (SynthesizedLocalKind.ForLoopStepValue) (OperationKind.SyntheticLocalReferenceExpression, Type: System.Object, IsInvalid) (Syntax: 'For Step (M ... Next')
-<<<<<<< HEAD
-          Right: ILiteralExpression (Text: 1) (OperationKind.LiteralExpression, Type: System.Object, Constant: 1, IsInvalid) (Syntax: 'For Step (M ... Next')
+          Right: ILiteralExpression (OperationKind.LiteralExpression, Type: System.Object, Constant: 1, IsInvalid) (Syntax: 'For Step (M ... Next')
       WhenTrue: IBinaryOperatorExpression (BinaryOperatorKind.LessThanOrEqual) (OperationKind.BinaryOperatorExpression, Type: System.Boolean, IsInvalid) (Syntax: '')
-=======
-          Right: ILiteralExpression (OperationKind.LiteralExpression, Type: System.Object, Constant: 1, IsInvalid) (Syntax: 'For Step (M ... Next')
-      WhenTrue: IBinaryOperatorExpression (BinaryOperationKind.ObjectLessThanOrEqual) (OperationKind.BinaryOperatorExpression, Type: System.Boolean, IsInvalid) (Syntax: '')
->>>>>>> 5d2d334b
           Left: ILocalReferenceExpression:  (OperationKind.LocalReferenceExpression, Type: System.Object, IsInvalid) (Syntax: '')
           Right: ISyntheticLocalReferenceExpression (SynthesizedLocalKind.ForLoopLimitValue) (OperationKind.SyntheticLocalReferenceExpression, Type: System.Object, IsInvalid) (Syntax: '')
       WhenFalse: IBinaryOperatorExpression (BinaryOperatorKind.GreaterThanOrEqual) (OperationKind.BinaryOperatorExpression, Type: System.Boolean, IsInvalid) (Syntax: '')
@@ -300,7 +295,8 @@
         Expression: ICompoundAssignmentExpression (BinaryOperatorKind.Add) (OperationKind.CompoundAssignmentExpression, Type: System.Object, IsInvalid) (Syntax: 'For Step (M ... Next')
             Left: ILocalReferenceExpression:  (OperationKind.LocalReferenceExpression, Type: System.Object, IsInvalid) (Syntax: '')
             Right: ISyntheticLocalReferenceExpression (SynthesizedLocalKind.ForLoopStepValue) (OperationKind.SyntheticLocalReferenceExpression, Type: System.Object, IsInvalid) (Syntax: 'For Step (M ... Next')
-  Body: IBlockStatement (0 statements) (OperationKind.BlockStatement, IsInvalid) (Syntax: 'For Step (M ... Next')]]>.Value
+  Body: IBlockStatement (0 statements) (OperationKind.BlockStatement, IsInvalid) (Syntax: 'For Step (M ... Next')
+]]>.Value
 
             Dim expectedDiagnostics = <![CDATA[
 BC30035: Syntax error.
@@ -336,13 +332,8 @@
   Condition: IConditionalExpression (OperationKind.ConditionalExpression, Type: System.Boolean, IsInvalid) (Syntax: 'Program')
       Condition: IBinaryOperatorExpression (BinaryOperatorKind.GreaterThanOrEqual) (OperationKind.BinaryOperatorExpression, Type: System.Boolean, IsInvalid) (Syntax: 'x')
           Left: ISyntheticLocalReferenceExpression (SynthesizedLocalKind.ForLoopStepValue) (OperationKind.SyntheticLocalReferenceExpression, Type: System.Int32, IsInvalid) (Syntax: 'x')
-<<<<<<< HEAD
-          Right: ILiteralExpression (Text: 0) (OperationKind.LiteralExpression, Type: System.Int32, Constant: 0, IsInvalid) (Syntax: 'x')
+          Right: ILiteralExpression (OperationKind.LiteralExpression, Type: System.Int32, Constant: 0, IsInvalid) (Syntax: 'x')
       WhenTrue: IBinaryOperatorExpression (BinaryOperatorKind.LessThanOrEqual) (OperationKind.BinaryOperatorExpression, Type: System.Boolean, IsInvalid) (Syntax: 'Program')
-=======
-          Right: ILiteralExpression (OperationKind.LiteralExpression, Type: System.Int32, Constant: 0, IsInvalid) (Syntax: 'x')
-      WhenTrue: IBinaryOperatorExpression (BinaryOperationKind.IntegerLessThanOrEqual) (OperationKind.BinaryOperatorExpression, Type: System.Boolean, IsInvalid) (Syntax: 'Program')
->>>>>>> 5d2d334b
           Left: ILocalReferenceExpression: i (OperationKind.LocalReferenceExpression, Type: System.Int32) (Syntax: 'i As Integer')
           Right: ISyntheticLocalReferenceExpression (SynthesizedLocalKind.ForLoopLimitValue) (OperationKind.SyntheticLocalReferenceExpression, Type: System.Int32, IsInvalid) (Syntax: 'Program')
       WhenFalse: IBinaryOperatorExpression (BinaryOperatorKind.GreaterThanOrEqual) (OperationKind.BinaryOperatorExpression, Type: System.Boolean, IsInvalid) (Syntax: 'Program')
@@ -371,7 +362,8 @@
         Expression: ICompoundAssignmentExpression (BinaryOperatorKind.Add) (OperationKind.CompoundAssignmentExpression, Type: System.Int32, IsInvalid) (Syntax: 'x')
             Left: ILocalReferenceExpression: i (OperationKind.LocalReferenceExpression, Type: System.Int32) (Syntax: 'i As Integer')
             Right: ISyntheticLocalReferenceExpression (SynthesizedLocalKind.ForLoopStepValue) (OperationKind.SyntheticLocalReferenceExpression, Type: System.Int32, IsInvalid) (Syntax: 'x')
-  Body: IBlockStatement (0 statements) (OperationKind.BlockStatement, IsInvalid) (Syntax: 'For i As In ... Next i')]]>.Value
+  Body: IBlockStatement (0 statements) (OperationKind.BlockStatement, IsInvalid) (Syntax: 'For i As In ... Next i')
+]]>.Value
 
             Dim expectedDiagnostics = <![CDATA[
 BC30108: 'Program' is a type and cannot be used as an expression.
