﻿' Copyright (c) Microsoft.  All Rights Reserved.  Licensed under the Apache License, Version 2.0.  See License.txt in the project root for license information.

Imports Microsoft.CodeAnalysis.Semantics
Imports Microsoft.CodeAnalysis.Test.Utilities
Imports Microsoft.CodeAnalysis.VisualBasic.Syntax
Imports Roslyn.Test.Utilities

Namespace Microsoft.CodeAnalysis.VisualBasic.UnitTests.Semantics

    Partial Public Class IOperationTests
        Inherits SemanticModelTestBase

        <Fact>
        Public Sub InvalidUserDefinedOperators()
            Dim source = <compilation>
                             <file name="c.vb">
                                 <![CDATA[
Public Class B2
    Public Shared Operator +(x As B2, y As B2) As B2 
        System.Console.WriteLine("+")
        Return x
    End Operator

    Public Shared Operator -(x As B2) As B2 
        System.Console.WriteLine("-")
        Return x
    End Operator

    Public Shared Operator -(x As B2) As B2 
        System.Console.WriteLine("-")
        Return x
    End Operator
End Class

Module Module1
    Sub Main() 
        Dim x, y As New B2()
        x = x + 10
        x = x + y
        x = -x
    End Sub
End Module
]]>
                             </file>
                         </compilation>

            Dim comp = CompilationUtils.CreateCompilationWithMscorlibAndVBRuntime(source, parseOptions:=TestOptions.RegularWithIOperationFeature)
            Dim tree = comp.SyntaxTrees.Single()
            Dim model = comp.GetSemanticModel(tree)
            Dim nodes = tree.GetRoot().DescendantNodes().OfType(Of AssignmentStatementSyntax).ToArray()
            Assert.Equal(nodes.Length, 3)

            ' x = x + 10 fails semantic analysis and does not have an operator method, but the operands are available.

            Assert.Equal("x = x + 10", nodes(0).ToString())
            Dim statement1 As IOperation = model.GetOperation(nodes(0))
            Assert.Equal(statement1.Kind, OperationKind.ExpressionStatement)
            Dim expression1 As IOperation = DirectCast(statement1, IExpressionStatement).Expression
            Assert.Equal(expression1.Kind, OperationKind.SimpleAssignmentExpression)
            Dim assignment1 As ISimpleAssignmentExpression = DirectCast(expression1, ISimpleAssignmentExpression)
            Assert.Equal(assignment1.Value.Kind, OperationKind.BinaryOperatorExpression)
            Dim add1 As IBinaryOperatorExpression = DirectCast(assignment1.Value, IBinaryOperatorExpression)
            Assert.Equal(add1.BinaryOperationKind, BinaryOperationKind.OperatorMethodAdd)
            Assert.False(add1.UsesOperatorMethod)
            Assert.Null(add1.OperatorMethod)
            Dim left1 As IOperation = add1.LeftOperand
            Assert.Equal(left1.Kind, OperationKind.LocalReferenceExpression)
            Assert.Equal(DirectCast(left1, ILocalReferenceExpression).Local.Name, "x")
            Dim right1 As IOperation = add1.RightOperand
            Assert.Equal(right1.Kind, OperationKind.LiteralExpression)
            Dim literal1 As ILiteralExpression = DirectCast(right1, ILiteralExpression)
            Assert.Equal(CInt(literal1.ConstantValue.Value), 10)

            comp.VerifyOperationTree(nodes(0), expectedOperationTree:="
IExpressionStatement (OperationKind.ExpressionStatement, IsInvalid) (Syntax: 'x = x + 10')
  Expression: ISimpleAssignmentExpression (OperationKind.SimpleAssignmentExpression, Type: B2, IsInvalid) (Syntax: 'x = x + 10')
      Left: ILocalReferenceExpression: x (OperationKind.LocalReferenceExpression, Type: B2) (Syntax: 'x')
      Right: IBinaryOperatorExpression (BinaryOperationKind.OperatorMethodAdd) (OperationKind.BinaryOperatorExpression, Type: B2, IsInvalid) (Syntax: 'x + 10')
          Left: ILocalReferenceExpression: x (OperationKind.LocalReferenceExpression, Type: B2) (Syntax: 'x')
          Right: ILiteralExpression (Text: 10) (OperationKind.LiteralExpression, Type: System.Int32, Constant: 10, IsInvalid) (Syntax: '10')
")

            ' x = x + y passes semantic analysis.

            Assert.Equal("x = x + y", nodes(1).ToString())
            Dim statement2 As IOperation = model.GetOperation(nodes(1))
            Assert.Equal(statement2.Kind, OperationKind.ExpressionStatement)
            Dim expression2 As IOperation = DirectCast(statement2, IExpressionStatement).Expression
            Assert.Equal(expression2.Kind, OperationKind.SimpleAssignmentExpression)
            Dim assignment2 As ISimpleAssignmentExpression = DirectCast(expression2, ISimpleAssignmentExpression)
            Assert.Equal(assignment2.Value.Kind, OperationKind.BinaryOperatorExpression)
            Dim add2 As IBinaryOperatorExpression = DirectCast(assignment2.Value, IBinaryOperatorExpression)
            Assert.Equal(add2.BinaryOperationKind, BinaryOperationKind.OperatorMethodAdd)
            Assert.True(add2.UsesOperatorMethod)
            Assert.NotNull(add2.OperatorMethod)
            Assert.Equal(add2.OperatorMethod.Name, "op_Addition")
            Dim left2 As IOperation = add2.LeftOperand
            Assert.Equal(left2.Kind, OperationKind.LocalReferenceExpression)
            Assert.Equal(DirectCast(left2, ILocalReferenceExpression).Local.Name, "x")
            Dim right2 As IOperation = add2.RightOperand
            Assert.Equal(right2.Kind, OperationKind.LocalReferenceExpression)
            Assert.Equal(DirectCast(right2, ILocalReferenceExpression).Local.Name, "y")

            comp.VerifyOperationTree(nodes(1), expectedOperationTree:="
IExpressionStatement (OperationKind.ExpressionStatement) (Syntax: 'x = x + y')
  Expression: ISimpleAssignmentExpression (OperationKind.SimpleAssignmentExpression, Type: B2) (Syntax: 'x = x + y')
      Left: ILocalReferenceExpression: x (OperationKind.LocalReferenceExpression, Type: B2) (Syntax: 'x')
      Right: IBinaryOperatorExpression (BinaryOperationKind.OperatorMethodAdd) (OperatorMethod: Function B2.op_Addition(x As B2, y As B2) As B2) (OperationKind.BinaryOperatorExpression, Type: B2) (Syntax: 'x + y')
          Left: ILocalReferenceExpression: x (OperationKind.LocalReferenceExpression, Type: B2) (Syntax: 'x')
          Right: ILocalReferenceExpression: y (OperationKind.LocalReferenceExpression, Type: B2) (Syntax: 'y')
")

            ' -x fails semantic analysis and does not have an operator method, but the operand is available.

            Assert.Equal("x = -x", nodes(2).ToString())
            Dim statement3 As IOperation = model.GetOperation(nodes(2))
            Assert.Equal(statement3.Kind, OperationKind.ExpressionStatement)
            Dim expression3 As IOperation = DirectCast(statement3, IExpressionStatement).Expression
            Assert.Equal(expression3.Kind, OperationKind.SimpleAssignmentExpression)
            Dim assignment3 As ISimpleAssignmentExpression = DirectCast(expression3, ISimpleAssignmentExpression)
            Assert.Equal(assignment3.Value.Kind, OperationKind.UnaryOperatorExpression)
            Dim negate3 As IUnaryOperatorExpression = DirectCast(assignment3.Value, IUnaryOperatorExpression)
            Assert.Equal(negate3.UnaryOperationKind, UnaryOperationKind.OperatorMethodMinus)
            Assert.False(negate3.UsesOperatorMethod)
            Assert.Null(negate3.OperatorMethod)
            Dim operand3 As IOperation = negate3.Operand
            Assert.Equal(operand3.Kind, OperationKind.LocalReferenceExpression)
            Assert.Equal(DirectCast(operand3, ILocalReferenceExpression).Local.Name, "x")

            comp.VerifyOperationTree(nodes(2), expectedOperationTree:="
IExpressionStatement (OperationKind.ExpressionStatement, IsInvalid) (Syntax: 'x = -x')
  Expression: ISimpleAssignmentExpression (OperationKind.SimpleAssignmentExpression, Type: B2, IsInvalid) (Syntax: 'x = -x')
      Left: ILocalReferenceExpression: x (OperationKind.LocalReferenceExpression, Type: B2) (Syntax: 'x')
      Right: IUnaryOperatorExpression (UnaryOperationKind.OperatorMethodMinus) (OperationKind.UnaryOperatorExpression, Type: B2, IsInvalid) (Syntax: '-x')
          Operand: ILocalReferenceExpression: x (OperationKind.LocalReferenceExpression, Type: B2, IsInvalid) (Syntax: 'x')
")
        End Sub

        <Fact>
        Public Sub SimpleCompoundAssignment()
            Dim source = <compilation>
                             <file name="c.vb">
                                 <![CDATA[
Public Class B2
    Public Shared Operator +(x As B2, y As B2) As B2 
        System.Console.WriteLine("+")
        Return x
    End Operator
End Class

Module Module1
    Sub Main()
        Dim x, y As Integer 
        Dim a, b As New B2()
        x += y
        a += b
    End Sub
End Module
]]>
                             </file>
                         </compilation>

            Dim comp = CompilationUtils.CreateCompilationWithMscorlibAndVBRuntime(source, parseOptions:=TestOptions.RegularWithIOperationFeature)
            Dim tree = comp.SyntaxTrees.Single()
            Dim model = comp.GetSemanticModel(tree)
            Dim nodes = tree.GetRoot().DescendantNodes().OfType(Of AssignmentStatementSyntax).ToArray()
            Assert.Equal(nodes.Length, 2)

            ' x += y produces a compound assignment with an integer add.

            Assert.Equal("x += y", nodes(0).ToString())
            Dim statement1 As IOperation = model.GetOperation(nodes(0))
            Assert.Equal(statement1.Kind, OperationKind.ExpressionStatement)
            Dim expression1 As IOperation = DirectCast(statement1, IExpressionStatement).Expression
            Assert.Equal(expression1.Kind, OperationKind.CompoundAssignmentExpression)
            Dim assignment1 As ICompoundAssignmentExpression = DirectCast(expression1, ICompoundAssignmentExpression)
            Dim target1 As ILocalReferenceExpression = TryCast(assignment1.Target, ILocalReferenceExpression)
            Assert.NotNull(target1)
            Assert.Equal(target1.Local.Name, "x")
            Dim value1 As ILocalReferenceExpression = TryCast(assignment1.Value, ILocalReferenceExpression)
            Assert.NotNull(value1)
            Assert.Equal(value1.Local.Name, "y")
            Assert.Equal(assignment1.BinaryOperationKind, BinaryOperationKind.IntegerAdd)
            Assert.False(assignment1.UsesOperatorMethod)
            Assert.Null(assignment1.OperatorMethod)

            comp.VerifyOperationTree(nodes(0), expectedOperationTree:="
IExpressionStatement (OperationKind.ExpressionStatement) (Syntax: 'x += y')
  Expression: ICompoundAssignmentExpression (BinaryOperationKind.IntegerAdd) (OperationKind.CompoundAssignmentExpression, Type: System.Int32) (Syntax: 'x += y')
      Left: ILocalReferenceExpression: x (OperationKind.LocalReferenceExpression, Type: System.Int32) (Syntax: 'x')
      Right: ILocalReferenceExpression: y (OperationKind.LocalReferenceExpression, Type: System.Int32) (Syntax: 'y')
")

            ' a += b produces a compound assignment with an operator method add.

            Assert.Equal("a += b", nodes(1).ToString())
            Dim statement2 As IOperation = model.GetOperation(nodes(1))
            Assert.Equal(statement2.Kind, OperationKind.ExpressionStatement)
            Dim expression2 As IOperation = DirectCast(statement2, IExpressionStatement).Expression
            Assert.Equal(expression2.Kind, OperationKind.CompoundAssignmentExpression)
            Dim assignment2 As ICompoundAssignmentExpression = DirectCast(expression2, ICompoundAssignmentExpression)
            Dim target2 As ILocalReferenceExpression = TryCast(assignment2.Target, ILocalReferenceExpression)
            Assert.NotNull(target2)
            Assert.Equal(target2.Local.Name, "a")
            Dim value2 As ILocalReferenceExpression = TryCast(assignment2.Value, ILocalReferenceExpression)
            Assert.NotNull(value2)
            Assert.Equal(value2.Local.Name, "b")
            Assert.Equal(assignment2.BinaryOperationKind, BinaryOperationKind.OperatorMethodAdd)
            Assert.True(assignment2.UsesOperatorMethod)
            Assert.NotNull(assignment2.OperatorMethod)
            Assert.Equal(assignment2.OperatorMethod.Name, "op_Addition")

            comp.VerifyOperationTree(nodes(1), expectedOperationTree:="
IExpressionStatement (OperationKind.ExpressionStatement) (Syntax: 'a += b')
  Expression: ICompoundAssignmentExpression (BinaryOperationKind.OperatorMethodAdd) (OperatorMethod: Function B2.op_Addition(x As B2, y As B2) As B2) (OperationKind.CompoundAssignmentExpression, Type: B2) (Syntax: 'a += b')
      Left: ILocalReferenceExpression: a (OperationKind.LocalReferenceExpression, Type: B2) (Syntax: 'a')
      Right: ILocalReferenceExpression: b (OperationKind.LocalReferenceExpression, Type: B2) (Syntax: 'b')
")
        End Sub

        <Fact>
        Public Sub VerifyOperationTree_IfStatement()
            Dim source = <![CDATA[
Class C
<<<<<<< HEAD
    Sub Goo(x As Integer)
=======
    Sub F(x As Integer)
>>>>>>> e63e0d44
        If x <> 0 Then'BIND:"If x <> 0 Then"
            System.Console.Write(x)
        End If
    End Sub
End Class
]]>.Value

            Dim expectedOperationTree = <![CDATA[
IIfStatement (OperationKind.IfStatement) (Syntax: 'If x <> 0 T ... End If')
  Condition: IBinaryOperatorExpression (BinaryOperationKind.IntegerNotEquals) (OperationKind.BinaryOperatorExpression, Type: System.Boolean) (Syntax: 'x <> 0')
      Left: IParameterReferenceExpression: x (OperationKind.ParameterReferenceExpression, Type: System.Int32) (Syntax: 'x')
      Right: ILiteralExpression (Text: 0) (OperationKind.LiteralExpression, Type: System.Int32, Constant: 0) (Syntax: '0')
  IfTrue: IBlockStatement (1 statements) (OperationKind.BlockStatement) (Syntax: 'If x <> 0 T ... End If')
      IExpressionStatement (OperationKind.ExpressionStatement) (Syntax: 'System.Console.Write(x)')
        Expression: IInvocationExpression (Sub System.Console.Write(value As System.Int32)) (OperationKind.InvocationExpression, Type: System.Void) (Syntax: 'System.Console.Write(x)')
            Instance Receiver: null
            Arguments(1):
                IArgument (ArgumentKind.Explicit, Matching Parameter: value) (OperationKind.Argument) (Syntax: 'x')
                  IParameterReferenceExpression: x (OperationKind.ParameterReferenceExpression, Type: System.Int32) (Syntax: 'x')
                  InConversion: null
                  OutConversion: null
  IfFalse: null
]]>.Value

            Dim expectedDiagnostics = String.Empty

            VerifyOperationTreeAndDiagnosticsForTest(Of MultiLineIfBlockSyntax)(source, expectedOperationTree, expectedDiagnostics)
        End Sub

        <Fact>
        Public Sub VerifyOperationTree_ForStatement()
            Dim source = <![CDATA[
Class C
<<<<<<< HEAD
    Sub Goo()
=======
    Sub F()
>>>>>>> e63e0d44
        For i = 0 To 10'BIND:"For i = 0 To 10"
            System.Console.Write(i)
        Next
    End Sub
End Class]]>.Value

            Dim expectedOperationTree = <![CDATA[
IForLoopStatement (LoopKind.For) (OperationKind.LoopStatement) (Syntax: 'For i = 0 T ... Next')
  Condition: IBinaryOperatorExpression (BinaryOperationKind.IntegerLessThanOrEqual) (OperationKind.BinaryOperatorExpression, Type: System.Boolean) (Syntax: '10')
      Left: ILocalReferenceExpression: i (OperationKind.LocalReferenceExpression, Type: System.Int32) (Syntax: 'i')
      Right: ILiteralExpression (Text: 10) (OperationKind.LiteralExpression, Type: System.Int32, Constant: 10) (Syntax: '10')
  Before:
      IExpressionStatement (OperationKind.ExpressionStatement) (Syntax: '0')
        Expression: ISimpleAssignmentExpression (OperationKind.SimpleAssignmentExpression, Type: System.Int32) (Syntax: '0')
            Left: ILocalReferenceExpression: i (OperationKind.LocalReferenceExpression, Type: System.Int32) (Syntax: 'i')
            Right: ILiteralExpression (Text: 0) (OperationKind.LiteralExpression, Type: System.Int32, Constant: 0) (Syntax: '0')
  AtLoopBottom:
      IExpressionStatement (OperationKind.ExpressionStatement) (Syntax: 'For i = 0 T ... Next')
        Expression: ICompoundAssignmentExpression (BinaryOperationKind.IntegerAdd) (OperationKind.CompoundAssignmentExpression, Type: System.Int32) (Syntax: 'For i = 0 T ... Next')
            Left: ILocalReferenceExpression: i (OperationKind.LocalReferenceExpression, Type: System.Int32) (Syntax: 'i')
            Right: IConversionExpression (ConversionKind.Cast, Explicit) (OperationKind.ConversionExpression, Type: System.Int32, Constant: 1) (Syntax: 'For i = 0 T ... Next')
                Operand: ILiteralExpression (OperationKind.LiteralExpression, Type: System.Int32, Constant: 1) (Syntax: 'For i = 0 T ... Next')
  Body: IBlockStatement (1 statements) (OperationKind.BlockStatement) (Syntax: 'For i = 0 T ... Next')
      IExpressionStatement (OperationKind.ExpressionStatement) (Syntax: 'System.Console.Write(i)')
        Expression: IInvocationExpression (Sub System.Console.Write(value As System.Int32)) (OperationKind.InvocationExpression, Type: System.Void) (Syntax: 'System.Console.Write(i)')
            Instance Receiver: null
            Arguments(1):
                IArgument (ArgumentKind.Explicit, Matching Parameter: value) (OperationKind.Argument) (Syntax: 'i')
                  ILocalReferenceExpression: i (OperationKind.LocalReferenceExpression, Type: System.Int32) (Syntax: 'i')
                  InConversion: null
                  OutConversion: null
]]>.Value

            Dim expectedDiagnostics = String.Empty

            VerifyOperationTreeAndDiagnosticsForTest(Of ForBlockSyntax)(source, expectedOperationTree, expectedDiagnostics)
        End Sub

        <Fact>
        <WorkItem(382240, "https://devdiv.visualstudio.com/DevDiv/_workitems?id=382240")>
        Public Sub NothingOrAddressOfInPlaceOfParamArray()
            Dim source = <compilation>
                             <file name="c.vb">
                                 <![CDATA[
Module Module1
    Sub Main() 
        Test1(Nothing)
        Test2(New System.Guid(), Nothing)
        Test1(AddressOf Main)
        Test2(New System.Guid(), AddressOf Main)
    End Sub

    Sub Test1(ParamArray x as Integer())
    End Sub

    Sub Test2(y As Integer, ParamArray x as Integer())
    End Sub
End Module
]]>
                             </file>
                         </compilation>

            Dim comp = CompilationUtils.CreateCompilationWithMscorlibAndVBRuntime(source, parseOptions:=TestOptions.RegularWithIOperationFeature)
            Dim tree = comp.SyntaxTrees.Single()

            comp.AssertTheseDiagnostics(
<expected>
BC30311: Value of type 'Guid' cannot be converted to 'Integer'.
        Test2(New System.Guid(), Nothing)
              ~~~~~~~~~~~~~~~~~
BC30581: 'AddressOf' expression cannot be converted to 'Integer' because 'Integer' is not a delegate type.
        Test1(AddressOf Main)
              ~~~~~~~~~~~~~~
BC30311: Value of type 'Guid' cannot be converted to 'Integer'.
        Test2(New System.Guid(), AddressOf Main)
              ~~~~~~~~~~~~~~~~~
BC30581: 'AddressOf' expression cannot be converted to 'Integer' because 'Integer' is not a delegate type.
        Test2(New System.Guid(), AddressOf Main)
                                 ~~~~~~~~~~~~~~
</expected>)

            Dim nodes = tree.GetRoot().DescendantNodes().OfType(Of InvocationExpressionSyntax)().ToArray()

            comp.VerifyOperationTree(nodes(0), expectedOperationTree:=
"IInvocationExpression (Sub Module1.Test1(ParamArray x As System.Int32())) (OperationKind.InvocationExpression, Type: System.Void) (Syntax: 'Test1(Nothing)')
  Instance Receiver: null
  Arguments(1):
      IArgument (ArgumentKind.Explicit, Matching Parameter: x) (OperationKind.Argument) (Syntax: 'Nothing')
        IConversionExpression (ConversionKind.Basic, Implicit) (OperationKind.ConversionExpression, Type: System.Int32(), Constant: null) (Syntax: 'Nothing')
          Operand: ILiteralExpression (OperationKind.LiteralExpression, Type: null, Constant: null) (Syntax: 'Nothing')
        InConversion: null
        OutConversion: null")

            comp.VerifyOperationTree(nodes(1), expectedOperationTree:=
"IInvalidExpression (OperationKind.InvalidExpression, Type: System.Void, IsInvalid) (Syntax: 'Test2(New S ... ), Nothing)')
  Children(3):
      IOperation:  (OperationKind.None) (Syntax: 'Test2')
      IObjectCreationExpression (Constructor: Sub System.Guid..ctor()) (OperationKind.ObjectCreationExpression, Type: System.Guid, IsInvalid) (Syntax: 'New System.Guid()')
        Arguments(0)
        Initializer: null
      ILiteralExpression (OperationKind.LiteralExpression, Type: null, Constant: null) (Syntax: 'Nothing')")

            comp.VerifyOperationTree(nodes(2), expectedOperationTree:=
"IInvalidExpression (OperationKind.InvalidExpression, Type: System.Void, IsInvalid) (Syntax: 'Test1(AddressOf Main)')
  Children(2):
      IOperation:  (OperationKind.None) (Syntax: 'Test1')
      IOperation:  (OperationKind.None, IsInvalid) (Syntax: 'AddressOf Main')")

            comp.VerifyOperationTree(nodes(3), expectedOperationTree:=
"IInvalidExpression (OperationKind.InvalidExpression, Type: System.Void, IsInvalid) (Syntax: 'Test2(New S ... essOf Main)')
  Children(3):
      IOperation:  (OperationKind.None) (Syntax: 'Test2')
      IObjectCreationExpression (Constructor: Sub System.Guid..ctor()) (OperationKind.ObjectCreationExpression, Type: System.Guid, IsInvalid) (Syntax: 'New System.Guid()')
        Arguments(0)
        Initializer: null
      IOperation:  (OperationKind.None, IsInvalid) (Syntax: 'AddressOf Main')")
        End Sub
    End Class
End Namespace<|MERGE_RESOLUTION|>--- conflicted
+++ resolved
@@ -222,11 +222,7 @@
         Public Sub VerifyOperationTree_IfStatement()
             Dim source = <![CDATA[
 Class C
-<<<<<<< HEAD
-    Sub Goo(x As Integer)
-=======
     Sub F(x As Integer)
->>>>>>> e63e0d44
         If x <> 0 Then'BIND:"If x <> 0 Then"
             System.Console.Write(x)
         End If
@@ -260,11 +256,7 @@
         Public Sub VerifyOperationTree_ForStatement()
             Dim source = <![CDATA[
 Class C
-<<<<<<< HEAD
-    Sub Goo()
-=======
     Sub F()
->>>>>>> e63e0d44
         For i = 0 To 10'BIND:"For i = 0 To 10"
             System.Console.Write(i)
         Next
