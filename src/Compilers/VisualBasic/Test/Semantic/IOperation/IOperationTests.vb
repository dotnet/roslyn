﻿' Copyright (c) Microsoft.  All Rights Reserved.  Licensed under the Apache License, Version 2.0.  See License.txt in the project root for license information.

Imports Microsoft.CodeAnalysis.Semantics
Imports Microsoft.CodeAnalysis.Test.Utilities
Imports Microsoft.CodeAnalysis.VisualBasic.Syntax
Imports Roslyn.Test.Utilities

Namespace Microsoft.CodeAnalysis.VisualBasic.UnitTests.Semantics

    Partial Public Class IOperationTests
        Inherits SemanticModelTestBase

        <Fact>
        Public Sub InvalidUserDefinedOperators()
            Dim source = <compilation>
                             <file name="c.vb">
                                 <![CDATA[
Public Class B2
    Public Shared Operator +(x As B2, y As B2) As B2 
        System.Console.WriteLine("+")
        Return x
    End Operator

    Public Shared Operator -(x As B2) As B2 
        System.Console.WriteLine("-")
        Return x
    End Operator

    Public Shared Operator -(x As B2) As B2 
        System.Console.WriteLine("-")
        Return x
    End Operator
End Class

Module Module1
    Sub Main() 
        Dim x, y As New B2()
        x = x + 10
        x = x + y
        x = -x
    End Sub
End Module
]]>
                             </file>
                         </compilation>

            Dim comp = CompilationUtils.CreateCompilationWithMscorlibAndVBRuntime(source, parseOptions:=TestOptions.RegularWithIOperationFeature)
            Dim tree = comp.SyntaxTrees.Single()
            Dim model = comp.GetSemanticModel(tree)
            Dim nodes = tree.GetRoot().DescendantNodes().OfType(Of AssignmentStatementSyntax).ToArray()
            Assert.Equal(nodes.Length, 3)

            ' x = x + 10 fails semantic analysis and does not have an operator method, but the operands are available.

            Assert.Equal("x = x + 10", nodes(0).ToString())
            Dim statement1 As IOperation = model.GetOperation(nodes(0))
            Assert.Equal(statement1.Kind, OperationKind.ExpressionStatement)
            Dim expression1 As IOperation = DirectCast(statement1, IExpressionStatement).Expression
            Assert.Equal(expression1.Kind, OperationKind.SimpleAssignmentExpression)
            Dim assignment1 As ISimpleAssignmentExpression = DirectCast(expression1, ISimpleAssignmentExpression)
            Assert.Equal(assignment1.Value.Kind, OperationKind.BinaryOperatorExpression)
            Dim add1 As IBinaryOperatorExpression = DirectCast(assignment1.Value, IBinaryOperatorExpression)
            Assert.Equal(add1.BinaryOperationKind, BinaryOperationKind.OperatorMethodAdd)
            Assert.False(add1.UsesOperatorMethod)
            Assert.Null(add1.OperatorMethod)
            Dim left1 As IOperation = add1.LeftOperand
            Assert.Equal(left1.Kind, OperationKind.LocalReferenceExpression)
            Assert.Equal(DirectCast(left1, ILocalReferenceExpression).Local.Name, "x")
            Dim right1 As IOperation = add1.RightOperand
            Assert.Equal(right1.Kind, OperationKind.LiteralExpression)
            Dim literal1 As ILiteralExpression = DirectCast(right1, ILiteralExpression)
            Assert.Equal(CInt(literal1.ConstantValue.Value), 10)

            comp.VerifyOperationTree(nodes(0), expectedOperationTree:="
IExpressionStatement (OperationKind.ExpressionStatement, IsInvalid) (Syntax: 'x = x + 10')
  Expression: ISimpleAssignmentExpression (OperationKind.SimpleAssignmentExpression, Type: B2, IsInvalid) (Syntax: 'x = x + 10')
      Left: ILocalReferenceExpression: x (OperationKind.LocalReferenceExpression, Type: B2) (Syntax: 'x')
      Right: IBinaryOperatorExpression (BinaryOperationKind.OperatorMethodAdd) (OperationKind.BinaryOperatorExpression, Type: B2, IsInvalid) (Syntax: 'x + 10')
          Left: ILocalReferenceExpression: x (OperationKind.LocalReferenceExpression, Type: B2) (Syntax: 'x')
          Right: ILiteralExpression (Text: 10) (OperationKind.LiteralExpression, Type: System.Int32, Constant: 10, IsInvalid) (Syntax: '10')
")

            ' x = x + y passes semantic analysis.

            Assert.Equal("x = x + y", nodes(1).ToString())
            Dim statement2 As IOperation = model.GetOperation(nodes(1))
            Assert.Equal(statement2.Kind, OperationKind.ExpressionStatement)
            Dim expression2 As IOperation = DirectCast(statement2, IExpressionStatement).Expression
            Assert.Equal(expression2.Kind, OperationKind.SimpleAssignmentExpression)
            Dim assignment2 As ISimpleAssignmentExpression = DirectCast(expression2, ISimpleAssignmentExpression)
            Assert.Equal(assignment2.Value.Kind, OperationKind.BinaryOperatorExpression)
            Dim add2 As IBinaryOperatorExpression = DirectCast(assignment2.Value, IBinaryOperatorExpression)
            Assert.Equal(add2.BinaryOperationKind, BinaryOperationKind.OperatorMethodAdd)
            Assert.True(add2.UsesOperatorMethod)
            Assert.NotNull(add2.OperatorMethod)
            Assert.Equal(add2.OperatorMethod.Name, "op_Addition")
            Dim left2 As IOperation = add2.LeftOperand
            Assert.Equal(left2.Kind, OperationKind.LocalReferenceExpression)
            Assert.Equal(DirectCast(left2, ILocalReferenceExpression).Local.Name, "x")
            Dim right2 As IOperation = add2.RightOperand
            Assert.Equal(right2.Kind, OperationKind.LocalReferenceExpression)
            Assert.Equal(DirectCast(right2, ILocalReferenceExpression).Local.Name, "y")

            comp.VerifyOperationTree(nodes(1), expectedOperationTree:="
IExpressionStatement (OperationKind.ExpressionStatement) (Syntax: 'x = x + y')
  Expression: ISimpleAssignmentExpression (OperationKind.SimpleAssignmentExpression, Type: B2) (Syntax: 'x = x + y')
      Left: ILocalReferenceExpression: x (OperationKind.LocalReferenceExpression, Type: B2) (Syntax: 'x')
      Right: IBinaryOperatorExpression (BinaryOperationKind.OperatorMethodAdd) (OperatorMethod: Function B2.op_Addition(x As B2, y As B2) As B2) (OperationKind.BinaryOperatorExpression, Type: B2) (Syntax: 'x + y')
          Left: ILocalReferenceExpression: x (OperationKind.LocalReferenceExpression, Type: B2) (Syntax: 'x')
          Right: ILocalReferenceExpression: y (OperationKind.LocalReferenceExpression, Type: B2) (Syntax: 'y')
")

            ' -x fails semantic analysis and does not have an operator method, but the operand is available.

            Assert.Equal("x = -x", nodes(2).ToString())
            Dim statement3 As IOperation = model.GetOperation(nodes(2))
            Assert.Equal(statement3.Kind, OperationKind.ExpressionStatement)
            Dim expression3 As IOperation = DirectCast(statement3, IExpressionStatement).Expression
            Assert.Equal(expression3.Kind, OperationKind.SimpleAssignmentExpression)
            Dim assignment3 As ISimpleAssignmentExpression = DirectCast(expression3, ISimpleAssignmentExpression)
            Assert.Equal(assignment3.Value.Kind, OperationKind.UnaryOperatorExpression)
            Dim negate3 As IUnaryOperatorExpression = DirectCast(assignment3.Value, IUnaryOperatorExpression)
            Assert.Equal(negate3.UnaryOperationKind, UnaryOperationKind.OperatorMethodMinus)
            Assert.False(negate3.UsesOperatorMethod)
            Assert.Null(negate3.OperatorMethod)
            Dim operand3 As IOperation = negate3.Operand
            Assert.Equal(operand3.Kind, OperationKind.LocalReferenceExpression)
            Assert.Equal(DirectCast(operand3, ILocalReferenceExpression).Local.Name, "x")

            comp.VerifyOperationTree(nodes(2), expectedOperationTree:="
IExpressionStatement (OperationKind.ExpressionStatement, IsInvalid) (Syntax: 'x = -x')
  Expression: ISimpleAssignmentExpression (OperationKind.SimpleAssignmentExpression, Type: B2, IsInvalid) (Syntax: 'x = -x')
      Left: ILocalReferenceExpression: x (OperationKind.LocalReferenceExpression, Type: B2) (Syntax: 'x')
      Right: IUnaryOperatorExpression (UnaryOperationKind.OperatorMethodMinus) (OperationKind.UnaryOperatorExpression, Type: B2, IsInvalid) (Syntax: '-x')
          Operand: ILocalReferenceExpression: x (OperationKind.LocalReferenceExpression, Type: B2, IsInvalid) (Syntax: 'x')
")
        End Sub

        <Fact>
        Public Sub SimpleCompoundAssignment()
            Dim source = <compilation>
                             <file name="c.vb">
                                 <![CDATA[
Public Class B2
    Public Shared Operator +(x As B2, y As B2) As B2 
        System.Console.WriteLine("+")
        Return x
    End Operator
End Class

Module Module1
    Sub Main()
        Dim x, y As Integer 
        Dim a, b As New B2()
        x += y
        a += b
    End Sub
End Module
]]>
                             </file>
                         </compilation>

            Dim comp = CompilationUtils.CreateCompilationWithMscorlibAndVBRuntime(source, parseOptions:=TestOptions.RegularWithIOperationFeature)
            Dim tree = comp.SyntaxTrees.Single()
            Dim model = comp.GetSemanticModel(tree)
            Dim nodes = tree.GetRoot().DescendantNodes().OfType(Of AssignmentStatementSyntax).ToArray()
            Assert.Equal(nodes.Length, 2)

            ' x += y produces a compound assignment with an integer add.

            Assert.Equal("x += y", nodes(0).ToString())
            Dim statement1 As IOperation = model.GetOperation(nodes(0))
            Assert.Equal(statement1.Kind, OperationKind.ExpressionStatement)
            Dim expression1 As IOperation = DirectCast(statement1, IExpressionStatement).Expression
            Assert.Equal(expression1.Kind, OperationKind.CompoundAssignmentExpression)
            Dim assignment1 As ICompoundAssignmentExpression = DirectCast(expression1, ICompoundAssignmentExpression)
            Dim target1 As ILocalReferenceExpression = TryCast(assignment1.Target, ILocalReferenceExpression)
            Assert.NotNull(target1)
            Assert.Equal(target1.Local.Name, "x")
            Dim value1 As ILocalReferenceExpression = TryCast(assignment1.Value, ILocalReferenceExpression)
            Assert.NotNull(value1)
            Assert.Equal(value1.Local.Name, "y")
            Assert.Equal(assignment1.BinaryOperationKind, BinaryOperationKind.IntegerAdd)
            Assert.False(assignment1.UsesOperatorMethod)
            Assert.Null(assignment1.OperatorMethod)

            comp.VerifyOperationTree(nodes(0), expectedOperationTree:="
IExpressionStatement (OperationKind.ExpressionStatement) (Syntax: 'x += y')
  Expression: ICompoundAssignmentExpression (BinaryOperationKind.IntegerAdd) (OperationKind.CompoundAssignmentExpression, Type: System.Int32) (Syntax: 'x += y')
      Left: ILocalReferenceExpression: x (OperationKind.LocalReferenceExpression, Type: System.Int32) (Syntax: 'x')
      Right: ILocalReferenceExpression: y (OperationKind.LocalReferenceExpression, Type: System.Int32) (Syntax: 'y')
")

            ' a += b produces a compound assignment with an operator method add.

            Assert.Equal("a += b", nodes(1).ToString())
            Dim statement2 As IOperation = model.GetOperation(nodes(1))
            Assert.Equal(statement2.Kind, OperationKind.ExpressionStatement)
            Dim expression2 As IOperation = DirectCast(statement2, IExpressionStatement).Expression
            Assert.Equal(expression2.Kind, OperationKind.CompoundAssignmentExpression)
            Dim assignment2 As ICompoundAssignmentExpression = DirectCast(expression2, ICompoundAssignmentExpression)
            Dim target2 As ILocalReferenceExpression = TryCast(assignment2.Target, ILocalReferenceExpression)
            Assert.NotNull(target2)
            Assert.Equal(target2.Local.Name, "a")
            Dim value2 As ILocalReferenceExpression = TryCast(assignment2.Value, ILocalReferenceExpression)
            Assert.NotNull(value2)
            Assert.Equal(value2.Local.Name, "b")
            Assert.Equal(assignment2.BinaryOperationKind, BinaryOperationKind.OperatorMethodAdd)
            Assert.True(assignment2.UsesOperatorMethod)
            Assert.NotNull(assignment2.OperatorMethod)
            Assert.Equal(assignment2.OperatorMethod.Name, "op_Addition")

            comp.VerifyOperationTree(nodes(1), expectedOperationTree:="
IExpressionStatement (OperationKind.ExpressionStatement) (Syntax: 'a += b')
  Expression: ICompoundAssignmentExpression (BinaryOperationKind.OperatorMethodAdd) (OperatorMethod: Function B2.op_Addition(x As B2, y As B2) As B2) (OperationKind.CompoundAssignmentExpression, Type: B2) (Syntax: 'a += b')
      Left: ILocalReferenceExpression: a (OperationKind.LocalReferenceExpression, Type: B2) (Syntax: 'a')
      Right: ILocalReferenceExpression: b (OperationKind.LocalReferenceExpression, Type: B2) (Syntax: 'b')
")
        End Sub

        <Fact>
        Public Sub VerifyOperationTree_IfStatement()
            Dim source = <![CDATA[
Class C
<<<<<<< HEAD
    Sub F(x As Integer)
=======
    Sub Goo(x As Integer)
>>>>>>> 20d3d7a2
        If x <> 0 Then'BIND:"If x <> 0 Then"
            System.Console.Write(x)
        End If
    End Sub
End Class
]]>.Value

            Dim expectedOperationTree = <![CDATA[
IIfStatement (OperationKind.IfStatement) (Syntax: 'If x <> 0 T ... End If')
  Condition: IBinaryOperatorExpression (BinaryOperationKind.IntegerNotEquals) (OperationKind.BinaryOperatorExpression, Type: System.Boolean) (Syntax: 'x <> 0')
      Left: IParameterReferenceExpression: x (OperationKind.ParameterReferenceExpression, Type: System.Int32) (Syntax: 'x')
      Right: ILiteralExpression (Text: 0) (OperationKind.LiteralExpression, Type: System.Int32, Constant: 0) (Syntax: '0')
  IfTrue: IBlockStatement (1 statements) (OperationKind.BlockStatement) (Syntax: 'If x <> 0 T ... End If')
      IExpressionStatement (OperationKind.ExpressionStatement) (Syntax: 'System.Console.Write(x)')
        Expression: IInvocationExpression (Sub System.Console.Write(value As System.Int32)) (OperationKind.InvocationExpression, Type: System.Void) (Syntax: 'System.Console.Write(x)')
            Instance Receiver: null
            Arguments(1):
                IArgument (ArgumentKind.Explicit, Matching Parameter: value) (OperationKind.Argument) (Syntax: 'x')
                  IParameterReferenceExpression: x (OperationKind.ParameterReferenceExpression, Type: System.Int32) (Syntax: 'x')
                  InConversion: null
                  OutConversion: null
  IfFalse: null
]]>.Value

            Dim expectedDiagnostics = String.Empty

            VerifyOperationTreeAndDiagnosticsForTest(Of MultiLineIfBlockSyntax)(source, expectedOperationTree, expectedDiagnostics)
        End Sub

        <Fact>
        Public Sub VerifyOperationTree_ForStatement()
            Dim source = <![CDATA[
Class C
<<<<<<< HEAD
    Sub F()
=======
    Sub Goo()
>>>>>>> 20d3d7a2
        For i = 0 To 10'BIND:"For i = 0 To 10"
            System.Console.Write(i)
        Next
    End Sub
End Class]]>.Value

            Dim expectedOperationTree = <![CDATA[
IForLoopStatement (LoopKind.For) (OperationKind.LoopStatement) (Syntax: 'For i = 0 T ... Next')
  Condition: IBinaryOperatorExpression (BinaryOperationKind.IntegerLessThanOrEqual) (OperationKind.BinaryOperatorExpression, Type: System.Boolean) (Syntax: '10')
      Left: ILocalReferenceExpression: i (OperationKind.LocalReferenceExpression, Type: System.Int32) (Syntax: 'i')
      Right: ILiteralExpression (Text: 10) (OperationKind.LiteralExpression, Type: System.Int32, Constant: 10) (Syntax: '10')
  Before:
      IExpressionStatement (OperationKind.ExpressionStatement) (Syntax: '0')
        Expression: ISimpleAssignmentExpression (OperationKind.SimpleAssignmentExpression, Type: System.Int32) (Syntax: '0')
            Left: ILocalReferenceExpression: i (OperationKind.LocalReferenceExpression, Type: System.Int32) (Syntax: 'i')
            Right: ILiteralExpression (Text: 0) (OperationKind.LiteralExpression, Type: System.Int32, Constant: 0) (Syntax: '0')
  AtLoopBottom:
      IExpressionStatement (OperationKind.ExpressionStatement) (Syntax: 'For i = 0 T ... Next')
        Expression: ICompoundAssignmentExpression (BinaryOperationKind.IntegerAdd) (OperationKind.CompoundAssignmentExpression, Type: System.Int32) (Syntax: 'For i = 0 T ... Next')
            Left: ILocalReferenceExpression: i (OperationKind.LocalReferenceExpression, Type: System.Int32) (Syntax: 'i')
            Right: IConversionExpression (ConversionKind.Cast, Explicit) (OperationKind.ConversionExpression, Type: System.Int32, Constant: 1) (Syntax: 'For i = 0 T ... Next')
                Operand: ILiteralExpression (OperationKind.LiteralExpression, Type: System.Int32, Constant: 1) (Syntax: 'For i = 0 T ... Next')
  Body: IBlockStatement (1 statements) (OperationKind.BlockStatement) (Syntax: 'For i = 0 T ... Next')
      IExpressionStatement (OperationKind.ExpressionStatement) (Syntax: 'System.Console.Write(i)')
        Expression: IInvocationExpression (Sub System.Console.Write(value As System.Int32)) (OperationKind.InvocationExpression, Type: System.Void) (Syntax: 'System.Console.Write(i)')
            Instance Receiver: null
            Arguments(1):
                IArgument (ArgumentKind.Explicit, Matching Parameter: value) (OperationKind.Argument) (Syntax: 'i')
                  ILocalReferenceExpression: i (OperationKind.LocalReferenceExpression, Type: System.Int32) (Syntax: 'i')
                  InConversion: null
                  OutConversion: null
]]>.Value

            Dim expectedDiagnostics = String.Empty

            VerifyOperationTreeAndDiagnosticsForTest(Of ForBlockSyntax)(source, expectedOperationTree, expectedDiagnostics)
        End Sub

        <Fact>
        <WorkItem(382240, "https://devdiv.visualstudio.com/DevDiv/_workitems?id=382240")>
        Public Sub NothingOrAddressOfInPlaceOfParamArray()
            Dim source = <compilation>
                             <file name="c.vb">
                                 <![CDATA[
Module Module1
    Sub Main() 
        Test1(Nothing)
        Test2(New System.Guid(), Nothing)
        Test1(AddressOf Main)
        Test2(New System.Guid(), AddressOf Main)
    End Sub

    Sub Test1(ParamArray x as Integer())
    End Sub

    Sub Test2(y As Integer, ParamArray x as Integer())
    End Sub
End Module
]]>
                             </file>
                         </compilation>

            Dim comp = CompilationUtils.CreateCompilationWithMscorlibAndVBRuntime(source, parseOptions:=TestOptions.RegularWithIOperationFeature)
            Dim tree = comp.SyntaxTrees.Single()

            comp.AssertTheseDiagnostics(
<expected>
BC30311: Value of type 'Guid' cannot be converted to 'Integer'.
        Test2(New System.Guid(), Nothing)
              ~~~~~~~~~~~~~~~~~
BC30581: 'AddressOf' expression cannot be converted to 'Integer' because 'Integer' is not a delegate type.
        Test1(AddressOf Main)
              ~~~~~~~~~~~~~~
BC30311: Value of type 'Guid' cannot be converted to 'Integer'.
        Test2(New System.Guid(), AddressOf Main)
              ~~~~~~~~~~~~~~~~~
BC30581: 'AddressOf' expression cannot be converted to 'Integer' because 'Integer' is not a delegate type.
        Test2(New System.Guid(), AddressOf Main)
                                 ~~~~~~~~~~~~~~
</expected>)

            Dim nodes = tree.GetRoot().DescendantNodes().OfType(Of InvocationExpressionSyntax)().ToArray()

            comp.VerifyOperationTree(nodes(0), expectedOperationTree:=
"IInvocationExpression (Sub Module1.Test1(ParamArray x As System.Int32())) (OperationKind.InvocationExpression, Type: System.Void) (Syntax: 'Test1(Nothing)')
  Instance Receiver: null
  Arguments(1):
      IArgument (ArgumentKind.Explicit, Matching Parameter: x) (OperationKind.Argument) (Syntax: 'Nothing')
        IConversionExpression (ConversionKind.Basic, Implicit) (OperationKind.ConversionExpression, Type: System.Int32(), Constant: null) (Syntax: 'Nothing')
          Operand: ILiteralExpression (OperationKind.LiteralExpression, Type: null, Constant: null) (Syntax: 'Nothing')
        InConversion: null
        OutConversion: null")

            comp.VerifyOperationTree(nodes(1), expectedOperationTree:=
"IInvalidExpression (OperationKind.InvalidExpression, Type: System.Void, IsInvalid) (Syntax: 'Test2(New S ... ), Nothing)')
  Children(3):
      IOperation:  (OperationKind.None) (Syntax: 'Test2')
      IObjectCreationExpression (Constructor: Sub System.Guid..ctor()) (OperationKind.ObjectCreationExpression, Type: System.Guid, IsInvalid) (Syntax: 'New System.Guid()')
        Arguments(0)
        Initializer: null
      ILiteralExpression (OperationKind.LiteralExpression, Type: null, Constant: null) (Syntax: 'Nothing')")

            comp.VerifyOperationTree(nodes(2), expectedOperationTree:=
"IInvalidExpression (OperationKind.InvalidExpression, Type: System.Void, IsInvalid) (Syntax: 'Test1(AddressOf Main)')
  Children(2):
      IOperation:  (OperationKind.None) (Syntax: 'Test1')
      IOperation:  (OperationKind.None, IsInvalid) (Syntax: 'AddressOf Main')")

            comp.VerifyOperationTree(nodes(3), expectedOperationTree:=
"IInvalidExpression (OperationKind.InvalidExpression, Type: System.Void, IsInvalid) (Syntax: 'Test2(New S ... essOf Main)')
  Children(3):
      IOperation:  (OperationKind.None) (Syntax: 'Test2')
      IObjectCreationExpression (Constructor: Sub System.Guid..ctor()) (OperationKind.ObjectCreationExpression, Type: System.Guid, IsInvalid) (Syntax: 'New System.Guid()')
        Arguments(0)
        Initializer: null
      IOperation:  (OperationKind.None, IsInvalid) (Syntax: 'AddressOf Main')")
        End Sub

        <Fact>
        Public Sub TestClone()
            Dim sourceCode = TestResource.AllInOneVisualBasicCode

            Dim fileName = "a.vb"
            Dim syntaxTree = Parse(sourceCode, fileName, options:=Nothing)

            Dim compilation = CreateCompilationWithMscorlib45AndVBRuntime({syntaxTree}, DefaultVbReferences.Concat({ValueTupleRef, SystemRuntimeFacadeRef}))
            Dim tree = (From t In compilation.SyntaxTrees Where t.FilePath = fileName).Single()
            Dim model = compilation.GetSemanticModel(tree)

            VerifyClone(model)
        End Sub

        <Fact>
        Public Sub TestParentOperations()
            Dim sourceCode = TestResource.AllInOneVisualBasicCode

            Dim fileName = "a.vb"
            Dim syntaxTree = Parse(sourceCode, fileName, options:=Nothing)

            Dim compilation = CreateCompilationWithMscorlib45AndVBRuntime({syntaxTree}, DefaultVbReferences.Concat({ValueTupleRef, SystemRuntimeFacadeRef}))
            Dim tree = (From t In compilation.SyntaxTrees Where t.FilePath = fileName).Single()
            Dim model = compilation.GetSemanticModel(tree)

            VerifyParentOperations(model)
        End Sub
    End Class
End Namespace<|MERGE_RESOLUTION|>--- conflicted
+++ resolved
@@ -222,11 +222,7 @@
         Public Sub VerifyOperationTree_IfStatement()
             Dim source = <![CDATA[
 Class C
-<<<<<<< HEAD
-    Sub F(x As Integer)
-=======
     Sub Goo(x As Integer)
->>>>>>> 20d3d7a2
         If x <> 0 Then'BIND:"If x <> 0 Then"
             System.Console.Write(x)
         End If
@@ -260,11 +256,7 @@
         Public Sub VerifyOperationTree_ForStatement()
             Dim source = <![CDATA[
 Class C
-<<<<<<< HEAD
-    Sub F()
-=======
     Sub Goo()
->>>>>>> 20d3d7a2
         For i = 0 To 10'BIND:"For i = 0 To 10"
             System.Console.Write(i)
         Next
