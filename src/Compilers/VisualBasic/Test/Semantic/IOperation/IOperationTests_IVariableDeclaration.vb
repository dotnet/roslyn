--- conflicted
+++ resolved
@@ -664,10 +664,11 @@
       IVariableDeclaration (1 variables) (OperationKind.VariableDeclaration) (Syntax: 'c1')
         Variables: Local_1: c1 As Program.C
         Initializer: 
-          IObjectCreationExpression (Constructor: Sub Program.C..ctor()) (OperationKind.ObjectCreationExpression, Type: Program.C) (Syntax: 'New C')
-            Arguments(0)
-            Initializer: 
-              null
+          IVariableInitializer (OperationKind.VariableInitializer) (Syntax: 'As New C')
+            IObjectCreationExpression (Constructor: Sub Program.C..ctor()) (OperationKind.ObjectCreationExpression, Type: Program.C) (Syntax: 'New C')
+              Arguments(0)
+              Initializer: 
+                null
   Value: 
     null
   Body: 
@@ -1386,18 +1387,11 @@
   IVariableDeclaration (1 variables) (OperationKind.VariableDeclaration) (Syntax: 'i1')
     Variables: Local_1: i1 As System.Object
     Initializer: 
-<<<<<<< HEAD
       IVariableInitializer (OperationKind.VariableInitializer) (Syntax: '= 1')
-        IConversionExpression (Implicit, TryCast: False, Unchecked) (OperationKind.ConversionExpression, Type: System.Object) (Syntax: '1')
+        IConversionExpression (Implicit, TryCast: False, Unchecked) (OperationKind.ConversionExpression, Type: System.Object, IsImplicit) (Syntax: '1')
           Conversion: CommonConversion (Exists: True, IsIdentity: False, IsNumeric: False, IsReference: False, IsUserDefined: False) (MethodSymbol: null)
           Operand: 
             ILiteralExpression (OperationKind.LiteralExpression, Type: System.Int32, Constant: 1) (Syntax: '1')
-=======
-      IConversionExpression (Implicit, TryCast: False, Unchecked) (OperationKind.ConversionExpression, Type: System.Object, IsImplicit) (Syntax: '1')
-        Conversion: CommonConversion (Exists: True, IsIdentity: False, IsNumeric: False, IsReference: False, IsUserDefined: False) (MethodSymbol: null)
-        Operand: 
-          ILiteralExpression (OperationKind.LiteralExpression, Type: System.Int32, Constant: 1) (Syntax: '1')
->>>>>>> 5a7826ea
 ]]>.Value
 
             Dim expectedDiagnostics = String.Empty
@@ -1420,9 +1414,8 @@
   IVariableDeclaration (1 variables) (OperationKind.VariableDeclaration) (Syntax: 'i1')
     Variables: Local_1: i1 As System.Object
     Initializer: 
-<<<<<<< HEAD
       IVariableInitializer (OperationKind.VariableInitializer) (Syntax: '= 1')
-        IConversionExpression (Implicit, TryCast: False, Unchecked) (OperationKind.ConversionExpression, Type: System.Object) (Syntax: '1')
+        IConversionExpression (Implicit, TryCast: False, Unchecked) (OperationKind.ConversionExpression, Type: System.Object, IsImplicit) (Syntax: '1')
           Conversion: CommonConversion (Exists: True, IsIdentity: False, IsNumeric: False, IsReference: False, IsUserDefined: False) (MethodSymbol: null)
           Operand: 
             ILiteralExpression (OperationKind.LiteralExpression, Type: System.Int32, Constant: 1) (Syntax: '1')
@@ -1430,23 +1423,10 @@
     Variables: Local_1: i2 As System.Object
     Initializer: 
       IVariableInitializer (OperationKind.VariableInitializer) (Syntax: '= 2')
-        IConversionExpression (Implicit, TryCast: False, Unchecked) (OperationKind.ConversionExpression, Type: System.Object) (Syntax: '2')
+        IConversionExpression (Implicit, TryCast: False, Unchecked) (OperationKind.ConversionExpression, Type: System.Object, IsImplicit) (Syntax: '2')
           Conversion: CommonConversion (Exists: True, IsIdentity: False, IsNumeric: False, IsReference: False, IsUserDefined: False) (MethodSymbol: null)
           Operand: 
             ILiteralExpression (OperationKind.LiteralExpression, Type: System.Int32, Constant: 2) (Syntax: '2')
-=======
-      IConversionExpression (Implicit, TryCast: False, Unchecked) (OperationKind.ConversionExpression, Type: System.Object, IsImplicit) (Syntax: '1')
-        Conversion: CommonConversion (Exists: True, IsIdentity: False, IsNumeric: False, IsReference: False, IsUserDefined: False) (MethodSymbol: null)
-        Operand: 
-          ILiteralExpression (OperationKind.LiteralExpression, Type: System.Int32, Constant: 1) (Syntax: '1')
-  IVariableDeclaration (1 variables) (OperationKind.VariableDeclaration) (Syntax: 'i2')
-    Variables: Local_1: i2 As System.Object
-    Initializer: 
-      IConversionExpression (Implicit, TryCast: False, Unchecked) (OperationKind.ConversionExpression, Type: System.Object, IsImplicit) (Syntax: '2')
-        Conversion: CommonConversion (Exists: True, IsIdentity: False, IsNumeric: False, IsReference: False, IsUserDefined: False) (MethodSymbol: null)
-        Operand: 
-          ILiteralExpression (OperationKind.LiteralExpression, Type: System.Int32, Constant: 2) (Syntax: '2')
->>>>>>> 5a7826ea
 ]]>.Value
 
             Dim expectedDiagnostics = String.Empty
@@ -1528,24 +1508,14 @@
   IVariableDeclaration (1 variables) (OperationKind.VariableDeclaration) (Syntax: 'i1')
     Variables: Local_1: i1 As System.Object
     Initializer: 
-<<<<<<< HEAD
       IVariableInitializer (OperationKind.VariableInitializer) (Syntax: '= Int1()')
-        IConversionExpression (Implicit, TryCast: False, Unchecked) (OperationKind.ConversionExpression, Type: System.Object) (Syntax: 'Int1()')
+        IConversionExpression (Implicit, TryCast: False, Unchecked) (OperationKind.ConversionExpression, Type: System.Object, IsImplicit) (Syntax: 'Int1()')
           Conversion: CommonConversion (Exists: True, IsIdentity: False, IsNumeric: False, IsReference: False, IsUserDefined: False) (MethodSymbol: null)
           Operand: 
             IInvocationExpression (Function Program.Int1() As System.Int32) (OperationKind.InvocationExpression, Type: System.Int32) (Syntax: 'Int1()')
               Instance Receiver: 
                 null
               Arguments(0)
-=======
-      IConversionExpression (Implicit, TryCast: False, Unchecked) (OperationKind.ConversionExpression, Type: System.Object, IsImplicit) (Syntax: 'Int1()')
-        Conversion: CommonConversion (Exists: True, IsIdentity: False, IsNumeric: False, IsReference: False, IsUserDefined: False) (MethodSymbol: null)
-        Operand: 
-          IInvocationExpression (Function Program.Int1() As System.Int32) (OperationKind.InvocationExpression, Type: System.Int32) (Syntax: 'Int1()')
-            Instance Receiver: 
-              null
-            Arguments(0)
->>>>>>> 5a7826ea
 ]]>.Value
 
             Dim expectedDiagnostics = String.Empty
@@ -1572,9 +1542,8 @@
   IVariableDeclaration (1 variables) (OperationKind.VariableDeclaration) (Syntax: 'i1')
     Variables: Local_1: i1 As System.Object
     Initializer: 
-<<<<<<< HEAD
       IVariableInitializer (OperationKind.VariableInitializer) (Syntax: '= Int1()')
-        IConversionExpression (Implicit, TryCast: False, Unchecked) (OperationKind.ConversionExpression, Type: System.Object) (Syntax: 'Int1()')
+        IConversionExpression (Implicit, TryCast: False, Unchecked) (OperationKind.ConversionExpression, Type: System.Object, IsImplicit) (Syntax: 'Int1()')
           Conversion: CommonConversion (Exists: True, IsIdentity: False, IsNumeric: False, IsReference: False, IsUserDefined: False) (MethodSymbol: null)
           Operand: 
             IInvocationExpression (Function Program.Int1() As System.Int32) (OperationKind.InvocationExpression, Type: System.Int32) (Syntax: 'Int1()')
@@ -1585,32 +1554,13 @@
     Variables: Local_1: i2 As System.Object
     Initializer: 
       IVariableInitializer (OperationKind.VariableInitializer) (Syntax: '= Int1()')
-        IConversionExpression (Implicit, TryCast: False, Unchecked) (OperationKind.ConversionExpression, Type: System.Object) (Syntax: 'Int1()')
+        IConversionExpression (Implicit, TryCast: False, Unchecked) (OperationKind.ConversionExpression, Type: System.Object, IsImplicit) (Syntax: 'Int1()')
           Conversion: CommonConversion (Exists: True, IsIdentity: False, IsNumeric: False, IsReference: False, IsUserDefined: False) (MethodSymbol: null)
           Operand: 
             IInvocationExpression (Function Program.Int1() As System.Int32) (OperationKind.InvocationExpression, Type: System.Int32) (Syntax: 'Int1()')
               Instance Receiver: 
                 null
               Arguments(0)
-=======
-      IConversionExpression (Implicit, TryCast: False, Unchecked) (OperationKind.ConversionExpression, Type: System.Object, IsImplicit) (Syntax: 'Int1()')
-        Conversion: CommonConversion (Exists: True, IsIdentity: False, IsNumeric: False, IsReference: False, IsUserDefined: False) (MethodSymbol: null)
-        Operand: 
-          IInvocationExpression (Function Program.Int1() As System.Int32) (OperationKind.InvocationExpression, Type: System.Int32) (Syntax: 'Int1()')
-            Instance Receiver: 
-              null
-            Arguments(0)
-  IVariableDeclaration (1 variables) (OperationKind.VariableDeclaration) (Syntax: 'i2')
-    Variables: Local_1: i2 As System.Object
-    Initializer: 
-      IConversionExpression (Implicit, TryCast: False, Unchecked) (OperationKind.ConversionExpression, Type: System.Object, IsImplicit) (Syntax: 'Int1()')
-        Conversion: CommonConversion (Exists: True, IsIdentity: False, IsNumeric: False, IsReference: False, IsUserDefined: False) (MethodSymbol: null)
-        Operand: 
-          IInvocationExpression (Function Program.Int1() As System.Int32) (OperationKind.InvocationExpression, Type: System.Int32) (Syntax: 'Int1()')
-            Instance Receiver: 
-              null
-            Arguments(0)
->>>>>>> 5a7826ea
 ]]>.Value
 
             Dim expectedDiagnostics = String.Empty
