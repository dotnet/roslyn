--- conflicted
+++ resolved
@@ -30,11 +30,7 @@
             Dim expectedOperationTree = <![CDATA[
 IExpressionStatementOperation (OperationKind.ExpressionStatement, Type: null) (Syntax: 'AddHandler  ... AddressOf M')
   Expression: 
-<<<<<<< HEAD
-    IEventAssignmentOperation (EventAdd) (OperationKind.EventAssignment, Type: null) (Syntax: 'AddHandler  ... AddressOf M')
-=======
-    IEventAssignmentExpression (EventAdd) (OperationKind.EventAssignmentExpression, Type: null, IsImplicit) (Syntax: 'AddHandler  ... AddressOf M')
->>>>>>> 7cdd69e7
+    IEventAssignmentOperation (EventAdd) (OperationKind.EventAssignment, Type: null, IsImplicit) (Syntax: 'AddHandler  ... AddressOf M')
       Event Reference: 
         IEventReferenceOperation: Event TestClass.TestEvent As System.Action (OperationKind.EventReference, Type: System.Action) (Syntax: 'TestEvent')
           Instance Receiver: 
@@ -73,11 +69,7 @@
             Dim expectedOperationTree = <![CDATA[
 IExpressionStatementOperation (OperationKind.ExpressionStatement, Type: null) (Syntax: 'RemoveHandl ... AddressOf M')
   Expression: 
-<<<<<<< HEAD
-    IEventAssignmentOperation (EventRemove) (OperationKind.EventAssignment, Type: null) (Syntax: 'RemoveHandl ... AddressOf M')
-=======
-    IEventAssignmentExpression (EventRemove) (OperationKind.EventAssignmentExpression, Type: null, IsImplicit) (Syntax: 'RemoveHandl ... AddressOf M')
->>>>>>> 7cdd69e7
+    IEventAssignmentOperation (EventRemove) (OperationKind.EventAssignment, Type: null, IsImplicit) (Syntax: 'RemoveHandl ... AddressOf M')
       Event Reference: 
         IEventReferenceOperation: Event TestClass.TestEvent As System.Action (OperationKind.EventReference, Type: System.Action) (Syntax: 'TestEvent')
           Instance Receiver: 
@@ -116,11 +108,7 @@
             Dim expectedOperationTree = <![CDATA[
 IExpressionStatementOperation (OperationKind.ExpressionStatement, Type: null) (Syntax: 'AddHandler  ... AddressOf M')
   Expression: 
-<<<<<<< HEAD
-    IEventAssignmentOperation (EventAdd) (OperationKind.EventAssignment, Type: null) (Syntax: 'AddHandler  ... AddressOf M')
-=======
-    IEventAssignmentExpression (EventAdd) (OperationKind.EventAssignmentExpression, Type: null, IsImplicit) (Syntax: 'AddHandler  ... AddressOf M')
->>>>>>> 7cdd69e7
+    IEventAssignmentOperation (EventAdd) (OperationKind.EventAssignment, Type: null, IsImplicit) (Syntax: 'AddHandler  ... AddressOf M')
       Event Reference: 
         IEventReferenceOperation: Event TestClass.TestEvent As System.Action (Static) (OperationKind.EventReference, Type: System.Action) (Syntax: 'TestEvent')
           Instance Receiver: 
@@ -159,11 +147,7 @@
             Dim expectedOperationTree = <![CDATA[
 IExpressionStatementOperation (OperationKind.ExpressionStatement, Type: null) (Syntax: 'RemoveHandl ... AddressOf M')
   Expression: 
-<<<<<<< HEAD
-    IEventAssignmentOperation (EventRemove) (OperationKind.EventAssignment, Type: null) (Syntax: 'RemoveHandl ... AddressOf M')
-=======
-    IEventAssignmentExpression (EventRemove) (OperationKind.EventAssignmentExpression, Type: null, IsImplicit) (Syntax: 'RemoveHandl ... AddressOf M')
->>>>>>> 7cdd69e7
+    IEventAssignmentOperation (EventRemove) (OperationKind.EventAssignment, Type: null, IsImplicit) (Syntax: 'RemoveHandl ... AddressOf M')
       Event Reference: 
         IEventReferenceOperation: Event TestClass.TestEvent As System.Action (Static) (OperationKind.EventReference, Type: System.Action) (Syntax: 'TestEvent')
           Instance Receiver: 
@@ -202,11 +186,7 @@
             Dim expectedOperationTree = <![CDATA[
 IExpressionStatementOperation (OperationKind.ExpressionStatement, Type: null, IsInvalid) (Syntax: 'RemoveHandl ... AddressOf M')
   Expression: 
-<<<<<<< HEAD
-    IEventAssignmentOperation (EventRemove) (OperationKind.EventAssignment, Type: null, IsInvalid) (Syntax: 'RemoveHandl ... AddressOf M')
-=======
-    IEventAssignmentExpression (EventRemove) (OperationKind.EventAssignmentExpression, Type: null, IsInvalid, IsImplicit) (Syntax: 'RemoveHandl ... AddressOf M')
->>>>>>> 7cdd69e7
+    IEventAssignmentOperation (EventRemove) (OperationKind.EventAssignment, Type: null, IsInvalid, IsImplicit) (Syntax: 'RemoveHandl ... AddressOf M')
       Event Reference: 
         IEventReferenceOperation: Event TestClass.TestEvent As System.Action (Static) (OperationKind.EventReference, Type: System.Action) (Syntax: 'TestEvent')
           Instance Receiver: 
@@ -249,11 +229,7 @@
             Dim expectedOperationTree = <![CDATA[
 IExpressionStatementOperation (OperationKind.ExpressionStatement, Type: null) (Syntax: 'AddHandler  ... AddressOf M')
   Expression: 
-<<<<<<< HEAD
-    IEventAssignmentOperation (EventAdd) (OperationKind.EventAssignment, Type: null) (Syntax: 'AddHandler  ... AddressOf M')
-=======
-    IEventAssignmentExpression (EventAdd) (OperationKind.EventAssignmentExpression, Type: null, IsImplicit) (Syntax: 'AddHandler  ... AddressOf M')
->>>>>>> 7cdd69e7
+    IEventAssignmentOperation (EventAdd) (OperationKind.EventAssignment, Type: null, IsImplicit) (Syntax: 'AddHandler  ... AddressOf M')
       Event Reference: 
         IEventReferenceOperation: Event TestClass.TestEvent As System.Action (Static) (OperationKind.EventReference, Type: System.Action) (Syntax: 'Me.TestEvent')
           Instance Receiver: 
@@ -295,11 +271,7 @@
             Dim expectedOperationTree = <![CDATA[
 IExpressionStatementOperation (OperationKind.ExpressionStatement, Type: null, IsInvalid) (Syntax: 'AddHandler  ... AddressOf M')
   Expression: 
-<<<<<<< HEAD
-    IEventAssignmentOperation (EventAdd) (OperationKind.EventAssignment, Type: null, IsInvalid) (Syntax: 'AddHandler  ... AddressOf M')
-=======
-    IEventAssignmentExpression (EventAdd) (OperationKind.EventAssignmentExpression, Type: null, IsInvalid, IsImplicit) (Syntax: 'AddHandler  ... AddressOf M')
->>>>>>> 7cdd69e7
+    IEventAssignmentOperation (EventAdd) (OperationKind.EventAssignment, Type: null, IsInvalid, IsImplicit) (Syntax: 'AddHandler  ... AddressOf M')
       Event Reference: 
         IEventReferenceOperation: Event TestClass.TestEvent As System.Action (OperationKind.EventReference, Type: System.Action, IsInvalid) (Syntax: 'TestClass.TestEvent')
           Instance Receiver: 
