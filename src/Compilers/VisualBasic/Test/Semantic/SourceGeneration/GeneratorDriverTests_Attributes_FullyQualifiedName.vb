﻿' Licensed to the .NET Foundation under one or more agreements.
' The .NET Foundation licenses this file to you under the MIT license.
' See the LICENSE file in the project root for more information.

Imports System.Collections.Immutable
Imports System.Runtime.CompilerServices
Imports Microsoft.CodeAnalysis
Imports Microsoft.CodeAnalysis.Text
Imports Microsoft.CodeAnalysis.VisualBasic.Syntax
Imports Microsoft.CodeAnalysis.VisualBasic.UnitTests
Imports Roslyn.Test.Utilities.TestGenerators

Namespace Microsoft.CodeAnalysis.VisualBasic.Semantic.UnitTests.SourceGeneration
    Friend Module IncrementalGeneratorInitializationContextExtensions
        <Extension>
        Public Function ForAttributeWithSimpleName(Of T As SyntaxNode)(
        context As IncrementalGeneratorInitializationContext, simpleName As String) As IncrementalValuesProvider(Of T)

            Return context.SyntaxProvider.ForAttributeWithSimpleName(
            simpleName,
            Function(node, c) TypeOf node Is T).SelectMany(Function(tuple, c) tuple.matches.Cast(Of T)).WithTrackingName("result_ForAttribute")
        End Function

        <Extension>
        Public Function ForAttributeWithMetadataName(Of T As SyntaxNode)(
           context As IncrementalGeneratorInitializationContext, fullyQualifiedMetadataName As String) As IncrementalValuesProvider(Of T)

            Return context.SyntaxProvider.ForAttributeWithMetadataName(
                fullyQualifiedMetadataName,
                Function(node, c) TypeOf node Is T,
                Function(ctx, c) DirectCast(ctx.TargetNode, T))
        End Function
    End Module

    Public Class GeneratorDriverTests_Attributes_FullyQualifiedName
        Inherits BasicTestBase

        Private Shared Function IsClassStatementWithName(value As Object, name As String) As Boolean
            If TypeOf value IsNot ClassStatementSyntax Then
                Return False
            End If

            Return DirectCast(value, ClassStatementSyntax).Identifier.ValueText = name
        End Function

#Region "Non-Incremental tests"

        ' These tests just validate basic correctness of results in different scenarios, without actually validating
        ' that the incremental nature of this provider works properly.

        <Fact>
        Public Sub FindCorrectAttributeOnTopLevelClass_WhenSearchingForClassDeclaration1()
            Dim source = "
<N1.X>
class C1
end class
<N2.X>
class C2
end class

namespace N1
    class XAttribute
        inherits System.Attribute
    end class
end namespace

namespace N2
    class XAttribute
        inherits System.Attribute
    end class
end namespace
"
            Dim parseOptions = TestOptions.RegularLatest
            Dim compilation As Compilation = CreateCompilation(source, options:=TestOptions.DebugDll, parseOptions:=parseOptions)

            Assert.Single(compilation.SyntaxTrees)

            Dim generator = New IncrementalGeneratorWrapper(New PipelineCallbackGenerator(Sub(ctx)
                                                                                              Dim input = ctx.ForAttributeWithMetadataName(Of ClassStatementSyntax)("N1.XAttribute")
                                                                                              ctx.RegisterSourceOutput(input, Sub(spc, node)
                                                                                                                              End Sub)
                                                                                          End Sub))

            Dim driver As GeneratorDriver = VisualBasicGeneratorDriver.Create(ImmutableArray.Create(Of ISourceGenerator)(generator), parseOptions:=parseOptions, driverOptions:=New GeneratorDriverOptions(IncrementalGeneratorOutputKind.None, trackIncrementalGeneratorSteps:=True))
            driver = driver.RunGenerators(compilation)
            Dim runResult = driver.GetRunResult().Results(0)

            Assert.Collection(runResult.TrackedSteps("result_ForAttributeWithMetadataName"),
                Sub(_step) Assert.True(IsClassStatementWithName(_step.Outputs.Single().Value, "C1")))
        End Sub

        <Fact>
        Public Sub FindCorrectAttributeOnTopLevelClass_WhenSearchingForClassDeclaration2()
            Dim source = "
<N1.X>
class C1
end class
<N2.X>
class C2
end class

namespace N1
    class XAttribute
        inherits System.Attribute
    end class
end namespace

namespace N2
    class XAttribute
        inherits System.Attribute
    end class
end namespace
"
            Dim parseOptions = TestOptions.RegularLatest
            Dim compilation As Compilation = CreateCompilation(source, options:=TestOptions.DebugDll, parseOptions:=parseOptions)

            Assert.Single(compilation.SyntaxTrees)

            Dim generator = New IncrementalGeneratorWrapper(New PipelineCallbackGenerator(Sub(ctx)
                                                                                              Dim input = ctx.ForAttributeWithMetadataName(Of ClassStatementSyntax)("N2.XAttribute")
                                                                                              ctx.RegisterSourceOutput(input, Sub(spc, node)
                                                                                                                              End Sub)
                                                                                          End Sub))

            Dim driver As GeneratorDriver = VisualBasicGeneratorDriver.Create(ImmutableArray.Create(Of ISourceGenerator)(generator), parseOptions:=parseOptions, driverOptions:=New GeneratorDriverOptions(IncrementalGeneratorOutputKind.None, trackIncrementalGeneratorSteps:=True))
            driver = driver.RunGenerators(compilation)
            Dim runResult = driver.GetRunResult().Results(0)

            Assert.Collection(runResult.TrackedSteps("result_ForAttributeWithMetadataName"),
Sub(_step) Assert.True(IsClassStatementWithName(_step.Outputs.Single().Value, "C2")))
        End Sub

        <Theory>
        <InlineData("X")>
        <InlineData("XAttribute")>
        Public Sub DoNotAttributeOnTopLevelClass_WhenSearchingForSimpleName1(name As String)
            Dim source = "
<N1.X>
class C1
end class
<N2.X>
class C2
end class

namespace N1
    class XAttribute
        inherits System.Attribute
    end class
end namespace

namespace N2
    class XAttribute
        inherits System.Attribute
    end class
end namespace
"
            Dim parseOptions = TestOptions.RegularLatest
            Dim compilation As Compilation = CreateCompilation(source, options:=TestOptions.DebugDll, parseOptions:=parseOptions)

            Assert.Single(compilation.SyntaxTrees)

            Dim generator = New IncrementalGeneratorWrapper(New PipelineCallbackGenerator(Sub(ctx)
                                                                                              Dim input = ctx.ForAttributeWithMetadataName(Of ClassStatementSyntax)(name)
                                                                                              ctx.RegisterSourceOutput(input, Sub(spc, node)
                                                                                                                              End Sub)
                                                                                          End Sub))

            Dim driver As GeneratorDriver = VisualBasicGeneratorDriver.Create(ImmutableArray.Create(Of ISourceGenerator)(generator), parseOptions:=parseOptions, driverOptions:=New GeneratorDriverOptions(IncrementalGeneratorOutputKind.None, trackIncrementalGeneratorSteps:=True))
            driver = driver.RunGenerators(compilation)
            Dim runResult = driver.GetRunResult().Results(0)

            Assert.False(runResult.TrackedSteps.ContainsKey("result_ForAttributeWithMetadataName"))
        End Sub

        <Theory>
        <InlineData("CLSCompliant(true)")>
        <InlineData("CLSCompliantAttribute(true)")>
        <InlineData("System.CLSCompliant(true)")>
        <InlineData("System.CLSCompliantAttribute(true)")>
        Public Sub FindAssemblyAttribute1(attribute As String)
            Dim source = $"
Imports System
<Assembly: {attribute}>
"
            Dim parseOptions = TestOptions.RegularLatest
            Dim compilation As Compilation = CreateCompilation(source, options:=TestOptions.DebugDll, parseOptions:=parseOptions)

            Assert.Single(compilation.SyntaxTrees)

            Dim generator = New IncrementalGeneratorWrapper(New PipelineCallbackGenerator(Sub(ctx)
                                                                                              Dim input = ctx.ForAttributeWithMetadataName(Of CompilationUnitSyntax)("System.CLSCompliantAttribute")
                                                                                              ctx.RegisterSourceOutput(input, Sub(spc, node)
                                                                                                                              End Sub)
                                                                                          End Sub))

            Dim driver As GeneratorDriver = VisualBasicGeneratorDriver.Create(ImmutableArray.Create(Of ISourceGenerator)(generator), parseOptions:=parseOptions, driverOptions:=New GeneratorDriverOptions(IncrementalGeneratorOutputKind.None, trackIncrementalGeneratorSteps:=True))
            driver = driver.RunGenerators(compilation)
            Dim runResult = driver.GetRunResult().Results(0)

            Assert.Collection(runResult.TrackedSteps("result_ForAttributeWithMetadataName"),
                Sub(_step) Assert.True(DirectCast(_step.Outputs.Single().Value, CompilationUnitSyntax).SyntaxTree Is compilation.SyntaxTrees.First))
        End Sub

        <Theory>
        <InlineData("CLSCompliant(true)")>
        <InlineData("CLSCompliantAttribute(true)")>
        <InlineData("System.CLSCompliant(true)")>
        <InlineData("System.CLSCompliantAttribute(true)")>
        Public Sub FindModuleAttribute1(attribute As String)
            Dim source = $"
Imports System
<Module: {attribute}>
"
            Dim parseOptions = TestOptions.RegularLatest
            Dim compilation As Compilation = CreateCompilation(source, options:=TestOptions.DebugDll, parseOptions:=parseOptions)

            Assert.Single(compilation.SyntaxTrees)

            Dim generator = New IncrementalGeneratorWrapper(New PipelineCallbackGenerator(Sub(ctx)
                                                                                              Dim input = ctx.ForAttributeWithMetadataName(Of CompilationUnitSyntax)("System.CLSCompliantAttribute")
                                                                                              ctx.RegisterSourceOutput(input, Sub(spc, node)
                                                                                                                              End Sub)
                                                                                          End Sub))

            Dim driver As GeneratorDriver = VisualBasicGeneratorDriver.Create(ImmutableArray.Create(Of ISourceGenerator)(generator), parseOptions:=parseOptions, driverOptions:=New GeneratorDriverOptions(IncrementalGeneratorOutputKind.None, trackIncrementalGeneratorSteps:=True))
            driver = driver.RunGenerators(compilation)
            Dim runResult = driver.GetRunResult().Results(0)

            Assert.Collection(runResult.TrackedSteps("result_ForAttributeWithMetadataName"),
                Sub(_step) Assert.True(DirectCast(_step.Outputs.Single().Value, CompilationUnitSyntax).SyntaxTree Is compilation.SyntaxTrees.First))
        End Sub

        <Fact>
        Public Sub FindAssemblyAttribute4()
            Dim source1 = "
Imports System
<Assembly: CLSCompliant(true)>
"
            Dim source2 = "
Imports System
<Assembly: CLSCompliant(false)>"
            Dim parseOptions = TestOptions.RegularLatest
            Dim compilation As Compilation = CreateCompilation({source1, source2}, options:=TestOptions.DebugDll, parseOptions:=parseOptions)

            Dim generator = New IncrementalGeneratorWrapper(New PipelineCallbackGenerator(Sub(ctx)
                                                                                              Dim input = ctx.ForAttributeWithMetadataName(Of CompilationUnitSyntax)("System.CLSCompliantAttribute")
                                                                                              ctx.RegisterSourceOutput(input, Sub(spc, node)
                                                                                                                              End Sub)
                                                                                          End Sub))

            Dim driver As GeneratorDriver = VisualBasicGeneratorDriver.Create(ImmutableArray.Create(Of ISourceGenerator)(generator), parseOptions:=parseOptions, driverOptions:=New GeneratorDriverOptions(IncrementalGeneratorOutputKind.None, trackIncrementalGeneratorSteps:=True))
            driver = driver.RunGenerators(compilation)
            Dim runResult = driver.GetRunResult().Results(0)

            Assert.Collection(runResult.TrackedSteps("result_ForAttributeWithMetadataName"),
                Sub(_step) Assert.True(DirectCast(_step.Outputs.Single().Value, CompilationUnitSyntax).SyntaxTree Is compilation.SyntaxTrees.First),
                Sub(_step) Assert.True(DirectCast(_step.Outputs.Single().Value, CompilationUnitSyntax).SyntaxTree Is compilation.SyntaxTrees.Last))
        End Sub

        <Fact>
        Public Sub FindMethodStatementAttribute1()
            Dim source = "
Imports System

Class C
    <CLSCompliant(true)>
    Public Sub M()
    End Sub
End Class
"
            Dim parseOptions = TestOptions.RegularLatest
            Dim compilation As Compilation = CreateCompilation(source, options:=TestOptions.DebugDll, parseOptions:=parseOptions)

            Assert.Single(compilation.SyntaxTrees)

            Dim generator = New IncrementalGeneratorWrapper(New PipelineCallbackGenerator(Sub(ctx)
                                                                                              Dim input = ctx.ForAttributeWithMetadataName(Of MethodStatementSyntax)("System.CLSCompliantAttribute")
                                                                                              ctx.RegisterSourceOutput(input, Sub(spc, node)
                                                                                                                              End Sub)
                                                                                          End Sub))

            Dim driver As GeneratorDriver = VisualBasicGeneratorDriver.Create(ImmutableArray.Create(Of ISourceGenerator)(generator), parseOptions:=parseOptions, driverOptions:=New GeneratorDriverOptions(IncrementalGeneratorOutputKind.None, trackIncrementalGeneratorSteps:=True))
            driver = driver.RunGenerators(compilation)
            Dim runResult = driver.GetRunResult().Results(0)

            Assert.Collection(runResult.TrackedSteps("result_ForAttributeWithMetadataName"),
                Sub(_step) Assert.True(DirectCast(_step.Outputs.Single().Value, MethodStatementSyntax).Identifier.ValueText = "M"))
        End Sub

        <Fact>
        Public Sub FindMethodStatementAttribute2()
            Dim source = "
Imports System

MustInherit Class C
    <CLSCompliant(true)>
    Public MustOverride Sub M()
End Class
"
            Dim parseOptions = TestOptions.RegularLatest
            Dim compilation As Compilation = CreateCompilation(source, options:=TestOptions.DebugDll, parseOptions:=parseOptions)

            Assert.Single(compilation.SyntaxTrees)

            Dim generator = New IncrementalGeneratorWrapper(New PipelineCallbackGenerator(Sub(ctx)
                                                                                              Dim input = ctx.ForAttributeWithMetadataName(Of MethodStatementSyntax)("System.CLSCompliantAttribute")
                                                                                              ctx.RegisterSourceOutput(input, Sub(spc, node)
                                                                                                                              End Sub)
                                                                                          End Sub))

            Dim driver As GeneratorDriver = VisualBasicGeneratorDriver.Create(ImmutableArray.Create(Of ISourceGenerator)(generator), parseOptions:=parseOptions, driverOptions:=New GeneratorDriverOptions(IncrementalGeneratorOutputKind.None, trackIncrementalGeneratorSteps:=True))
            driver = driver.RunGenerators(compilation)
            Dim runResult = driver.GetRunResult().Results(0)

            Assert.Collection(runResult.TrackedSteps("result_ForAttributeWithMetadataName"),
                Sub(_step) Assert.True(DirectCast(_step.Outputs.Single().Value, MethodStatementSyntax).Identifier.ValueText = "M"))
        End Sub

        <Fact>
        Public Sub FindFieldAttribute1()
            Dim source = "
Imports System

Class C
    <CLSCompliant(true)>
    dim a as integer
End Class
"
            Dim parseOptions = TestOptions.RegularLatest
            Dim compilation As Compilation = CreateCompilation(source, options:=TestOptions.DebugDll, parseOptions:=parseOptions)

            Assert.Single(compilation.SyntaxTrees)

            Dim generator = New IncrementalGeneratorWrapper(New PipelineCallbackGenerator(Sub(ctx)
                                                                                              Dim input = ctx.ForAttributeWithMetadataName(Of ModifiedIdentifierSyntax)("System.CLSCompliantAttribute")
                                                                                              ctx.RegisterSourceOutput(input, Sub(spc, node)
                                                                                                                              End Sub)
                                                                                          End Sub))

            Dim driver As GeneratorDriver = VisualBasicGeneratorDriver.Create(ImmutableArray.Create(Of ISourceGenerator)(generator), parseOptions:=parseOptions, driverOptions:=New GeneratorDriverOptions(IncrementalGeneratorOutputKind.None, trackIncrementalGeneratorSteps:=True))
            driver = driver.RunGenerators(compilation)
            Dim runResult = driver.GetRunResult().Results(0)

            Assert.Collection(runResult.TrackedSteps("result_ForAttributeWithMetadataName"),
                Sub(_step) Assert.True(DirectCast(_step.Outputs.Single().Value, ModifiedIdentifierSyntax).Identifier.ValueText = "a"))
        End Sub

        <Fact>
        Public Sub FindFieldAttribute3()
            Dim source = "
Imports System

Class C
    <CLSCompliant(true)>
    dim a, b as integer
End Class
"
            Dim parseOptions = TestOptions.RegularLatest
            Dim compilation As Compilation = CreateCompilation(source, options:=TestOptions.DebugDll, parseOptions:=parseOptions)

            Assert.Single(compilation.SyntaxTrees)

            Dim generator = New IncrementalGeneratorWrapper(New PipelineCallbackGenerator(Sub(ctx)
                                                                                              Dim input = ctx.ForAttributeWithMetadataName(Of ModifiedIdentifierSyntax)("System.CLSCompliantAttribute")
                                                                                              ctx.RegisterSourceOutput(input, Sub(spc, node)
                                                                                                                              End Sub)
                                                                                          End Sub))

            Dim driver As GeneratorDriver = VisualBasicGeneratorDriver.Create(ImmutableArray.Create(Of ISourceGenerator)(generator), parseOptions:=parseOptions, driverOptions:=New GeneratorDriverOptions(IncrementalGeneratorOutputKind.None, trackIncrementalGeneratorSteps:=True))
            driver = driver.RunGenerators(compilation)
            Dim runResult = driver.GetRunResult().Results(0)

            Assert.Collection(runResult.TrackedSteps("result_ForAttributeWithMetadataName"),
                Sub(_step) Assert.Collection(_step.Outputs,
                    Sub(v) Assert.True(DirectCast(v.Value, ModifiedIdentifierSyntax).Identifier.ValueText = "a"),
                    Sub(v) Assert.True(DirectCast(v.Value, ModifiedIdentifierSyntax).Identifier.ValueText = "b")))
        End Sub

        <Fact>
        Public Sub FindFieldAttribute2()
            Dim source = "
Imports System

Class C
    <CLSCompliant(true)>
    dim a as string, b as integer
End Class
"
            Dim parseOptions = TestOptions.RegularLatest
            Dim compilation As Compilation = CreateCompilation(source, options:=TestOptions.DebugDll, parseOptions:=parseOptions)

            Assert.Single(compilation.SyntaxTrees)

            Dim generator = New IncrementalGeneratorWrapper(New PipelineCallbackGenerator(Sub(ctx)
                                                                                              Dim input = ctx.ForAttributeWithMetadataName(Of ModifiedIdentifierSyntax)("System.CLSCompliantAttribute")
                                                                                              ctx.RegisterSourceOutput(input, Sub(spc, node)
                                                                                                                              End Sub)
                                                                                          End Sub))

            Dim driver As GeneratorDriver = VisualBasicGeneratorDriver.Create(ImmutableArray.Create(Of ISourceGenerator)(generator), parseOptions:=parseOptions, driverOptions:=New GeneratorDriverOptions(IncrementalGeneratorOutputKind.None, trackIncrementalGeneratorSteps:=True))
            driver = driver.RunGenerators(compilation)
            Dim runResult = driver.GetRunResult().Results(0)

            Assert.Collection(runResult.TrackedSteps("result_ForAttributeWithMetadataName"),
                Sub(_step) Assert.Collection(_step.Outputs,
                    Sub(v) Assert.True(DirectCast(v.Value, ModifiedIdentifierSyntax).Identifier.ValueText = "a"),
                    Sub(v) Assert.True(DirectCast(v.Value, ModifiedIdentifierSyntax).Identifier.ValueText = "b")))
        End Sub

        <Fact>
        Public Sub FindNestedAttribute1()
            Dim source = "
<Outer1.Inner>
class C1
end class
<Outer2.Inner>
class C2
end class

class Outer1
    public class InnerAttribute
        inherits System.Attribute
    end class
end class

class Outer2
    public class InnerAttribute
        inherits System.Attribute
    end class
end class
"
            Dim parseOptions = TestOptions.RegularLatest
            Dim compilation As Compilation = CreateCompilation(source, options:=TestOptions.DebugDll, parseOptions:=parseOptions)

            Assert.Single(compilation.SyntaxTrees)

            Dim generator = New IncrementalGeneratorWrapper(New PipelineCallbackGenerator(Sub(ctx)
                                                                                              Dim input = ctx.ForAttributeWithMetadataName(Of ClassStatementSyntax)("Outer1+InnerAttribute")
                                                                                              ctx.RegisterSourceOutput(input, Sub(spc, node)
                                                                                                                              End Sub)
                                                                                          End Sub))

            Dim driver As GeneratorDriver = VisualBasicGeneratorDriver.Create(ImmutableArray.Create(Of ISourceGenerator)(generator), parseOptions:=parseOptions, driverOptions:=New GeneratorDriverOptions(IncrementalGeneratorOutputKind.None, trackIncrementalGeneratorSteps:=True))
            driver = driver.RunGenerators(compilation)
            Dim runResult = driver.GetRunResult().Results(0)

            Assert.Collection(runResult.TrackedSteps("result_ForAttributeWithMetadataName"),
                Sub(_step) Assert.True(IsClassStatementWithName(_step.Outputs.Single().Value, "C1")))
        End Sub

        <Fact>
        Public Sub FindNestedAttribute2()
            Dim source = "
<Outer1.Inner>
class C1
end class
<Outer2.Inner>
class C2
end class

class Outer1
    public class InnerAttribute
        inherits System.Attribute
    end class
end class

class Outer2
    public class InnerAttribute
        inherits System.Attribute
    end class
end class
"
            Dim parseOptions = TestOptions.RegularLatest
            Dim compilation As Compilation = CreateCompilation(source, options:=TestOptions.DebugDll, parseOptions:=parseOptions)

            Assert.Single(compilation.SyntaxTrees)

            Dim generator = New IncrementalGeneratorWrapper(New PipelineCallbackGenerator(Sub(ctx)
                                                                                              Dim input = ctx.ForAttributeWithMetadataName(Of ClassStatementSyntax)("Outer2+InnerAttribute")
                                                                                              ctx.RegisterSourceOutput(input, Sub(spc, node)
                                                                                                                              End Sub)
                                                                                          End Sub))

            Dim driver As GeneratorDriver = VisualBasicGeneratorDriver.Create(ImmutableArray.Create(Of ISourceGenerator)(generator), parseOptions:=parseOptions, driverOptions:=New GeneratorDriverOptions(IncrementalGeneratorOutputKind.None, trackIncrementalGeneratorSteps:=True))
            driver = driver.RunGenerators(compilation)
            Dim runResult = driver.GetRunResult().Results(0)

            Assert.Collection(runResult.TrackedSteps("result_ForAttributeWithMetadataName"),
                Sub(_step) Assert.True(IsClassStatementWithName(_step.Outputs.Single().Value, "C2")))
        End Sub

        <Fact>
        Public Sub FindNestedGenericAttribute1()
            Dim source = "
<Outer1.Inner(of integer)>
class C1
end class
<Outer2.Inner(of integer, string)>
class C2
end class

class Outer1
    public class InnerAttribute(of T1)
        inherits System.Attribute
    end class
end class
class Outer2
    public class InnerAttribute(of T1, T2)
        inherits System.Attribute
    end class
end class
"
            Dim parseOptions = TestOptions.RegularLatest
            Dim compilation As Compilation = CreateCompilation(source, options:=TestOptions.DebugDll, parseOptions:=parseOptions)

            Assert.Single(compilation.SyntaxTrees)

            Dim generator = New IncrementalGeneratorWrapper(New PipelineCallbackGenerator(Sub(ctx)
                                                                                              Dim input = ctx.ForAttributeWithMetadataName(Of ClassStatementSyntax)("Outer1+InnerAttribute`1")
                                                                                              ctx.RegisterSourceOutput(input, Sub(spc, node)
                                                                                                                              End Sub)
                                                                                          End Sub))

            Dim driver As GeneratorDriver = VisualBasicGeneratorDriver.Create(ImmutableArray.Create(Of ISourceGenerator)(generator), parseOptions:=parseOptions, driverOptions:=New GeneratorDriverOptions(IncrementalGeneratorOutputKind.None, trackIncrementalGeneratorSteps:=True))
            driver = driver.RunGenerators(compilation)
            Dim runResult = driver.GetRunResult().Results(0)

            Assert.False(runResult.TrackedSteps.ContainsKey("result_ForAttributeWithMetadataName"))
        End Sub

        <Fact>
        Public Sub FindNestedGenericAttribute2()
            Dim source = "
<Outer1.Inner(of integer)>
class C1
end class
<Outer2.Inner(of integer, string)>
class C2
end class

class Outer1
    public class InnerAttribute(of T1)
        inherits System.Attribute
    end class
end class
class Outer2
    public class InnerAttribute(of T1, T2)
        inherits System.Attribute
    end class
end class
"
            Dim parseOptions = TestOptions.RegularLatest
            Dim compilation As Compilation = CreateCompilation(source, options:=TestOptions.DebugDll, parseOptions:=parseOptions)

            Assert.Single(compilation.SyntaxTrees)

            Dim generator = New IncrementalGeneratorWrapper(New PipelineCallbackGenerator(Sub(ctx)
                                                                                              Dim input = ctx.ForAttributeWithMetadataName(Of ClassStatementSyntax)("Outer2+InnerAttribute`2")
                                                                                              ctx.RegisterSourceOutput(input, Sub(spc, node)
                                                                                                                              End Sub)
                                                                                          End Sub))

            Dim driver As GeneratorDriver = VisualBasicGeneratorDriver.Create(ImmutableArray.Create(Of ISourceGenerator)(generator), parseOptions:=parseOptions, driverOptions:=New GeneratorDriverOptions(IncrementalGeneratorOutputKind.None, trackIncrementalGeneratorSteps:=True))
            driver = driver.RunGenerators(compilation)
            Dim runResult = driver.GetRunResult().Results(0)

            Assert.False(runResult.TrackedSteps.ContainsKey("result_ForAttributeWithMetadataName"))
        End Sub

        <Fact>
        Public Sub DoNotFindNestedGenericAttribute1()
            Dim source = "
<Outer1.Inner(of integer)>
class C1
end class
<Outer2.Inner(of integer, string)>
class C2
end class

class Outer1
    public class InnerAttribute(of T1)
        inherits System.Attribute
    end class
end class
class Outer2
    public class InnerAttribute(of T1, T2)
        inherits System.Attribute
    end class
end class
"
            Dim parseOptions = TestOptions.RegularLatest
            Dim compilation As Compilation = CreateCompilation(source, options:=TestOptions.DebugDll, parseOptions:=parseOptions)

            Assert.Single(compilation.SyntaxTrees)

            Dim generator = New IncrementalGeneratorWrapper(New PipelineCallbackGenerator(Sub(ctx)
                                                                                              Dim input = ctx.ForAttributeWithMetadataName(Of ClassStatementSyntax)("Outer1+InnerAttribute`2")
                                                                                              ctx.RegisterSourceOutput(input, Sub(spc, node)
                                                                                                                              End Sub)
                                                                                          End Sub))

            Dim driver As GeneratorDriver = VisualBasicGeneratorDriver.Create(ImmutableArray.Create(Of ISourceGenerator)(generator), parseOptions:=parseOptions, driverOptions:=New GeneratorDriverOptions(IncrementalGeneratorOutputKind.None, trackIncrementalGeneratorSteps:=True))
            driver = driver.RunGenerators(compilation)
            Dim runResult = driver.GetRunResult().Results(0)

            Assert.False(runResult.TrackedSteps.ContainsKey("result_ForAttributeWithMetadataName"))
        End Sub

        <Fact>
        Public Sub DoNotFindNestedGenericAttribute2()
            Dim source = "
<Outer1.Inner(of integer)>
class C1
end class
<Outer2.Inner(of integer, string)>
class C2
end class

class Outer1
    public class InnerAttribute(of T1)
        inherits System.Attribute
    end class
end class

class Outer2
    public class InnerAttribute(of T1, T2)
        inherits System.Attribute
    end class
end class
"
            Dim parseOptions = TestOptions.RegularLatest
            Dim compilation As Compilation = CreateCompilation(source, options:=TestOptions.DebugDll, parseOptions:=parseOptions)

            Assert.Single(compilation.SyntaxTrees)

            Dim generator = New IncrementalGeneratorWrapper(New PipelineCallbackGenerator(Sub(ctx)
                                                                                              Dim input = ctx.ForAttributeWithMetadataName(Of ClassStatementSyntax)("Outer2+InnerAttribute`1")
                                                                                              ctx.RegisterSourceOutput(input, Sub(spc, node)
                                                                                                                              End Sub)
                                                                                          End Sub))

            Dim driver As GeneratorDriver = VisualBasicGeneratorDriver.Create(ImmutableArray.Create(Of ISourceGenerator)(generator), parseOptions:=parseOptions, driverOptions:=New GeneratorDriverOptions(IncrementalGeneratorOutputKind.None, trackIncrementalGeneratorSteps:=True))
            driver = driver.RunGenerators(compilation)
            Dim runResult = driver.GetRunResult().Results(0)

            Assert.False(runResult.TrackedSteps.ContainsKey("result_ForAttributeWithMetadataName"))
        End Sub

        <Fact>
        Public Sub FindAttributeOnTopLevelClass_WhenSearchingForClassDeclaration_MultipleAttributesInList1()
            Dim source = "
<X><X>
class C
end class

class XAttribute
    inherits System.Attribute
end class
"
            Dim parseOptions = TestOptions.RegularLatest
            Dim compilation = CreateCompilation(source, options:=TestOptions.DebugDll, parseOptions:=parseOptions)

            Assert.Single(compilation.SyntaxTrees)

            Dim generator = New IncrementalGeneratorWrapper(New PipelineCallbackGenerator(
                Sub(ctx)
                    Dim input = ctx.SyntaxProvider.ForAttributeWithMetadataName(Of ClassStatementSyntax)(
                        "XAttribute",
                        Function(a, b) True,
                        Function(ctx1, c)
                            Assert.Equal(2, ctx1.Attributes.Length)
                            Return DirectCast(ctx1.TargetNode, ClassStatementSyntax)
                        End Function)
                    ctx.RegisterSourceOutput(input, Sub(spc, node)
                                                    End Sub)
                End Sub))

            Dim driver As GeneratorDriver = VisualBasicGeneratorDriver.Create(ImmutableArray.Create(Of ISourceGenerator)(generator), parseOptions:=parseOptions, driverOptions:=New GeneratorDriverOptions(IncrementalGeneratorOutputKind.None, trackIncrementalGeneratorSteps:=True))
            driver = driver.RunGenerators(compilation)
            Dim runResult = driver.GetRunResult().Results(0)

            Assert.Collection(runResult.TrackedSteps("result_ForAttributeWithMetadataName"),
                Sub(_step) Assert.True(IsClassStatementWithName(_step.Outputs.Single().Value, "C")))
        End Sub

        <Fact>
        Public Sub FindAttributeOnTopLevelClass_WhenSearchingForClassDeclaration_MultipleAttributesInList1B()
            Dim source = "
<X, X>
class C
end class

class XAttribute
    inherits System.Attribute
end class
"
            Dim parseOptions = TestOptions.RegularLatest
            Dim compilation = CreateCompilation(source, options:=TestOptions.DebugDll, parseOptions:=parseOptions)

            Assert.Single(compilation.SyntaxTrees)

            Dim generator = New IncrementalGeneratorWrapper(New PipelineCallbackGenerator(
                Sub(ctx)
                    Dim input = ctx.SyntaxProvider.ForAttributeWithMetadataName(Of ClassStatementSyntax)(
                        "XAttribute",
                        Function(a, b) True,
                        Function(ctx1, c)
                            Assert.Equal(2, ctx1.Attributes.Length)
                            Return DirectCast(ctx1.TargetNode, ClassStatementSyntax)
                        End Function)
                    ctx.RegisterSourceOutput(input, Sub(spc, node)
                                                    End Sub)
                End Sub))

            Dim driver As GeneratorDriver = VisualBasicGeneratorDriver.Create(ImmutableArray.Create(Of ISourceGenerator)(generator), parseOptions:=parseOptions, driverOptions:=New GeneratorDriverOptions(IncrementalGeneratorOutputKind.None, trackIncrementalGeneratorSteps:=True))
            driver = driver.RunGenerators(compilation)
            Dim runResult = driver.GetRunResult().Results(0)

            Assert.Collection(runResult.TrackedSteps("result_ForAttributeWithMetadataName"),
                Sub(_step) Assert.True(IsClassStatementWithName(_step.Outputs.Single().Value, "C")))
        End Sub

        <Fact>
        Public Sub FindAttributeOnTopLevelClass_WhenSearchingForClassDeclaration_MultipleAttributesInList2()
            Dim source = "
<X><Y>
class C
end class

class XAttribute
    inherits System.Attribute
end class
"
            Dim parseOptions = TestOptions.RegularLatest
            Dim compilation = CreateCompilation(source, options:=TestOptions.DebugDll, parseOptions:=parseOptions)

            Assert.Single(compilation.SyntaxTrees)

            Dim generator = New IncrementalGeneratorWrapper(New PipelineCallbackGenerator(
                Sub(ctx)
                    Dim input = ctx.SyntaxProvider.ForAttributeWithMetadataName(Of ClassStatementSyntax)(
                        "XAttribute",
                        Function(a, b) True,
                        Function(ctx1, c)
                            Assert.Equal(1, ctx1.Attributes.Length)
                            Return DirectCast(ctx1.TargetNode, ClassStatementSyntax)
                        End Function)
                    ctx.RegisterSourceOutput(input, Sub(spc, node)
                                                    End Sub)
                End Sub))

            Dim driver As GeneratorDriver = VisualBasicGeneratorDriver.Create(ImmutableArray.Create(Of ISourceGenerator)(generator), parseOptions:=parseOptions, driverOptions:=New GeneratorDriverOptions(IncrementalGeneratorOutputKind.None, trackIncrementalGeneratorSteps:=True))
            driver = driver.RunGenerators(compilation)
            Dim runResult = driver.GetRunResult().Results(0)

            Assert.Collection(runResult.TrackedSteps("result_ForAttributeWithMetadataName"),
                Sub(_step) Assert.True(IsClassStatementWithName(_step.Outputs.Single().Value, "C")))
        End Sub

        <Fact>
        Public Sub FindAttributeOnTopLevelClass_WhenSearchingForClassDeclaration_MultipleAttributesInList2B()
            Dim source = "
<X, Y>
class C
end class

class XAttribute
    inherits System.Attribute
end class
"
            Dim parseOptions = TestOptions.RegularLatest
            Dim compilation = CreateCompilation(source, options:=TestOptions.DebugDll, parseOptions:=parseOptions)

            Assert.Single(compilation.SyntaxTrees)

            Dim generator = New IncrementalGeneratorWrapper(New PipelineCallbackGenerator(
                Sub(ctx)
                    Dim input = ctx.SyntaxProvider.ForAttributeWithMetadataName(Of ClassStatementSyntax)(
                        "XAttribute",
                        Function(a, b) True,
                        Function(ctx1, c)
                            Assert.Equal(1, ctx1.Attributes.Length)
                            Return DirectCast(ctx1.TargetNode, ClassStatementSyntax)
                        End Function)
                    ctx.RegisterSourceOutput(input, Sub(spc, node)
                                                    End Sub)
                End Sub))

            Dim driver As GeneratorDriver = VisualBasicGeneratorDriver.Create(ImmutableArray.Create(Of ISourceGenerator)(generator), parseOptions:=parseOptions, driverOptions:=New GeneratorDriverOptions(IncrementalGeneratorOutputKind.None, trackIncrementalGeneratorSteps:=True))
            driver = driver.RunGenerators(compilation)
            Dim runResult = driver.GetRunResult().Results(0)

            Assert.Collection(runResult.TrackedSteps("result_ForAttributeWithMetadataName"),
                Sub(_step) Assert.True(IsClassStatementWithName(_step.Outputs.Single().Value, "C")))
        End Sub

        <Fact>
        Public Sub FindAttributeOnTopLevelClass_WhenSearchingForClassDeclaration_MultipleAttributesInList3()
            Dim source = "
<Y><X>
class C
end class

class XAttribute
    inherits System.Attribute
end class
"
            Dim parseOptions = TestOptions.RegularLatest
            Dim compilation = CreateCompilation(source, options:=TestOptions.DebugDll, parseOptions:=parseOptions)

            Assert.Single(compilation.SyntaxTrees)

            Dim generator = New IncrementalGeneratorWrapper(New PipelineCallbackGenerator(
                Sub(ctx)
                    Dim input = ctx.SyntaxProvider.ForAttributeWithMetadataName(Of ClassStatementSyntax)(
                        "XAttribute",
                        Function(a, b) True,
                        Function(ctx1, c)
                            Assert.Equal(1, ctx1.Attributes.Length)
                            Return DirectCast(ctx1.TargetNode, ClassStatementSyntax)
                        End Function)
                    ctx.RegisterSourceOutput(input, Sub(spc, node)
                                                    End Sub)
                End Sub))

            Dim driver As GeneratorDriver = VisualBasicGeneratorDriver.Create(ImmutableArray.Create(Of ISourceGenerator)(generator), parseOptions:=parseOptions, driverOptions:=New GeneratorDriverOptions(IncrementalGeneratorOutputKind.None, trackIncrementalGeneratorSteps:=True))
            driver = driver.RunGenerators(compilation)
            Dim runResult = driver.GetRunResult().Results(0)

            Assert.Collection(runResult.TrackedSteps("result_ForAttributeWithMetadataName"),
                Sub(_step) Assert.True(IsClassStatementWithName(_step.Outputs.Single().Value, "C")))
        End Sub

        <Fact>
        Public Sub FindAttributeOnTopLevelClass_WhenSearchingForClassDeclaration_MultipleAttributesInList3B()
            Dim source = "
<Y, X>
class C
end class

class XAttribute
    inherits System.Attribute
end class
"
            Dim parseOptions = TestOptions.RegularLatest
            Dim compilation = CreateCompilation(source, options:=TestOptions.DebugDll, parseOptions:=parseOptions)

            Assert.Single(compilation.SyntaxTrees)

            Dim generator = New IncrementalGeneratorWrapper(New PipelineCallbackGenerator(
                Sub(ctx)
                    Dim input = ctx.SyntaxProvider.ForAttributeWithMetadataName(Of ClassStatementSyntax)(
                        "XAttribute",
                        Function(a, b) True,
                        Function(ctx1, c)
                            Assert.Equal(1, ctx1.Attributes.Length)
                            Return DirectCast(ctx1.TargetNode, ClassStatementSyntax)
                        End Function)
                    ctx.RegisterSourceOutput(input, Sub(spc, node)
                                                    End Sub)
                End Sub))

            Dim driver As GeneratorDriver = VisualBasicGeneratorDriver.Create(ImmutableArray.Create(Of ISourceGenerator)(generator), parseOptions:=parseOptions, driverOptions:=New GeneratorDriverOptions(IncrementalGeneratorOutputKind.None, trackIncrementalGeneratorSteps:=True))
            driver = driver.RunGenerators(compilation)
            Dim runResult = driver.GetRunResult().Results(0)

            Assert.Collection(runResult.TrackedSteps("result_ForAttributeWithMetadataName"),
                Sub(_step) Assert.True(IsClassStatementWithName(_step.Outputs.Single().Value, "C")))
        End Sub

#End Region

#Region "Incremental tests"

        ' These tests validate minimal recomputation performed after changes are made to the compilation.

        <Fact>
        Public Sub RerunOnSameCompilationCachesResultFully()
            Dim source = "
<X>
class C
end class

class XAttribute
    inherits System.Attribute
end class
"
            Dim parseOptions = TestOptions.RegularLatest
            Dim compilation As Compilation = CreateCompilation(source, options:=TestOptions.DebugDll, parseOptions:=parseOptions)

            Assert.Single(compilation.SyntaxTrees)

            Dim generator = New IncrementalGeneratorWrapper(New PipelineCallbackGenerator(Sub(ctx)
                                                                                              Dim input = ctx.ForAttributeWithMetadataName(Of ClassStatementSyntax)("XAttribute")
                                                                                              ctx.RegisterSourceOutput(input, Sub(spc, node)
                                                                                                                              End Sub)
                                                                                          End Sub))

            Dim driver As GeneratorDriver = VisualBasicGeneratorDriver.Create(ImmutableArray.Create(Of ISourceGenerator)(generator), parseOptions:=parseOptions, driverOptions:=New GeneratorDriverOptions(IncrementalGeneratorOutputKind.None, trackIncrementalGeneratorSteps:=True))
            driver = driver.RunGenerators(compilation)
            Dim runResult = driver.GetRunResult().Results(0)

            Assert.Collection(runResult.TrackedSteps("result_ForAttributeWithMetadataName"),
                Sub(_step) Assert.True(IsClassStatementWithName(_step.Outputs.Single().Value, "C")))

            ' re-run without changes
            driver = driver.RunGenerators(compilation)
            runResult = driver.GetRunResult().Results(0)

            Assert.Collection(runResult.TrackedSteps("result_ForAttributeWithMetadataName"),
                Sub(_step) Assert.True(IsClassStatementWithName(_step.Outputs.Single().Value, "C")))

            Assert.False(runResult.TrackedSteps.ContainsKey("individualFileGlobalAliases_ForAttribute"))
            Assert.Equal(IncrementalStepRunReason.Unchanged, runResult.TrackedSteps("collectedGlobalAliases_ForAttribute").Single().Outputs.Single().Reason)
            Assert.Equal(IncrementalStepRunReason.Cached, runResult.TrackedSteps("compilationGlobalAliases_ForAttribute").Single().Outputs.Single().Reason)
            Assert.Equal(IncrementalStepRunReason.Cached, runResult.TrackedSteps("allUpGlobalAliases_ForAttribute").Single().Outputs.Single().Reason)
            Assert.Equal(IncrementalStepRunReason.Cached, runResult.TrackedSteps("compilationUnit_ForAttribute").Single().Outputs.Single().Reason)
            Assert.Equal(IncrementalStepRunReason.Cached, runResult.TrackedSteps("compilationUnitAndGlobalAliases_ForAttribute").Single().Outputs.Single().Reason)
            Assert.Equal(IncrementalStepRunReason.Cached, runResult.TrackedSteps("result_ForAttributeInternal").Single().Outputs.Single().Reason)
            Assert.Equal(IncrementalStepRunReason.Cached, runResult.TrackedSteps("compilationAndGroupedNodes_ForAttributeWithMetadataName").Single().Outputs.Single().Reason)
            Assert.Equal(IncrementalStepRunReason.Cached, runResult.TrackedSteps("result_ForAttributeWithMetadataName").Single().Outputs.Single().Reason)
        End Sub

        <Fact>
        Public Sub RerunWithReferencesChange()
            Dim source = "
<X>
class C
end class

class XAttribute
    inherits System.Attribute
end class
"
            Dim parseOptions = TestOptions.RegularLatest
            Dim compilation As Compilation = CreateCompilation(source, options:=TestOptions.DebugDll, parseOptions:=parseOptions)

            Assert.Single(compilation.SyntaxTrees)

            Dim generator = New IncrementalGeneratorWrapper(New PipelineCallbackGenerator(Sub(ctx)
                                                                                              Dim input = ctx.ForAttributeWithMetadataName(Of ClassStatementSyntax)("XAttribute")
                                                                                              ctx.RegisterSourceOutput(input, Sub(spc, node)
                                                                                                                              End Sub)
                                                                                          End Sub))

            Dim driver As GeneratorDriver = VisualBasicGeneratorDriver.Create(ImmutableArray.Create(Of ISourceGenerator)(generator), parseOptions:=parseOptions, driverOptions:=New GeneratorDriverOptions(IncrementalGeneratorOutputKind.None, trackIncrementalGeneratorSteps:=True))
            driver = driver.RunGenerators(compilation)
            Dim runResult = driver.GetRunResult().Results(0)

            Assert.Collection(runResult.TrackedSteps("result_ForAttributeWithMetadataName"),
                Sub(_step) Assert.True(IsClassStatementWithName(_step.Outputs.Single().Value, "C")))

            ' re-run without changes
            driver = driver.RunGenerators(compilation.WithReferences(compilation.References.Take(compilation.References.Count() - 1)))
            runResult = driver.GetRunResult().Results(0)

            Assert.Collection(runResult.TrackedSteps("result_ForAttributeWithMetadataName"),
                Sub(_step) Assert.True(IsClassStatementWithName(_step.Outputs.Single().Value, "C")))

            Assert.False(runResult.TrackedSteps.ContainsKey("individualFileGlobalAliases_ForAttribute"))
            Assert.Equal(IncrementalStepRunReason.Unchanged, runResult.TrackedSteps("collectedGlobalAliases_ForAttribute").Single().Outputs.Single().Reason)
            Assert.Equal(IncrementalStepRunReason.Cached, runResult.TrackedSteps("compilationGlobalAliases_ForAttribute").Single().Outputs.Single().Reason)
            Assert.Equal(IncrementalStepRunReason.Cached, runResult.TrackedSteps("allUpGlobalAliases_ForAttribute").Single().Outputs.Single().Reason)
            Assert.Equal(IncrementalStepRunReason.Unchanged, runResult.TrackedSteps("compilationUnit_ForAttribute").Single().Outputs.Single().Reason)
            Assert.Equal(IncrementalStepRunReason.Cached, runResult.TrackedSteps("compilationUnitAndGlobalAliases_ForAttribute").Single().Outputs.Single().Reason)
            Assert.Equal(IncrementalStepRunReason.Cached, runResult.TrackedSteps("result_ForAttributeInternal").Single().Outputs.Single().Reason)
            Assert.Equal(IncrementalStepRunReason.Modified, runResult.TrackedSteps("compilationAndGroupedNodes_ForAttributeWithMetadataName").Single().Outputs.Single().Reason)
            Assert.Equal(IncrementalStepRunReason.Unchanged, runResult.TrackedSteps("result_ForAttributeWithMetadataName").Single().Outputs.Single().Reason)
        End Sub

        <Fact>
        Public Sub RerunWithAddedFile1()
            Dim source = "
<X>
class C
end class

class XAttribute
    inherits System.Attribute
end class
"
            Dim parseOptions = TestOptions.RegularLatest
            Dim compilation As Compilation = CreateCompilation(source, options:=TestOptions.DebugDll, parseOptions:=parseOptions)

            Assert.Single(compilation.SyntaxTrees)

            Dim generator = New IncrementalGeneratorWrapper(New PipelineCallbackGenerator(Sub(ctx)
                                                                                              Dim input = ctx.ForAttributeWithMetadataName(Of ClassStatementSyntax)("XAttribute")
                                                                                              ctx.RegisterSourceOutput(input, Sub(spc, node)
                                                                                                                              End Sub)
                                                                                          End Sub))

            Dim driver As GeneratorDriver = VisualBasicGeneratorDriver.Create(ImmutableArray.Create(Of ISourceGenerator)(generator), parseOptions:=parseOptions, driverOptions:=New GeneratorDriverOptions(IncrementalGeneratorOutputKind.None, trackIncrementalGeneratorSteps:=True))
            driver = driver.RunGenerators(compilation)
            Dim runResult = driver.GetRunResult().Results(0)

            Assert.Collection(runResult.TrackedSteps("result_ForAttributeWithMetadataName"),
                Sub(_step) Assert.True(IsClassStatementWithName(_step.Outputs.Single().Value, "C")))

            driver = driver.RunGenerators(compilation.AddSyntaxTrees(compilation.SyntaxTrees.First().WithChangedText(SourceText.From(""))))
            runResult = driver.GetRunResult().Results(0)

            Assert.Collection(runResult.TrackedSteps("result_ForAttributeWithMetadataName"),
                Sub(_step) Assert.True(IsClassStatementWithName(_step.Outputs.Single().Value, "C")))

            Assert.False(runResult.TrackedSteps.ContainsKey("individualFileGlobalAliases_ForAttribute"))
            Assert.Equal(IncrementalStepRunReason.Unchanged, runResult.TrackedSteps("collectedGlobalAliases_ForAttribute").Single().Outputs.Single().Reason)
            Assert.Equal(IncrementalStepRunReason.Cached, runResult.TrackedSteps("compilationGlobalAliases_ForAttribute").Single().Outputs.Single().Reason)
            Assert.Equal(IncrementalStepRunReason.Cached, runResult.TrackedSteps("allUpGlobalAliases_ForAttribute").Single().Outputs.Single().Reason)
            Assert.Collection(runResult.TrackedSteps("compilationUnit_ForAttribute").Single().Outputs,
                Sub(o) Assert.Equal(IncrementalStepRunReason.Unchanged, o.Reason),
                Sub(o) Assert.Equal(IncrementalStepRunReason.Modified, o.Reason))
            Assert.Equal(IncrementalStepRunReason.Cached, runResult.TrackedSteps("compilationUnitAndGlobalAliases_ForAttribute").Single().Outputs.Single().Reason)
<<<<<<< HEAD
            Assert.Equal(IncrementalStepRunReason.Cached, runResult.TrackedSteps("result_ForAttributeInternal").Single().Outputs.Single().Reason)
=======
            Assert.Equal(IncrementalStepRunReason.Cached, runResult.TrackedSteps("result_ForAttribute").Single().Outputs.Single().Reason)
            Assert.Equal(IncrementalStepRunReason.Cached, runResult.TrackedSteps("collectedNodes_ForAttributeWithMetadataName").Single().Outputs.Single().Reason)
            Assert.Equal(IncrementalStepRunReason.Cached, runResult.TrackedSteps("groupedNodes_ForAttributeWithMetadataName").Single().Outputs.Single().Reason)
>>>>>>> 9eeea236
            Assert.Equal(IncrementalStepRunReason.Modified, runResult.TrackedSteps("compilationAndGroupedNodes_ForAttributeWithMetadataName").Single().Outputs.Single().Reason)
            Assert.Equal(IncrementalStepRunReason.Unchanged, runResult.TrackedSteps("result_ForAttributeWithMetadataName").Single().Outputs.Single().Reason)
        End Sub

        <Fact>
        Public Sub RerunWithAddedFile2()
            Dim source = "
<X>
class C
end class
"
            Dim parseOptions = TestOptions.RegularLatest
            Dim compilation As Compilation = CreateCompilation(source, options:=TestOptions.DebugDll, parseOptions:=parseOptions)

            Assert.Single(compilation.SyntaxTrees)

            Dim generator = New IncrementalGeneratorWrapper(New PipelineCallbackGenerator(Sub(ctx)
                                                                                              Dim input = ctx.ForAttributeWithMetadataName(Of ClassStatementSyntax)("XAttribute")
                                                                                              ctx.RegisterSourceOutput(input, Sub(spc, node)
                                                                                                                              End Sub)
                                                                                          End Sub))

            Dim driver As GeneratorDriver = VisualBasicGeneratorDriver.Create(ImmutableArray.Create(Of ISourceGenerator)(generator), parseOptions:=parseOptions, driverOptions:=New GeneratorDriverOptions(IncrementalGeneratorOutputKind.None, trackIncrementalGeneratorSteps:=True))
            driver = driver.RunGenerators(compilation)
            Dim runResult = driver.GetRunResult().Results(0)

            Assert.False(runResult.TrackedSteps.ContainsKey("result_ForAttributeWithMetadataName"))

            driver = driver.RunGenerators(compilation.AddSyntaxTrees(compilation.SyntaxTrees.First().WithChangedText(SourceText.From("
class XAttribute
    inherits System.Attribute
end class
"))))
            runResult = driver.GetRunResult().Results(0)

            Assert.Collection(runResult.TrackedSteps("result_ForAttributeWithMetadataName"),
                Sub(_step) Assert.True(IsClassStatementWithName(_step.Outputs.Single().Value, "C")))

            Assert.False(runResult.TrackedSteps.ContainsKey("individualFileGlobalAliases_ForAttribute"))
            Assert.Equal(IncrementalStepRunReason.Unchanged, runResult.TrackedSteps("collectedGlobalAliases_ForAttribute").Single().Outputs.Single().Reason)
            Assert.Equal(IncrementalStepRunReason.Cached, runResult.TrackedSteps("compilationGlobalAliases_ForAttribute").Single().Outputs.Single().Reason)
            Assert.Equal(IncrementalStepRunReason.Cached, runResult.TrackedSteps("allUpGlobalAliases_ForAttribute").Single().Outputs.Single().Reason)
            Assert.Collection(runResult.TrackedSteps("compilationUnit_ForAttribute").Single().Outputs,
                Sub(o) Assert.Equal(IncrementalStepRunReason.Unchanged, o.Reason),
                Sub(o) Assert.Equal(IncrementalStepRunReason.Modified, o.Reason))
            Assert.Equal(IncrementalStepRunReason.Cached, runResult.TrackedSteps("compilationUnitAndGlobalAliases_ForAttribute").Single().Outputs.Single().Reason)
<<<<<<< HEAD
            Assert.Equal(IncrementalStepRunReason.Cached, runResult.TrackedSteps("result_ForAttributeInternal").Single().Outputs.Single().Reason)
=======
            Assert.Equal(IncrementalStepRunReason.Cached, runResult.TrackedSteps("result_ForAttribute").Single().Outputs.Single().Reason)
            Assert.Equal(IncrementalStepRunReason.Cached, runResult.TrackedSteps("collectedNodes_ForAttributeWithMetadataName").Single().Outputs.Single().Reason)
            Assert.Equal(IncrementalStepRunReason.Cached, runResult.TrackedSteps("groupedNodes_ForAttributeWithMetadataName").Single().Outputs.Single().Reason)
>>>>>>> 9eeea236
            Assert.Equal(IncrementalStepRunReason.Modified, runResult.TrackedSteps("compilationAndGroupedNodes_ForAttributeWithMetadataName").Single().Outputs.Single().Reason)
            Assert.Equal(IncrementalStepRunReason.Modified, runResult.TrackedSteps("result_ForAttributeWithMetadataName").Single().Outputs.Single().Reason)
        End Sub

        <Fact>
        Public Sub RerunWithAddedFile_MultipleResults_SameFile1()
            Dim source = "
<X>
class C1
end class
<X>
class C2
end class
"
            Dim parseOptions = TestOptions.RegularLatest
            Dim compilation As Compilation = CreateCompilation(source, options:=TestOptions.DebugDll, parseOptions:=parseOptions)

            Assert.Single(compilation.SyntaxTrees)

            Dim generator = New IncrementalGeneratorWrapper(New PipelineCallbackGenerator(Sub(ctx)
                                                                                              Dim input = ctx.ForAttributeWithMetadataName(Of ClassStatementSyntax)("XAttribute")
                                                                                              ctx.RegisterSourceOutput(input, Sub(spc, node)
                                                                                                                              End Sub)
                                                                                          End Sub))

            Dim driver As GeneratorDriver = VisualBasicGeneratorDriver.Create(ImmutableArray.Create(Of ISourceGenerator)(generator), parseOptions:=parseOptions, driverOptions:=New GeneratorDriverOptions(IncrementalGeneratorOutputKind.None, trackIncrementalGeneratorSteps:=True))
            driver = driver.RunGenerators(compilation)
            Dim runResult = driver.GetRunResult().Results(0)

            Assert.False(runResult.TrackedSteps.ContainsKey("result_ForAttributeWithMetadataName"))

            driver = driver.RunGenerators(compilation.AddSyntaxTrees(compilation.SyntaxTrees.First().WithChangedText(SourceText.From("
class XAttribute
    inherits System.Attribute
end class"))))
            runResult = driver.GetRunResult().Results(0)

            Assert.Collection(runResult.TrackedSteps("result_ForAttributeWithMetadataName"),
                Sub(_step) Assert.Collection(_step.Outputs,
                    Sub(t) Assert.True(IsClassStatementWithName(t.Value, "C1")),
                    Sub(t) Assert.True(IsClassStatementWithName(t.Value, "C2"))))

            Assert.False(runResult.TrackedSteps.ContainsKey("individualFileGlobalAliases_ForAttribute"))
            Assert.Equal(IncrementalStepRunReason.Unchanged, runResult.TrackedSteps("collectedGlobalAliases_ForAttribute").Single().Outputs.Single().Reason)
            Assert.Equal(IncrementalStepRunReason.Cached, runResult.TrackedSteps("compilationGlobalAliases_ForAttribute").Single().Outputs.Single().Reason)
            Assert.Equal(IncrementalStepRunReason.Cached, runResult.TrackedSteps("allUpGlobalAliases_ForAttribute").Single().Outputs.Single().Reason)
            Assert.Collection(runResult.TrackedSteps("compilationUnit_ForAttribute").Single().Outputs,
                Sub(o) Assert.Equal(IncrementalStepRunReason.Unchanged, o.Reason),
                Sub(o) Assert.Equal(IncrementalStepRunReason.Modified, o.Reason))
            Assert.Equal(IncrementalStepRunReason.Cached, runResult.TrackedSteps("compilationUnitAndGlobalAliases_ForAttribute").Single().Outputs.Single().Reason)
            Assert.Collection(runResult.TrackedSteps("result_ForAttributeInternal").Single().Outputs,
                Sub(t) Assert.Equal(IncrementalStepRunReason.Cached, t.Reason))
<<<<<<< HEAD
=======
            Assert.Equal(IncrementalStepRunReason.Cached, runResult.TrackedSteps("collectedNodes_ForAttributeWithMetadataName").Single().Outputs.Single().Reason)
            Assert.Equal(IncrementalStepRunReason.Cached, runResult.TrackedSteps("groupedNodes_ForAttributeWithMetadataName").Single().Outputs.Single().Reason)
>>>>>>> 9eeea236
            Assert.Equal(IncrementalStepRunReason.Modified, runResult.TrackedSteps("compilationAndGroupedNodes_ForAttributeWithMetadataName").Single().Outputs.Single().Reason)
            Assert.Collection(runResult.TrackedSteps("result_ForAttributeWithMetadataName").Single().Outputs,
                Sub(t) Assert.Equal(IncrementalStepRunReason.Modified, t.Reason),
                Sub(t) Assert.Equal(IncrementalStepRunReason.Modified, t.Reason))
        End Sub

        <Fact>
        Public Sub RerunWithAddedFile_MultipleResults_MultipleFile1()
            Dim source1 = "
<X>
class C1
end class
"
            Dim source2 = "
<X>
class C2
end class
"
            Dim parseOptions = TestOptions.RegularLatest
            Dim compilation As Compilation = CreateCompilation({source1, source2}, options:=TestOptions.DebugDll, parseOptions:=parseOptions)

            Dim generator = New IncrementalGeneratorWrapper(New PipelineCallbackGenerator(Sub(ctx)
                                                                                              Dim input = ctx.ForAttributeWithMetadataName(Of ClassStatementSyntax)("XAttribute")
                                                                                              ctx.RegisterSourceOutput(input, Sub(spc, node)
                                                                                                                              End Sub)
                                                                                          End Sub))

            Dim driver As GeneratorDriver = VisualBasicGeneratorDriver.Create(ImmutableArray.Create(Of ISourceGenerator)(generator), parseOptions:=parseOptions, driverOptions:=New GeneratorDriverOptions(IncrementalGeneratorOutputKind.None, trackIncrementalGeneratorSteps:=True))
            driver = driver.RunGenerators(compilation)
            Dim runResult = driver.GetRunResult().Results(0)

            Assert.False(runResult.TrackedSteps.ContainsKey("result_ForAttributeWithMetadataName"))

            driver = driver.RunGenerators(compilation.AddSyntaxTrees(compilation.SyntaxTrees.First().WithChangedText(SourceText.From("
class XAttribute
    inherits System.Attribute
end class"))))
            runResult = driver.GetRunResult().Results(0)

            Assert.Collection(runResult.TrackedSteps("result_ForAttributeWithMetadataName"),
Sub(_step) Assert.Collection(_step.Outputs, Sub(t) Assert.True(IsClassStatementWithName(t.Value, "C1"))),
Sub(_step) Assert.Collection(_step.Outputs, Sub(t) Assert.True(IsClassStatementWithName(t.Value, "C2"))))

            Assert.False(runResult.TrackedSteps.ContainsKey("individualFileGlobalAliases_ForAttribute"))
            Assert.Equal(IncrementalStepRunReason.Unchanged, runResult.TrackedSteps("collectedGlobalAliases_ForAttribute").Single().Outputs.Single().Reason)
            Assert.Equal(IncrementalStepRunReason.Cached, runResult.TrackedSteps("compilationGlobalAliases_ForAttribute").Single().Outputs.Single().Reason)
            Assert.Equal(IncrementalStepRunReason.Cached, runResult.TrackedSteps("allUpGlobalAliases_ForAttribute").Single().Outputs.Single().Reason)
            Assert.Collection(runResult.TrackedSteps("compilationUnit_ForAttribute").Single().Outputs,
                Sub(s) Assert.Equal(IncrementalStepRunReason.Unchanged, s.Reason),
                Sub(s) Assert.Equal(IncrementalStepRunReason.Unchanged, s.Reason),
                Sub(s) Assert.Equal(IncrementalStepRunReason.Modified, s.Reason))
            Assert.Collection(runResult.TrackedSteps("compilationUnitAndGlobalAliases_ForAttribute"),
                Sub(s) Assert.Equal(IncrementalStepRunReason.Cached, s.Outputs.Single().Reason),
                Sub(s) Assert.Equal(IncrementalStepRunReason.Cached, s.Outputs.Single().Reason))
            Assert.Collection(runResult.TrackedSteps("result_ForAttributeInternal"),
                Sub(s) Assert.Equal(IncrementalStepRunReason.Cached, s.Outputs.Single().Reason),
                Sub(s) Assert.Equal(IncrementalStepRunReason.Cached, s.Outputs.Single().Reason))
<<<<<<< HEAD
=======
            Assert.Equal(IncrementalStepRunReason.Cached, runResult.TrackedSteps("collectedNodes_ForAttributeWithMetadataName").Single().Outputs.Single().Reason)
            Assert.Collection(runResult.TrackedSteps("groupedNodes_ForAttributeWithMetadataName"),
                Sub(s) Assert.Collection(s.Outputs,
                    Sub(t) Assert.Equal(IncrementalStepRunReason.Cached, t.Reason),
                    Sub(t) Assert.Equal(IncrementalStepRunReason.Cached, t.Reason)))
>>>>>>> 9eeea236
            Assert.Collection(runResult.TrackedSteps("compilationAndGroupedNodes_ForAttributeWithMetadataName"),
                Sub(s) Assert.Equal(IncrementalStepRunReason.Modified, s.Outputs.Single().Reason),
                Sub(s) Assert.Equal(IncrementalStepRunReason.Modified, s.Outputs.Single().Reason))
            Assert.Collection(runResult.TrackedSteps("result_ForAttributeWithMetadataName"),
                Sub(s) Assert.Equal(IncrementalStepRunReason.Modified, s.Outputs.Single().Reason),
                Sub(s) Assert.Equal(IncrementalStepRunReason.Modified, s.Outputs.Single().Reason))
        End Sub

        <Fact>
        Public Sub RerunWithChangedFileThatNowReferencesAttribute1()
            Dim source = "
class C
end class

class XAttribute
    inherits System.Attribute
end class
"
            Dim parseOptions = TestOptions.RegularLatest
            Dim compilation As Compilation = CreateCompilation(source, options:=TestOptions.DebugDll, parseOptions:=parseOptions)

            Assert.Single(compilation.SyntaxTrees)

            Dim generator = New IncrementalGeneratorWrapper(New PipelineCallbackGenerator(Sub(ctx)
                                                                                              Dim input = ctx.ForAttributeWithMetadataName(Of ClassStatementSyntax)("XAttribute")
                                                                                              ctx.RegisterSourceOutput(input, Sub(spc, node)
                                                                                                                              End Sub)
                                                                                          End Sub))

            Dim driver As GeneratorDriver = VisualBasicGeneratorDriver.Create(ImmutableArray.Create(Of ISourceGenerator)(generator), parseOptions:=parseOptions, driverOptions:=New GeneratorDriverOptions(IncrementalGeneratorOutputKind.None, trackIncrementalGeneratorSteps:=True))
            driver = driver.RunGenerators(compilation)
            Dim runResult = driver.GetRunResult().Results(0)

            Assert.False(runResult.TrackedSteps.ContainsKey("result_ForAttributeWithMetadataName"))

            driver = driver.RunGenerators(compilation.ReplaceSyntaxTree(
            compilation.SyntaxTrees.First(),
            compilation.SyntaxTrees.First().WithChangedText(SourceText.From("
<X>
class C
end class

class XAttribute
    inherits System.Attribute
end class
"))))

            runResult = driver.GetRunResult().Results(0)

            Assert.Collection(runResult.TrackedSteps("result_ForAttributeWithMetadataName"),
                Sub(_step) Assert.True(IsClassStatementWithName(_step.Outputs.Single().Value, "C")))

            Assert.False(runResult.TrackedSteps.ContainsKey("individualFileGlobalAliases_ForAttribute"))
            Assert.Equal(IncrementalStepRunReason.Unchanged, runResult.TrackedSteps("collectedGlobalAliases_ForAttribute").Single().Outputs.Single().Reason)
            Assert.Equal(IncrementalStepRunReason.Cached, runResult.TrackedSteps("compilationGlobalAliases_ForAttribute").Single().Outputs.Single().Reason)
            Assert.Equal(IncrementalStepRunReason.Cached, runResult.TrackedSteps("allUpGlobalAliases_ForAttribute").Single().Outputs.Single().Reason)
            Assert.Equal(IncrementalStepRunReason.Modified, runResult.TrackedSteps("compilationUnit_ForAttribute").Single().Outputs.Single().Reason)
            Assert.Equal(IncrementalStepRunReason.New, runResult.TrackedSteps("compilationUnitAndGlobalAliases_ForAttribute").Single().Outputs.Single().Reason)
<<<<<<< HEAD
            Assert.Equal(IncrementalStepRunReason.New, runResult.TrackedSteps("result_ForAttributeInternal").Single().Outputs.Single().Reason)
=======
            Assert.Equal(IncrementalStepRunReason.New, runResult.TrackedSteps("result_ForAttribute").Single().Outputs.Single().Reason)
            Assert.Equal(IncrementalStepRunReason.Modified, runResult.TrackedSteps("collectedNodes_ForAttributeWithMetadataName").Single().Outputs.Single().Reason)
            Assert.Equal(IncrementalStepRunReason.Modified, runResult.TrackedSteps("groupedNodes_ForAttributeWithMetadataName").Single().Outputs.Single().Reason)
>>>>>>> 9eeea236
            Assert.Equal(IncrementalStepRunReason.New, runResult.TrackedSteps("compilationAndGroupedNodes_ForAttributeWithMetadataName").Single().Outputs.Single().Reason)
            Assert.Equal(IncrementalStepRunReason.New, runResult.TrackedSteps("result_ForAttributeWithMetadataName").Single().Outputs.Single().Reason)
        End Sub

        <Fact>
        Public Sub RerunWithChangedFileThatNowReferencesAttribute2()
            Dim source1 = "
class C
end class
"
            Dim source2 = "
class XAttribute
    inherits System.Attribute
end class
"
            Dim parseOptions = TestOptions.RegularLatest
            Dim compilation As Compilation = CreateCompilation({source1, source2}, options:=TestOptions.DebugDll, parseOptions:=parseOptions)

            Dim generator = New IncrementalGeneratorWrapper(New PipelineCallbackGenerator(Sub(ctx)
                                                                                              Dim input = ctx.ForAttributeWithMetadataName(Of ClassStatementSyntax)("XAttribute")
                                                                                              ctx.RegisterSourceOutput(input, Sub(spc, node)
                                                                                                                              End Sub)
                                                                                          End Sub))

            Dim driver As GeneratorDriver = VisualBasicGeneratorDriver.Create(ImmutableArray.Create(Of ISourceGenerator)(generator), parseOptions:=parseOptions, driverOptions:=New GeneratorDriverOptions(IncrementalGeneratorOutputKind.None, trackIncrementalGeneratorSteps:=True))
            driver = driver.RunGenerators(compilation)
            Dim runResult = driver.GetRunResult().Results(0)

            Assert.False(runResult.TrackedSteps.ContainsKey("result_ForAttributeWithMetadataName"))

            driver = driver.RunGenerators(compilation.ReplaceSyntaxTree(
            compilation.SyntaxTrees.First(),
            compilation.SyntaxTrees.First().WithChangedText(SourceText.From("
<X>
class C
end class
"))))

            runResult = driver.GetRunResult().Results(0)

            Assert.Collection(runResult.TrackedSteps("result_ForAttributeWithMetadataName"),
                Sub(_step) Assert.True(IsClassStatementWithName(_step.Outputs.Single().Value, "C")))

            Assert.False(runResult.TrackedSteps.ContainsKey("individualFileGlobalAliases_ForAttribute"))
            Assert.Equal(IncrementalStepRunReason.Unchanged, runResult.TrackedSteps("collectedGlobalAliases_ForAttribute").Single().Outputs.Single().Reason)
            Assert.Equal(IncrementalStepRunReason.Cached, runResult.TrackedSteps("compilationGlobalAliases_ForAttribute").Single().Outputs.Single().Reason)
            Assert.Equal(IncrementalStepRunReason.Cached, runResult.TrackedSteps("allUpGlobalAliases_ForAttribute").Single().Outputs.Single().Reason)
            Assert.Collection(runResult.TrackedSteps("compilationUnit_ForAttribute").Single().Outputs,
                Sub(o) Assert.Equal(IncrementalStepRunReason.Modified, o.Reason),
                Sub(o) Assert.Equal(IncrementalStepRunReason.Unchanged, o.Reason))
            Assert.Equal(IncrementalStepRunReason.New, runResult.TrackedSteps("compilationUnitAndGlobalAliases_ForAttribute").Single().Outputs.Single().Reason)
<<<<<<< HEAD
            Assert.Equal(IncrementalStepRunReason.New, runResult.TrackedSteps("result_ForAttributeInternal").Single().Outputs.Single().Reason)
=======
            Assert.Equal(IncrementalStepRunReason.New, runResult.TrackedSteps("result_ForAttribute").Single().Outputs.Single().Reason)
            Assert.Equal(IncrementalStepRunReason.Modified, runResult.TrackedSteps("collectedNodes_ForAttributeWithMetadataName").Single().Outputs.Single().Reason)
            Assert.Equal(IncrementalStepRunReason.Modified, runResult.TrackedSteps("groupedNodes_ForAttributeWithMetadataName").Single().Outputs.Single().Reason)
>>>>>>> 9eeea236
            Assert.Equal(IncrementalStepRunReason.New, runResult.TrackedSteps("compilationAndGroupedNodes_ForAttributeWithMetadataName").Single().Outputs.Single().Reason)
            Assert.Equal(IncrementalStepRunReason.New, runResult.TrackedSteps("result_ForAttributeWithMetadataName").Single().Outputs.Single().Reason)
        End Sub

#End Region
    End Class
End Namespace<|MERGE_RESOLUTION|>--- conflicted
+++ resolved
@@ -1011,13 +1011,7 @@
                 Sub(o) Assert.Equal(IncrementalStepRunReason.Unchanged, o.Reason),
                 Sub(o) Assert.Equal(IncrementalStepRunReason.Modified, o.Reason))
             Assert.Equal(IncrementalStepRunReason.Cached, runResult.TrackedSteps("compilationUnitAndGlobalAliases_ForAttribute").Single().Outputs.Single().Reason)
-<<<<<<< HEAD
             Assert.Equal(IncrementalStepRunReason.Cached, runResult.TrackedSteps("result_ForAttributeInternal").Single().Outputs.Single().Reason)
-=======
-            Assert.Equal(IncrementalStepRunReason.Cached, runResult.TrackedSteps("result_ForAttribute").Single().Outputs.Single().Reason)
-            Assert.Equal(IncrementalStepRunReason.Cached, runResult.TrackedSteps("collectedNodes_ForAttributeWithMetadataName").Single().Outputs.Single().Reason)
-            Assert.Equal(IncrementalStepRunReason.Cached, runResult.TrackedSteps("groupedNodes_ForAttributeWithMetadataName").Single().Outputs.Single().Reason)
->>>>>>> 9eeea236
             Assert.Equal(IncrementalStepRunReason.Modified, runResult.TrackedSteps("compilationAndGroupedNodes_ForAttributeWithMetadataName").Single().Outputs.Single().Reason)
             Assert.Equal(IncrementalStepRunReason.Unchanged, runResult.TrackedSteps("result_ForAttributeWithMetadataName").Single().Outputs.Single().Reason)
         End Sub
@@ -1064,13 +1058,7 @@
                 Sub(o) Assert.Equal(IncrementalStepRunReason.Unchanged, o.Reason),
                 Sub(o) Assert.Equal(IncrementalStepRunReason.Modified, o.Reason))
             Assert.Equal(IncrementalStepRunReason.Cached, runResult.TrackedSteps("compilationUnitAndGlobalAliases_ForAttribute").Single().Outputs.Single().Reason)
-<<<<<<< HEAD
             Assert.Equal(IncrementalStepRunReason.Cached, runResult.TrackedSteps("result_ForAttributeInternal").Single().Outputs.Single().Reason)
-=======
-            Assert.Equal(IncrementalStepRunReason.Cached, runResult.TrackedSteps("result_ForAttribute").Single().Outputs.Single().Reason)
-            Assert.Equal(IncrementalStepRunReason.Cached, runResult.TrackedSteps("collectedNodes_ForAttributeWithMetadataName").Single().Outputs.Single().Reason)
-            Assert.Equal(IncrementalStepRunReason.Cached, runResult.TrackedSteps("groupedNodes_ForAttributeWithMetadataName").Single().Outputs.Single().Reason)
->>>>>>> 9eeea236
             Assert.Equal(IncrementalStepRunReason.Modified, runResult.TrackedSteps("compilationAndGroupedNodes_ForAttributeWithMetadataName").Single().Outputs.Single().Reason)
             Assert.Equal(IncrementalStepRunReason.Modified, runResult.TrackedSteps("result_ForAttributeWithMetadataName").Single().Outputs.Single().Reason)
         End Sub
@@ -1123,11 +1111,6 @@
             Assert.Equal(IncrementalStepRunReason.Cached, runResult.TrackedSteps("compilationUnitAndGlobalAliases_ForAttribute").Single().Outputs.Single().Reason)
             Assert.Collection(runResult.TrackedSteps("result_ForAttributeInternal").Single().Outputs,
                 Sub(t) Assert.Equal(IncrementalStepRunReason.Cached, t.Reason))
-<<<<<<< HEAD
-=======
-            Assert.Equal(IncrementalStepRunReason.Cached, runResult.TrackedSteps("collectedNodes_ForAttributeWithMetadataName").Single().Outputs.Single().Reason)
-            Assert.Equal(IncrementalStepRunReason.Cached, runResult.TrackedSteps("groupedNodes_ForAttributeWithMetadataName").Single().Outputs.Single().Reason)
->>>>>>> 9eeea236
             Assert.Equal(IncrementalStepRunReason.Modified, runResult.TrackedSteps("compilationAndGroupedNodes_ForAttributeWithMetadataName").Single().Outputs.Single().Reason)
             Assert.Collection(runResult.TrackedSteps("result_ForAttributeWithMetadataName").Single().Outputs,
                 Sub(t) Assert.Equal(IncrementalStepRunReason.Modified, t.Reason),
@@ -1185,14 +1168,6 @@
             Assert.Collection(runResult.TrackedSteps("result_ForAttributeInternal"),
                 Sub(s) Assert.Equal(IncrementalStepRunReason.Cached, s.Outputs.Single().Reason),
                 Sub(s) Assert.Equal(IncrementalStepRunReason.Cached, s.Outputs.Single().Reason))
-<<<<<<< HEAD
-=======
-            Assert.Equal(IncrementalStepRunReason.Cached, runResult.TrackedSteps("collectedNodes_ForAttributeWithMetadataName").Single().Outputs.Single().Reason)
-            Assert.Collection(runResult.TrackedSteps("groupedNodes_ForAttributeWithMetadataName"),
-                Sub(s) Assert.Collection(s.Outputs,
-                    Sub(t) Assert.Equal(IncrementalStepRunReason.Cached, t.Reason),
-                    Sub(t) Assert.Equal(IncrementalStepRunReason.Cached, t.Reason)))
->>>>>>> 9eeea236
             Assert.Collection(runResult.TrackedSteps("compilationAndGroupedNodes_ForAttributeWithMetadataName"),
                 Sub(s) Assert.Equal(IncrementalStepRunReason.Modified, s.Outputs.Single().Reason),
                 Sub(s) Assert.Equal(IncrementalStepRunReason.Modified, s.Outputs.Single().Reason))
@@ -1251,13 +1226,7 @@
             Assert.Equal(IncrementalStepRunReason.Cached, runResult.TrackedSteps("allUpGlobalAliases_ForAttribute").Single().Outputs.Single().Reason)
             Assert.Equal(IncrementalStepRunReason.Modified, runResult.TrackedSteps("compilationUnit_ForAttribute").Single().Outputs.Single().Reason)
             Assert.Equal(IncrementalStepRunReason.New, runResult.TrackedSteps("compilationUnitAndGlobalAliases_ForAttribute").Single().Outputs.Single().Reason)
-<<<<<<< HEAD
             Assert.Equal(IncrementalStepRunReason.New, runResult.TrackedSteps("result_ForAttributeInternal").Single().Outputs.Single().Reason)
-=======
-            Assert.Equal(IncrementalStepRunReason.New, runResult.TrackedSteps("result_ForAttribute").Single().Outputs.Single().Reason)
-            Assert.Equal(IncrementalStepRunReason.Modified, runResult.TrackedSteps("collectedNodes_ForAttributeWithMetadataName").Single().Outputs.Single().Reason)
-            Assert.Equal(IncrementalStepRunReason.Modified, runResult.TrackedSteps("groupedNodes_ForAttributeWithMetadataName").Single().Outputs.Single().Reason)
->>>>>>> 9eeea236
             Assert.Equal(IncrementalStepRunReason.New, runResult.TrackedSteps("compilationAndGroupedNodes_ForAttributeWithMetadataName").Single().Outputs.Single().Reason)
             Assert.Equal(IncrementalStepRunReason.New, runResult.TrackedSteps("result_ForAttributeWithMetadataName").Single().Outputs.Single().Reason)
         End Sub
@@ -1309,13 +1278,7 @@
                 Sub(o) Assert.Equal(IncrementalStepRunReason.Modified, o.Reason),
                 Sub(o) Assert.Equal(IncrementalStepRunReason.Unchanged, o.Reason))
             Assert.Equal(IncrementalStepRunReason.New, runResult.TrackedSteps("compilationUnitAndGlobalAliases_ForAttribute").Single().Outputs.Single().Reason)
-<<<<<<< HEAD
             Assert.Equal(IncrementalStepRunReason.New, runResult.TrackedSteps("result_ForAttributeInternal").Single().Outputs.Single().Reason)
-=======
-            Assert.Equal(IncrementalStepRunReason.New, runResult.TrackedSteps("result_ForAttribute").Single().Outputs.Single().Reason)
-            Assert.Equal(IncrementalStepRunReason.Modified, runResult.TrackedSteps("collectedNodes_ForAttributeWithMetadataName").Single().Outputs.Single().Reason)
-            Assert.Equal(IncrementalStepRunReason.Modified, runResult.TrackedSteps("groupedNodes_ForAttributeWithMetadataName").Single().Outputs.Single().Reason)
->>>>>>> 9eeea236
             Assert.Equal(IncrementalStepRunReason.New, runResult.TrackedSteps("compilationAndGroupedNodes_ForAttributeWithMetadataName").Single().Outputs.Single().Reason)
             Assert.Equal(IncrementalStepRunReason.New, runResult.TrackedSteps("result_ForAttributeWithMetadataName").Single().Outputs.Single().Reason)
         End Sub
