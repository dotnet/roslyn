﻿' Copyright (c) Microsoft.  All Rights Reserved.  Licensed under the Apache License, Version 2.0.  See License.txt in the project root for license information.

Imports System.Collections.Immutable
Imports Microsoft.CodeAnalysis.CommonDiagnosticAnalyzers
Imports Microsoft.CodeAnalysis.Diagnostics
Imports Microsoft.CodeAnalysis.Test.Utilities
Imports Microsoft.CodeAnalysis.UnitTests.Diagnostics
Imports Roslyn.Test.Utilities
Imports Xunit

Namespace Microsoft.CodeAnalysis.VisualBasic.UnitTests.Semantics

    <CompilerTrait(CompilerFeature.IOperation)>
    Public Class OperationAnalyzerTests
        Inherits BasicTestBase

        <Fact>
        Public Sub EmptyArrayVisualBasic()
            Dim source = <compilation>
                             <file name="c.vb">
                                 <![CDATA[
Class C
    Sub M1()
        Dim arr1 As Integer() = New Integer(-1) { }               ' yes
        Dim arr2 As Byte() = { }                                  ' yes
        Dim arr3 As C() = New C(-1) { }                           ' yes
        Dim arr4 As String() = New String() { Nothing }           ' no
        Dim arr5 As Double() = New Double(1) { }                  ' no
        Dim arr6 As Integer() = { -1 }                            ' no
        Dim arr7 as Integer()() = New Integer(-1)() { }           ' yes
        Dim arr8 as Integer()()()() = New Integer(  -1)()()() { } ' yes
        Dim arr9 as Integer(,) = New Integer(-1,-1) { }           ' no
        Dim arr10 as Integer()(,) = New Integer(-1)(,) { }        ' yes
        Dim arr11 as Integer()(,) = New Integer(1)(,) { }         ' no
        Dim arr12 as Integer(,)() = New Integer(-1,-1)() { }      ' no
        Dim arr13 as Integer() = New Integer(0) { }               ' no
    End Sub
End Class
]]>
                             </file>
                         </compilation>

            Dim comp = CompilationUtils.CreateCompilationWithMscorlibAndVBRuntime(source)
            comp.VerifyDiagnostics()
            comp.VerifyAnalyzerDiagnostics({New EmptyArrayAnalyzer}, Nothing, Nothing, False,
               Diagnostic(EmptyArrayAnalyzer.UseArrayEmptyDescriptor.Id, "New Integer(-1) { }").WithLocation(3, 33),
               Diagnostic(EmptyArrayAnalyzer.UseArrayEmptyDescriptor.Id, "{ }").WithLocation(4, 30),
               Diagnostic(EmptyArrayAnalyzer.UseArrayEmptyDescriptor.Id, "New C(-1) { }").WithLocation(5, 27),
               Diagnostic(EmptyArrayAnalyzer.UseArrayEmptyDescriptor.Id, "New Integer(-1)() { }").WithLocation(9, 35),
               Diagnostic(EmptyArrayAnalyzer.UseArrayEmptyDescriptor.Id, "New Integer(  -1)()()() { }").WithLocation(10, 39),
               Diagnostic(EmptyArrayAnalyzer.UseArrayEmptyDescriptor.Id, "New Integer(-1)(,) { }").WithLocation(12, 37))
        End Sub

        <Fact>
        Public Sub BoxingVisualBasic()
            Dim source = <compilation>
                             <file name="c.vb">
                                 <![CDATA[
Class C
    Public Function M1(p1 As Object, p2 As Object, p3 As Object) As Object
         Dim v1 As New S
         Dim v2 As S = v1
         Dim v3 As S = v1.M1(v2)
         Dim v4 As Object = M1(3, Me, v1)
         Dim v5 As Object = v3
         If p1 Is Nothing
             return 3
         End If
         If p2 Is Nothing
             return v3
         End If
         If p3 Is Nothing
             Return v4
         End If
         Return v5
    End Function
End Class

Structure S
    Public X As Integer
    Public Y As Integer
    Public Z As Object

    Public Function M1(p1 As S) As S
        p1.GetType()
        Z = Me
        Return p1
    End Function
End Structure
]]>
                             </file>
                         </compilation>

            Dim comp = CompilationUtils.CreateCompilationWithMscorlibAndVBRuntime(source)
            comp.VerifyDiagnostics()
            comp.VerifyAnalyzerDiagnostics({New BoxingOperationAnalyzer}, Nothing, Nothing, False,
               Diagnostic(BoxingOperationAnalyzer.BoxingDescriptor.Id, "3").WithLocation(6, 32),
               Diagnostic(BoxingOperationAnalyzer.BoxingDescriptor.Id, "v1").WithLocation(6, 39),
               Diagnostic(BoxingOperationAnalyzer.BoxingDescriptor.Id, "v3").WithLocation(7, 29),
               Diagnostic(BoxingOperationAnalyzer.BoxingDescriptor.Id, "3").WithLocation(9, 21),
               Diagnostic(BoxingOperationAnalyzer.BoxingDescriptor.Id, "v3").WithLocation(12, 21),
               Diagnostic(BoxingOperationAnalyzer.BoxingDescriptor.Id, "p1").WithLocation(27, 9),
               Diagnostic(BoxingOperationAnalyzer.BoxingDescriptor.Id, "Me").WithLocation(28, 13))
        End Sub

        <Fact>
        Public Sub BadStuffVisualBasic()
            Dim source = <compilation>
                             <file name="c.vb">
                                 <![CDATA[
Class C
    Public Sub M1(z as Integer)
        Framitz()
        Dim x As Integer = Bexley()
        Dim y As Integer = 10
        Dim d As Double() = Nothing
        M1(d)
        Goto
    End Sub
End Class
]]>
                             </file>
                         </compilation>

            Dim comp = CompilationUtils.CreateCompilationWithMscorlibAndVBRuntime(source)
            comp.VerifyAnalyzerDiagnostics({New BadStuffTestAnalyzer}, Nothing, Nothing, False,
                                           Diagnostic(BadStuffTestAnalyzer.InvalidExpressionDescriptor.Id, "Framitz()").WithLocation(3, 9),
                                           Diagnostic(BadStuffTestAnalyzer.IsInvalidDescriptor.Id, "Framitz()").WithLocation(3, 9),
                                           Diagnostic(BadStuffTestAnalyzer.InvalidExpressionDescriptor.Id, "Framitz").WithLocation(3, 9),
                                           Diagnostic(BadStuffTestAnalyzer.IsInvalidDescriptor.Id, "Framitz").WithLocation(3, 9),
                                           Diagnostic(BadStuffTestAnalyzer.InvalidExpressionDescriptor.Id, "Bexley()").WithLocation(4, 28),
                                           Diagnostic(BadStuffTestAnalyzer.IsInvalidDescriptor.Id, "Bexley()").WithLocation(4, 28),
                                           Diagnostic(BadStuffTestAnalyzer.InvalidExpressionDescriptor.Id, "Bexley").WithLocation(4, 28),
                                           Diagnostic(BadStuffTestAnalyzer.IsInvalidDescriptor.Id, "Bexley").WithLocation(4, 28),
                                           Diagnostic(BadStuffTestAnalyzer.InvalidExpressionDescriptor.Id, "M1(d)").WithLocation(7, 9),
                                           Diagnostic(BadStuffTestAnalyzer.IsInvalidDescriptor.Id, "M1(d)").WithLocation(7, 9),
                                           Diagnostic(BadStuffTestAnalyzer.InvalidStatementDescriptor.Id, "Goto").WithLocation(8, 9),
                                           Diagnostic(BadStuffTestAnalyzer.IsInvalidDescriptor.Id, "Goto").WithLocation(8, 9),
                                           Diagnostic(BadStuffTestAnalyzer.InvalidStatementDescriptor.Id, "").WithLocation(8, 13),
                                           Diagnostic(BadStuffTestAnalyzer.IsInvalidDescriptor.Id, "").WithLocation(8, 13))
        End Sub

        <Fact>
        Public Sub SwitchVisualBasic()
            Dim source = <compilation>
                             <file name="c.vb">
                                 <![CDATA[
Class C
    Public Sub M1(x As Integer)
        Select Case x
            Case 1, 2
                Exit Select
            Case = 10
                Exit Select
            Case Else
                Exit Select
        End Select

        Select Case x
            Case 1
                Exit Select
            Case = 1000
                Exit Select
            Case Else
                Exit Select
        End Select

        Select Case x
            Case 10 To 500
                Exit Select
            Case = 1000
                Exit Select
            Case Else
                Exit Select
        End Select

        Select Case x
            Case 1, 980 To 985
                Exit Select
            Case Else
                Exit Select
        End Select

        Select Case x
            Case 1 to 3, 980 To 985
                Exit Select
        End Select

        Select Case x
            Case 1
                Exit Select
            Case > 100000
                Exit Select
        End Select   

        Select Case x
            Case Else
                Exit Select
        End Select     

        Select Case x
        End Select

        Select Case x
            Case 1
                Exit Select
            Case
                Exit Select
        End Select   

        Select Case x
            Case 1
                Exit Select
            Case =
                Exit Select
        End Select  

        Select Case x
            Case 1
                Exit Select
            Case 2 to
                Exit Select
        End Select  
    End Sub
End Class
]]>
                             </file>
                         </compilation>

            Dim comp = CompilationUtils.CreateCompilationWithMscorlibAndVBRuntime(source)
            comp.VerifyDiagnostics(Diagnostic(ERRID.ERR_ExpectedExpression, "").WithLocation(60, 17),
                                   Diagnostic(ERRID.ERR_ExpectedExpression, "").WithLocation(68, 1),
                                   Diagnostic(ERRID.ERR_ExpectedExpression, "").WithLocation(74, 22))
            comp.VerifyAnalyzerDiagnostics({New SwitchTestAnalyzer}, Nothing, Nothing, False,
                                           Diagnostic(SwitchTestAnalyzer.SparseSwitchDescriptor.Id, "x").WithLocation(12, 21),
                                           Diagnostic(SwitchTestAnalyzer.SparseSwitchDescriptor.Id, "x").WithLocation(30, 21),
                                           Diagnostic(SwitchTestAnalyzer.SparseSwitchDescriptor.Id, "x").WithLocation(37, 21),
                                           Diagnostic(SwitchTestAnalyzer.NoDefaultSwitchDescriptor.Id, "x").WithLocation(37, 21),
                                           Diagnostic(SwitchTestAnalyzer.NoDefaultSwitchDescriptor.Id, "x").WithLocation(42, 21),
                                           Diagnostic(SwitchTestAnalyzer.OnlyDefaultSwitchDescriptor.Id, "x").WithLocation(49, 21),
                                           Diagnostic(SwitchTestAnalyzer.SparseSwitchDescriptor.Id, "x").WithLocation(54, 21),
                                           Diagnostic(SwitchTestAnalyzer.NoDefaultSwitchDescriptor.Id, "x").WithLocation(54, 21))
        End Sub

        <Fact>
        Public Sub InvocationVisualBasic()
            Dim source = <compilation>
                             <file name="c.vb">
                                 <![CDATA[
Class C
    Public Sub M0(a As Integer, ParamArray b As Integer())
    End Sub

    Public Sub M1(a As Integer, b As Integer, c As Integer, x As Integer, y As Integer, z As Integer)
    End Sub

    Public Sub M2()
        M1(1, 2, 3, 4, 5, 6)
        M1(a:=1, b:=2, c:=3, x:=4, y:=5, z:=6)
        M1(a:=1, c:=2, b:=3, x:=4, y:=5, z:=6)
        M1(z:=1, x:=2, y:=3, c:=4, a:=5, b:=6)
        M0(1, 2, 3, 4, 5, 6, 7, 8, 9, 10, 11)
        M0(1, 2, 3, 4, 5, 6, 7, 8, 9, 10, 11, 12)
        M0(1, 2, 3, 4, 5, 6, 7, 8, 9, 10, 11, 12, 13)
        M0(1)
        M0(1, 2, 4, 3)
    End Sub

    Public Sub M3(Optional a As Integer = Nothing, Optional b As Integer = 0)
    End Sub

    Public Sub M4()
        M3(Nothing, 0)
        M3(Nothing,)
        M3(,0)
        M3(,)
    End Sub
End Class
]]>
                             </file>
                         </compilation>

            Dim comp = CompilationUtils.CreateCompilationWithMscorlibAndVBRuntime(source)
            comp.VerifyDiagnostics()
            comp.VerifyAnalyzerDiagnostics({New InvocationTestAnalyzer}, Nothing, Nothing, False,
                                          Diagnostic(InvocationTestAnalyzer.UseDefaultArgumentDescriptor.Id, "M3(Nothing,)").WithArguments("b").WithLocation(25, 9),
                                          Diagnostic(InvocationTestAnalyzer.UseDefaultArgumentDescriptor.Id, "M3(,0)").WithArguments("a").WithLocation(26, 9),
                                          Diagnostic(InvocationTestAnalyzer.UseDefaultArgumentDescriptor.Id, "M3(,)").WithArguments("a").WithLocation(27, 9),
                                          Diagnostic(InvocationTestAnalyzer.UseDefaultArgumentDescriptor.Id, "M3(,)").WithArguments("b").WithLocation(27, 9),
                                          Diagnostic(InvocationTestAnalyzer.OutOfNumericalOrderArgumentsDescriptor.Id, "2").WithLocation(11, 21),
                                          Diagnostic(InvocationTestAnalyzer.OutOfNumericalOrderArgumentsDescriptor.Id, "4").WithLocation(12, 33),
                                          Diagnostic(InvocationTestAnalyzer.OutOfNumericalOrderArgumentsDescriptor.Id, "2").WithLocation(12, 21),
                                          Diagnostic(InvocationTestAnalyzer.OutOfNumericalOrderArgumentsDescriptor.Id, "1").WithLocation(12, 15),
                                          Diagnostic(InvocationTestAnalyzer.BigParamArrayArgumentsDescriptor.Id, "M0(1, 2, 3, 4, 5, 6, 7, 8, 9, 10, 11, 12)").WithLocation(14, 9),
                                          Diagnostic(InvocationTestAnalyzer.BigParamArrayArgumentsDescriptor.Id, "M0(1, 2, 3, 4, 5, 6, 7, 8, 9, 10, 11, 12, 13)").WithLocation(15, 9),
                                          Diagnostic(InvocationTestAnalyzer.OutOfNumericalOrderArgumentsDescriptor.Id, "3").WithLocation(17, 21))
        End Sub

        <Fact>
        Public Sub FieldCouldBeReadOnlyVisualBasic()
            Dim source = <compilation>
                             <file name="c.vb">
                                 <![CDATA[
Class C
    Public F1 As Integer
    Public Const F2 As Integer = 2
    Public ReadOnly F3 As Integer
    Public F4 As Integer
    Public F5 As Integer
    Public F6 As Integer = 6
    Public F7 As Integer
    Public F9 As S
    Public F10 As New C1

    Public Sub New()
        F1 = 1
        F4 = 4
        F5 = 5
    End Sub

    Public Sub M0()
        Dim x As Integer = F1
        x = F2
        x = F3
        x = F4
        x = F5
        x = F6
        x = F7

        F4 = 4
        F7 = 7
        M1(F1, F5)
        F9.A = 10
        F9.B = 20
        F10.A = F9.A
        F10.B = F9.B
    End Sub

    Public Sub M1(ByRef X As Integer, Y As Integer)
        x = 10
    End Sub

    Structure S
        Public A As Integer
        Public B As Integer
    End Structure

    Class C1
        Public A As Integer
        Public B As Integer
    End Class
End Class
]]>
                             </file>
                         </compilation>

            Dim comp = CompilationUtils.CreateCompilationWithMscorlibAndVBRuntime(source)
            comp.VerifyDiagnostics()
            comp.VerifyAnalyzerDiagnostics({New FieldCouldBeReadOnlyAnalyzer}, Nothing, Nothing, False,
                                           Diagnostic(FieldCouldBeReadOnlyAnalyzer.FieldCouldBeReadOnlyDescriptor.Id, "F5").WithLocation(6, 12),
                                           Diagnostic(FieldCouldBeReadOnlyAnalyzer.FieldCouldBeReadOnlyDescriptor.Id, "F6").WithLocation(7, 12),
                                           Diagnostic(FieldCouldBeReadOnlyAnalyzer.FieldCouldBeReadOnlyDescriptor.Id, "F10").WithLocation(10, 12))
        End Sub

        <Fact>
        Public Sub StaticFieldCouldBeReadOnlyVisualBasic()
            Dim source = <compilation>
                             <file name="c.vb">
                                 <![CDATA[
Class C
    Public Shared F1 As Integer
    Public Shared ReadOnly F2 As Integer = 2
    Public Shared Readonly F3 As Integer
    Public Shared F4 As Integer
    Public Shared F5 As Integer
    Public Shared F6 As Integer = 6
    Public Shared F7 As Integer
    Public Shared F9 As S
    Public Shared F10 As New C1

    Shared Sub New()
        F1 = 1
        F4 = 4
        F5 = 5
    End Sub

    Public Shared Sub M0()
        Dim x As Integer = F1
        x = F2
        x = F3
        x = F4
        x = F5
        x = F6
        x = F7

        F4 = 4
        F7 = 7
        M1(F1, F5)
        F9.A = 10
        F9.B = 20
        F10.A = F9.A
        F10.B = F9.B
    End Sub

    Public Shared Sub M1(ByRef X As Integer, Y As Integer)
        x = 10
    End Sub

    Structure S
        Public A As Integer
        Public B As Integer
    End Structure

    Class C1
        Public A As Integer
        Public B As Integer
    End Class
End Class
]]>
                             </file>
                         </compilation>

            Dim comp = CompilationUtils.CreateCompilationWithMscorlibAndVBRuntime(source)
            comp.VerifyDiagnostics()
            comp.VerifyAnalyzerDiagnostics({New FieldCouldBeReadOnlyAnalyzer}, Nothing, Nothing, False,
                                           Diagnostic(FieldCouldBeReadOnlyAnalyzer.FieldCouldBeReadOnlyDescriptor.Id, "F5").WithLocation(6, 19),
                                           Diagnostic(FieldCouldBeReadOnlyAnalyzer.FieldCouldBeReadOnlyDescriptor.Id, "F6").WithLocation(7, 19),
                                           Diagnostic(FieldCouldBeReadOnlyAnalyzer.FieldCouldBeReadOnlyDescriptor.Id, "F10").WithLocation(10, 19))
        End Sub

        <Fact>
        Public Sub LocalCouldBeConstVisualBasic()
            Dim source = <compilation>
                             <file name="c.vb">
                                 <![CDATA[
Class C
    Public Sub M0(p as Integer)
        Dim x As Integer = p
        Dim y As Integer = x
        Const z As Integer = 1
        Dim a As Integer = 2
        Dim b As Integer = 3
        Dim c As Integer = 4
        Dim d As Integer = 5
        Dim e As Integer = 6
        Dim s As String = "ZZZ"
        b = 3
        c -= 12
        d += e + b
        M1(y, z, a, s)
        Dim n As S
        n.A = 10
        n.B = 20
        Dim o As New C1
        o.A = 10
        o.B = 20
    End Sub

    Public Sub M1(ByRef x As Integer, y As Integer, ByRef z as Integer, s as String)
        x = 10
    End Sub
End Class

Structure S
    Public A As Integer
    Public B As Integer
End Structure

Class C1
    Public A As Integer
    Public B As Integer
End Class
]]>
                             </file>
                         </compilation>

            Dim comp = CompilationUtils.CreateCompilationWithMscorlibAndVBRuntime(source)
            comp.VerifyDiagnostics()
            comp.VerifyAnalyzerDiagnostics({New LocalCouldBeConstAnalyzer}, Nothing, Nothing, False,
                                            Diagnostic(LocalCouldBeConstAnalyzer.LocalCouldBeConstDescriptor.Id, "e").WithLocation(10, 13),
                                            Diagnostic(LocalCouldBeConstAnalyzer.LocalCouldBeConstDescriptor.Id, "s").WithLocation(11, 13))
        End Sub

        <Fact>
        Public Sub SymbolCouldHaveMoreSpecificTypeVisualBasic()
            Dim source = <compilation>
                             <file name="c.vb">
                                 <![CDATA[
Class C
    Public Sub M0()
        Dim a As Object = New Middle()
        Dim b As Object = New Value(10)
        Dim c As Object = New Middle()
        c = New Base()
        Dim d As Base = New Derived()
        Dim e As Base = New Derived()
        e = New Middle()
        Dim f As Base = New Middle()
        f = New Base()
        Dim g As Object = New Derived()
        g = New Base()
        g = New Middle()
        Dim h As New Middle()
        h = New Derived()
        Dim i As Object = 3
        Dim j As Object
        j = 10
        j = 10.1
        Dim k As Middle = New Derived()
        Dim l As Middle = New Derived()
        Dim o As Object = New Middle()
        MM(l, o)

        Dim ibase1 As IBase1 = Nothing
        Dim ibase2 As IBase2 = Nothing
        Dim imiddle As IMiddle = Nothing
        Dim iderived As IDerived = Nothing

        Dim ia As Object = imiddle
        Dim ic As Object = imiddle
        ic = ibase1
        Dim id As IBase1 = iderived
        Dim ie As IBase1 = iderived
        ie = imiddle
        Dim iff As IBase1 = imiddle
        iff = ibase1
        Dim ig As Object = iderived
        ig = ibase1
        ig = imiddle
        Dim ih = imiddle
        ih = iderived
        Dim ik As IMiddle = iderived
        Dim il As IMiddle = iderived
        Dim io As Object = imiddle
        IMM(il, io)
        Dim im As IBase2 = iderived
        Dim isink As Object = ibase2
        isink = 3
    End Sub

    Private fa As Object = New Middle()
    Private fb As Object = New Value(10)
    Private fc As Object = New Middle()
    Private fd As Base = New Derived()
    Private fe As Base = New Derived()
    Private ff As Base = New Middle()
    Private fg As Object = New Derived()
    Private fh As New Middle()
    Private fi As Object = 3
    Private fj As Object
    Private fk As Middle = New Derived()
    Private fl As Middle = New Derived()
    Private fo As Object = New Middle()

    Private Shared fibase1 As IBase1 = Nothing
    Private Shared fibase2 As IBase2 = Nothing
    Private Shared fimiddle As IMiddle= Nothing
    Private Shared fiderived As IDerived = Nothing

    Private fia As Object = fimiddle
    Private fic As Object = fimiddle
    Private fid As IBase1 = fiderived
    Private fie As IBase1 = fiderived
    Private fiff As IBase1 = fimiddle
    Private fig As Object = fiderived
    Private fih As IMiddle = fimiddle
    Private fik As IMiddle = fiderived
    Private fil As IMiddle = fiderived
    Private fio As Object = fimiddle
    Private fisink As Object = fibase2
    Private fim As IBase2 = fiderived

    Sub M1()
        fc = New Base()
        fe = New Middle()
        ff = New Base()
        fg = New Base()
        fg = New Middle()
        fh = New Derived()
        fj = 10
        fj = 10.1
        MM(fl, fo)

        fic = fibase1
        fie = fimiddle
        fiff = fibase1
        fig = fibase1
        fig = fimiddle
        fih = fiderived
        IMM(fil, fio)
        fisink = 3
    End Sub

    Sub MM(ByRef p1 As  Middle, ByRef p2 As Object)
        p1 = New Middle()
        p2 = Nothing
    End Sub

    Sub IMM(ByRef p1 As IMiddle, ByRef p2 As object)
        p1 = Nothing
        p2 = Nothing
    End Sub
End Class

Class Base
End Class

Class Middle
    Inherits Base
End Class

Class Derived
    Inherits Middle
End Class

Structure Value
    Public Sub New(a As Integer)
        X = a
    End Sub

    Public X As Integer
End Structure

Interface IBase1
End Interface

Interface IBase2
End Interface

Interface IMiddle
    Inherits IBase1
End Interface

Interface IDerived
    Inherits IMiddle
    Inherits IBase2
End Interface
]]>
                             </file>
                         </compilation>

            Dim comp = CompilationUtils.CreateCompilationWithMscorlibAndVBRuntime(source)
            comp.VerifyDiagnostics()
            comp.VerifyAnalyzerDiagnostics({New SymbolCouldHaveMoreSpecificTypeAnalyzer}, Nothing, Nothing, False,
                                            Diagnostic(SymbolCouldHaveMoreSpecificTypeAnalyzer.LocalCouldHaveMoreSpecificTypeDescriptor.Id, "a").WithArguments("a", "Middle").WithLocation(3, 13),
                                            Diagnostic(SymbolCouldHaveMoreSpecificTypeAnalyzer.LocalCouldHaveMoreSpecificTypeDescriptor.Id, "b").WithArguments("b", "Value").WithLocation(4, 13),
                                            Diagnostic(SymbolCouldHaveMoreSpecificTypeAnalyzer.LocalCouldHaveMoreSpecificTypeDescriptor.Id, "c").WithArguments("c", "Base").WithLocation(5, 13),
                                            Diagnostic(SymbolCouldHaveMoreSpecificTypeAnalyzer.LocalCouldHaveMoreSpecificTypeDescriptor.Id, "d").WithArguments("d", "Derived").WithLocation(7, 13),
                                            Diagnostic(SymbolCouldHaveMoreSpecificTypeAnalyzer.LocalCouldHaveMoreSpecificTypeDescriptor.Id, "e").WithArguments("e", "Middle").WithLocation(8, 13),
                                            Diagnostic(SymbolCouldHaveMoreSpecificTypeAnalyzer.LocalCouldHaveMoreSpecificTypeDescriptor.Id, "g").WithArguments("g", "Base").WithLocation(12, 13),
                                            Diagnostic(SymbolCouldHaveMoreSpecificTypeAnalyzer.LocalCouldHaveMoreSpecificTypeDescriptor.Id, "i").WithArguments("i", "Integer").WithLocation(17, 13),
                                            Diagnostic(SymbolCouldHaveMoreSpecificTypeAnalyzer.LocalCouldHaveMoreSpecificTypeDescriptor.Id, "k").WithArguments("k", "Derived").WithLocation(21, 13),
                                            Diagnostic(SymbolCouldHaveMoreSpecificTypeAnalyzer.LocalCouldHaveMoreSpecificTypeDescriptor.Id, "ia").WithArguments("ia", "IMiddle").WithLocation(31, 13),
                                            Diagnostic(SymbolCouldHaveMoreSpecificTypeAnalyzer.LocalCouldHaveMoreSpecificTypeDescriptor.Id, "ic").WithArguments("ic", "IBase1").WithLocation(32, 13),
                                            Diagnostic(SymbolCouldHaveMoreSpecificTypeAnalyzer.LocalCouldHaveMoreSpecificTypeDescriptor.Id, "id").WithArguments("id", "IDerived").WithLocation(34, 13),
                                            Diagnostic(SymbolCouldHaveMoreSpecificTypeAnalyzer.LocalCouldHaveMoreSpecificTypeDescriptor.Id, "ie").WithArguments("ie", "IMiddle").WithLocation(35, 13),
                                            Diagnostic(SymbolCouldHaveMoreSpecificTypeAnalyzer.LocalCouldHaveMoreSpecificTypeDescriptor.Id, "ig").WithArguments("ig", "IBase1").WithLocation(39, 13),
                                            Diagnostic(SymbolCouldHaveMoreSpecificTypeAnalyzer.LocalCouldHaveMoreSpecificTypeDescriptor.Id, "ik").WithArguments("ik", "IDerived").WithLocation(44, 13),
                                            Diagnostic(SymbolCouldHaveMoreSpecificTypeAnalyzer.LocalCouldHaveMoreSpecificTypeDescriptor.Id, "im").WithArguments("im", "IDerived").WithLocation(48, 13),
                                            Diagnostic(SymbolCouldHaveMoreSpecificTypeAnalyzer.FieldCouldHaveMoreSpecificTypeDescriptor.Id, "fa").WithArguments("Private fa As Object", "Middle").WithLocation(53, 13),
                                            Diagnostic(SymbolCouldHaveMoreSpecificTypeAnalyzer.FieldCouldHaveMoreSpecificTypeDescriptor.Id, "fb").WithArguments("Private fb As Object", "Value").WithLocation(54, 13),
                                            Diagnostic(SymbolCouldHaveMoreSpecificTypeAnalyzer.FieldCouldHaveMoreSpecificTypeDescriptor.Id, "fc").WithArguments("Private fc As Object", "Base").WithLocation(55, 13),
                                            Diagnostic(SymbolCouldHaveMoreSpecificTypeAnalyzer.FieldCouldHaveMoreSpecificTypeDescriptor.Id, "fd").WithArguments("Private fd As Base", "Derived").WithLocation(56, 13),
                                            Diagnostic(SymbolCouldHaveMoreSpecificTypeAnalyzer.FieldCouldHaveMoreSpecificTypeDescriptor.Id, "fe").WithArguments("Private fe As Base", "Middle").WithLocation(57, 13),
                                            Diagnostic(SymbolCouldHaveMoreSpecificTypeAnalyzer.FieldCouldHaveMoreSpecificTypeDescriptor.Id, "fg").WithArguments("Private fg As Object", "Base").WithLocation(59, 13),
                                            Diagnostic(SymbolCouldHaveMoreSpecificTypeAnalyzer.FieldCouldHaveMoreSpecificTypeDescriptor.Id, "fi").WithArguments("Private fi As Object", "Integer").WithLocation(61, 13),
                                            Diagnostic(SymbolCouldHaveMoreSpecificTypeAnalyzer.FieldCouldHaveMoreSpecificTypeDescriptor.Id, "fk").WithArguments("Private fk As Middle", "Derived").WithLocation(63, 13),
                                            Diagnostic(SymbolCouldHaveMoreSpecificTypeAnalyzer.FieldCouldHaveMoreSpecificTypeDescriptor.Id, "fia").WithArguments("Private fia As Object", "IMiddle").WithLocation(72, 13),
                                            Diagnostic(SymbolCouldHaveMoreSpecificTypeAnalyzer.FieldCouldHaveMoreSpecificTypeDescriptor.Id, "fic").WithArguments("Private fic As Object", "IBase1").WithLocation(73, 13),
                                            Diagnostic(SymbolCouldHaveMoreSpecificTypeAnalyzer.FieldCouldHaveMoreSpecificTypeDescriptor.Id, "fid").WithArguments("Private fid As IBase1", "IDerived").WithLocation(74, 13),
                                            Diagnostic(SymbolCouldHaveMoreSpecificTypeAnalyzer.FieldCouldHaveMoreSpecificTypeDescriptor.Id, "fie").WithArguments("Private fie As IBase1", "IMiddle").WithLocation(75, 13),
                                            Diagnostic(SymbolCouldHaveMoreSpecificTypeAnalyzer.FieldCouldHaveMoreSpecificTypeDescriptor.Id, "fig").WithArguments("Private fig As Object", "IBase1").WithLocation(77, 13),
                                            Diagnostic(SymbolCouldHaveMoreSpecificTypeAnalyzer.FieldCouldHaveMoreSpecificTypeDescriptor.Id, "fik").WithArguments("Private fik As IMiddle", "IDerived").WithLocation(79, 13),
                                            Diagnostic(SymbolCouldHaveMoreSpecificTypeAnalyzer.FieldCouldHaveMoreSpecificTypeDescriptor.Id, "fim").WithArguments("Private fim As IBase2", "IDerived").WithLocation(83, 13))
        End Sub

        <Fact>
        Public Sub ValueContextsVisualBasic()
            Dim source = <compilation>
                             <file name="c.vb">
                                 <![CDATA[
Class C
    Public Sub M0(Optional a As Integer = 16, Optional b As Integer = 17, Optional c As Integer = 18)
    End Sub

    Public F1 As Integer = 16
    Public F2 As Integer = 17
    Public F3 As Integer = 18

    Public Sub M1()
        M0(16, 17, 18)
        M0(f1, f2, f3)
        M0()
    End Sub
End Class

Enum E
    A = 16
    B
    C = 17
    D = 18
End Enum

Class C1
    Public Sub New (a As Integer, b As Integer, c As Integer)
    End Sub

    Public F1 As C1 = New C1(c:=16, a:=17, b:=18)
    Public F2 As New C1(16, 17, 18)
    Public F3(16) As Integer
    Public F4(17) As Integer                          ' The upper bound specification is not presently treated as a code block. This is suspect.
    Public F5(18) As Integer
    Public F6 As Integer() = New Integer(16) {}
    Public F7 As Integer() = New Integer(17) {}
End Class
]]>
                             </file>
                         </compilation>

            Dim comp = CompilationUtils.CreateCompilationWithMscorlibAndVBRuntime(source)
            comp.VerifyDiagnostics()
            comp.VerifyAnalyzerDiagnostics({New SeventeenTestAnalyzer}, Nothing, Nothing, False,
                                           Diagnostic(SeventeenTestAnalyzer.SeventeenDescriptor.Id, "17").WithLocation(2, 71),
                                           Diagnostic(SeventeenTestAnalyzer.SeventeenDescriptor.Id, "17").WithLocation(6, 28),
                                           Diagnostic(SeventeenTestAnalyzer.SeventeenDescriptor.Id, "17").WithLocation(10, 16),
                                           Diagnostic(SeventeenTestAnalyzer.SeventeenDescriptor.Id, "17").WithLocation(19, 9),
                                           Diagnostic(SeventeenTestAnalyzer.SeventeenDescriptor.Id, "17").WithLocation(27, 40),
                                           Diagnostic(SeventeenTestAnalyzer.SeventeenDescriptor.Id, "17").WithLocation(28, 29),
                                           Diagnostic(SeventeenTestAnalyzer.SeventeenDescriptor.Id, "17").WithLocation(33, 42),
                                           Diagnostic(SeventeenTestAnalyzer.SeventeenDescriptor.Id, "M0").WithLocation(12, 9)) ' The M0 diagnostic is an artifact of the VB compiler filling in default values in the high-level bound tree, and is questionable.
        End Sub

        <Fact>
        Public Sub NullArgumentVisualBasic()
            Dim source = <compilation>
                             <file name="c.vb">
                                 <![CDATA[
Class Goo
    Public Sub New(X As String)

    End Sub
End Class

Class C
    Public Sub M0(x As String, y As String)
    End Sub

    Public Sub M1()
        M0("""", """")
        M0(Nothing, """")
        M0("""", Nothing)
        M0(Nothing, Nothing)
    End Sub

    Public Sub M2()
        Dim f1 = New Goo("""")
        Dim f2 = New Goo(Nothing)
    End Sub
End Class
]]>
                             </file>
                         </compilation>

            Dim comp = CompilationUtils.CreateCompilationWithMscorlibAndVBRuntime(source)
            comp.VerifyDiagnostics()
            comp.VerifyAnalyzerDiagnostics({New NullArgumentTestAnalyzer}, Nothing, Nothing, False,
                                           Diagnostic(NullArgumentTestAnalyzer.NullArgumentsDescriptor.Id, "Nothing").WithLocation(13, 12),
                                           Diagnostic(NullArgumentTestAnalyzer.NullArgumentsDescriptor.Id, "Nothing").WithLocation(14, 18),
                                           Diagnostic(NullArgumentTestAnalyzer.NullArgumentsDescriptor.Id, "Nothing").WithLocation(15, 12),
                                           Diagnostic(NullArgumentTestAnalyzer.NullArgumentsDescriptor.Id, "Nothing").WithLocation(15, 21),
                                           Diagnostic(NullArgumentTestAnalyzer.NullArgumentsDescriptor.Id, "Nothing").WithLocation(20, 26))
        End Sub

        <Fact>
        Public Sub MemberInitializerVisualBasic()
            Dim source = <compilation>
                             <file name="c.vb">
                                 <![CDATA[
Class Bar
    Public Field As Boolean
End Class

Class Goo
    Public Field As Integer
    Public Property Prop1 As String
    Public Property Prop2 As Bar
End Class

Class C
    Public Sub M1()
        Dim f1 = New Goo()
        Dim f2 = New Goo() With {.Field = 10}
        Dim f3 = New Goo With {.Prop1 = Nothing}
        Dim f4 = New Goo With {.Field = 10, .Prop1 = Nothing}
        Dim f5 = New Goo With {.Prop2 = New Bar() With {.Field = True}}

        Dim e1 = New Goo() With {.Prop1 = 10}
        Dim e2 = New Goo With {10}
    End Sub
End Class
]]>
                             </file>
                         </compilation>

            Dim comp = CompilationUtils.CreateCompilationWithMscorlibAndVBRuntime(source)
            comp.VerifyDiagnostics(Diagnostic(ERRID.ERR_ExpectedQualifiedNameInInit, "").WithLocation(20, 32))
            comp.VerifyAnalyzerDiagnostics({New MemberInitializerTestAnalyzer}, Nothing, Nothing, False,
                                            Diagnostic(MemberInitializerTestAnalyzer.DoNotUseFieldInitializerDescriptor.Id, "Field").WithLocation(14, 35),
                                            Diagnostic(MemberInitializerTestAnalyzer.DoNotUsePropertyInitializerDescriptor.Id, "Prop1").WithLocation(15, 33),
                                            Diagnostic(MemberInitializerTestAnalyzer.DoNotUseFieldInitializerDescriptor.Id, "Field").WithLocation(16, 33),
                                            Diagnostic(MemberInitializerTestAnalyzer.DoNotUsePropertyInitializerDescriptor.Id, "Prop1").WithLocation(16, 46),
                                            Diagnostic(MemberInitializerTestAnalyzer.DoNotUsePropertyInitializerDescriptor.Id, "Prop2").WithLocation(17, 33),
                                            Diagnostic(MemberInitializerTestAnalyzer.DoNotUseFieldInitializerDescriptor.Id, "Field").WithLocation(17, 58),
                                            Diagnostic(MemberInitializerTestAnalyzer.DoNotUsePropertyInitializerDescriptor.Id, "Prop1").WithLocation(19, 35))
        End Sub

        <Fact>
        Public Sub AssignmentVisualBasic()
            Dim source = <compilation>
                             <file name="c.vb">
                                 <![CDATA[
Class Bar
    Public Field As Boolean
End Class

Class Goo
    Public Field As Integer
    Public Property Prop1 As String
    Public Property Prop2 As Bar
End Class

Class C
    Public Sub M1()
        Dim f1 = New Goo()
        Dim f2 = New Goo() With {.Field = 10}
        Dim f3 = New Goo With {.Prop1 = Nothing}
        Dim f4 = New Goo With {.Field = 10, .Prop1 = Nothing}
        Dim f5 = New Goo With {.Prop2 = New Bar() With {.Field = True}}
    End Sub

    Public Sub M2()
        Dim f1 = New Goo With {.Prop2 = New Bar() With {.Field = True}}
        f1.Field = 0
        f1.Prop1 = Nothing

        Dim f2 = New Bar()
        f2.Field = True
    End Sub
End Class
]]>
                             </file>
                         </compilation>

            Dim comp = CompilationUtils.CreateCompilationWithMscorlibAndVBRuntime(source)
            comp.VerifyDiagnostics()
            comp.VerifyAnalyzerDiagnostics({New AssignmentTestAnalyzer}, Nothing, Nothing, False,
              Diagnostic(AssignmentTestAnalyzer.DoNotUseMemberAssignmentDescriptor.Id, ".Prop2 = New Bar() With {.Field = True}").WithLocation(21, 32),
              Diagnostic(AssignmentTestAnalyzer.DoNotUseMemberAssignmentDescriptor.Id, ".Field = 10").WithLocation(14, 34),
              Diagnostic(AssignmentTestAnalyzer.DoNotUseMemberAssignmentDescriptor.Id, ".Prop1 = Nothing").WithLocation(15, 32),
              Diagnostic(AssignmentTestAnalyzer.DoNotUseMemberAssignmentDescriptor.Id, ".Field = 10").WithLocation(16, 32),
              Diagnostic(AssignmentTestAnalyzer.DoNotUseMemberAssignmentDescriptor.Id, ".Prop1 = Nothing").WithLocation(16, 45),
              Diagnostic(AssignmentTestAnalyzer.DoNotUseMemberAssignmentDescriptor.Id, ".Prop2 = New Bar() With {.Field = True}").WithLocation(17, 32),
              Diagnostic(AssignmentTestAnalyzer.DoNotUseMemberAssignmentDescriptor.Id, ".Field = True").WithLocation(17, 57),
              Diagnostic(AssignmentTestAnalyzer.DoNotUseMemberAssignmentDescriptor.Id, ".Field = True").WithLocation(21, 57),
              Diagnostic(AssignmentTestAnalyzer.DoNotUseMemberAssignmentDescriptor.Id, "f1.Field = 0").WithLocation(22, 9),
              Diagnostic(AssignmentTestAnalyzer.DoNotUseMemberAssignmentDescriptor.Id, "f1.Prop1 = Nothing").WithLocation(23, 9),
              Diagnostic(AssignmentTestAnalyzer.DoNotUseMemberAssignmentDescriptor.Id, "f2.Field = True").WithLocation(26, 9))
        End Sub

        <Fact>
        Public Sub ArrayInitializerVisualBasic()
            Dim source = <compilation>
                             <file name="c.vb">
                                 <![CDATA[
Class C
    Public Sub M1()
        Dim arr1 = New Integer() {}
        Dim arr2 As Object = {}
        Dim arr3 = {}

        Dim arr4 = New Integer() {1, 2, 3}
        Dim arr5 = {1, 2, 3}
        Dim arr6 As C() = {Nothing, Nothing, Nothing}

        Dim arr7 = New Integer() {1, 2, 3, 4, 5, 6}                                 ' LargeList
        Dim arr8 = {1, 2, 3, 4, 5, 6}                                               ' LargeList
        Dim arr9 As C() = {Nothing, Nothing, Nothing, Nothing, Nothing, Nothing}    ' LargeList

        Dim arr10 As Integer(,) = {{1, 2, 3, 4, 5, 6}}      ' LargeList
        Dim arr11 = New Integer(,) {{1, 2, 3, 4, 5, 6},     ' LargeList
                                    {7, 8, 9, 10, 11, 12}}  ' LargeList
        Dim arr12 As C(,) = {{Nothing, Nothing, Nothing, Nothing, Nothing, Nothing},    ' LargeList
                            {Nothing, Nothing, Nothing, Nothing, Nothing, Nothing}}     ' LargeList
        Dim arr13 = {{{1, 2}, {3, 4}}, {{5, 6}, {7, 8}}}

        ' jagged array
        Dim arr14 = {({1, 2, 3}), ({4, 5}), ({6}), ({7})}
        Dim arr15 = {({({1, 2, 3, 4, 5, 6})})}              ' LargeList
    End Sub
End Class
]]>
                             </file>
                         </compilation>

            Dim comp = CompilationUtils.CreateCompilationWithMscorlibAndVBRuntime(source)
            comp.VerifyDiagnostics()
            comp.VerifyAnalyzerDiagnostics({New ArrayInitializerTestAnalyzer()}, Nothing, Nothing, False,
                Diagnostic(ArrayInitializerTestAnalyzer.DoNotUseLargeListOfArrayInitializersDescriptor.Id, "{1, 2, 3, 4, 5, 6}").WithLocation(11, 34),
                Diagnostic(ArrayInitializerTestAnalyzer.DoNotUseLargeListOfArrayInitializersDescriptor.Id, "{1, 2, 3, 4, 5, 6}").WithLocation(12, 20),
                Diagnostic(ArrayInitializerTestAnalyzer.DoNotUseLargeListOfArrayInitializersDescriptor.Id, "{Nothing, Nothing, Nothing, Nothing, Nothing, Nothing}").WithLocation(13, 27),
                Diagnostic(ArrayInitializerTestAnalyzer.DoNotUseLargeListOfArrayInitializersDescriptor.Id, "{1, 2, 3, 4, 5, 6}").WithLocation(15, 36),
                Diagnostic(ArrayInitializerTestAnalyzer.DoNotUseLargeListOfArrayInitializersDescriptor.Id, "{1, 2, 3, 4, 5, 6}").WithLocation(16, 37),
                Diagnostic(ArrayInitializerTestAnalyzer.DoNotUseLargeListOfArrayInitializersDescriptor.Id, "{7, 8, 9, 10, 11, 12}").WithLocation(17, 37),
                Diagnostic(ArrayInitializerTestAnalyzer.DoNotUseLargeListOfArrayInitializersDescriptor.Id, "{Nothing, Nothing, Nothing, Nothing, Nothing, Nothing}").WithLocation(18, 30),
                Diagnostic(ArrayInitializerTestAnalyzer.DoNotUseLargeListOfArrayInitializersDescriptor.Id, "{Nothing, Nothing, Nothing, Nothing, Nothing, Nothing}").WithLocation(19, 29),
                Diagnostic(ArrayInitializerTestAnalyzer.DoNotUseLargeListOfArrayInitializersDescriptor.Id, "{1, 2, 3, 4, 5, 6}").WithLocation(24, 25))
        End Sub

        <Fact>
        Public Sub VariableDeclarationVisualBasic()
            Dim source = <compilation>
                             <file name="c.vb">
                                 <![CDATA[
Class C
#Disable Warning BC42024
    Dim field1, field2, field3, field4 As Integer
    Public Sub M1()
        Dim a1 = 10
        Dim b1 As New Integer, b2, b3, b4 As New Goo(1)         'too many
        Dim c1, c2 As Integer, c3, c4 As Goo                    'too many
        Dim d1() As Goo
        Dim e1 As Integer = 10, e2 = {1, 2, 3}, e3, e4 As C     'too many
        Dim f1 = 10, f2 = 11, f3 As Integer
        Dim h1, h2, , h3 As Integer                             'too many
        Dim i1, i2, i3, i4 As New UndefType                     'too many
        Dim j1, j2, j3, j4 As UndefType                         'too many
        Dim k1 As Integer, k2, k3, k4 As New Goo(1)             'too many
    End Sub
#Enable Warning BC42024
End Class

Class Goo
    Public Sub New(X As Integer)
    End Sub
End Class
]]>
                             </file>
                         </compilation>

            Dim comp = CompilationUtils.CreateCompilationWithMscorlibAndVBRuntime(source)
            comp.VerifyDiagnostics(
                Diagnostic(ERRID.ERR_ExpectedIdentifier, "").WithLocation(11, 21),
                Diagnostic(ERRID.ERR_UndefinedType1, "UndefType").WithArguments("UndefType").WithLocation(12, 35),
                Diagnostic(ERRID.ERR_UndefinedType1, "UndefType").WithArguments("UndefType").WithLocation(12, 35),
                Diagnostic(ERRID.ERR_UndefinedType1, "UndefType").WithArguments("UndefType").WithLocation(12, 35),
                Diagnostic(ERRID.ERR_UndefinedType1, "UndefType").WithArguments("UndefType").WithLocation(12, 35),
                Diagnostic(ERRID.ERR_UndefinedType1, "UndefType").WithArguments("UndefType").WithLocation(13, 31),
                Diagnostic(ERRID.ERR_UndefinedType1, "UndefType").WithArguments("UndefType").WithLocation(13, 31),
                Diagnostic(ERRID.ERR_UndefinedType1, "UndefType").WithArguments("UndefType").WithLocation(13, 31),
                Diagnostic(ERRID.ERR_UndefinedType1, "UndefType").WithArguments("UndefType").WithLocation(13, 31))
            comp.VerifyAnalyzerDiagnostics({New VariableDeclarationTestAnalyzer}, Nothing, Nothing, False,
                Diagnostic(VariableDeclarationTestAnalyzer.LocalVarInitializedDeclarationDescriptor.Id, "a1").WithLocation(5, 13),
                Diagnostic(VariableDeclarationTestAnalyzer.TooManyLocalVarDeclarationsDescriptor.Id, "Dim b1 As New Integer, b2, b3, b4 As New Goo(1)").WithLocation(6, 9),
                Diagnostic(VariableDeclarationTestAnalyzer.LocalVarInitializedDeclarationDescriptor.Id, "b1").WithLocation(6, 13),
                Diagnostic(VariableDeclarationTestAnalyzer.LocalVarInitializedDeclarationDescriptor.Id, "b2").WithLocation(6, 32),
                Diagnostic(VariableDeclarationTestAnalyzer.LocalVarInitializedDeclarationDescriptor.Id, "b3").WithLocation(6, 36),
                Diagnostic(VariableDeclarationTestAnalyzer.LocalVarInitializedDeclarationDescriptor.Id, "b4").WithLocation(6, 40),
                Diagnostic(VariableDeclarationTestAnalyzer.TooManyLocalVarDeclarationsDescriptor.Id, "Dim c1, c2 As Integer, c3, c4 As Goo").WithLocation(7, 9),
                Diagnostic(VariableDeclarationTestAnalyzer.TooManyLocalVarDeclarationsDescriptor.Id, "Dim e1 As Integer = 10, e2 = {1, 2, 3}, e3, e4 As C").WithLocation(9, 9),
                Diagnostic(VariableDeclarationTestAnalyzer.LocalVarInitializedDeclarationDescriptor.Id, "e1").WithLocation(9, 13),
                Diagnostic(VariableDeclarationTestAnalyzer.LocalVarInitializedDeclarationDescriptor.Id, "e2").WithLocation(9, 33),
                Diagnostic(VariableDeclarationTestAnalyzer.LocalVarInitializedDeclarationDescriptor.Id, "f1").WithLocation(10, 13),
                Diagnostic(VariableDeclarationTestAnalyzer.LocalVarInitializedDeclarationDescriptor.Id, "f2").WithLocation(10, 22),
                Diagnostic(VariableDeclarationTestAnalyzer.TooManyLocalVarDeclarationsDescriptor.Id, "Dim h1, h2, , h3 As Integer").WithLocation(11, 9),
                Diagnostic(VariableDeclarationTestAnalyzer.TooManyLocalVarDeclarationsDescriptor.Id, "Dim i1, i2, i3, i4 As New UndefType").WithLocation(12, 9),
                Diagnostic(VariableDeclarationTestAnalyzer.TooManyLocalVarDeclarationsDescriptor.Id, "Dim j1, j2, j3, j4 As UndefType").WithLocation(13, 9),
                Diagnostic(VariableDeclarationTestAnalyzer.TooManyLocalVarDeclarationsDescriptor.Id, "Dim k1 As Integer, k2, k3, k4 As New Goo(1)").WithLocation(14, 9),
                Diagnostic(VariableDeclarationTestAnalyzer.LocalVarInitializedDeclarationDescriptor.Id, "k2").WithLocation(14, 28),
                Diagnostic(VariableDeclarationTestAnalyzer.LocalVarInitializedDeclarationDescriptor.Id, "k3").WithLocation(14, 32),
                Diagnostic(VariableDeclarationTestAnalyzer.LocalVarInitializedDeclarationDescriptor.Id, "k4").WithLocation(14, 36))
        End Sub
        <Fact>
        Public Sub CaseVisualBasic()
            Dim source = <compilation>
                             <file name="c.vb">
                                 <![CDATA[
Class C
    Public Sub M1(x As Integer)
        Select Case x
            Case 1, 2
                Exit Select
            Case = 10
                Exit Select
            Case Else
                Exit Select
        End Select

        Select Case x
            Case 1
                Exit Select
            Case = 1000
                Exit Select
            Case Else
                Exit Select
        End Select

        Select Case x
            Case 10 To 500
                Exit Select
            Case = 1000
                Exit Select
            Case Else
                Exit Select
        End Select

        Select Case x
            Case 1, 980 To 985
                Exit Select
            Case Else
                Exit Select
        End Select

        Select Case x
            Case 1 to 3, 980 To 985
                Exit Select
        End Select

        Select Case x
            Case 1
                Exit Select
            Case > 100000
                Exit Select
        End Select   

        Select Case x
            Case Else
                Exit Select
        End Select     

        Select Case x
        End Select

        Select Case x
            Case 1
                Exit Select
            Case
                Exit Select
        End Select   

        Select Case x
            Case 1
                Exit Select
            Case =
                Exit Select
        End Select  

        Select Case x
            Case 1
                Exit Select
            Case 2 to
                Exit Select
        End Select  
    End Sub
End Class
]]>
                             </file>
                         </compilation>

            Dim comp = CompilationUtils.CreateCompilationWithMscorlibAndVBRuntime(source)
            comp.VerifyDiagnostics(Diagnostic(ERRID.ERR_ExpectedExpression, "").WithLocation(60, 17),
                                   Diagnostic(ERRID.ERR_ExpectedExpression, "").WithLocation(68, 1),
                                   Diagnostic(ERRID.ERR_ExpectedExpression, "").WithLocation(74, 22))
            comp.VerifyAnalyzerDiagnostics({New CaseTestAnalyzer}, Nothing, Nothing, False,
                Diagnostic(CaseTestAnalyzer.MultipleCaseClausesDescriptor.Id,
"Case 1, 2
                Exit Select").WithLocation(4, 13),
                Diagnostic(CaseTestAnalyzer.HasDefaultCaseDescriptor.Id, "Case Else").WithLocation(8, 13),
                Diagnostic(CaseTestAnalyzer.HasDefaultCaseDescriptor.Id, "Case Else").WithLocation(17, 13),
                Diagnostic(CaseTestAnalyzer.HasDefaultCaseDescriptor.Id, "Case Else").WithLocation(26, 13),
                Diagnostic(CaseTestAnalyzer.MultipleCaseClausesDescriptor.Id,
"Case 1, 980 To 985
                Exit Select").WithLocation(31, 13),
                Diagnostic(CaseTestAnalyzer.HasDefaultCaseDescriptor.Id, "Case Else").WithLocation(33, 13),
                Diagnostic(CaseTestAnalyzer.MultipleCaseClausesDescriptor.Id,
"Case 1 to 3, 980 To 985
                Exit Select").WithLocation(38, 13),
                Diagnostic(CaseTestAnalyzer.HasDefaultCaseDescriptor.Id, "Case Else").WithLocation(50, 13))
        End Sub

        <Fact>
        Public Sub ExplicitVsImplicitInstancesVisualBasic()
            Dim source = <compilation>
                             <file name="c.vb">
                                 <![CDATA[
Class C
    Public Overridable Sub M1()
        Me.M1()
        M1()
    End Sub
    Public Sub M2()
    End Sub
End Class

Class D
    Inherits C
    Public Overrides Sub M1()
        MyBase.M1()
        M1()
        M2()
    End Sub
End Class
]]>
                             </file>
                         </compilation>

            Dim comp = CompilationUtils.CreateCompilationWithMscorlibAndVBRuntime(source)
            comp.VerifyDiagnostics()
            comp.VerifyAnalyzerDiagnostics({New ExplicitVsImplicitInstanceAnalyzer}, Nothing, Nothing, False,
               Diagnostic(ExplicitVsImplicitInstanceAnalyzer.ExplicitInstanceDescriptor.Id, "Me").WithLocation(3, 9),
               Diagnostic(ExplicitVsImplicitInstanceAnalyzer.ImplicitInstanceDescriptor.Id, "M1").WithLocation(4, 9),
               Diagnostic(ExplicitVsImplicitInstanceAnalyzer.ExplicitInstanceDescriptor.Id, "MyBase").WithLocation(13, 9),
               Diagnostic(ExplicitVsImplicitInstanceAnalyzer.ImplicitInstanceDescriptor.Id, "M1").WithLocation(14, 9),
               Diagnostic(ExplicitVsImplicitInstanceAnalyzer.ImplicitInstanceDescriptor.Id, "M2").WithLocation(15, 9))
        End Sub

        <Fact>
        Public Sub EventAndMethodReferencesVisualBasic()
            Dim source = <compilation>
                             <file name="c.vb">
                                 <![CDATA[
Delegate Sub MumbleEventHandler(sender As Object, args As System.EventArgs)

Class C
    Public Event Mumble As MumbleEventHandler

    Public Sub OnMumble(args As System.EventArgs)
        AddHandler Mumble, New MumbleEventHandler(AddressOf Mumbler)
        AddHandler Mumble, New MumbleEventHandler(Sub(s As Object, a As System.EventArgs)
                                                  End Sub)
        AddHandler Mumble, Sub(s As Object, a As System.EventArgs)
                           End Sub
        RaiseEvent Mumble(Me, args)
        ' Dim o As object = AddressOf Mumble
        Dim d As MumbleEventHandler = AddressOf Mumbler
        Mumbler(Me, Nothing)
        RemoveHandler Mumble, AddressOf Mumbler
    End Sub

    Private Sub Mumbler(sender As Object, args As System.EventArgs) 
    End Sub
End Class
]]>
                             </file>
                         </compilation>

            Dim comp = CompilationUtils.CreateCompilationWithMscorlibAndVBRuntime(source)
            comp.VerifyDiagnostics()
            comp.VerifyAnalyzerDiagnostics({New MemberReferenceAnalyzer}, Nothing, Nothing, False,                 ' Bug: we are missing diagnostics of "MethodBindingDescriptor" here. https://github.com/dotnet/roslyn/issues/20095                           
                 Diagnostic(MemberReferenceAnalyzer.HandlerAddedDescriptor.Id, "AddHandler Mumble, New MumbleEventHandler(AddressOf Mumbler)").WithLocation(7, 9),
                 Diagnostic(MemberReferenceAnalyzer.EventReferenceDescriptor.Id, "Mumble").WithLocation(7, 20),
                 Diagnostic(MemberReferenceAnalyzer.MethodBindingDescriptor.Id, "AddressOf Mumbler").WithLocation(7, 51),
                 Diagnostic(MemberReferenceAnalyzer.HandlerAddedDescriptor.Id, "AddHandler Mumble, New MumbleEventHandler(Sub(s As Object, a As System.EventArgs)
                                                  End Sub)").WithLocation(8, 9),
                 Diagnostic(MemberReferenceAnalyzer.EventReferenceDescriptor.Id, "Mumble").WithLocation(8, 20),
                 Diagnostic(MemberReferenceAnalyzer.HandlerAddedDescriptor.Id, "AddHandler Mumble, Sub(s As Object, a As System.EventArgs)
                           End Sub").WithLocation(10, 9),
                 Diagnostic(MemberReferenceAnalyzer.EventReferenceDescriptor.Id, "Mumble").WithLocation(10, 20),
                 Diagnostic(MemberReferenceAnalyzer.EventReferenceDescriptor.Id, "Mumble").WithLocation(12, 20),
                 Diagnostic(MemberReferenceAnalyzer.MethodBindingDescriptor.Id, "AddressOf Mumbler").WithLocation(14, 39),
                 Diagnostic(MemberReferenceAnalyzer.HandlerRemovedDescriptor.Id, "RemoveHandler Mumble, AddressOf Mumbler").WithLocation(16, 9),
                 Diagnostic(MemberReferenceAnalyzer.EventReferenceDescriptor.Id, "Mumble").WithLocation(16, 23),
                 Diagnostic(MemberReferenceAnalyzer.MethodBindingDescriptor.Id, "AddressOf Mumbler").WithLocation(16, 31)
            )
        End Sub

        <Fact>
        Public Sub ParamArraysVisualBasic()
            Dim source = <compilation>
                             <file name="c.vb">
                                 <![CDATA[
Class C
    Public Sub M0(a As Integer, ParamArray b As Integer())
    End Sub

    Public Sub M1()
        M0(1)
        M0(1, 2)
        M0(1, 2, 3, 4)
        M0(1, 2, 3, 4, 5)
        M0(1, 2, 3, 4, 5, 6)
        M0(1, New Integer() { 2, 3, 4 })
        M0(1, New Integer() { 2, 3, 4, 5 })
        M0(1, New Integer() { 2, 3, 4, 5, 6 })
        Dim local As D = new D(1, 2, 3, 4, 5)
        local = new D(1, New Integer() { 2, 3, 4, 5 })
        local = new D(1, 2, 3, 4)
        local = new D(1, New Integer() { 2, 3, 4 })
    End Sub
End Class

Class D
    Public Sub New(a As Integer, ParamArray b As Integer())
    End Sub
End Class
]]>
                             </file>
                         </compilation>

            Dim comp = CompilationUtils.CreateCompilationWithMscorlibAndVBRuntime(source)
            comp.VerifyDiagnostics()
            comp.VerifyAnalyzerDiagnostics({New ParamsArrayTestAnalyzer}, Nothing, Nothing, False,
                                           Diagnostic(ParamsArrayTestAnalyzer.LongParamsDescriptor.Id, "M0(1, 2, 3, 4, 5)").WithLocation(9, 9),
                                           Diagnostic(ParamsArrayTestAnalyzer.LongParamsDescriptor.Id, "M0(1, 2, 3, 4, 5, 6)").WithLocation(10, 9),
                                           Diagnostic(ParamsArrayTestAnalyzer.LongParamsDescriptor.Id, "New Integer() { 2, 3, 4, 5 }").WithLocation(12, 15),
                                           Diagnostic(ParamsArrayTestAnalyzer.LongParamsDescriptor.Id, "New Integer() { 2, 3, 4, 5, 6 }").WithLocation(13, 15),
                                           Diagnostic(ParamsArrayTestAnalyzer.LongParamsDescriptor.Id, "D").WithLocation(14, 30),
                                           Diagnostic(ParamsArrayTestAnalyzer.LongParamsDescriptor.Id, "New Integer() { 2, 3, 4, 5 }").WithLocation(15, 26))
        End Sub

        <Fact>
        Public Sub FieldInitializersVisualBasic()
            Dim source = <compilation>
                             <file name="c.vb">
                                 <![CDATA[
Class C
    Public F1 As Integer = 44
    Public F2 As String = "Hello"
    Public F3 As Integer = Goo()

    Public Shared Function Goo()
        Return 10
    End Function

    Public Shared Function Bar(Optional P1 As Integer = 10, Optional F2 As Integer = 20)
        Return P1 + F2
    End Function
End Class
]]>
                             </file>
                         </compilation>

            Dim comp = CompilationUtils.CreateCompilationWithMscorlibAndVBRuntime(source)
            comp.VerifyDiagnostics()
            comp.VerifyAnalyzerDiagnostics({New EqualsValueTestAnalyzer}, Nothing, Nothing, False,
                                           Diagnostic(EqualsValueTestAnalyzer.EqualsValueDescriptor.Id, "= 44").WithLocation(2, 26),
                                           Diagnostic(EqualsValueTestAnalyzer.EqualsValueDescriptor.Id, "= ""Hello""").WithLocation(3, 25),
                                           Diagnostic(EqualsValueTestAnalyzer.EqualsValueDescriptor.Id, "= Goo()").WithLocation(4, 26),
                                           Diagnostic(EqualsValueTestAnalyzer.EqualsValueDescriptor.Id, "= 20").WithLocation(10, 84))
        End Sub

        <Fact>
        Public Sub OwningSymbolVisualBasic()
            Dim source = <compilation>
                             <file name="c.vb">
                                 <![CDATA[
Class C
    Public Sub UnFunkyMethod()
        Dim x As Integer = 0
        Dim y As Integer = x
    End Sub

    Public Sub FunkyMethod()
        Dim x As Integer = 0
        Dim y As Integer = x
    End Sub

    Public FunkyField As Integer = 12
    Public UnFunkyField As Integer = 12
End Class
]]>
                             </file>
                         </compilation>

            Dim comp = CompilationUtils.CreateCompilationWithMscorlibAndVBRuntime(source)
            comp.VerifyDiagnostics()
            comp.VerifyAnalyzerDiagnostics({New OwningSymbolTestAnalyzer}, Nothing, Nothing, False,
                                           Diagnostic(OwningSymbolTestAnalyzer.ExpressionDescriptor.Id, "0").WithLocation(8, 28),
                                           Diagnostic(OwningSymbolTestAnalyzer.ExpressionDescriptor.Id, "x").WithLocation(9, 28),
                                           Diagnostic(OwningSymbolTestAnalyzer.ExpressionDescriptor.Id, "12").WithLocation(12, 36))
        End Sub

        <Fact>
        Public Sub NoneOperationVisualBasic()
            ' BoundCaseStatement is OperationKind.None
            Dim source = <compilation>
                             <file name="c.vb">
                                 <![CDATA[
Class C
    Public Sub M1(x as Integer)
        Select Case x
            Case 1, 2
                Exit Select
            Case = 10
                Exit Select
            Case Else
                Exit Select
        End Select
    End Sub
     
    Public Property Fred As Integer  
        Set(value As Integer)  
            Exit Property  
        End Set  
        Get  
            Return 12  
        End Get  
    End Property  
  
    Public Sub Barney  
        Resume  
    End Sub
End Class
]]>
                             </file>
                         </compilation>

<<<<<<< HEAD
            ' We have 2 OperationKind.None operations in the operation tree:
            ' (1) BoundUnstructedExceptionHandlingStatement for the method block with Resume statement
            ' (2) BoundResumeStatement for Resume statement
            Dim comp = CompilationUtils.CreateCompilationWithMscorlibAndVBRuntime(source, parseOptions:=TestOptions.RegularWithIOperationFeature)
=======
            Dim comp = CompilationUtils.CreateCompilationWithMscorlibAndVBRuntime(source)
>>>>>>> 333dc835
            comp.VerifyDiagnostics()
            comp.VerifyAnalyzerDiagnostics({New NoneOperationTestAnalyzer}, Nothing, Nothing, False,
                                           Diagnostic(NoneOperationTestAnalyzer.NoneOperationDescriptor.Id, <![CDATA[Public Sub Barney  
        Resume  
    End Sub]]>).WithLocation(22, 5),
                                           Diagnostic(NoneOperationTestAnalyzer.NoneOperationDescriptor.Id, "Resume").WithLocation(23, 9))
        End Sub

        <Fact>
        Public Sub LambdaExpressionVisualBasic()
            Dim source = <compilation>
                             <file name="c.vb">
                                 <![CDATA[
Imports System

Class B
    Public Sub M1(x As Integer)
        Dim action1 As Action = Sub()
                                End Sub
        Dim action2 As Action = Sub()
                                    Console.WriteLine(1)
                                End Sub
        Dim func1 As Func(Of Integer, Integer) = Function(value As Integer)
                                                     value = value + 1
                                                     value = value + 1
                                                     value = value + 1
                                                     Return value + 1
                                                 End Function
    End Sub
End Class

Delegate Sub MumbleEventHandler(sender As Object, args As EventArgs)

Class C
    Public Event Mumble As MumbleEventHandler

    Public Sub OnMumble(args As EventArgs)
        AddHandler Mumble, New MumbleEventHandler(Sub(s As Object, a As EventArgs)
                                                  End Sub)
        AddHandler Mumble, Sub(s As Object, a As EventArgs)
                               Dim value = 1
                               value = value + 1
                               value = value + 1
                               value = value + 1
                           End Sub
        RaiseEvent Mumble(Me, args)
    End Sub
End Class
]]>
                             </file>
                         </compilation>

            Dim comp = CompilationUtils.CreateCompilationWithMscorlibAndVBRuntime(source)
            comp.VerifyDiagnostics()
            comp.VerifyAnalyzerDiagnostics({New LambdaTestAnalyzer}, Nothing, Nothing, False,
                Diagnostic(LambdaTestAnalyzer.LambdaExpressionDescriptor.Id, "Sub()
                                End Sub").WithLocation(5, 33),
                Diagnostic(LambdaTestAnalyzer.LambdaExpressionDescriptor.Id, "Sub(s As Object, a As EventArgs)
                                                  End Sub").WithLocation(25, 51),
                Diagnostic(LambdaTestAnalyzer.LambdaExpressionDescriptor.Id, "Sub()
                                    Console.WriteLine(1)
                                End Sub").WithLocation(7, 33),
                Diagnostic(LambdaTestAnalyzer.LambdaExpressionDescriptor.Id, "Sub(s As Object, a As EventArgs)
                               Dim value = 1
                               value = value + 1
                               value = value + 1
                               value = value + 1
                           End Sub").WithLocation(27, 28),
                Diagnostic(LambdaTestAnalyzer.TooManyStatementsInLambdaExpressionDescriptor.Id, "Sub(s As Object, a As EventArgs)
                               Dim value = 1
                               value = value + 1
                               value = value + 1
                               value = value + 1
                           End Sub").WithLocation(27, 28),
                Diagnostic(LambdaTestAnalyzer.LambdaExpressionDescriptor.Id, "Function(value As Integer)
                                                     value = value + 1
                                                     value = value + 1
                                                     value = value + 1
                                                     Return value + 1
                                                 End Function").WithLocation(10, 50),
                Diagnostic(LambdaTestAnalyzer.TooManyStatementsInLambdaExpressionDescriptor.Id, "Function(value As Integer)
                                                     value = value + 1
                                                     value = value + 1
                                                     value = value + 1
                                                     Return value + 1
                                                 End Function").WithLocation(10, 50))
        End Sub

        <WorkItem(8385, "https://github.com/dotnet/roslyn/issues/8385")>
        <Fact(Skip:="https://github.com/dotnet/roslyn/issues/18839")>
        Public Sub StaticMemberReferenceVisualBasic()
            Dim source = <compilation>
                             <file name="c.vb">
                                 <![CDATA[
Class D
    Public Shared Event E()

    Public Shared Field As Integer

    Public Shared Property P As Integer

    Public Shared Sub Method()
    End Sub
End Class

Class C
    Public Shared Event E()

    Public Shared Sub Bar()
    End Sub

    Public Sub Goo()
        AddHandler C.E, AddressOf D.Method
        RaiseEvent E()  ' Can't raise static event with type in VB
        C.Bar()

        AddHandler D.E, Sub()
                        End Sub
        D.Field = 1
        Dim x = D.P
        D.Method()
    End Sub
End Class
]]>
                             </file>
                         </compilation>

            Dim comp = CompilationUtils.CreateCompilationWithMscorlibAndVBRuntime(source)
            comp.VerifyDiagnostics()
            comp.VerifyAnalyzerDiagnostics({New StaticMemberTestAnalyzer}, Nothing, Nothing, False,
                Diagnostic(StaticMemberTestAnalyzer.StaticMemberDescriptor.Id, "AddHandler C.E, AddressOf D.Method").WithLocation(19, 9),
                Diagnostic(StaticMemberTestAnalyzer.StaticMemberDescriptor.Id, "AddressOf D.Method").WithLocation(19, 25),
                Diagnostic(StaticMemberTestAnalyzer.StaticMemberDescriptor.Id, "E").WithLocation(20, 20),
                Diagnostic(StaticMemberTestAnalyzer.StaticMemberDescriptor.Id, "C.Bar()").WithLocation(21, 9),
                Diagnostic(StaticMemberTestAnalyzer.StaticMemberDescriptor.Id, "AddHandler D.E, Sub()
                        End Sub").WithLocation(23, 9),
                Diagnostic(StaticMemberTestAnalyzer.StaticMemberDescriptor.Id, "D.Field").WithLocation(25, 9),
                Diagnostic(StaticMemberTestAnalyzer.StaticMemberDescriptor.Id, "D.P").WithLocation(26, 17),
                Diagnostic(StaticMemberTestAnalyzer.StaticMemberDescriptor.Id, "D.Method()").WithLocation(27, 9))
        End Sub

        <Fact>
        Public Sub LabelOperatorsVisualBasic()
            Dim source = <compilation>
                             <file name="c.vb">
                                 <![CDATA[
Public Class A
    Public Sub Fred()
        Wilma:
        GoTo Betty
        Betty:
        GoTo Wilma
    End Sub
End Class
]]>
                             </file>
                         </compilation>

            Dim comp = CompilationUtils.CreateCompilationWithMscorlibAndVBRuntime(source)
            comp.VerifyDiagnostics()
            comp.VerifyAnalyzerDiagnostics({New LabelOperationsTestAnalyzer}, Nothing, Nothing, False,
                Diagnostic(LabelOperationsTestAnalyzer.LabelDescriptor.Id, "Wilma:").WithLocation(3, 9),
                Diagnostic(LabelOperationsTestAnalyzer.GotoDescriptor.Id, "GoTo Betty").WithLocation(4, 9),
                Diagnostic(LabelOperationsTestAnalyzer.LabelDescriptor.Id, "Betty:").WithLocation(5, 9),
                Diagnostic(LabelOperationsTestAnalyzer.GotoDescriptor.Id, "GoTo Wilma").WithLocation(6, 9))
        End Sub

        <Fact>
        Public Sub UnaryBinaryOperatorsVisualBasic()
            Dim source = <compilation>
                             <file name="c.vb">
                                 <![CDATA[
Public Class A

    Private ReadOnly _value As Integer

    Public Sub New (value As Integer)
        _value = value
    End Sub

    Public Shared Operator +(x As A, Y As A) As A
        Return New A(x._value + y._value)
    End Operator

    Public Shared Operator *(x As A, y As A) As A
        Return New A(x._value * y._value)
    End Operator

    Public Shared Operator -(x  As A) As A
        Return New A(-x._value)
    End Operator

    Public Shared operator +(x As A) As A
        Return New A(+x._value)
    End Operator
End CLass

Class C
    Public Shared Sub Main()
        Dim B As Boolean = False
        Dim d As Double = 100
        Dim a1 As New A(0)
        Dim a2 As New A(100)

        b = Not b
        d = d * 100
        a1 = a1 + a2
        a1 = -a2
    End Sub
End Class
]]>
                             </file>
                         </compilation>

            Dim comp = CompilationUtils.CreateCompilationWithMscorlibAndVBRuntime(source)
            comp.VerifyDiagnostics()
            comp.VerifyAnalyzerDiagnostics({New UnaryAndBinaryOperationsTestAnalyzer}, Nothing, Nothing, False,
                Diagnostic(UnaryAndBinaryOperationsTestAnalyzer.BooleanNotDescriptor.Id, "Not b").WithLocation(33, 13),
                Diagnostic(UnaryAndBinaryOperationsTestAnalyzer.DoubleMultiplyDescriptor.Id, "d * 100").WithLocation(34, 13),
                Diagnostic(UnaryAndBinaryOperationsTestAnalyzer.OperatorAddMethodDescriptor.Id, "a1 + a2").WithLocation(35, 14),
                Diagnostic(UnaryAndBinaryOperationsTestAnalyzer.OperatorMinusMethodDescriptor.Id, "-a2").WithLocation(36, 14))
        End Sub

        <Fact>
        Public Sub BinaryOperatorsVisualBasic()
            Dim source = <compilation>
                             <file name="c.vb">
                                 <![CDATA[
Public Class B2

    Public Shared Operator +(x As B2, y As B2) As B2 
        System.Console.WriteLine("+")
        Return x
    End Operator

    Public Shared Operator -(x As B2, y As B2) As B2 
        System.Console.WriteLine("-")
        Return x
    End Operator

    Public Shared Operator *(x As B2, y As B2) As B2 
        System.Console.WriteLine("*")
        Return x
    End Operator

    Public Shared Operator /(x As B2, y As B2) As B2 
        System.Console.WriteLine("/")
        Return x
    End Operator

    Public Shared Operator \(x As B2, y As B2) As B2 
        System.Console.WriteLine("\")
        Return x
    End Operator

    Public Shared Operator Mod(x As B2, y As B2) As B2 
        System.Console.WriteLine("Mod")
        Return x
    End Operator

    Public Shared Operator ^(x As B2, y As B2) As B2 
        System.Console.WriteLine("^")
        Return x
    End Operator

    Public Shared Operator =(x As B2, y As B2) As B2 
        System.Console.WriteLine("=")
        Return x
    End Operator

    Public Shared Operator <>(x As B2, y As B2) As B2
        System.Console.WriteLine("<>")
        Return x
    End Operator

    Public Shared Operator <(x As B2, y As B2) As B2 
        System.Console.WriteLine("<")
        Return x
    End Operator

    Public Shared Operator >(x As B2, y As B2) As B2 
        System.Console.WriteLine(">")
        Return x
    End Operator

    Public Shared Operator <=(x As B2, y As B2) As B2
        System.Console.WriteLine("<=")
        Return x
    End Operator

    Public Shared Operator >=(x As B2, y As B2) As B2
        System.Console.WriteLine(">=")
        Return x
    End Operator

    Public Shared Operator Like(x As B2, y As B2) As B2
        System.Console.WriteLine("Like")
        Return x
    End Operator

    Public Shared Operator &(x As B2, y As B2) As B2 
        System.Console.WriteLine("&")
        Return x
    End Operator

    Public Shared Operator And(x As B2, y As B2) As B2
        System.Console.WriteLine("And")
        Return x
    End Operator

    Public Shared Operator Or(x As B2, y As B2) As B2 
        System.Console.WriteLine("Or")
        Return x
    End Operator

    Public Shared Operator Xor(x As B2, y As B2) As B2
        System.Console.WriteLine("Xor")
        Return x
    End Operator

    Public Shared Operator <<(x As B2, y As Integer) As B2
        System.Console.WriteLine("<<")
        Return x
    End Operator

    Public Shared Operator >>(x As B2, y As Integer) As B2
        System.Console.WriteLine(">>")
        Return x
    End Operator
End Class

Module Module1

    Sub Main()
        Dim x, y As New B2()
        Dim r As B2
        r = x + y      
        r = x - y      
        r = x * y      
        r = x / y      
        r = x \ y      
        r = x Mod y    
        r = x ^ y
        r = x = y      
        r = x <> y     
        r = x < y      
        r = x > y      
        r = x <= y     
        r = x >= y     
        r = x Like y
        r = x & y
        r = x And y    
        r = x Or y     
        r = x Xor y    
        r = x << 2     
        r = x >> 3
    End Sub
End Module
]]>
                             </file>
                         </compilation>

            Dim comp = CompilationUtils.CreateCompilationWithMscorlibAndVBRuntime(source)
            comp.VerifyDiagnostics()
            comp.VerifyAnalyzerDiagnostics({New BinaryOperatorVBTestAnalyzer}, Nothing, Nothing, False,
                Diagnostic("BinaryUserDefinedOperator", "x + y").WithArguments("Add").WithLocation(109, 13),
                Diagnostic("BinaryUserDefinedOperator", "x - y").WithArguments("Subtract").WithLocation(110, 13),
                Diagnostic("BinaryUserDefinedOperator", "x * y").WithArguments("Multiply").WithLocation(111, 13),
                Diagnostic("BinaryUserDefinedOperator", "x / y").WithArguments("Divide").WithLocation(112, 13),
                Diagnostic("BinaryUserDefinedOperator", "x \ y").WithArguments("IntegerDivide").WithLocation(113, 13),
                Diagnostic("BinaryUserDefinedOperator", "x Mod y").WithArguments("Remainder").WithLocation(114, 13),
                Diagnostic("BinaryUserDefinedOperator", "x ^ y").WithArguments("Power").WithLocation(115, 13),
                Diagnostic("BinaryUserDefinedOperator", "x = y").WithArguments("Equals").WithLocation(116, 13),
                Diagnostic("BinaryUserDefinedOperator", "x <> y").WithArguments("NotEquals").WithLocation(117, 13),
                Diagnostic("BinaryUserDefinedOperator", "x < y").WithArguments("LessThan").WithLocation(118, 13),
                Diagnostic("BinaryUserDefinedOperator", "x > y").WithArguments("GreaterThan").WithLocation(119, 13),
                Diagnostic("BinaryUserDefinedOperator", "x <= y").WithArguments("LessThanOrEqual").WithLocation(120, 13),
                Diagnostic("BinaryUserDefinedOperator", "x >= y").WithArguments("GreaterThanOrEqual").WithLocation(121, 13),
                Diagnostic("BinaryUserDefinedOperator", "x Like y").WithArguments("Like").WithLocation(122, 13),
                Diagnostic("BinaryUserDefinedOperator", "x & y").WithArguments("Concatenate").WithLocation(123, 13),
                Diagnostic("BinaryUserDefinedOperator", "x And y").WithArguments("And").WithLocation(124, 13),
                Diagnostic("BinaryUserDefinedOperator", "x Or y").WithArguments("Or").WithLocation(125, 13),
                Diagnostic("BinaryUserDefinedOperator", "x Xor y").WithArguments("ExclusiveOr").WithLocation(126, 13),
                Diagnostic("BinaryUserDefinedOperator", "x << 2").WithArguments("LeftShift").WithLocation(127, 13),
                Diagnostic("BinaryUserDefinedOperator", "x >> 3").WithArguments("RightShift").WithLocation(128, 13))
        End Sub

        <Fact>
        Public Sub InvalidOperatorsVisualBasic()
            Dim source = <compilation>
                             <file name="c.vb">
                                 <![CDATA[
Public Class B2

    Public Shared Operator +(x As B2, y As B2) As B2 
        System.Console.WriteLine("+")
        Return x
    End Operator

    Public Shared Operator -(x As B2) As B2 
        System.Console.WriteLine("-")
        Return x
    End Operator

    Public Shared Operator -(x As B2) As B2 
        System.Console.WriteLine("-")
        Return x
    End Operator
End Class

Module Module1

    Sub Main() 
        Dim x, y As New B2()
        x = x + 10
        x = x + y
        x = -x
    End Sub
End Module
]]>
                             </file>
                         </compilation>

            Dim comp = CompilationUtils.CreateCompilationWithMscorlibAndVBRuntime(source)
            comp.VerifyDiagnostics(Diagnostic(ERRID.ERR_DuplicateProcDef1, "-", New Object() {"Public Shared Operator -(x As B2) As B2"}).WithLocation(8, 28),
                                   Diagnostic(ERRID.ERR_TypeMismatch2, "10", New Object() {"Integer", "B2"}).WithLocation(23, 17),
                                   Diagnostic(ERRID.ERR_NoMostSpecificOverload2, "-x", New Object() {"-", vbCrLf & "    'Public Shared Operator -(x As B2) As B2': Not most specific." & vbCrLf & "    'Public Shared Operator -(x As B2) As B2': Not most specific."}).WithLocation(25, 13))

            ' no diagnostic since nodes are invalid
            comp.VerifyAnalyzerDiagnostics({New OperatorPropertyPullerTestAnalyzer}, Nothing, Nothing, False)
        End Sub

        <Fact>
        Public Sub NullOperationSyntaxVisualBasic()
            Dim source = <compilation>
                             <file name="c.vb">
                                 <![CDATA[
Class C
    Public Sub M0(ParamArray b As Integer())
    End Sub

    Public Sub M1()
        M0()
        M0(1)
        M0(1, 2)
        M0(New Integer() {  })
        M0(New Integer() { 1 })
        M0(New Integer() { 1, 2 })
    End Sub
End Class
]]>
                             </file>
                         </compilation>

            ' TODO: array should not be treated as ParamArray argument
            ' https://github.com/dotnet/roslyn/issues/8570
            Dim comp = CompilationUtils.CreateCompilationWithMscorlibAndVBRuntime(source)
            comp.VerifyDiagnostics()
            comp.VerifyAnalyzerDiagnostics({New NullOperationSyntaxTestAnalyzer}, Nothing, Nothing, False,
                Diagnostic(NullOperationSyntaxTestAnalyzer.ParamsArrayOperationDescriptor.Id, "M0()").WithLocation(6, 9),
                Diagnostic(NullOperationSyntaxTestAnalyzer.ParamsArrayOperationDescriptor.Id, "M0(1)").WithLocation(7, 9),
                Diagnostic(NullOperationSyntaxTestAnalyzer.ParamsArrayOperationDescriptor.Id, "M0(1, 2)").WithLocation(8, 9))
        End Sub

        <WorkItem(8114, "https://github.com/dotnet/roslyn/issues/8114")>
        <Fact>
        Public Sub InvalidOperatorVisualBasic()
            Dim source = <compilation>
                             <file name="c.vb">
                                 <![CDATA[
Class C
    Public Function M1(a As Double, b as C) as Double
        Return b + c
    End Sub

    Public Function M2(s As C) As C
        Return -s
    End Function
End Class
]]>
                             </file>
                         </compilation>

            Dim comp = CompilationUtils.CreateCompilationWithMscorlibAndVBRuntime(source)
            comp.VerifyDiagnostics(
                Diagnostic(ERRID.ERR_EndFunctionExpected, "Public Function M1(a As Double, b as C) as Double").WithLocation(2, 5),
                Diagnostic(ERRID.ERR_InvalidEndSub, "End Sub").WithLocation(4, 5),
                Diagnostic(ERRID.ERR_InvInsideEndsProc, "Public Function M2(s As C) As C").WithLocation(6, 5),
                Diagnostic(ERRID.ERR_ClassNotExpression1, "c").WithArguments("C").WithLocation(3, 20),
                Diagnostic(ERRID.ERR_UnaryOperand2, "-s").WithArguments("-", "C").WithLocation(7, 16))
            comp.VerifyAnalyzerDiagnostics({New InvalidOperatorExpressionTestAnalyzer}, Nothing, Nothing, False,
                Diagnostic(InvalidOperatorExpressionTestAnalyzer.InvalidBinaryDescriptor.Id, "b + c").WithLocation(3, 16),
                Diagnostic(InvalidOperatorExpressionTestAnalyzer.InvalidUnaryDescriptor.Id, "-s").WithLocation(7, 16))
        End Sub

        <WorkItem(9014, "https://github.com/dotnet/roslyn/issues/9014")>
        <Fact>
        Public Sub InvalidConstructorVisualBasic()
            Dim source = <compilation>
                             <file name="c.vb">
                                 <![CDATA[
Class C
    Protected Structure S
    End Structure
End Class
Class D
    Shared Sub M(o)
        M(New C.S())
    End Sub
End Class
]]>
                             </file>
                         </compilation>

            Dim comp = CompilationUtils.CreateCompilationWithMscorlibAndVBRuntime(source)
            comp.AssertTheseDiagnostics(<errors><![CDATA[
BC30389: 'C.S' is not accessible in this context because it is 'Protected'.
        M(New C.S())
              ~~~
]]></errors>)
            ' Reuse ParamsArrayTestAnalyzer for this test.
            comp.VerifyAnalyzerDiagnostics({New ParamsArrayTestAnalyzer}, Nothing, Nothing, False,
                Diagnostic(ParamsArrayTestAnalyzer.InvalidConstructorDescriptor.Id, "New C.S()").WithLocation(7, 11))
        End Sub

        <Fact>
        Public Sub ConditionalAccessOperationsVisualBasic()
            Dim source = <compilation>
                             <file name="c.vb">
                                 <![CDATA[
Class C
    Public Property Prop As Integer
        Get
            Return 0
        End Get
        Set
        End Set
    End Property

    Public Field As Integer
    
    Default Public Property Mumble(i As Integer)
        Get
            return Field
        End Get
        Set
            Field = Value
        End Set
    End Property
    
    Public Field1 As C = Nothing

    Public Sub M0(p As C)
        Dim x = p?.Prop
        x = p?.Field
        x = p?(0)
        p?.M0(Nothing)

        x = Field1?.Prop
        x = Field1?.Field
        x = Field1?(0)
        Field1?.M0(Nothing)
    End Sub
End Class
]]>
                             </file>
                         </compilation>

            Dim comp = CompilationUtils.CreateCompilationWithMscorlibAndVBRuntime(source)
            comp.VerifyDiagnostics()
            ' https://github.com/dotnet/roslyn/issues/21294
            comp.VerifyAnalyzerDiagnostics({New ConditionalAccessOperationTestAnalyzer}, Nothing, Nothing, False,
                Diagnostic(ConditionalAccessOperationTestAnalyzer.ConditionalAccessOperationDescriptor.Id, "p?.Prop").WithLocation(24, 17),
                Diagnostic(ConditionalAccessOperationTestAnalyzer.ConditionalAccessOperationDescriptor.Id, "p?.Field").WithLocation(25, 13),
                Diagnostic(ConditionalAccessOperationTestAnalyzer.ConditionalAccessOperationDescriptor.Id, "p?(0)").WithLocation(26, 13),
                Diagnostic(ConditionalAccessOperationTestAnalyzer.ConditionalAccessOperationDescriptor.Id, "p?.M0(Nothing)").WithLocation(27, 9),
                Diagnostic(ConditionalAccessOperationTestAnalyzer.ConditionalAccessOperationDescriptor.Id, "Field1?.Prop").WithLocation(29, 13),
                Diagnostic(ConditionalAccessOperationTestAnalyzer.ConditionalAccessOperationDescriptor.Id, "Field1?.Field").WithLocation(30, 13),
                Diagnostic(ConditionalAccessOperationTestAnalyzer.ConditionalAccessOperationDescriptor.Id, "Field1?(0)").WithLocation(31, 13),
                Diagnostic(ConditionalAccessOperationTestAnalyzer.ConditionalAccessOperationDescriptor.Id, "Field1?.M0(Nothing)").WithLocation(32, 9))
        End Sub

        <WorkItem(8955, "https://github.com/dotnet/roslyn/issues/8955")>
        <Fact>
        Public Sub ForToLoopConditionCrashVisualBasic()
            Dim source = <compilation>
                             <file name="c.vb">
                                 <![CDATA[
Imports System   

Module M1
    Class C1(Of t)
        Shared Widening Operator CType(ByVal p1 As C1(Of t)) As Integer
            Return 1
        End Operator
        Shared Widening Operator CType(ByVal p1 As Integer) As C1(Of t)
            Return Nothing
        End Operator
        Shared Operator -(ByVal p1 As C1(Of t), ByVal p2 As C1(Of t)) As C1(Of Short)
            Return Nothing
        End Operator
        Shared Operator +(ByVal p1 As C1(Of t), ByVal p2 As C1(Of t)) As C1(Of Integer)
            Return Nothing
        End Operator
    End Class
    Sub goo()
        For i As C1(Of Integer) = 1 To 10
        Next
    End Sub
End Module
     
Module M2
    ReadOnly Property Moo As Integer
        Get
            Return 1
        End Get
    End Property

    WriteOnly Property Boo As integer
        Set(value As integer)

        End Set
    End Property

    Sub Main()
        For Moo = 1 to Moo step Moo
        Next

        For Boo = 1 to Boo step Boo
        Next
    End Sub
End Module
]]>
                             </file>
                         </compilation>

            Dim comp = CompilationUtils.CreateCompilationWithMscorlibAndVBRuntime(source)
            comp.VerifyDiagnostics(
                Diagnostic(ERRID.ERR_LoopControlMustNotBeProperty, "Moo").WithLocation(38, 13),
                Diagnostic(ERRID.ERR_LoopControlMustNotBeProperty, "Boo").WithLocation(41, 13),
                Diagnostic(ERRID.ERR_NoGetProperty1, "Boo").WithArguments("Boo").WithLocation(41, 24),
                Diagnostic(ERRID.ERR_NoGetProperty1, "Boo").WithArguments("Boo").WithLocation(41, 33),
                Diagnostic(ERRID.ERR_UnacceptableForLoopOperator2, "For i As C1(Of Integer) = 1 To 10").WithArguments("Public Shared Operator -(p1 As M1.C1(Of Integer), p2 As M1.C1(Of Integer)) As M1.C1(Of Short)", "M1.C1(Of Integer)").WithLocation(19, 9),
                Diagnostic(ERRID.ERR_ForLoopOperatorRequired2, "For i As C1(Of Integer) = 1 To 10").WithArguments("M1.C1(Of Integer)", "<=").WithLocation(19, 9),
                Diagnostic(ERRID.ERR_ForLoopOperatorRequired2, "For i As C1(Of Integer) = 1 To 10").WithArguments("M1.C1(Of Integer)", ">=").WithLocation(19, 9),
                Diagnostic(ERRID.HDN_UnusedImportStatement, "Imports System").WithLocation(1, 1))
            comp.VerifyAnalyzerDiagnostics({New ForLoopConditionCrashVBTestAnalyzer}, Nothing, Nothing, False,
                Diagnostic(ForLoopConditionCrashVBTestAnalyzer.ForLoopConditionCrashDescriptor.Id, "Boo").WithLocation(41, 24),
                Diagnostic(ForLoopConditionCrashVBTestAnalyzer.ForLoopConditionCrashDescriptor.Id, "10").WithLocation(19, 40))
        End Sub

        <WorkItem(9012, "https://github.com/dotnet/roslyn/issues/9012")>
        <Fact>
        Public Sub InvalidEventInstanceVisualBasic()
            Dim source = <compilation>
                             <file name="c.vb">
                                 <![CDATA[
Imports System
Imports System.Collections.Generic

Module Program
    Sub Main(args As String())
        AddHandler Function(ByVal x) x
    End Sub
End Module

Class TestClass

    Event TestEvent As Action

    Shared Sub Test(receiver As TestClass)
        AddHandler receiver?.TestEvent, AddressOf Main
    End Sub

    Shared Sub Main()
    End Sub
End Class

Module Module1
    Sub Main()
        Dim x = {Iterator sub() yield, new object}
        Dim y = {Iterator sub() yield 1, Iterator sub() yield, new object}
        Dim z = {Sub() AddHandler, New Object}
        g0(Iterator sub() Yield)
        g1(Iterator Sub() Yield, 5)
    End Sub

    Sub g0(ByVal x As Func(Of IEnumerator))
    End Sub
    Sub g1(ByVal x As Func(Of IEnumerator), ByVal y As Integer)
    End Sub

    Iterator Function f() As IEnumerator
        Yield
    End Function
End Module
]]>
                             </file>
                         </compilation>

            Dim comp = CompilationUtils.CreateCompilationWithMscorlibAndVBRuntime(source)
            comp.VerifyDiagnostics(
                Diagnostic(ERRID.ERR_ExpectedComma, "").WithLocation(6, 39),
                Diagnostic(ERRID.ERR_ExpectedExpression, "").WithLocation(6, 39),
                Diagnostic(ERRID.ERR_ExpectedExpression, "").WithLocation(24, 38),
                Diagnostic(ERRID.ERR_ExpectedExpression, "").WithLocation(25, 62),
                Diagnostic(ERRID.ERR_ExpectedExpression, "").WithLocation(26, 34),
                Diagnostic(ERRID.ERR_ExpectedExpression, "").WithLocation(27, 32),
                Diagnostic(ERRID.ERR_ExpectedExpression, "").WithLocation(28, 32),
                Diagnostic(ERRID.ERR_ExpectedExpression, "").WithLocation(37, 14),
                Diagnostic(ERRID.ERR_TooFewGenericArguments1, "IEnumerator").WithArguments("System.Collections.Generic.IEnumerator(Of Out T)").WithLocation(31, 31),
                Diagnostic(ERRID.ERR_TooFewGenericArguments1, "IEnumerator").WithArguments("System.Collections.Generic.IEnumerator(Of Out T)").WithLocation(33, 31),
                Diagnostic(ERRID.ERR_TooFewGenericArguments1, "IEnumerator").WithArguments("System.Collections.Generic.IEnumerator(Of Out T)").WithLocation(36, 30),
                Diagnostic(ERRID.ERR_AddOrRemoveHandlerEvent, "receiver?.TestEvent").WithLocation(15, 20),
                Diagnostic(ERRID.ERR_AddOrRemoveHandlerEvent, "Function(ByVal x) x").WithLocation(6, 20),
                Diagnostic(ERRID.ERR_BadIteratorReturn, "sub").WithLocation(24, 27),
                Diagnostic(ERRID.ERR_BadIteratorReturn, "sub").WithLocation(25, 27),
                Diagnostic(ERRID.ERR_BadIteratorReturn, "sub").WithLocation(25, 51),
                Diagnostic(ERRID.ERR_BadIteratorReturn, "sub").WithLocation(27, 21),
                Diagnostic(ERRID.ERR_BadIteratorReturn, "Sub").WithLocation(28, 21),
                Diagnostic(ERRID.HDN_UnusedImportStatement, "Imports System.Collections.Generic").WithLocation(2, 1))
            comp.VerifyAnalyzerDiagnostics({New MemberReferenceAnalyzer}, Nothing, Nothing, False,
                Diagnostic(MemberReferenceAnalyzer.HandlerAddedDescriptor.Id, "AddHandler, New Object").WithLocation(26, 24),
                Diagnostic(MemberReferenceAnalyzer.InvalidEventDescriptor.Id, "AddHandler, New Object").WithLocation(26, 24),
                Diagnostic(MemberReferenceAnalyzer.HandlerAddedDescriptor.Id, "AddHandler receiver?.TestEvent, AddressOf Main").WithLocation(15, 9),
                Diagnostic(MemberReferenceAnalyzer.InvalidEventDescriptor.Id, "AddHandler receiver?.TestEvent, AddressOf Main").WithLocation(15, 9),
                Diagnostic(MemberReferenceAnalyzer.HandlerAddedDescriptor.Id, "AddHandler Function(ByVal x) x").WithLocation(6, 9),
                Diagnostic(MemberReferenceAnalyzer.InvalidEventDescriptor.Id, "AddHandler Function(ByVal x) x").WithLocation(6, 9))
        End Sub

        <Fact, WorkItem(9127, "https://github.com/dotnet/roslyn/issues/9127")>
        Public Sub UnaryTrueFalseOperationVisualBasic()
            ' BoundCaseStatement is OperationKind.None
            Dim source = <compilation>
                             <file name="c.vb">
                                 <![CDATA[
Module Module1
    Structure S8
        Public Shared Narrowing Operator CType(x As S8) As Boolean
            System.Console.WriteLine("Narrowing Operator CType(x As S8) As Boolean")
            Return Nothing
        End Operator

        Public Shared Operator IsTrue(x As S8) As Boolean
            System.Console.WriteLine("IsTrue(x As S8) As Boolean")
            Return False
        End Operator

        Public Shared Operator IsFalse(x As S8) As Boolean
            System.Console.WriteLine("IsFalse(x As S8) As Boolean")
            Return False
        End Operator

        Public Shared Operator And(x As S8, y As S8) As S8
            Return New S8()
        End Operator
    End Structure

    Sub Main()
        Dim x As New S8
        Dim y As New S8

        If x Then 'BIND1:"x"
            System.Console.WriteLine("If")
        Else
            System.Console.WriteLine("Else")
        End If

        If x AndAlso y Then

        End If
    End Sub
End Module
]]>
                             </file>
                         </compilation>

            Dim comp = CompilationUtils.CreateCompilationWithMscorlibAndVBRuntime(source)
            comp.VerifyDiagnostics()
            comp.VerifyAnalyzerDiagnostics({New TrueFalseUnaryOperationTestAnalyzer}, Nothing, Nothing, False,
                Diagnostic(TrueFalseUnaryOperationTestAnalyzer.UnaryTrueDescriptor.Id, "x").WithLocation(27, 12),
                Diagnostic(TrueFalseUnaryOperationTestAnalyzer.UnaryTrueDescriptor.Id, "x AndAlso y").WithLocation(33, 12))
        End Sub
<<<<<<< HEAD

        <WorkItem(9202, "https://github.com/dotnet/roslyn/issues/9202")>
        <Fact>
        Public Sub IOperationFeatureFlagVisualBasic()
            Dim source = <compilation>
                             <file name="c.vb">
                                 <![CDATA[
Class C
    Sub M()
        Dim a = 1
    End Sub
End Class
]]>
                             </file>
                         </compilation>

            ' with IOperation disabled (by default), public methods
            Dim comp = CompilationUtils.CreateCompilationWithMscorlibAndVBRuntime(source)
            comp.VerifyAnalyzerDiagnostics({New AnalysisContextAnalyzer}, Nothing, Nothing, True,
                Diagnostic("AD0001").WithArguments("Microsoft.CodeAnalysis.UnitTests.Diagnostics.AnalysisContextAnalyzer", "System.InvalidOperationException", "Feature 'IOperation' is disabled.").WithLocation(1, 1))

            comp = CompilationUtils.CreateCompilationWithMscorlibAndVBRuntime(source)
            comp.VerifyAnalyzerDiagnostics({New CompilationStartAnalysisContextAnalyzer}, Nothing, Nothing, True,
                Diagnostic("AD0001").WithArguments("Microsoft.CodeAnalysis.UnitTests.Diagnostics.CompilationStartAnalysisContextAnalyzer", "System.InvalidOperationException", "Feature 'IOperation' is disabled.").WithLocation(1, 1))

            comp = CompilationUtils.CreateCompilationWithMscorlibAndVBRuntime(source)
            comp.VerifyAnalyzerDiagnostics({New SemanticModelAnalyzer}, Nothing, Nothing, True,
                Diagnostic("AD0001").WithArguments("Microsoft.CodeAnalysis.UnitTests.Diagnostics.SemanticModelAnalyzer", "System.InvalidOperationException", "Feature 'IOperation' is disabled.").WithLocation(1, 1))

            ' with IOperation disabled (by default), internal methods
            comp = CompilationUtils.CreateCompilationWithMscorlibAndVBRuntime(source)
            comp.VerifyAnalyzerDiagnostics({New AnalysisContextInternalAnalyzer}, Nothing, Nothing, False,
                Diagnostic(AnalysisContextInternalAnalyzer.OperationActionInternalDescriptor.Id, "1").WithArguments("Operation", "Analysis").WithLocation(3, 17))

            comp = CompilationUtils.CreateCompilationWithMscorlibAndVBRuntime(source)
            comp.VerifyAnalyzerDiagnostics({New CompilationStartAnalysisContextInternalAnalyzer}, Nothing, Nothing, False,
                Diagnostic(CompilationStartAnalysisContextInternalAnalyzer.OperationActionInternalDescriptor.Id, "1").WithArguments("Operation", "CompilationStart within Analysis").WithLocation(3, 17))

            comp = CompilationUtils.CreateCompilationWithMscorlibAndVBRuntime(source)
            comp.VerifyAnalyzerDiagnostics({New SemanticModelInternalAnalyzer}, Nothing, Nothing, False,
                Diagnostic(SemanticModelInternalAnalyzer.GetOperationInternalDescriptor.Id, "1").WithLocation(3, 17))

            ' with IOperation enabled, public methods
            comp = CompilationUtils.CreateCompilationWithMscorlibAndVBRuntime(source, parseOptions:=TestOptions.RegularWithIOperationFeature)
            comp.VerifyAnalyzerDiagnostics({New AnalysisContextAnalyzer}, Nothing, Nothing, False,
                Diagnostic(AnalysisContextAnalyzer.OperationActionDescriptor.Id, "1").WithArguments("Operation", "Analysis").WithLocation(3, 17))

            comp = CompilationUtils.CreateCompilationWithMscorlibAndVBRuntime(source, parseOptions:=TestOptions.RegularWithIOperationFeature)
            comp.VerifyAnalyzerDiagnostics({New CompilationStartAnalysisContextAnalyzer}, Nothing, Nothing, False,
                Diagnostic(CompilationStartAnalysisContextAnalyzer.OperationActionDescriptor.Id, "1").WithArguments("Operation", "CompilationStart within Analysis").WithLocation(3, 17))

            comp = CompilationUtils.CreateCompilationWithMscorlibAndVBRuntime(source, parseOptions:=TestOptions.RegularWithIOperationFeature)
            comp.VerifyAnalyzerDiagnostics({New SemanticModelAnalyzer}, Nothing, Nothing, False,
                Diagnostic(SemanticModelAnalyzer.GetOperationDescriptor.Id, "1").WithLocation(3, 17))

            ' with IOperation enabled, internal methods
            comp = CompilationUtils.CreateCompilationWithMscorlibAndVBRuntime(source, parseOptions:=TestOptions.RegularWithIOperationFeature)
            comp.VerifyAnalyzerDiagnostics({New AnalysisContextInternalAnalyzer}, Nothing, Nothing, False,
                Diagnostic(AnalysisContextInternalAnalyzer.OperationActionInternalDescriptor.Id, "1").WithArguments("Operation", "Analysis").WithLocation(3, 17))

            comp = CompilationUtils.CreateCompilationWithMscorlibAndVBRuntime(source, parseOptions:=TestOptions.RegularWithIOperationFeature)
            comp.VerifyAnalyzerDiagnostics({New CompilationStartAnalysisContextInternalAnalyzer}, Nothing, Nothing, False,
                Diagnostic(CompilationStartAnalysisContextInternalAnalyzer.OperationActionInternalDescriptor.Id, "1").WithArguments("Operation", "CompilationStart within Analysis").WithLocation(3, 17))

            comp = CompilationUtils.CreateCompilationWithMscorlibAndVBRuntime(source, parseOptions:=TestOptions.RegularWithIOperationFeature)
            comp.VerifyAnalyzerDiagnostics({New SemanticModelInternalAnalyzer}, Nothing, Nothing, False,
                Diagnostic(SemanticModelInternalAnalyzer.GetOperationInternalDescriptor.Id, "1").WithLocation(3, 17))
        End Sub

        <Fact>
        Public Sub TestOperationBlockAnalyzer_EmptyMethodBody()
            Dim source = <compilation>
                             <file name="c.vb">
                                 <![CDATA[
Class C
    Public Sub M()
    End Sub
    
    Public Sub M2(i as Integer)
    End Sub
    
    Public Sub M3(Optional i as Integer = 0)
    End Sub
End Class
]]>
                             </file>
                         </compilation>

            Dim comp = CreateCompilationWithMscorlibAndVBRuntime(source, parseOptions:=TestOptions.RegularWithIOperationFeature)
            comp.VerifyDiagnostics()
            comp.VerifyAnalyzerDiagnostics({New OperationBlockAnalyzer}, Nothing, Nothing, False,
                                            Diagnostic("ID", "M").WithArguments("M", "Block").WithLocation(2, 16),
                                            Diagnostic("ID", "M2").WithArguments("M2", "Block").WithLocation(5, 16),
                                            Diagnostic("ID", "M3").WithArguments("M3", "ParameterInitializer").WithLocation(8, 16),
                                            Diagnostic("ID", "M3").WithArguments("M3", "Block").WithLocation(8, 16))
        End Sub
=======
>>>>>>> 333dc835
    End Class
End Namespace<|MERGE_RESOLUTION|>--- conflicted
+++ resolved
@@ -1314,14 +1314,11 @@
                              </file>
                          </compilation>
 
-<<<<<<< HEAD
             ' We have 2 OperationKind.None operations in the operation tree:
             ' (1) BoundUnstructedExceptionHandlingStatement for the method block with Resume statement
             ' (2) BoundResumeStatement for Resume statement
             Dim comp = CompilationUtils.CreateCompilationWithMscorlibAndVBRuntime(source, parseOptions:=TestOptions.RegularWithIOperationFeature)
-=======
-            Dim comp = CompilationUtils.CreateCompilationWithMscorlibAndVBRuntime(source)
->>>>>>> 333dc835
+
             comp.VerifyDiagnostics()
             comp.VerifyAnalyzerDiagnostics({New NoneOperationTestAnalyzer}, Nothing, Nothing, False,
                                            Diagnostic(NoneOperationTestAnalyzer.NoneOperationDescriptor.Id, <![CDATA[Public Sub Barney  
@@ -2105,7 +2102,6 @@
                 Diagnostic(TrueFalseUnaryOperationTestAnalyzer.UnaryTrueDescriptor.Id, "x").WithLocation(27, 12),
                 Diagnostic(TrueFalseUnaryOperationTestAnalyzer.UnaryTrueDescriptor.Id, "x AndAlso y").WithLocation(33, 12))
         End Sub
-<<<<<<< HEAD
 
         <WorkItem(9202, "https://github.com/dotnet/roslyn/issues/9202")>
         <Fact>
@@ -2202,7 +2198,5 @@
                                             Diagnostic("ID", "M3").WithArguments("M3", "ParameterInitializer").WithLocation(8, 16),
                                             Diagnostic("ID", "M3").WithArguments("M3", "Block").WithLocation(8, 16))
         End Sub
-=======
->>>>>>> 333dc835
     End Class
 End Namespace