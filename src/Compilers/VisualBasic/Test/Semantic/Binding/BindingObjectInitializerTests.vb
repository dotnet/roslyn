--- conflicted
+++ resolved
@@ -552,7 +552,6 @@
 Imports System
 
 Class C1
-<<<<<<< HEAD
     Public Sub Foo()
     End Sub
 
@@ -582,25 +581,6 @@
 ]]>.Value
 
             VerifyOperationTreeAndDiagnosticsForTest(Of ObjectCreationExpressionSyntax)(source, expectedOperationTree, expectedDiagnostics)
-=======
-    Public Sub Goo()
-    End Sub    
-
-    Public Shared Sub Main()
-        Dim c1 as New C1() With {.Goo = "Hello World!"}
-    End Sub
-
-End Class        
-    </file>
-</compilation>
-
-            Dim compilation = CompilationUtils.CreateCompilationWithMscorlibAndVBRuntime(source)
-            AssertTheseDiagnostics(compilation, <expected>
-BC30990: Member 'Goo' cannot be initialized in an object initializer expression because it is not a field or property.
-        Dim c1 as New C1() With {.Goo = "Hello World!"}
-                                  ~~~                                                   
-                                               </expected>)
->>>>>>> c51c1944
         End Sub
 
         <Fact()>
@@ -696,11 +676,7 @@
 Module Module1
 
     Sub Main()
-<<<<<<< HEAD
         Dim x As New C1() With {.X = "foo"}'BIND:"New C1() With {.X = "foo"}"
-=======
-        Dim x As New C1() With {.X = "goo"}
->>>>>>> c51c1944
     End Sub
 
 End Module]]>.Value
@@ -718,11 +694,7 @@
 
             Dim expectedDiagnostics = <![CDATA[
 BC31102: 'Set' accessor of property 'X' is not accessible.
-<<<<<<< HEAD
         Dim x As New C1() With {.X = "foo"}'BIND:"New C1() With {.X = "foo"}"
-=======
-        Dim x As New C1() With {.X = "goo"}
->>>>>>> c51c1944
                                 ~~~~~~~~~~
 ]]>.Value
 
@@ -739,13 +711,8 @@
 
 Module Module1
 
-<<<<<<< HEAD
     Sub Main()'BIND:"Sub Main()"
         Dim x As New C3() With {.X = "foo"}
-=======
-    Sub Main()
-        Dim x As New C3() With {.X = "goo"}
->>>>>>> c51c1944
         x = New C3() With {.X = Unknown()}
     End Sub
 
@@ -833,13 +800,8 @@
         DoStuff(Of C2)()
     End Sub
 
-<<<<<<< HEAD
     Public Shared Sub DoStuff(Of T As {IFoo, New})()
         Dim x As New T() With {.Bar = 23}'BIND:"New T() With {.Bar = 23}"
-=======
-    Public shared Sub DoStuff(Of T As {IGoo, New})()
-        Dim x As New T() With {.Bar = 23}
->>>>>>> c51c1944
         x = New T() With {.Bar = 23}
 
         Console.WriteLine(x.Bar)
@@ -870,19 +832,11 @@
     Public Shared Sub Main()
         Dim x As New C1(Of Integer) With {.Field = 23}
 
-<<<<<<< HEAD
         Foo(Of C1)()
     End Sub
 
     Public Shared Sub Foo(Of T As New)()
         Dim x As New C1(Of T) With {.Field = New T}'BIND:"New C1(Of T) With {.Field = New T}"
-=======
-        Goo(Of C1)
-    End Sub
-
-    Public Shared Sub Goo(Of T As New)()
-        Dim x As New C1(Of T) With {.Field = New T}
->>>>>>> c51c1944
     End Sub
 
 End Class]]>.Value
@@ -1371,13 +1325,8 @@
 Class C1
 
     Public Shared Sub Main()
-<<<<<<< HEAD
         Dim foo As New s1()
         foo.x = 23
-=======
-        dim goo as new s1()
-        goo.x = 23
->>>>>>> c51c1944
 
         Dim s1 As New s1 With {.x = s1.x}'BIND:"New s1 With {.x = s1.x}"
     End Sub
@@ -1488,13 +1437,8 @@
 
 Class C1
     Public Shared Sub Main()
-<<<<<<< HEAD
         Dim a As String = "foo"
         Dim c As New cust With {.x = !a}'BIND:"New cust With {.x = !a}"
-=======
-       dim a as string = "goo"
-       Dim c As New cust With {.x = !a}
->>>>>>> c51c1944
     End Sub
 End Class]]>.Value
 
