﻿' Licensed to the .NET Foundation under one or more agreements.
' The .NET Foundation licenses this file to you under the MIT license.
' See the LICENSE file in the project root for more information.

Imports Basic.Reference.Assemblies
Imports Microsoft.CodeAnalysis.Test.Utilities
Imports Roslyn.Test.Utilities

Namespace Microsoft.CodeAnalysis.VisualBasic.UnitTests

    Public Class WellKnownTypeValidationTests
        Inherits BasicTestBase

        <Fact>
        <WorkItem(530436, "http://vstfdevdiv:8080/DevDiv2/DevDiv/_workitems/edit/530436")>
        Public Sub NonPublicSpecialType()
            Dim source = <![CDATA[
Namespace System
    Public Class [Object]
        Public Sub New()
        End Sub
    End Class

    Friend Class [String]
    End Class

    Public Class ValueType
    End Class

    Public Structure Void
    End Structure
End Namespace
]]>.Value.Replace(vbLf, vbCrLf).Trim

            Dim validate As Action(Of VisualBasicCompilation) =
                Sub(comp)
                    Dim special = comp.GetSpecialType(SpecialType.System_String)
                    Assert.Equal(TypeKind.Error, special.TypeKind)
                    Assert.Equal(SpecialType.System_String, special.SpecialType)
                    Assert.Equal(Accessibility.Public, special.DeclaredAccessibility)

                    Dim lookup = comp.GetTypeByMetadataName("System.String")
                    Assert.Equal(TypeKind.Class, lookup.TypeKind)
                    Assert.Equal(SpecialType.None, lookup.SpecialType)
                    Assert.Equal(Accessibility.Internal, lookup.DeclaredAccessibility)
                End Sub

            ValidateSourceAndMetadata(source, validate)
        End Sub

        <Fact>
        <WorkItem(530436, "http://vstfdevdiv:8080/DevDiv2/DevDiv/_workitems/edit/530436")>
        Public Sub NonPublicSpecialTypeMember()
            Dim sourceTemplate = <![CDATA[
Namespace System
    Public Class [Object]
        Public Sub New()
        End Sub

        {0} Overridable Function ToString() As [String]
            Return Nothing
        End Function
    End Class

    {0} Class [String]
        Public Shared Function Concat(s1 As [String], s2 As [String]) As [String]
            Return Nothing
        End Function
    End Class

    Public Class ValueType
    End Class

    Public Structure Void
    End Structure
End Namespace
]]>.Value.Replace(vbLf, vbCrLf).Trim

            Dim validatePresent As Action(Of VisualBasicCompilation) =
                Sub(comp)
                    Assert.NotNull(comp.GetSpecialTypeMember(SpecialMember.System_Object__ToString))
                    Assert.NotNull(comp.GetSpecialTypeMember(SpecialMember.System_String__ConcatStringString))
                    comp.GetDiagnostics()
                End Sub

            Dim validateMissing As Action(Of VisualBasicCompilation) =
                Sub(comp)
                    Assert.Null(comp.GetSpecialTypeMember(SpecialMember.System_Object__ToString))
                    Assert.Null(comp.GetSpecialTypeMember(SpecialMember.System_String__ConcatStringString))
                    comp.GetDiagnostics()
                End Sub

            ValidateSourceAndMetadata(String.Format(sourceTemplate, "Public"), validatePresent)
            ValidateSourceAndMetadata(String.Format(sourceTemplate, "Friend"), validateMissing)
        End Sub

        ' Document the fact that we don't reject type parameters with constraints (yet?).
        <Fact>
        <WorkItem(530436, "http://vstfdevdiv:8080/DevDiv2/DevDiv/_workitems/edit/530436")>
        Public Sub GenericConstraintsOnSpecialType()
            Dim source = <![CDATA[
Namespace System
    Public Class [Object]
        Public Sub New()
        End Sub
    End Class

    Public Structure Nullable(Of T As New)
    End Structure

    Public Class ValueType
    End Class

    Public Structure Void
    End Structure
End Namespace
]]>.Value.Replace(vbLf, vbCrLf).Trim

            Dim validate As Action(Of VisualBasicCompilation) =
                Sub(comp)
                    Dim special = comp.GetSpecialType(SpecialType.System_Nullable_T)
                    Assert.Equal(TypeKind.Structure, special.TypeKind)
                    Assert.Equal(SpecialType.System_Nullable_T, special.SpecialType)

                    Dim lookup = comp.GetTypeByMetadataName("System.Nullable`1")
                    Assert.Equal(TypeKind.Structure, lookup.TypeKind)
                    Assert.Equal(SpecialType.System_Nullable_T, lookup.SpecialType)
                End Sub

            ValidateSourceAndMetadata(source, validate)
        End Sub

        ' No special type members have type parameters that could (incorrectly) be constrained.

        <Fact>
        <WorkItem(530436, "http://vstfdevdiv:8080/DevDiv2/DevDiv/_workitems/edit/530436")>
        Public Sub NonPublicWellKnownType()
            Dim source = <![CDATA[
Namespace System
    Public Class [Object]
        Public Sub New()
        End Sub
    End Class

    Friend Class Type
    End Class

    Public Class ValueType
    End Class

    Public Structure Void
    End Structure
End Namespace
]]>.Value.Replace(vbLf, vbCrLf).Trim

            Dim validate As Action(Of VisualBasicCompilation) =
                Sub(comp)
                    Dim wellKnown = comp.GetWellKnownType(WellKnownType.System_Type)
                    If wellKnown.DeclaringCompilation Is comp Then
                        Assert.Equal(TypeKind.Class, wellKnown.TypeKind)
                        Assert.Equal(Accessibility.Internal, wellKnown.DeclaredAccessibility)
                    Else
                        Assert.Equal(TypeKind.Error, wellKnown.TypeKind)
                        Assert.Equal(Accessibility.Public, wellKnown.DeclaredAccessibility)
                    End If

                    Dim lookup = comp.GetTypeByMetadataName("System.Type")
                    Assert.Equal(TypeKind.Class, lookup.TypeKind)
                    Assert.Equal(Accessibility.Internal, lookup.DeclaredAccessibility)
                End Sub

            ValidateSourceAndMetadata(source, validate)
        End Sub

        <Fact>
        <WorkItem(530436, "http://vstfdevdiv:8080/DevDiv2/DevDiv/_workitems/edit/530436")>
        Public Sub NonPublicWellKnownType_Nested()
            Dim sourceTemplate = <![CDATA[
Namespace System.Diagnostics
    {0} Class DebuggableAttribute
        {1} Enum DebuggingModes
            Mode
        End Enum
    End Class
End Namespace

Namespace System
    Public Class [Object]
        Public Sub New()
        End Sub
    End Class

    Public Class ValueType
    End Class

    Public Class [Enum]
    End Class

    Public Structure Void
    End Structure

    Public Structure [Int32]
    End Structure
End Namespace
]]>.Value.Replace(vbLf, vbCrLf).Trim

            Dim validate As Action(Of VisualBasicCompilation) =
                Sub(comp)
                    Dim wellKnown = comp.GetWellKnownType(WellKnownType.System_Diagnostics_DebuggableAttribute__DebuggingModes)
                    Assert.Equal(If(wellKnown.DeclaringCompilation Is comp, TypeKind.Enum, TypeKind.Error), wellKnown.TypeKind)

                    Dim lookup = comp.GetTypeByMetadataName("System.Diagnostics.DebuggableAttribute+DebuggingModes")
                    Assert.Equal(TypeKind.Enum, lookup.TypeKind)
                End Sub

            ValidateSourceAndMetadata(String.Format(sourceTemplate, "Public", "Friend"), validate)
            ValidateSourceAndMetadata(String.Format(sourceTemplate, "Friend", "Public"), validate)
        End Sub

        <Fact>
        <WorkItem(530436, "http://vstfdevdiv:8080/DevDiv2/DevDiv/_workitems/edit/530436")>
        Public Sub NonPublicWellKnownTypeMember()
            Dim sourceTemplate = <![CDATA[
Namespace System
    Public Class [Object]
        Public Sub New()
        End Sub
    End Class

    Public Class [String]
    End Class

    {0} Class Type
        Public Shared ReadOnly Missing As [Object]
    End Class

    Public Class FlagsAttribute
        {0} Sub New()
        End Sub
    End Class 

    Public Class ValueType
    End Class

    Public Structure Void
    End Structure
End Namespace
]]>.Value.Replace(vbLf, vbCrLf).Trim

            Dim validatePresent As Action(Of VisualBasicCompilation) =
                Sub(comp)
                    Assert.NotNull(comp.GetWellKnownTypeMember(WellKnownMember.System_Type__Missing))
                    Assert.NotNull(comp.GetWellKnownTypeMember(WellKnownMember.System_FlagsAttribute__ctor))
                    comp.GetDiagnostics()
                End Sub

            Dim validateMissing As Action(Of VisualBasicCompilation) =
                Sub(comp)
                    If comp.Assembly.CorLibrary Is comp.Assembly Then
                        Assert.NotNull(comp.GetWellKnownTypeMember(WellKnownMember.System_Type__Missing))
                        Assert.NotNull(comp.GetWellKnownTypeMember(WellKnownMember.System_FlagsAttribute__ctor))
                    Else
                        Assert.Null(comp.GetWellKnownTypeMember(WellKnownMember.System_Type__Missing))
                        Assert.Null(comp.GetWellKnownTypeMember(WellKnownMember.System_FlagsAttribute__ctor))
                    End If
                    comp.GetDiagnostics()
                End Sub

            ValidateSourceAndMetadata(String.Format(sourceTemplate, "Public"), validatePresent)
            ValidateSourceAndMetadata(String.Format(sourceTemplate, "Friend"), validateMissing)
        End Sub

        ' Document the fact that we don't reject type parameters with constraints (yet?).
        <Fact>
        <WorkItem(530436, "http://vstfdevdiv:8080/DevDiv2/DevDiv/_workitems/edit/530436")>
        Public Sub GenericConstraintsOnWellKnownType()
            Dim source = <![CDATA[
Namespace System
    Public Class [Object]
        Public Sub New()
        End Sub
    End Class

    Public Class ValueType
    End Class

    Public Structure Void
    End Structure
End Namespace

Namespace System.Threading.Tasks
    Public Class Task(Of T As New)
    End Class
End Namespace
]]>.Value.Replace(vbLf, vbCrLf).Trim

            Dim validate As Action(Of VisualBasicCompilation) =
                Sub(comp)
                    Dim wellKnown = comp.GetWellKnownType(WellKnownType.System_Threading_Tasks_Task_T)
                    Assert.Equal(TypeKind.Class, wellKnown.TypeKind)

                    Dim lookup = comp.GetTypeByMetadataName("System.Threading.Tasks.Task`1")
                    Assert.Equal(TypeKind.Class, lookup.TypeKind)
                End Sub

            ValidateSourceAndMetadata(source, validate)
        End Sub

        ' Document the fact that we don't reject type parameters with constraints (yet?).
        <Fact>
        <WorkItem(530436, "http://vstfdevdiv:8080/DevDiv2/DevDiv/_workitems/edit/530436")>
        Public Sub GenericConstraintsOnWellKnownTypeMember()
            Dim sourceTemplate = <![CDATA[
Namespace System
    Public Class [Object]
        Public Sub New()
        End Sub
    End Class

    Public Class Activator
        Public Shared Function CreateInstance(Of T{0})() As T
            Throw New Exception()
        End Function
    End Class

    Public Class Exception
        Public Sub New()
        End Sub
    End Class

    Public Class ValueType
    End Class

    Public Structure Void
    End Structure
End Namespace
]]>.Value.Replace(vbLf, vbCrLf).Trim

            Dim validate As Action(Of VisualBasicCompilation) =
                Sub(comp)
                    Assert.NotNull(comp.GetWellKnownTypeMember(WellKnownMember.System_Activator__CreateInstance_T))
                    comp.GetDiagnostics()
                End Sub

            ValidateSourceAndMetadata(String.Format(sourceTemplate, ""), validate)
            ValidateSourceAndMetadata(String.Format(sourceTemplate, " As New"), validate)
        End Sub

        Private Shared Sub ValidateSourceAndMetadata(source As String, validate As Action(Of VisualBasicCompilation))
            Dim comp1 = CreateEmptyCompilation(WrapInCompilationXml(source))
            validate(comp1)

            Dim reference = comp1.EmitToImageReference()
            Dim comp2 = CreateEmptyCompilationWithReferences(<compilation/>, {reference})
            validate(comp2)
        End Sub

        Private Shared Function WrapInCompilationXml(source As String) As XElement
            Return <compilation>
                       <file name="a.vb">
                           <%= source %>
                       </file>
                   </compilation>
        End Function

        <Fact>
        <WorkItem(530436, "http://vstfdevdiv:8080/DevDiv2/DevDiv/_workitems/edit/530436")>
        Public Sub PublicVersusInternalWellKnownType()
            Dim corlibSource =
                <compilation>
                    <file name="a.vb">
Namespace System
    Public Class [Object]
        Public Sub New()
        End Sub
    End Class

    Public Class [String]
    End Class

    Public Class Attribute
    End Class

    Public Class ValueType
    End Class

    Public Structure Void
    End Structure
End Namespace

Namespace System.Runtime.CompilerServices
    Public Class InternalsVisibleToAttribute : Inherits System.Attribute
        Public Sub New(s As [String])
        End Sub
    End Class
End Namespace
                    </file>
                </compilation>

            If True Then
                Dim libSourceTemplate = <![CDATA[
Namespace System
    {0} Class Type
    End Class
End Namespace
]]>.Value.Replace(vbLf, vbCrLf).Trim

                Dim corlibRef = CreateEmptyCompilation(corlibSource).EmitToImageReference()
                Dim publicLibRef = CreateEmptyCompilationWithReferences(WrapInCompilationXml(String.Format(libSourceTemplate, "Public")), {corlibRef}).EmitToImageReference()
                Dim internalLibRef = CreateEmptyCompilationWithReferences(WrapInCompilationXml(String.Format(libSourceTemplate, "Friend")), {corlibRef}).EmitToImageReference()

                Dim comp = CreateEmptyCompilationWithReferences({}, {corlibRef, publicLibRef, internalLibRef}, assemblyName:="Test")

                Dim wellKnown = comp.GetWellKnownType(WellKnownType.System_Type)
                Assert.NotNull(wellKnown)
                Assert.Equal(TypeKind.Class, wellKnown.TypeKind)
                Assert.Equal(Accessibility.Public, wellKnown.DeclaredAccessibility)

                Dim Lookup = comp.GetTypeByMetadataName("System.Type")
                Assert.Null(Lookup) ' Ambiguous
            End If

            If True Then
                Dim libSourceTemplate = <![CDATA[
<Assembly: System.Runtime.CompilerServices.InternalsVisibleTo("Test")>

Namespace System
    {0} Class Type
    End Class
End Namespace
]]>.Value.Replace(vbLf, vbCrLf).Trim

                Dim corlibRef = CreateEmptyCompilation(corlibSource).EmitToImageReference()
                Dim publicLibRef = CreateEmptyCompilationWithReferences(WrapInCompilationXml(String.Format(libSourceTemplate, "Public")), {corlibRef}).EmitToImageReference()
                Dim internalLibRef = CreateEmptyCompilationWithReferences(WrapInCompilationXml(String.Format(libSourceTemplate, "Friend")), {corlibRef}).EmitToImageReference()

                Dim comp = CreateEmptyCompilationWithReferences({}, {corlibRef, publicLibRef, internalLibRef}, assemblyName:="Test")

                Dim wellKnown = comp.GetWellKnownType(WellKnownType.System_Type)
                Assert.NotNull(wellKnown)
                Assert.Equal(TypeKind.Error, wellKnown.TypeKind)

                Dim Lookup = comp.GetTypeByMetadataName("System.Type")
                Assert.Null(Lookup) ' Ambiguous
            End If
        End Sub

        <Fact>
        <WorkItem(530436, "http://vstfdevdiv:8080/DevDiv2/DevDiv/_workitems/edit/530436")>
        Public Sub AllSpecialTypes()
            Dim comp = CreateEmptyCompilationWithReferences((<compilation/>), {MscorlibRef_v4_0_30316_17626})

            For special As SpecialType = CType(SpecialType.None + 1, SpecialType) To SpecialType.Count
                Dim symbol = comp.GetSpecialType(special)
                Assert.NotNull(symbol)

                If special = SpecialType.System_Runtime_CompilerServices_RuntimeFeature OrElse
                   special = SpecialType.System_Runtime_CompilerServices_PreserveBaseOverridesAttribute OrElse
                   special = SpecialType.System_Runtime_CompilerServices_InlineArrayAttribute Then
                    Assert.Equal(SymbolKind.ErrorType, symbol.Kind) ' Not available
                Else
                    Assert.NotEqual(SymbolKind.ErrorType, symbol.Kind)
                End If
            Next
        End Sub

        <Fact>
        <WorkItem(530436, "http://vstfdevdiv:8080/DevDiv2/DevDiv/_workitems/edit/530436")>
        Public Sub AllSpecialTypeMembers()
            Dim comp = CreateEmptyCompilationWithReferences((<compilation/>), {Net461.References.mscorlib})

            For Each special As SpecialMember In [Enum].GetValues(GetType(SpecialMember))
                Select Case special
                    Case SpecialMember.System_IntPtr__op_Explicit_ToPointer,
                         SpecialMember.System_IntPtr__op_Explicit_FromPointer,
                         SpecialMember.System_UIntPtr__op_Explicit_ToPointer,
                         SpecialMember.System_UIntPtr__op_Explicit_FromPointer
                        ' VB doesn't have pointer types.
                        Continue For
                    Case SpecialMember.Count
                        ' Not a real value.
                        Continue For
                End Select

                Dim symbol = comp.GetSpecialTypeMember(special)

                If special = SpecialMember.System_String__Concat_2ReadOnlySpans OrElse
                   special = SpecialMember.System_String__Concat_3ReadOnlySpans OrElse
                   special = SpecialMember.System_String__Concat_4ReadOnlySpans OrElse
                   special = SpecialMember.System_String__op_Implicit_ToReadOnlySpanOfChar OrElse
                   special = SpecialMember.System_Runtime_CompilerServices_RuntimeFeature__DefaultImplementationsOfInterfaces OrElse
                   special = SpecialMember.System_Runtime_CompilerServices_RuntimeFeature__UnmanagedSignatureCallingConvention OrElse
                   special = SpecialMember.System_Runtime_CompilerServices_RuntimeFeature__CovariantReturnsOfClasses OrElse
                   special = SpecialMember.System_Runtime_CompilerServices_RuntimeFeature__VirtualStaticsInInterfaces OrElse
                   special = SpecialMember.System_Runtime_CompilerServices_RuntimeFeature__NumericIntPtr OrElse
                   special = SpecialMember.System_Runtime_CompilerServices_RuntimeFeature__ByRefFields OrElse
                   special = SpecialMember.System_Runtime_CompilerServices_RuntimeFeature__ByRefLikeGenerics OrElse
                   special = SpecialMember.System_Runtime_CompilerServices_PreserveBaseOverridesAttribute__ctor OrElse
                   special = SpecialMember.System_Runtime_CompilerServices_InlineArrayAttribute__ctor OrElse
                   special = SpecialMember.System_ReadOnlySpan_T__ctor_Reference OrElse
                   special = SpecialMember.System_Runtime_CompilerServices_AsyncHelpers__AwaitAwaiter_TAwaiter OrElse
                   special = SpecialMember.System_Runtime_CompilerServices_AsyncHelpers__UnsafeAwaitAwaiter_TAwaiter OrElse
<<<<<<< HEAD
                   special = SpecialMember.System_Runtime_InteropServices_ExtendedLayoutAttribute__ctor Then
=======
                   special = SpecialMember.System_Runtime_CompilerServices_AsyncHelpers__HandleAsyncEntryPoint_Task OrElse
                   special = SpecialMember.System_Runtime_CompilerServices_AsyncHelpers__HandleAsyncEntryPoint_Task_Int32 Then
>>>>>>> ad250e79
                    Assert.Null(symbol) ' Not available
                Else
                    Assert.NotNull(symbol)
                End If
            Next
        End Sub

        <Fact>
        <WorkItem(530436, "http://vstfdevdiv:8080/DevDiv2/DevDiv/_workitems/edit/530436")>
        Public Sub AllWellKnownTypes()
            Dim refs As MetadataReference() =
            {
                MscorlibRef_v4_0_30316_17626,
                SystemRef_v4_0_30319_17929,
                SystemCoreRef_v4_0_30319_17929,
                CSharpRef,
                SystemXmlRef,
                SystemXmlLinqRef,
                SystemWindowsFormsRef,
                ValueTupleRef
            }.Concat(WinRtRefs).ToArray()

            Dim lastType = CType(WellKnownType.NextAvailable - 1, WellKnownType)
            Dim comp = CreateEmptyCompilationWithReferences((<compilation/>), refs.Concat(MsvbRef_v4_0_30319_17929).ToArray())
            For wkt = WellKnownType.First To lastType
                Select Case wkt
                    Case WellKnownType.Microsoft_VisualBasic_CompilerServices_EmbeddedOperators
                        ' Only present when embedding VB Core.
                        Continue For
                    Case WellKnownType.System_FormattableString,
                         WellKnownType.System_Runtime_CompilerServices_FormattableStringFactory,
                         WellKnownType.System_Runtime_CompilerServices_NullableAttribute,
                         WellKnownType.System_Runtime_CompilerServices_NullableContextAttribute,
                         WellKnownType.System_Runtime_CompilerServices_NullablePublicOnlyAttribute,
                         WellKnownType.System_Span_T,
                         WellKnownType.System_ReadOnlySpan_T,
                         WellKnownType.System_Collections_Immutable_ImmutableArray_T,
                         WellKnownType.System_Index,
                         WellKnownType.System_Range,
                         WellKnownType.System_Runtime_CompilerServices_AsyncIteratorStateMachineAttribute,
                         WellKnownType.System_IAsyncDisposable,
                         WellKnownType.System_Collections_Generic_IAsyncEnumerable_T,
                         WellKnownType.System_Collections_Generic_IAsyncEnumerator_T,
                         WellKnownType.System_Threading_Tasks_Sources_ManualResetValueTaskSourceCore_T,
                         WellKnownType.System_Threading_Tasks_Sources_ValueTaskSourceStatus,
                         WellKnownType.System_Threading_Tasks_Sources_ValueTaskSourceOnCompletedFlags,
                         WellKnownType.System_Threading_Tasks_Sources_IValueTaskSource_T,
                         WellKnownType.System_Threading_Tasks_Sources_IValueTaskSource,
                         WellKnownType.System_Threading_Tasks_ValueTask_T,
                         WellKnownType.System_Threading_Tasks_ValueTask,
                         WellKnownType.System_Runtime_CompilerServices_AsyncIteratorMethodBuilder,
                         WellKnownType.System_Threading_CancellationToken,
                         WellKnownType.System_Runtime_CompilerServices_NonNullTypesAttribute,
                         WellKnownType.Microsoft_CodeAnalysis_EmbeddedAttribute,
                         WellKnownType.System_Runtime_CompilerServices_SwitchExpressionException,
                         WellKnownType.System_Runtime_CompilerServices_NativeIntegerAttribute,
                         WellKnownType.System_Runtime_CompilerServices_IsExternalInit,
                         WellKnownType.System_Runtime_CompilerServices_DefaultInterpolatedStringHandler,
                         WellKnownType.System_Runtime_CompilerServices_RequiredMemberAttribute,
                         WellKnownType.System_Diagnostics_CodeAnalysis_SetsRequiredMembersAttribute,
                         WellKnownType.System_MemoryExtensions,
                         WellKnownType.System_Runtime_CompilerServices_CompilerFeatureRequiredAttribute,
                         WellKnownType.System_Runtime_CompilerServices_ScopedRefAttribute,
                         WellKnownType.System_Runtime_CompilerServices_RefSafetyRulesAttribute,
                         WellKnownType.System_Diagnostics_CodeAnalysis_UnscopedRefAttribute,
                         WellKnownType.System_MemoryExtensions,
                         WellKnownType.System_Runtime_CompilerServices_MetadataUpdateOriginalTypeAttribute,
                         WellKnownType.System_Runtime_InteropServices_MemoryMarshal,
                         WellKnownType.System_Runtime_CompilerServices_Unsafe,
                         WellKnownType.System_Runtime_CompilerServices_RequiresLocationAttribute,
                         WellKnownType.System_Runtime_InteropServices_CollectionsMarshal,
                         WellKnownType.System_Runtime_InteropServices_ImmutableCollectionsMarshal,
                         WellKnownType.System_Runtime_CompilerServices_ParamCollectionAttribute,
                         WellKnownType.System_Runtime_CompilerServices_ExtensionMarkerAttribute,
<<<<<<< HEAD
                         WellKnownType.System_Runtime_InteropServices_ExtendedLayoutAttribute,
                         WellKnownType.System_Runtime_InteropServices_ExtendedLayoutKind
=======
                         WellKnownType.System_Runtime_CompilerServices_InlineArray2,
                         WellKnownType.System_Runtime_CompilerServices_InlineArray3,
                         WellKnownType.System_Runtime_CompilerServices_InlineArray4,
                         WellKnownType.System_Runtime_CompilerServices_InlineArray5,
                         WellKnownType.System_Runtime_CompilerServices_InlineArray6,
                         WellKnownType.System_Runtime_CompilerServices_InlineArray7,
                         WellKnownType.System_Runtime_CompilerServices_InlineArray8,
                         WellKnownType.System_Runtime_CompilerServices_InlineArray9,
                         WellKnownType.System_Runtime_CompilerServices_InlineArray10,
                         WellKnownType.System_Runtime_CompilerServices_InlineArray11,
                         WellKnownType.System_Runtime_CompilerServices_InlineArray12,
                         WellKnownType.System_Runtime_CompilerServices_InlineArray13,
                         WellKnownType.System_Runtime_CompilerServices_InlineArray14,
                         WellKnownType.System_Runtime_CompilerServices_InlineArray15,
                         WellKnownType.System_Runtime_CompilerServices_InlineArray16
>>>>>>> ad250e79
                        ' Not available on all platforms.
                        Continue For
                    Case WellKnownType.ExtSentinel
                        ' Not a real type
                        Continue For
                    Case WellKnownType.Microsoft_CodeAnalysis_Runtime_Instrumentation,
                         WellKnownType.Microsoft_CodeAnalysis_Runtime_LocalStoreTracker,
                         WellKnownType.System_Runtime_CompilerServices_IsReadOnlyAttribute,
                         WellKnownType.System_Runtime_CompilerServices_IsByRefLikeAttribute,
                         WellKnownType.System_Runtime_CompilerServices_IsUnmanagedAttribute,
                         WellKnownType.System_Runtime_CompilerServices_ITuple,
                         WellKnownType.System_Runtime_CompilerServices_HotReloadException,
                         WellKnownType.System_Runtime_CompilerServices_MetadataUpdateDeletedAttribute
                        ' Not always available.
                        Continue For
                End Select

                Dim symbol = comp.GetWellKnownType(wkt)
                Assert.NotNull(symbol)
                Assert.True(SymbolKind.ErrorType <> symbol.Kind, $"{symbol} should not be an error type")
            Next

            comp = CreateEmptyCompilationWithReferences(<compilation/>, refs, TestOptions.ReleaseDll.WithEmbedVbCoreRuntime(True))
            For wkt = WellKnownType.First To lastType
                Select Case wkt
                    Case WellKnownType.Microsoft_VisualBasic_CallType,
                         WellKnownType.Microsoft_VisualBasic_CompilerServices_Operators,
                         WellKnownType.Microsoft_VisualBasic_CompilerServices_NewLateBinding,
                         WellKnownType.Microsoft_VisualBasic_CompilerServices_LikeOperator,
                         WellKnownType.Microsoft_VisualBasic_CompilerServices_StringType,
                         WellKnownType.Microsoft_VisualBasic_CompilerServices_Versioned,
                         WellKnownType.Microsoft_VisualBasic_CompareMethod,
                         WellKnownType.Microsoft_VisualBasic_ErrObject,
                         WellKnownType.Microsoft_VisualBasic_FileSystem,
                         WellKnownType.Microsoft_VisualBasic_ApplicationServices_ApplicationBase,
                         WellKnownType.Microsoft_VisualBasic_ApplicationServices_WindowsFormsApplicationBase,
                         WellKnownType.Microsoft_VisualBasic_Information,
                         WellKnownType.Microsoft_VisualBasic_Interaction,
                         WellKnownType.Microsoft_VisualBasic_Conversion
                        ' Not embedded, so not available.
                        Continue For
                    Case WellKnownType.System_FormattableString,
                         WellKnownType.System_Runtime_CompilerServices_FormattableStringFactory,
                         WellKnownType.System_Runtime_CompilerServices_NullableAttribute,
                         WellKnownType.System_Runtime_CompilerServices_NullableContextAttribute,
                         WellKnownType.System_Runtime_CompilerServices_NullablePublicOnlyAttribute,
                         WellKnownType.System_Span_T,
                         WellKnownType.System_ReadOnlySpan_T,
                         WellKnownType.System_Collections_Immutable_ImmutableArray_T,
                         WellKnownType.System_Index,
                         WellKnownType.System_Range,
                         WellKnownType.System_Runtime_CompilerServices_AsyncIteratorStateMachineAttribute,
                         WellKnownType.System_IAsyncDisposable,
                         WellKnownType.System_Collections_Generic_IAsyncEnumerable_T,
                         WellKnownType.System_Collections_Generic_IAsyncEnumerator_T,
                         WellKnownType.System_Threading_Tasks_Sources_ManualResetValueTaskSourceCore_T,
                         WellKnownType.System_Threading_Tasks_Sources_ValueTaskSourceStatus,
                         WellKnownType.System_Threading_Tasks_Sources_ValueTaskSourceOnCompletedFlags,
                         WellKnownType.System_Threading_Tasks_Sources_IValueTaskSource_T,
                         WellKnownType.System_Threading_Tasks_Sources_IValueTaskSource,
                         WellKnownType.System_Threading_Tasks_ValueTask_T,
                         WellKnownType.System_Threading_Tasks_ValueTask,
                         WellKnownType.System_Runtime_CompilerServices_AsyncIteratorMethodBuilder,
                         WellKnownType.System_Threading_CancellationToken,
                         WellKnownType.System_Runtime_CompilerServices_NonNullTypesAttribute,
                         WellKnownType.Microsoft_CodeAnalysis_EmbeddedAttribute,
                         WellKnownType.System_Runtime_CompilerServices_SwitchExpressionException,
                         WellKnownType.System_Runtime_CompilerServices_NativeIntegerAttribute,
                         WellKnownType.System_Runtime_CompilerServices_IsExternalInit,
                         WellKnownType.System_Runtime_CompilerServices_DefaultInterpolatedStringHandler,
                         WellKnownType.System_Runtime_CompilerServices_RequiredMemberAttribute,
                         WellKnownType.System_Diagnostics_CodeAnalysis_SetsRequiredMembersAttribute,
                         WellKnownType.System_MemoryExtensions,
                         WellKnownType.System_Runtime_CompilerServices_CompilerFeatureRequiredAttribute,
                         WellKnownType.System_Runtime_CompilerServices_ScopedRefAttribute,
                         WellKnownType.System_Runtime_CompilerServices_RefSafetyRulesAttribute,
                         WellKnownType.System_Diagnostics_CodeAnalysis_UnscopedRefAttribute,
                         WellKnownType.System_Runtime_CompilerServices_MetadataUpdateOriginalTypeAttribute,
                         WellKnownType.System_Runtime_InteropServices_MemoryMarshal,
                         WellKnownType.System_Runtime_CompilerServices_Unsafe,
                         WellKnownType.System_Runtime_CompilerServices_RequiresLocationAttribute,
                         WellKnownType.System_Runtime_InteropServices_CollectionsMarshal,
                         WellKnownType.System_Runtime_InteropServices_ImmutableCollectionsMarshal,
                         WellKnownType.System_Runtime_CompilerServices_ParamCollectionAttribute,
                         WellKnownType.System_Runtime_CompilerServices_ExtensionMarkerAttribute,
<<<<<<< HEAD
                         WellKnownType.System_Runtime_InteropServices_ExtendedLayoutAttribute,
                         WellKnownType.System_Runtime_InteropServices_ExtendedLayoutKind
=======
                         WellKnownType.System_Runtime_CompilerServices_InlineArray2,
                         WellKnownType.System_Runtime_CompilerServices_InlineArray3,
                         WellKnownType.System_Runtime_CompilerServices_InlineArray4,
                         WellKnownType.System_Runtime_CompilerServices_InlineArray5,
                         WellKnownType.System_Runtime_CompilerServices_InlineArray6,
                         WellKnownType.System_Runtime_CompilerServices_InlineArray7,
                         WellKnownType.System_Runtime_CompilerServices_InlineArray8,
                         WellKnownType.System_Runtime_CompilerServices_InlineArray9,
                         WellKnownType.System_Runtime_CompilerServices_InlineArray10,
                         WellKnownType.System_Runtime_CompilerServices_InlineArray11,
                         WellKnownType.System_Runtime_CompilerServices_InlineArray12,
                         WellKnownType.System_Runtime_CompilerServices_InlineArray13,
                         WellKnownType.System_Runtime_CompilerServices_InlineArray14,
                         WellKnownType.System_Runtime_CompilerServices_InlineArray15,
                         WellKnownType.System_Runtime_CompilerServices_InlineArray16
>>>>>>> ad250e79
                        ' Not available on all platforms.
                        Continue For
                    Case WellKnownType.ExtSentinel
                        ' Not a real type
                        Continue For
                    Case WellKnownType.Microsoft_CodeAnalysis_Runtime_Instrumentation,
                         WellKnownType.Microsoft_CodeAnalysis_Runtime_LocalStoreTracker,
                         WellKnownType.System_Runtime_CompilerServices_IsReadOnlyAttribute,
                         WellKnownType.System_Runtime_CompilerServices_IsByRefLikeAttribute,
                         WellKnownType.System_Runtime_CompilerServices_IsUnmanagedAttribute,
                         WellKnownType.System_Runtime_CompilerServices_ITuple,
                         WellKnownType.System_Runtime_CompilerServices_HotReloadException,
                        WellKnownType.System_Runtime_CompilerServices_MetadataUpdateDeletedAttribute
                        ' Not always available.
                        Continue For
                End Select

                Dim symbol = comp.GetWellKnownType(wkt)
                Assert.NotNull(symbol)
                Assert.True(SymbolKind.ErrorType <> symbol.Kind, $"{symbol} should not be an error type")
            Next
        End Sub

        <Fact>
        <WorkItem(530436, "http://vstfdevdiv:8080/DevDiv2/DevDiv/_workitems/edit/530436")>
        Public Sub AllWellKnownTypeMembers()
            Dim refs As MetadataReference() =
            {
                MscorlibRef_v4_0_30316_17626,
                SystemRef_v4_0_30319_17929,
                SystemCoreRef_v4_0_30319_17929,
                CSharpRef,
                SystemXmlRef,
                SystemXmlLinqRef,
                SystemWindowsFormsRef,
                ValueTupleRef
            }.Concat(WinRtRefs).ToArray()

            Dim comp = CreateEmptyCompilationWithReferences((<compilation/>), refs.Concat(MsvbRef_v4_0_30319_17929).ToArray())
            For Each wkm As WellKnownMember In [Enum].GetValues(GetType(WellKnownMember))
                Select Case wkm
                    Case WellKnownMember.Microsoft_VisualBasic_CompilerServices_EmbeddedOperators__CompareStringStringStringBoolean
                        ' Only present when embedding VB Core.
                        Continue For
                    Case WellKnownMember.Count
                        ' Not a real value.
                        Continue For
                    Case WellKnownMember.System_Runtime_CompilerServices_NullableAttribute__ctorByte,
                         WellKnownMember.System_Runtime_CompilerServices_NullableAttribute__ctorTransformFlags,
                         WellKnownMember.System_Runtime_CompilerServices_NullableContextAttribute__ctor,
                         WellKnownMember.System_Runtime_CompilerServices_NullablePublicOnlyAttribute__ctor,
                         WellKnownMember.System_Span_T__ctor_Pointer,
                         WellKnownMember.System_Span_T__ctor_Array,
                         WellKnownMember.System_Span_T__get_Item,
                         WellKnownMember.System_Span_T__get_Length,
                         WellKnownMember.System_Span_T__Slice_Int_Int,
                         WellKnownMember.System_ReadOnlySpan_T__ctor_Pointer,
                         WellKnownMember.System_ReadOnlySpan_T__ctor_Array,
                         WellKnownMember.System_ReadOnlySpan_T__ctor_Array_Start_Length,
                         WellKnownMember.System_ReadOnlySpan_T__get_Item,
                         WellKnownMember.System_ReadOnlySpan_T__get_Length,
                         WellKnownMember.System_ReadOnlySpan_T__Slice_Int_Int,
                         WellKnownMember.System_Runtime_CompilerServices_AsyncIteratorStateMachineAttribute__ctor,
                         WellKnownMember.System_IAsyncDisposable__DisposeAsync,
                         WellKnownMember.System_Collections_Generic_IAsyncEnumerable_T__GetAsyncEnumerator,
                         WellKnownMember.System_Collections_Generic_IAsyncEnumerator_T__MoveNextAsync,
                         WellKnownMember.System_Collections_Generic_IAsyncEnumerator_T__get_Current,
                         WellKnownMember.System_Threading_Tasks_Sources_ManualResetValueTaskSourceCore_T__get_Version,
                         WellKnownMember.System_Threading_Tasks_Sources_ManualResetValueTaskSourceCore_T__GetResult,
                         WellKnownMember.System_Threading_Tasks_Sources_ManualResetValueTaskSourceCore_T__GetStatus,
                         WellKnownMember.System_Threading_Tasks_Sources_ManualResetValueTaskSourceCore_T__OnCompleted,
                         WellKnownMember.System_Threading_Tasks_Sources_ManualResetValueTaskSourceCore_T__Reset,
                         WellKnownMember.System_Threading_Tasks_Sources_ManualResetValueTaskSourceCore_T__SetException,
                         WellKnownMember.System_Threading_Tasks_Sources_ManualResetValueTaskSourceCore_T__SetResult,
                         WellKnownMember.System_Threading_Tasks_Sources_IValueTaskSource_T__GetResult,
                         WellKnownMember.System_Threading_Tasks_Sources_IValueTaskSource_T__GetStatus,
                         WellKnownMember.System_Threading_Tasks_Sources_IValueTaskSource_T__OnCompleted,
                         WellKnownMember.System_Threading_Tasks_Sources_IValueTaskSource__GetResult,
                         WellKnownMember.System_Threading_Tasks_Sources_IValueTaskSource__GetStatus,
                         WellKnownMember.System_Threading_Tasks_Sources_IValueTaskSource__OnCompleted,
                         WellKnownMember.System_Threading_Tasks_ValueTask_T__ctorSourceAndToken,
                         WellKnownMember.System_Threading_Tasks_ValueTask_T__ctorValue,
                         WellKnownMember.System_Threading_Tasks_ValueTask__ctor,
                         WellKnownMember.System_Runtime_CompilerServices_AsyncIteratorMethodBuilder__AwaitOnCompleted,
                         WellKnownMember.System_Runtime_CompilerServices_AsyncIteratorMethodBuilder__AwaitUnsafeOnCompleted,
                         WellKnownMember.System_Runtime_CompilerServices_AsyncIteratorMethodBuilder__Complete,
                         WellKnownMember.System_Runtime_CompilerServices_AsyncIteratorMethodBuilder__Create,
                         WellKnownMember.System_Runtime_CompilerServices_AsyncIteratorMethodBuilder__MoveNext_T,
                         WellKnownMember.System_Runtime_CompilerServices_AsyncStateMachineAttribute__ctor,
                         WellKnownMember.System_Runtime_CompilerServices_RuntimeHelpers__GetSubArray_T,
                         WellKnownMember.System_Runtime_CompilerServices_NativeIntegerAttribute__ctor,
                         WellKnownMember.System_Runtime_CompilerServices_NativeIntegerAttribute__ctorTransformFlags,
                         WellKnownMember.System_Runtime_CompilerServices_DefaultInterpolatedStringHandler__ToStringAndClear,
                         WellKnownMember.System_Runtime_CompilerServices_RequiredMemberAttribute__ctor,
                         WellKnownMember.System_Diagnostics_CodeAnalysis_SetsRequiredMembersAttribute__ctor,
                         WellKnownMember.System_Runtime_CompilerServices_ScopedRefAttribute__ctor,
                         WellKnownMember.System_Runtime_CompilerServices_RefSafetyRulesAttribute__ctor,
                         WellKnownMember.System_MemoryExtensions__SequenceEqual_Span_T,
                         WellKnownMember.System_MemoryExtensions__SequenceEqual_ReadOnlySpan_T,
                         WellKnownMember.System_MemoryExtensions__AsSpan_String,
                         WellKnownMember.System_Runtime_CompilerServices_CompilerFeatureRequiredAttribute__ctor,
                         WellKnownMember.System_Diagnostics_CodeAnalysis_UnscopedRefAttribute__ctor,
                         WellKnownMember.System_Runtime_CompilerServices_MetadataUpdateOriginalTypeAttribute__ctor,
                         WellKnownMember.System_Runtime_CompilerServices_RuntimeHelpers__CreateSpanRuntimeFieldHandle,
                         WellKnownMember.System_Runtime_CompilerServices_RequiresLocationAttribute__ctor,
                         WellKnownMember.System_Runtime_CompilerServices_ParamCollectionAttribute__ctor,
                         WellKnownMember.System_Runtime_CompilerServices_ExtensionMarkerAttribute__ctor
                        ' Not available yet, but will be in upcoming release.
                        Continue For
                    Case WellKnownMember.Microsoft_CodeAnalysis_Runtime_Instrumentation__CreatePayloadForMethodsSpanningSingleFile,
                         WellKnownMember.Microsoft_CodeAnalysis_Runtime_Instrumentation__CreatePayloadForMethodsSpanningMultipleFiles,
                         WellKnownMember.Microsoft_CodeAnalysis_Runtime_LocalStoreTracker__LogMethodEntry,
                         WellKnownMember.Microsoft_CodeAnalysis_Runtime_LocalStoreTracker__LogLambdaEntry,
                         WellKnownMember.Microsoft_CodeAnalysis_Runtime_LocalStoreTracker__LogStateMachineMethodEntry,
                         WellKnownMember.Microsoft_CodeAnalysis_Runtime_LocalStoreTracker__LogStateMachineLambdaEntry,
                         WellKnownMember.Microsoft_CodeAnalysis_Runtime_LocalStoreTracker__LogReturn,
                         WellKnownMember.Microsoft_CodeAnalysis_Runtime_LocalStoreTracker__GetNewStateMachineInstanceId,
                         WellKnownMember.Microsoft_CodeAnalysis_Runtime_LocalStoreTracker__LogLocalStoreBoolean,
                         WellKnownMember.Microsoft_CodeAnalysis_Runtime_LocalStoreTracker__LogLocalStoreByte,
                         WellKnownMember.Microsoft_CodeAnalysis_Runtime_LocalStoreTracker__LogLocalStoreUInt16,
                         WellKnownMember.Microsoft_CodeAnalysis_Runtime_LocalStoreTracker__LogLocalStoreUInt32,
                         WellKnownMember.Microsoft_CodeAnalysis_Runtime_LocalStoreTracker__LogLocalStoreUInt64,
                         WellKnownMember.Microsoft_CodeAnalysis_Runtime_LocalStoreTracker__LogLocalStoreSingle,
                         WellKnownMember.Microsoft_CodeAnalysis_Runtime_LocalStoreTracker__LogLocalStoreDouble,
                         WellKnownMember.Microsoft_CodeAnalysis_Runtime_LocalStoreTracker__LogLocalStoreDecimal,
                         WellKnownMember.Microsoft_CodeAnalysis_Runtime_LocalStoreTracker__LogLocalStoreString,
                         WellKnownMember.Microsoft_CodeAnalysis_Runtime_LocalStoreTracker__LogLocalStoreObject,
                         WellKnownMember.Microsoft_CodeAnalysis_Runtime_LocalStoreTracker__LogLocalStorePointer,
                         WellKnownMember.Microsoft_CodeAnalysis_Runtime_LocalStoreTracker__LogLocalStoreUnmanaged,
                         WellKnownMember.Microsoft_CodeAnalysis_Runtime_LocalStoreTracker__LogLocalStoreParameterAlias,
                         WellKnownMember.Microsoft_CodeAnalysis_Runtime_LocalStoreTracker__LogParameterStoreBoolean,
                         WellKnownMember.Microsoft_CodeAnalysis_Runtime_LocalStoreTracker__LogParameterStoreByte,
                         WellKnownMember.Microsoft_CodeAnalysis_Runtime_LocalStoreTracker__LogParameterStoreUInt16,
                         WellKnownMember.Microsoft_CodeAnalysis_Runtime_LocalStoreTracker__LogParameterStoreUInt32,
                         WellKnownMember.Microsoft_CodeAnalysis_Runtime_LocalStoreTracker__LogParameterStoreUInt64,
                         WellKnownMember.Microsoft_CodeAnalysis_Runtime_LocalStoreTracker__LogParameterStoreSingle,
                         WellKnownMember.Microsoft_CodeAnalysis_Runtime_LocalStoreTracker__LogParameterStoreDouble,
                         WellKnownMember.Microsoft_CodeAnalysis_Runtime_LocalStoreTracker__LogParameterStoreDecimal,
                         WellKnownMember.Microsoft_CodeAnalysis_Runtime_LocalStoreTracker__LogParameterStoreString,
                         WellKnownMember.Microsoft_CodeAnalysis_Runtime_LocalStoreTracker__LogParameterStoreObject,
                         WellKnownMember.Microsoft_CodeAnalysis_Runtime_LocalStoreTracker__LogParameterStorePointer,
                         WellKnownMember.Microsoft_CodeAnalysis_Runtime_LocalStoreTracker__LogParameterStoreUnmanaged,
                         WellKnownMember.Microsoft_CodeAnalysis_Runtime_LocalStoreTracker__LogParameterStoreParameterAlias,
                         WellKnownMember.Microsoft_CodeAnalysis_Runtime_LocalStoreTracker__LogLocalStoreLocalAlias,
                         WellKnownMember.System_Runtime_CompilerServices_IsReadOnlyAttribute__ctor,
                         WellKnownMember.System_Runtime_CompilerServices_IsByRefLikeAttribute__ctor,
                         WellKnownMember.System_Runtime_CompilerServices_IsUnmanagedAttribute__ctor,
                         WellKnownMember.System_Index__ctor,
                         WellKnownMember.System_Index__GetOffset,
                         WellKnownMember.System_Range__ctor,
                         WellKnownMember.System_Range__EndAt,
                         WellKnownMember.System_Range__get_All,
                         WellKnownMember.System_Range__StartAt,
                         WellKnownMember.System_Range__get_End,
                         WellKnownMember.System_Range__get_Start,
                         WellKnownMember.System_Runtime_CompilerServices_IsUnmanagedAttribute__ctor,
                         WellKnownMember.System_Runtime_CompilerServices_ITuple__get_Item,
                         WellKnownMember.System_Runtime_CompilerServices_ITuple__get_Length,
                         WellKnownMember.System_Runtime_CompilerServices_SwitchExpressionException__ctor,
                         WellKnownMember.System_Runtime_CompilerServices_SwitchExpressionException__ctorObject,
                         WellKnownMember.System_Runtime_InteropServices_MemoryMarshal__CreateReadOnlySpan,
                         WellKnownMember.System_Runtime_InteropServices_MemoryMarshal__CreateSpan,
                         WellKnownMember.System_Runtime_CompilerServices_Unsafe__Add_T,
                         WellKnownMember.System_Runtime_CompilerServices_Unsafe__As_T,
                         WellKnownMember.System_Runtime_CompilerServices_Unsafe__AsRef_T,
                         WellKnownMember.System_Runtime_InteropServices_CollectionsMarshal__AsSpan_T,
                         WellKnownMember.System_Runtime_InteropServices_CollectionsMarshal__SetCount_T,
                         WellKnownMember.System_Runtime_InteropServices_ImmutableCollectionsMarshal__AsImmutableArray_T,
                         WellKnownMember.System_Span_T__ToArray,
                         WellKnownMember.System_ReadOnlySpan_T__ToArray,
                         WellKnownMember.System_Span_T__CopyTo_Span_T,
                         WellKnownMember.System_ReadOnlySpan_T__CopyTo_Span_T,
                         WellKnownMember.System_Collections_Immutable_ImmutableArray_T__AsSpan,
                         WellKnownMember.System_Collections_Immutable_ImmutableArray_T__Empty,
                         WellKnownMember.System_Span_T__ctor_ref_T,
                         WellKnownMember.System_ReadOnlySpan_T__ctor_ref_readonly_T,
                         WellKnownMember.System_Runtime_CompilerServices_HotReloadException__ctorStringInt32,
                         WellKnownMember.System_Runtime_CompilerServices_MetadataUpdateDeletedAttribute__ctor,
                         WellKnownMember.System_Text_Encoding__get_UTF8,
                         WellKnownMember.System_Text_Encoding__GetString
                        ' Not always available.
                        Continue For
                End Select

                Dim symbol = comp.GetWellKnownTypeMember(wkm)
                Assert.True(symbol IsNot Nothing, $"Unexpected null for {wkm}")
            Next

            comp = CreateEmptyCompilationWithReferences(<compilation/>, refs, TestOptions.ReleaseDll.WithEmbedVbCoreRuntime(True))
            For Each wkm As WellKnownMember In [Enum].GetValues(GetType(WellKnownMember))
                Select Case wkm
                    Case WellKnownMember.Count
                        ' Not a real value.
                        Continue For
                    Case WellKnownMember.Microsoft_VisualBasic_CompilerServices_Conversions__ChangeType,
                         WellKnownMember.Microsoft_VisualBasic_CompilerServices_ObjectFlowControl_ForLoopControl__ForLoopInitObj,
                         WellKnownMember.Microsoft_VisualBasic_CompilerServices_ObjectFlowControl_ForLoopControl__ForNextCheckObj,
                         WellKnownMember.Microsoft_VisualBasic_CompilerServices_ObjectFlowControl__CheckForSyncLockOnValueType,
                         WellKnownMember.Microsoft_VisualBasic_CompilerServices_ProjectData__CreateProjectError,
                         WellKnownMember.Microsoft_VisualBasic_CompilerServices_ProjectData__EndApp,
                         WellKnownMember.Microsoft_VisualBasic_Strings__AscCharInt32,
                         WellKnownMember.Microsoft_VisualBasic_Strings__AscStringInt32,
                         WellKnownMember.Microsoft_VisualBasic_Strings__ChrInt32Char
                        ' Even though the containing type is embedded, the specific member is not.
                        Continue For
                    Case WellKnownMember.Microsoft_VisualBasic_CompilerServices_Operators__PlusObjectObject,
                         WellKnownMember.Microsoft_VisualBasic_CompilerServices_Operators__NegateObjectObject,
                         WellKnownMember.Microsoft_VisualBasic_CompilerServices_Operators__NotObjectObject,
                         WellKnownMember.Microsoft_VisualBasic_CompilerServices_Operators__AndObjectObjectObject,
                         WellKnownMember.Microsoft_VisualBasic_CompilerServices_Operators__OrObjectObjectObject,
                         WellKnownMember.Microsoft_VisualBasic_CompilerServices_Operators__XorObjectObjectObject,
                         WellKnownMember.Microsoft_VisualBasic_CompilerServices_Operators__AddObjectObjectObject,
                         WellKnownMember.Microsoft_VisualBasic_CompilerServices_Operators__SubtractObjectObjectObject,
                         WellKnownMember.Microsoft_VisualBasic_CompilerServices_Operators__MultiplyObjectObjectObject,
                         WellKnownMember.Microsoft_VisualBasic_CompilerServices_Operators__DivideObjectObjectObject,
                         WellKnownMember.Microsoft_VisualBasic_CompilerServices_Operators__ExponentObjectObjectObject,
                         WellKnownMember.Microsoft_VisualBasic_CompilerServices_Operators__ModObjectObjectObject,
                         WellKnownMember.Microsoft_VisualBasic_CompilerServices_Operators__IntDivideObjectObjectObject,
                         WellKnownMember.Microsoft_VisualBasic_CompilerServices_Operators__LeftShiftObjectObjectObject,
                         WellKnownMember.Microsoft_VisualBasic_CompilerServices_Operators__RightShiftObjectObjectObject,
                         WellKnownMember.Microsoft_VisualBasic_CompilerServices_Operators__ConcatenateObjectObjectObject,
                         WellKnownMember.Microsoft_VisualBasic_CompilerServices_Operators__CompareObjectEqualObjectObjectBoolean,
                         WellKnownMember.Microsoft_VisualBasic_CompilerServices_Operators__CompareObjectNotEqualObjectObjectBoolean,
                         WellKnownMember.Microsoft_VisualBasic_CompilerServices_Operators__CompareObjectLessObjectObjectBoolean,
                         WellKnownMember.Microsoft_VisualBasic_CompilerServices_Operators__CompareObjectLessEqualObjectObjectBoolean,
                         WellKnownMember.Microsoft_VisualBasic_CompilerServices_Operators__CompareObjectGreaterEqualObjectObjectBoolean,
                         WellKnownMember.Microsoft_VisualBasic_CompilerServices_Operators__CompareObjectGreaterObjectObjectBoolean,
                         WellKnownMember.Microsoft_VisualBasic_CompilerServices_Operators__ConditionalCompareObjectEqualObjectObjectBoolean,
                         WellKnownMember.Microsoft_VisualBasic_CompilerServices_Operators__ConditionalCompareObjectNotEqualObjectObjectBoolean,
                         WellKnownMember.Microsoft_VisualBasic_CompilerServices_Operators__ConditionalCompareObjectLessObjectObjectBoolean,
                         WellKnownMember.Microsoft_VisualBasic_CompilerServices_Operators__ConditionalCompareObjectLessEqualObjectObjectBoolean,
                         WellKnownMember.Microsoft_VisualBasic_CompilerServices_Operators__ConditionalCompareObjectGreaterEqualObjectObjectBoolean,
                         WellKnownMember.Microsoft_VisualBasic_CompilerServices_Operators__ConditionalCompareObjectGreaterObjectObjectBoolean,
                         WellKnownMember.Microsoft_VisualBasic_CompilerServices_Operators__CompareStringStringStringBoolean,
                         WellKnownMember.Microsoft_VisualBasic_CompilerServices_NewLateBinding__LateCall,
                         WellKnownMember.Microsoft_VisualBasic_CompilerServices_NewLateBinding__LateGet,
                         WellKnownMember.Microsoft_VisualBasic_CompilerServices_NewLateBinding__LateSet,
                         WellKnownMember.Microsoft_VisualBasic_CompilerServices_NewLateBinding__LateSetComplex,
                         WellKnownMember.Microsoft_VisualBasic_CompilerServices_NewLateBinding__LateIndexGet,
                         WellKnownMember.Microsoft_VisualBasic_CompilerServices_NewLateBinding__LateIndexSet,
                         WellKnownMember.Microsoft_VisualBasic_CompilerServices_NewLateBinding__LateIndexSetComplex,
                         WellKnownMember.Microsoft_VisualBasic_CompilerServices_StringType__MidStmtStr,
                         WellKnownMember.Microsoft_VisualBasic_CompilerServices_LikeOperator__LikeStringStringStringCompareMethod,
                         WellKnownMember.Microsoft_VisualBasic_CompilerServices_LikeOperator__LikeObjectObjectObjectCompareMethod,
                         WellKnownMember.Microsoft_VisualBasic_CompilerServices_Versioned__CallByName,
                         WellKnownMember.Microsoft_VisualBasic_CompilerServices_Versioned__IsNumeric,
                         WellKnownMember.Microsoft_VisualBasic_CompilerServices_Versioned__SystemTypeName,
                         WellKnownMember.Microsoft_VisualBasic_CompilerServices_Versioned__TypeName,
                         WellKnownMember.Microsoft_VisualBasic_CompilerServices_Versioned__VbTypeName,
                         WellKnownMember.Microsoft_VisualBasic_Information__IsNumeric,
                         WellKnownMember.Microsoft_VisualBasic_Information__SystemTypeName,
                         WellKnownMember.Microsoft_VisualBasic_Information__TypeName,
                         WellKnownMember.Microsoft_VisualBasic_Information__VbTypeName,
                         WellKnownMember.Microsoft_VisualBasic_Interaction__CallByName,
                         WellKnownMember.Microsoft_VisualBasic_Conversion__FixSingle,
                         WellKnownMember.Microsoft_VisualBasic_Conversion__FixDouble,
                         WellKnownMember.Microsoft_VisualBasic_Conversion__IntSingle,
                         WellKnownMember.Microsoft_VisualBasic_Conversion__IntDouble
                        ' The type is not embedded, so the member is not available.
                        Continue For
                    Case WellKnownMember.System_Runtime_CompilerServices_NullableAttribute__ctorByte,
                         WellKnownMember.System_Runtime_CompilerServices_NullableAttribute__ctorTransformFlags,
                         WellKnownMember.System_Runtime_CompilerServices_NullableContextAttribute__ctor,
                         WellKnownMember.System_Runtime_CompilerServices_NullablePublicOnlyAttribute__ctor,
                         WellKnownMember.System_Span_T__ctor_Pointer,
                         WellKnownMember.System_Span_T__ctor_Array,
                         WellKnownMember.System_Span_T__get_Item,
                         WellKnownMember.System_Span_T__get_Length,
                         WellKnownMember.System_Span_T__Slice_Int_Int,
                         WellKnownMember.System_ReadOnlySpan_T__ctor_Pointer,
                         WellKnownMember.System_ReadOnlySpan_T__ctor_Array,
                         WellKnownMember.System_ReadOnlySpan_T__ctor_Array_Start_Length,
                         WellKnownMember.System_ReadOnlySpan_T__get_Item,
                         WellKnownMember.System_ReadOnlySpan_T__get_Length,
                         WellKnownMember.System_ReadOnlySpan_T__Slice_Int_Int,
                         WellKnownMember.System_Runtime_CompilerServices_AsyncIteratorStateMachineAttribute__ctor,
                         WellKnownMember.System_IAsyncDisposable__DisposeAsync,
                         WellKnownMember.System_Collections_Generic_IAsyncEnumerable_T__GetAsyncEnumerator,
                         WellKnownMember.System_Collections_Generic_IAsyncEnumerator_T__MoveNextAsync,
                         WellKnownMember.System_Collections_Generic_IAsyncEnumerator_T__get_Current,
                         WellKnownMember.System_Threading_Tasks_Sources_ManualResetValueTaskSourceCore_T__get_Version,
                         WellKnownMember.System_Threading_Tasks_Sources_ManualResetValueTaskSourceCore_T__GetResult,
                         WellKnownMember.System_Threading_Tasks_Sources_ManualResetValueTaskSourceCore_T__GetStatus,
                         WellKnownMember.System_Threading_Tasks_Sources_ManualResetValueTaskSourceCore_T__OnCompleted,
                         WellKnownMember.System_Threading_Tasks_Sources_ManualResetValueTaskSourceCore_T__Reset,
                         WellKnownMember.System_Threading_Tasks_Sources_ManualResetValueTaskSourceCore_T__SetException,
                         WellKnownMember.System_Threading_Tasks_Sources_ManualResetValueTaskSourceCore_T__SetResult,
                         WellKnownMember.System_Threading_Tasks_Sources_IValueTaskSource_T__GetResult,
                         WellKnownMember.System_Threading_Tasks_Sources_IValueTaskSource_T__GetStatus,
                         WellKnownMember.System_Threading_Tasks_Sources_IValueTaskSource_T__OnCompleted,
                         WellKnownMember.System_Threading_Tasks_Sources_IValueTaskSource__GetResult,
                         WellKnownMember.System_Threading_Tasks_Sources_IValueTaskSource__GetStatus,
                         WellKnownMember.System_Threading_Tasks_Sources_IValueTaskSource__OnCompleted,
                         WellKnownMember.System_Threading_Tasks_ValueTask_T__ctorSourceAndToken,
                         WellKnownMember.System_Threading_Tasks_ValueTask_T__ctorValue,
                         WellKnownMember.System_Threading_Tasks_ValueTask__ctor,
                         WellKnownMember.System_Runtime_CompilerServices_AsyncIteratorMethodBuilder__AwaitOnCompleted,
                         WellKnownMember.System_Runtime_CompilerServices_AsyncIteratorMethodBuilder__AwaitUnsafeOnCompleted,
                         WellKnownMember.System_Runtime_CompilerServices_AsyncIteratorMethodBuilder__Complete,
                         WellKnownMember.System_Runtime_CompilerServices_AsyncIteratorMethodBuilder__Create,
                         WellKnownMember.System_Runtime_CompilerServices_AsyncIteratorMethodBuilder__MoveNext_T,
                         WellKnownMember.System_Runtime_CompilerServices_AsyncStateMachineAttribute__ctor,
                         WellKnownMember.System_Runtime_CompilerServices_RuntimeHelpers__GetSubArray_T,
                         WellKnownMember.System_Runtime_CompilerServices_NativeIntegerAttribute__ctor,
                         WellKnownMember.System_Runtime_CompilerServices_NativeIntegerAttribute__ctorTransformFlags,
                         WellKnownMember.System_Runtime_CompilerServices_DefaultInterpolatedStringHandler__ToStringAndClear,
                         WellKnownMember.System_Runtime_CompilerServices_RequiredMemberAttribute__ctor,
                         WellKnownMember.System_Diagnostics_CodeAnalysis_SetsRequiredMembersAttribute__ctor,
                         WellKnownMember.System_Runtime_CompilerServices_RefSafetyRulesAttribute__ctor,
                         WellKnownMember.System_Runtime_CompilerServices_ScopedRefAttribute__ctor,
                         WellKnownMember.System_MemoryExtensions__SequenceEqual_Span_T,
                         WellKnownMember.System_MemoryExtensions__SequenceEqual_ReadOnlySpan_T,
                         WellKnownMember.System_MemoryExtensions__AsSpan_String,
                         WellKnownMember.System_Runtime_CompilerServices_CompilerFeatureRequiredAttribute__ctor,
                         WellKnownMember.System_Diagnostics_CodeAnalysis_UnscopedRefAttribute__ctor,
                         WellKnownMember.System_Runtime_CompilerServices_MetadataUpdateOriginalTypeAttribute__ctor,
                         WellKnownMember.System_Runtime_CompilerServices_RuntimeHelpers__CreateSpanRuntimeFieldHandle,
                         WellKnownMember.System_Runtime_CompilerServices_RequiresLocationAttribute__ctor,
                         WellKnownMember.System_Runtime_CompilerServices_ParamCollectionAttribute__ctor,
                         WellKnownMember.System_Runtime_CompilerServices_ExtensionMarkerAttribute__ctor
                        ' Not available yet, but will be in upcoming release.
                        Continue For
                    Case WellKnownMember.Microsoft_CodeAnalysis_Runtime_Instrumentation__CreatePayloadForMethodsSpanningSingleFile,
                         WellKnownMember.Microsoft_CodeAnalysis_Runtime_Instrumentation__CreatePayloadForMethodsSpanningMultipleFiles,
                         WellKnownMember.Microsoft_CodeAnalysis_Runtime_LocalStoreTracker__LogMethodEntry,
                         WellKnownMember.Microsoft_CodeAnalysis_Runtime_LocalStoreTracker__LogLambdaEntry,
                         WellKnownMember.Microsoft_CodeAnalysis_Runtime_LocalStoreTracker__LogStateMachineMethodEntry,
                         WellKnownMember.Microsoft_CodeAnalysis_Runtime_LocalStoreTracker__LogStateMachineLambdaEntry,
                         WellKnownMember.Microsoft_CodeAnalysis_Runtime_LocalStoreTracker__LogReturn,
                         WellKnownMember.Microsoft_CodeAnalysis_Runtime_LocalStoreTracker__GetNewStateMachineInstanceId,
                         WellKnownMember.Microsoft_CodeAnalysis_Runtime_LocalStoreTracker__LogLocalStoreBoolean,
                         WellKnownMember.Microsoft_CodeAnalysis_Runtime_LocalStoreTracker__LogLocalStoreByte,
                         WellKnownMember.Microsoft_CodeAnalysis_Runtime_LocalStoreTracker__LogLocalStoreUInt16,
                         WellKnownMember.Microsoft_CodeAnalysis_Runtime_LocalStoreTracker__LogLocalStoreUInt32,
                         WellKnownMember.Microsoft_CodeAnalysis_Runtime_LocalStoreTracker__LogLocalStoreUInt64,
                         WellKnownMember.Microsoft_CodeAnalysis_Runtime_LocalStoreTracker__LogLocalStoreSingle,
                         WellKnownMember.Microsoft_CodeAnalysis_Runtime_LocalStoreTracker__LogLocalStoreDouble,
                         WellKnownMember.Microsoft_CodeAnalysis_Runtime_LocalStoreTracker__LogLocalStoreDecimal,
                         WellKnownMember.Microsoft_CodeAnalysis_Runtime_LocalStoreTracker__LogLocalStoreString,
                         WellKnownMember.Microsoft_CodeAnalysis_Runtime_LocalStoreTracker__LogLocalStoreObject,
                         WellKnownMember.Microsoft_CodeAnalysis_Runtime_LocalStoreTracker__LogLocalStorePointer,
                         WellKnownMember.Microsoft_CodeAnalysis_Runtime_LocalStoreTracker__LogLocalStoreUnmanaged,
                         WellKnownMember.Microsoft_CodeAnalysis_Runtime_LocalStoreTracker__LogLocalStoreParameterAlias,
                         WellKnownMember.Microsoft_CodeAnalysis_Runtime_LocalStoreTracker__LogParameterStoreBoolean,
                         WellKnownMember.Microsoft_CodeAnalysis_Runtime_LocalStoreTracker__LogParameterStoreByte,
                         WellKnownMember.Microsoft_CodeAnalysis_Runtime_LocalStoreTracker__LogParameterStoreUInt16,
                         WellKnownMember.Microsoft_CodeAnalysis_Runtime_LocalStoreTracker__LogParameterStoreUInt32,
                         WellKnownMember.Microsoft_CodeAnalysis_Runtime_LocalStoreTracker__LogParameterStoreUInt64,
                         WellKnownMember.Microsoft_CodeAnalysis_Runtime_LocalStoreTracker__LogParameterStoreSingle,
                         WellKnownMember.Microsoft_CodeAnalysis_Runtime_LocalStoreTracker__LogParameterStoreDouble,
                         WellKnownMember.Microsoft_CodeAnalysis_Runtime_LocalStoreTracker__LogParameterStoreDecimal,
                         WellKnownMember.Microsoft_CodeAnalysis_Runtime_LocalStoreTracker__LogParameterStoreString,
                         WellKnownMember.Microsoft_CodeAnalysis_Runtime_LocalStoreTracker__LogParameterStoreObject,
                         WellKnownMember.Microsoft_CodeAnalysis_Runtime_LocalStoreTracker__LogParameterStorePointer,
                         WellKnownMember.Microsoft_CodeAnalysis_Runtime_LocalStoreTracker__LogParameterStoreUnmanaged,
                         WellKnownMember.Microsoft_CodeAnalysis_Runtime_LocalStoreTracker__LogParameterStoreParameterAlias,
                         WellKnownMember.Microsoft_CodeAnalysis_Runtime_LocalStoreTracker__LogLocalStoreLocalAlias,
                         WellKnownMember.System_Runtime_CompilerServices_IsReadOnlyAttribute__ctor,
                         WellKnownMember.System_Runtime_CompilerServices_IsByRefLikeAttribute__ctor,
                         WellKnownMember.System_Runtime_CompilerServices_IsUnmanagedAttribute__ctor,
                         WellKnownMember.System_Index__ctor,
                         WellKnownMember.System_Index__GetOffset,
                         WellKnownMember.System_Range__ctor,
                         WellKnownMember.System_Range__EndAt,
                         WellKnownMember.System_Range__get_All,
                         WellKnownMember.System_Range__StartAt,
                         WellKnownMember.System_Range__get_End,
                         WellKnownMember.System_Range__get_Start,
                         WellKnownMember.System_Runtime_CompilerServices_IsUnmanagedAttribute__ctor,
                         WellKnownMember.System_Runtime_CompilerServices_ITuple__get_Item,
                         WellKnownMember.System_Runtime_CompilerServices_ITuple__get_Length,
                         WellKnownMember.System_Runtime_CompilerServices_SwitchExpressionException__ctor,
                         WellKnownMember.System_Runtime_CompilerServices_SwitchExpressionException__ctorObject,
                         WellKnownMember.System_Runtime_InteropServices_MemoryMarshal__CreateReadOnlySpan,
                         WellKnownMember.System_Runtime_InteropServices_MemoryMarshal__CreateSpan,
                         WellKnownMember.System_Runtime_CompilerServices_Unsafe__Add_T,
                         WellKnownMember.System_Runtime_CompilerServices_Unsafe__As_T,
                         WellKnownMember.System_Runtime_CompilerServices_Unsafe__AsRef_T,
                         WellKnownMember.System_Runtime_InteropServices_CollectionsMarshal__AsSpan_T,
                         WellKnownMember.System_Runtime_InteropServices_CollectionsMarshal__SetCount_T,
                         WellKnownMember.System_Runtime_InteropServices_ImmutableCollectionsMarshal__AsImmutableArray_T,
                         WellKnownMember.System_Span_T__ToArray,
                         WellKnownMember.System_ReadOnlySpan_T__ToArray,
                         WellKnownMember.System_Span_T__CopyTo_Span_T,
                         WellKnownMember.System_ReadOnlySpan_T__CopyTo_Span_T,
                         WellKnownMember.System_Collections_Immutable_ImmutableArray_T__AsSpan,
                         WellKnownMember.System_Collections_Immutable_ImmutableArray_T__Empty,
                         WellKnownMember.System_Span_T__ctor_ref_T,
                         WellKnownMember.System_ReadOnlySpan_T__ctor_ref_readonly_T,
                         WellKnownMember.System_Runtime_CompilerServices_HotReloadException__ctorStringInt32,
                         WellKnownMember.System_Runtime_CompilerServices_MetadataUpdateDeletedAttribute__ctor,
                         WellKnownMember.System_Text_Encoding__get_UTF8,
                         WellKnownMember.System_Text_Encoding__GetString
                        ' Not always available.
                        Continue For
                End Select

                Dim symbol = comp.GetWellKnownTypeMember(wkm)
                Assert.True(symbol IsNot Nothing, $"Unexpected null for {wkm}")
            Next
        End Sub
    End Class
End Namespace<|MERGE_RESOLUTION|>--- conflicted
+++ resolved
@@ -500,12 +500,9 @@
                    special = SpecialMember.System_ReadOnlySpan_T__ctor_Reference OrElse
                    special = SpecialMember.System_Runtime_CompilerServices_AsyncHelpers__AwaitAwaiter_TAwaiter OrElse
                    special = SpecialMember.System_Runtime_CompilerServices_AsyncHelpers__UnsafeAwaitAwaiter_TAwaiter OrElse
-<<<<<<< HEAD
+                   special = SpecialMember.System_Runtime_CompilerServices_AsyncHelpers__HandleAsyncEntryPoint_Task OrElse
+                   special = SpecialMember.System_Runtime_CompilerServices_AsyncHelpers__HandleAsyncEntryPoint_Task_Int32 OrElse
                    special = SpecialMember.System_Runtime_InteropServices_ExtendedLayoutAttribute__ctor Then
-=======
-                   special = SpecialMember.System_Runtime_CompilerServices_AsyncHelpers__HandleAsyncEntryPoint_Task OrElse
-                   special = SpecialMember.System_Runtime_CompilerServices_AsyncHelpers__HandleAsyncEntryPoint_Task_Int32 Then
->>>>>>> ad250e79
                     Assert.Null(symbol) ' Not available
                 Else
                     Assert.NotNull(symbol)
@@ -580,10 +577,6 @@
                          WellKnownType.System_Runtime_InteropServices_ImmutableCollectionsMarshal,
                          WellKnownType.System_Runtime_CompilerServices_ParamCollectionAttribute,
                          WellKnownType.System_Runtime_CompilerServices_ExtensionMarkerAttribute,
-<<<<<<< HEAD
-                         WellKnownType.System_Runtime_InteropServices_ExtendedLayoutAttribute,
-                         WellKnownType.System_Runtime_InteropServices_ExtendedLayoutKind
-=======
                          WellKnownType.System_Runtime_CompilerServices_InlineArray2,
                          WellKnownType.System_Runtime_CompilerServices_InlineArray3,
                          WellKnownType.System_Runtime_CompilerServices_InlineArray4,
@@ -599,7 +592,9 @@
                          WellKnownType.System_Runtime_CompilerServices_InlineArray14,
                          WellKnownType.System_Runtime_CompilerServices_InlineArray15,
                          WellKnownType.System_Runtime_CompilerServices_InlineArray16
->>>>>>> ad250e79
+                         WellKnownType.System_Runtime_CompilerServices_ExtensionMarkerAttribute,
+                         WellKnownType.System_Runtime_InteropServices_ExtendedLayoutAttribute,
+                         WellKnownType.System_Runtime_InteropServices_ExtendedLayoutKind
                         ' Not available on all platforms.
                         Continue For
                     Case WellKnownType.ExtSentinel
@@ -685,10 +680,6 @@
                          WellKnownType.System_Runtime_InteropServices_ImmutableCollectionsMarshal,
                          WellKnownType.System_Runtime_CompilerServices_ParamCollectionAttribute,
                          WellKnownType.System_Runtime_CompilerServices_ExtensionMarkerAttribute,
-<<<<<<< HEAD
-                         WellKnownType.System_Runtime_InteropServices_ExtendedLayoutAttribute,
-                         WellKnownType.System_Runtime_InteropServices_ExtendedLayoutKind
-=======
                          WellKnownType.System_Runtime_CompilerServices_InlineArray2,
                          WellKnownType.System_Runtime_CompilerServices_InlineArray3,
                          WellKnownType.System_Runtime_CompilerServices_InlineArray4,
@@ -704,7 +695,9 @@
                          WellKnownType.System_Runtime_CompilerServices_InlineArray14,
                          WellKnownType.System_Runtime_CompilerServices_InlineArray15,
                          WellKnownType.System_Runtime_CompilerServices_InlineArray16
->>>>>>> ad250e79
+                         WellKnownType.System_Runtime_CompilerServices_ExtensionMarkerAttribute,
+                         WellKnownType.System_Runtime_InteropServices_ExtendedLayoutAttribute,
+                         WellKnownType.System_Runtime_InteropServices_ExtendedLayoutKind
                         ' Not available on all platforms.
                         Continue For
                     Case WellKnownType.ExtSentinel
