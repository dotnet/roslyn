﻿' Licensed to the .NET Foundation under one or more agreements.
' The .NET Foundation licenses this file to you under the MIT license.
' See the LICENSE file in the project root for more information.

Imports System.Xml.Linq
Imports Microsoft.CodeAnalysis.Test.Utilities
Imports Roslyn.Test.Utilities

Namespace Microsoft.CodeAnalysis.VisualBasic.UnitTests

    Public Class WellKnownTypeValidationTests
        Inherits BasicTestBase

        <Fact>
        <WorkItem(530436, "http://vstfdevdiv:8080/DevDiv2/DevDiv/_workitems/edit/530436")>
        Public Sub NonPublicSpecialType()
            Dim source = <![CDATA[
Namespace System
    Public Class [Object]
        Public Sub New()
        End Sub
    End Class

    Friend Class [String]
    End Class

    Public Class ValueType
    End Class

    Public Structure Void
    End Structure
End Namespace
]]>.Value.Replace(vbLf, vbCrLf).Trim

            Dim validate As Action(Of VisualBasicCompilation) =
                Sub(comp)
                    Dim special = comp.GetSpecialType(SpecialType.System_String)
                    Assert.Equal(TypeKind.Error, special.TypeKind)
                    Assert.Equal(SpecialType.System_String, special.SpecialType)
                    Assert.Equal(Accessibility.Public, special.DeclaredAccessibility)

                    Dim lookup = comp.GetTypeByMetadataName("System.String")
                    Assert.Equal(TypeKind.Class, lookup.TypeKind)
                    Assert.Equal(SpecialType.None, lookup.SpecialType)
                    Assert.Equal(Accessibility.Internal, lookup.DeclaredAccessibility)
                End Sub

            ValidateSourceAndMetadata(source, validate)
        End Sub

        <Fact>
        <WorkItem(530436, "http://vstfdevdiv:8080/DevDiv2/DevDiv/_workitems/edit/530436")>
        Public Sub NonPublicSpecialTypeMember()
            Dim sourceTemplate = <![CDATA[
Namespace System
    Public Class [Object]
        Public Sub New()
        End Sub

        {0} Overridable Function ToString() As [String]
            Return Nothing
        End Function
    End Class

    {0} Class [String]
        Public Shared Function Concat(s1 As [String], s2 As [String]) As [String]
            Return Nothing
        End Function
    End Class

    Public Class ValueType
    End Class

    Public Structure Void
    End Structure
End Namespace
]]>.Value.Replace(vbLf, vbCrLf).Trim

            Dim validatePresent As Action(Of VisualBasicCompilation) =
                Sub(comp)
                    Assert.NotNull(comp.GetSpecialTypeMember(SpecialMember.System_Object__ToString))
                    Assert.NotNull(comp.GetSpecialTypeMember(SpecialMember.System_String__ConcatStringString))
                    comp.GetDiagnostics()
                End Sub

            Dim validateMissing As Action(Of VisualBasicCompilation) =
                Sub(comp)
                    Assert.Null(comp.GetSpecialTypeMember(SpecialMember.System_Object__ToString))
                    Assert.Null(comp.GetSpecialTypeMember(SpecialMember.System_String__ConcatStringString))
                    comp.GetDiagnostics()
                End Sub

            ValidateSourceAndMetadata(String.Format(sourceTemplate, "Public"), validatePresent)
            ValidateSourceAndMetadata(String.Format(sourceTemplate, "Friend"), validateMissing)
        End Sub

        ' Document the fact that we don't reject type parameters with constraints (yet?).
        <Fact>
        <WorkItem(530436, "http://vstfdevdiv:8080/DevDiv2/DevDiv/_workitems/edit/530436")>
        Public Sub GenericConstraintsOnSpecialType()
            Dim source = <![CDATA[
Namespace System
    Public Class [Object]
        Public Sub New()
        End Sub
    End Class

    Public Structure Nullable(Of T As New)
    End Structure

    Public Class ValueType
    End Class

    Public Structure Void
    End Structure
End Namespace
]]>.Value.Replace(vbLf, vbCrLf).Trim

            Dim validate As Action(Of VisualBasicCompilation) =
                Sub(comp)
                    Dim special = comp.GetSpecialType(SpecialType.System_Nullable_T)
                    Assert.Equal(TypeKind.Structure, special.TypeKind)
                    Assert.Equal(SpecialType.System_Nullable_T, special.SpecialType)

                    Dim lookup = comp.GetTypeByMetadataName("System.Nullable`1")
                    Assert.Equal(TypeKind.Structure, lookup.TypeKind)
                    Assert.Equal(SpecialType.System_Nullable_T, lookup.SpecialType)
                End Sub

            ValidateSourceAndMetadata(source, validate)
        End Sub

        ' No special type members have type parameters that could (incorrectly) be constrained.

        <Fact>
        <WorkItem(530436, "http://vstfdevdiv:8080/DevDiv2/DevDiv/_workitems/edit/530436")>
        Public Sub NonPublicWellKnownType()
            Dim source = <![CDATA[
Namespace System
    Public Class [Object]
        Public Sub New()
        End Sub
    End Class

    Friend Class Type
    End Class

    Public Class ValueType
    End Class

    Public Structure Void
    End Structure
End Namespace
]]>.Value.Replace(vbLf, vbCrLf).Trim

            Dim validate As Action(Of VisualBasicCompilation) =
                Sub(comp)
                    Dim wellKnown = comp.GetWellKnownType(WellKnownType.System_Type)
                    If wellKnown.DeclaringCompilation Is comp Then
                        Assert.Equal(TypeKind.Class, wellKnown.TypeKind)
                        Assert.Equal(Accessibility.Internal, wellKnown.DeclaredAccessibility)
                    Else
                        Assert.Equal(TypeKind.Error, wellKnown.TypeKind)
                        Assert.Equal(Accessibility.Public, wellKnown.DeclaredAccessibility)
                    End If

                    Dim lookup = comp.GetTypeByMetadataName("System.Type")
                    Assert.Equal(TypeKind.Class, lookup.TypeKind)
                    Assert.Equal(Accessibility.Internal, lookup.DeclaredAccessibility)
                End Sub

            ValidateSourceAndMetadata(source, validate)
        End Sub

        <Fact>
        <WorkItem(530436, "http://vstfdevdiv:8080/DevDiv2/DevDiv/_workitems/edit/530436")>
        Public Sub NonPublicWellKnownType_Nested()
            Dim sourceTemplate = <![CDATA[
Namespace System.Diagnostics
    {0} Class DebuggableAttribute
        {1} Enum DebuggingModes
            Mode
        End Enum
    End Class
End Namespace

Namespace System
    Public Class [Object]
        Public Sub New()
        End Sub
    End Class

    Public Class ValueType
    End Class

    Public Class [Enum]
    End Class

    Public Structure Void
    End Structure

    Public Structure [Int32]
    End Structure
End Namespace
]]>.Value.Replace(vbLf, vbCrLf).Trim

            Dim validate As Action(Of VisualBasicCompilation) =
                Sub(comp)
                    Dim wellKnown = comp.GetWellKnownType(WellKnownType.System_Diagnostics_DebuggableAttribute__DebuggingModes)
                    Assert.Equal(If(wellKnown.DeclaringCompilation Is comp, TypeKind.Enum, TypeKind.Error), wellKnown.TypeKind)

                    Dim lookup = comp.GetTypeByMetadataName("System.Diagnostics.DebuggableAttribute+DebuggingModes")
                    Assert.Equal(TypeKind.Enum, lookup.TypeKind)
                End Sub

            ValidateSourceAndMetadata(String.Format(sourceTemplate, "Public", "Friend"), validate)
            ValidateSourceAndMetadata(String.Format(sourceTemplate, "Friend", "Public"), validate)
        End Sub

        <Fact>
        <WorkItem(530436, "http://vstfdevdiv:8080/DevDiv2/DevDiv/_workitems/edit/530436")>
        Public Sub NonPublicWellKnownTypeMember()
            Dim sourceTemplate = <![CDATA[
Namespace System
    Public Class [Object]
        Public Sub New()
        End Sub
    End Class

    Public Class [String]
    End Class

    {0} Class Type
        Public Shared ReadOnly Missing As [Object]
    End Class

    Public Class FlagsAttribute
        {0} Sub New()
        End Sub
    End Class 

    Public Class ValueType
    End Class

    Public Structure Void
    End Structure
End Namespace
]]>.Value.Replace(vbLf, vbCrLf).Trim

            Dim validatePresent As Action(Of VisualBasicCompilation) =
                Sub(comp)
                    Assert.NotNull(comp.GetWellKnownTypeMember(WellKnownMember.System_Type__Missing))
                    Assert.NotNull(comp.GetWellKnownTypeMember(WellKnownMember.System_FlagsAttribute__ctor))
                    comp.GetDiagnostics()
                End Sub

            Dim validateMissing As Action(Of VisualBasicCompilation) =
                Sub(comp)
                    If comp.Assembly.CorLibrary Is comp.Assembly Then
                        Assert.NotNull(comp.GetWellKnownTypeMember(WellKnownMember.System_Type__Missing))
                        Assert.NotNull(comp.GetWellKnownTypeMember(WellKnownMember.System_FlagsAttribute__ctor))
                    Else
                        Assert.Null(comp.GetWellKnownTypeMember(WellKnownMember.System_Type__Missing))
                        Assert.Null(comp.GetWellKnownTypeMember(WellKnownMember.System_FlagsAttribute__ctor))
                    End If
                    comp.GetDiagnostics()
                End Sub

            ValidateSourceAndMetadata(String.Format(sourceTemplate, "Public"), validatePresent)
            ValidateSourceAndMetadata(String.Format(sourceTemplate, "Friend"), validateMissing)
        End Sub

        ' Document the fact that we don't reject type parameters with constraints (yet?).
        <Fact>
        <WorkItem(530436, "http://vstfdevdiv:8080/DevDiv2/DevDiv/_workitems/edit/530436")>
        Public Sub GenericConstraintsOnWellKnownType()
            Dim source = <![CDATA[
Namespace System
    Public Class [Object]
        Public Sub New()
        End Sub
    End Class

    Public Class ValueType
    End Class

    Public Structure Void
    End Structure
End Namespace

Namespace System.Threading.Tasks
    Public Class Task(Of T As New)
    End Class
End Namespace
]]>.Value.Replace(vbLf, vbCrLf).Trim

            Dim validate As Action(Of VisualBasicCompilation) =
                Sub(comp)
                    Dim wellKnown = comp.GetWellKnownType(WellKnownType.System_Threading_Tasks_Task_T)
                    Assert.Equal(TypeKind.Class, wellKnown.TypeKind)

                    Dim lookup = comp.GetTypeByMetadataName("System.Threading.Tasks.Task`1")
                    Assert.Equal(TypeKind.Class, lookup.TypeKind)
                End Sub

            ValidateSourceAndMetadata(source, validate)
        End Sub

        ' Document the fact that we don't reject type parameters with constraints (yet?).
        <Fact>
        <WorkItem(530436, "http://vstfdevdiv:8080/DevDiv2/DevDiv/_workitems/edit/530436")>
        Public Sub GenericConstraintsOnWellKnownTypeMember()
            Dim sourceTemplate = <![CDATA[
Namespace System
    Public Class [Object]
        Public Sub New()
        End Sub
    End Class

    Public Class Activator
        Public Shared Function CreateInstance(Of T{0})() As T
            Throw New Exception()
        End Function
    End Class

    Public Class Exception
        Public Sub New()
        End Sub
    End Class

    Public Class ValueType
    End Class

    Public Structure Void
    End Structure
End Namespace
]]>.Value.Replace(vbLf, vbCrLf).Trim

            Dim validate As Action(Of VisualBasicCompilation) =
                Sub(comp)
                    Assert.NotNull(comp.GetWellKnownTypeMember(WellKnownMember.System_Activator__CreateInstance_T))
                    comp.GetDiagnostics()
                End Sub

            ValidateSourceAndMetadata(String.Format(sourceTemplate, ""), validate)
            ValidateSourceAndMetadata(String.Format(sourceTemplate, " As New"), validate)
        End Sub

        Private Shared Sub ValidateSourceAndMetadata(source As String, validate As Action(Of VisualBasicCompilation))
            Dim comp1 = CreateEmptyCompilation(WrapInCompilationXml(source))
            validate(comp1)

            Dim reference = comp1.EmitToImageReference()
            Dim comp2 = CreateEmptyCompilationWithReferences(<compilation/>, {reference})
            validate(comp2)
        End Sub

        Private Shared Function WrapInCompilationXml(source As String) As XElement
            Return <compilation>
                       <file name="a.vb">
                           <%= source %>
                       </file>
                   </compilation>
        End Function

        <Fact>
        <WorkItem(530436, "http://vstfdevdiv:8080/DevDiv2/DevDiv/_workitems/edit/530436")>
        Public Sub PublicVersusInternalWellKnownType()
            Dim corlibSource =
                <compilation>
                    <file name="a.vb">
Namespace System
    Public Class [Object]
        Public Sub New()
        End Sub
    End Class

    Public Class [String]
    End Class

    Public Class Attribute
    End Class

    Public Class ValueType
    End Class

    Public Structure Void
    End Structure
End Namespace

Namespace System.Runtime.CompilerServices
    Public Class InternalsVisibleToAttribute : Inherits System.Attribute
        Public Sub New(s As [String])
        End Sub
    End Class
End Namespace
                    </file>
                </compilation>

            If True Then
                Dim libSourceTemplate = <![CDATA[
Namespace System
    {0} Class Type
    End Class
End Namespace
]]>.Value.Replace(vbLf, vbCrLf).Trim

                Dim corlibRef = CreateEmptyCompilation(corlibSource).EmitToImageReference()
                Dim publicLibRef = CreateEmptyCompilationWithReferences(WrapInCompilationXml(String.Format(libSourceTemplate, "Public")), {corlibRef}).EmitToImageReference()
                Dim internalLibRef = CreateEmptyCompilationWithReferences(WrapInCompilationXml(String.Format(libSourceTemplate, "Friend")), {corlibRef}).EmitToImageReference()

                Dim comp = CreateEmptyCompilationWithReferences({}, {corlibRef, publicLibRef, internalLibRef}, assemblyName:="Test")

                Dim wellKnown = comp.GetWellKnownType(WellKnownType.System_Type)
                Assert.NotNull(wellKnown)
                Assert.Equal(TypeKind.Class, wellKnown.TypeKind)
                Assert.Equal(Accessibility.Public, wellKnown.DeclaredAccessibility)

                Dim Lookup = comp.GetTypeByMetadataName("System.Type")
                Assert.Null(Lookup) ' Ambiguous
            End If

            If True Then
                Dim libSourceTemplate = <![CDATA[
<Assembly: System.Runtime.CompilerServices.InternalsVisibleTo("Test")>

Namespace System
    {0} Class Type
    End Class
End Namespace
]]>.Value.Replace(vbLf, vbCrLf).Trim

                Dim corlibRef = CreateEmptyCompilation(corlibSource).EmitToImageReference()
                Dim publicLibRef = CreateEmptyCompilationWithReferences(WrapInCompilationXml(String.Format(libSourceTemplate, "Public")), {corlibRef}).EmitToImageReference()
                Dim internalLibRef = CreateEmptyCompilationWithReferences(WrapInCompilationXml(String.Format(libSourceTemplate, "Friend")), {corlibRef}).EmitToImageReference()

                Dim comp = CreateEmptyCompilationWithReferences({}, {corlibRef, publicLibRef, internalLibRef}, assemblyName:="Test")

                Dim wellKnown = comp.GetWellKnownType(WellKnownType.System_Type)
                Assert.NotNull(wellKnown)
                Assert.Equal(TypeKind.Error, wellKnown.TypeKind)

                Dim Lookup = comp.GetTypeByMetadataName("System.Type")
                Assert.Null(Lookup) ' Ambiguous
            End If
        End Sub

        <Fact>
        <WorkItem(530436, "http://vstfdevdiv:8080/DevDiv2/DevDiv/_workitems/edit/530436")>
        Public Sub AllSpecialTypes()
            Dim comp = CreateEmptyCompilationWithReferences((<compilation/>), {MscorlibRef_v4_0_30316_17626})

            For special As SpecialType = CType(SpecialType.None + 1, SpecialType) To SpecialType.Count
                Dim symbol = comp.GetSpecialType(special)
                Assert.NotNull(symbol)

                If special = SpecialType.System_Runtime_CompilerServices_RuntimeFeature OrElse
                   special = SpecialType.System_Runtime_CompilerServices_PreserveBaseOverridesAttribute Then
                    Assert.Equal(SymbolKind.ErrorType, symbol.Kind) ' Not available
                Else
                    Assert.NotEqual(SymbolKind.ErrorType, symbol.Kind)
                End If
            Next
        End Sub

        <Fact>
        <WorkItem(530436, "http://vstfdevdiv:8080/DevDiv2/DevDiv/_workitems/edit/530436")>
        Public Sub AllSpecialTypeMembers()
            Dim comp = CreateEmptyCompilationWithReferences((<compilation/>), {MscorlibRef_v4_0_30316_17626})

            For Each special As SpecialMember In [Enum].GetValues(GetType(SpecialMember))
                Select Case special
                    Case SpecialMember.System_IntPtr__op_Explicit_ToPointer,
                         SpecialMember.System_IntPtr__op_Explicit_FromPointer,
                         SpecialMember.System_UIntPtr__op_Explicit_ToPointer,
                         SpecialMember.System_UIntPtr__op_Explicit_FromPointer
                        ' VB doesn't have pointer types.
                        Continue For
                    Case SpecialMember.Count
                        ' Not a real value.
                        Continue For
                End Select

                Dim symbol = comp.GetSpecialTypeMember(special)

                If special = SpecialMember.System_Runtime_CompilerServices_RuntimeFeature__DefaultImplementationsOfInterfaces OrElse
                   special = SpecialMember.System_Runtime_CompilerServices_RuntimeFeature__UnmanagedSignatureCallingConvention OrElse
                   special = SpecialMember.System_Runtime_CompilerServices_RuntimeFeature__CovariantReturnsOfClasses OrElse
                   special = SpecialMember.System_Runtime_CompilerServices_RuntimeFeature__VirtualStaticsInInterfaces OrElse
                   special = SpecialMember.System_Runtime_CompilerServices_PreserveBaseOverridesAttribute__ctor Then
                    Assert.Null(symbol) ' Not available
                Else
                    Assert.NotNull(symbol)
                End If
            Next
        End Sub

        <Fact>
        <WorkItem(530436, "http://vstfdevdiv:8080/DevDiv2/DevDiv/_workitems/edit/530436")>
        Public Sub AllWellKnownTypes()
            Dim refs As MetadataReference() =
            {
                MscorlibRef_v4_0_30316_17626,
                SystemRef_v4_0_30319_17929,
                SystemCoreRef_v4_0_30319_17929,
                CSharpRef,
                SystemXmlRef,
                SystemXmlLinqRef,
                SystemWindowsFormsRef,
                ValueTupleRef
            }.Concat(WinRtRefs).ToArray()

            Dim lastType = CType(WellKnownType.NextAvailable - 1, WellKnownType)
            Dim comp = CreateEmptyCompilationWithReferences((<compilation/>), refs.Concat(MsvbRef_v4_0_30319_17929).ToArray())
            For wkt = WellKnownType.First To lastType
                Select Case wkt
                    Case WellKnownType.Microsoft_VisualBasic_CompilerServices_EmbeddedOperators
                        ' Only present when embedding VB Core.
                        Continue For
                    Case WellKnownType.System_FormattableString,
                         WellKnownType.System_Runtime_CompilerServices_FormattableStringFactory,
                         WellKnownType.System_Runtime_CompilerServices_NullableAttribute,
                         WellKnownType.System_Runtime_CompilerServices_NullableContextAttribute,
                         WellKnownType.System_Runtime_CompilerServices_NullablePublicOnlyAttribute,
                         WellKnownType.System_Span_T,
                         WellKnownType.System_ReadOnlySpan_T,
                         WellKnownType.System_Index,
                         WellKnownType.System_Range,
                         WellKnownType.System_Runtime_CompilerServices_AsyncIteratorStateMachineAttribute,
                         WellKnownType.System_IAsyncDisposable,
                         WellKnownType.System_Collections_Generic_IAsyncEnumerable_T,
                         WellKnownType.System_Collections_Generic_IAsyncEnumerator_T,
                         WellKnownType.System_Threading_Tasks_Sources_ManualResetValueTaskSourceCore_T,
                         WellKnownType.System_Threading_Tasks_Sources_ValueTaskSourceStatus,
                         WellKnownType.System_Threading_Tasks_Sources_ValueTaskSourceOnCompletedFlags,
                         WellKnownType.System_Threading_Tasks_Sources_IValueTaskSource_T,
                         WellKnownType.System_Threading_Tasks_Sources_IValueTaskSource,
                         WellKnownType.System_Threading_Tasks_ValueTask_T,
                         WellKnownType.System_Threading_Tasks_ValueTask,
                         WellKnownType.System_Runtime_CompilerServices_AsyncIteratorMethodBuilder,
                         WellKnownType.System_Threading_CancellationToken,
                         WellKnownType.System_Runtime_CompilerServices_NonNullTypesAttribute,
                         WellKnownType.Microsoft_CodeAnalysis_EmbeddedAttribute,
                         WellKnownType.System_Runtime_CompilerServices_SwitchExpressionException,
                         WellKnownType.System_Runtime_CompilerServices_NativeIntegerAttribute,
                         WellKnownType.System_Runtime_CompilerServices_IsExternalInit,
                         WellKnownType.System_Runtime_CompilerServices_DefaultInterpolatedStringHandler,
                         WellKnownType.System_Runtime_CompilerServices_RequiredMemberAttribute,
<<<<<<< HEAD
                         WellKnownType.System_Diagnostics_CodeAnalysis_SetsRequiredMembersAttribute

=======
                         WellKnownType.System_MemoryExtensions
>>>>>>> b0798f43
                        ' Not available on all platforms.
                        Continue For
                    Case WellKnownType.ExtSentinel
                        ' Not a real type
                        Continue For
                    Case WellKnownType.Microsoft_CodeAnalysis_Runtime_Instrumentation,
                         WellKnownType.System_Runtime_CompilerServices_IsReadOnlyAttribute,
                         WellKnownType.System_Runtime_CompilerServices_IsByRefLikeAttribute,
                         WellKnownType.System_Runtime_CompilerServices_IsUnmanagedAttribute,
                         WellKnownType.System_Runtime_CompilerServices_ITuple
                        ' Not always available.
                        Continue For
                End Select

                Dim symbol = comp.GetWellKnownType(wkt)
                Assert.NotNull(symbol)
                Assert.NotEqual(SymbolKind.ErrorType, symbol.Kind)
            Next

            comp = CreateEmptyCompilationWithReferences(<compilation/>, refs, TestOptions.ReleaseDll.WithEmbedVbCoreRuntime(True))
            For wkt = WellKnownType.First To lastType
                Select Case wkt
                    Case WellKnownType.Microsoft_VisualBasic_CallType,
                         WellKnownType.Microsoft_VisualBasic_CompilerServices_Operators,
                         WellKnownType.Microsoft_VisualBasic_CompilerServices_NewLateBinding,
                         WellKnownType.Microsoft_VisualBasic_CompilerServices_LikeOperator,
                         WellKnownType.Microsoft_VisualBasic_CompilerServices_StringType,
                         WellKnownType.Microsoft_VisualBasic_CompilerServices_Versioned,
                         WellKnownType.Microsoft_VisualBasic_CompareMethod,
                         WellKnownType.Microsoft_VisualBasic_ErrObject,
                         WellKnownType.Microsoft_VisualBasic_FileSystem,
                         WellKnownType.Microsoft_VisualBasic_ApplicationServices_ApplicationBase,
                         WellKnownType.Microsoft_VisualBasic_ApplicationServices_WindowsFormsApplicationBase,
                         WellKnownType.Microsoft_VisualBasic_Information,
                         WellKnownType.Microsoft_VisualBasic_Interaction,
                         WellKnownType.Microsoft_VisualBasic_Conversion
                        ' Not embedded, so not available.
                        Continue For
                    Case WellKnownType.System_FormattableString,
                         WellKnownType.System_Runtime_CompilerServices_FormattableStringFactory,
                         WellKnownType.System_Runtime_CompilerServices_NullableAttribute,
                         WellKnownType.System_Runtime_CompilerServices_NullableContextAttribute,
                         WellKnownType.System_Runtime_CompilerServices_NullablePublicOnlyAttribute,
                         WellKnownType.System_Span_T,
                         WellKnownType.System_ReadOnlySpan_T,
                         WellKnownType.System_Index,
                         WellKnownType.System_Range,
                         WellKnownType.System_Runtime_CompilerServices_AsyncIteratorStateMachineAttribute,
                         WellKnownType.System_IAsyncDisposable,
                         WellKnownType.System_Collections_Generic_IAsyncEnumerable_T,
                         WellKnownType.System_Collections_Generic_IAsyncEnumerator_T,
                         WellKnownType.System_Threading_Tasks_Sources_ManualResetValueTaskSourceCore_T,
                         WellKnownType.System_Threading_Tasks_Sources_ValueTaskSourceStatus,
                         WellKnownType.System_Threading_Tasks_Sources_ValueTaskSourceOnCompletedFlags,
                         WellKnownType.System_Threading_Tasks_Sources_IValueTaskSource_T,
                         WellKnownType.System_Threading_Tasks_Sources_IValueTaskSource,
                         WellKnownType.System_Threading_Tasks_ValueTask_T,
                         WellKnownType.System_Threading_Tasks_ValueTask,
                         WellKnownType.System_Runtime_CompilerServices_AsyncIteratorMethodBuilder,
                         WellKnownType.System_Threading_CancellationToken,
                         WellKnownType.System_Runtime_CompilerServices_NonNullTypesAttribute,
                         WellKnownType.Microsoft_CodeAnalysis_EmbeddedAttribute,
                         WellKnownType.System_Runtime_CompilerServices_SwitchExpressionException,
                         WellKnownType.System_Runtime_CompilerServices_NativeIntegerAttribute,
                         WellKnownType.System_Runtime_CompilerServices_IsExternalInit,
                         WellKnownType.System_Runtime_CompilerServices_DefaultInterpolatedStringHandler,
                         WellKnownType.System_Runtime_CompilerServices_RequiredMemberAttribute,
<<<<<<< HEAD
                         WellKnownType.System_Diagnostics_CodeAnalysis_SetsRequiredMembersAttribute
=======
                         WellKnownType.System_MemoryExtensions
>>>>>>> b0798f43
                        ' Not available on all platforms.
                        Continue For
                    Case WellKnownType.ExtSentinel
                        ' Not a real type
                        Continue For
                    Case WellKnownType.Microsoft_CodeAnalysis_Runtime_Instrumentation,
                         WellKnownType.System_Runtime_CompilerServices_IsReadOnlyAttribute,
                         WellKnownType.System_Runtime_CompilerServices_IsByRefLikeAttribute,
                         WellKnownType.System_Runtime_CompilerServices_IsUnmanagedAttribute,
                         WellKnownType.System_Runtime_CompilerServices_ITuple
                        ' Not always available.
                        Continue For
                End Select

                Dim symbol = comp.GetWellKnownType(wkt)
                Assert.NotNull(symbol)
                Assert.True(SymbolKind.ErrorType <> symbol.Kind, $"{symbol} should not be an error type")
            Next
        End Sub

        <Fact>
        <WorkItem(530436, "http://vstfdevdiv:8080/DevDiv2/DevDiv/_workitems/edit/530436")>
        Public Sub AllWellKnownTypeMembers()
            Dim refs As MetadataReference() =
            {
                MscorlibRef_v4_0_30316_17626,
                SystemRef_v4_0_30319_17929,
                SystemCoreRef_v4_0_30319_17929,
                CSharpRef,
                SystemXmlRef,
                SystemXmlLinqRef,
                SystemWindowsFormsRef,
                ValueTupleRef
            }.Concat(WinRtRefs).ToArray()

            Dim comp = CreateEmptyCompilationWithReferences((<compilation/>), refs.Concat(MsvbRef_v4_0_30319_17929).ToArray())
            For Each wkm As WellKnownMember In [Enum].GetValues(GetType(WellKnownMember))
                Select Case wkm
                    Case WellKnownMember.Microsoft_VisualBasic_CompilerServices_EmbeddedOperators__CompareStringStringStringBoolean
                        ' Only present when embedding VB Core.
                        Continue For
                    Case WellKnownMember.Count
                        ' Not a real value.
                        Continue For
                    Case WellKnownMember.System_Array__Empty,
                         WellKnownMember.System_Runtime_CompilerServices_NullableAttribute__ctorByte,
                         WellKnownMember.System_Runtime_CompilerServices_NullableAttribute__ctorTransformFlags,
                         WellKnownMember.System_Runtime_CompilerServices_NullableContextAttribute__ctor,
                         WellKnownMember.System_Runtime_CompilerServices_NullablePublicOnlyAttribute__ctor,
                         WellKnownMember.System_Span_T__ctor_Pointer,
                         WellKnownMember.System_Span_T__ctor_Array,
                         WellKnownMember.System_Span_T__get_Item,
                         WellKnownMember.System_Span_T__get_Length,
                         WellKnownMember.System_ReadOnlySpan_T__ctor_Pointer,
                         WellKnownMember.System_ReadOnlySpan_T__ctor_Array,
                         WellKnownMember.System_ReadOnlySpan_T__get_Item,
                         WellKnownMember.System_ReadOnlySpan_T__get_Length,
                         WellKnownMember.System_Runtime_CompilerServices_AsyncIteratorStateMachineAttribute__ctor,
                         WellKnownMember.System_IAsyncDisposable__DisposeAsync,
                         WellKnownMember.System_Collections_Generic_IAsyncEnumerable_T__GetAsyncEnumerator,
                         WellKnownMember.System_Collections_Generic_IAsyncEnumerator_T__MoveNextAsync,
                         WellKnownMember.System_Collections_Generic_IAsyncEnumerator_T__get_Current,
                         WellKnownMember.System_Threading_Tasks_Sources_ManualResetValueTaskSourceCore_T__get_Version,
                         WellKnownMember.System_Threading_Tasks_Sources_ManualResetValueTaskSourceCore_T__GetResult,
                         WellKnownMember.System_Threading_Tasks_Sources_ManualResetValueTaskSourceCore_T__GetStatus,
                         WellKnownMember.System_Threading_Tasks_Sources_ManualResetValueTaskSourceCore_T__OnCompleted,
                         WellKnownMember.System_Threading_Tasks_Sources_ManualResetValueTaskSourceCore_T__Reset,
                         WellKnownMember.System_Threading_Tasks_Sources_ManualResetValueTaskSourceCore_T__SetException,
                         WellKnownMember.System_Threading_Tasks_Sources_ManualResetValueTaskSourceCore_T__SetResult,
                         WellKnownMember.System_Threading_Tasks_Sources_IValueTaskSource_T__GetResult,
                         WellKnownMember.System_Threading_Tasks_Sources_IValueTaskSource_T__GetStatus,
                         WellKnownMember.System_Threading_Tasks_Sources_IValueTaskSource_T__OnCompleted,
                         WellKnownMember.System_Threading_Tasks_Sources_IValueTaskSource__GetResult,
                         WellKnownMember.System_Threading_Tasks_Sources_IValueTaskSource__GetStatus,
                         WellKnownMember.System_Threading_Tasks_Sources_IValueTaskSource__OnCompleted,
                         WellKnownMember.System_Threading_Tasks_ValueTask_T__ctorSourceAndToken,
                         WellKnownMember.System_Threading_Tasks_ValueTask_T__ctorValue,
                         WellKnownMember.System_Threading_Tasks_ValueTask__ctor,
                         WellKnownMember.System_Runtime_CompilerServices_AsyncIteratorMethodBuilder__AwaitOnCompleted,
                         WellKnownMember.System_Runtime_CompilerServices_AsyncIteratorMethodBuilder__AwaitUnsafeOnCompleted,
                         WellKnownMember.System_Runtime_CompilerServices_AsyncIteratorMethodBuilder__Complete,
                         WellKnownMember.System_Runtime_CompilerServices_AsyncIteratorMethodBuilder__Create,
                         WellKnownMember.System_Runtime_CompilerServices_AsyncIteratorMethodBuilder__MoveNext_T,
                         WellKnownMember.System_Runtime_CompilerServices_AsyncStateMachineAttribute__ctor,
                         WellKnownMember.System_Runtime_CompilerServices_RuntimeHelpers__GetSubArray_T,
                         WellKnownMember.System_Runtime_CompilerServices_NativeIntegerAttribute__ctor,
                         WellKnownMember.System_Runtime_CompilerServices_NativeIntegerAttribute__ctorTransformFlags,
                         WellKnownMember.System_Runtime_CompilerServices_DefaultInterpolatedStringHandler__ToStringAndClear,
                         WellKnownMember.System_Runtime_CompilerServices_RequiredMemberAttribute__ctor,
<<<<<<< HEAD
                         WellKnownMember.System_Diagnostics_CodeAnalysis_SetsRequiredMembersAttribute__ctor
=======
                         WellKnownMember.System_MemoryExtensions__SequenceEqual_Span_T,
                         WellKnownMember.System_MemoryExtensions__SequenceEqual_ReadOnlySpan_T,
                         WellKnownMember.System_MemoryExtensions__AsSpan_String
>>>>>>> b0798f43
                        ' Not available yet, but will be in upcoming release.
                        Continue For
                    Case WellKnownMember.Microsoft_CodeAnalysis_Runtime_Instrumentation__CreatePayloadForMethodsSpanningSingleFile,
                         WellKnownMember.Microsoft_CodeAnalysis_Runtime_Instrumentation__CreatePayloadForMethodsSpanningMultipleFiles,
                         WellKnownMember.System_Runtime_CompilerServices_IsReadOnlyAttribute__ctor,
                         WellKnownMember.System_Runtime_CompilerServices_IsByRefLikeAttribute__ctor,
                         WellKnownMember.System_Runtime_CompilerServices_IsUnmanagedAttribute__ctor,
                         WellKnownMember.System_Index__ctor,
                         WellKnownMember.System_Index__GetOffset,
                         WellKnownMember.System_Range__ctor,
                         WellKnownMember.System_Range__EndAt,
                         WellKnownMember.System_Range__get_All,
                         WellKnownMember.System_Range__StartAt,
                         WellKnownMember.System_Range__get_End,
                         WellKnownMember.System_Range__get_Start,
                         WellKnownMember.System_Runtime_CompilerServices_IsUnmanagedAttribute__ctor,
                         WellKnownMember.System_Runtime_CompilerServices_ITuple__get_Item,
                         WellKnownMember.System_Runtime_CompilerServices_ITuple__get_Length,
                         WellKnownMember.System_Runtime_CompilerServices_SwitchExpressionException__ctor,
                         WellKnownMember.System_Runtime_CompilerServices_SwitchExpressionException__ctorObject
                        ' Not always available.
                        Continue For
                End Select

                Dim symbol = comp.GetWellKnownTypeMember(wkm)
                Assert.True(symbol IsNot Nothing, $"Unexpected null for {wkm}")
            Next

            comp = CreateEmptyCompilationWithReferences(<compilation/>, refs, TestOptions.ReleaseDll.WithEmbedVbCoreRuntime(True))
            For Each wkm As WellKnownMember In [Enum].GetValues(GetType(WellKnownMember))
                Select Case wkm
                    Case WellKnownMember.Count
                        ' Not a real value.
                        Continue For
                    Case WellKnownMember.Microsoft_VisualBasic_CompilerServices_Conversions__ChangeType,
                         WellKnownMember.Microsoft_VisualBasic_CompilerServices_ObjectFlowControl_ForLoopControl__ForLoopInitObj,
                         WellKnownMember.Microsoft_VisualBasic_CompilerServices_ObjectFlowControl_ForLoopControl__ForNextCheckObj,
                         WellKnownMember.Microsoft_VisualBasic_CompilerServices_ObjectFlowControl__CheckForSyncLockOnValueType,
                         WellKnownMember.Microsoft_VisualBasic_CompilerServices_ProjectData__CreateProjectError,
                         WellKnownMember.Microsoft_VisualBasic_CompilerServices_ProjectData__EndApp,
                         WellKnownMember.Microsoft_VisualBasic_Strings__AscCharInt32,
                         WellKnownMember.Microsoft_VisualBasic_Strings__AscStringInt32,
                         WellKnownMember.Microsoft_VisualBasic_Strings__ChrInt32Char
                        ' Even though the containing type is embedded, the specific member is not.
                        Continue For
                    Case WellKnownMember.Microsoft_VisualBasic_CompilerServices_Operators__PlusObjectObject,
                         WellKnownMember.Microsoft_VisualBasic_CompilerServices_Operators__NegateObjectObject,
                         WellKnownMember.Microsoft_VisualBasic_CompilerServices_Operators__NotObjectObject,
                         WellKnownMember.Microsoft_VisualBasic_CompilerServices_Operators__AndObjectObjectObject,
                         WellKnownMember.Microsoft_VisualBasic_CompilerServices_Operators__OrObjectObjectObject,
                         WellKnownMember.Microsoft_VisualBasic_CompilerServices_Operators__XorObjectObjectObject,
                         WellKnownMember.Microsoft_VisualBasic_CompilerServices_Operators__AddObjectObjectObject,
                         WellKnownMember.Microsoft_VisualBasic_CompilerServices_Operators__SubtractObjectObjectObject,
                         WellKnownMember.Microsoft_VisualBasic_CompilerServices_Operators__MultiplyObjectObjectObject,
                         WellKnownMember.Microsoft_VisualBasic_CompilerServices_Operators__DivideObjectObjectObject,
                         WellKnownMember.Microsoft_VisualBasic_CompilerServices_Operators__ExponentObjectObjectObject,
                         WellKnownMember.Microsoft_VisualBasic_CompilerServices_Operators__ModObjectObjectObject,
                         WellKnownMember.Microsoft_VisualBasic_CompilerServices_Operators__IntDivideObjectObjectObject,
                         WellKnownMember.Microsoft_VisualBasic_CompilerServices_Operators__LeftShiftObjectObjectObject,
                         WellKnownMember.Microsoft_VisualBasic_CompilerServices_Operators__RightShiftObjectObjectObject,
                         WellKnownMember.Microsoft_VisualBasic_CompilerServices_Operators__ConcatenateObjectObjectObject,
                         WellKnownMember.Microsoft_VisualBasic_CompilerServices_Operators__CompareObjectEqualObjectObjectBoolean,
                         WellKnownMember.Microsoft_VisualBasic_CompilerServices_Operators__CompareObjectNotEqualObjectObjectBoolean,
                         WellKnownMember.Microsoft_VisualBasic_CompilerServices_Operators__CompareObjectLessObjectObjectBoolean,
                         WellKnownMember.Microsoft_VisualBasic_CompilerServices_Operators__CompareObjectLessEqualObjectObjectBoolean,
                         WellKnownMember.Microsoft_VisualBasic_CompilerServices_Operators__CompareObjectGreaterEqualObjectObjectBoolean,
                         WellKnownMember.Microsoft_VisualBasic_CompilerServices_Operators__CompareObjectGreaterObjectObjectBoolean,
                         WellKnownMember.Microsoft_VisualBasic_CompilerServices_Operators__ConditionalCompareObjectEqualObjectObjectBoolean,
                         WellKnownMember.Microsoft_VisualBasic_CompilerServices_Operators__ConditionalCompareObjectNotEqualObjectObjectBoolean,
                         WellKnownMember.Microsoft_VisualBasic_CompilerServices_Operators__ConditionalCompareObjectLessObjectObjectBoolean,
                         WellKnownMember.Microsoft_VisualBasic_CompilerServices_Operators__ConditionalCompareObjectLessEqualObjectObjectBoolean,
                         WellKnownMember.Microsoft_VisualBasic_CompilerServices_Operators__ConditionalCompareObjectGreaterEqualObjectObjectBoolean,
                         WellKnownMember.Microsoft_VisualBasic_CompilerServices_Operators__ConditionalCompareObjectGreaterObjectObjectBoolean,
                         WellKnownMember.Microsoft_VisualBasic_CompilerServices_Operators__CompareStringStringStringBoolean,
                         WellKnownMember.Microsoft_VisualBasic_CompilerServices_NewLateBinding__LateCall,
                         WellKnownMember.Microsoft_VisualBasic_CompilerServices_NewLateBinding__LateGet,
                         WellKnownMember.Microsoft_VisualBasic_CompilerServices_NewLateBinding__LateSet,
                         WellKnownMember.Microsoft_VisualBasic_CompilerServices_NewLateBinding__LateSetComplex,
                         WellKnownMember.Microsoft_VisualBasic_CompilerServices_NewLateBinding__LateIndexGet,
                         WellKnownMember.Microsoft_VisualBasic_CompilerServices_NewLateBinding__LateIndexSet,
                         WellKnownMember.Microsoft_VisualBasic_CompilerServices_NewLateBinding__LateIndexSetComplex,
                         WellKnownMember.Microsoft_VisualBasic_CompilerServices_StringType__MidStmtStr,
                         WellKnownMember.Microsoft_VisualBasic_CompilerServices_LikeOperator__LikeStringStringStringCompareMethod,
                         WellKnownMember.Microsoft_VisualBasic_CompilerServices_LikeOperator__LikeObjectObjectObjectCompareMethod,
                         WellKnownMember.Microsoft_VisualBasic_CompilerServices_Versioned__CallByName,
                         WellKnownMember.Microsoft_VisualBasic_CompilerServices_Versioned__IsNumeric,
                         WellKnownMember.Microsoft_VisualBasic_CompilerServices_Versioned__SystemTypeName,
                         WellKnownMember.Microsoft_VisualBasic_CompilerServices_Versioned__TypeName,
                         WellKnownMember.Microsoft_VisualBasic_CompilerServices_Versioned__VbTypeName,
                         WellKnownMember.Microsoft_VisualBasic_Information__IsNumeric,
                         WellKnownMember.Microsoft_VisualBasic_Information__SystemTypeName,
                         WellKnownMember.Microsoft_VisualBasic_Information__TypeName,
                         WellKnownMember.Microsoft_VisualBasic_Information__VbTypeName,
                         WellKnownMember.Microsoft_VisualBasic_Interaction__CallByName,
                         WellKnownMember.Microsoft_VisualBasic_Conversion__FixSingle,
                         WellKnownMember.Microsoft_VisualBasic_Conversion__FixDouble,
                         WellKnownMember.Microsoft_VisualBasic_Conversion__IntSingle,
                         WellKnownMember.Microsoft_VisualBasic_Conversion__IntDouble
                        ' The type is not embedded, so the member is not available.
                        Continue For
                    Case WellKnownMember.System_Array__Empty,
                         WellKnownMember.System_Runtime_CompilerServices_NullableAttribute__ctorByte,
                         WellKnownMember.System_Runtime_CompilerServices_NullableAttribute__ctorTransformFlags,
                         WellKnownMember.System_Runtime_CompilerServices_NullableContextAttribute__ctor,
                         WellKnownMember.System_Runtime_CompilerServices_NullablePublicOnlyAttribute__ctor,
                         WellKnownMember.System_Span_T__ctor_Pointer,
                         WellKnownMember.System_Span_T__ctor_Array,
                         WellKnownMember.System_Span_T__get_Item,
                         WellKnownMember.System_Span_T__get_Length,
                         WellKnownMember.System_ReadOnlySpan_T__ctor_Pointer,
                         WellKnownMember.System_ReadOnlySpan_T__ctor_Array,
                         WellKnownMember.System_ReadOnlySpan_T__get_Item,
                         WellKnownMember.System_ReadOnlySpan_T__get_Length,
                         WellKnownMember.System_Runtime_CompilerServices_AsyncIteratorStateMachineAttribute__ctor,
                         WellKnownMember.System_IAsyncDisposable__DisposeAsync,
                         WellKnownMember.System_Collections_Generic_IAsyncEnumerable_T__GetAsyncEnumerator,
                         WellKnownMember.System_Collections_Generic_IAsyncEnumerator_T__MoveNextAsync,
                         WellKnownMember.System_Collections_Generic_IAsyncEnumerator_T__get_Current,
                         WellKnownMember.System_Threading_Tasks_Sources_ManualResetValueTaskSourceCore_T__get_Version,
                         WellKnownMember.System_Threading_Tasks_Sources_ManualResetValueTaskSourceCore_T__GetResult,
                         WellKnownMember.System_Threading_Tasks_Sources_ManualResetValueTaskSourceCore_T__GetStatus,
                         WellKnownMember.System_Threading_Tasks_Sources_ManualResetValueTaskSourceCore_T__OnCompleted,
                         WellKnownMember.System_Threading_Tasks_Sources_ManualResetValueTaskSourceCore_T__Reset,
                         WellKnownMember.System_Threading_Tasks_Sources_ManualResetValueTaskSourceCore_T__SetException,
                         WellKnownMember.System_Threading_Tasks_Sources_ManualResetValueTaskSourceCore_T__SetResult,
                         WellKnownMember.System_Threading_Tasks_Sources_IValueTaskSource_T__GetResult,
                         WellKnownMember.System_Threading_Tasks_Sources_IValueTaskSource_T__GetStatus,
                         WellKnownMember.System_Threading_Tasks_Sources_IValueTaskSource_T__OnCompleted,
                         WellKnownMember.System_Threading_Tasks_Sources_IValueTaskSource__GetResult,
                         WellKnownMember.System_Threading_Tasks_Sources_IValueTaskSource__GetStatus,
                         WellKnownMember.System_Threading_Tasks_Sources_IValueTaskSource__OnCompleted,
                         WellKnownMember.System_Threading_Tasks_ValueTask_T__ctorSourceAndToken,
                         WellKnownMember.System_Threading_Tasks_ValueTask_T__ctorValue,
                         WellKnownMember.System_Threading_Tasks_ValueTask__ctor,
                         WellKnownMember.System_Runtime_CompilerServices_AsyncIteratorMethodBuilder__AwaitOnCompleted,
                         WellKnownMember.System_Runtime_CompilerServices_AsyncIteratorMethodBuilder__AwaitUnsafeOnCompleted,
                         WellKnownMember.System_Runtime_CompilerServices_AsyncIteratorMethodBuilder__Complete,
                         WellKnownMember.System_Runtime_CompilerServices_AsyncIteratorMethodBuilder__Create,
                         WellKnownMember.System_Runtime_CompilerServices_AsyncIteratorMethodBuilder__MoveNext_T,
                         WellKnownMember.System_Runtime_CompilerServices_AsyncStateMachineAttribute__ctor,
                         WellKnownMember.System_Runtime_CompilerServices_RuntimeHelpers__GetSubArray_T,
                         WellKnownMember.System_Runtime_CompilerServices_NativeIntegerAttribute__ctor,
                         WellKnownMember.System_Runtime_CompilerServices_NativeIntegerAttribute__ctorTransformFlags,
                         WellKnownMember.System_Runtime_CompilerServices_DefaultInterpolatedStringHandler__ToStringAndClear,
                         WellKnownMember.System_Runtime_CompilerServices_RequiredMemberAttribute__ctor,
<<<<<<< HEAD
                         WellKnownMember.System_Diagnostics_CodeAnalysis_SetsRequiredMembersAttribute__ctor
=======
                         WellKnownMember.System_MemoryExtensions__SequenceEqual_Span_T,
                         WellKnownMember.System_MemoryExtensions__SequenceEqual_ReadOnlySpan_T,
                         WellKnownMember.System_MemoryExtensions__AsSpan_String
>>>>>>> b0798f43
                        ' Not available yet, but will be in upcoming release.
                        Continue For
                    Case WellKnownMember.Microsoft_CodeAnalysis_Runtime_Instrumentation__CreatePayloadForMethodsSpanningSingleFile,
                         WellKnownMember.Microsoft_CodeAnalysis_Runtime_Instrumentation__CreatePayloadForMethodsSpanningMultipleFiles,
                         WellKnownMember.System_Runtime_CompilerServices_IsReadOnlyAttribute__ctor,
                         WellKnownMember.System_Runtime_CompilerServices_IsByRefLikeAttribute__ctor,
                         WellKnownMember.System_Runtime_CompilerServices_IsUnmanagedAttribute__ctor,
                         WellKnownMember.System_Index__ctor,
                         WellKnownMember.System_Index__GetOffset,
                         WellKnownMember.System_Range__ctor,
                         WellKnownMember.System_Range__EndAt,
                         WellKnownMember.System_Range__get_All,
                         WellKnownMember.System_Range__StartAt,
                         WellKnownMember.System_Range__get_End,
                         WellKnownMember.System_Range__get_Start,
                         WellKnownMember.System_Runtime_CompilerServices_IsUnmanagedAttribute__ctor,
                         WellKnownMember.System_Runtime_CompilerServices_ITuple__get_Item,
                         WellKnownMember.System_Runtime_CompilerServices_ITuple__get_Length,
                         WellKnownMember.System_Runtime_CompilerServices_SwitchExpressionException__ctor,
                         WellKnownMember.System_Runtime_CompilerServices_SwitchExpressionException__ctorObject
                        ' Not always available.
                        Continue For
                End Select

                Dim symbol = comp.GetWellKnownTypeMember(wkm)
                Assert.True(symbol IsNot Nothing, $"Unexpected null for {wkm}")
            Next
        End Sub
    End Class
End Namespace<|MERGE_RESOLUTION|>--- conflicted
+++ resolved
@@ -546,12 +546,8 @@
                          WellKnownType.System_Runtime_CompilerServices_IsExternalInit,
                          WellKnownType.System_Runtime_CompilerServices_DefaultInterpolatedStringHandler,
                          WellKnownType.System_Runtime_CompilerServices_RequiredMemberAttribute,
-<<<<<<< HEAD
-                         WellKnownType.System_Diagnostics_CodeAnalysis_SetsRequiredMembersAttribute
-
-=======
+                         WellKnownType.System_Diagnostics_CodeAnalysis_SetsRequiredMembersAttribute,
                          WellKnownType.System_MemoryExtensions
->>>>>>> b0798f43
                         ' Not available on all platforms.
                         Continue For
                     Case WellKnownType.ExtSentinel
@@ -619,11 +615,8 @@
                          WellKnownType.System_Runtime_CompilerServices_IsExternalInit,
                          WellKnownType.System_Runtime_CompilerServices_DefaultInterpolatedStringHandler,
                          WellKnownType.System_Runtime_CompilerServices_RequiredMemberAttribute,
-<<<<<<< HEAD
-                         WellKnownType.System_Diagnostics_CodeAnalysis_SetsRequiredMembersAttribute
-=======
+                         WellKnownType.System_Diagnostics_CodeAnalysis_SetsRequiredMembersAttribute,
                          WellKnownType.System_MemoryExtensions
->>>>>>> b0798f43
                         ' Not available on all platforms.
                         Continue For
                     Case WellKnownType.ExtSentinel
@@ -713,13 +706,10 @@
                          WellKnownMember.System_Runtime_CompilerServices_NativeIntegerAttribute__ctorTransformFlags,
                          WellKnownMember.System_Runtime_CompilerServices_DefaultInterpolatedStringHandler__ToStringAndClear,
                          WellKnownMember.System_Runtime_CompilerServices_RequiredMemberAttribute__ctor,
-<<<<<<< HEAD
-                         WellKnownMember.System_Diagnostics_CodeAnalysis_SetsRequiredMembersAttribute__ctor
-=======
+                         WellKnownMember.System_Diagnostics_CodeAnalysis_SetsRequiredMembersAttribute__ctor,
                          WellKnownMember.System_MemoryExtensions__SequenceEqual_Span_T,
                          WellKnownMember.System_MemoryExtensions__SequenceEqual_ReadOnlySpan_T,
                          WellKnownMember.System_MemoryExtensions__AsSpan_String
->>>>>>> b0798f43
                         ' Not available yet, but will be in upcoming release.
                         Continue For
                     Case WellKnownMember.Microsoft_CodeAnalysis_Runtime_Instrumentation__CreatePayloadForMethodsSpanningSingleFile,
@@ -865,13 +855,10 @@
                          WellKnownMember.System_Runtime_CompilerServices_NativeIntegerAttribute__ctorTransformFlags,
                          WellKnownMember.System_Runtime_CompilerServices_DefaultInterpolatedStringHandler__ToStringAndClear,
                          WellKnownMember.System_Runtime_CompilerServices_RequiredMemberAttribute__ctor,
-<<<<<<< HEAD
-                         WellKnownMember.System_Diagnostics_CodeAnalysis_SetsRequiredMembersAttribute__ctor
-=======
+                         WellKnownMember.System_Diagnostics_CodeAnalysis_SetsRequiredMembersAttribute__ctor,
                          WellKnownMember.System_MemoryExtensions__SequenceEqual_Span_T,
                          WellKnownMember.System_MemoryExtensions__SequenceEqual_ReadOnlySpan_T,
                          WellKnownMember.System_MemoryExtensions__AsSpan_String
->>>>>>> b0798f43
                         ' Not available yet, but will be in upcoming release.
                         Continue For
                     Case WellKnownMember.Microsoft_CodeAnalysis_Runtime_Instrumentation__CreatePayloadForMethodsSpanningSingleFile,
