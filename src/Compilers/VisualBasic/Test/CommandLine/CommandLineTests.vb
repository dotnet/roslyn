﻿' Copyright (c) Microsoft.  All Rights Reserved.  Licensed under the Apache License, Version 2.0.  See License.txt in the project root for license information.

Imports System.Collections.Immutable
Imports System.ComponentModel
Imports System.Globalization
Imports System.IO
Imports System.Reflection
Imports System.Reflection.PortableExecutable
Imports System.Runtime.InteropServices
Imports System.Text.RegularExpressions
Imports System.Threading
Imports Microsoft.CodeAnalysis
Imports Microsoft.CodeAnalysis.CommonDiagnosticAnalyzers
Imports Microsoft.CodeAnalysis.Diagnostics
Imports Microsoft.CodeAnalysis.Emit
Imports Microsoft.CodeAnalysis.Test.Utilities
Imports Microsoft.CodeAnalysis.Text
Imports Microsoft.CodeAnalysis.VisualBasic.UnitTests
Imports Roslyn.Test.Utilities
Imports Roslyn.Test.Utilities.SharedResourceHelpers
Imports Roslyn.Utilities
Imports Xunit

Namespace Microsoft.CodeAnalysis.VisualBasic.CommandLine.UnitTests
    Partial Public Class CommandLineTests
        Inherits BasicTestBase

        Private ReadOnly _baseDirectory As String = TempRoot.Root
        Private Shared ReadOnly s_basicCompilerExecutable As String = GetType(Vbc).Assembly.Location
        Private Shared ReadOnly s_defaultSdkDirectory As String = RuntimeEnvironment.GetRuntimeDirectory()

        Private Shared Function DefaultParse(args As IEnumerable(Of String), baseDirectory As String, Optional sdkDirectory As String = Nothing, Optional additionalReferenceDirectories As String = Nothing) As VisualBasicCommandLineArguments
            sdkDirectory = If(sdkDirectory, s_defaultSdkDirectory)
            Return VisualBasicCommandLineParser.Default.Parse(args, baseDirectory, sdkDirectory, additionalReferenceDirectories)
        End Function

        Private Shared Function FullParse(commandLine As String, baseDirectory As String, Optional sdkDirectory As String = Nothing, Optional additionalReferenceDirectories As String = Nothing) As VisualBasicCommandLineArguments
            sdkDirectory = If(sdkDirectory, s_defaultSdkDirectory)
            Dim args = CommandLineParser.SplitCommandLineIntoArguments(commandLine, removeHashComments:=True)
            Return VisualBasicCommandLineParser.Default.Parse(args, baseDirectory, sdkDirectory, additionalReferenceDirectories)
        End Function

        Private Shared Function InteractiveParse(args As IEnumerable(Of String), baseDirectory As String, Optional sdkDirectory As String = Nothing, Optional additionalReferenceDirectories As String = Nothing) As VisualBasicCommandLineArguments
            sdkDirectory = If(sdkDirectory, s_defaultSdkDirectory)
            Return VisualBasicCommandLineParser.ScriptRunner.Parse(args, baseDirectory, sdkDirectory, additionalReferenceDirectories)
        End Function

        <Fact>
        <WorkItem(946954, "http://vstfdevdiv:8080/DevDiv2/DevDiv/_workitems/edit/946954")>
        Public Sub CompilerBinariesAreAnyCPU()
            Assert.Equal(ProcessorArchitecture.MSIL, AssemblyName.GetAssemblyName(s_basicCompilerExecutable).ProcessorArchitecture)
        End Sub

        <Fact, WorkItem(546322, "http://vstfdevdiv:8080/DevDiv2/DevDiv/_workitems/edit/546322")>
        Public Sub NowarnWarnaserrorTest()
            Dim src As String = Temp.CreateFile().WriteAllText(<text>
Class C
End Class
</text>.Value).Path
            Dim cmd = New MockVisualBasicCompiler(Nothing, _baseDirectory, {"/t:library", "/nowarn", "/warnaserror-", src})
            Assert.Equal(cmd.Arguments.CompilationOptions.GeneralDiagnosticOption, ReportDiagnostic.Suppress)

            cmd = New MockVisualBasicCompiler(Nothing, _baseDirectory, {"/t:library", "/nowarn", "/warnaserror", src})
            Assert.Equal(cmd.Arguments.CompilationOptions.GeneralDiagnosticOption, ReportDiagnostic.Error)

            cmd = New MockVisualBasicCompiler(Nothing, _baseDirectory, {"/t:library", "/nowarn", "/warnaserror+", src})
            Assert.Equal(cmd.Arguments.CompilationOptions.GeneralDiagnosticOption, ReportDiagnostic.Error)

            cmd = New MockVisualBasicCompiler(Nothing, _baseDirectory, {"/t:library", "/warnaserror-", "/nowarn", src})
            Assert.Equal(cmd.Arguments.CompilationOptions.GeneralDiagnosticOption, ReportDiagnostic.Suppress)

            cmd = New MockVisualBasicCompiler(Nothing, _baseDirectory, {"/t:library", "/warnaserror", "/nowarn", src})
            Assert.Equal(cmd.Arguments.CompilationOptions.GeneralDiagnosticOption, ReportDiagnostic.Suppress)

            cmd = New MockVisualBasicCompiler(Nothing, _baseDirectory, {"/t:library", "/warnaserror+", "/nowarn", src})
            Assert.Equal(cmd.Arguments.CompilationOptions.GeneralDiagnosticOption, ReportDiagnostic.Suppress)


            CleanupAllGeneratedFiles(src)
        End Sub

        <WorkItem(545247, "http://vstfdevdiv:8080/DevDiv2/DevDiv/_workitems/edit/545247")>
        <Fact()>
        Public Sub CommandLineCompilationWithQuotedMainArgument()
            ' Arguments with quoted rootnamespace and main type are unquoted when
            ' the arguments are read in by the command line compiler.
            Dim src As String = Temp.CreateFile().WriteAllText(<text>
Module Module1
    Sub Main()
    
    End Sub
End Module
</text>.Value).Path

            Dim output As New StringWriter()
            Dim vbc As New MockVisualBasicCompiler(Nothing, _baseDirectory, {"/nologo", "/target:exe", "/rootnamespace:""test""", "/main:""test.Module1""", src})

            Dim exitCode = vbc.Run(output, Nothing)
            Assert.Equal(0, exitCode)
            Assert.Equal("", output.ToString().Trim())
        End Sub

        <Fact>
        Public Sub ParseQuotedMainTypeAndRootnamespace()
            'These options are always unquoted when parsed in VisualBasicCommandLineParser.Parse.

            Dim args = DefaultParse({"/rootnamespace:Test", "a.vb"}, _baseDirectory)
            args.Errors.Verify()
            Assert.Equal("Test", args.CompilationOptions.RootNamespace)

            args = DefaultParse({"/main:Test", "a.vb"}, _baseDirectory)
            args.Errors.Verify()
            Assert.Equal("Test", args.CompilationOptions.MainTypeName)

            args = DefaultParse({"/main:""Test""", "a.vb"}, _baseDirectory)
            args.Errors.Verify()
            Assert.Equal("Test", args.CompilationOptions.MainTypeName)

            args = DefaultParse({"/rootnamespace:""Test""", "a.vb"}, _baseDirectory)
            args.Errors.Verify()
            Assert.Equal("Test", args.CompilationOptions.RootNamespace)

            args = DefaultParse({"/rootnamespace:""test""", "/main:""test.Module1""", "a.vb"}, _baseDirectory)
            args.Errors.Verify()
            Assert.Equal("test.Module1", args.CompilationOptions.MainTypeName)
            Assert.Equal("test", args.CompilationOptions.RootNamespace)

            ' Use of Cyrillic namespace
            args = DefaultParse({"/rootnamespace:""решения""", "/main:""решения.Module1""", "a.vb"}, _baseDirectory)
            args.Errors.Verify()
            Assert.Equal("решения.Module1", args.CompilationOptions.MainTypeName)
            Assert.Equal("решения", args.CompilationOptions.RootNamespace)

        End Sub

        <WorkItem(722561, "http://vstfdevdiv:8080/DevDiv2/DevDiv/_workitems/edit/722561")>
        <Fact>
        Public Sub Bug_722561()
            Dim src As String = Temp.CreateFile().WriteAllText(<text>
Public Class C
End Class
</text>.Value).Path

            ' Previous versions of the compiler used to report warnings (BC2026, BC2014)
            ' whenever an unrecognized warning code was supplied via /nowarn or /warnaserror.
            ' We no longer generate a warning in such cases.
            Dim cmd = New MockVisualBasicCompiler(Nothing, _baseDirectory, {"/nologo", "/t:library", "/nowarn:-1", src})
            Dim writer As New StringWriter()
            Dim result = cmd.Run(writer, Nothing)

            Assert.Equal(String.Empty, writer.ToString.Trim)

            cmd = New MockVisualBasicCompiler(Nothing, _baseDirectory, {"/nologo", "/t:library", "/nowarn:-12345678901234567890", src})
            writer = New StringWriter()
            result = cmd.Run(writer, Nothing)

            Assert.Equal(String.Empty, writer.ToString.Trim)

            cmd = New MockVisualBasicCompiler(Nothing, _baseDirectory, {"/nologo", "/t:library", "/nowarn:-1234567890123456789", src})
            writer = New StringWriter()
            result = cmd.Run(writer, Nothing)

            Assert.Equal(String.Empty, writer.ToString.Trim)

            CleanupAllGeneratedFiles(src)
        End Sub

        <Fact>
        Public Sub VbcTest()
            Dim output As StringWriter = New StringWriter()

            Dim cmd = New MockVisualBasicCompiler(Nothing, _baseDirectory, {"/preferreduilang:en"})
            cmd.Run(output, Nothing)

            Assert.True(output.ToString().StartsWith(s_logoLine1, StringComparison.Ordinal), "vbc should print logo and help if no args specified")
        End Sub

        <Fact>
        Public Sub VbcNologo_1()
            Dim src As String = Temp.CreateFile().WriteAllText(<text>
Class C
End Class
</text>.Value).Path

            Dim output As StringWriter = New StringWriter()

            Dim cmd = New MockVisualBasicCompiler(Nothing, _baseDirectory, {"/nologo", "/t:library", src})
            Dim exitCode = cmd.Run(output, Nothing)

            Assert.Equal(0, exitCode)
            Assert.Equal("", output.ToString().Trim())


            CleanupAllGeneratedFiles(src)
        End Sub

        <Fact>
        Public Sub VbcNologo_1a()
            Dim src As String = Temp.CreateFile().WriteAllText(<text>
Class C
End Class
</text>.Value).Path

            Dim output As StringWriter = New StringWriter()

            Dim cmd = New MockVisualBasicCompiler(Nothing, _baseDirectory, {"/nologo+", "/t:library", src})
            Dim exitCode = cmd.Run(output, Nothing)

            Assert.Equal(0, exitCode)
            Assert.Equal("", output.ToString().Trim())


            CleanupAllGeneratedFiles(src)
        End Sub

        <Fact>
        Public Sub VbcNologo_2()
            Dim src As String = Temp.CreateFile().WriteAllText(<text>
Class C
End Class
</text>.Value).Path

            Dim output As StringWriter = New StringWriter()

            Dim cmd = New MockVisualBasicCompiler(Nothing, _baseDirectory, {"/t:library", "/preferreduilang:en", src})
            Dim exitCode = cmd.Run(output, Nothing)

            Assert.Equal(0, exitCode)
            Assert.Equal(<text>
Microsoft (R) Visual Basic Compiler version A.B.C.D
Copyright (C) Microsoft Corporation. All rights reserved.
</text>.Value.Replace(vbLf, vbCrLf).Trim,
                Regex.Replace(output.ToString().Trim(), "version \d+\.\d+\.\d+(\.\d+)?", "version A.B.C.D"))
            ' Privately queued builds have 3-part version numbers instead of 4.  Since we're throwing away the version number,
            ' making the last part optional will fix this.


            CleanupAllGeneratedFiles(src)
        End Sub

        <Fact>
        Public Sub VbcNologo_2a()
            Dim src As String = Temp.CreateFile().WriteAllText(<text>
Class C
End Class
</text>.Value).Path

            Dim output As StringWriter = New StringWriter()

            Dim cmd = New MockVisualBasicCompiler(Nothing, _baseDirectory, {"/nologo-", "/preferreduilang:en", "/t:library", src})
            Dim exitCode = cmd.Run(output, Nothing)

            Assert.Equal(0, exitCode)
            Assert.Equal(<text>
Microsoft (R) Visual Basic Compiler version A.B.C.D
Copyright (C) Microsoft Corporation. All rights reserved.
</text>.Value.Replace(vbLf, vbCrLf).Trim,
                Regex.Replace(output.ToString().Trim(), "version \d+\.\d+\.\d+(\.\d+)?", "version A.B.C.D"))
            ' Privately queued builds have 3-part version numbers instead of 4.  Since we're throwing away the version number,
            ' making the last part optional will fix this.


            CleanupAllGeneratedFiles(src)
        End Sub

        <Fact()>
        Public Sub VbcUtf8Output_WithRedirecting_Off()
            Dim src As String = Temp.CreateFile().WriteAllText("♚", New System.Text.UTF8Encoding(False)).Path

            Dim tempOut = Temp.CreateFile()

            Dim output = ProcessUtilities.RunAndGetOutput("cmd", "/C """ & s_basicCompilerExecutable & """ /nologo /preferreduilang:en /t:library " & src & " > " & tempOut.Path, expectedRetCode:=1)
            Assert.Equal("", output.Trim())

            Assert.Equal(<text>
SRC.VB(1) : error BC30037: Character is not valid.

?
~
</text>.Value.Trim().Replace(vbLf, vbCrLf), tempOut.ReadAllText().Trim().Replace(src, "SRC.VB"))

            CleanupAllGeneratedFiles(src)
        End Sub

        <Fact()>
        Public Sub VbcUtf8Output_WithRedirecting_On()
            Dim src As String = Temp.CreateFile().WriteAllText("♚", New System.Text.UTF8Encoding(False)).Path

            Dim tempOut = Temp.CreateFile()

            Dim output = ProcessUtilities.RunAndGetOutput("cmd", "/C """ & s_basicCompilerExecutable & """ /utf8output /nologo /preferreduilang:en /t:library " & src & " > " & tempOut.Path, expectedRetCode:=1)
            Assert.Equal("", output.Trim())

            Assert.Equal(<text>
SRC.VB(1) : error BC30037: Character is not valid.

♚
~
</text>.Value.Trim().Replace(vbLf, vbCrLf), tempOut.ReadAllText().Trim().Replace(src, "SRC.VB"))


            CleanupAllGeneratedFiles(src)
        End Sub

        <Fact()>
        Public Sub ResponseFiles1()
            Dim rsp As String = Temp.CreateFile().WriteAllText(<text>
/r:System.dll
/nostdlib
/vbruntime-
# this is ignored
System.Console.WriteLine(&quot;*?&quot;);  # this is error
a.vb
</text>.Value).Path
            Dim cmd = New MockVisualBasicCompiler(rsp, _baseDirectory, {"b.vb"})

            AssertEx.Equal({"System.dll"}, cmd.Arguments.MetadataReferences.Select(Function(r) r.Reference))
            AssertEx.Equal(
            {
                Path.Combine(_baseDirectory, "a.vb"),
                Path.Combine(_baseDirectory, "b.vb")
            },
            cmd.Arguments.SourceFiles.Select(Function(file) file.Path))
            Assert.NotEmpty(cmd.Arguments.Errors)


            CleanupAllGeneratedFiles(rsp)
        End Sub

        <WorkItem(685392, "http://vstfdevdiv:8080/DevDiv2/DevDiv/_workitems/edit/685392")>
        <Fact()>
        Public Sub ResponseFiles_RootNamespace()
            Dim rsp As String = Temp.CreateFile().WriteAllText(<text>
/r:System.dll
/rootnamespace:"Hello"
a.vb
</text>.Value).Path
            Dim cmd = New MockVisualBasicCompiler(rsp, _baseDirectory, {"b.vb"})

            Assert.Equal("Hello", cmd.Arguments.CompilationOptions.RootNamespace)

            CleanupAllGeneratedFiles(rsp)
        End Sub

        Private Sub AssertGlobalImports(expectedImportStrings As String(), actualImports As GlobalImport())
            Assert.Equal(expectedImportStrings.Length, actualImports.Count)
            For i = 0 To expectedImportStrings.Length - 1
                Assert.Equal(expectedImportStrings(i), actualImports(i).Clause.ToString)
            Next
        End Sub

        <Fact>
        Public Sub ParseGlobalImports()
            Dim args = DefaultParse({"/imports: System ,System.Xml ,System.Linq", "a.vb"}, _baseDirectory)
            args.Errors.Verify()
            AssertEx.Equal({"System", "System.Xml", "System.Linq"}, args.CompilationOptions.GlobalImports.Select(Function(import) import.Clause.ToString()))

            args = DefaultParse({"/impORt: System,,,,,", "/IMPORTs:,,,Microsoft.VisualBasic,,System.IO", "a.vb"}, _baseDirectory)
            args.Errors.Verify()
            AssertEx.Equal({"System", "Microsoft.VisualBasic", "System.IO"}, args.CompilationOptions.GlobalImports.Select(Function(import) import.Clause.ToString()))

            args = DefaultParse({"/impORt: System, ,, ,,", "a.vb"}, _baseDirectory)
            args.Errors.Verify(Diagnostic(ERRID.ERR_ExpectedIdentifier),
                               Diagnostic(ERRID.ERR_ExpectedIdentifier))

            args = DefaultParse({"/impORt:", "a.vb"}, _baseDirectory)
            args.Errors.Verify(Diagnostic(ERRID.ERR_ArgumentRequired).WithArguments("import", ":<str>"))

            args = DefaultParse({"/impORts:", "a.vb"}, _baseDirectory)
            args.Errors.Verify(Diagnostic(ERRID.ERR_ArgumentRequired).WithArguments("imports", ":<import_list>"))

            args = DefaultParse({"/imports", "a.vb"}, _baseDirectory)
            args.Errors.Verify(Diagnostic(ERRID.ERR_ArgumentRequired).WithArguments("imports", ":<import_list>"))

            args = DefaultParse({"/imports+", "a.vb"}, _baseDirectory)
            args.Errors.Verify(Diagnostic(ERRID.WRN_BadSwitch).WithArguments("/imports+")) ' TODO: Dev11 reports ERR_ArgumentRequired
        End Sub

        <Fact>
        Public Sub ParseInteractive()
            Dim args As VisualBasicCommandLineArguments

            args = DefaultParse({}, _baseDirectory)
            args.Errors.Verify()
            Assert.False(args.InteractiveMode)

            args = DefaultParse({"/i"}, _baseDirectory)
            args.Errors.Verify({Diagnostic(ERRID.WRN_BadSwitch).WithArguments("/i").WithLocation(1, 1),
                               Diagnostic(ERRID.ERR_NoSources).WithLocation(1, 1)})
            Assert.False(args.InteractiveMode)

            args = InteractiveParse({}, _baseDirectory)
            args.Errors.Verify()
            Assert.True(args.InteractiveMode)

            args = InteractiveParse({"a.vb"}, _baseDirectory)
            args.Errors.Verify()
            Assert.False(args.InteractiveMode)

            args = InteractiveParse({"/i", "a.vb"}, _baseDirectory)
            args.Errors.Verify()
            Assert.True(args.InteractiveMode)

            args = InteractiveParse({"/i+", "a.vb"}, _baseDirectory)
            args.Errors.Verify()
            Assert.True(args.InteractiveMode)

            args = InteractiveParse({"/i+ /i-", "a.vb"}, _baseDirectory)
            args.Errors.Verify()
            Assert.False(args.InteractiveMode)

            For Each flag In {"i", "i+", "i-"}
                args = InteractiveParse({"/" + flag + ":arg"}, _baseDirectory)
                args.Errors.Verify(Diagnostic(ERRID.ERR_SwitchNeedsBool).WithArguments("i").WithLocation(1, 1))
            Next
        End Sub

        <Fact>
        Public Sub ResponseFiles2()
            Dim rsp As String = Temp.CreateFile().WriteAllText(<text>
    /r:System
    /r:System.Core
    /r:System.Data
    /r:System.Data.DataSetExtensions
    /r:System.Xml
    /r:System.Xml.Linq
    /imports:System
    /imports:System.Collections.Generic
    /imports:System.Linq
    /imports:System.Text</text>.Value).Path
            Dim cmd = New MockVbi(rsp, _baseDirectory, {"b.vbx"})

            ' TODO (tomat): mscorlib, vbruntime order
            'AssertEx.Equal({GetType(Object).Assembly.Location,
            '                GetType(Microsoft.VisualBasic.Globals).Assembly.Location,
            '                "System", "System.Core", "System.Data", "System.Data.DataSetExtensions", "System.Xml", "System.Xml.Linq"},
            '               cmd.Arguments.AssemblyReferences.Select(Function(r)
            '                                                           Return If(r.Kind = ReferenceKind.AssemblyName,
            '                                                               (DirectCast(r, AssemblyNameReference)).Name,
            '                                                               (DirectCast(r, AssemblyFileReference)).Path)
            '                                                       End Function))

            AssertEx.Equal({"System", "System.Collections.Generic", "System.Linq", "System.Text"},
                           cmd.Arguments.CompilationOptions.GlobalImports.Select(Function(import) import.Clause.ToString()))
        End Sub

        <Fact, WorkItem(546028, "http://vstfdevdiv:8080/DevDiv2/DevDiv/_workitems/edit/546028")>
        Public Sub Win32ResourceArguments()
            Dim args As String() = {"/win32manifest:..\here\there\everywhere\nonexistent"}
            Dim parsedArgs = DefaultParse(args, _baseDirectory)
            Dim compilation = CreateCompilationWithMscorlib(New VisualBasicSyntaxTree() {})
            Dim errors As IEnumerable(Of DiagnosticInfo) = Nothing
            CommonCompiler.GetWin32ResourcesInternal(MessageProvider.Instance, parsedArgs, compilation, errors)
            Assert.Equal(1, errors.Count())
            Assert.Equal(DirectCast(ERRID.ERR_UnableToReadUacManifest2, Integer), errors.First().Code)
            Assert.Equal(2, errors.First().Arguments.Count())
            args = {"/Win32icon:\bogus"}
            parsedArgs = DefaultParse(args, _baseDirectory)
            CommonCompiler.GetWin32ResourcesInternal(MessageProvider.Instance, parsedArgs, compilation, errors)
            Assert.Equal(1, errors.Count())
            Assert.Equal(DirectCast(ERRID.ERR_UnableToOpenResourceFile1, Integer), errors.First().Code)
            Assert.Equal(2, errors.First().Arguments.Count())
            args = {"/Win32Resource:\bogus"}
            parsedArgs = DefaultParse(args, _baseDirectory)
            CommonCompiler.GetWin32ResourcesInternal(MessageProvider.Instance, parsedArgs, compilation, errors)
            Assert.Equal(1, errors.Count())
            Assert.Equal(DirectCast(ERRID.ERR_UnableToOpenResourceFile1, Integer), errors.First().Code)
            Assert.Equal(2, errors.First().Arguments.Count())

            args = {"/win32manifest:foo.win32data:bar.win32data2"}
            parsedArgs = DefaultParse(args, _baseDirectory)
            CommonCompiler.GetWin32ResourcesInternal(MessageProvider.Instance, parsedArgs, compilation, errors)
            Assert.Equal(1, errors.Count())
            Assert.Equal(DirectCast(ERRID.ERR_UnableToReadUacManifest2, Integer), errors.First().Code)
            Assert.Equal(2, errors.First().Arguments.Count())
            args = {"/Win32icon:foo.win32data:bar.win32data2"}
            parsedArgs = DefaultParse(args, _baseDirectory)
            CommonCompiler.GetWin32ResourcesInternal(MessageProvider.Instance, parsedArgs, compilation, errors)
            Assert.Equal(1, errors.Count())
            Assert.Equal(DirectCast(ERRID.ERR_UnableToOpenResourceFile1, Integer), errors.First().Code)
            Assert.Equal(2, errors.First().Arguments.Count())
            args = {"/Win32Resource:foo.win32data:bar.win32data2"}
            parsedArgs = DefaultParse(args, _baseDirectory)
            CommonCompiler.GetWin32ResourcesInternal(MessageProvider.Instance, parsedArgs, compilation, errors)
            Assert.Equal(1, errors.Count())
            Assert.Equal(DirectCast(ERRID.ERR_UnableToOpenResourceFile1, Integer), errors.First().Code)
            Assert.Equal(2, errors.First().Arguments.Count())
        End Sub

        <Fact>
        Public Sub Win32IconContainsGarbage()
            Dim tmpFileName As String = Temp.CreateFile().WriteAllBytes(New Byte() {1, 2, 3, 4, 5, 6, 7, 8, 9, 10}).Path
            Dim parsedArgs = DefaultParse({"/win32icon:" + tmpFileName}, _baseDirectory)
            Dim compilation = CreateCompilationWithMscorlib(New VisualBasicSyntaxTree() {})
            Dim errors As IEnumerable(Of DiagnosticInfo) = Nothing
            CommonCompiler.GetWin32ResourcesInternal(MessageProvider.Instance, parsedArgs, compilation, errors)
            Assert.Equal(1, errors.Count())
            Assert.Equal(DirectCast(ERRID.ERR_ErrorCreatingWin32ResourceFile, Integer), errors.First().Code)
            Assert.Equal(1, errors.First().Arguments.Count())


            CleanupAllGeneratedFiles(tmpFileName)
        End Sub

        <Fact>
        Public Sub Win32ResourceOptions_Valid()
            CheckWin32ResourceOptions({"/win32resource:a"}, "a", Nothing, Nothing, False)

            CheckWin32ResourceOptions({"/win32icon:b"}, Nothing, "b", Nothing, False)

            CheckWin32ResourceOptions({"/win32manifest:c"}, Nothing, Nothing, "c", False)

            CheckWin32ResourceOptions({"/nowin32manifest"}, Nothing, Nothing, Nothing, True)
        End Sub

        <Fact>
        Public Sub Win32ResourceOptions_Empty()
            CheckWin32ResourceOptions({"/win32resource"}, Nothing, Nothing, Nothing, False,
                                      Diagnostic(ERRID.ERR_ArgumentRequired).WithArguments("win32resource", ":<file>"))
            CheckWin32ResourceOptions({"/win32resource:"}, Nothing, Nothing, Nothing, False,
                                      Diagnostic(ERRID.ERR_ArgumentRequired).WithArguments("win32resource", ":<file>"))
            CheckWin32ResourceOptions({"/win32resource: "}, Nothing, Nothing, Nothing, False,
                                      Diagnostic(ERRID.ERR_ArgumentRequired).WithArguments("win32resource", ":<file>"))

            CheckWin32ResourceOptions({"/win32icon"}, Nothing, Nothing, Nothing, False,
                                      Diagnostic(ERRID.ERR_ArgumentRequired).WithArguments("win32icon", ":<file>"))
            CheckWin32ResourceOptions({"/win32icon:"}, Nothing, Nothing, Nothing, False,
                                      Diagnostic(ERRID.ERR_ArgumentRequired).WithArguments("win32icon", ":<file>"))
            CheckWin32ResourceOptions({"/win32icon: "}, Nothing, Nothing, Nothing, False,
                                      Diagnostic(ERRID.ERR_ArgumentRequired).WithArguments("win32icon", ":<file>"))

            CheckWin32ResourceOptions({"/win32manifest"}, Nothing, Nothing, Nothing, False,
                                      Diagnostic(ERRID.ERR_ArgumentRequired).WithArguments("win32manifest", ":<file>"))
            CheckWin32ResourceOptions({"/win32manifest:"}, Nothing, Nothing, Nothing, False,
                                      Diagnostic(ERRID.ERR_ArgumentRequired).WithArguments("win32manifest", ":<file>"))
            CheckWin32ResourceOptions({"/win32manifest: "}, Nothing, Nothing, Nothing, False,
                                      Diagnostic(ERRID.ERR_ArgumentRequired).WithArguments("win32manifest", ":<file>"))

            CheckWin32ResourceOptions({"/nowin32manifest"}, Nothing, Nothing, Nothing, True)
            CheckWin32ResourceOptions({"/nowin32manifest:"}, Nothing, Nothing, Nothing, False,
                                      Diagnostic(ERRID.WRN_BadSwitch).WithArguments("/nowin32manifest:"))
            CheckWin32ResourceOptions({"/nowin32manifest: "}, Nothing, Nothing, Nothing, False,
                                      Diagnostic(ERRID.WRN_BadSwitch).WithArguments("/nowin32manifest:"))
        End Sub

        <Fact>
        Public Sub Win32ResourceOptions_Combinations()
            ' last occurrence wins
            CheckWin32ResourceOptions({"/win32resource:r", "/win32resource:s"}, "s", Nothing, Nothing, False)
            ' illegal
            CheckWin32ResourceOptions({"/win32resource:r", "/win32icon:i"}, "r", "i", Nothing, False,
                                      Diagnostic(ERRID.ERR_IconFileAndWin32ResFile))
            ' documented as illegal, but works in dev10
            CheckWin32ResourceOptions({"/win32resource:r", "/win32manifest:m"}, "r", Nothing, "m", False,
                                      Diagnostic(ERRID.ERR_CantHaveWin32ResAndManifest))
            ' fine
            CheckWin32ResourceOptions({"/win32resource:r", "/nowin32manifest"}, "r", Nothing, Nothing, True)


            ' illegal
            CheckWin32ResourceOptions({"/win32icon:i", "/win32resource:r"}, "r", "i", Nothing, False,
                                      Diagnostic(ERRID.ERR_IconFileAndWin32ResFile))
            ' last occurrence wins
            CheckWin32ResourceOptions({"/win32icon:i", "/win32icon:j"}, Nothing, "j", Nothing, False)
            ' fine
            CheckWin32ResourceOptions({"/win32icon:i", "/win32manifest:m"}, Nothing, "i", "m", False)
            ' fine
            CheckWin32ResourceOptions({"/win32icon:i", "/nowin32manifest"}, Nothing, "i", Nothing, True)


            ' documented as illegal, but works in dev10
            CheckWin32ResourceOptions({"/win32manifest:m", "/win32resource:r"}, "r", Nothing, "m", False,
                                      Diagnostic(ERRID.ERR_CantHaveWin32ResAndManifest))
            ' fine
            CheckWin32ResourceOptions({"/win32manifest:m", "/win32icon:i"}, Nothing, "i", "m", False)
            ' last occurrence wins
            CheckWin32ResourceOptions({"/win32manifest:m", "/win32manifest:n"}, Nothing, Nothing, "n", False)
            ' illegal
            CheckWin32ResourceOptions({"/win32manifest:m", "/nowin32manifest"}, Nothing, Nothing, "m", True,
                                      Diagnostic(ERRID.ERR_ConflictingManifestSwitches))


            ' fine
            CheckWin32ResourceOptions({"/nowin32manifest", "/win32resource:r"}, "r", Nothing, Nothing, True)
            ' fine
            CheckWin32ResourceOptions({"/nowin32manifest", "/win32icon:i"}, Nothing, "i", Nothing, True)
            ' illegal
            CheckWin32ResourceOptions({"/nowin32manifest", "/win32manifest:m"}, Nothing, Nothing, "m", True,
                                      Diagnostic(ERRID.ERR_ConflictingManifestSwitches))
            ' fine
            CheckWin32ResourceOptions({"/nowin32manifest", "/nowin32manifest"}, Nothing, Nothing, Nothing, True)
        End Sub

        <Fact>
        Public Sub Win32ResourceOptions_SimplyInvalid()

            Dim parsedArgs = DefaultParse({"/win32resource", "a.vb"}, _baseDirectory)
            parsedArgs.Errors.Verify(Diagnostic(ERRID.ERR_ArgumentRequired).WithArguments("win32resource", ":<file>"))

            parsedArgs = DefaultParse({"/win32resource+", "a.vb"}, _baseDirectory)
            parsedArgs.Errors.Verify(Diagnostic(ERRID.WRN_BadSwitch).WithArguments("/win32resource+")) ' TODO: Dev11 reports ERR_ArgumentRequired

            parsedArgs = DefaultParse({"/win32resource-", "a.vb"}, _baseDirectory)
            parsedArgs.Errors.Verify(Diagnostic(ERRID.WRN_BadSwitch).WithArguments("/win32resource-")) ' TODO: Dev11 reports ERR_ArgumentRequired

            parsedArgs = DefaultParse({"/win32icon", "a.vb"}, _baseDirectory)
            parsedArgs.Errors.Verify(Diagnostic(ERRID.ERR_ArgumentRequired).WithArguments("win32icon", ":<file>"))

            parsedArgs = DefaultParse({"/win32icon+", "a.vb"}, _baseDirectory)
            parsedArgs.Errors.Verify(Diagnostic(ERRID.WRN_BadSwitch).WithArguments("/win32icon+")) ' TODO: Dev11 reports ERR_ArgumentRequired

            parsedArgs = DefaultParse({"/win32icon-", "a.vb"}, _baseDirectory)
            parsedArgs.Errors.Verify(Diagnostic(ERRID.WRN_BadSwitch).WithArguments("/win32icon-")) ' TODO: Dev11 reports ERR_ArgumentRequired

            parsedArgs = DefaultParse({"/win32manifest", "a.vb"}, _baseDirectory)
            parsedArgs.Errors.Verify(Diagnostic(ERRID.ERR_ArgumentRequired).WithArguments("win32manifest", ":<file>"))

            parsedArgs = DefaultParse({"/win32manifest+", "a.vb"}, _baseDirectory)
            parsedArgs.Errors.Verify(Diagnostic(ERRID.WRN_BadSwitch).WithArguments("/win32manifest+")) ' TODO: Dev11 reports ERR_ArgumentRequired

            parsedArgs = DefaultParse({"/win32manifest-", "a.vb"}, _baseDirectory)
            parsedArgs.Errors.Verify(Diagnostic(ERRID.WRN_BadSwitch).WithArguments("/win32manifest-")) ' TODO: Dev11 reports ERR_ArgumentRequired

        End Sub

        Private Sub CheckWin32ResourceOptions(args As String(), expectedResourceFile As String, expectedIcon As String, expectedManifest As String, expectedNoManifest As Boolean, ParamArray diags As DiagnosticDescription())
            Dim parsedArgs = DefaultParse(args.Concat({"Test.vb"}), _baseDirectory)
            parsedArgs.Errors.Verify(diags)
            Assert.Equal(False, parsedArgs.DisplayHelp)
            Assert.Equal(expectedResourceFile, parsedArgs.Win32ResourceFile)
            Assert.Equal(expectedIcon, parsedArgs.Win32Icon)
            Assert.Equal(expectedManifest, parsedArgs.Win32Manifest)
            Assert.Equal(expectedNoManifest, parsedArgs.NoWin32Manifest)
        End Sub

        <Fact>
        Public Sub ParseResourceDescription()
            Dim diags = New List(Of Diagnostic)()
            Dim desc As ResourceDescription

            desc = VisualBasicCommandLineParser.ParseResourceDescription("resource", "\somepath\someFile.foo.bar", _baseDirectory, diags, embedded:=False)
            diags.Verify()
            diags.Clear()
            Assert.Equal("someFile.foo.bar", desc.FileName)
            Assert.Equal("someFile.foo.bar", desc.ResourceName)
            Assert.True(desc.IsPublic)

            desc = VisualBasicCommandLineParser.ParseResourceDescription("resource", "\somepath\someFile.foo.bar,someName", _baseDirectory, diags, embedded:=False)
            diags.Verify()
            diags.Clear()
            Assert.Equal("someFile.foo.bar", desc.FileName)
            Assert.Equal("someName", desc.ResourceName)
            Assert.True(desc.IsPublic)

            desc = VisualBasicCommandLineParser.ParseResourceDescription("resource", "\somepath\someFile.foo.bar,someName,public", _baseDirectory, diags, embedded:=False)
            diags.Verify()
            diags.Clear()
            Assert.Equal("someFile.foo.bar", desc.FileName)
            Assert.Equal("someName", desc.ResourceName)
            Assert.True(desc.IsPublic)

            ' use file name in place of missing resource name
            desc = VisualBasicCommandLineParser.ParseResourceDescription("resource", "\somepath\someFile.foo.bar,,private", _baseDirectory, diags, embedded:=False)
            diags.Verify()
            diags.Clear()
            Assert.Equal("someFile.foo.bar", desc.FileName)
            Assert.Equal("someFile.foo.bar", desc.ResourceName)
            Assert.False(desc.IsPublic)

            ' quoted accessibility is fine
            desc = VisualBasicCommandLineParser.ParseResourceDescription("resource", "\somepath\someFile.foo.bar,,""private""", _baseDirectory, diags, embedded:=False)
            diags.Verify()
            diags.Clear()
            Assert.Equal("someFile.foo.bar", desc.FileName)
            Assert.Equal("someFile.foo.bar", desc.ResourceName)
            Assert.False(desc.IsPublic)

            ' leading commas are ignored...
            desc = VisualBasicCommandLineParser.ParseResourceDescription("resource", ",,\somepath\someFile.foo.bar,,private", _baseDirectory, diags, embedded:=False)
            diags.Verify()
            diags.Clear()
            Assert.Equal("someFile.foo.bar", desc.FileName)
            Assert.Equal("someFile.foo.bar", desc.ResourceName)
            Assert.False(desc.IsPublic)

            ' ...as long as there's no whitespace between them
            desc = VisualBasicCommandLineParser.ParseResourceDescription("resource", ", ,\somepath\someFile.foo.bar,,private", _baseDirectory, diags, embedded:=False)
            diags.Verify(Diagnostic(ERRID.ERR_InvalidSwitchValue).WithArguments("resource", " "))
            diags.Clear()
            Assert.Null(desc)

            ' trailing commas are ignored...
            desc = VisualBasicCommandLineParser.ParseResourceDescription("resource", "\somepath\someFile.foo.bar,,private", _baseDirectory, diags, embedded:=False)
            diags.Verify()
            diags.Clear()
            Assert.Equal("someFile.foo.bar", desc.FileName)
            Assert.Equal("someFile.foo.bar", desc.ResourceName)
            Assert.False(desc.IsPublic)

            ' ...even if there's whitespace between them
            desc = VisualBasicCommandLineParser.ParseResourceDescription("resource", "\somepath\someFile.foo.bar,,private, ,", _baseDirectory, diags, embedded:=False)
            diags.Verify()
            diags.Clear()
            Assert.Equal("someFile.foo.bar", desc.FileName)
            Assert.Equal("someFile.foo.bar", desc.ResourceName)
            Assert.False(desc.IsPublic)

            desc = VisualBasicCommandLineParser.ParseResourceDescription("resource", "\somepath\someFile.foo.bar,someName,publi", _baseDirectory, diags, embedded:=False)
            diags.Verify(Diagnostic(ERRID.ERR_InvalidSwitchValue).WithArguments("resource", "publi"))
            diags.Clear()
            Assert.Null(desc)

            desc = VisualBasicCommandLineParser.ParseResourceDescription("resource", "D:rive\relative\path,someName,public", _baseDirectory, diags, embedded:=False)
            diags.Verify(Diagnostic(ERRID.FTL_InputFileNameTooLong).WithArguments("D:rive\relative\path"))
            diags.Clear()
            Assert.Null(desc)

            desc = VisualBasicCommandLineParser.ParseResourceDescription("resource", "inva\l*d?path,someName,public", _baseDirectory, diags, embedded:=False)
            diags.Verify(Diagnostic(ERRID.FTL_InputFileNameTooLong).WithArguments("inva\l*d?path"))
            diags.Clear()
            Assert.Null(desc)

            desc = VisualBasicCommandLineParser.ParseResourceDescription("resource", Nothing, _baseDirectory, diags, embedded:=False)
            diags.Verify(Diagnostic(ERRID.ERR_ArgumentRequired).WithArguments("resource", ":<resinfo>"))
            diags.Clear()
            Assert.Null(desc)

            desc = VisualBasicCommandLineParser.ParseResourceDescription("resource", "", _baseDirectory, diags, embedded:=False)
            diags.Verify(Diagnostic(ERRID.ERR_ArgumentRequired).WithArguments("resource", ":<resinfo>"))
            diags.Clear()
            Assert.Null(desc)

            desc = VisualBasicCommandLineParser.ParseResourceDescription("resource", " ", _baseDirectory, diags, embedded:=False)
            diags.Verify(Diagnostic(ERRID.ERR_InvalidSwitchValue).WithArguments("resource", " "))
            diags.Clear()
            Assert.Null(desc)

            desc = VisualBasicCommandLineParser.ParseResourceDescription("resource", " , ", _baseDirectory, diags, embedded:=False)
            diags.Verify(Diagnostic(ERRID.ERR_InvalidSwitchValue).WithArguments("resource", " "))
            diags.Clear()
            Assert.Null(desc)

            desc = VisualBasicCommandLineParser.ParseResourceDescription("resource", "path, ", _baseDirectory, diags, embedded:=False)
            diags.Verify()
            diags.Clear()
            Assert.Equal("path", desc.FileName)
            Assert.Equal("path", desc.ResourceName)
            Assert.True(desc.IsPublic)

            desc = VisualBasicCommandLineParser.ParseResourceDescription("resource", " ,name", _baseDirectory, diags, embedded:=False)
            diags.Verify(Diagnostic(ERRID.ERR_InvalidSwitchValue).WithArguments("resource", " "))
            diags.Clear()
            Assert.Null(desc)

            desc = VisualBasicCommandLineParser.ParseResourceDescription("resource", " , , ", _baseDirectory, diags, embedded:=False)
            diags.Verify(Diagnostic(ERRID.ERR_InvalidSwitchValue).WithArguments("resource", " "))
            diags.Clear()
            Assert.Null(desc)

            desc = VisualBasicCommandLineParser.ParseResourceDescription("resource", "path, , ", _baseDirectory, diags, embedded:=False)
            diags.Verify(Diagnostic(ERRID.ERR_InvalidSwitchValue).WithArguments("resource", " "))
            diags.Clear()
            Assert.Null(desc)

            desc = VisualBasicCommandLineParser.ParseResourceDescription("resource", " ,name, ", _baseDirectory, diags, embedded:=False)
            diags.Verify(Diagnostic(ERRID.ERR_InvalidSwitchValue).WithArguments("resource", " "))
            diags.Clear()
            Assert.Null(desc)

            desc = VisualBasicCommandLineParser.ParseResourceDescription("resource", " , ,private", _baseDirectory, diags, embedded:=False)
            diags.Verify(Diagnostic(ERRID.ERR_InvalidSwitchValue).WithArguments("resource", " "))
            diags.Clear()
            Assert.Null(desc)

            desc = VisualBasicCommandLineParser.ParseResourceDescription("resource", "path,name,", _baseDirectory, diags, embedded:=False)
            diags.Verify()
            diags.Clear()
            Assert.Equal("path", desc.FileName)
            Assert.Equal("name", desc.ResourceName)
            Assert.True(desc.IsPublic)

            desc = VisualBasicCommandLineParser.ParseResourceDescription("resource", "path,name,,", _baseDirectory, diags, embedded:=False)
            diags.Verify()
            diags.Clear()
            Assert.Equal("path", desc.FileName)
            Assert.Equal("name", desc.ResourceName)
            Assert.True(desc.IsPublic)

            desc = VisualBasicCommandLineParser.ParseResourceDescription("resource", "path,name, ", _baseDirectory, diags, embedded:=False)
            diags.Verify(Diagnostic(ERRID.ERR_InvalidSwitchValue).WithArguments("resource", " "))
            diags.Clear()
            Assert.Null(desc)

            desc = VisualBasicCommandLineParser.ParseResourceDescription("resource", "path, ,private", _baseDirectory, diags, embedded:=False)
            diags.Verify()
            diags.Clear()
            Assert.Equal("path", desc.FileName)
            Assert.Equal("path", desc.ResourceName)
            Assert.False(desc.IsPublic)

            desc = VisualBasicCommandLineParser.ParseResourceDescription("resource", " ,name,private", _baseDirectory, diags, embedded:=False)
            diags.Verify(Diagnostic(ERRID.ERR_InvalidSwitchValue).WithArguments("resource", " "))
            diags.Clear()
            Assert.Null(desc)
        End Sub

        <Fact>
        Public Sub ManagedResourceOptions()
            Dim parsedArgs As VisualBasicCommandLineArguments
            Dim resourceDescription As ResourceDescription

            parsedArgs = DefaultParse({"/resource:a", "a.vb"}, _baseDirectory)
            parsedArgs.Errors.Verify()
            Assert.Equal(False, parsedArgs.DisplayHelp)
            resourceDescription = parsedArgs.ManifestResources.Single()
            Assert.Null(resourceDescription.FileName) ' since embedded
            Assert.Equal("a", resourceDescription.ResourceName)

            parsedArgs = DefaultParse({"/res:b", "a.vb"}, _baseDirectory)
            parsedArgs.Errors.Verify()
            Assert.Equal(False, parsedArgs.DisplayHelp)
            resourceDescription = parsedArgs.ManifestResources.Single()
            Assert.Null(resourceDescription.FileName) ' since embedded
            Assert.Equal("b", resourceDescription.ResourceName)

            parsedArgs = DefaultParse({"/linkresource:c", "a.vb"}, _baseDirectory)
            parsedArgs.Errors.Verify()
            Assert.Equal(False, parsedArgs.DisplayHelp)
            resourceDescription = parsedArgs.ManifestResources.Single()
            Assert.Equal("c", resourceDescription.FileName)
            Assert.Equal("c", resourceDescription.ResourceName)

            parsedArgs = DefaultParse({"/linkres:d", "a.vb"}, _baseDirectory)
            parsedArgs.Errors.Verify()
            Assert.Equal(False, parsedArgs.DisplayHelp)
            resourceDescription = parsedArgs.ManifestResources.Single()
            Assert.Equal("d", resourceDescription.FileName)
            Assert.Equal("d", resourceDescription.ResourceName)
        End Sub

        <Fact>
        Public Sub ManagedResourceOptions_SimpleErrors()
            Dim parsedArgs = DefaultParse({"/resource:", "a.vb"}, _baseDirectory)
            parsedArgs.Errors.Verify(Diagnostic(ERRID.ERR_ArgumentRequired).WithArguments("resource", ":<resinfo>"))

            parsedArgs = DefaultParse({"/resource: ", "a.vb"}, _baseDirectory)
            parsedArgs.Errors.Verify(Diagnostic(ERRID.ERR_ArgumentRequired).WithArguments("resource", ":<resinfo>"))

            parsedArgs = DefaultParse({"/resource", "a.vb"}, _baseDirectory)
            parsedArgs.Errors.Verify(Diagnostic(ERRID.ERR_ArgumentRequired).WithArguments("resource", ":<resinfo>"))

            parsedArgs = DefaultParse({"/RES+", "a.vb"}, _baseDirectory)
            parsedArgs.Errors.Verify(Diagnostic(ERRID.WRN_BadSwitch).WithArguments("/RES+")) ' TODO: Dev11 reports ERR_ArgumentRequired

            parsedArgs = DefaultParse({"/res-:", "a.vb"}, _baseDirectory)
            parsedArgs.Errors.Verify(Diagnostic(ERRID.WRN_BadSwitch).WithArguments("/res-:")) ' TODO: Dev11 reports ERR_ArgumentRequired

            parsedArgs = DefaultParse({"/linkresource:", "a.vb"}, _baseDirectory)
            parsedArgs.Errors.Verify(Diagnostic(ERRID.ERR_ArgumentRequired).WithArguments("linkresource", ":<resinfo>"))

            parsedArgs = DefaultParse({"/linkresource: ", "a.vb"}, _baseDirectory)
            parsedArgs.Errors.Verify(Diagnostic(ERRID.ERR_ArgumentRequired).WithArguments("linkresource", ":<resinfo>"))

            parsedArgs = DefaultParse({"/linkresource", "a.vb"}, _baseDirectory)
            parsedArgs.Errors.Verify(Diagnostic(ERRID.ERR_ArgumentRequired).WithArguments("linkresource", ":<resinfo>"))

            parsedArgs = DefaultParse({"/linkRES+", "a.vb"}, _baseDirectory)
            parsedArgs.Errors.Verify(Diagnostic(ERRID.WRN_BadSwitch).WithArguments("/linkRES+")) ' TODO: Dev11 reports ERR_ArgumentRequired

            parsedArgs = DefaultParse({"/linkres-:", "a.vb"}, _baseDirectory)
            parsedArgs.Errors.Verify(Diagnostic(ERRID.WRN_BadSwitch).WithArguments("/linkres-:")) ' TODO: Dev11 reports ERR_ArgumentRequired
        End Sub

        <Fact>
        Public Sub ModuleManifest()
            Dim parsedArgs = DefaultParse({"/win32manifest:blah", "/target:module", "a.cs"}, _baseDirectory)
            parsedArgs.Errors.Verify(
                Diagnostic(ERRID.WRN_IgnoreModuleManifest))

            ' Illegal, but not clobbered.
            Assert.Equal("blah", parsedArgs.Win32Manifest)
        End Sub

        <Fact>
        Public Sub ArgumentParsing()
            Dim parsedArgs = InteractiveParse({"a + b"}, _baseDirectory)
            Assert.Equal(False, parsedArgs.Errors.Any())
            Assert.Equal(False, parsedArgs.DisplayHelp)
            Assert.Equal(True, parsedArgs.SourceFiles.Any())
            parsedArgs = InteractiveParse({"a + b; c"}, _baseDirectory)
            Assert.Equal(False, parsedArgs.Errors.Any())
            Assert.Equal(False, parsedArgs.DisplayHelp)
            Assert.Equal(True, parsedArgs.SourceFiles.Any())
            parsedArgs = InteractiveParse({"/help"}, _baseDirectory)
            Assert.Equal(False, parsedArgs.Errors.Any())
            Assert.Equal(True, parsedArgs.DisplayHelp)
            Assert.Equal(False, parsedArgs.SourceFiles.Any())
            parsedArgs = InteractiveParse({"/?"}, _baseDirectory)
            Assert.Equal(False, parsedArgs.Errors.Any())
            Assert.Equal(True, parsedArgs.DisplayHelp)
            Assert.Equal(False, parsedArgs.SourceFiles.Any())
            parsedArgs = InteractiveParse({"@dd"}, _baseDirectory)
            Assert.Equal(True, parsedArgs.Errors.Any())
            Assert.Equal(False, parsedArgs.DisplayHelp)
            Assert.Equal(False, parsedArgs.SourceFiles.Any())
            parsedArgs = InteractiveParse({"c /define:DEBUG"}, _baseDirectory)
            Assert.Equal(False, parsedArgs.Errors.Any())
            Assert.Equal(False, parsedArgs.DisplayHelp)
            Assert.Equal(True, parsedArgs.SourceFiles.Any())
            parsedArgs = InteractiveParse({"\\"}, _baseDirectory)
            parsedArgs.Errors.Verify(
                Diagnostic(ERRID.FTL_InputFileNameTooLong).WithArguments(".exe"))

            Assert.Equal(False, parsedArgs.DisplayHelp)
            Assert.Equal(True, parsedArgs.SourceFiles.Any())
            parsedArgs = InteractiveParse({"""/r d.dll"""}, _baseDirectory)
            Assert.Equal(False, parsedArgs.Errors.Any())
            Assert.Equal(False, parsedArgs.DisplayHelp)
            Assert.Equal(True, parsedArgs.SourceFiles.Any())
            parsedArgs = InteractiveParse({"/r: d.dll"}, _baseDirectory)
            Assert.Equal(False, parsedArgs.Errors.Any())
            Assert.Equal(False, parsedArgs.DisplayHelp)
            Assert.Equal(False, parsedArgs.SourceFiles.Any())
        End Sub

        <Fact>
        Public Sub LangVersion()
            Dim parsedArgs = DefaultParse({"/langversion:9", "a.VB"}, _baseDirectory)
            parsedArgs.Errors.Verify()
            Assert.Equal(LanguageVersion.VisualBasic9, parsedArgs.ParseOptions.LanguageVersion)

            parsedArgs = DefaultParse({"/langVERSION:9.0", "a.vb"}, _baseDirectory)
            parsedArgs.Errors.Verify()
            Assert.Equal(LanguageVersion.VisualBasic9, parsedArgs.ParseOptions.LanguageVersion)

            parsedArgs = DefaultParse({"/langVERSION:10", "a.vb"}, _baseDirectory)
            parsedArgs.Errors.Verify()
            Assert.Equal(LanguageVersion.VisualBasic10, parsedArgs.ParseOptions.LanguageVersion)

            parsedArgs = DefaultParse({"/langVERSION:10.0", "a.vb"}, _baseDirectory)
            parsedArgs.Errors.Verify()
            Assert.Equal(LanguageVersion.VisualBasic10, parsedArgs.ParseOptions.LanguageVersion)

            parsedArgs = DefaultParse({"/langVERSION:11", "a.vb"}, _baseDirectory)
            parsedArgs.Errors.Verify()
            Assert.Equal(LanguageVersion.VisualBasic11, parsedArgs.ParseOptions.LanguageVersion)

            parsedArgs = DefaultParse({"/langVERSION:11.0", "a.vb"}, _baseDirectory)
            parsedArgs.Errors.Verify()
            Assert.Equal(LanguageVersion.VisualBasic11, parsedArgs.ParseOptions.LanguageVersion)

            parsedArgs = DefaultParse({"/langVERSION:12", "a.vb"}, _baseDirectory)
            parsedArgs.Errors.Verify()
            Assert.Equal(LanguageVersion.VisualBasic12, parsedArgs.ParseOptions.LanguageVersion)

            parsedArgs = DefaultParse({"/langVERSION:12.0", "a.vb"}, _baseDirectory)
            parsedArgs.Errors.Verify()
            Assert.Equal(LanguageVersion.VisualBasic12, parsedArgs.ParseOptions.LanguageVersion)

            parsedArgs = DefaultParse({"/langVERSION:14", "a.vb"}, _baseDirectory)
            parsedArgs.Errors.Verify()
            Assert.Equal(LanguageVersion.VisualBasic14, parsedArgs.ParseOptions.LanguageVersion)

            parsedArgs = DefaultParse({"/langVERSION:14.0", "a.vb"}, _baseDirectory)
            parsedArgs.Errors.Verify()
            Assert.Equal(LanguageVersion.VisualBasic14, parsedArgs.ParseOptions.LanguageVersion)

<<<<<<< HEAD
            parsedArgs = DefaultParse({"/langVERSION:VBNext", "a.vb"}, _baseDirectory)
            parsedArgs.Errors.Verify()
            Assert.Equal(LanguageVersion.VisualBasic14, parsedArgs.ParseOptions.LanguageVersion)
=======
            parsedArgs = DefaultParse({"/langVERSION:15", "a.vb"}, _baseDirectory)
            parsedArgs.Errors.Verify()
            Assert.Equal(LanguageVersion.VisualBasic15, parsedArgs.ParseOptions.LanguageVersion)

            parsedArgs = DefaultParse({"/langVERSION:15.0", "a.vb"}, _baseDirectory)
            parsedArgs.Errors.Verify()
            Assert.Equal(LanguageVersion.VisualBasic15, parsedArgs.ParseOptions.LanguageVersion)

>>>>>>> 6c5306ce
            ' default: "current version"
            Dim myDefaultVersion = VisualBasicParseOptions.Default.LanguageVersion
            parsedArgs = DefaultParse({"a.vb"}, _baseDirectory)
            parsedArgs.Errors.Verify()
<<<<<<< HEAD
            Assert.Equal(myDefaultVersion, parsedArgs.ParseOptions.LanguageVersion)
=======
            Assert.Equal(LanguageVersion.VisualBasic15, parsedArgs.ParseOptions.LanguageVersion)
>>>>>>> 6c5306ce

            ' overriding
            parsedArgs = DefaultParse({"/langVERSION:10", "/langVERSION:9.0", "a.vb"}, _baseDirectory)
            parsedArgs.Errors.Verify()
            Assert.Equal(LanguageVersion.VisualBasic9, parsedArgs.ParseOptions.LanguageVersion)

            ' errors
            parsedArgs = DefaultParse({"/langVERSION", "a.vb"}, _baseDirectory)
            parsedArgs.Errors.Verify(Diagnostic(ERRID.ERR_ArgumentRequired).WithArguments("langversion", ":<number>"))
<<<<<<< HEAD
            Assert.Equal(myDefaultVersion, parsedArgs.ParseOptions.LanguageVersion)

            parsedArgs = DefaultParse({"/langVERSION+", "a.vb"}, _baseDirectory)
            parsedArgs.Errors.Verify(Diagnostic(ERRID.WRN_BadSwitch).WithArguments("/langVERSION+")) ' TODO: Dev11 reports ERR_ArgumentRequired
            Assert.Equal(myDefaultVersion, parsedArgs.ParseOptions.LanguageVersion)
=======
            Assert.Equal(LanguageVersion.VisualBasic15, parsedArgs.ParseOptions.LanguageVersion)

            parsedArgs = DefaultParse({"/langVERSION+", "a.vb"}, _baseDirectory)
            parsedArgs.Errors.Verify(Diagnostic(ERRID.WRN_BadSwitch).WithArguments("/langVERSION+")) ' TODO: Dev11 reports ERR_ArgumentRequired
            Assert.Equal(LanguageVersion.VisualBasic15, parsedArgs.ParseOptions.LanguageVersion)
>>>>>>> 6c5306ce

            parsedArgs = DefaultParse({"/langVERSION:", "a.vb"}, _baseDirectory)
            parsedArgs.Errors.Verify(Diagnostic(ERRID.ERR_ArgumentRequired).WithArguments("langversion", ":<number>"))
            Assert.Equal(LanguageVersion.VisualBasic15, parsedArgs.ParseOptions.LanguageVersion)

            parsedArgs = DefaultParse({"/langVERSION:8", "a.vb"}, _baseDirectory)
            parsedArgs.Errors.Verify(Diagnostic(ERRID.ERR_InvalidSwitchValue).WithArguments("langversion", "8"))
<<<<<<< HEAD
            Assert.Equal(myDefaultVersion, parsedArgs.ParseOptions.LanguageVersion)

            parsedArgs = DefaultParse({"/langVERSION:" & (LanguageVersion.VisualBasic12 + 1), "a.vb"}, _baseDirectory)
            parsedArgs.Errors.Verify(Diagnostic(ERRID.ERR_InvalidSwitchValue).WithArguments("langversion", CStr(LanguageVersion.VisualBasic12 + 1)))
            Assert.Equal(myDefaultVersion, parsedArgs.ParseOptions.LanguageVersion)
=======
            Assert.Equal(LanguageVersion.VisualBasic15, parsedArgs.ParseOptions.LanguageVersion)

            parsedArgs = DefaultParse({"/langVERSION:" & (LanguageVersion.VisualBasic12 + 1), "a.vb"}, _baseDirectory)
            parsedArgs.Errors.Verify(Diagnostic(ERRID.ERR_InvalidSwitchValue).WithArguments("langversion", CStr(LanguageVersion.VisualBasic12 + 1)))
            Assert.Equal(LanguageVersion.VisualBasic15, parsedArgs.ParseOptions.LanguageVersion)
>>>>>>> 6c5306ce
        End Sub

        <Fact>
        Public Sub DelaySign()
            Dim parsedArgs = DefaultParse({"/delaysign", "a.cs"}, _baseDirectory)
            parsedArgs.Errors.Verify()
            Assert.NotNull(parsedArgs.CompilationOptions.DelaySign)
            Assert.Equal(True, parsedArgs.CompilationOptions.DelaySign)

            parsedArgs = DefaultParse({"/delaysign+", "a.cs"}, _baseDirectory)
            parsedArgs.Errors.Verify()
            Assert.NotNull(parsedArgs.CompilationOptions.DelaySign)
            Assert.Equal(True, parsedArgs.CompilationOptions.DelaySign)

            parsedArgs = DefaultParse({"/DELAYsign-", "a.cs"}, _baseDirectory)
            parsedArgs.Errors.Verify()
            Assert.NotNull(parsedArgs.CompilationOptions.DelaySign)
            Assert.Equal(False, parsedArgs.CompilationOptions.DelaySign)

            parsedArgs = DefaultParse({"/delaysign:-", "a.cs"}, _baseDirectory)
            parsedArgs.Errors.Verify(Diagnostic(ERRID.ERR_SwitchNeedsBool).WithArguments("delaysign"))

            parsedArgs = InteractiveParse({"/d:a=1"}, _baseDirectory) ' test default value
            parsedArgs.Errors.Verify()
            Assert.Null(parsedArgs.CompilationOptions.DelaySign)
        End Sub

        <WorkItem(546113, "http://vstfdevdiv:8080/DevDiv2/DevDiv/_workitems/edit/546113")>
        <Fact>
        Public Sub OutputVerbose()
            Dim parsedArgs = DefaultParse({"/verbose", "a.vb"}, _baseDirectory)
            parsedArgs.Errors.Verify()
            Assert.Equal(OutputLevel.Verbose, parsedArgs.OutputLevel)

            parsedArgs = DefaultParse({"/verbose+", "a.vb"}, _baseDirectory)
            parsedArgs.Errors.Verify()
            Assert.Equal(OutputLevel.Verbose, parsedArgs.OutputLevel)

            parsedArgs = DefaultParse({"/verbose-", "a.vb"}, _baseDirectory)
            parsedArgs.Errors.Verify()
            Assert.Equal(OutputLevel.Normal, parsedArgs.OutputLevel)

            parsedArgs = DefaultParse({"/VERBOSE:-", "a.vb"}, _baseDirectory)
            parsedArgs.Errors.Verify(Diagnostic(ERRID.WRN_BadSwitch).WithArguments("/VERBOSE:-"))

            parsedArgs = DefaultParse({"/verbose-:", "a.vb"}, _baseDirectory)
            parsedArgs.Errors.Verify(Diagnostic(ERRID.ERR_SwitchNeedsBool).WithArguments("verbose"))

            parsedArgs = DefaultParse({"/verbose+:", "a.vb"}, _baseDirectory)
            parsedArgs.Errors.Verify(Diagnostic(ERRID.ERR_SwitchNeedsBool).WithArguments("verbose"))

            parsedArgs = DefaultParse({"/verbOSE:", "a.vb"}, _baseDirectory)
            parsedArgs.Errors.Verify(Diagnostic(ERRID.WRN_BadSwitch).WithArguments("/verbOSE:"))

            parsedArgs = InteractiveParse({"/d:a=1"}, _baseDirectory) ' test default value
            parsedArgs.Errors.Verify()
            Assert.Equal(OutputLevel.Normal, parsedArgs.OutputLevel)

            parsedArgs = DefaultParse({"/quiet", "/verbose", "a.vb"}, _baseDirectory)
            parsedArgs.Errors.Verify()
            Assert.Equal(OutputLevel.Verbose, parsedArgs.OutputLevel)

            parsedArgs = DefaultParse({"/quiet", "/verbose-", "a.vb"}, _baseDirectory)
            parsedArgs.Errors.Verify()
            Assert.Equal(OutputLevel.Normal, parsedArgs.OutputLevel)
        End Sub

        <WorkItem(546113, "http://vstfdevdiv:8080/DevDiv2/DevDiv/_workitems/edit/546113")>
        <Fact>
        Public Sub OutputQuiet()
            Dim parsedArgs = DefaultParse({"/quiet", "a.vb"}, _baseDirectory)
            parsedArgs.Errors.Verify()
            Assert.Equal(OutputLevel.Quiet, parsedArgs.OutputLevel)

            parsedArgs = DefaultParse({"/quiet+", "a.vb"}, _baseDirectory)
            parsedArgs.Errors.Verify()
            Assert.Equal(OutputLevel.Quiet, parsedArgs.OutputLevel)

            parsedArgs = DefaultParse({"/quiet-", "a.vb"}, _baseDirectory)
            parsedArgs.Errors.Verify()
            Assert.Equal(OutputLevel.Normal, parsedArgs.OutputLevel)

            parsedArgs = DefaultParse({"/QUIET:-", "a.vb"}, _baseDirectory)
            parsedArgs.Errors.Verify(Diagnostic(ERRID.WRN_BadSwitch).WithArguments("/QUIET:-"))

            parsedArgs = DefaultParse({"/quiet-:", "a.vb"}, _baseDirectory)
            parsedArgs.Errors.Verify(Diagnostic(ERRID.ERR_SwitchNeedsBool).WithArguments("quiet"))

            parsedArgs = DefaultParse({"/quiet+:", "a.vb"}, _baseDirectory)
            parsedArgs.Errors.Verify(Diagnostic(ERRID.ERR_SwitchNeedsBool).WithArguments("quiet"))

            parsedArgs = DefaultParse({"/quiET:", "a.vb"}, _baseDirectory)
            parsedArgs.Errors.Verify(Diagnostic(ERRID.WRN_BadSwitch).WithArguments("/quiET:"))

            parsedArgs = InteractiveParse({"/d:a=1"}, _baseDirectory) ' test default value
            parsedArgs.Errors.Verify()
            Assert.Equal(OutputLevel.Normal, parsedArgs.OutputLevel)

            parsedArgs = DefaultParse({"/verbose", "/quiet", "a.vb"}, _baseDirectory)
            parsedArgs.Errors.Verify()
            Assert.Equal(OutputLevel.Quiet, parsedArgs.OutputLevel)

            parsedArgs = DefaultParse({"/verbose", "/quiet-", "a.vb"}, _baseDirectory)
            parsedArgs.Errors.Verify()
            Assert.Equal(OutputLevel.Normal, parsedArgs.OutputLevel)
        End Sub

        <Fact>
        Public Sub Optimize()
            Dim parsedArgs = DefaultParse({"/optimize", "a.vb"}, _baseDirectory)
            parsedArgs.Errors.Verify()
            Assert.Equal(OptimizationLevel.Release, parsedArgs.CompilationOptions.OptimizationLevel)

            parsedArgs = DefaultParse({"a.vb"}, _baseDirectory)
            parsedArgs.Errors.Verify()
            Assert.Equal(OptimizationLevel.Debug, parsedArgs.CompilationOptions.OptimizationLevel) ' default

            parsedArgs = DefaultParse({"/OPTIMIZE+", "a.vb"}, _baseDirectory)
            parsedArgs.Errors.Verify()
            Assert.Equal(OptimizationLevel.Release, parsedArgs.CompilationOptions.OptimizationLevel)

            parsedArgs = DefaultParse({"/optimize-", "a.vb"}, _baseDirectory)
            parsedArgs.Errors.Verify()
            Assert.Equal(OptimizationLevel.Debug, parsedArgs.CompilationOptions.OptimizationLevel)

            parsedArgs = DefaultParse({"/optimize-", "/optimize+", "a.vb"}, _baseDirectory)
            parsedArgs.Errors.Verify()
            Assert.Equal(OptimizationLevel.Release, parsedArgs.CompilationOptions.OptimizationLevel)

            parsedArgs = DefaultParse({"/OPTIMIZE:", "a.cs"}, _baseDirectory)
            parsedArgs.Errors.Verify(Diagnostic(ERRID.ERR_SwitchNeedsBool).WithArguments("optimize"))

            parsedArgs = DefaultParse({"/OPTIMIZE+:", "a.cs"}, _baseDirectory)
            parsedArgs.Errors.Verify(Diagnostic(ERRID.ERR_SwitchNeedsBool).WithArguments("optimize"))

            parsedArgs = DefaultParse({"/optimize-:", "a.cs"}, _baseDirectory)
            parsedArgs.Errors.Verify(Diagnostic(ERRID.ERR_SwitchNeedsBool).WithArguments("optimize"))
        End Sub

        <WorkItem(5417, "DevDiv")>
        <Fact>
        Public Sub Deterministic()
            Dim ParsedArgs = DefaultParse({"a.vb"}, _baseDirectory)
            ParsedArgs.Errors.Verify()
            Assert.Equal(False, ParsedArgs.CompilationOptions.Deterministic)

            ParsedArgs = DefaultParse({"/deterministic+", "a.vb"}, _baseDirectory)
            ParsedArgs.Errors.Verify()
            Assert.Equal(True, ParsedArgs.CompilationOptions.Deterministic)

            ParsedArgs = DefaultParse({"/deterministic", "a.vb"}, _baseDirectory)
            ParsedArgs.Errors.Verify()
            Assert.Equal(True, ParsedArgs.CompilationOptions.Deterministic)

            ParsedArgs = DefaultParse({"/DETERMINISTIC+", "a.vb"}, _baseDirectory)
            ParsedArgs.Errors.Verify()
            Assert.Equal(True, ParsedArgs.CompilationOptions.Deterministic)

            ParsedArgs = DefaultParse({"/deterministic-", "a.vb"}, _baseDirectory)
            ParsedArgs.Errors.Verify()
            Assert.Equal(False, ParsedArgs.CompilationOptions.Deterministic)
        End Sub

        <WorkItem(546301, "http://vstfdevdiv:8080/DevDiv2/DevDiv/_workitems/edit/546301")>
        <Fact>
        Public Sub Parallel()
            Dim parsedArgs = DefaultParse({"/parallel", "a.vb"}, _baseDirectory)
            parsedArgs.Errors.Verify()
            Assert.Equal(True, parsedArgs.CompilationOptions.ConcurrentBuild)

            parsedArgs = DefaultParse({"/p", "a.vb"}, _baseDirectory)
            parsedArgs.Errors.Verify()
            Assert.Equal(True, parsedArgs.CompilationOptions.ConcurrentBuild)

            parsedArgs = DefaultParse({"a.vb"}, _baseDirectory)
            parsedArgs.Errors.Verify()
            Assert.Equal(True, parsedArgs.CompilationOptions.ConcurrentBuild) ' default

            parsedArgs = DefaultParse({"/PARALLEL+", "a.vb"}, _baseDirectory)
            parsedArgs.Errors.Verify()
            Assert.Equal(True, parsedArgs.CompilationOptions.ConcurrentBuild)

            parsedArgs = DefaultParse({"/PARALLEL-", "a.vb"}, _baseDirectory)
            parsedArgs.Errors.Verify()
            Assert.Equal(False, parsedArgs.CompilationOptions.ConcurrentBuild)

            parsedArgs = DefaultParse({"/PArallel-", "/PArallel+", "a.vb"}, _baseDirectory)
            parsedArgs.Errors.Verify()
            Assert.Equal(True, parsedArgs.CompilationOptions.ConcurrentBuild)

            parsedArgs = DefaultParse({"/parallel:", "a.vb"}, _baseDirectory)
            parsedArgs.Errors.Verify(Diagnostic(ERRID.ERR_SwitchNeedsBool).WithArguments("parallel"))

            parsedArgs = DefaultParse({"/parallel+:", "a.vb"}, _baseDirectory)
            parsedArgs.Errors.Verify(Diagnostic(ERRID.ERR_SwitchNeedsBool).WithArguments("parallel"))

            parsedArgs = DefaultParse({"/parallel-:", "a.vb"}, _baseDirectory)
            parsedArgs.Errors.Verify(Diagnostic(ERRID.ERR_SwitchNeedsBool).WithArguments("parallel"))

            parsedArgs = DefaultParse({"/P+", "a.vb"}, _baseDirectory)
            parsedArgs.Errors.Verify()
            Assert.Equal(True, parsedArgs.CompilationOptions.ConcurrentBuild)

            parsedArgs = DefaultParse({"/P-", "a.vb"}, _baseDirectory)
            parsedArgs.Errors.Verify()
            Assert.Equal(False, parsedArgs.CompilationOptions.ConcurrentBuild)

            parsedArgs = DefaultParse({"/P-", "/P+", "a.vb"}, _baseDirectory)
            parsedArgs.Errors.Verify()
            Assert.Equal(True, parsedArgs.CompilationOptions.ConcurrentBuild)

            parsedArgs = DefaultParse({"/p:", "a.vb"}, _baseDirectory)
            parsedArgs.Errors.Verify(Diagnostic(ERRID.ERR_SwitchNeedsBool).WithArguments("p"))

            parsedArgs = DefaultParse({"/p+:", "a.vb"}, _baseDirectory)
            parsedArgs.Errors.Verify(Diagnostic(ERRID.ERR_SwitchNeedsBool).WithArguments("p"))

            parsedArgs = DefaultParse({"/p-:", "a.vb"}, _baseDirectory)
            parsedArgs.Errors.Verify(Diagnostic(ERRID.ERR_SwitchNeedsBool).WithArguments("p"))
        End Sub

        <Fact>
        Public Sub SubsystemVersionTests()
            Dim parsedArgs = DefaultParse({"/subsystemversion:4.0", "a.vb"}, _baseDirectory)
            parsedArgs.Errors.Verify()
            Assert.Equal(SubsystemVersion.Create(4, 0), parsedArgs.EmitOptions.SubsystemVersion)

            ' wrongly supported subsystem version. CompilationOptions data will be faithful to the user input.
            ' It is normalized at the time of emit.
            parsedArgs = DefaultParse({"/subsystemversion:0.0", "a.vb"}, _baseDirectory)
            parsedArgs.Errors.Verify() ' no error in Dev11
            Assert.Equal(SubsystemVersion.Create(0, 0), parsedArgs.EmitOptions.SubsystemVersion)

            parsedArgs = DefaultParse({"/subsystemversion:0", "a.vb"}, _baseDirectory)
            parsedArgs.Errors.Verify() ' no error in Dev11
            Assert.Equal(SubsystemVersion.Create(0, 0), parsedArgs.EmitOptions.SubsystemVersion)

            parsedArgs = DefaultParse({"/subsystemversion:3.99", "a.vb"}, _baseDirectory)
            parsedArgs.Errors.Verify() ' no warning in Dev11
            Assert.Equal(SubsystemVersion.Create(3, 99), parsedArgs.EmitOptions.SubsystemVersion)

            parsedArgs = DefaultParse({"/subsystemversion:4.0", "/subsystemversion:5.333", "a.vb"}, _baseDirectory)
            parsedArgs.Errors.Verify()
            Assert.Equal(SubsystemVersion.Create(5, 333), parsedArgs.EmitOptions.SubsystemVersion)

            parsedArgs = DefaultParse({"/subsystemversion:", "a.vb"}, _baseDirectory)
            parsedArgs.Errors.Verify(Diagnostic(ERRID.ERR_ArgumentRequired).WithArguments("subsystemversion", ":<version>"))

            parsedArgs = DefaultParse({"/subsystemversion", "a.vb"}, _baseDirectory)
            parsedArgs.Errors.Verify(Diagnostic(ERRID.ERR_ArgumentRequired).WithArguments("subsystemversion", ":<version>"))

            parsedArgs = DefaultParse({"/subsystemversion-", "a.vb"}, _baseDirectory)
            parsedArgs.Errors.Verify(Diagnostic(ERRID.WRN_BadSwitch).WithArguments("/subsystemversion-")) ' TODO: Dev11 reports ERRID.ERR_ArgumentRequired

            parsedArgs = DefaultParse({"/subsystemversion: ", "a.vb"}, _baseDirectory)
            parsedArgs.Errors.Verify(Diagnostic(ERRID.ERR_ArgumentRequired).WithArguments("subsystemversion", ":<version>"))

            parsedArgs = DefaultParse({"/subsystemversion: 4.1", "a.vb"}, _baseDirectory)
            parsedArgs.Errors.Verify(Diagnostic(ERRID.ERR_InvalidSubsystemVersion).WithArguments(" 4.1"))

            parsedArgs = DefaultParse({"/subsystemversion:4 .0", "a.vb"}, _baseDirectory)
            parsedArgs.Errors.Verify(Diagnostic(ERRID.ERR_InvalidSubsystemVersion).WithArguments("4 .0"))

            parsedArgs = DefaultParse({"/subsystemversion:4. 0", "a.vb"}, _baseDirectory)
            parsedArgs.Errors.Verify(Diagnostic(ERRID.ERR_InvalidSubsystemVersion).WithArguments("4. 0"))

            parsedArgs = DefaultParse({"/subsystemversion:.", "a.vb"}, _baseDirectory)
            parsedArgs.Errors.Verify(Diagnostic(ERRID.ERR_InvalidSubsystemVersion).WithArguments("."))

            parsedArgs = DefaultParse({"/subsystemversion:4.", "a.vb"}, _baseDirectory)
            parsedArgs.Errors.Verify(Diagnostic(ERRID.ERR_InvalidSubsystemVersion).WithArguments("4."))

            parsedArgs = DefaultParse({"/subsystemversion:.0", "a.vb"}, _baseDirectory)
            parsedArgs.Errors.Verify(Diagnostic(ERRID.ERR_InvalidSubsystemVersion).WithArguments(".0"))

            parsedArgs = DefaultParse({"/subsystemversion:4.2 ", "a.vb"}, _baseDirectory)
            parsedArgs.Errors.Verify()

            parsedArgs = DefaultParse({"/subsystemversion:4.65536", "a.vb"}, _baseDirectory)
            parsedArgs.Errors.Verify(Diagnostic(ERRID.ERR_InvalidSubsystemVersion).WithArguments("4.65536"))

            parsedArgs = DefaultParse({"/subsystemversion:65536.0", "a.vb"}, _baseDirectory)
            parsedArgs.Errors.Verify(Diagnostic(ERRID.ERR_InvalidSubsystemVersion).WithArguments("65536.0"))

            parsedArgs = DefaultParse({"/subsystemversion:-4.0", "a.vb"}, _baseDirectory)
            parsedArgs.Errors.Verify(Diagnostic(ERRID.ERR_InvalidSubsystemVersion).WithArguments("-4.0"))

            ' TODO: incompatibilities: versions lower than '6.2' and 'arm', 'winmdobj', 'appcontainer'
        End Sub

        <Fact>
        Public Sub Codepage()
            Dim parsedArgs = DefaultParse({"/CodePage:1200", "a.vb"}, _baseDirectory)
            parsedArgs.Errors.Verify()
            Assert.Equal("Unicode", parsedArgs.Encoding.EncodingName)

            parsedArgs = DefaultParse({"/CodePage:1200", "/CodePage:65001", "a.vb"}, _baseDirectory)
            parsedArgs.Errors.Verify()
            Assert.Equal("Unicode (UTF-8)", parsedArgs.Encoding.EncodingName)

            ' errors 
            parsedArgs = DefaultParse({"/codepage:0", "a.vb"}, _baseDirectory)
            parsedArgs.Errors.Verify(Diagnostic(ERRID.ERR_BadCodepage).WithArguments("0"))

            parsedArgs = DefaultParse({"/codepage:abc", "a.vb"}, _baseDirectory)
            parsedArgs.Errors.Verify(Diagnostic(ERRID.ERR_BadCodepage).WithArguments("abc"))

            parsedArgs = DefaultParse({"/codepage:-5", "a.vb"}, _baseDirectory)
            parsedArgs.Errors.Verify(Diagnostic(ERRID.ERR_BadCodepage).WithArguments("-5"))

            parsedArgs = DefaultParse({"/codepage: ", "a.vb"}, _baseDirectory)
            parsedArgs.Errors.Verify(Diagnostic(ERRID.ERR_ArgumentRequired).WithArguments("codepage", ":<number>"))

            parsedArgs = DefaultParse({"/codepage:", "a.vb"}, _baseDirectory)
            parsedArgs.Errors.Verify(Diagnostic(ERRID.ERR_ArgumentRequired).WithArguments("codepage", ":<number>"))

            parsedArgs = DefaultParse({"/codepage+", "a.vb"}, _baseDirectory)
            parsedArgs.Errors.Verify(Diagnostic(ERRID.WRN_BadSwitch).WithArguments("/codepage+")) ' Dev11 reports ERR_ArgumentRequired

            parsedArgs = DefaultParse({"/codepage", "a.vb"}, _baseDirectory)
            parsedArgs.Errors.Verify(Diagnostic(ERRID.ERR_ArgumentRequired).WithArguments("codepage", ":<number>"))
        End Sub

        <Fact>
        Public Sub ChecksumAlgorithm()
            Dim parsedArgs As VisualBasicCommandLineArguments

            parsedArgs = DefaultParse({"/checksumAlgorithm:sHa1", "a.cs"}, _baseDirectory)
            parsedArgs.Errors.Verify()
            Assert.Equal(SourceHashAlgorithm.Sha1, parsedArgs.ChecksumAlgorithm)

            parsedArgs = DefaultParse({"/checksumAlgorithm:sha256", "a.cs"}, _baseDirectory)
            parsedArgs.Errors.Verify()
            Assert.Equal(SourceHashAlgorithm.Sha256, parsedArgs.ChecksumAlgorithm)

            parsedArgs = DefaultParse({"a.cs"}, _baseDirectory)
            parsedArgs.Errors.Verify()
            Assert.Equal(SourceHashAlgorithm.Sha1, parsedArgs.ChecksumAlgorithm)

            ' error
            parsedArgs = DefaultParse({"/checksumAlgorithm:256", "a.cs"}, _baseDirectory)
            parsedArgs.Errors.Verify(Diagnostic(ERRID.ERR_BadChecksumAlgorithm).WithArguments("256"))

            parsedArgs = DefaultParse({"/checksumAlgorithm:sha-1", "a.cs"}, _baseDirectory)
            parsedArgs.Errors.Verify(Diagnostic(ERRID.ERR_BadChecksumAlgorithm).WithArguments("sha-1"))

            parsedArgs = DefaultParse({"/checksumAlgorithm:sha", "a.cs"}, _baseDirectory)
            parsedArgs.Errors.Verify(Diagnostic(ERRID.ERR_BadChecksumAlgorithm).WithArguments("sha"))

            parsedArgs = DefaultParse({"/checksumAlgorithm: ", "a.cs"}, _baseDirectory)
            parsedArgs.Errors.Verify(Diagnostic(ERRID.ERR_ArgumentRequired).WithArguments("checksumalgorithm", ":<algorithm>"))

            parsedArgs = DefaultParse({"/checksumAlgorithm:", "a.cs"}, _baseDirectory)
            parsedArgs.Errors.Verify(Diagnostic(ERRID.ERR_ArgumentRequired).WithArguments("checksumalgorithm", ":<algorithm>"))

            parsedArgs = DefaultParse({"/checksumAlgorithm", "a.cs"}, _baseDirectory)
            parsedArgs.Errors.Verify(Diagnostic(ERRID.ERR_ArgumentRequired).WithArguments("checksumalgorithm", ":<algorithm>"))

            parsedArgs = DefaultParse({"/checksumAlgorithm+", "a.cs"}, _baseDirectory)
            parsedArgs.Errors.Verify(Diagnostic(ERRID.WRN_BadSwitch).WithArguments("/checksumAlgorithm+"))
        End Sub

        <Fact>
        Public Sub MainTypeName()
            Dim parsedArgs = DefaultParse({"/main:A.B.C", "a.vb"}, _baseDirectory)
            parsedArgs.Errors.Verify()
            Assert.Equal("A.B.C", parsedArgs.CompilationOptions.MainTypeName)

            ' overriding the value
            parsedArgs = DefaultParse({"/Main:A.B.C", "/M:X.Y.Z", "a.vb"}, _baseDirectory)
            parsedArgs.Errors.Verify()
            Assert.Equal("X.Y.Z", parsedArgs.CompilationOptions.MainTypeName)

            parsedArgs = DefaultParse({"/MAIN: ", "a.vb"}, _baseDirectory)
            parsedArgs.Errors.Verify(Diagnostic(ERRID.ERR_ArgumentRequired).WithArguments("main", ":<class>"))
            Assert.Null(parsedArgs.CompilationOptions.MainTypeName) ' EDMAURER Dev11 accepts and MainTypeName is " "

            ' errors 
            parsedArgs = DefaultParse({"/maiN:", "a.vb"}, _baseDirectory)
            parsedArgs.Errors.Verify(Diagnostic(ERRID.ERR_ArgumentRequired).WithArguments("main", ":<class>"))

            parsedArgs = DefaultParse({"/m", "a.vb"}, _baseDirectory)
            parsedArgs.Errors.Verify(Diagnostic(ERRID.ERR_ArgumentRequired).WithArguments("m", ":<class>"))

            parsedArgs = DefaultParse({"/m+", "a.vb"}, _baseDirectory)
            parsedArgs.Errors.Verify(Diagnostic(ERRID.WRN_BadSwitch).WithArguments("/m+")) ' Dev11 reports ERR_ArgumentRequired

            ' incompatibilities ignored by Dev11
            parsedArgs = DefaultParse({"/MAIN:XYZ", "/t:library", "a.vb"}, _baseDirectory)
            parsedArgs.Errors.Verify()
            Assert.Equal("XYZ", parsedArgs.CompilationOptions.MainTypeName)
            Assert.Equal(OutputKind.DynamicallyLinkedLibrary, parsedArgs.CompilationOptions.OutputKind)

            parsedArgs = DefaultParse({"/MAIN:XYZ", "/t:module", "a.vb"}, _baseDirectory)
            parsedArgs.Errors.Verify()
            Assert.Equal(OutputKind.NetModule, parsedArgs.CompilationOptions.OutputKind)
        End Sub

        <Fact>
        Public Sub OptionCompare()
            Dim parsedArgs = InteractiveParse({"/optioncompare"}, _baseDirectory)
            Assert.Equal(1, parsedArgs.Errors.Length)
            parsedArgs.Errors.Verify(Diagnostic(ERRID.ERR_ArgumentRequired).WithArguments("optioncompare", ":binary|text"))
            Assert.Equal(False, parsedArgs.CompilationOptions.OptionCompareText)

            parsedArgs = InteractiveParse({"/optioncompare:text", "/optioncompare"}, _baseDirectory)
            Assert.Equal(1, parsedArgs.Errors.Length)
            parsedArgs.Errors.Verify(Diagnostic(ERRID.ERR_ArgumentRequired).WithArguments("optioncompare", ":binary|text"))
            Assert.Equal(True, parsedArgs.CompilationOptions.OptionCompareText)

            parsedArgs = InteractiveParse({"/opTioncompare:Text", "/optioncomparE:bINARY"}, _baseDirectory)
            Assert.Equal(0, parsedArgs.Errors.Length)
            Assert.Equal(False, parsedArgs.CompilationOptions.OptionCompareText)

            parsedArgs = InteractiveParse({"/d:a=1"}, _baseDirectory) ' test default value
            Assert.Equal(0, parsedArgs.Errors.Length)
            Assert.Equal(False, parsedArgs.CompilationOptions.OptionCompareText)
        End Sub

        <Fact>
        Public Sub OptionExplicit()
            Dim parsedArgs = InteractiveParse({"/optiONexplicit"}, _baseDirectory)
            Assert.Equal(0, parsedArgs.Errors.Length)
            Assert.Equal(True, parsedArgs.CompilationOptions.OptionExplicit)

            parsedArgs = InteractiveParse({"/optiONexplicit:+"}, _baseDirectory)
            Assert.Equal(1, parsedArgs.Errors.Length)
            parsedArgs.Errors.Verify(Diagnostic(ERRID.ERR_SwitchNeedsBool).WithArguments("optionexplicit"))
            Assert.Equal(True, parsedArgs.CompilationOptions.OptionExplicit)

            parsedArgs = InteractiveParse({"/optiONexplicit-:"}, _baseDirectory)
            Assert.Equal(1, parsedArgs.Errors.Length)
            parsedArgs.Errors.Verify(Diagnostic(ERRID.ERR_SwitchNeedsBool).WithArguments("optionexplicit"))

            parsedArgs = InteractiveParse({"/optionexplicit+", "/optiONexplicit-:"}, _baseDirectory)
            Assert.Equal(1, parsedArgs.Errors.Length)
            parsedArgs.Errors.Verify(Diagnostic(ERRID.ERR_SwitchNeedsBool).WithArguments("optionexplicit"))

            parsedArgs = InteractiveParse({"/optionexplicit+", "/optiONexplicit-", "/optiONexpliCIT+"}, _baseDirectory)
            Assert.Equal(0, parsedArgs.Errors.Length)
            Assert.Equal(True, parsedArgs.CompilationOptions.OptionExplicit)

            parsedArgs = InteractiveParse({"/d:a=1"}, _baseDirectory) ' test default value
            Assert.Equal(0, parsedArgs.Errors.Length)
            Assert.Equal(True, parsedArgs.CompilationOptions.OptionExplicit)
        End Sub

        <Fact>
        Public Sub OptionInfer()
            Dim parsedArgs = InteractiveParse({"/optiONinfer"}, _baseDirectory)
            Assert.Equal(0, parsedArgs.Errors.Length)
            Assert.Equal(True, parsedArgs.CompilationOptions.OptionInfer)

            parsedArgs = InteractiveParse({"/OptionInfer:+"}, _baseDirectory)
            parsedArgs.Errors.Verify(Diagnostic(ERRID.ERR_SwitchNeedsBool).WithArguments("optioninfer"))

            parsedArgs = InteractiveParse({"/OPTIONinfer-:"}, _baseDirectory)
            parsedArgs.Errors.Verify(Diagnostic(ERRID.ERR_SwitchNeedsBool).WithArguments("optioninfer"))

            parsedArgs = InteractiveParse({"/optioninfer+", "/optioninFER-:"}, _baseDirectory)
            parsedArgs.Errors.Verify(Diagnostic(ERRID.ERR_SwitchNeedsBool).WithArguments("optioninfer"))

            parsedArgs = InteractiveParse({"/optioninfer+", "/optioninfeR-", "/OptionInfer+"}, _baseDirectory)
            parsedArgs.Errors.Verify()
            Assert.Equal(True, parsedArgs.CompilationOptions.OptionInfer)

            parsedArgs = InteractiveParse({"/d:a=1"}, _baseDirectory) ' test default value
            parsedArgs.Errors.Verify()
            Assert.Equal(False, parsedArgs.CompilationOptions.OptionInfer)
        End Sub

        Private Const s_VBC_VER As Double = PredefinedPreprocessorSymbols.CurrentVersionNumber

        <Fact>
        Public Sub TestDefine()
            TestDefines({"/D:a=True,b=1", "a.vb"},
                        {"a", True},
                        {"b", 1},
                        {"TARGET", "exe"},
                        {"VBC_VER", s_VBC_VER})

            TestDefines({"/D:a=True,b=1", "/define:a=""123"",b=False", "a.vb"},
                        {"a", "123"},
                        {"b", False},
                        {"TARGET", "exe"},
                        {"VBC_VER", s_VBC_VER})

            TestDefines({"/D:a=""\\\\a"",b=""\\\\\b""", "a.vb"},
                        {"a", "\\\\a"},
                        {"b", "\\\\\b"},
                        {"TARGET", "exe"},
                        {"VBC_VER", s_VBC_VER})

            TestDefines({"/define:DEBUG", "a.vb"},
                        {"DEBUG", True},
                        {"TARGET", "exe"},
                        {"VBC_VER", s_VBC_VER})

            TestDefines({"/D:TARGET=True,VBC_VER=1", "a.vb"},
                        {"TARGET", True},
                        {"VBC_VER", 1})
        End Sub

        Private Sub TestDefines(args As IEnumerable(Of String), ParamArray symbols As Object()())
            Dim parsedArgs = DefaultParse(args, _baseDirectory)
            Assert.False(parsedArgs.Errors.Any)
            Assert.Equal(symbols.Length, parsedArgs.ParseOptions.PreprocessorSymbols.Length)
            Dim sortedDefines = parsedArgs.ParseOptions.
                                PreprocessorSymbols.Select(
                                    Function(d) New With {d.Key, d.Value}).OrderBy(Function(o) o.Key)

            For i = 0 To symbols.Length - 1
                Assert.Equal(symbols(i)(0), sortedDefines(i).Key)
                Assert.Equal(symbols(i)(1), sortedDefines(i).Value)
            Next
        End Sub

        <Fact>
        Public Sub OptionStrict()
            Dim parsedArgs = DefaultParse({"/optionStrict", "a.vb"}, _baseDirectory)
            parsedArgs.Errors.Verify()
            Assert.Equal(VisualBasic.OptionStrict.On, parsedArgs.CompilationOptions.OptionStrict)

            parsedArgs = DefaultParse({"/optionStrict+", "a.vb"}, _baseDirectory)
            parsedArgs.Errors.Verify()
            Assert.Equal(VisualBasic.OptionStrict.On, parsedArgs.CompilationOptions.OptionStrict)

            parsedArgs = DefaultParse({"/optionStrict-", "a.vb"}, _baseDirectory)
            parsedArgs.Errors.Verify()
            Assert.Equal(VisualBasic.OptionStrict.Off, parsedArgs.CompilationOptions.OptionStrict)

            parsedArgs = DefaultParse({"/OptionStrict:cusTom", "a.vb"}, _baseDirectory)
            parsedArgs.Errors.Verify()
            Assert.Equal(VisualBasic.OptionStrict.Custom, parsedArgs.CompilationOptions.OptionStrict)

            parsedArgs = DefaultParse({"/OptionStrict:cusTom", "/optionstrict-", "a.vb"}, _baseDirectory)
            parsedArgs.Errors.Verify()
            Assert.Equal(VisualBasic.OptionStrict.Off, parsedArgs.CompilationOptions.OptionStrict)

            parsedArgs = DefaultParse({"/optionstrict-", "/OptionStrict:cusTom", "a.vb"}, _baseDirectory)
            parsedArgs.Errors.Verify()
            Assert.Equal(VisualBasic.OptionStrict.Custom, parsedArgs.CompilationOptions.OptionStrict)

            parsedArgs = DefaultParse({"/optionstrict:", "/OptionStrict:cusTom", "a.vb"}, _baseDirectory)
            parsedArgs.Errors.Verify(Diagnostic(ERRID.ERR_ArgumentRequired).WithArguments("optionstrict", ":custom"))

            parsedArgs = DefaultParse({"/optionstrict:xxx", "a.vb"}, _baseDirectory)
            parsedArgs.Errors.Verify(Diagnostic(ERRID.ERR_ArgumentRequired).WithArguments("optionstrict", ":custom"))
        End Sub

        <WorkItem(546319, "http://vstfdevdiv:8080/DevDiv2/DevDiv/_workitems/edit/546319")>
        <WorkItem(546318, "http://vstfdevdiv:8080/DevDiv2/DevDiv/_workitems/edit/546318")>
        <WorkItem(685392, "http://vstfdevdiv:8080/DevDiv2/DevDiv/_workitems/edit/685392")>
        <Fact>
        Public Sub RootNamespace()
            Dim parsedArgs = DefaultParse({"/rootnamespace:One.Two.Three", "a.vb"}, _baseDirectory)
            parsedArgs.Errors.Verify()
            Assert.Equal("One.Two.Three", parsedArgs.CompilationOptions.RootNamespace)

            parsedArgs = DefaultParse({"/rootnamespace:One Two Three", "/rootnamespace:One.Two.Three", "a.vb"}, _baseDirectory)
            parsedArgs.Errors.Verify()
            Assert.Equal("One.Two.Three", parsedArgs.CompilationOptions.RootNamespace)

            parsedArgs = DefaultParse({"/rootnamespace:""One.Two.Three""", "a.vb"}, _baseDirectory)
            parsedArgs.Errors.Verify()
            Assert.Equal("One.Two.Three", parsedArgs.CompilationOptions.RootNamespace)

            parsedArgs = DefaultParse({"/rootnamespace", "a.vb"}, _baseDirectory)
            parsedArgs.Errors.Verify(Diagnostic(ERRID.ERR_ArgumentRequired).WithArguments("rootnamespace", ":<string>"))

            parsedArgs = DefaultParse({"/rootnamespace:", "a.vb"}, _baseDirectory)
            parsedArgs.Errors.Verify(Diagnostic(ERRID.ERR_ArgumentRequired).WithArguments("rootnamespace", ":<string>"))

            parsedArgs = DefaultParse({"/rootnamespace+", "a.vb"}, _baseDirectory)
            parsedArgs.Errors.Verify(Diagnostic(ERRID.WRN_BadSwitch).WithArguments("/rootnamespace+")) ' TODO: Dev11 reports ERR_ArgumentRequired

            parsedArgs = DefaultParse({"/rootnamespace-:", "a.vb"}, _baseDirectory)
            parsedArgs.Errors.Verify(Diagnostic(ERRID.WRN_BadSwitch).WithArguments("/rootnamespace-:")) ' TODO: Dev11 reports ERR_ArgumentRequired

            parsedArgs = DefaultParse({"/rootnamespace:+", "a.vb"}, _baseDirectory)
            parsedArgs.Errors.Verify(Diagnostic(ERRID.ERR_BadNamespaceName1).WithArguments("+"))

            parsedArgs = DefaultParse({"/rootnamespace: ", "a.vb"}, _baseDirectory)
            parsedArgs.Errors.Verify(Diagnostic(ERRID.ERR_ArgumentRequired).WithArguments("rootnamespace", ":<string>"))

            parsedArgs = DefaultParse({"/rootnamespace: A.B.C", "a.vb"}, _baseDirectory)
            parsedArgs.Errors.Verify(Diagnostic(ERRID.ERR_BadNamespaceName1).WithArguments(" A.B.C"))

            parsedArgs = DefaultParse({"/rootnamespace:[abcdef", "a.vb"}, _baseDirectory)
            parsedArgs.Errors.Verify(Diagnostic(ERRID.ERR_BadNamespaceName1).WithArguments("[abcdef"))

            parsedArgs = DefaultParse({"/rootnamespace:abcdef]", "a.vb"}, _baseDirectory)
            parsedArgs.Errors.Verify(Diagnostic(ERRID.ERR_BadNamespaceName1).WithArguments("abcdef]"))

            parsedArgs = DefaultParse({"/rootnamespace:[[abcdef]]", "a.vb"}, _baseDirectory)
            parsedArgs.Errors.Verify(Diagnostic(ERRID.ERR_BadNamespaceName1).WithArguments("[[abcdef]]"))

            parsedArgs = DefaultParse({"/rootnamespace:[global]", "a.vb"}, _baseDirectory)
            parsedArgs.Errors.Verify()
            Assert.Equal("[global]", parsedArgs.CompilationOptions.RootNamespace)

            parsedArgs = DefaultParse({"/rootnamespace:foo.[global].bar", "a.vb"}, _baseDirectory)
            parsedArgs.Errors.Verify()
            Assert.Equal("foo.[global].bar", parsedArgs.CompilationOptions.RootNamespace)

            parsedArgs = DefaultParse({"/rootnamespace:foo.[bar]", "a.vb"}, _baseDirectory)
            parsedArgs.Errors.Verify()
            Assert.Equal("foo.[bar]", parsedArgs.CompilationOptions.RootNamespace)

            parsedArgs = DefaultParse({"/rootnamespace:foo$", "a.vb"}, _baseDirectory)
            parsedArgs.Errors.Verify(Diagnostic(ERRID.ERR_BadNamespaceName1).WithArguments("foo$"))

            parsedArgs = DefaultParse({"/rootnamespace:I(", "a.vb"}, _baseDirectory)
            parsedArgs.Errors.Verify(Diagnostic(ERRID.ERR_BadNamespaceName1).WithArguments("I("))

            parsedArgs = DefaultParse({"/rootnamespace:_", "a.vb"}, _baseDirectory)
            parsedArgs.Errors.Verify(Diagnostic(ERRID.ERR_BadNamespaceName1).WithArguments("_"))

            parsedArgs = DefaultParse({"/rootnamespace:[_]", "a.vb"}, _baseDirectory)
            parsedArgs.Errors.Verify(Diagnostic(ERRID.ERR_BadNamespaceName1).WithArguments("[_]"))

            parsedArgs = DefaultParse({"/rootnamespace:__.___", "a.vb"}, _baseDirectory)
            parsedArgs.Errors.Verify()
            Assert.Equal("__.___", parsedArgs.CompilationOptions.RootNamespace)

            parsedArgs = DefaultParse({"/rootnamespace:[", "a.vb"}, _baseDirectory)
            parsedArgs.Errors.Verify(Diagnostic(ERRID.ERR_BadNamespaceName1).WithArguments("["))

            parsedArgs = DefaultParse({"/rootnamespace:]", "a.vb"}, _baseDirectory)
            parsedArgs.Errors.Verify(Diagnostic(ERRID.ERR_BadNamespaceName1).WithArguments("]"))

            parsedArgs = DefaultParse({"/rootnamespace:[]", "a.vb"}, _baseDirectory)
            parsedArgs.Errors.Verify(Diagnostic(ERRID.ERR_BadNamespaceName1).WithArguments("[]"))
        End Sub

        <Fact>
        Public Sub Link_SimpleTests()
            Dim parsedArgs = DefaultParse({"/link:a", "/link:b,,,,c", "a.vb"}, _baseDirectory)
            parsedArgs.Errors.Verify()
            AssertEx.Equal({"a", "b", "c"},
                           parsedArgs.MetadataReferences.
                                      Where(Function(res) res.Properties.EmbedInteropTypes).
                                      Select(Function(res) res.Reference))

            parsedArgs = DefaultParse({"/Link: ,,, b ,,", "a.vb"}, _baseDirectory)
            parsedArgs.Errors.Verify()
            AssertEx.Equal({" ", " b "},
                           parsedArgs.MetadataReferences.
                                      Where(Function(res) res.Properties.EmbedInteropTypes).
                                      Select(Function(res) res.Reference))

            parsedArgs = DefaultParse({"/l:", "a.vb"}, _baseDirectory)
            parsedArgs.Errors.Verify(Diagnostic(ERRID.ERR_ArgumentRequired).WithArguments("l", ":<file_list>"))

            parsedArgs = DefaultParse({"/L", "a.vb"}, _baseDirectory)
            parsedArgs.Errors.Verify(Diagnostic(ERRID.ERR_ArgumentRequired).WithArguments("l", ":<file_list>"))

            parsedArgs = DefaultParse({"/l+", "a.vb"}, _baseDirectory)
            parsedArgs.Errors.Verify(Diagnostic(ERRID.WRN_BadSwitch).WithArguments("/l+")) ' TODO: Dev11 reports ERR_ArgumentRequired

            parsedArgs = DefaultParse({"/link-:", "a.vb"}, _baseDirectory)
            parsedArgs.Errors.Verify(Diagnostic(ERRID.WRN_BadSwitch).WithArguments("/link-:")) ' TODO: Dev11 reports ERR_ArgumentRequired
        End Sub

        <Fact>
        Public Sub Recurse_SimpleTests()
            Dim dir = Temp.CreateDirectory()
            Dim file1 = dir.CreateFile("a.vb")
            Dim file2 = dir.CreateFile("b.vb")
            Dim file3 = dir.CreateFile("c.txt")
            Dim file4 = dir.CreateDirectory("d1").CreateFile("d.txt")
            Dim file5 = dir.CreateDirectory("d2").CreateFile("e.vb")

            file1.WriteAllText("")
            file2.WriteAllText("")
            file3.WriteAllText("")
            file4.WriteAllText("")
            file5.WriteAllText("")

            Dim parsedArgs = DefaultParse({"/recurse:" & dir.ToString() & "\*.vb"}, _baseDirectory)
            parsedArgs.Errors.Verify()
            AssertEx.Equal({"{DIR}\a.vb", "{DIR}\b.vb", "{DIR}\d2\e.vb"}, parsedArgs.SourceFiles.Select(Function(file) file.Path.Replace(dir.ToString(), "{DIR}")))

            parsedArgs = DefaultParse({"*.vb"}, dir.ToString())
            parsedArgs.Errors.Verify()
            AssertEx.Equal({"{DIR}\a.vb", "{DIR}\b.vb"}, parsedArgs.SourceFiles.Select(Function(file) file.Path.Replace(dir.ToString(), "{DIR}")))

            parsedArgs = DefaultParse({"/reCURSE:", "a.vb"}, _baseDirectory)
            parsedArgs.Errors.Verify(Diagnostic(ERRID.ERR_ArgumentRequired).WithArguments("recurse", ":<wildcard>"))

            parsedArgs = DefaultParse({"/RECURSE: ", "a.vb"}, _baseDirectory)
            parsedArgs.Errors.Verify(Diagnostic(ERRID.ERR_ArgumentRequired).WithArguments("recurse", ":<wildcard>"))

            parsedArgs = DefaultParse({"/recurse", "a.vb"}, _baseDirectory)
            parsedArgs.Errors.Verify(Diagnostic(ERRID.ERR_ArgumentRequired).WithArguments("recurse", ":<wildcard>"))

            parsedArgs = DefaultParse({"/recurse+", "a.vb"}, _baseDirectory)
            parsedArgs.Errors.Verify(Diagnostic(ERRID.WRN_BadSwitch).WithArguments("/recurse+")) ' TODO: Dev11 reports ERR_ArgumentRequired

            parsedArgs = DefaultParse({"/recurse-:", "a.vb"}, _baseDirectory)
            parsedArgs.Errors.Verify(Diagnostic(ERRID.WRN_BadSwitch).WithArguments("/recurse-:")) ' TODO: Dev11 reports ERR_ArgumentRequired

            CleanupAllGeneratedFiles(file1.Path)
            CleanupAllGeneratedFiles(file2.Path)
            CleanupAllGeneratedFiles(file3.Path)
            CleanupAllGeneratedFiles(file4.Path)
            CleanupAllGeneratedFiles(file5.Path)
        End Sub

        <WorkItem(545991, "http://vstfdevdiv:8080/DevDiv2/DevDiv/_workitems/edit/545991")>
        <WorkItem(546009, "http://vstfdevdiv:8080/DevDiv2/DevDiv/_workitems/edit/546009")>
        <Fact>
        Public Sub Recurse_SimpleTests2()
            Dim folder = Temp.CreateDirectory()
            Dim file1 = folder.CreateFile("a.cs")
            Dim file2 = folder.CreateFile("b.vb")
            Dim file3 = folder.CreateFile("c.cpp")
            Dim file4 = folder.CreateDirectory("A").CreateFile("A_d.txt")
            Dim file5 = folder.CreateDirectory("B").CreateFile("B_e.vb")
            Dim file6 = folder.CreateDirectory("C").CreateFile("B_f.cs")

            file1.WriteAllText("")
            file2.WriteAllText("")
            file3.WriteAllText("")
            file4.WriteAllText("")
            file5.WriteAllText("")
            file6.WriteAllText("")

            Dim outWriter As New StringWriter()
            Dim exitCode As Integer = New MockVisualBasicCompiler(Nothing, folder.Path, {"/nologo", "/preferreduilang:en", "/t:library", "/recurse:.", "b.vb", "/out:abc.dll"}).Run(outWriter, Nothing)
            Assert.Equal(1, exitCode)
            Assert.Equal("vbc : error BC2014: the value '.' is invalid for option 'recurse'", outWriter.ToString().Trim())

            outWriter = New StringWriter()
            exitCode = New MockVisualBasicCompiler(Nothing, folder.Path, {"/nologo", "/preferreduilang:en", "/t:library", "/recurse:. ", "b.vb", "/out:abc.dll"}).Run(outWriter, Nothing)
            Assert.Equal(1, exitCode)
            Assert.Equal("vbc : error BC2014: the value '.' is invalid for option 'recurse'", outWriter.ToString().Trim())

            outWriter = New StringWriter()
            exitCode = New MockVisualBasicCompiler(Nothing, folder.Path, {"/nologo", "/preferreduilang:en", "/t:library", "/recurse:   . ", "/out:abc.dll"}).Run(outWriter, Nothing)
            Assert.Equal(1, exitCode)
            Assert.Equal("vbc : error BC2014: the value '   .' is invalid for option 'recurse'|vbc : error BC2008: no input sources specified", outWriter.ToString().Trim().Replace(vbCrLf, "|"))

            outWriter = New StringWriter()
            exitCode = New MockVisualBasicCompiler(Nothing, folder.Path, {"/nologo", "/preferreduilang:en", "/t:library", "/recurse:./.", "/out:abc.dll"}).Run(outWriter, Nothing)
            Assert.Equal(1, exitCode)
            Assert.Equal("vbc : error BC2014: the value './.' is invalid for option 'recurse'|vbc : error BC2008: no input sources specified", outWriter.ToString().Trim().Replace(vbCrLf, "|"))

            Dim args As VisualBasicCommandLineArguments
            Dim resolvedSourceFiles As String()

            args = DefaultParse({"/recurse:*.cp*", "/recurse:b\*.v*", "/out:a.dll"}, folder.Path)
            args.Errors.Verify()
            resolvedSourceFiles = args.SourceFiles.Select(Function(f) f.Path).ToArray()
            AssertEx.Equal({folder.Path + "\c.cpp", folder.Path + "\b\B_e.vb"}, resolvedSourceFiles)

            args = DefaultParse({"/recurse:.\\\\\\*.vb", "/out:a.dll"}, folder.Path)
            args.Errors.Verify()
            resolvedSourceFiles = args.SourceFiles.Select(Function(f) f.Path).ToArray()
            Assert.Equal(2, resolvedSourceFiles.Length)

            args = DefaultParse({"/recurse:.////*.vb", "/out:a.dll"}, folder.Path)
            args.Errors.Verify()
            resolvedSourceFiles = args.SourceFiles.Select(Function(f) f.Path).ToArray()
            Assert.Equal(2, resolvedSourceFiles.Length)

            CleanupAllGeneratedFiles(file1.Path)
            CleanupAllGeneratedFiles(file2.Path)
            CleanupAllGeneratedFiles(file3.Path)
            CleanupAllGeneratedFiles(file4.Path)
            CleanupAllGeneratedFiles(file5.Path)
            CleanupAllGeneratedFiles(file6.Path)
        End Sub

        <WorkItem(948285, "http://vstfdevdiv:8080/DevDiv2/DevDiv/_workitems/edit/948285")>
        <Fact>
        Public Sub Recurse_SimpleTests3()
            Dim folder = Temp.CreateDirectory()
            Dim outWriter = New StringWriter()
            Dim exitCode = New MockVisualBasicCompiler(Nothing, folder.Path, {"/nologo", "/preferreduilang:en", "/t:exe", "/out:abc.exe"}).Run(outWriter, Nothing)
            Assert.Equal(1, exitCode)
            Assert.Equal("vbc : error BC2008: no input sources specified", outWriter.ToString().Trim().Replace(vbCrLf, "|"))
        End Sub

        <Fact>
        Public Sub Reference_SimpleTests()
            Dim parsedArgs = DefaultParse({"/nostdlib", "/vbruntime-", "/r:a", "/REFERENCE:b,,,,c", "a.vb"}, _baseDirectory)
            parsedArgs.Errors.Verify()
            AssertEx.Equal({"a", "b", "c"},
                           parsedArgs.MetadataReferences.
                                      Where(Function(res) Not res.Properties.EmbedInteropTypes AndAlso Not res.Reference.EndsWith("mscorlib.dll", StringComparison.Ordinal)).
                                      Select(Function(res) res.Reference))

            parsedArgs = DefaultParse({"/Reference: ,,, b ,,", "/nostdlib", "/vbruntime-", "a.vb"}, _baseDirectory)
            parsedArgs.Errors.Verify()
            AssertEx.Equal({" ", " b "},
                           parsedArgs.MetadataReferences.
                                      Where(Function(res) Not res.Properties.EmbedInteropTypes AndAlso Not res.Reference.EndsWith("mscorlib.dll", StringComparison.Ordinal)).
                                      Select(Function(res) res.Reference))

            parsedArgs = DefaultParse({"/r:", "a.vb"}, _baseDirectory)
            parsedArgs.Errors.Verify(Diagnostic(ERRID.ERR_ArgumentRequired).WithArguments("r", ":<file_list>"))

            parsedArgs = DefaultParse({"/R", "a.vb"}, _baseDirectory)
            parsedArgs.Errors.Verify(Diagnostic(ERRID.ERR_ArgumentRequired).WithArguments("r", ":<file_list>"))

            parsedArgs = DefaultParse({"/reference+", "a.vb"}, _baseDirectory)
            parsedArgs.Errors.Verify(Diagnostic(ERRID.WRN_BadSwitch).WithArguments("/reference+")) ' TODO: Dev11 reports ERR_ArgumentRequired

            parsedArgs = DefaultParse({"/reference-:", "a.vb"}, _baseDirectory)
            parsedArgs.Errors.Verify(Diagnostic(ERRID.WRN_BadSwitch).WithArguments("/reference-:")) ' TODO: Dev11 reports ERR_ArgumentRequired
        End Sub

        <Fact>
        Public Sub ParseAnalyzers()
            Dim parsedArgs = DefaultParse({"/a:foo.dll", "a.vb"}, _baseDirectory)
            parsedArgs.Errors.Verify()
            Assert.Equal(1, parsedArgs.AnalyzerReferences.Length)
            Assert.Equal("foo.dll", parsedArgs.AnalyzerReferences(0).FilePath)

            parsedArgs = DefaultParse({"/analyzer:foo.dll", "a.vb"}, _baseDirectory)
            parsedArgs.Errors.Verify()
            Assert.Equal(1, parsedArgs.AnalyzerReferences.Length)
            Assert.Equal("foo.dll", parsedArgs.AnalyzerReferences(0).FilePath)

            parsedArgs = DefaultParse({"/analyzer:""foo.dll""", "a.vb"}, _baseDirectory)
            parsedArgs.Errors.Verify()
            Assert.Equal(1, parsedArgs.AnalyzerReferences.Length)
            Assert.Equal("foo.dll", parsedArgs.AnalyzerReferences(0).FilePath)

            parsedArgs = DefaultParse({"/a:foo.dll,bar.dll", "a.vb"}, _baseDirectory)
            parsedArgs.Errors.Verify()
            Assert.Equal(2, parsedArgs.AnalyzerReferences.Length)
            Assert.Equal("foo.dll", parsedArgs.AnalyzerReferences(0).FilePath)
            Assert.Equal("bar.dll", parsedArgs.AnalyzerReferences(1).FilePath)

            parsedArgs = DefaultParse({"/a:", "a.vb"}, _baseDirectory)
            parsedArgs.Errors.Verify(Diagnostic(ERRID.ERR_ArgumentRequired).WithArguments("a", ":<file_list>"))

            parsedArgs = DefaultParse({"/a", "a.vb"}, _baseDirectory)
            parsedArgs.Errors.Verify(Diagnostic(ERRID.ERR_ArgumentRequired).WithArguments("a", ":<file_list>"))
        End Sub

        <Fact>
        Public Sub Analyzers_Missing()
            Dim source = "Imports System"
            Dim dir = Temp.CreateDirectory()

            Dim file = dir.CreateFile("a.vb")
            file.WriteAllText(source)

            Dim outWriter = New StringWriter(CultureInfo.InvariantCulture)
            Dim vbc = New MockVisualBasicCompiler(Nothing, dir.Path, {"/nologo", "/preferreduilang:en", "/t:library", "/a:missing.dll", "a.vb"})
            Dim exitCode = vbc.Run(outWriter, Nothing)
            Assert.Equal(1, exitCode)
            Assert.Equal("vbc : error BC2017: could not find library 'missing.dll'", outWriter.ToString().Trim())

            CleanupAllGeneratedFiles(file.Path)
        End Sub

        <Fact>
        Public Sub Analyzers_Empty()
            Dim source = "Imports System"
            Dim dir = Temp.CreateDirectory()

            Dim file = dir.CreateFile("a.vb")
            file.WriteAllText(source)

            Dim outWriter = New StringWriter(CultureInfo.InvariantCulture)
            Dim vbc = New MockVisualBasicCompiler(Nothing, dir.Path, {"/nologo", "/preferreduilang:en", "/t:library", "/a:" + GetType(Object).Assembly.Location, "a.vb"})
            Dim exitCode = vbc.Run(outWriter, Nothing)
            Assert.Equal(0, exitCode)
            Assert.DoesNotContain("warning", outWriter.ToString())

            CleanupAllGeneratedFiles(file.Path)
        End Sub

        <Fact>
        Public Sub Analyzers_Found()
            Dim source = "Imports System " + vbCrLf + "Public Class Tester" + vbCrLf + "End Class"

            Dim dir = Temp.CreateDirectory()

            Dim file = dir.CreateFile("a.vb")
            file.WriteAllText(source)
            ' This assembly has a MockDiagnosticAnalyzer type which should get run by this compilation.
            Dim outWriter = New StringWriter(CultureInfo.InvariantCulture)
            Dim vbc = New MockVisualBasicCompiler(Nothing, dir.Path, {"/nologo", "/preferreduilang:en", "/t:library", "/a:" + Assembly.GetExecutingAssembly().Location, "a.vb"})
            Dim exitCode = vbc.Run(outWriter, Nothing)
            Assert.Equal(0, exitCode)
            ' Diagnostic cannot instantiate
            Assert.True(outWriter.ToString().Contains("warning BC42376"))
            ' Diagnostic is thrown
            Assert.True(outWriter.ToString().Contains("a.vb(2) : warning Warning01: Throwing a diagnostic for types declared"))
            Assert.True(outWriter.ToString().Contains("a.vb(2) : warning Warning03: Throwing a diagnostic for types declared"))

            CleanupAllGeneratedFiles(file.Path)
        End Sub

        <Fact>
        Public Sub Analyzers_WithRuleSet()
            Dim source = "Imports System " + vbCrLf + "Public Class Tester" + vbCrLf + "End Class"

            Dim dir = Temp.CreateDirectory()

            Dim file = dir.CreateFile("a.vb")
            file.WriteAllText(source)

            Dim rulesetSource = <?xml version="1.0" encoding="utf-8"?>
                                <RuleSet Name="Ruleset1" Description="Test" ToolsVersion="12.0">
                                    <Rules AnalyzerId="Microsoft.Analyzers.ManagedCodeAnalysis" RuleNamespace="Microsoft.Rules.Managed">
                                        <Rule Id="Warning01" Action="Error"/>
                                        <Rule Id="Test02" Action="Warning"/>
                                        <Rule Id="Warning03" Action="None"/>
                                    </Rules>
                                </RuleSet>

            Dim ruleSetFile = CreateRuleSetFile(rulesetSource)

            Dim outWriter = New StringWriter(CultureInfo.InvariantCulture)
            Dim vbc = New MockVisualBasicCompiler(Nothing, dir.Path, {"/nologo", "/t:library", "/a:" + Assembly.GetExecutingAssembly().Location, "a.vb", "/ruleset:" + ruleSetFile.Path})
            Dim exitCode = vbc.Run(outWriter, Nothing)
            Assert.Equal(1, exitCode)
            ' Diagnostic cannot instantiate
            Assert.True(outWriter.ToString().Contains("warning BC42376"))
            '' Diagnostic thrown as error
            'Assert.True(outWriter.ToString().Contains("error Warning01"))
            ' Diagnostic is suppressed
            Assert.False(outWriter.ToString().Contains("warning Warning03"))

            CleanupAllGeneratedFiles(file.Path)
        End Sub

        <Fact>
        Public Sub Analyzers_CommandLineOverridesRuleset1()
            Dim source = "Imports System " + vbCrLf + "Public Class Tester" + vbCrLf + "End Class"

            Dim dir = Temp.CreateDirectory()

            Dim file = dir.CreateFile("a.vb")
            file.WriteAllText(source)

            Dim rulesetSource = <?xml version="1.0" encoding="utf-8"?>
                                <RuleSet Name="Ruleset1" Description="Test" ToolsVersion="12.0">
                                    <IncludeAll Action="Warning"/>
                                </RuleSet>

            Dim ruleSetFile = CreateRuleSetFile(rulesetSource)

            Dim outWriter = New StringWriter(CultureInfo.InvariantCulture)
            Dim vbc = New MockVisualBasicCompiler(Nothing, dir.Path,
                                                  {
                                                        "/nologo", "/preferreduilang:en", "/preferreduilang:en", "/t:library",
                                                        "/a:" + Assembly.GetExecutingAssembly().Location, "a.vb",
                                                        "/ruleset:" & ruleSetFile.Path, "/warnaserror", "/nowarn:42376"
                                                  })
            Dim exitCode = vbc.Run(outWriter, Nothing)
            Assert.Equal(1, exitCode)
            ' Diagnostics thrown as error: command line always overrides ruleset.
            Dim output = outWriter.ToString()
            Assert.Contains("error Warning01", output, StringComparison.Ordinal)
            Assert.Contains("error Warning03", output, StringComparison.Ordinal)

            outWriter = New StringWriter(CultureInfo.InvariantCulture)
            vbc = New MockVisualBasicCompiler(Nothing, dir.Path,
                                                  {
                                                        "/nologo", "/preferreduilang:en", "/t:library",
                                                        "/a:" + Assembly.GetExecutingAssembly().Location, "a.vb",
                                                        "/warnaserror+", "/ruleset:" & ruleSetFile.Path, "/nowarn:42376"
                                                  })
            exitCode = vbc.Run(outWriter, Nothing)
            Assert.Equal(1, exitCode)
            ' Diagnostics thrown as error: command line always overrides ruleset.
            output = outWriter.ToString()
            Assert.Contains("error Warning01", output, StringComparison.Ordinal)
            Assert.Contains("error Warning03", output, StringComparison.Ordinal)

            CleanupAllGeneratedFiles(file.Path)
        End Sub

        <Fact>
        Public Sub Analyzer_CommandLineOverridesRuleset2()
            Dim source = "Imports System " + vbCrLf + "Public Class Tester" + vbCrLf + "End Class"

            Dim dir = Temp.CreateDirectory()

            Dim file = dir.CreateFile("a.vb")
            file.WriteAllText(source)

            Dim rulesetSource = <?xml version="1.0" encoding="utf-8"?>
                                <RuleSet Name="Ruleset1" Description="Test" ToolsVersion="12.0">
                                    <Rules AnalyzerId="Microsoft.Analyzers.ManagedCodeAnalysis" RuleNamespace="Microsoft.Rules.Managed">
                                        <Rule Id="Warning01" Action="Error"/>
                                        <Rule Id="Warning03" Action="Warning"/>
                                    </Rules>
                                </RuleSet>

            Dim ruleSetFile = CreateRuleSetFile(rulesetSource)

            Dim outWriter = New StringWriter(CultureInfo.InvariantCulture)
            Dim vbc = New MockVisualBasicCompiler(Nothing, dir.Path,
                                                  {
                                                        "/nologo", "/t:library",
                                                        "/a:" + Assembly.GetExecutingAssembly().Location, "a.vb",
                                                        "/ruleset:" & ruleSetFile.Path, "/nowarn"
                                                  })
            Dim exitCode = vbc.Run(outWriter, Nothing)
            Assert.Equal(0, exitCode)
            ' Diagnostics suppressed: command line always overrides ruleset.
            Dim output = outWriter.ToString()
            Assert.DoesNotContain("Warning01", output, StringComparison.Ordinal)
            Assert.DoesNotContain("BC31072", output, StringComparison.Ordinal)
            Assert.DoesNotContain("Warning03", output, StringComparison.Ordinal)

            outWriter = New StringWriter(CultureInfo.InvariantCulture)
            vbc = New MockVisualBasicCompiler(Nothing, dir.Path,
                                                  {
                                                        "/nologo", "/t:library",
                                                        "/a:" + Assembly.GetExecutingAssembly().Location, "a.vb",
                                                        "/nowarn", "/ruleset:" & ruleSetFile.Path
                                                  })
            exitCode = vbc.Run(outWriter, Nothing)
            Assert.Equal(0, exitCode)
            ' Diagnostics suppressed: command line always overrides ruleset.
            output = outWriter.ToString()
            Assert.DoesNotContain("Warning01", output, StringComparison.Ordinal)
            Assert.DoesNotContain("BC31072", output, StringComparison.Ordinal)
            Assert.DoesNotContain("Warning03", output, StringComparison.Ordinal)

            CleanupAllGeneratedFiles(file.Path)
        End Sub

        <Fact>
        Public Sub Analyzers_WithRuleSetIncludeAll()
            Dim source = "Imports System \r\n Public Class Tester \r\n Public Sub Foo() \r\n Dim x As Integer \r\n End Sub \r\n End Class"

            Dim dir = Temp.CreateDirectory()

            Dim file = dir.CreateFile("a.vb")
            file.WriteAllText(source)

            Dim rulesetSource = <?xml version="1.0" encoding="utf-8"?>
                                <RuleSet Name="Ruleset1" Description="Test" ToolsVersion="12.0">
                                    <IncludeAll Action="Error"/>
                                    <Rules AnalyzerId="Microsoft.Analyzers.ManagedCodeAnalysis" RuleNamespace="Microsoft.Rules.Managed">
                                        <Rule Id="Warning01" Action="Error"/>
                                        <Rule Id="Test02" Action="Warning"/>
                                        <Rule Id="Warning03" Action="None"/>
                                    </Rules>
                                </RuleSet>

            Dim ruleSetFile = CreateRuleSetFile(rulesetSource)

            Dim outWriter = New StringWriter(CultureInfo.InvariantCulture)
            Dim vbc = New MockVisualBasicCompiler(Nothing, dir.Path, {"/nologo", "/t:library", "/a:" + Assembly.GetExecutingAssembly().Location, "a.vb", "/ruleset:" + ruleSetFile.Path})
            Dim exitCode = vbc.Run(outWriter, Nothing)
            Assert.Equal(1, exitCode)
            ' Compiler warnings as errors
            Assert.True(outWriter.ToString().Contains("error BC42376"))
            ' User diagnostics not thrown due to compiler errors
            Assert.False(outWriter.ToString().Contains("Warning01"))
            Assert.False(outWriter.ToString().Contains("Warning03"))

            CleanupAllGeneratedFiles(file.Path)
        End Sub

        Private Function CreateRuleSetFile(source As XDocument) As TempFile
            Dim dir = Temp.CreateDirectory()
            Dim file = dir.CreateFile("a.ruleset")
            file.WriteAllText(source.ToString())
            Return file
        End Function

        <Fact>
        Public Sub RulesetSwitchPositive()

            Dim source = <?xml version="1.0" encoding="utf-8"?>
                         <RuleSet Name="Ruleset1" Description="Test" ToolsVersion="12.0">
                             <IncludeAll Action="Warning"/>
                             <Rules AnalyzerId="Microsoft.Analyzers.ManagedCodeAnalysis" RuleNamespace="Microsoft.Rules.Managed">
                                 <Rule Id="CA1012" Action="Error"/>
                                 <Rule Id="CA1013" Action="Warning"/>
                                 <Rule Id="CA1014" Action="None"/>
                             </Rules>
                         </RuleSet>

            Dim file = CreateRuleSetFile(source)
            Dim parsedArgs = DefaultParse(New String() {"/ruleset:" + file.Path, "a.cs"}, _baseDirectory)
            parsedArgs.Errors.Verify()
            Assert.True(parsedArgs.CompilationOptions.SpecificDiagnosticOptions.ContainsKey("CA1012"))
            Assert.True(parsedArgs.CompilationOptions.SpecificDiagnosticOptions("CA1012") = ReportDiagnostic.Error)
            Assert.True(parsedArgs.CompilationOptions.SpecificDiagnosticOptions.ContainsKey("CA1013"))
            Assert.True(parsedArgs.CompilationOptions.SpecificDiagnosticOptions("CA1013") = ReportDiagnostic.Warn)
            Assert.True(parsedArgs.CompilationOptions.SpecificDiagnosticOptions.ContainsKey("CA1014"))
            Assert.True(parsedArgs.CompilationOptions.SpecificDiagnosticOptions("CA1014") = ReportDiagnostic.Suppress)
            Assert.True(parsedArgs.CompilationOptions.GeneralDiagnosticOption = ReportDiagnostic.Warn)
        End Sub

        <Fact>
        Public Sub RuleSetSwitchQuoted()
            Dim source = <?xml version="1.0" encoding="utf-8"?>
                         <RuleSet Name="Ruleset1" Description="Test" ToolsVersion="12.0">
                             <IncludeAll Action="Warning"/>
                             <Rules AnalyzerId="Microsoft.Analyzers.ManagedCodeAnalysis" RuleNamespace="Microsoft.Rules.Managed">
                                 <Rule Id="CA1012" Action="Error"/>
                                 <Rule Id="CA1013" Action="Warning"/>
                                 <Rule Id="CA1014" Action="None"/>
                             </Rules>
                         </RuleSet>

            Dim file = CreateRuleSetFile(source)
            Dim parsedArgs = DefaultParse(New String() {"/ruleset:" + """" + file.Path + """", "a.cs"}, _baseDirectory)
            parsedArgs.Errors.Verify()
        End Sub

        <Fact>
        Public Sub RulesetSwitchParseErrors()
            Dim parsedArgs = DefaultParse(New String() {"/ruleset", "a.cs"}, _baseDirectory)
            parsedArgs.Errors.Verify(
            Diagnostic(ERRID.ERR_ArgumentRequired).WithArguments("ruleset", ":<file>"))

            parsedArgs = DefaultParse(New String() {"/ruleset", "a.cs"}, _baseDirectory)
            parsedArgs.Errors.Verify(
            Diagnostic(ERRID.ERR_ArgumentRequired).WithArguments("ruleset", ":<file>"))

            parsedArgs = DefaultParse(New String() {"/ruleset:blah", "a.cs"}, _baseDirectory)
            parsedArgs.Errors.Verify(
            Diagnostic(ERRID.ERR_CantReadRulesetFile).WithArguments(Path.Combine(TempRoot.Root, "blah"), "File not found."))

            parsedArgs = DefaultParse(New String() {"/ruleset:blah;blah.ruleset", "a.cs"}, _baseDirectory)
            parsedArgs.Errors.Verify(
            Diagnostic(ERRID.ERR_CantReadRulesetFile).WithArguments(Path.Combine(TempRoot.Root, "blah;blah.ruleset"), "File not found."))

            Dim file = CreateRuleSetFile(New XDocument())
            parsedArgs = DefaultParse(New String() {"/ruleset:" + file.Path, "a.cs"}, _baseDirectory)
            'parsedArgs.Errors.Verify(
            '   Diagnostic(ERRID.ERR_CantReadRulesetFile).WithArguments(file.Path, "Root element is missing."))
            Dim err = parsedArgs.Errors.Single()

            Assert.Equal(ERRID.ERR_CantReadRulesetFile, err.Code)
            Assert.Equal(2, err.Arguments.Count)
            Assert.Equal(file.Path, DirectCast(err.Arguments(0), String))
            Dim currentUICultureName = Thread.CurrentThread.CurrentUICulture.Name
            If currentUICultureName.Length = 0 OrElse currentUICultureName.StartsWith("en", StringComparison.OrdinalIgnoreCase) Then
                Assert.Equal(err.Arguments(1), "Root element is missing.")
            End If
        End Sub

        <Fact>
        Public Sub Target_SimpleTests()
            Dim parsedArgs = DefaultParse({"/target:exe", "a.vb"}, _baseDirectory)
            parsedArgs.Errors.Verify()
            Assert.Equal(OutputKind.ConsoleApplication, parsedArgs.CompilationOptions.OutputKind)

            parsedArgs = DefaultParse({"/t:module", "a.vb"}, _baseDirectory)
            parsedArgs.Errors.Verify()
            Assert.Equal(OutputKind.NetModule, parsedArgs.CompilationOptions.OutputKind)

            parsedArgs = DefaultParse({"/target:library", "a.vb"}, _baseDirectory)
            parsedArgs.Errors.Verify()
            Assert.Equal(OutputKind.DynamicallyLinkedLibrary, parsedArgs.CompilationOptions.OutputKind)

            parsedArgs = DefaultParse({"/TARGET:winexe", "a.vb"}, _baseDirectory)
            parsedArgs.Errors.Verify()
            Assert.Equal(OutputKind.WindowsApplication, parsedArgs.CompilationOptions.OutputKind)

            parsedArgs = DefaultParse({"/target:winmdobj", "a.vb"}, _baseDirectory)
            parsedArgs.Errors.Verify()
            Assert.Equal(OutputKind.WindowsRuntimeMetadata, parsedArgs.CompilationOptions.OutputKind)

            parsedArgs = DefaultParse({"/target:appcontainerexe", "a.vb"}, _baseDirectory)
            parsedArgs.Errors.Verify()
            Assert.Equal(OutputKind.WindowsRuntimeApplication, parsedArgs.CompilationOptions.OutputKind)

            parsedArgs = DefaultParse({"/target:winexe", "/T:exe", "/target:module", "a.vb"}, _baseDirectory)
            parsedArgs.Errors.Verify()
            Assert.Equal(OutputKind.NetModule, parsedArgs.CompilationOptions.OutputKind)

            parsedArgs = DefaultParse({"/t", "a.vb"}, _baseDirectory)
            parsedArgs.Errors.Verify(Diagnostic(ERRID.ERR_ArgumentRequired).WithArguments("t", ":exe|winexe|library|module|appcontainerexe|winmdobj"))

            parsedArgs = DefaultParse({"/target:", "a.vb"}, _baseDirectory)
            parsedArgs.Errors.Verify(Diagnostic(ERRID.ERR_ArgumentRequired).WithArguments("target", ":exe|winexe|library|module|appcontainerexe|winmdobj"))

            parsedArgs = DefaultParse({"/target:xyz", "a.vb"}, _baseDirectory)
            parsedArgs.Errors.Verify(Diagnostic(ERRID.ERR_InvalidSwitchValue).WithArguments("target", "xyz"))

            parsedArgs = DefaultParse({"/T+", "a.vb"}, _baseDirectory)
            parsedArgs.Errors.Verify(Diagnostic(ERRID.WRN_BadSwitch).WithArguments("/T+")) ' TODO: Dev11 reports ERR_ArgumentRequired

            parsedArgs = DefaultParse({"/TARGET-:", "a.vb"}, _baseDirectory)
            parsedArgs.Errors.Verify(Diagnostic(ERRID.WRN_BadSwitch).WithArguments("/TARGET-:")) ' TODO: Dev11 reports ERR_ArgumentRequired
        End Sub

        <Fact>
        Public Sub Target_SimpleTestsNoSourceFile()
            Dim parsedArgs = DefaultParse({"/target:exe"}, _baseDirectory)
            parsedArgs.Errors.Verify(Diagnostic(ERRID.ERR_NoSources).WithLocation(1, 1))
            Assert.Equal(OutputKind.ConsoleApplication, parsedArgs.CompilationOptions.OutputKind)

            parsedArgs = DefaultParse({"/t:module"}, _baseDirectory)
            parsedArgs.Errors.Verify(Diagnostic(ERRID.ERR_NoSources).WithLocation(1, 1))
            Assert.Equal(OutputKind.NetModule, parsedArgs.CompilationOptions.OutputKind)

            parsedArgs = DefaultParse({"/target:library"}, _baseDirectory)
            parsedArgs.Errors.Verify(Diagnostic(ERRID.ERR_NoSources).WithLocation(1, 1))
            Assert.Equal(OutputKind.DynamicallyLinkedLibrary, parsedArgs.CompilationOptions.OutputKind)

            parsedArgs = DefaultParse({"/TARGET:winexe"}, _baseDirectory)
            parsedArgs.Errors.Verify(Diagnostic(ERRID.ERR_NoSources).WithLocation(1, 1))
            Assert.Equal(OutputKind.WindowsApplication, parsedArgs.CompilationOptions.OutputKind)

            parsedArgs = DefaultParse({"/target:winmdobj"}, _baseDirectory)
            parsedArgs.Errors.Verify(Diagnostic(ERRID.ERR_NoSources).WithLocation(1, 1))
            Assert.Equal(OutputKind.WindowsRuntimeMetadata, parsedArgs.CompilationOptions.OutputKind)

            parsedArgs = DefaultParse({"/target:appcontainerexe"}, _baseDirectory)
            parsedArgs.Errors.Verify(Diagnostic(ERRID.ERR_NoSources).WithLocation(1, 1))
            Assert.Equal(OutputKind.WindowsRuntimeApplication, parsedArgs.CompilationOptions.OutputKind)

            parsedArgs = DefaultParse({"/target:winexe", "/T:exe", "/target:module"}, _baseDirectory)
            parsedArgs.Errors.Verify(Diagnostic(ERRID.ERR_NoSources).WithLocation(1, 1))
            Assert.Equal(OutputKind.NetModule, parsedArgs.CompilationOptions.OutputKind)

            parsedArgs = DefaultParse({"/t"}, _baseDirectory)
            parsedArgs.Errors.Verify(
                Diagnostic(ERRID.ERR_ArgumentRequired).WithArguments("t", ":exe|winexe|library|module|appcontainerexe|winmdobj"),
                Diagnostic(ERRID.ERR_NoSources).WithLocation(1, 1))

            parsedArgs = DefaultParse({"/target:"}, _baseDirectory)
            parsedArgs.Errors.Verify(
                Diagnostic(ERRID.ERR_ArgumentRequired).WithArguments("target", ":exe|winexe|library|module|appcontainerexe|winmdobj"),
                Diagnostic(ERRID.ERR_NoSources).WithLocation(1, 1))

            parsedArgs = DefaultParse({"/target:xyz"}, _baseDirectory)
            parsedArgs.Errors.Verify(
                Diagnostic(ERRID.ERR_InvalidSwitchValue).WithArguments("target", "xyz"),
                Diagnostic(ERRID.ERR_NoSources).WithLocation(1, 1))

            parsedArgs = DefaultParse({"/T+"}, _baseDirectory)
            parsedArgs.Errors.Verify(
                Diagnostic(ERRID.WRN_BadSwitch).WithArguments("/T+"),
                Diagnostic(ERRID.ERR_NoSources).WithLocation(1, 1)) ' TODO: Dev11 reports ERR_ArgumentRequired

            parsedArgs = DefaultParse({"/TARGET-:"}, _baseDirectory)
            parsedArgs.Errors.Verify(
                Diagnostic(ERRID.WRN_BadSwitch).WithArguments("/TARGET-:"),
                Diagnostic(ERRID.ERR_NoSources).WithLocation(1, 1)) ' TODO: Dev11 reports ERR_ArgumentRequired
        End Sub

        <Fact>
        Public Sub Utf8Output()
            Dim parsedArgs = DefaultParse({"/utf8output", "a.vb"}, _baseDirectory)
            parsedArgs.Errors.Verify()
            Assert.Equal(True, parsedArgs.Utf8Output)

            parsedArgs = DefaultParse({"/utf8output+", "a.vb"}, _baseDirectory)
            parsedArgs.Errors.Verify()
            Assert.Equal(True, parsedArgs.Utf8Output)

            parsedArgs = DefaultParse({"/utf8output-", "a.vb"}, _baseDirectory)
            parsedArgs.Errors.Verify()
            Assert.Equal(False, parsedArgs.Utf8Output)

            ' default
            parsedArgs = DefaultParse({"/nologo", "a.vb"}, _baseDirectory)
            parsedArgs.Errors.Verify()
            Assert.Equal(False, parsedArgs.Utf8Output)

            ' overriding
            parsedArgs = DefaultParse({"/utf8output+", "/utf8output-", "a.vb"}, _baseDirectory)
            parsedArgs.Errors.Verify()
            Assert.Equal(False, parsedArgs.Utf8Output)

            ' errors
            parsedArgs = DefaultParse({"/utf8output:", "a.vb"}, _baseDirectory)
            parsedArgs.Errors.Verify(Diagnostic(ERRID.ERR_SwitchNeedsBool).WithArguments("utf8output"))

        End Sub

        <Fact>
        Public Sub Debug()
            Dim parsedArgs = DefaultParse({"a.vb"}, _baseDirectory)
            parsedArgs.Errors.Verify()

            parsedArgs = DefaultParse({"/debug-", "a.vb"}, _baseDirectory)
            parsedArgs.Errors.Verify()
            Assert.Equal(parsedArgs.EmitOptions.DebugInformationFormat, DebugInformationFormat.Pdb)

            parsedArgs = DefaultParse({"/debug", "a.vb"}, _baseDirectory)
            parsedArgs.Errors.Verify()
            Assert.Equal(parsedArgs.EmitOptions.DebugInformationFormat, DebugInformationFormat.Pdb)

            parsedArgs = DefaultParse({"/debug+", "a.vb"}, _baseDirectory)
            parsedArgs.Errors.Verify()
            Assert.Equal(parsedArgs.EmitOptions.DebugInformationFormat, DebugInformationFormat.Pdb)

            parsedArgs = DefaultParse({"/debug+", "/debug-", "a.vb"}, _baseDirectory)
            parsedArgs.Errors.Verify()
            Assert.Equal(parsedArgs.EmitOptions.DebugInformationFormat, DebugInformationFormat.Pdb)

            parsedArgs = DefaultParse({"/debug:full", "a.vb"}, _baseDirectory)
            parsedArgs.Errors.Verify()
            Assert.Equal(parsedArgs.EmitOptions.DebugInformationFormat, DebugInformationFormat.Pdb)

            parsedArgs = DefaultParse({"/debug:FULL", "a.vb"}, _baseDirectory)
            parsedArgs.Errors.Verify()
            Assert.Equal(parsedArgs.EmitOptions.DebugInformationFormat, DebugInformationFormat.Pdb)

            parsedArgs = DefaultParse({"/debug:pdbonly", "a.vb"}, _baseDirectory)
            parsedArgs.Errors.Verify()
            Assert.Equal(parsedArgs.EmitOptions.DebugInformationFormat, DebugInformationFormat.Pdb)

            parsedArgs = DefaultParse({"/debug:portable", "a.vb"}, _baseDirectory)
            parsedArgs.Errors.Verify()
            Assert.Equal(parsedArgs.EmitOptions.DebugInformationFormat, DebugInformationFormat.PortablePdb)

            parsedArgs = DefaultParse({"/debug:embedded", "a.vb"}, _baseDirectory)
            parsedArgs.Errors.Verify()
            Assert.Equal(parsedArgs.EmitOptions.DebugInformationFormat, DebugInformationFormat.Embedded)

            parsedArgs = DefaultParse({"/debug:PDBONLY", "a.vb"}, _baseDirectory)
            parsedArgs.Errors.Verify()
            Assert.Equal(parsedArgs.EmitOptions.DebugInformationFormat, DebugInformationFormat.Pdb)

            parsedArgs = DefaultParse({"/debug:full", "/debug:pdbonly", "a.vb"}, _baseDirectory)
            parsedArgs.Errors.Verify()
            Assert.Equal(parsedArgs.EmitOptions.DebugInformationFormat, DebugInformationFormat.Pdb)

            parsedArgs = DefaultParse({"/debug:pdbonly", "/debug:full", "a.vb"}, _baseDirectory)
            parsedArgs.Errors.Verify()
            Assert.True(parsedArgs.EmitPdb)
            Assert.Equal(DebugInformationFormat.Pdb, parsedArgs.EmitOptions.DebugInformationFormat)

            parsedArgs = DefaultParse({"/debug:pdbonly", "/debug-", "a.vb"}, _baseDirectory)
            parsedArgs.Errors.Verify()
            Assert.False(parsedArgs.EmitPdb)
            Assert.Equal(DebugInformationFormat.Pdb, parsedArgs.EmitOptions.DebugInformationFormat)

            parsedArgs = DefaultParse({"/debug:pdbonly", "/debug-", "/debug", "a.vb"}, _baseDirectory)
            parsedArgs.Errors.Verify()
            Assert.True(parsedArgs.EmitPdb)
            Assert.Equal(DebugInformationFormat.Pdb, parsedArgs.EmitOptions.DebugInformationFormat)

            parsedArgs = DefaultParse({"/debug:pdbonly", "/debug-", "/debug+", "a.vb"}, _baseDirectory)
            parsedArgs.Errors.Verify()
            Assert.True(parsedArgs.EmitPdb)
            Assert.Equal(DebugInformationFormat.Pdb, parsedArgs.EmitOptions.DebugInformationFormat)

            parsedArgs = DefaultParse({"/debug:", "a.vb"}, _baseDirectory)
            parsedArgs.Errors.Verify(Diagnostic(ERRID.ERR_InvalidSwitchValue).WithArguments("debug", ""))

            parsedArgs = DefaultParse({"/debug:+", "a.vb"}, _baseDirectory)
            parsedArgs.Errors.Verify(Diagnostic(ERRID.ERR_InvalidSwitchValue).WithArguments("debug", "+"))

            parsedArgs = DefaultParse({"/debug:invalid", "a.vb"}, _baseDirectory)
            parsedArgs.Errors.Verify(Diagnostic(ERRID.ERR_InvalidSwitchValue).WithArguments("debug", "invalid"))

            parsedArgs = DefaultParse({"/debug-:", "a.vb"}, _baseDirectory)
            parsedArgs.Errors.Verify(Diagnostic(ERRID.ERR_SwitchNeedsBool).WithArguments("debug"))

            parsedArgs = DefaultParse({"/pdb:something", "a.vb"}, _baseDirectory)
            parsedArgs.Errors.Verify(Diagnostic(ERRID.WRN_BadSwitch).WithArguments("/pdb:something"))
        End Sub

        <WorkItem(540891, "http://vstfdevdiv:8080/DevDiv2/DevDiv/_workitems/edit/540891")>
        <Fact>
        Public Sub ParseOut()
            Const baseDirectory As String = "C:\abc\def\baz"

            ' Should preserve fully qualified paths
            Dim parsedArgs = DefaultParse({"/out:C:\MyFolder\MyBinary.dll", "/t:library", "a.vb"}, baseDirectory)
            parsedArgs.Errors.Verify()
            Assert.Equal("MyBinary", parsedArgs.CompilationName)
            Assert.Equal("MyBinary.dll", parsedArgs.OutputFileName)
            Assert.Equal("MyBinary.dll", parsedArgs.CompilationOptions.ModuleName)
            Assert.Equal("C:\MyFolder", parsedArgs.OutputDirectory)

            parsedArgs = DefaultParse({"/out:""C:\My Folder\MyBinary.dll""", "/t:library", "a.vb"}, baseDirectory)
            parsedArgs.Errors.Verify()
            Assert.Equal("MyBinary", parsedArgs.CompilationName)
            Assert.Equal("MyBinary.dll", parsedArgs.OutputFileName)
            Assert.Equal("MyBinary.dll", parsedArgs.CompilationOptions.ModuleName)
            Assert.Equal("C:\My Folder", parsedArgs.OutputDirectory)

            parsedArgs = DefaultParse({"/out:C:\""My Folder""\MyBinary.dll", "/t:library", "a.vb"}, baseDirectory)
            parsedArgs.Errors.Verify(
                    Diagnostic(ERRID.FTL_InputFileNameTooLong).WithArguments("C:""My Folder\MyBinary.dll").WithLocation(1, 1))

            parsedArgs = DefaultParse({"/out:MyBinary.dll", "/t:library", "a.vb"}, baseDirectory)
            parsedArgs.Errors.Verify()
            Assert.Equal("MyBinary", parsedArgs.CompilationName)
            Assert.Equal("MyBinary.dll", parsedArgs.OutputFileName)
            Assert.Equal("MyBinary.dll", parsedArgs.CompilationOptions.ModuleName)
            Assert.Equal(baseDirectory, parsedArgs.OutputDirectory)

            parsedArgs = DefaultParse({"/out:Ignored.dll", "/out:MyBinary.dll", "/t:library", "a.vb"}, baseDirectory)
            parsedArgs.Errors.Verify()
            Assert.Equal("MyBinary", parsedArgs.CompilationName)
            Assert.Equal("MyBinary.dll", parsedArgs.OutputFileName)
            Assert.Equal("MyBinary.dll", parsedArgs.CompilationOptions.ModuleName)
            Assert.Equal(baseDirectory, parsedArgs.OutputDirectory)

            parsedArgs = DefaultParse({"/out:..\MyBinary.dll", "/t:library", "a.vb"}, baseDirectory)
            parsedArgs.Errors.Verify()
            Assert.Equal("MyBinary", parsedArgs.CompilationName)
            Assert.Equal("MyBinary.dll", parsedArgs.OutputFileName)
            Assert.Equal("MyBinary.dll", parsedArgs.CompilationOptions.ModuleName)
            Assert.Equal("C:\abc\def", parsedArgs.OutputDirectory)

            ' not specified: exe
            parsedArgs = DefaultParse({"a.vb"}, baseDirectory)
            parsedArgs.Errors.Verify()
            Assert.Equal("a", parsedArgs.CompilationName)
            Assert.Equal("a.exe", parsedArgs.OutputFileName)
            Assert.Equal("a.exe", parsedArgs.CompilationOptions.ModuleName)
            Assert.Equal(baseDirectory, parsedArgs.OutputDirectory)

            ' not specified: dll
            parsedArgs = DefaultParse({"/target:library", "a.vb"}, baseDirectory)
            parsedArgs.Errors.Verify()
            Assert.Equal("a", parsedArgs.CompilationName)
            Assert.Equal("a.dll", parsedArgs.OutputFileName)
            Assert.Equal("a.dll", parsedArgs.CompilationOptions.ModuleName)
            Assert.Equal(baseDirectory, parsedArgs.OutputDirectory)

            ' not specified: module
            parsedArgs = DefaultParse({"/target:module", "a.vb"}, baseDirectory)
            parsedArgs.Errors.Verify()
            Assert.Null(parsedArgs.CompilationName)
            Assert.Equal("a.netmodule", parsedArgs.OutputFileName)
            Assert.Equal("a.netmodule", parsedArgs.CompilationOptions.ModuleName)
            Assert.Equal(baseDirectory, parsedArgs.OutputDirectory)

            ' not specified: appcontainerexe
            parsedArgs = DefaultParse({"/target:appcontainerexe", "a.vb"}, baseDirectory)
            parsedArgs.Errors.Verify()
            Assert.Equal("a", parsedArgs.CompilationName)
            Assert.Equal("a.exe", parsedArgs.OutputFileName)
            Assert.Equal("a.exe", parsedArgs.CompilationOptions.ModuleName)
            Assert.Equal(baseDirectory, parsedArgs.OutputDirectory)

            ' not specified: winmdobj
            parsedArgs = DefaultParse({"/target:winmdobj", "a.vb"}, baseDirectory)
            parsedArgs.Errors.Verify()
            Assert.Equal("a", parsedArgs.CompilationName)
            Assert.Equal("a.winmdobj", parsedArgs.OutputFileName)
            Assert.Equal("a.winmdobj", parsedArgs.CompilationOptions.ModuleName)
            Assert.Equal(baseDirectory, parsedArgs.OutputDirectory)

            ' drive-relative path:
            Dim currentDrive As Char = Directory.GetCurrentDirectory()(0)
            parsedArgs = DefaultParse({currentDrive + ":a.vb"}, baseDirectory)
            parsedArgs.Errors.Verify(
                Diagnostic(ERRID.FTL_InputFileNameTooLong).WithArguments(currentDrive + ":a.vb"))

            Assert.Null(parsedArgs.CompilationName)
            Assert.Null(parsedArgs.OutputFileName)
            Assert.Null(parsedArgs.CompilationOptions.ModuleName)
            Assert.Equal(baseDirectory, parsedArgs.OutputDirectory)

            ' UNC
            parsedArgs = DefaultParse({"/out:\\b", "a.vb"}, _baseDirectory)
            parsedArgs.Errors.Verify(
                Diagnostic(ERRID.FTL_InputFileNameTooLong).WithArguments("\\b"))

            Assert.Equal("a.exe", parsedArgs.OutputFileName)
            Assert.Equal("a", parsedArgs.CompilationName)
            Assert.Equal("a.exe", parsedArgs.CompilationOptions.ModuleName)

            parsedArgs = DefaultParse({"/out:\\server\share\file.exe", "a.vb"}, _baseDirectory)
            parsedArgs.Errors.Verify()

            Assert.Equal("\\server\share", parsedArgs.OutputDirectory)
            Assert.Equal("file.exe", parsedArgs.OutputFileName)
            Assert.Equal("file", parsedArgs.CompilationName)
            Assert.Equal("file.exe", parsedArgs.CompilationOptions.ModuleName)

            ' invalid name
            parsedArgs = DefaultParse({"/out:a.b" & vbNullChar & "b", "a.vb"}, _baseDirectory)
            parsedArgs.Errors.Verify(
                Diagnostic(ERRID.FTL_InputFileNameTooLong).WithArguments("a.b" & vbNullChar & "b"))

            Assert.Equal("a.exe", parsedArgs.OutputFileName)
            Assert.Equal("a", parsedArgs.CompilationName)
            Assert.Equal("a.exe", parsedArgs.CompilationOptions.ModuleName)

            ' Temp Skip: Unicode?
            ' parsedArgs = DefaultParse({"/out:a" & ChrW(&HD800) & "b.dll", "a.vb"}, _baseDirectory)
            ' parsedArgs.Errors.Verify(
            '    Diagnostic(ERRID.FTL_InputFileNameTooLong).WithArguments("a" & ChrW(&HD800) & "b.dll"))

            ' Assert.Equal("a.exe", parsedArgs.OutputFileName)
            ' Assert.Equal("a", parsedArgs.CompilationName)
            ' Assert.Equal("a.exe", parsedArgs.CompilationOptions.ModuleName)

            ' Temp Skip: error message changed (path)
            'parsedArgs = DefaultParse({"/out:"" a.dll""", "a.vb"}, _baseDirectory)
            'parsedArgs.Errors.Verify(
            '    Diagnostic(ERRID.FTL_InputFileNameTooLong).WithArguments(" a.dll"))

            'Assert.Equal("a.exe", parsedArgs.OutputFileName)
            'Assert.Equal("a", parsedArgs.CompilationName)
            'Assert.Equal("a.exe", parsedArgs.CompilationOptions.ModuleName)

            ' Dev11 reports BC2012: can't open 'a<>.z' for writing
            parsedArgs = DefaultParse({"/out:""a<>.dll""", "a.vb"}, _baseDirectory)
            parsedArgs.Errors.Verify(
                Diagnostic(ERRID.FTL_InputFileNameTooLong).WithArguments("a<>.dll"))

            Assert.Equal("a.exe", parsedArgs.OutputFileName)
            Assert.Equal("a", parsedArgs.CompilationName)
            Assert.Equal("a.exe", parsedArgs.CompilationOptions.ModuleName)

            ' bad value
            parsedArgs = DefaultParse({"/out", "a.vb"}, baseDirectory)
            parsedArgs.Errors.Verify(Diagnostic(ERRID.ERR_ArgumentRequired).WithArguments("out", ":<file>"))

            parsedArgs = DefaultParse({"/OUT:", "a.vb"}, baseDirectory)
            parsedArgs.Errors.Verify(Diagnostic(ERRID.ERR_ArgumentRequired).WithArguments("out", ":<file>"))

            parsedArgs = DefaultParse({"/out+", "a.vb"}, baseDirectory)
            parsedArgs.Errors.Verify(Diagnostic(ERRID.WRN_BadSwitch).WithArguments("/out+")) ' TODO: Dev11 reports ERR_ArgumentRequired

            parsedArgs = DefaultParse({"/out-:", "a.vb"}, baseDirectory)
            parsedArgs.Errors.Verify(Diagnostic(ERRID.WRN_BadSwitch).WithArguments("/out-:")) ' TODO: Dev11 reports ERR_ArgumentRequired

            parsedArgs = DefaultParse({"/out:.exe", "a.vb"}, _baseDirectory)
            parsedArgs.Errors.Verify(
                Diagnostic(ERRID.FTL_InputFileNameTooLong).WithArguments(".exe"))

            Assert.Null(parsedArgs.OutputFileName)
            Assert.Null(parsedArgs.CompilationName)
            Assert.Null(parsedArgs.CompilationOptions.ModuleName)

            parsedArgs = DefaultParse({"/t:exe", "/out:.exe", "a.vb"}, _baseDirectory)
            parsedArgs.Errors.Verify(
                Diagnostic(ERRID.FTL_InputFileNameTooLong).WithArguments(".exe"))

            Assert.Null(parsedArgs.OutputFileName)
            Assert.Null(parsedArgs.CompilationName)
            Assert.Null(parsedArgs.CompilationOptions.ModuleName)

            parsedArgs = DefaultParse({"/t:library", "/out:.dll", "a.vb"}, _baseDirectory)
            parsedArgs.Errors.Verify(
                Diagnostic(ERRID.FTL_InputFileNameTooLong).WithArguments(".dll"))

            Assert.Null(parsedArgs.OutputFileName)
            Assert.Null(parsedArgs.CompilationName)
            Assert.Null(parsedArgs.CompilationOptions.ModuleName)

            parsedArgs = DefaultParse({"/t:module", "/out:.netmodule", "a.vb"}, _baseDirectory)
            parsedArgs.Errors.Verify()

            Assert.Equal(".netmodule", parsedArgs.OutputFileName)
            Assert.Null(parsedArgs.CompilationName)
            Assert.Equal(".netmodule", parsedArgs.CompilationOptions.ModuleName)

            parsedArgs = DefaultParse({".vb"}, _baseDirectory)
            parsedArgs.Errors.Verify(
                Diagnostic(ERRID.FTL_InputFileNameTooLong).WithArguments(".exe"))

            Assert.Null(parsedArgs.OutputFileName)
            Assert.Null(parsedArgs.CompilationName)
            Assert.Null(parsedArgs.CompilationOptions.ModuleName)

            parsedArgs = DefaultParse({"/t:exe", ".vb"}, _baseDirectory)
            parsedArgs.Errors.Verify(
                Diagnostic(ERRID.FTL_InputFileNameTooLong).WithArguments(".exe"))

            Assert.Null(parsedArgs.OutputFileName)
            Assert.Null(parsedArgs.CompilationName)
            Assert.Null(parsedArgs.CompilationOptions.ModuleName)

            parsedArgs = DefaultParse({"/t:library", ".vb"}, _baseDirectory)
            parsedArgs.Errors.Verify(
                Diagnostic(ERRID.FTL_InputFileNameTooLong).WithArguments(".dll"))

            Assert.Null(parsedArgs.OutputFileName)
            Assert.Null(parsedArgs.CompilationName)
            Assert.Null(parsedArgs.CompilationOptions.ModuleName)

            parsedArgs = DefaultParse({"/t:module", ".vb"}, _baseDirectory)
            parsedArgs.Errors.Verify()

            Assert.Equal(".netmodule", parsedArgs.OutputFileName)
            Assert.Null(parsedArgs.CompilationName)
            Assert.Equal(".netmodule", parsedArgs.CompilationOptions.ModuleName)
        End Sub

        <Fact>
        Public Sub ParseOut2()
            ' exe
            Dim parsedArgs = DefaultParse({"/out:.x", "a.vb"}, _baseDirectory)
            parsedArgs.Errors.Verify()

            Assert.Equal(".x", parsedArgs.CompilationName)
            Assert.Equal(".x.exe", parsedArgs.OutputFileName)
            Assert.Equal(".x.exe", parsedArgs.CompilationOptions.ModuleName)

            parsedArgs = DefaultParse({"/target:winexe", "/out:.x.eXe", "a.vb"}, _baseDirectory)
            parsedArgs.Errors.Verify()

            Assert.Equal(".x", parsedArgs.CompilationName)
            Assert.Equal(".x.eXe", parsedArgs.OutputFileName)
            Assert.Equal(".x.eXe", parsedArgs.CompilationOptions.ModuleName)

            parsedArgs = DefaultParse({"/target:winexe", "/out:.exe", "a.vb"}, _baseDirectory)
            parsedArgs.Errors.Verify(Diagnostic(ERRID.FTL_InputFileNameTooLong).WithArguments(".exe"))

            Assert.Null(parsedArgs.CompilationName)
            Assert.Null(parsedArgs.OutputFileName)
            Assert.Null(parsedArgs.CompilationOptions.ModuleName)

            ' dll
            parsedArgs = DefaultParse({"/target:library", "/out:.x", "a.vb"}, _baseDirectory)
            parsedArgs.Errors.Verify()

            Assert.Equal(".x", parsedArgs.CompilationName)
            Assert.Equal(".x.dll", parsedArgs.OutputFileName)
            Assert.Equal(".x.dll", parsedArgs.CompilationOptions.ModuleName)

            parsedArgs = DefaultParse({"/target:library", "/out:.X.Dll", "a.vb"}, _baseDirectory)
            parsedArgs.Errors.Verify()

            Assert.Equal(".X", parsedArgs.CompilationName)
            Assert.Equal(".X.Dll", parsedArgs.OutputFileName)
            Assert.Equal(".X.Dll", parsedArgs.CompilationOptions.ModuleName)

            parsedArgs = DefaultParse({"/target:library", "/out:.dll", "a.vb"}, _baseDirectory)
            parsedArgs.Errors.Verify(Diagnostic(ERRID.FTL_InputFileNameTooLong).WithArguments(".dll"))

            Assert.Null(parsedArgs.CompilationName)
            Assert.Null(parsedArgs.OutputFileName)
            Assert.Null(parsedArgs.CompilationOptions.ModuleName)

            ' module
            parsedArgs = DefaultParse({"/target:module", "/out:.x", "a.vb"}, _baseDirectory)
            parsedArgs.Errors.Verify()

            Assert.Null(parsedArgs.CompilationName)
            Assert.Equal(".x", parsedArgs.OutputFileName)
            Assert.Equal(".x", parsedArgs.CompilationOptions.ModuleName)

            parsedArgs = DefaultParse({"/target:module", "/out:x.dll", "a.vb"}, _baseDirectory)
            parsedArgs.Errors.Verify()

            Assert.Null(parsedArgs.CompilationName)
            Assert.Equal("x.dll", parsedArgs.OutputFileName)
            Assert.Equal("x.dll", parsedArgs.CompilationOptions.ModuleName)

            parsedArgs = DefaultParse({"/target:module", "/out:.x.netmodule", "a.vb"}, _baseDirectory)
            parsedArgs.Errors.Verify()

            Assert.Null(parsedArgs.CompilationName)
            Assert.Equal(".x.netmodule", parsedArgs.OutputFileName)
            Assert.Equal(".x.netmodule", parsedArgs.CompilationOptions.ModuleName)

            parsedArgs = DefaultParse({"/target:module", "/out:x", "a.vb"}, _baseDirectory)
            parsedArgs.Errors.Verify()

            Assert.Null(parsedArgs.CompilationName)
            Assert.Equal("x.netmodule", parsedArgs.OutputFileName)
            Assert.Equal("x.netmodule", parsedArgs.CompilationOptions.ModuleName)
        End Sub

        <Fact, WorkItem(531020, "http://vstfdevdiv:8080/DevDiv2/DevDiv/_workitems/edit/531020")>
        Public Sub ParseDocBreak1()
            Const baseDirectory As String = "C:\abc\def\baz"

            ' In dev11, this appears to be equivalent to /doc- (i.e. don't parse and don't output).
            Dim parsedArgs = DefaultParse({"/doc:""""", "a.vb"}, baseDirectory)
            parsedArgs.Errors.Verify(
                Diagnostic(ERRID.ERR_ArgumentRequired).WithArguments("doc", ":<file>"))
            Assert.Null(parsedArgs.DocumentationPath)
            Assert.Equal(DocumentationMode.Diagnose, parsedArgs.ParseOptions.DocumentationMode)
        End Sub

        <Fact, WorkItem(705173, "http://vstfdevdiv:8080/DevDiv2/DevDiv/_workitems/edit/705173")>
        Public Sub Ensure_UTF8_Explicit_Prefix_In_Documentation_Comment_File()
            Dim dir = Temp.CreateDirectory()
            Dim src = dir.CreateFile("src.vb")
            src.WriteAllText(
    <text>
''' &lt;summary&gt;ABC...XYZ&lt;/summary&gt;
Class C
End Class
</text>.Value.Replace(vbLf, vbCrLf))

            Dim output = ProcessUtilities.RunAndGetOutput(s_basicCompilerExecutable,
                                         String.Format("/nologo /doc:{1}\src.xml /t:library {0}",
                                                       src.ToString(),
                                                       dir.ToString()),
                                         startFolder:=dir.ToString())
            AssertOutput(<text></text>, output)

            Dim fileContents = File.ReadAllBytes(dir.ToString() & "\src.xml")
            Assert.InRange(fileContents.Length, 4, Integer.MaxValue)
            Assert.Equal(&HEF, fileContents(0))
            Assert.Equal(&HBB, fileContents(1))
            Assert.Equal(&HBF, fileContents(2))

            CleanupAllGeneratedFiles(src.Path)
        End Sub

        <Fact, WorkItem(733242, "http://vstfdevdiv:8080/DevDiv2/DevDiv/_workitems/edit/733242")>
        Public Sub Bug733242()
            Dim dir = Temp.CreateDirectory()

            Dim src = dir.CreateFile("a.vb")
            src.WriteAllText(
    <text>
''' &lt;summary&gt;ABC...XYZ&lt;/summary&gt;
Class C
End Class
</text>.Value.Replace(vbLf, vbCrLf))

            Dim xml = dir.CreateFile("a.xml")
            xml.WriteAllText("EMPTY")

            Using xmlFileHandle As FileStream = File.Open(xml.ToString(), FileMode.Open, FileAccess.Read, FileShare.Delete Or FileShare.ReadWrite)

                Dim output = ProcessUtilities.RunAndGetOutput(s_basicCompilerExecutable, String.Format("/nologo /t:library /doc+ {0}", src.ToString()), startFolder:=dir.ToString(), expectedRetCode:=0)
                AssertOutput(<text></text>, output)

                Assert.True(File.Exists(Path.Combine(dir.ToString(), "a.xml")))

                Using reader As New StreamReader(xmlFileHandle)
                    Dim content = reader.ReadToEnd()
                    AssertOutput(
    <text>
        <![CDATA[
<?xml version="1.0"?>
<doc>
<assembly>
<name>
a
</name>
</assembly>
<members>
<member name="T:C">
 <summary>ABC...XYZ</summary>
</member>
</members>
</doc>
]]>
    </text>,
    content)
                End Using

            End Using

            CleanupAllGeneratedFiles(src.Path)
            CleanupAllGeneratedFiles(xml.Path)
        End Sub

        <Fact, WorkItem(768605, "http://vstfdevdiv:8080/DevDiv2/DevDiv/_workitems/edit/768605")>
        Public Sub Bug768605()
            Dim dir = Temp.CreateDirectory()

            Dim src = dir.CreateFile("a.vb")
            src.WriteAllText(
    <text>
''' &lt;summary&gt;ABC&lt;/summary&gt;
Class C: End Class
''' &lt;summary&gt;XYZ&lt;/summary&gt;
Class E: End Class
</text>.Value.Replace(vbLf, vbCrLf))

            Dim xml = dir.CreateFile("a.xml")
            xml.WriteAllText("EMPTY")

            Dim output = ProcessUtilities.RunAndGetOutput(s_basicCompilerExecutable, String.Format("/nologo /t:library /doc+ {0}", src.ToString()), startFolder:=dir.ToString(), expectedRetCode:=0)
            AssertOutput(<text></text>, output)

            Using reader As New StreamReader(xml.ToString())
                Dim content = reader.ReadToEnd()
                AssertOutput(
    <text>
        <![CDATA[
<?xml version="1.0"?>
<doc>
<assembly>
<name>
a
</name>
</assembly>
<members>
<member name="T:C">
 <summary>ABC</summary>
</member>
<member name="T:E">
 <summary>XYZ</summary>
</member>
</members>
</doc>
]]>
    </text>,
    content)
            End Using

            src.WriteAllText(
    <text>
''' &lt;summary&gt;ABC&lt;/summary&gt;
Class C: End Class
</text>.Value.Replace(vbLf, vbCrLf))

            output = ProcessUtilities.RunAndGetOutput(s_basicCompilerExecutable, String.Format("/nologo /t:library /doc+ {0}", src.ToString()), startFolder:=dir.ToString(), expectedRetCode:=0)
            AssertOutput(<text></text>, output)

            Using reader As New StreamReader(xml.ToString())
                Dim content = reader.ReadToEnd()
                AssertOutput(
    <text>
        <![CDATA[
<?xml version="1.0"?>
<doc>
<assembly>
<name>
a
</name>
</assembly>
<members>
<member name="T:C">
 <summary>ABC</summary>
</member>
</members>
</doc>
]]>
    </text>,
    content)
            End Using

            CleanupAllGeneratedFiles(src.Path)
            CleanupAllGeneratedFiles(xml.Path)
        End Sub

        <Fact, WorkItem(705148, "http://vstfdevdiv:8080/DevDiv2/DevDiv/_workitems/edit/705148")>
        Public Sub Bug705148a()
            Dim dir = Temp.CreateDirectory()
            Dim src = dir.CreateFile("a.vb")
            src.WriteAllText(
    <text>
''' &lt;summary&gt;ABC...XYZ&lt;/summary&gt;
Class C
End Class
</text>.Value.Replace(vbLf, vbCrLf))

            Dim output = ProcessUtilities.RunAndGetOutput(s_basicCompilerExecutable, String.Format("/nologo /t:library /doc:abcdfg.xyz /doc+ {0}", src.ToString()), startFolder:=dir.ToString())
            AssertOutput(<text></text>, output)

            Assert.True(File.Exists(Path.Combine(dir.ToString(), "a.xml")))

            CleanupAllGeneratedFiles(src.Path)
        End Sub

        <Fact, WorkItem(705148, "http://vstfdevdiv:8080/DevDiv2/DevDiv/_workitems/edit/705148")>
        Public Sub Bug705148b()
            Dim dir = Temp.CreateDirectory()
            Dim src = dir.CreateFile("a.vb")
            src.WriteAllText(
    <text>
''' &lt;summary&gt;ABC...XYZ&lt;/summary&gt;
Class C
End Class
</text>.Value.Replace(vbLf, vbCrLf))

            Dim output = ProcessUtilities.RunAndGetOutput(s_basicCompilerExecutable, String.Format("/nologo /t:library /doc /out:MyXml.dll {0}", src.ToString()), startFolder:=dir.ToString())
            AssertOutput(<text></text>, output)

            Assert.True(File.Exists(Path.Combine(dir.ToString(), "MyXml.xml")))

            CleanupAllGeneratedFiles(src.Path)
        End Sub

        <Fact, WorkItem(705148, "http://vstfdevdiv:8080/DevDiv2/DevDiv/_workitems/edit/705148")>
        Public Sub Bug705148c()
            Dim dir = Temp.CreateDirectory()
            Dim src = dir.CreateFile("a.vb")
            src.WriteAllText(
    <text>
''' &lt;summary&gt;ABC...XYZ&lt;/summary&gt;
Class C
End Class
</text>.Value.Replace(vbLf, vbCrLf))

            Dim output = ProcessUtilities.RunAndGetOutput(s_basicCompilerExecutable, String.Format("/nologo /t:library /doc:doc.xml /doc+ {0}", src.ToString()), startFolder:=dir.ToString())
            AssertOutput(<text></text>, output)

            Assert.True(File.Exists(Path.Combine(dir.ToString(), "a.xml")))

            CleanupAllGeneratedFiles(src.Path)
        End Sub

        <Fact, WorkItem(705202, "http://vstfdevdiv:8080/DevDiv2/DevDiv/_workitems/edit/705202")>
        Public Sub Bug705202a()
            Dim dir = Temp.CreateDirectory()
            Dim src = dir.CreateFile("a.vb")
            src.WriteAllText(
    <text>
''' &lt;summary&gt;ABC...XYZ&lt;/summary&gt;
Class C
End Class
</text>.Value.Replace(vbLf, vbCrLf))

            Dim output = ProcessUtilities.RunAndGetOutput(s_basicCompilerExecutable, String.Format("/nologo /t:library /doc:doc.xml /out:out.dll {0}", src.ToString()), startFolder:=dir.ToString())
            AssertOutput(<text></text>, output)

            Assert.True(File.Exists(Path.Combine(dir.ToString(), "doc.xml")))

            CleanupAllGeneratedFiles(src.Path)
        End Sub

        <Fact, WorkItem(705202, "http://vstfdevdiv:8080/DevDiv2/DevDiv/_workitems/edit/705202")>
        Public Sub Bug705202b()
            Dim dir = Temp.CreateDirectory()
            Dim src = dir.CreateFile("a.vb")
            src.WriteAllText(
    <text>
''' &lt;summary&gt;ABC...XYZ&lt;/summary&gt;
Class C
End Class
</text>.Value.Replace(vbLf, vbCrLf))

            Dim output = ProcessUtilities.RunAndGetOutput(s_basicCompilerExecutable, String.Format("/nologo /t:library /doc:doc.xml /doc /out:out.dll {0}", src.ToString()), startFolder:=dir.ToString())
            AssertOutput(<text></text>, output)

            Assert.True(File.Exists(Path.Combine(dir.ToString(), "out.xml")))

            CleanupAllGeneratedFiles(src.Path)
        End Sub

        <Fact, WorkItem(705202, "http://vstfdevdiv:8080/DevDiv2/DevDiv/_workitems/edit/705202")>
        Public Sub Bug705202c()
            Dim dir = Temp.CreateDirectory()
            Dim src = dir.CreateFile("a.vb")
            src.WriteAllText(
    <text>
''' &lt;summary&gt;ABC...XYZ&lt;/summary&gt;
Class C
End Class
</text>.Value.Replace(vbLf, vbCrLf))

            Dim output = ProcessUtilities.RunAndGetOutput(s_basicCompilerExecutable, String.Format("/nologo /t:library /doc:doc.xml /out:out.dll /doc+ {0}", src.ToString()), startFolder:=dir.ToString())
            AssertOutput(<text></text>, output)

            Assert.True(File.Exists(Path.Combine(dir.ToString(), "out.xml")))

            CleanupAllGeneratedFiles(src.Path)
        End Sub

        <Fact, WorkItem(531021, "http://vstfdevdiv:8080/DevDiv2/DevDiv/_workitems/edit/531021")>
        Public Sub ParseDocBreak2()

            ' In dev11, if you give an invalid file name, the documentation comments
            ' are parsed but writing the XML file fails with (warning!) BC42311.
            Const baseDirectory As String = "C:\abc\def\baz"

            Dim parsedArgs = DefaultParse({"/doc:"" """, "a.vb"}, baseDirectory)
            parsedArgs.Errors.Verify(
                Diagnostic(ERRID.WRN_XMLCannotWriteToXMLDocFile2).WithArguments(" ", "The system cannot find the path specified"))
            Assert.Null(parsedArgs.DocumentationPath)
            Assert.Equal(DocumentationMode.Diagnose, parsedArgs.ParseOptions.DocumentationMode)

            parsedArgs = DefaultParse({"/doc:"" \ """, "a.vb"}, baseDirectory)
            parsedArgs.Errors.Verify(
                Diagnostic(ERRID.WRN_XMLCannotWriteToXMLDocFile2).WithArguments(" \ ", "The system cannot find the path specified"))
            Assert.Null(parsedArgs.DocumentationPath)
            Assert.Equal(DocumentationMode.Diagnose, parsedArgs.ParseOptions.DocumentationMode)

            ' UNC
            parsedArgs = DefaultParse({"/doc:\\b", "a.vb"}, baseDirectory)
            parsedArgs.Errors.Verify(
                Diagnostic(ERRID.WRN_XMLCannotWriteToXMLDocFile2).WithArguments("\\b", "The system cannot find the path specified"))

            Assert.Null(parsedArgs.DocumentationPath)
            Assert.Equal(DocumentationMode.Diagnose, parsedArgs.ParseOptions.DocumentationMode) ' Even though the format was incorrect

            ' invalid name:
            parsedArgs = DefaultParse({"/doc:a.b" + ChrW(0) + "b", "a.vb"}, baseDirectory)
            parsedArgs.Errors.Verify(
                Diagnostic(ERRID.WRN_XMLCannotWriteToXMLDocFile2).WithArguments("a.b" + ChrW(0) + "b", "The system cannot find the path specified"))

            Assert.Null(parsedArgs.DocumentationPath)
            Assert.Equal(DocumentationMode.Diagnose, parsedArgs.ParseOptions.DocumentationMode) ' Even though the format was incorrect

            parsedArgs = DefaultParse({"/doc:a" + ChrW(55296) + "b.xml", "a.vb"}, baseDirectory)
            parsedArgs.Errors.Verify(
                Diagnostic(ERRID.WRN_XMLCannotWriteToXMLDocFile2).WithArguments("a" + ChrW(55296) + "b.xml", "The system cannot find the path specified"))

            Assert.Null(parsedArgs.DocumentationPath)
            Assert.Equal(DocumentationMode.Diagnose, parsedArgs.ParseOptions.DocumentationMode) ' Even though the format was incorrect

            parsedArgs = DefaultParse({"/doc:""a<>.xml""", "a.vb"}, baseDirectory)
            parsedArgs.Errors.Verify(
                Diagnostic(ERRID.WRN_XMLCannotWriteToXMLDocFile2).WithArguments("a<>.xml", "The system cannot find the path specified"))

            Assert.Null(parsedArgs.DocumentationPath)
            Assert.Equal(DocumentationMode.Diagnose, parsedArgs.ParseOptions.DocumentationMode) ' Even though the format was incorrect
        End Sub

        <Fact>
        Public Sub ParseDoc()
            Const baseDirectory As String = "C:\abc\def\baz"

            Dim parsedArgs = DefaultParse({"/doc:", "a.vb"}, baseDirectory)
            parsedArgs.Errors.Verify(
                Diagnostic(ERRID.ERR_ArgumentRequired).WithArguments("doc", ":<file>"))
            Assert.Equal(DocumentationMode.Diagnose, parsedArgs.ParseOptions.DocumentationMode)

            parsedArgs = DefaultParse({"/doc", "a.vb"}, baseDirectory)
            parsedArgs.Errors.Verify()
            Assert.Equal(Path.Combine(baseDirectory, "a.xml"), parsedArgs.DocumentationPath)
            Assert.Equal(DocumentationMode.Diagnose, parsedArgs.ParseOptions.DocumentationMode)

            parsedArgs = DefaultParse({"/doc+", "a.vb"}, baseDirectory)
            parsedArgs.Errors.Verify()
            Assert.Equal(Path.Combine(baseDirectory, "a.xml"), parsedArgs.DocumentationPath)
            Assert.Equal(DocumentationMode.Diagnose, parsedArgs.ParseOptions.DocumentationMode)

            parsedArgs = DefaultParse({"/doc-", "a.vb"}, baseDirectory)
            parsedArgs.Errors.Verify()
            Assert.Null(parsedArgs.DocumentationPath)
            Assert.Equal(DocumentationMode.None, parsedArgs.ParseOptions.DocumentationMode)

            parsedArgs = DefaultParse({"/doc+:abc.xml", "a.vb"}, baseDirectory)
            parsedArgs.Errors.Verify(
                Diagnostic(ERRID.ERR_SwitchNeedsBool).WithArguments("doc"))
            Assert.Equal(Path.Combine(baseDirectory, "a.xml"), parsedArgs.DocumentationPath)
            Assert.Equal(DocumentationMode.Diagnose, parsedArgs.ParseOptions.DocumentationMode)

            parsedArgs = DefaultParse({"/doc-:a.xml", "a.vb"}, baseDirectory)
            parsedArgs.Errors.Verify(
                Diagnostic(ERRID.ERR_SwitchNeedsBool).WithArguments("doc"))
            Assert.Null(parsedArgs.DocumentationPath)
            Assert.Equal(DocumentationMode.None, parsedArgs.ParseOptions.DocumentationMode)

            ' Should preserve fully qualified paths
            parsedArgs = DefaultParse({"/doc:C:\MyFolder\MyBinary.xml", "a.vb"}, baseDirectory)
            parsedArgs.Errors.Verify()
            Assert.Equal("C:\MyFolder\MyBinary.xml", parsedArgs.DocumentationPath)
            Assert.Equal(DocumentationMode.Diagnose, parsedArgs.ParseOptions.DocumentationMode)

            ' Should handle quotes
            parsedArgs = DefaultParse({"/doc:""C:\My Folder\MyBinary.xml""", "a.vb"}, baseDirectory)
            parsedArgs.Errors.Verify()
            Assert.Equal("C:\My Folder\MyBinary.xml", parsedArgs.DocumentationPath)
            Assert.Equal(DocumentationMode.Diagnose, parsedArgs.ParseOptions.DocumentationMode)

            ' Should expand partially qualified paths
            parsedArgs = DefaultParse({"/doc:MyBinary.xml", "a.vb"}, baseDirectory)
            parsedArgs.Errors.Verify()
            Assert.Equal(Path.Combine(baseDirectory, "MyBinary.xml"), parsedArgs.DocumentationPath)
            Assert.Equal(DocumentationMode.Diagnose, parsedArgs.ParseOptions.DocumentationMode)

            ' Should expand partially qualified paths
            parsedArgs = DefaultParse({"/doc:..\MyBinary.xml", "a.vb"}, baseDirectory)
            parsedArgs.Errors.Verify()
            Assert.Equal("C:\abc\def\MyBinary.xml", parsedArgs.DocumentationPath)
            Assert.Equal(DocumentationMode.Diagnose, parsedArgs.ParseOptions.DocumentationMode)

            ' drive-relative path:
            Dim currentDrive As Char = Directory.GetCurrentDirectory()(0)
            parsedArgs = DefaultParse({"/doc:" + currentDrive + ":a.xml", "a.vb"}, baseDirectory)
            parsedArgs.Errors.Verify(
                Diagnostic(ERRID.WRN_XMLCannotWriteToXMLDocFile2).WithArguments(currentDrive + ":a.xml", "The system cannot find the path specified"))

            Assert.Null(parsedArgs.DocumentationPath)
            Assert.Equal(DocumentationMode.Diagnose, parsedArgs.ParseOptions.DocumentationMode) ' Even though the format was incorrect

            ' UNC
            parsedArgs = DefaultParse({"/doc:\\server\share\file.xml", "a.vb"}, baseDirectory)
            parsedArgs.Errors.Verify()

            Assert.Equal("\\server\share\file.xml", parsedArgs.DocumentationPath)
            Assert.Equal(DocumentationMode.Diagnose, parsedArgs.ParseOptions.DocumentationMode)
        End Sub

        <Fact>
        Public Sub ParseDocAndOut()
            Const baseDirectory As String = "C:\abc\def\baz"

            ' Can specify separate directories for binary and XML output.
            Dim parsedArgs = DefaultParse({"/doc:a\b.xml", "/out:c\d.exe", "a.vb"}, baseDirectory)
            parsedArgs.Errors.Verify()

            Assert.Equal("C:\abc\def\baz\a\b.xml", parsedArgs.DocumentationPath)

            Assert.Equal("C:\abc\def\baz\c", parsedArgs.OutputDirectory)
            Assert.Equal("d.exe", parsedArgs.OutputFileName)

            ' XML does not fall back on output directory.
            parsedArgs = DefaultParse({"/doc:b.xml", "/out:c\d.exe", "a.vb"}, baseDirectory)
            parsedArgs.Errors.Verify()

            Assert.Equal("C:\abc\def\baz\b.xml", parsedArgs.DocumentationPath)

            Assert.Equal("C:\abc\def\baz\c", parsedArgs.OutputDirectory)
            Assert.Equal("d.exe", parsedArgs.OutputFileName)
        End Sub

        <Fact>
        Public Sub ParseDocMultiple()
            Const baseDirectory As String = "C:\abc\def\baz"

            Dim parsedArgs = DefaultParse({"/doc+", "/doc-", "/doc+", "a.vb"}, baseDirectory)
            parsedArgs.Errors.Verify()
            Assert.Equal(DocumentationMode.Diagnose, parsedArgs.ParseOptions.DocumentationMode)
            Assert.Equal(Path.Combine(baseDirectory, "a.xml"), parsedArgs.DocumentationPath)

            parsedArgs = DefaultParse({"/doc-", "/doc+", "/doc-", "a.vb"}, baseDirectory)
            parsedArgs.Errors.Verify()
            Assert.Equal(DocumentationMode.None, parsedArgs.ParseOptions.DocumentationMode)
            Assert.Null(parsedArgs.DocumentationPath)

            parsedArgs = DefaultParse({"/doc:a.xml", "/doc-", "a.vb"}, baseDirectory)
            parsedArgs.Errors.Verify()
            Assert.Equal(DocumentationMode.None, parsedArgs.ParseOptions.DocumentationMode)
            Assert.Null(parsedArgs.DocumentationPath)

            parsedArgs = DefaultParse({"/doc:abc.xml", "/doc+", "a.vb"}, baseDirectory)
            parsedArgs.Errors.Verify()
            Assert.Equal(DocumentationMode.Diagnose, parsedArgs.ParseOptions.DocumentationMode)
            Assert.Equal(Path.Combine(baseDirectory, "a.xml"), parsedArgs.DocumentationPath)

            parsedArgs = DefaultParse({"/doc-", "/doc:a.xml", "a.vb"}, baseDirectory)
            parsedArgs.Errors.Verify()
            Assert.Equal(DocumentationMode.Diagnose, parsedArgs.ParseOptions.DocumentationMode)
            Assert.Equal(Path.Combine(baseDirectory, "a.xml"), parsedArgs.DocumentationPath)

            parsedArgs = DefaultParse({"/doc+", "/doc:a.xml", "a.vb"}, baseDirectory)
            parsedArgs.Errors.Verify()
            Assert.Equal(DocumentationMode.Diagnose, parsedArgs.ParseOptions.DocumentationMode)
            Assert.Equal(Path.Combine(baseDirectory, "a.xml"), parsedArgs.DocumentationPath)
        End Sub

        <Fact>
        Public Sub ParseErrorLog()
            Const baseDirectory As String = "C:\abc\def\baz"

            Dim parsedArgs = DefaultParse({"/errorlog:", "a.vb"}, baseDirectory)
            parsedArgs.Errors.Verify(
                Diagnostic(ERRID.ERR_ArgumentRequired).WithArguments("errorlog", ":<file>"))
            Assert.Null(parsedArgs.ErrorLogPath)
            Assert.False(parsedArgs.CompilationOptions.ReportSuppressedDiagnostics)

            parsedArgs = DefaultParse({"/errorlog", "a.vb"}, baseDirectory)
            parsedArgs.Errors.Verify(
                Diagnostic(ERRID.ERR_ArgumentRequired).WithArguments("errorlog", ":<file>"))
            Assert.Null(parsedArgs.ErrorLogPath)
            Assert.False(parsedArgs.CompilationOptions.ReportSuppressedDiagnostics)

            ' Should preserve fully qualified paths
            parsedArgs = DefaultParse({"/errorlog:C:\MyFolder\MyBinary.xml", "a.vb"}, baseDirectory)
            parsedArgs.Errors.Verify()
            Assert.Equal("C:\MyFolder\MyBinary.xml", parsedArgs.ErrorLogPath)
            Assert.True(parsedArgs.CompilationOptions.ReportSuppressedDiagnostics)

            ' Should handle quotes
            parsedArgs = DefaultParse({"/errorlog:""C:\My Folder\MyBinary.xml""", "a.vb"}, baseDirectory)
            parsedArgs.Errors.Verify()
            Assert.Equal("C:\My Folder\MyBinary.xml", parsedArgs.ErrorLogPath)
            Assert.True(parsedArgs.CompilationOptions.ReportSuppressedDiagnostics)

            ' Quote after a \ is treated as an escape
            parsedArgs = DefaultParse({"/errorlog:C:\""My Folder""\MyBinary.xml", "a.vb"}, baseDirectory)
            parsedArgs.Errors.Verify(
                    Diagnostic(ERRID.FTL_InputFileNameTooLong).WithArguments("C:""My Folder\MyBinary.xml").WithLocation(1, 1))

            ' Should expand partially qualified paths
            parsedArgs = DefaultParse({"/errorlog:MyBinary.xml", "a.vb"}, baseDirectory)
            parsedArgs.Errors.Verify()
            Assert.Equal(Path.Combine(baseDirectory, "MyBinary.xml"), parsedArgs.ErrorLogPath)

            ' Should expand partially qualified paths
            parsedArgs = DefaultParse({"/errorlog:..\MyBinary.xml", "a.vb"}, baseDirectory)
            parsedArgs.Errors.Verify()
            Assert.Equal("C:\abc\def\MyBinary.xml", parsedArgs.ErrorLogPath)
            Assert.True(parsedArgs.CompilationOptions.ReportSuppressedDiagnostics)

            ' drive-relative path:
            Dim currentDrive As Char = Directory.GetCurrentDirectory()(0)
            Dim filePath = currentDrive + ":a.xml"
            parsedArgs = DefaultParse({"/errorlog:" + filePath, "a.vb"}, baseDirectory)
            parsedArgs.Errors.Verify(
                Diagnostic(ERRID.FTL_InputFileNameTooLong).WithArguments(filePath))

            Assert.Null(parsedArgs.ErrorLogPath)
            Assert.False(parsedArgs.CompilationOptions.ReportSuppressedDiagnostics)

            ' UNC
            parsedArgs = DefaultParse({"/errorlog:\\server\share\file.xml", "a.vb"}, baseDirectory)
            parsedArgs.Errors.Verify()

            Assert.Equal("\\server\share\file.xml", parsedArgs.ErrorLogPath)
            Assert.True(parsedArgs.CompilationOptions.ReportSuppressedDiagnostics)
        End Sub

        <Fact>
        Public Sub ParseErrorLogAndOut()
            Const baseDirectory As String = "C:\abc\def\baz"

            ' Can specify separate directories for binary and error log output.
            Dim parsedArgs = DefaultParse({"/errorlog:a\b.xml", "/out:c\d.exe", "a.vb"}, baseDirectory)
            parsedArgs.Errors.Verify()

            Assert.Equal("C:\abc\def\baz\a\b.xml", parsedArgs.ErrorLogPath)

            Assert.Equal("C:\abc\def\baz\c", parsedArgs.OutputDirectory)
            Assert.Equal("d.exe", parsedArgs.OutputFileName)

            ' error log does not fall back on output directory.
            parsedArgs = DefaultParse({"/errorlog:b.xml", "/out:c\d.exe", "a.vb"}, baseDirectory)
            parsedArgs.Errors.Verify()

            Assert.Equal("C:\abc\def\baz\b.xml", parsedArgs.ErrorLogPath)

            Assert.Equal("C:\abc\def\baz\c", parsedArgs.OutputDirectory)
            Assert.Equal("d.exe", parsedArgs.OutputFileName)
        End Sub

        <Fact>
        Public Sub KeyContainerAndKeyFile()
            ' KEYCONTAINER
            Dim parsedArgs = DefaultParse({"/KeyContainer:key-cont-name", "a.vb"}, _baseDirectory)
            parsedArgs.Errors.Verify()
            Assert.Equal("key-cont-name", parsedArgs.CompilationOptions.CryptoKeyContainer)

            parsedArgs = DefaultParse({"/KEYcontainer", "a.vb"}, _baseDirectory)
            parsedArgs.Errors.Verify(Diagnostic(ERRID.ERR_ArgumentRequired).WithArguments("keycontainer", ":<string>"))
            Assert.Null(parsedArgs.CompilationOptions.CryptoKeyContainer)

            parsedArgs = DefaultParse({"/keycontainer-", "a.vb"}, _baseDirectory)
            parsedArgs.Errors.Verify(Diagnostic(ERRID.WRN_BadSwitch).WithArguments("/keycontainer-"))
            Assert.Null(parsedArgs.CompilationOptions.CryptoKeyContainer)

            parsedArgs = DefaultParse({"/keycontainer:", "a.vb"}, _baseDirectory)
            parsedArgs.Errors.Verify(Diagnostic(ERRID.ERR_ArgumentRequired).WithArguments("keycontainer", ":<string>"))
            Assert.Null(parsedArgs.CompilationOptions.CryptoKeyContainer)

            parsedArgs = DefaultParse({"/keycontainer: ", "a.vb"}, _baseDirectory)
            parsedArgs.Errors.Verify(Diagnostic(ERRID.ERR_ArgumentRequired).WithArguments("keycontainer", ":<string>"))
            Assert.Null(parsedArgs.CompilationOptions.CryptoKeyContainer)

            ' KEYFILE
            parsedArgs = DefaultParse({"/keyfile:\somepath\s""ome Fil""e.foo.bar", "a.cs"}, _baseDirectory)
            parsedArgs.Errors.Verify()
            Assert.Equal("\somepath\some File.foo.bar", parsedArgs.CompilationOptions.CryptoKeyFile)

            parsedArgs = DefaultParse({"/keyFile", "a.cs"}, _baseDirectory)
            parsedArgs.Errors.Verify(Diagnostic(ERRID.ERR_ArgumentRequired).WithArguments("keyfile", ":<file>"))
            Assert.Null(parsedArgs.CompilationOptions.CryptoKeyFile)

            parsedArgs = DefaultParse({"/keyfile-", "a.cs"}, _baseDirectory)
            parsedArgs.Errors.Verify(Diagnostic(ERRID.WRN_BadSwitch).WithArguments("/keyfile-"))
            Assert.Null(parsedArgs.CompilationOptions.CryptoKeyFile)

            parsedArgs = DefaultParse({"/keyfile: ", "a.vb"}, _baseDirectory)
            parsedArgs.Errors.Verify(Diagnostic(ERRID.ERR_ArgumentRequired).WithArguments("keyfile", ":<file>"))
            Assert.Null(parsedArgs.CompilationOptions.CryptoKeyFile)

            ' default value
            parsedArgs = DefaultParse({"a.vb"}, _baseDirectory)
            parsedArgs.Errors.Verify()
            Assert.Equal(Nothing, parsedArgs.CompilationOptions.CryptoKeyContainer)
            Assert.Equal(Nothing, parsedArgs.CompilationOptions.CryptoKeyFile)

            ' keyfile/keycontainer conflicts 
            parsedArgs = DefaultParse({"/keycontainer:a", "/keyfile:b", "a.vb"}, _baseDirectory)
            parsedArgs.Errors.Verify()
            Assert.Equal(Nothing, parsedArgs.CompilationOptions.CryptoKeyContainer)
            Assert.Equal("b", parsedArgs.CompilationOptions.CryptoKeyFile)

            ' keyfile/keycontainer conflicts 
            parsedArgs = DefaultParse({"/keyfile:b", "/keycontainer:a", "a.vb"}, _baseDirectory)
            parsedArgs.Errors.Verify()
            Assert.Equal("a", parsedArgs.CompilationOptions.CryptoKeyContainer)
            Assert.Equal(Nothing, parsedArgs.CompilationOptions.CryptoKeyFile)

        End Sub

        <Fact, WorkItem(530088, "http://vstfdevdiv:8080/DevDiv2/DevDiv/_workitems/edit/530088")>
        Public Sub Platform()
            ' test recognizing all options
            Dim parsedArgs = DefaultParse({"/platform:X86", "a.vb"}, _baseDirectory)
            parsedArgs.Errors.Verify()
            Assert.Equal(CodeAnalysis.Platform.X86, parsedArgs.CompilationOptions.Platform)

            parsedArgs = DefaultParse({"/platform:x64", "a.vb"}, _baseDirectory)
            parsedArgs.Errors.Verify()
            Assert.Equal(CodeAnalysis.Platform.X64, parsedArgs.CompilationOptions.Platform)

            parsedArgs = DefaultParse({"/platform:itanium", "a.vb"}, _baseDirectory)
            parsedArgs.Errors.Verify()
            Assert.Equal(CodeAnalysis.Platform.Itanium, parsedArgs.CompilationOptions.Platform)

            parsedArgs = DefaultParse({"/platform:anycpu", "a.vb"}, _baseDirectory)
            parsedArgs.Errors.Verify()
            Assert.Equal(CodeAnalysis.Platform.AnyCpu, parsedArgs.CompilationOptions.Platform)

            parsedArgs = DefaultParse({"/platform:anycpu32bitpreferred", "/t:exe", "a.vb"}, _baseDirectory)
            parsedArgs.Errors.Verify()
            Assert.Equal(CodeAnalysis.Platform.AnyCpu32BitPreferred, parsedArgs.CompilationOptions.Platform)

            parsedArgs = DefaultParse({"/platform:anycpu32bitpreferred", "/t:appcontainerexe", "a.vb"}, _baseDirectory)
            parsedArgs.Errors.Verify()
            Assert.Equal(CodeAnalysis.Platform.AnyCpu32BitPreferred, parsedArgs.CompilationOptions.Platform)

            parsedArgs = DefaultParse({"/platform:arm", "a.vb"}, _baseDirectory)
            parsedArgs.Errors.Verify()
            Assert.Equal(CodeAnalysis.Platform.Arm, parsedArgs.CompilationOptions.Platform)

            ' test default (AnyCPU)
            parsedArgs = DefaultParse({"/debug-", "a.vb"}, _baseDirectory)
            parsedArgs.Errors.Verify()
            Assert.Equal(CodeAnalysis.Platform.AnyCpu, parsedArgs.CompilationOptions.Platform)

            ' test missing 
            parsedArgs = DefaultParse({"/platform:", "a.vb"}, _baseDirectory)
            Verify(parsedArgs.Errors, Diagnostic(ERRID.ERR_ArgumentRequired).WithArguments("platform", ":<string>"))
            parsedArgs = DefaultParse({"/platform", "a.vb"}, _baseDirectory)
            Verify(parsedArgs.Errors, Diagnostic(ERRID.ERR_ArgumentRequired).WithArguments("platform", ":<string>"))
            parsedArgs = DefaultParse({"/platform+", "a.vb"}, _baseDirectory)
            Verify(parsedArgs.Errors, Diagnostic(ERRID.WRN_BadSwitch).WithArguments("/platform+")) ' TODO: Dev11 reports ERR_ArgumentRequired

            ' test illegal input
            parsedArgs = DefaultParse({"/platform:abcdef", "a.vb"}, _baseDirectory)
            Verify(parsedArgs.Errors, Diagnostic(ERRID.ERR_InvalidSwitchValue).WithArguments("platform", "abcdef"))

            ' test overriding
            parsedArgs = DefaultParse({"/platform:anycpu32bitpreferred", "/platform:anycpu", "a.vb"}, _baseDirectory)
            parsedArgs.Errors.Verify()
            Assert.Equal(CodeAnalysis.Platform.AnyCpu, parsedArgs.CompilationOptions.Platform)

            ' test illegal
            parsedArgs = DefaultParse({"/platform:anycpu32bitpreferred", "/t:library", "a.vb"}, _baseDirectory)
            Verify(parsedArgs.Errors, Diagnostic(ERRID.ERR_LibAnycpu32bitPreferredConflict).WithArguments("Platform", "AnyCpu32BitPreferred").WithLocation(1, 1))

            parsedArgs = DefaultParse({"/platform:anycpu", "/platform:anycpu32bitpreferred", "/target:winmdobj", "a.vb"}, _baseDirectory)
            Verify(parsedArgs.Errors, Diagnostic(ERRID.ERR_LibAnycpu32bitPreferredConflict).WithArguments("Platform", "AnyCpu32BitPreferred").WithLocation(1, 1))
        End Sub

        <Fact()>
        Public Sub FileAlignment()
            ' test recognizing all options
            Dim parsedArgs = DefaultParse({"/filealign:512", "a.vb"}, _baseDirectory)
            Assert.Equal(512, parsedArgs.EmitOptions.FileAlignment)
            parsedArgs = DefaultParse({"/filealign:1024", "a.vb"}, _baseDirectory)
            Assert.Equal(1024, parsedArgs.EmitOptions.FileAlignment)
            parsedArgs = DefaultParse({"/filealign:2048", "a.vb"}, _baseDirectory)
            Assert.Equal(2048, parsedArgs.EmitOptions.FileAlignment)
            parsedArgs = DefaultParse({"/filealign:4096", "a.vb"}, _baseDirectory)
            Assert.Equal(4096, parsedArgs.EmitOptions.FileAlignment)
            parsedArgs = DefaultParse({"/filealign:8192", "a.vb"}, _baseDirectory)
            Assert.Equal(8192, parsedArgs.EmitOptions.FileAlignment)

            ' test oct values
            parsedArgs = DefaultParse({"/filealign:01000", "a.vb"}, _baseDirectory)
            Assert.Equal(512, parsedArgs.EmitOptions.FileAlignment)
            parsedArgs = DefaultParse({"/filealign:02000", "a.vb"}, _baseDirectory)
            Assert.Equal(1024, parsedArgs.EmitOptions.FileAlignment)
            parsedArgs = DefaultParse({"/filealign:04000", "a.vb"}, _baseDirectory)
            Assert.Equal(2048, parsedArgs.EmitOptions.FileAlignment)
            parsedArgs = DefaultParse({"/filealign:010000", "a.vb"}, _baseDirectory)
            Assert.Equal(4096, parsedArgs.EmitOptions.FileAlignment)
            parsedArgs = DefaultParse({"/filealign:020000", "a.vb"}, _baseDirectory)
            Assert.Equal(8192, parsedArgs.EmitOptions.FileAlignment)

            ' test hex values
            parsedArgs = DefaultParse({"/filealign:0x200", "a.vb"}, _baseDirectory)
            Assert.Equal(512, parsedArgs.EmitOptions.FileAlignment)
            parsedArgs = DefaultParse({"/filealign:0x400", "a.vb"}, _baseDirectory)
            Assert.Equal(1024, parsedArgs.EmitOptions.FileAlignment)
            parsedArgs = DefaultParse({"/filealign:0x800", "a.vb"}, _baseDirectory)
            Assert.Equal(2048, parsedArgs.EmitOptions.FileAlignment)
            parsedArgs = DefaultParse({"/filealign:0x1000", "a.vb"}, _baseDirectory)
            Assert.Equal(4096, parsedArgs.EmitOptions.FileAlignment)
            parsedArgs = DefaultParse({"/filealign:0x2000", "a.vb"}, _baseDirectory)
            Assert.Equal(8192, parsedArgs.EmitOptions.FileAlignment)

            ' test default (no value)
            parsedArgs = DefaultParse({"/platform:x86", "a.vb"}, _baseDirectory)
            Assert.Equal(0, parsedArgs.EmitOptions.FileAlignment)

            ' test missing 
            parsedArgs = DefaultParse({"/filealign:", "a.vb"}, _baseDirectory)
            Verify(parsedArgs.Errors, Diagnostic(ERRID.ERR_ArgumentRequired).WithArguments("filealign", ":<number>"))

            ' test illegal
            parsedArgs = DefaultParse({"/filealign:0", "a.vb"}, _baseDirectory)
            Verify(parsedArgs.Errors, Diagnostic(ERRID.ERR_InvalidSwitchValue).WithArguments("filealign", "0"))
            parsedArgs = DefaultParse({"/filealign:0x", "a.vb"}, _baseDirectory)
            Verify(parsedArgs.Errors, Diagnostic(ERRID.ERR_InvalidSwitchValue).WithArguments("filealign", "0x"))
            parsedArgs = DefaultParse({"/filealign:0x0", "a.vb"}, _baseDirectory)
            Verify(parsedArgs.Errors, Diagnostic(ERRID.ERR_InvalidSwitchValue).WithArguments("filealign", "0x0"))
            parsedArgs = DefaultParse({"/filealign:-1", "a.vb"}, _baseDirectory)
            Verify(parsedArgs.Errors, Diagnostic(ERRID.ERR_InvalidSwitchValue).WithArguments("filealign", "-1"))
            parsedArgs = DefaultParse({"/filealign:-0x100", "a.vb"}, _baseDirectory)
            Verify(parsedArgs.Errors, Diagnostic(ERRID.ERR_InvalidSwitchValue).WithArguments("filealign", "-0x100"))
        End Sub

        <Fact()>
        Public Sub RemoveIntChecks()
            Dim parsedArgs = DefaultParse({"/removeintcheckS", "a.vb"}, _baseDirectory)
            parsedArgs.Errors.Verify()
            Assert.False(parsedArgs.CompilationOptions.CheckOverflow)

            parsedArgs = DefaultParse({"/removeintcheckS+", "a.vb"}, _baseDirectory)
            parsedArgs.Errors.Verify()
            Assert.False(parsedArgs.CompilationOptions.CheckOverflow)

            parsedArgs = DefaultParse({"/removeintcheckS-", "a.vb"}, _baseDirectory)
            parsedArgs.Errors.Verify()
            Assert.True(parsedArgs.CompilationOptions.CheckOverflow)

            parsedArgs = DefaultParse({"/removeintchecks+", "/removeintchecks-", "a.vb"}, _baseDirectory)
            parsedArgs.Errors.Verify()
            Assert.True(parsedArgs.CompilationOptions.CheckOverflow)

            parsedArgs = DefaultParse({"/removeintchecks:", "a.vb"}, _baseDirectory)
            parsedArgs.Errors.Verify(Diagnostic(ERRID.ERR_SwitchNeedsBool).WithArguments("removeintchecks"))

            parsedArgs = DefaultParse({"/removeintchecks:+", "a.vb"}, _baseDirectory)
            parsedArgs.Errors.Verify(Diagnostic(ERRID.ERR_SwitchNeedsBool).WithArguments("removeintchecks"))

            parsedArgs = DefaultParse({"/removeintchecks+:", "a.vb"}, _baseDirectory)
            parsedArgs.Errors.Verify(Diagnostic(ERRID.ERR_SwitchNeedsBool).WithArguments("removeintchecks"))
        End Sub

        <Fact()>
        Public Sub BaseAddress()
            ' This test is about what passes the parser. Even if a value was accepted by the parser it might not be considered
            ' as a valid base address later on (e.g. values >0x8000).

            ' test decimal values being treated as hex
            Dim parsedArgs = DefaultParse({"/baseaddress:0", "a.vb"}, _baseDirectory)
            Assert.Equal(CType(0, ULong), parsedArgs.EmitOptions.BaseAddress)
            parsedArgs = DefaultParse({"/baseaddress:1024", "a.vb"}, _baseDirectory)
            Assert.Equal(CType(&H1024, ULong), parsedArgs.EmitOptions.BaseAddress)
            parsedArgs = DefaultParse({"/baseaddress:2048", "a.vb"}, _baseDirectory)
            Assert.Equal(CType(&H2048, ULong), parsedArgs.EmitOptions.BaseAddress)
            parsedArgs = DefaultParse({"/baseaddress:4096", "a.vb"}, _baseDirectory)
            Assert.Equal(CType(&H4096, ULong), parsedArgs.EmitOptions.BaseAddress)
            parsedArgs = DefaultParse({"/baseaddress:8192", "a.vb"}, _baseDirectory)
            Assert.Equal(CType(&H8192, ULong), parsedArgs.EmitOptions.BaseAddress)

            ' test hex values being treated as hex
            parsedArgs = DefaultParse({"/baseaddress:0x200", "a.vb"}, _baseDirectory)
            Assert.Equal(CType(&H200, ULong), parsedArgs.EmitOptions.BaseAddress)
            parsedArgs = DefaultParse({"/baseaddress:0x400", "a.vb"}, _baseDirectory)
            Assert.Equal(CType(&H400, ULong), parsedArgs.EmitOptions.BaseAddress)
            parsedArgs = DefaultParse({"/baseaddress:0x800", "a.vb"}, _baseDirectory)
            Assert.Equal(CType(&H800, ULong), parsedArgs.EmitOptions.BaseAddress)
            parsedArgs = DefaultParse({"/baseaddress:0x1000", "a.vb"}, _baseDirectory)
            Assert.Equal(CType(&H1000, ULong), parsedArgs.EmitOptions.BaseAddress)
            parsedArgs = DefaultParse({"/baseaddress:0xFFFFFFFFFFFFFFFF", "a.vb"}, _baseDirectory)
            Assert.Equal(ULong.MaxValue, parsedArgs.EmitOptions.BaseAddress)
            parsedArgs = DefaultParse({"/baseaddress:FFFFFFFFFFFFFFFF", "a.vb"}, _baseDirectory)
            Assert.Equal(ULong.MaxValue, parsedArgs.EmitOptions.BaseAddress)

            ' test octal values being treated as hex
            parsedArgs = DefaultParse({"/baseaddress:00", "a.vb"}, _baseDirectory)
            Assert.Equal(CType(0, ULong), parsedArgs.EmitOptions.BaseAddress)
            parsedArgs = DefaultParse({"/baseaddress:01024", "a.vb"}, _baseDirectory)
            Assert.Equal(CType(&H1024, ULong), parsedArgs.EmitOptions.BaseAddress)
            parsedArgs = DefaultParse({"/baseaddress:02048", "a.vb"}, _baseDirectory)
            Assert.Equal(CType(&H2048, ULong), parsedArgs.EmitOptions.BaseAddress)
            parsedArgs = DefaultParse({"/baseaddress:04096", "a.vb"}, _baseDirectory)
            Assert.Equal(CType(&H4096, ULong), parsedArgs.EmitOptions.BaseAddress)
            parsedArgs = DefaultParse({"/baseaddress:08192", "a.vb"}, _baseDirectory)
            Assert.Equal(CType(&H8192, ULong), parsedArgs.EmitOptions.BaseAddress)

            ' test default (no value)
            parsedArgs = DefaultParse({"/platform:x86", "a.vb"}, _baseDirectory)
            Assert.Equal(CType(0, ULong), parsedArgs.EmitOptions.BaseAddress)

            ' test missing 
            parsedArgs = DefaultParse({"/baseaddress:", "a.vb"}, _baseDirectory)
            Verify(parsedArgs.Errors, Diagnostic(ERRID.ERR_ArgumentRequired).WithArguments("baseaddress", ":<number>"))

            ' test illegal
            parsedArgs = DefaultParse({"/baseaddress:0x10000000000000000", "a.vb"}, _baseDirectory)
            Verify(parsedArgs.Errors, Diagnostic(ERRID.ERR_InvalidSwitchValue).WithArguments("baseaddress", "0x10000000000000000"))
            parsedArgs = DefaultParse({"/BASEADDRESS:-1", "a.vb"}, _baseDirectory)
            Verify(parsedArgs.Errors, Diagnostic(ERRID.ERR_InvalidSwitchValue).WithArguments("baseaddress", "-1"))
            parsedArgs = DefaultParse({"/BASEADDRESS:" + ULong.MaxValue.ToString, "a.vb"}, _baseDirectory)
            Verify(parsedArgs.Errors, Diagnostic(ERRID.ERR_InvalidSwitchValue).WithArguments("baseaddress", ULong.MaxValue.ToString))
        End Sub

        <Fact()>
        Public Sub BinaryFile()
            Dim binaryPath = Temp.CreateFile().WriteAllBytes(TestResources.NetFX.v4_0_30319.mscorlib).Path
            Dim outWriter As New StringWriter()
            Dim exitCode As Integer = New MockVisualBasicCompiler(Nothing, _baseDirectory, {"/nologo", "/preferreduilang:en", binaryPath}).Run(outWriter, Nothing)
            Assert.Equal(1, exitCode)
            Assert.Equal("vbc : error BC2015: the file '" + binaryPath + "' is not a text file", outWriter.ToString.Trim())

            CleanupAllGeneratedFiles(binaryPath)
        End Sub

        <Fact()>
        Public Sub AddModule()
            Dim parsedArgs = DefaultParse({"/nostdlib", "/vbruntime-", "/addMODULE:c:\,d:\x\y\z,abc,,", "a.vb"}, _baseDirectory)
            parsedArgs.Errors.Verify()
            Assert.Equal(3, parsedArgs.MetadataReferences.Length)
            Assert.Equal("c:\", parsedArgs.MetadataReferences(0).Reference)
            Assert.Equal(MetadataImageKind.Module, parsedArgs.MetadataReferences(0).Properties.Kind)
            Assert.Equal("d:\x\y\z", parsedArgs.MetadataReferences(1).Reference)
            Assert.Equal(MetadataImageKind.Module, parsedArgs.MetadataReferences(1).Properties.Kind)
            Assert.Equal("abc", parsedArgs.MetadataReferences(2).Reference)
            Assert.Equal(MetadataImageKind.Module, parsedArgs.MetadataReferences(2).Properties.Kind)
            Assert.False(parsedArgs.MetadataReferences(0).Reference.EndsWith("mscorlib.dll", StringComparison.Ordinal))
            Assert.False(parsedArgs.MetadataReferences(1).Reference.EndsWith("mscorlib.dll", StringComparison.Ordinal))
            Assert.False(parsedArgs.MetadataReferences(2).Reference.EndsWith("mscorlib.dll", StringComparison.Ordinal))
            Assert.True(parsedArgs.DefaultCoreLibraryReference.Value.Reference.EndsWith("mscorlib.dll", StringComparison.Ordinal))
            Assert.Equal(MetadataImageKind.Assembly, parsedArgs.DefaultCoreLibraryReference.Value.Properties.Kind)

            parsedArgs = DefaultParse({"/ADDMODULE", "a.vb"}, _baseDirectory)
            parsedArgs.Errors.Verify(Diagnostic(ERRID.ERR_ArgumentRequired).WithArguments("addmodule", ":<file_list>"))

            parsedArgs = DefaultParse({"/addmodule:", "a.vb"}, _baseDirectory)
            parsedArgs.Errors.Verify(Diagnostic(ERRID.ERR_ArgumentRequired).WithArguments("addmodule", ":<file_list>"))

            parsedArgs = DefaultParse({"/addmodule+", "a.vb"}, _baseDirectory)
            parsedArgs.Errors.Verify(Diagnostic(ERRID.WRN_BadSwitch).WithArguments("/addmodule+")) ' TODO: Dev11 reports ERR_ArgumentRequired
        End Sub

        <Fact()>
        Public Sub LibPathsAndLibEnvVariable()
            Dim parsedArgs = DefaultParse({"/libpath:c:\,d:\x\y\z,abc,,", "a.vb"}, _baseDirectory)
            parsedArgs.Errors.Verify()
            AssertReferencePathsEqual(parsedArgs.ReferencePaths, Nothing, "c:\", "d:\x\y\z", Path.Combine(_baseDirectory, "abc"))

            parsedArgs = DefaultParse({"/lib:c:\Windows", "/libpaths:abc\def, , , ", "a.vb"}, _baseDirectory)
            parsedArgs.Errors.Verify()
            AssertReferencePathsEqual(parsedArgs.ReferencePaths, Nothing, "c:\Windows", Path.Combine(_baseDirectory, "abc\def"))

            parsedArgs = DefaultParse({"/libpath", "a.vb"}, _baseDirectory)
            parsedArgs.Errors.Verify(Diagnostic(ERRID.ERR_ArgumentRequired).WithArguments("libpath", ":<path_list>"))

            parsedArgs = DefaultParse({"/libpath:", "a.vb"}, _baseDirectory)
            parsedArgs.Errors.Verify(Diagnostic(ERRID.ERR_ArgumentRequired).WithArguments("libpath", ":<path_list>"))

            parsedArgs = DefaultParse({"/libpath+", "a.vb"}, _baseDirectory)
            parsedArgs.Errors.Verify(Diagnostic(ERRID.WRN_BadSwitch).WithArguments("/libpath+")) ' TODO: Dev11 reports ERR_ArgumentRequired
        End Sub

        <Fact(), WorkItem(546005, "http://vstfdevdiv:8080/DevDiv2/DevDiv/_workitems/edit/546005")>
        Public Sub LibPathsAndLibEnvVariable_Relative_vbc()
            Dim tempFolder = Temp.CreateDirectory()
            Dim baseDirectory = tempFolder.ToString()

            Dim subFolder = tempFolder.CreateDirectory("temp")
            Dim subDirectory = subFolder.ToString()

            Dim src = Temp.CreateFile("a.vb")
            src.WriteAllText("Imports System")

            Dim outWriter As New StringWriter()
            Dim exitCode As Integer = New MockVisualBasicCompiler(Nothing, subDirectory, {"/nologo", "/t:library", "/out:abc.xyz", src.ToString()}).Run(outWriter, Nothing)
            Assert.Equal(0, exitCode)
            Assert.Equal("", outWriter.ToString().Trim())

            outWriter = New StringWriter()
            exitCode = New MockVisualBasicCompiler(Nothing, baseDirectory, {"/nologo", "/libpath:temp", "/r:abc.xyz.dll", "/t:library", src.ToString()}).Run(outWriter, Nothing)
            Assert.Equal(0, exitCode)
            Assert.Equal("", outWriter.ToString().Trim())

            CleanupAllGeneratedFiles(src.Path)
        End Sub

        <Fact()>
        Public Sub UnableWriteOutput()
            Dim tempFolder = Temp.CreateDirectory()
            Dim baseDirectory = tempFolder.ToString()
            Dim subFolder = tempFolder.CreateDirectory("temp.dll")

            Dim src = Temp.CreateFile("a.vb")
            src.WriteAllText("Imports System")

            Dim outWriter As New StringWriter()
            Dim exitCode As Integer = New MockVisualBasicCompiler(Nothing, baseDirectory, {"/nologo", "/preferreduilang:en", "/t:library", "/out:" & subFolder.ToString(), src.ToString()}).Run(outWriter, Nothing)
            Assert.Equal(1, exitCode)
            Assert.True(outWriter.ToString().Contains("error BC2012: can't open '" & subFolder.ToString() & "' for writing: ")) ' Cannot create a file when that file already exists.

            CleanupAllGeneratedFiles(src.Path)
        End Sub

        <Fact()>
        Public Sub SdkPathAndLibEnvVariable()
            Dim parsedArgs = DefaultParse({"/libpath:c:lib2", "/sdkpath:<>,d:\sdk1", "/vbruntime*", "/nostdlib", "a.vb"}, _baseDirectory)

            ' invalid paths are ignored
            parsedArgs.Errors.Verify()
            AssertReferencePathsEqual(parsedArgs.ReferencePaths, "d:\sdk1")

            parsedArgs = DefaultParse({"/sdkpath:c:\Windows", "/sdkpath:d:\Windows", "/vbruntime*", "/nostdlib", "a.vb"}, _baseDirectory)
            parsedArgs.Errors.Verify()
            AssertReferencePathsEqual(parsedArgs.ReferencePaths, "d:\Windows")

            parsedArgs = DefaultParse({"/sdkpath:c:\Windows,d:\blah", "a.vb"}, _baseDirectory)
            AssertReferencePathsEqual(parsedArgs.ReferencePaths, "c:\Windows", "d:\blah")

            parsedArgs = DefaultParse({"/libpath:c:\Windows,d:\blah", "/sdkpath:c:\lib2", "a.vb"}, _baseDirectory)
            AssertReferencePathsEqual(parsedArgs.ReferencePaths, "c:\lib2", "c:\Windows", "d:\blah")

            parsedArgs = DefaultParse({"/sdkpath", "/vbruntime*", "/nostdlib", "a.vb"}, _baseDirectory)
            parsedArgs.Errors.Verify(Diagnostic(ERRID.ERR_ArgumentRequired).WithArguments("sdkpath", ":<path>"))

            parsedArgs = DefaultParse({"/sdkpath:", "a.vb"}, _baseDirectory)
            parsedArgs.Errors.Verify(Diagnostic(ERRID.ERR_ArgumentRequired).WithArguments("sdkpath", ":<path>"))

            parsedArgs = DefaultParse({"/sdkpath+", "/vbruntime*", "/nostdlib", "a.vb"}, _baseDirectory)
            parsedArgs.Errors.Verify(Diagnostic(ERRID.WRN_BadSwitch).WithArguments("/sdkpath+")) ' TODO: Dev11 reports ERR_ArgumentRequired
        End Sub

        <Fact()>
        Public Sub VbRuntime()

            Dim dir = Temp.CreateDirectory()
            Dim src = dir.CreateFile("src.vb")
            src.WriteAllText(
    <text>
Imports Microsoft.VisualBasic
Class C
Dim a = vbLf
Dim b = Loc
End Class
</text>.Value.Replace(vbLf, vbCrLf))

            Dim output = ProcessUtilities.RunAndGetOutput(s_basicCompilerExecutable, "/nologo /preferreduilang:en /vbruntime /t:library " & src.ToString(), expectedRetCode:=1)
            AssertOutput(
    <text>
src.vb(5) : error BC30455: Argument not specified for parameter 'FileNumber' of 'Public Function Loc(FileNumber As Integer) As Long'.
Dim b = Loc
        ~~~
</text>, output)

            output = ProcessUtilities.RunAndGetOutput(s_basicCompilerExecutable, "/nologo /preferreduilang:en /vbruntime+ /t:library " & src.ToString(), expectedRetCode:=1)
            AssertOutput(
    <text>
src.vb(5) : error BC30455: Argument not specified for parameter 'FileNumber' of 'Public Function Loc(FileNumber As Integer) As Long'.
Dim b = Loc
        ~~~
</text>, output)

            output = ProcessUtilities.RunAndGetOutput(s_basicCompilerExecutable, "/nologo /preferreduilang:en /vbruntime* /t:library /r:System.dll " & src.ToString(), expectedRetCode:=1)
            AssertOutput(
    <text>
src.vb(5) : error BC30451: 'Loc' is not declared. It may be inaccessible due to its protection level.
Dim b = Loc
        ~~~
</text>, output)

            output = ProcessUtilities.RunAndGetOutput(s_basicCompilerExecutable, "/nologo /preferreduilang:en /vbruntime+ /vbruntime:abc /vbruntime* /t:library /r:System.dll " & src.ToString(), expectedRetCode:=1)
            AssertOutput(
    <text>
src.vb(5) : error BC30451: 'Loc' is not declared. It may be inaccessible due to its protection level.
Dim b = Loc
        ~~~
</text>, output)

            output = ProcessUtilities.RunAndGetOutput(s_basicCompilerExecutable, "/nologo /preferreduilang:en /vbruntime+ /vbruntime:abc /t:library " & src.ToString(), expectedRetCode:=1)
            AssertOutput(
    <text>
vbc : error BC2017: could not find library 'abc'
</text>, output)

            Dim newVbCore = dir.CreateFile("Microsoft.VisualBasic.dll")
            newVbCore.WriteAllBytes(File.ReadAllBytes(Path.Combine(RuntimeEnvironment.GetRuntimeDirectory(), "Microsoft.VisualBasic.dll")))

            output = ProcessUtilities.RunAndGetOutput(s_basicCompilerExecutable, "/nologo /preferreduilang:en /vbruntime:" & newVbCore.ToString() & " /t:library " & src.ToString(), expectedRetCode:=1)
            AssertOutput(
    <text>
src.vb(5) : error BC30455: Argument not specified for parameter 'FileNumber' of 'Public Function Loc(FileNumber As Integer) As Long'.
Dim b = Loc
        ~~~
</text>, output)


            CleanupAllGeneratedFiles(src.Path)
        End Sub

        <WorkItem(997208, "http://vstfdevdiv:8080/DevDiv2/DevDiv/_workitems/edit/997208")>
        <Fact>
        Public Sub VbRuntime02()

            Dim dir = Temp.CreateDirectory()
            Dim src = dir.CreateFile("src.vb")
            src.WriteAllText(
    <text>
Imports Microsoft.VisualBasic
Class C
Dim a = vbLf
Dim b = Loc
End Class
</text>.Value.Replace(vbLf, vbCrLf))

            Dim output = ProcessUtilities.RunAndGetOutput(s_basicCompilerExecutable, "/nologo /preferreduilang:en /nostdlib /r:mscorlib.dll /vbruntime- /t:library /d:_MyType=\""Empty\"" " & src.ToString(), expectedRetCode:=1)
            AssertOutput(
    <text>
src.vb(2) : warning BC40056: Namespace or type specified in the Imports 'Microsoft.VisualBasic' doesn't contain any public member or cannot be found. Make sure the namespace or the type is defined and contains at least one public member. Make sure the imported element name doesn't use any aliases.
Imports Microsoft.VisualBasic
        ~~~~~~~~~~~~~~~~~~~~~
src.vb(4) : error BC30451: 'vbLf' is not declared. It may be inaccessible due to its protection level.
Dim a = vbLf
        ~~~~
src.vb(5) : error BC30451: 'Loc' is not declared. It may be inaccessible due to its protection level.
Dim b = Loc
        ~~~
</text>, output)

            CleanupAllGeneratedFiles(src.Path)
        End Sub

        <Fact()>
        Public Sub VbRuntimeEmbeddedIsIncompatibleWithNetModule()
            Dim opt = TestOptions.ReleaseModule

            opt = opt.WithEmbedVbCoreRuntime(True)
            opt.Errors.Verify(Diagnostic(ERRID.ERR_VBCoreNetModuleConflict))

            CreateCompilationWithMscorlibAndVBRuntime(<compilation><file/></compilation>, opt).GetDiagnostics().Verify(Diagnostic(ERRID.ERR_VBCoreNetModuleConflict))

            opt = opt.WithOutputKind(OutputKind.DynamicallyLinkedLibrary)
            opt.Errors.Verify()

            CreateCompilationWithMscorlibAndVBRuntime(<compilation><file/></compilation>, opt).GetDiagnostics().Verify()
        End Sub

        <Fact()>
        Public Sub SdkPathInAction()

            Dim dir = Temp.CreateDirectory()
            Dim src = dir.CreateFile("src.vb")
            src.WriteAllText(
    <text>
Class C
End Class
</text>.Value.Replace(vbLf, vbCrLf))

            Dim output = ProcessUtilities.RunAndGetOutput(s_basicCompilerExecutable, "/nologo /preferreduilang:en /nostdlib /sdkpath:l:\x /t:library " & src.ToString(), expectedRetCode:=1, startFolder:=dir.Path)
            AssertOutput(
    <text>
        vbc : error BC2017: could not find library 'Microsoft.VisualBasic.dll'
        </text>, output)

            output = ProcessUtilities.RunAndGetOutput(s_basicCompilerExecutable, "/nologo /preferreduilang:en /nostdlib /r:mscorlib.dll /vbruntime- /sdkpath:c:folder /t:library " & src.ToString(), expectedRetCode:=1, startFolder:=dir.Path)
            AssertOutput(
    <text> 
vbc : error BC2017: could not find library 'mscorlib.dll'
</text>, output)

            output = ProcessUtilities.RunAndGetOutput(s_basicCompilerExecutable, "/nologo /preferreduilang:en /nostdlib /sdkpath:" & dir.Path & " /t:library " & src.ToString(), expectedRetCode:=1, startFolder:=dir.Path)
            AssertOutput(
    <text>
vbc : error BC2017: could not find library 'Microsoft.VisualBasic.dll'
</text>, output.Replace(dir.Path, "{SDKPATH}"))

            ' Create 'System.Runtime.dll'
            Dim sysRuntime = dir.CreateFile("System.Runtime.dll")
            sysRuntime.WriteAllBytes(File.ReadAllBytes(Path.Combine(RuntimeEnvironment.GetRuntimeDirectory(), "System.Runtime.dll")))

            output = ProcessUtilities.RunAndGetOutput(s_basicCompilerExecutable, "/nologo /preferreduilang:en /nostdlib /sdkpath:" & dir.Path & " /t:library " & src.ToString(), expectedRetCode:=1, startFolder:=dir.Path)
            AssertOutput(
    <text>
vbc : error BC2017: could not find library 'Microsoft.VisualBasic.dll'
</text>, output.Replace(dir.Path, "{SDKPATH}"))

            ' trash in 'System.Runtime.dll'
            sysRuntime.WriteAllBytes({0, 1, 2, 3, 4, 5})

            output = ProcessUtilities.RunAndGetOutput(s_basicCompilerExecutable, "/nologo /preferreduilang:en /nostdlib /sdkpath:" & dir.Path & " /t:library " & src.ToString(), expectedRetCode:=1, startFolder:=dir.Path)
            AssertOutput(
    <text>
vbc : error BC2017: could not find library 'Microsoft.VisualBasic.dll'
</text>, output.Replace(dir.Path, "{SDKPATH}"))

            ' Create 'mscorlib.dll'
            Dim msCorLib = dir.CreateFile("mscorlib.dll")
            msCorLib.WriteAllBytes(File.ReadAllBytes(Path.Combine(RuntimeEnvironment.GetRuntimeDirectory(), "mscorlib.dll")))

            ' NOT: both libraries exist, but 'System.Runtime.dll' is invalid, so we need to pick up 'mscorlib.dll'
            output = ProcessUtilities.RunAndGetOutput(s_basicCompilerExecutable, "/nologo /nostdlib /sdkpath:" & dir.Path & " /t:library /vbruntime* /r:" & Path.Combine(RuntimeEnvironment.GetRuntimeDirectory(), "System.dll") & " " & src.ToString(), startFolder:=dir.Path)
            AssertOutput(<text></text>, output.Replace(dir.Path, "{SDKPATH}")) ' SUCCESSFUL BUILD with 'mscorlib.dll' and embedded VbCore

            File.Delete(sysRuntime.Path)

            ' NOTE: only 'mscorlib.dll' exists
            output = ProcessUtilities.RunAndGetOutput(s_basicCompilerExecutable, "/nologo /nostdlib /sdkpath:" & dir.Path & " /t:library /vbruntime* /r:" & Path.Combine(RuntimeEnvironment.GetRuntimeDirectory(), "System.dll") & " " & src.ToString(), startFolder:=dir.Path)
            AssertOutput(<text></text>, output.Replace(dir.Path, "{SDKPATH}"))

            File.Delete(msCorLib.Path)

            CleanupAllGeneratedFiles(src.Path)
        End Sub

        <WorkItem(598158, "http://vstfdevdiv:8080/DevDiv2/DevDiv/_workitems/edit/598158")>
        <Fact()>
        Public Sub MultiplePathsInSdkPath()

            Dim dir = Temp.CreateDirectory()
            Dim src = dir.CreateFile("src.vb")
            src.WriteAllText(
    <text>
Class C
End Class
</text>.Value.Replace(vbLf, vbCrLf))

            Dim output As String = ""

            Dim subFolder1 = dir.CreateDirectory("fldr1")
            Dim subFolder2 = dir.CreateDirectory("fldr2")

            Dim sdkMultiPath = subFolder1.Path & "," & subFolder2.Path
            Dim cmd As String = " /nologo /preferreduilang:en /sdkpath:" & sdkMultiPath &
                      " /t:library /r:" & Path.Combine(RuntimeEnvironment.GetRuntimeDirectory(), "System.dll") &
                      " " & src.ToString()
            Dim cmdNoStdLibNoRuntime As String = "/nostdlib /vbruntime* /r:mscorlib.dll /preferreduilang:en" & cmd

            ' NOTE: no 'mscorlib.dll' exists
            output = ProcessUtilities.RunAndGetOutput(s_basicCompilerExecutable, cmdNoStdLibNoRuntime, startFolder:=dir.Path, expectedRetCode:=1)
            AssertOutput(<text>vbc : error BC2017: could not find library 'mscorlib.dll'</text>, output.Replace(dir.Path, "{SDKPATH}"))

            ' Create '<dir>\fldr2\mscorlib.dll'
            Dim msCorLib = subFolder2.CreateFile("mscorlib.dll")
            msCorLib.WriteAllBytes(File.ReadAllBytes(Path.Combine(RuntimeEnvironment.GetRuntimeDirectory(), "mscorlib.dll")))

            ' NOTE: only 'mscorlib.dll' exists
            output = ProcessUtilities.RunAndGetOutput(s_basicCompilerExecutable, cmdNoStdLibNoRuntime, startFolder:=dir.Path)
            AssertOutput(<text></text>, output.Replace(dir.Path, "{SDKPATH}"))

            output = ProcessUtilities.RunAndGetOutput(s_basicCompilerExecutable, cmd, startFolder:=dir.Path, expectedRetCode:=1)
            AssertOutput(
    <text>
vbc : warning BC40049: Could not find standard library 'System.dll'.
vbc : error BC2017: could not find library 'Microsoft.VisualBasic.dll'
</text>, output.Replace(dir.Path, "{SDKPATH}"))

            File.Delete(msCorLib.Path)
            CleanupAllGeneratedFiles(src.Path)
        End Sub

        <Fact()>
        Public Sub NostdlibInAction()

            Dim dir = Temp.CreateDirectory()
            Dim src = dir.CreateFile("src.vb")
            src.WriteAllText(
    <text>
Class C
End Class
</text>.Value.Replace(vbLf, vbCrLf))

            Dim output = ProcessUtilities.RunAndGetOutput(s_basicCompilerExecutable, "/nologo /preferreduilang:en /nostdlib /t:library " & src.ToString(), startFolder:=dir.Path, expectedRetCode:=1)
            Assert.Contains("error BC30002: Type 'Global.System.ComponentModel.EditorBrowsable' is not defined.", output, StringComparison.Ordinal)

            output = ProcessUtilities.RunAndGetOutput(s_basicCompilerExecutable, "/nologo /nostdlib /define:_MYTYPE=\""Empty\"" /t:library " & src.ToString(), startFolder:=dir.Path)
            AssertOutput(<text></text>, output)

            output = ProcessUtilities.RunAndGetOutput(s_basicCompilerExecutable, "/nologo /preferreduilang:en /nostdlib /sdkpath:x:\ /vbruntime- /define:_MYTYPE=\""Empty\"" /t:library " & src.ToString(), expectedRetCode:=1, startFolder:=dir.Path)
            AssertOutput(
    <text>
src.vb(2) : error BC30002: Type 'System.Void' is not defined.
Class C
~~~~~~~
End Class
~~~~~~~~~
src.vb(2) : error BC31091: Import of type 'Object' from assembly or module 'src.dll' failed.
Class C
      ~
</text>, output)

            CleanupAllGeneratedFiles(src.Path)
        End Sub

        Private Sub AssertOutput(expected As XElement, output As String, Optional fileName As String = "src.vb")
            AssertOutput(expected.Value, output, fileName)
        End Sub

        Private Sub AssertOutput(expected As String, output As String, Optional fileName As String = "src.vb")
            output = Regex.Replace(output, "^.*" & fileName, fileName, RegexOptions.Multiline)
            output = Regex.Replace(output, "\r\n\s*\r\n", vbCrLf) ' empty strings
            output = output.Trim()
            Assert.Equal(expected.Replace(vbLf, vbCrLf).Trim, output)
        End Sub

        <Fact()>
        Public Sub ResponsePathInSearchPath()
            Dim file = Temp.CreateDirectory().CreateFile("vb.rsp")
            file.WriteAllText("")

            Dim parsedArgs = DefaultParse({"/libpath:c:\lib2,", "@" & file.ToString(), "a.vb"}, _baseDirectory)
            parsedArgs.Errors.Verify()
            AssertReferencePathsEqual(parsedArgs.ReferencePaths, Nothing, Path.GetDirectoryName(file.ToString()), "c:\lib2")

            CleanupAllGeneratedFiles(file.Path)
        End Sub

        Private Sub AssertReferencePathsEqual(refPaths As ImmutableArray(Of String), sdkPathOrNothing As String, ParamArray paths() As String)
            Assert.Equal(1 + paths.Length, refPaths.Length)
            Assert.Equal(If(sdkPathOrNothing, RuntimeEnvironment.GetRuntimeDirectory()), refPaths(0))
            For i = 0 To paths.Count - 1
                Assert.Equal(paths(i), refPaths(i + 1))
            Next
        End Sub

        <Fact()>
        Public Sub HighEntropyVirtualAddressSpace()
            Dim parsedArgs = DefaultParse({"/highentropyva", "a.vb"}, _baseDirectory)
            Assert.True(parsedArgs.EmitOptions.HighEntropyVirtualAddressSpace)
            parsedArgs = DefaultParse({"/highentropyva+", "a.vb"}, _baseDirectory)
            Assert.True(parsedArgs.EmitOptions.HighEntropyVirtualAddressSpace)
            parsedArgs = DefaultParse({"/highentropyva-", "a.vb"}, _baseDirectory)
            Assert.False(parsedArgs.EmitOptions.HighEntropyVirtualAddressSpace)
            parsedArgs = DefaultParse({"/highentropyva:+", "a.vb"}, _baseDirectory)
            Assert.False(parsedArgs.EmitOptions.HighEntropyVirtualAddressSpace)
            Verify(parsedArgs.Errors, Diagnostic(ERRID.WRN_BadSwitch).WithArguments("/highentropyva:+"))
            parsedArgs = DefaultParse({"/highentropyva:", "a.vb"}, _baseDirectory)
            Assert.False(parsedArgs.EmitOptions.HighEntropyVirtualAddressSpace)
            Verify(parsedArgs.Errors, Diagnostic(ERRID.WRN_BadSwitch).WithArguments("/highentropyva:"))
            parsedArgs = DefaultParse({"/highentropyva+ /highentropyva-", "a.vb"}, _baseDirectory)
            Assert.False(parsedArgs.EmitOptions.HighEntropyVirtualAddressSpace)
        End Sub

        <Fact>
        Public Sub Win32ResQuotes()
            Dim responseFile As String() = {
                " /win32resource:d:\\""abc def""\a""b c""d\a.res"
            }

            Dim args = DefaultParse(VisualBasicCommandLineParser.ParseResponseLines(responseFile), "c:\")
            Assert.Equal("d:\abc def\ab cd\a.res", args.Win32ResourceFile)

            responseFile = {
                " /win32icon:d:\\""abc def""\a""b c""d\a.ico"
            }

            args = DefaultParse(VisualBasicCommandLineParser.ParseResponseLines(responseFile), "c:\")
            Assert.Equal("d:\abc def\ab cd\a.ico", args.Win32Icon)

            responseFile = {
                " /win32manifest:d:\\""abc def""\a""b c""d\a.manifest"
            }

            args = DefaultParse(VisualBasicCommandLineParser.ParseResponseLines(responseFile), "c:\")
            Assert.Equal("d:\abc def\ab cd\a.manifest", args.Win32Manifest)
        End Sub

        <Fact>
        Public Sub ResourceOnlyCompile()
            Dim parsedArgs = DefaultParse({"/resource:foo.vb,ed", "/out:e.dll"}, _baseDirectory)
            parsedArgs.Errors.Verify()
            parsedArgs = DefaultParse({"/resource:foo.vb,ed"}, _baseDirectory)
            parsedArgs.Errors.Verify(Diagnostic(ERRID.ERR_NoSourcesOut))
        End Sub

        <Fact>
        Public Sub OutputFileName1()
            Dim source1 = <![CDATA[
Class A
End Class
]]>

            Dim source2 = <![CDATA[
Class B
    Shared Sub Main()
    End Sub
End Class
]]>

            ' Name comes from name of first file.
            CheckOutputFileName(
                source1, source2,
                inputName1:="p.cs", inputName2:="q.cs",
                commandLineArguments:={"/target:library"},
                expectedOutputName:="p.dll")
        End Sub

        <Fact>
        Public Sub OutputFileName2()
            Dim source1 = <![CDATA[
Class A
End Class
]]>

            Dim source2 = <![CDATA[
Class B
    Shared Sub Main()
    End Sub
End Class
]]>

            ' Name comes from command-line option.
            CheckOutputFileName(
                source1, source2,
                inputName1:="p.cs", inputName2:="q.cs",
                commandLineArguments:={"/target:library", "/out:r.dll"},
                expectedOutputName:="r.dll")
        End Sub

        <Fact>
        Public Sub OutputFileName3()
            Dim source1 = <![CDATA[
Class A
End Class
]]>

            Dim source2 = <![CDATA[
Class B
    Shared Sub Main()
    End Sub
End Class
]]>

            ' Name comes from name of first file.
            CheckOutputFileName(
                source1, source2,
                inputName1:="p.cs", inputName2:="q.cs",
                commandLineArguments:={"/target:exe"},
                expectedOutputName:="p.exe")
        End Sub

        <Fact>
        Public Sub OutputFileName4()
            Dim source1 = <![CDATA[
Class A
End Class
]]>

            Dim source2 = <![CDATA[
Class B
    Shared Sub Main()
    End Sub
End Class
]]>

            ' Name comes from command-line option.
            CheckOutputFileName(
                source1, source2,
                inputName1:="p.cs", inputName2:="q.cs",
                commandLineArguments:={"/target:exe", "/out:r.exe"},
                expectedOutputName:="r.exe")
        End Sub

        <Fact>
        Public Sub OutputFileName5()
            Dim source1 = <![CDATA[
Class A
    Shared Sub Main()
    End Sub
End Class
]]>

            Dim source2 = <![CDATA[
Class B
    Shared Sub Main()
    End Sub
End Class
]]>

            ' Name comes from name of first file.
            CheckOutputFileName(
                source1, source2,
                inputName1:="p.cs", inputName2:="q.cs",
                commandLineArguments:={"/target:exe", "/main:A"},
                expectedOutputName:="p.exe")
        End Sub

        <Fact>
        Public Sub OutputFileName6()
            Dim source1 = <![CDATA[
Class A
    Shared Sub Main()
    End Sub
End Class
]]>

            Dim source2 = <![CDATA[
Class B
    Shared Sub Main()
    End Sub
End Class
]]>

            ' Name comes from name of first file.
            CheckOutputFileName(
                source1, source2,
                inputName1:="p.cs", inputName2:="q.cs",
                commandLineArguments:={"/target:exe", "/main:B"},
                expectedOutputName:="p.exe")
        End Sub

        <WorkItem(545773, "http://vstfdevdiv:8080/DevDiv2/DevDiv/_workitems/edit/545773")>
        <Fact>
        Public Sub OutputFileName7()
            Dim source1 = <![CDATA[
Class A
End Class
]]>

            Dim source2 = <![CDATA[
Class B
    Shared Sub Main()
    End Sub
End Class
]]>

            ' Name comes from command-line option.
            CheckOutputFileName(
                source1, source2,
                inputName1:="p.cs", inputName2:="q.cs",
                commandLineArguments:={"/target:library", "/out:foo"},
                expectedOutputName:="foo.dll")
        End Sub

        <WorkItem(545773, "http://vstfdevdiv:8080/DevDiv2/DevDiv/_workitems/edit/545773")>
        <Fact>
        Public Sub OutputFileName8()
            Dim source1 = <![CDATA[
Class A
End Class
]]>

            Dim source2 = <![CDATA[
Class B
    Shared Sub Main()
    End Sub
End Class
]]>

            ' Name comes from command-line option.
            CheckOutputFileName(
                source1, source2,
                inputName1:="p.cs", inputName2:="q.cs",
                commandLineArguments:={"/target:library", "/out:foo. "},
                expectedOutputName:="foo.dll")
        End Sub

        <WorkItem(545773, "http://vstfdevdiv:8080/DevDiv2/DevDiv/_workitems/edit/545773")>
        <Fact>
        Public Sub OutputFileName9()
            Dim source1 = <![CDATA[
Class A
End Class
]]>

            Dim source2 = <![CDATA[
Class B
    Shared Sub Main()
    End Sub
End Class
]]>

            ' Name comes from command-line option.
            CheckOutputFileName(
                source1, source2,
                inputName1:="p.cs", inputName2:="q.cs",
                commandLineArguments:={"/target:library", "/out:foo.a"},
                expectedOutputName:="foo.a.dll")
        End Sub

        <WorkItem(545773, "http://vstfdevdiv:8080/DevDiv2/DevDiv/_workitems/edit/545773")>
        <Fact>
        Public Sub OutputFileName10()
            Dim source1 = <![CDATA[
Class A
End Class
]]>

            Dim source2 = <![CDATA[
Class B
    Shared Sub Main()
    End Sub
End Class
]]>

            ' Name comes from command-line option.
            CheckOutputFileName(
                source1, source2,
                inputName1:="p.cs", inputName2:="q.cs",
                commandLineArguments:={"/target:module", "/out:foo.a"},
                expectedOutputName:="foo.a")
        End Sub

        <WorkItem(545773, "http://vstfdevdiv:8080/DevDiv2/DevDiv/_workitems/edit/545773")>
        <Fact>
        Public Sub OutputFileName11()
            Dim source1 = <![CDATA[
Class A
End Class
]]>

            Dim source2 = <![CDATA[
Class B
    Shared Sub Main()
    End Sub
End Class
]]>

            ' Name comes from command-line option.
            CheckOutputFileName(
                source1, source2,
                inputName1:="p.cs", inputName2:="q.cs",
                commandLineArguments:={"/target:module", "/out:foo.a . . . . "},
                expectedOutputName:="foo.a")
        End Sub

        <WorkItem(545773, "http://vstfdevdiv:8080/DevDiv2/DevDiv/_workitems/edit/545773")>
        <Fact>
        Public Sub OutputFileName12()
            Dim source1 = <![CDATA[
Class A
End Class
]]>

            Dim source2 = <![CDATA[
Class B
    Shared Sub Main()
    End Sub
End Class
]]>

            ' Name comes from command-line option.
            CheckOutputFileName(
                source1, source2,
                inputName1:="p.cs", inputName2:="q.cs",
                commandLineArguments:={"/target:module", "/out:foo. . . . . "},
                expectedOutputName:="foo.netmodule")
        End Sub

        <Fact>
        Public Sub OutputFileName13()
            Dim source1 = <![CDATA[
Class A
End Class
]]>

            Dim source2 = <![CDATA[
Class B
    Shared Sub Main()
    End Sub
End Class
]]>

            ' Name comes from name of first file.
            CheckOutputFileName(
                source1, source2,
                inputName1:="p.cs", inputName2:="q.cs",
                commandLineArguments:={"/target:winmdobj"},
                expectedOutputName:="p.winmdobj")
        End Sub

        <Fact>
        Public Sub OutputFileName14()
            Dim source1 = <![CDATA[
Class A
End Class
]]>

            Dim source2 = <![CDATA[
Class B
    Shared Sub Main()
    End Sub
End Class
]]>

            ' Name comes from name of first file.
            CheckOutputFileName(
                source1, source2,
                inputName1:="p.cs", inputName2:="q.cs",
                commandLineArguments:={"/target:appcontainerexe"},
                expectedOutputName:="p.exe")
        End Sub

        Private Sub CheckOutputFileName(source1 As XCData, source2 As XCData, inputName1 As String, inputName2 As String, commandLineArguments As String(), expectedOutputName As String)
            Dim dir = Temp.CreateDirectory()

            Dim file1 = dir.CreateFile(inputName1)
            file1.WriteAllText(source1.Value)

            Dim file2 = dir.CreateFile(inputName2)
            file2.WriteAllText(source2.Value)

            Dim outWriter As New StringWriter()
            Dim vbc As New MockVisualBasicCompiler(Nothing, dir.Path, commandLineArguments.Concat({inputName1, inputName2}).ToArray())
            Dim exitCode As Integer = vbc.Run(outWriter, Nothing)
            If exitCode <> 0 Then
                Console.WriteLine(outWriter.ToString())
                Assert.Equal(0, exitCode)
            End If

            Assert.Equal(1, Directory.EnumerateFiles(dir.Path, "*" & PathUtilities.GetExtension(expectedOutputName)).Count())
            Assert.Equal(1, Directory.EnumerateFiles(dir.Path, expectedOutputName).Count())


            If System.IO.File.Exists(expectedOutputName) Then
                System.IO.File.Delete(expectedOutputName)
            End If

            CleanupAllGeneratedFiles(file1.Path)
            CleanupAllGeneratedFiles(file2.Path)
        End Sub

        Private Shared Sub AssertSpecificDiagnostics(expectedCodes As Integer(), expectedOptions As ReportDiagnostic(), args As VisualBasicCommandLineArguments)
            Dim actualOrdered = args.CompilationOptions.SpecificDiagnosticOptions.OrderBy(Function(entry) entry.Key)

            AssertEx.Equal(
                expectedCodes.Select(Function(i) MessageProvider.Instance.GetIdForErrorCode(i)),
                actualOrdered.Select(Function(entry) entry.Key))

            AssertEx.Equal(expectedOptions, actualOrdered.Select(Function(entry) entry.Value))
        End Sub

        <Fact>
        Public Sub WarningsOptions()
            ' Baseline
            Dim parsedArgs = DefaultParse({"a.vb"}, _baseDirectory)
            Assert.Equal(ReportDiagnostic.Default, parsedArgs.CompilationOptions.GeneralDiagnosticOption)

            ' Test for /warnaserrors
            parsedArgs = DefaultParse({"/warnaserror", "a.vb"}, _baseDirectory)
            Assert.Equal(ReportDiagnostic.Error, parsedArgs.CompilationOptions.GeneralDiagnosticOption)

            ' Test for /warnaserrors+
            parsedArgs = DefaultParse({"/warnaserror+", "a.vb"}, _baseDirectory)
            Assert.Equal(ReportDiagnostic.Error, parsedArgs.CompilationOptions.GeneralDiagnosticOption)

            ' Test for /warnaserrors:
            parsedArgs = DefaultParse({"/warnaserror:", "a.vb"}, _baseDirectory)
            Assert.Equal(ReportDiagnostic.Default, parsedArgs.CompilationOptions.GeneralDiagnosticOption)

            ' Test for /warnaserrors:42024,42025
            parsedArgs = DefaultParse({"/warnaserror:42024,42025", "a.vb"}, _baseDirectory)
            Assert.Equal(ReportDiagnostic.Default, parsedArgs.CompilationOptions.GeneralDiagnosticOption)
            AssertSpecificDiagnostics({42024, 42025}, {ReportDiagnostic.Error, ReportDiagnostic.Error}, parsedArgs)

            ' Test for /warnaserrors+:
            parsedArgs = DefaultParse({"/warnaserror+:", "a.vb"}, _baseDirectory)
            Assert.Equal(ReportDiagnostic.Default, parsedArgs.CompilationOptions.GeneralDiagnosticOption)

            ' Test for /warnaserrors+:42024,42025
            parsedArgs = DefaultParse({"/warnaserror+:42024,42025", "a.vb"}, _baseDirectory)
            Assert.Equal(ReportDiagnostic.Default, parsedArgs.CompilationOptions.GeneralDiagnosticOption)
            AssertSpecificDiagnostics({42024, 42025}, {ReportDiagnostic.Error, ReportDiagnostic.Error}, parsedArgs)

            ' Test for /warnaserrors-
            parsedArgs = DefaultParse({"/warnaserror-", "a.vb"}, _baseDirectory)
            Assert.Equal(ReportDiagnostic.Default, parsedArgs.CompilationOptions.GeneralDiagnosticOption)

            ' Test for /warnaserrors-:
            parsedArgs = DefaultParse({"/warnaserror-:", "a.vb"}, _baseDirectory)
            Assert.Equal(ReportDiagnostic.Default, parsedArgs.CompilationOptions.GeneralDiagnosticOption)

            ' Test for /warnaserrors-:42024,42025
            parsedArgs = DefaultParse({"/warnaserror-:42024,42025", "a.vb"}, _baseDirectory)
            Assert.Equal(ReportDiagnostic.Default, parsedArgs.CompilationOptions.GeneralDiagnosticOption)
            AssertSpecificDiagnostics({42024, 42025}, {ReportDiagnostic.Default, ReportDiagnostic.Default}, parsedArgs)

            ' Test for /nowarn
            parsedArgs = DefaultParse({"/nowarn", "a.vb"}, _baseDirectory)
            Assert.Equal(ReportDiagnostic.Suppress, parsedArgs.CompilationOptions.GeneralDiagnosticOption)

            ' Test for /nowarn:
            parsedArgs = DefaultParse({"/nowarn:", "a.vb"}, _baseDirectory)
            Assert.Equal(ReportDiagnostic.Default, parsedArgs.CompilationOptions.GeneralDiagnosticOption)

            ' Test for /nowarn:42024,42025
            parsedArgs = DefaultParse({"/nowarn:42024,42025", "a.vb"}, _baseDirectory)
            Assert.Equal(ReportDiagnostic.Default, parsedArgs.CompilationOptions.GeneralDiagnosticOption)
            AssertSpecificDiagnostics({42024, 42025}, {ReportDiagnostic.Suppress, ReportDiagnostic.Suppress}, parsedArgs)
        End Sub

        <Fact()>
        Public Sub WarningsErrors()
            ' Previous versions of the compiler used to report warnings (BC2026, BC2014)
            ' whenever an unrecognized warning code was supplied via /nowarn or /warnaserror.
            ' We no longer generate a warning in such cases.

            ' Test for /warnaserrors:1
            Dim parsedArgs = DefaultParse({"/warnaserror:1", "a.vb"}, _baseDirectory)
            parsedArgs.Errors.Verify()

            ' Test for /warnaserrors:abc
            parsedArgs = DefaultParse({"/warnaserror:abc", "a.vb"}, _baseDirectory)
            parsedArgs.Errors.Verify()

            ' Test for /nowarn:1
            parsedArgs = DefaultParse({"/nowarn:1", "a.vb"}, _baseDirectory)
            parsedArgs.Errors.Verify()

            ' Test for /nowarn:abc
            parsedArgs = DefaultParse({"/nowarn:abc", "a.vb"}, _baseDirectory)
            parsedArgs.Errors.Verify()
        End Sub

        <WorkItem(545025, "http://vstfdevdiv:8080/DevDiv2/DevDiv/_workitems/edit/545025")>
        <Fact()>
        Public Sub CompilationWithWarnAsError()
            Dim source = <![CDATA[
Class A
    Shared Sub Main()
    End Sub
End Class
]]>
            ' Baseline without warning options (expect success)
            Dim exitCode As Integer = GetExitCode(source.Value, "a.vb", {})
            Assert.Equal(0, exitCode)

            ' The case with /warnaserror (expect to be success, since there will be no warning)
            exitCode = GetExitCode(source.Value, "b.vb", {"/warnaserror"})
            Assert.Equal(0, exitCode)

            ' The case with /warnaserror and /nowarn:1 (expect success)
            ' Note that even though the command line option has a warning, it is not going to become an error
            ' in order to avoid the halt of compilation. 
            exitCode = GetExitCode(source.Value, "c.vb", {"/warnaserror", "/nowarn:1"})
            Assert.Equal(0, exitCode)
        End Sub

        Public Function GetExitCode(source As String, fileName As String, commandLineArguments As String()) As Integer
            Dim dir = Temp.CreateDirectory()
            Dim file1 = dir.CreateFile(fileName)
            file1.WriteAllText(source)

            Dim outWriter As New StringWriter()
            Dim vbc As New MockVisualBasicCompiler(Nothing, dir.Path, commandLineArguments.Concat({fileName}).ToArray())
            Return vbc.Run(outWriter, Nothing)
        End Function

        <WorkItem(545214, "http://vstfdevdiv:8080/DevDiv2/DevDiv/_workitems/edit/545214")>
        <Fact()>
        Public Sub ErrorMessageWithSquiggles_01()
            Dim source =
                <compilation>
                    <file name="a.vb">Imports System

Module Program
    Sub Main(args As String())
        Dim x As Integer
        Dim yy As Integer
        Const zzz As Long = 0
    End Sub

    Function foo()
    End Function
End Module
                    </file>
                </compilation>

            Dim result =
                    <file name="output">Microsoft (R) Visual Basic Compiler version VERSION
Copyright (C) Microsoft Corporation. All rights reserved.

PATH(5) : warning BC42024: Unused local variable: 'x'.

        Dim x As Integer
            ~           
PATH(6) : warning BC42024: Unused local variable: 'yy'.

        Dim yy As Integer
            ~~           
PATH(7) : warning BC42099: Unused local constant: 'zzz'.

        Const zzz As Long = 0
              ~~~            
PATH(11) : warning BC42105: Function 'foo' doesn't return a value on all code paths. A null reference exception could occur at run time when the result is used.

    End Function
    ~~~~~~~~~~~~
</file>

            Dim fileName = "a.vb"
            Dim dir = Temp.CreateDirectory()
            Dim file = dir.CreateFile(fileName)
            file.WriteAllText(source.Value)

            Dim output As New StringWriter()
            Dim vbc As New MockVisualBasicCompiler(Nothing, dir.Path, {fileName, "/preferreduilang:en"})
            vbc.Run(output, Nothing)

            Dim version As String = FileVersionInfo.GetVersionInfo(GetType(VisualBasicCompiler).Assembly.Location).FileVersion
            Dim expected = result.Value.Replace("PATH", file.Path).Replace("VERSION", version).Replace(vbLf, vbCrLf).Trim()
            Dim actual = output.ToString().Trim()
            Assert.Equal(expected, actual)


            CleanupAllGeneratedFiles(file.Path)
        End Sub

        <WorkItem(545214, "http://vstfdevdiv:8080/DevDiv2/DevDiv/_workitems/edit/545214")>
        <Fact()>
        Public Sub ErrorMessageWithSquiggles_02()
            ' It verifies the case where diagnostic does not have the associated location in it.
            Dim source =
                <compilation>
                    <file name="a.vb">
                        <![CDATA[
Imports System.Runtime.CompilerServices

Module Module1
    Delegate Sub delegateType()

    Sub main()
        Dim a As ArgIterator = Nothing
        Dim d As delegateType = AddressOf a.Foo
    End Sub

    <Extension()> _
    Public Function Foo(ByVal x As ArgIterator) as Integer
	Return 1
    End Function
End Module
]]>
                    </file>
                </compilation>

            Dim result =
                    <file name="output">Microsoft (R) Visual Basic Compiler version VERSION
Copyright (C) Microsoft Corporation. All rights reserved.

PATH(9) : error BC36640: Instance of restricted type 'ArgIterator' cannot be used in a lambda expression.

        Dim d As delegateType = AddressOf a.Foo
                                          ~    
</file>

            Dim fileName = "a.vb"
            Dim dir = Temp.CreateDirectory()
            Dim file = dir.CreateFile(fileName)
            file.WriteAllText(source.Value)

            Dim output As New StringWriter()
            Dim vbc As New MockVisualBasicCompiler(Nothing, dir.Path, {fileName, "/preferreduilang:en", "-imports:System"})
            vbc.Run(output, Nothing)

            Dim version As String = FileVersionInfo.GetVersionInfo(GetType(VisualBasicCompiler).Assembly.Location).FileVersion
            Assert.Equal(result.Value.Replace("PATH", file.Path).Replace("VERSION", version).Replace(vbLf, vbCrLf), output.ToString())

            CleanupAllGeneratedFiles(file.Path)
        End Sub

        <WorkItem(545214, "http://vstfdevdiv:8080/DevDiv2/DevDiv/_workitems/edit/545214")>
        <Fact()>
        Public Sub ErrorMessageWithSquiggles_03()
            ' It verifies the case where the squiggles covers the error span with tabs in it.
            Dim source = "Module Module1" + vbCrLf +
                         "  Sub Main()" + vbCrLf +
                         "      Dim x As Integer = ""a" + vbTab + vbTab + vbTab + "b""c ' There is a tab in the string." + vbCrLf +
                         "  End Sub" + vbCrLf +
                         "End Module" + vbCrLf

            Dim result = <file name="output">Microsoft (R) Visual Basic Compiler version VERSION
Copyright (C) Microsoft Corporation. All rights reserved.

PATH(3) : error BC30201: Expression expected.

      Dim x As Integer = "a            b"c ' There is a tab in the string.
                         ~                                                 
PATH(3) : error BC30004: Character constant must contain exactly one character.

      Dim x As Integer = "a            b"c ' There is a tab in the string.
                         ~~~~~~~~~~~~~~~~~                       
</file>

            Dim fileName = "a.vb"
            Dim dir = Temp.CreateDirectory()
            Dim file = dir.CreateFile(fileName)
            file.WriteAllText(source)

            Dim output As New StringWriter()
            Dim vbc As New MockVisualBasicCompiler(Nothing, dir.Path, {fileName, "/preferreduilang:en"})
            vbc.Run(output, Nothing)

            Dim version As String = FileVersionInfo.GetVersionInfo(GetType(VisualBasicCompiler).Assembly.Location).FileVersion
            Dim expected = result.Value.Replace("PATH", file.Path).Replace("VERSION", version).Replace(vbLf, vbCrLf).Trim()
            Dim actual = output.ToString().Trim()
            Assert.Equal(expected, actual)

            CleanupAllGeneratedFiles(file.Path)
        End Sub

        <WorkItem(545214, "http://vstfdevdiv:8080/DevDiv2/DevDiv/_workitems/edit/545214")>
        <Fact()>
        Public Sub ErrorMessageWithSquiggles_04()
            ' It verifies the case where the squiggles covers multiple lines.
            Dim source =
                <compilation>
                    <file name="a.vb">
                        <![CDATA[
Imports System.Collections.Generic
Module Module1
    Sub Main()
        Dim i3 = From el In {
                3, 33, 333
                } Select el
    End Sub
End Module
]]>
                    </file>
                </compilation>

            Dim result =
                    <file name="output">Microsoft (R) Visual Basic Compiler version VERSION
Copyright (C) Microsoft Corporation. All rights reserved.

PATH(5) : error BC36593: Expression of type 'Integer()' is not queryable. Make sure you are not missing an assembly reference and/or namespace import for the LINQ provider.

        Dim i3 = From el In {
                            ~
                3, 33, 333
~~~~~~~~~~~~~~~~~~~~~~~~~~
                } Select el
~~~~~~~~~~~~~~~~~          
</file>

            Dim fileName = "a.vb"
            Dim dir = Temp.CreateDirectory()
            Dim file = dir.CreateFile(fileName)
            file.WriteAllText(source.Value)

            Dim output As New StringWriter()
            Dim vbc As New MockVisualBasicCompiler(Nothing, dir.Path, {fileName, "/preferreduilang:en"})
            vbc.Run(output, Nothing)

            Dim version As String = FileVersionInfo.GetVersionInfo(GetType(VisualBasicCompiler).Assembly.Location).FileVersion
            Assert.Equal(result.Value.Replace("PATH", file.Path).Replace("VERSION", version).Replace(vbLf, vbCrLf), output.ToString())

            CleanupAllGeneratedFiles(file.Path)
        End Sub

        <WorkItem(545214, "http://vstfdevdiv:8080/DevDiv2/DevDiv/_workitems/edit/545214")>
        <Fact()>
        Public Sub ErrorMessageWithSquiggles_05()
            ' It verifies the case where the squiggles covers multiple lines.
            Dim source =
                <compilation>
                    <file name="a.vb">
                        <![CDATA[
Imports System.Collections.Generic
Module _
    Module1
    Sub Main()
    End Sub
'End Module
]]>
                    </file>
                </compilation>

            Dim result =
                    <file name="output">Microsoft (R) Visual Basic Compiler version VERSION
Copyright (C) Microsoft Corporation. All rights reserved.

PATH(3) : error BC30625: 'Module' statement must end with a matching 'End Module'.

Module _
~~~~~~~~
    Module1
~~~~~~~~~~~
</file>

            Dim fileName = "a.vb"
            Dim dir = Temp.CreateDirectory()
            Dim file = dir.CreateFile(fileName)
            file.WriteAllText(source.Value)

            Dim output As New StringWriter()
            Dim vbc As New MockVisualBasicCompiler(Nothing, dir.Path, {fileName, "/preferreduilang:en"})
            vbc.Run(output, Nothing)

            Dim version As String = FileVersionInfo.GetVersionInfo(GetType(VisualBasicCompiler).Assembly.Location).FileVersion
            Assert.Equal(result.Value.Replace("PATH", file.Path).Replace("VERSION", version).Replace(vbLf, vbCrLf), output.ToString())

            CleanupAllGeneratedFiles(file.Path)
        End Sub

        <WorkItem(545214, "http://vstfdevdiv:8080/DevDiv2/DevDiv/_workitems/edit/545214")>
        <Fact()>
        Public Sub ErrorMessageWithSquiggles_06()
            ' It verifies the case where the squiggles covers the very long error span.
            Dim source =
                <compilation>
                    <file name="a.vb">
                        <![CDATA[
Imports System
Imports System.Collections.Generic

Module Program

    Event eeeeeeeeeeeeeeeeeeeeeeeeeeeeeeeeeeeeeeeeeeeeeeeeeeeeeeeeeeeeeeeeeeeeeeeeeeeeeeeeeeeeeeeeeeeeeeeeeeeeeeeeeeeeeeeeeeeeeeeeeeeeeeeeeeeeeeeeeeeeeeeeeeeeeeeeeeeeeeeeeeeeeeeeeeeeeeeeeeeeeeeeeeeeeeeeeeeeeeeeeeeeeeeeeeeeeeeeeeeeeeeeeeeeeeeeeeeeeeeeeeeeeeeeeeeeeeeeeeeeeeeeeeeeeeeeeeeeeeeeeeeeeeeeeeeeeeeeeeeeeeeeeeeeeeeeeeeeeeeeeeeeeeeeeeeeeeeeeeeeeeeeeeeeeeeeeeeeeeeeeeeeeeeeeeeeeeeeeeeeeeeeeeeeeeeeeeeeeeeeeeeeeeeeeeeeeeeeeeeeeeeeeeeeeeeeeeeeeeeeeeeeeeeeeeeeeeeeeeeeeeeeeeeeeeeeeeeeeeeeeeeeeeeeeeeeeeeeeeeeeeeeeeeeeeeeeeeeeeeeeeeeeeeeeeeeeeeeeeeeeeeeeeeeeeeeeeeeeeeeeeeeeeeeeeeeeeeeeeeeeeeeeeeeeeeeeeeeeeeeeeeeeeeeeeeeeeeeeeeeeeeeeeeeeeeeeeeeeeeeeeeeeeeeeeeeeeeeeeeeeeeeeeeeeeeeeeeeeeeeeeeeeeeeeeeeeeeeeeeeeeeeeeeeeeeeeeeeeeeeeeeeeeeeeeeeeeeeeeeeeeeeeeeeeeeeeeeeeeeeeeeeeeeeeeeeeeeeeeeeeeeeeeeeeeeeeeeeeeeeeeeeeeeeeeeeeeeeeeeeeeeeeeeeeeeeeeeeeeeeeeeeeeeeeeeeeeeeeeeeeeeeeeeeeeeeeeeeeeeeeeeeeeeeeeeeeeeeeeeeeeeeeeeeeeeeeeeeeeeeeeeeeeeeeeeeeeeeeeeeeeeeeeeeeeeeeeeeeeeeeeeeeeeeeeeeeeeeeeeeeeeeeeeeeeeeeeeeeeeeeeeeeeeeeeee()

    Event eeeeeeeeeeeeeeeeeeeeeeeeeeeeeeeeeeeeeeeeeeeeeeeeeeeeeeeeeeeeeeeeeeeeeeeeeeeeeeeeeeeeeeeeeeeeeeeeeeeeeeeeeeeeeeeeeeeeeeeeeeeeeeeeeeeeeeeeeeeeeeeeeeeeeeeeeeeeeeeeeeeeeeeeeeeeeeeeeeeeeeeeeeeeeeeeeeeeeeeeeeeeeeeeeeeeeeeeeeeeeeeeeeeeeeeeeeeeeeeeeeeeeeeeeeeeeeeeeeeeeeeeeeeeeeeeeeeeeeeeeeeeeeeeeeeeeeeeeeeeeeeeeeeeeeeeeeeeeeeeeeeeeeeeeeeeeeeeeeeeeeeeeeeeeeeeeeeeeeeeeeeeeeeeeeeeeeeeeeeeeeeeeeeeeeeeeeeeeeeeeeeeeeeeeeeeeeeeeeeeeeeeeeeeeeeeeeeeeeeeeeeeeeeeeeeeeeeeeeeeeeeeeeeeeeeeeeeeeeeeeeeeeeeeeeeeeeeeeeeeeeeeeeeeeeeeeeeeeeeeeeeeeeeeeeeeeeeeeeeeeeeeeeeeeeeeeeeeeeeeeeeeeeeeeeeeeeeeeeeeeeeeeeeeeeeeeeeeeeeeeeeeeeeeeeeeeeeeeeeeeeeeeeeeeeeeeeeeeeeeeeeeeeeeeeeeeeeeeeeeeeeeeeeeeeeeeeeeeeeeeeeeeeeeeeeeeeeeeeeeeeeeeeeeeeeeeeeeeeeeeeeeeeeeeeeeeeeeeeeeeeeeeeeeeeeeeeeeeeeeeeeeeeeeeeeeeeeeeeeeeeeeeeeeeeeeeeeeeeeeeeeeeeeeeeeeeeeeeeeeeeeeeeeeeeeeeeeeeeeeeeeeeeeeeeeeeeeeeeeeeeeeeeeeeeeeeeeeeeeeeeeeeeeeeeeeeeeeeeeeeeeeeeeeeeeeeeeeeeeeeeeeeeeeeeeeeeeeeeeeeeeeeeeeeeeeeeeeeeeeeeeeeeeeeeeeeeeeeeeeeeeeeeeeeeeeeeeeeeeeeeeeeeeeeee()

    Sub Main(args As String())
    End Sub
End Module
]]>
                    </file>
                </compilation>

            Dim result =
                    <file name="output">Microsoft (R) Visual Basic Compiler version VERSION
Copyright (C) Microsoft Corporation. All rights reserved.

PATH(7) : error BC37220: Name 'eeeeeeeeeeeeeeeeeeeeeeeeeeeeeeeeeeeeeeeeeeeeeeeeeeeeeeeeeeeeeeeeeeeeeeeeeeeeeeeeeeeeeeeeeeeeeeeeeeeeeeeeeeeeeeeeeeeeeeeeeeeeeeeeeeeeeeeeeeeeeeeeeeeeeeeeeeeeeeeeeeeeeeeeeeeeeeeeeeeeeeeeeeeeeeeeeeeeeeeeeeeeeeeeeeeeeeeeeeeeeeeeeeeeeeeeeeeeeeeeeeeeeeeeeeeeeeeeeeeeeeeeeeeeeeeeeeeeeeeeeeeeeeeeeeeeeeeeeeeeeeeeeeeeeeeeeeeeeeeeeeeeeeeeeeeeeeeeeeeeeeeeeeeeeeeeeeeeeeeeeeeeeeeeeeeeeeeeeeeeeeeeeeeeeeeeeeeeeeeeeeeeeeeeeeeeeeeeeeeeeeeeeeeeeeeeeeeeeeeeeeeeeeeeeeeeeeeeeeeeeeeeeeeeeeeeeeeeeeeeeeeeeeeeeeeeeeeeeeeeeeeeeeeeeeeeeeeeeeeeeeeeeeeeeeeeeeeeeeeeeeeeeeeeeeeeeeeeeeeeeeeeeeeeeeeeeeeeeeeeeeeeeeeeeeeeeeeeeeeeeeeeeeeeeeeeeeeeeeeeeeeeeeeeeeeeeeeeeeeeeeeeeeeeeeeeeeeeeeeeeeeeeeeeeeeeeeeeeeeeeeeeeeeeeeeeeeeeeeeeeeeeeeeeeeeeeeeeeeeeeeeeeeeeeeeeeeeeeeeeeeeeeeeeeeeeeeeeeeeeeeeeeeeeeeeeeeeeeeeeeeeeeeeeeeeeeeeeeeeeeeeeeeeeeeeeeeeeeeeeeeeeeeeeeeeeeeeeeeeeeeeeeeeeeeeeeeeeeeeeeeeeeeeeeeeeeeeeeeeeeeeeeeeeeeeeeeeeeeeeeeeeeeeeeeeeeeeeeeeeeeeeeeeeeeeeeeeeeeeeeeeeeeeeeeeeeeeeeeeeeeeeeeeeeeeeeeeeeeeeeeeeeeeeeeeeeeeeeeeeeeeeeeeeeeeeEventHandler' exceeds the maximum length allowed in metadata.

    Event eeeeeeeeeeeeeeeeeeeeeeeeeeeeeeeeeeeeeeeeeeeeeeeeeeeeeeeeeeeeeeeeeeeeeeeeeeeeeeeeeeeeeeeeeeeeeeeeeeeeeeeeeeeeeeeeeeeeeeeeeeeeeeeeeeeeeeeeeeeeeeeeeeeeeeeeeeeeeeeeeeeeeeeeeeeeeeeeeeeeeeeeeeeeeeeeeeeeeeeeeeeeeeeeeeeeeeeeeeeeeeeeeeeeeeeeeeeeeeeeeeeeeeeeeeeeeeeeeeeeeeeeeeeeeeeeeeeeeeeeeeeeeeeeeeeeeeeeeeeeeeeeeeeeeeeeeeeeeeeeeeeeeeeeeeeeeeeeeeeeeeeeeeeeeeeeeeeeeeeeeeeeeeeeeeeeeeeeeeeeeeeeeeeeeeeeeeeeeeeeeeeeeeeeeeeeeeeeeeeeeeeeeeeeeeeeeeeeeeeeeeeeeeeeeeeeeeeeeeeeeeeeeeeeeeeeeeeeeeeeeeeeeeeeeeeeeeeeeeeeeeeeeeeeeeeeeeeeeeeeeeeeeeeeeeeeeeeeeeeeeeeeeeeeeeeeeeeeeeeeeeeeeeeeeeeeeeeeeeeeeeeeeeeeeeeeeeeeeeeeeeeeeeeeeeeeeeeeeeeeeeeeeeeeeeeeeeeeeeeeeeeeeeeeeeeeeeeeeeeeeeeeeeeeeeeeeeeeeeeeeeeeeeeeeeeeeeeeeeeeeeeeeeeeeeeeeeeeeeeeeeeeeeeeeeeeeeeeeeeeeeeeeeeeeeeeeeeeeeeeeeeeeeeeeeeeeeeeeeeeeeeeeeeeeeeeeeeeeeeeeeeeeeeeeeeeeeeeeeeeeeeeeeeeeeeeeeeeeeeeeeeeeeeeeeeeeeeeeeeeeeeeeeeeeeeeeeeeeeeeeeeeeeeeeeeeeeeeeeeeeeeeeeeeeeeeeeeeeeeeeeeeeeeeeeeeeeeeeeeeeeeeeeeeeeeeeeeeeeeeeeeeeeeeeeeeeeeeeeeeeeeeeeeeeeeeeeeeeeeeeeeeeeeeeeee()
    ~~~~~~~~~~~~~~~~~~~~~~~~~~~~~~~~~~~~~~~~~~~~~~~~~~~~~~~~~~~~~~~~~~~~~~~~~~~~~~~~~~~~~~~~~~~~~~~~~~~~~~~~~~~~~~~~~~~~~~~~~~~~~~~~~~~~~~~~~~~~~~~~~~~~~~~~~~~~~~~~~~~~~~~~~~~~~~~~~~~~~~~~~~~~~~~~~~~~~~~~~~~~~~~~~~~~~~~~~~~~~~~~~~~~~~~~~~~~~~~~~~~~~~~~~~~~~~~~~~~~~~~~~~~~~~~~~~~~~~~~~~~~~~~~~~~~~~~~~~~~~~~~~~~~~~~~~~~~~~~~~~~~~~~~~~~~~~~~~~~~~~~~~~~~~~~~~~~~~~~~~~~~~~~~~~~~~~~~~~~~~~~~~~~~~~~~~~~~~~~~~~~~~~~~~~~~~~~~~~~~~~~~~~~~~~~~~~~~~~~~~~~~~~~~~~~~~~~~~~~~~~~~~~~~~~~~~~~~~~~~~~~~~~~~~~~~~~~~~~~~~~~~~~~~~~~~~~~~~~~~~~~~~~~~~~~~~~~~~~~~~~~~~~~~~~~~~~~~~~~~~~~~~~~~~~~~~~~~~~~~~~~~~~~~~~~~~~~~~~~~~~~~~~~~~~~~~~~~~~~~~~~~~~~~~~~~~~~~~~~~~~~~~~~~~~~~~~~~~~~~~~~~~~~~~~~~~~~~~~~~~~~~~~~~~~~~~~~~~~~~~~~~~~~~~~~~~~~~~~~~~~~~~~~~~~~~~~~~~~~~~~~~~~~~~~~~~~~~~~~~~~~~~~~~~~~~~~~~~~~~~~~~~~~~~~~~~~~~~~~~~~~~~~~~~~~~~~~~~~~~~~~~~~~~~~~~~~~~~~~~~~~~~~~~~~~~~~~~~~~~~~~~~~~~~~~~~~~~~~~~~~~~~~~~~~~~~~~~~~~~~~~~~~~~~~~~~~~~~~~~~~~~~~~~~~~~~~~~~~~~~~~~~~~~~~~~~~~~~~~~~~~~~~~~~~~~~~~~~~~~~~~~~~~~~~~~~~~~~~~~~~~~~~~~~~~~~~~~~~~~
</file>

            Dim fileName = "a.vb"
            Dim dir = Temp.CreateDirectory()
            Dim file = dir.CreateFile(fileName)
            file.WriteAllText(source.Value)

            Dim output As New StringWriter()
            Dim vbc As New MockVisualBasicCompiler(Nothing, dir.Path, {fileName, "/preferreduilang:en"})
            vbc.Run(output, Nothing)

            Dim version As String = FileVersionInfo.GetVersionInfo(GetType(VisualBasicCompiler).Assembly.Location).FileVersion
            Assert.Equal(result.Value.Replace("PATH", file.Path).Replace("VERSION", version).Replace(vbLf, vbCrLf), output.ToString())

            CleanupAllGeneratedFiles(file.Path)
        End Sub

        <WorkItem(545214, "http://vstfdevdiv:8080/DevDiv2/DevDiv/_workitems/edit/545214")>
        <Fact()>
        Public Sub ErrorMessageWithSquiggles_07()
            ' It verifies the case where the error is on the last line.
            Dim source =
                <compilation>
                    <file name="a.vb">
                        <![CDATA[
Imports System

Module Module1
    Sub Main()
        Console.WriteLine("Hello from VB")
    End Sub
End Class]]>
                    </file>
                </compilation>

            Dim result =
                    <file name="output">Microsoft (R) Visual Basic Compiler version VERSION
Copyright (C) Microsoft Corporation. All rights reserved.

PATH(4) : error BC30625: 'Module' statement must end with a matching 'End Module'.

Module Module1
~~~~~~~~~~~~~~
PATH(8) : error BC30460: 'End Class' must be preceded by a matching 'Class'.

End Class
~~~~~~~~~
</file>

            Dim fileName = "a.vb"
            Dim dir = Temp.CreateDirectory()
            Dim file = dir.CreateFile(fileName)
            file.WriteAllText(source.Value)

            Dim output As New StringWriter()
            Dim vbc As New MockVisualBasicCompiler(Nothing, dir.Path, {fileName, "/preferreduilang:en"})
            vbc.Run(output, Nothing)

            Dim version As String = FileVersionInfo.GetVersionInfo(GetType(VisualBasicCompiler).Assembly.Location).FileVersion
            Assert.Equal(result.Value.Replace("PATH", file.Path).Replace("VERSION", version).Replace(vbLf, vbCrLf), output.ToString())

            CleanupAllGeneratedFiles(file.Path)
        End Sub

        <WorkItem(531606, "http://vstfdevdiv:8080/DevDiv2/DevDiv/_workitems/edit/531606")>
        <Fact()>
        Public Sub ErrorMessageWithSquiggles_08()
            Dim source =
                <compilation>
                    <file name="a.vb">
                        <![CDATA[
Imports System

Module Module1
    Sub Main()
        Dim i As system.Boolean,
    End Sub
End Module
]]>
                    </file>
                </compilation>

            Dim result =
    <file name="output">Microsoft (R) Visual Basic Compiler version VERSION
Copyright (C) Microsoft Corporation. All rights reserved.

PATH(6) : error BC30203: Identifier expected.

        Dim i As system.Boolean,
                                ~
</file>

            Dim fileName = "a.vb"
            Dim dir = Temp.CreateDirectory()
            Dim file = dir.CreateFile(fileName)
            file.WriteAllText(source.Value)

            Dim output As New StringWriter()
            Dim vbc As New MockVisualBasicCompiler(Nothing, dir.Path, {fileName, "/preferreduilang:en"})
            vbc.Run(output, Nothing)

            Dim version As String = FileVersionInfo.GetVersionInfo(GetType(VisualBasicCompiler).Assembly.Location).FileVersion
            Assert.Equal(result.Value.Replace("PATH", file.Path).Replace("VERSION", version).Replace(vbLf, vbCrLf), output.ToString())

            CleanupAllGeneratedFiles(file.Path)
        End Sub

        <WorkItem(545247, "http://vstfdevdiv:8080/DevDiv2/DevDiv/_workitems/edit/545247")>
        <Fact()>
        Public Sub CompilationWithNonExistingOutPath()
            Dim source =
                <compilation>
                    <file name="a.vb">
                        <![CDATA[
Imports System

Module Module1
    Sub Main()
    End Sub
End Module
]]>
                    </file>
                </compilation>

            Dim fileName = "a.vb"
            Dim dir = Temp.CreateDirectory()
            Dim file = dir.CreateFile(fileName)
            file.WriteAllText(source.Value)

            Dim output As New StringWriter()
            Dim vbc As New MockVisualBasicCompiler(Nothing, dir.Path, {fileName, "/target:exe", "/preferreduilang:en", "/out:sub\a.exe"})
            Dim exitCode = vbc.Run(output, Nothing)

            Assert.Equal(1, exitCode)
            Assert.Contains("error BC2012: can't open '" + dir.Path + "\sub\a.exe' for writing", output.ToString(), StringComparison.Ordinal)

            CleanupAllGeneratedFiles(file.Path)
        End Sub

        <WorkItem(545247, "http://vstfdevdiv:8080/DevDiv2/DevDiv/_workitems/edit/545247")>
        <Fact()>
        Public Sub CompilationWithWrongOutPath_01()
            Dim source =
                <compilation>
                    <file name="a.vb">
                        <![CDATA[
Imports System

Module Module1
    Sub Main()
    End Sub
End Module
]]>
                    </file>
                </compilation>

            Dim fileName = "a.vb"
            Dim dir = Temp.CreateDirectory()
            Dim file = dir.CreateFile(fileName)
            file.WriteAllText(source.Value)

            Dim output As New StringWriter()
            Dim vbc As New MockVisualBasicCompiler(Nothing, dir.Path, {fileName, "/preferreduilang:en", "/target:exe", "/out:sub\"})
            Dim exitCode = vbc.Run(output, Nothing)

            Assert.Equal(1, exitCode)
            Dim message = output.ToString()
            Assert.Contains("error BC2032: File name", message, StringComparison.Ordinal)
            Assert.Contains("sub", message, StringComparison.Ordinal)

            CleanupAllGeneratedFiles(file.Path)
        End Sub

        <WorkItem(545247, "http://vstfdevdiv:8080/DevDiv2/DevDiv/_workitems/edit/545247")>
        <Fact()>
        Public Sub CompilationWithWrongOutPath_02()
            Dim source =
                <compilation>
                    <file name="a.vb">
                        <![CDATA[
Imports System

Module Module1
    Sub Main()
    End Sub
End Module
]]>
                    </file>
                </compilation>

            Dim fileName = "a.vb"
            Dim dir = Temp.CreateDirectory()
            Dim file = dir.CreateFile(fileName)
            file.WriteAllText(source.Value)

            Dim output As New StringWriter()
            Dim vbc As New MockVisualBasicCompiler(Nothing, dir.Path, {fileName, "/preferreduilang:en", "/target:exe", "/out:sub\ "})
            Dim exitCode = vbc.Run(output, Nothing)

            Assert.Equal(1, exitCode)
            Dim message = output.ToString()
            Assert.Contains("error BC2032: File name", message, StringComparison.Ordinal)
            Assert.Contains("sub", message, StringComparison.Ordinal)

            CleanupAllGeneratedFiles(file.Path)
        End Sub

        <WorkItem(545247, "http://vstfdevdiv:8080/DevDiv2/DevDiv/_workitems/edit/545247")>
        <Fact()>
        Public Sub CompilationWithWrongOutPath_03()
            Dim source =
                <compilation>
                    <file name="a.vb">
                        <![CDATA[
Imports System

Module Module1
    Sub Main()
    End Sub
End Module
]]>
                    </file>
                </compilation>

            Dim fileName = "a.vb"
            Dim dir = Temp.CreateDirectory()
            Dim file = dir.CreateFile(fileName)
            file.WriteAllText(source.Value)

            Dim output As New StringWriter()
            Dim vbc As New MockVisualBasicCompiler(Nothing, dir.Path, {fileName, "/preferreduilang:en", "/target:exe", "/out:aaa:\a.exe"})
            Dim exitCode = vbc.Run(output, Nothing)

            Assert.Equal(1, exitCode)
            Assert.Contains("error BC2032: File name 'aaa:\a.exe' is empty, contains invalid characters, has a drive specification without an absolute path, or is too long", output.ToString(), StringComparison.Ordinal)

            CleanupAllGeneratedFiles(file.Path)
        End Sub

        <WorkItem(545247, "http://vstfdevdiv:8080/DevDiv2/DevDiv/_workitems/edit/545247")>
        <Fact()>
        Public Sub CompilationWithWrongOutPath_04()
            Dim source =
                <compilation>
                    <file name="a.vb">
                        <![CDATA[
Imports System

Module Module1
    Sub Main()
    End Sub
End Module
]]>
                    </file>
                </compilation>

            Dim fileName = "a.vb"
            Dim dir = Temp.CreateDirectory()
            Dim file = dir.CreateFile(fileName)
            file.WriteAllText(source.Value)

            Dim output As New StringWriter()
            Dim vbc As New MockVisualBasicCompiler(Nothing, dir.Path, {fileName, "/preferreduilang:en", "/target:exe", "/out: "})
            Dim exitCode = vbc.Run(output, Nothing)

            Assert.Equal(1, exitCode)
            Assert.Contains("error BC2006: option 'out' requires ':<file>'", output.ToString(), StringComparison.Ordinal)

            CleanupAllGeneratedFiles(file.Path)
        End Sub

        <Fact()>
        Public Sub SpecifyProperCodePage()
            ' Class <UTF8 Cyrillic Character>
            ' End Class
            Dim source() As Byte = {
                                    &H43, &H6C, &H61, &H73, &H73, &H20, &HD0, &H96, &HD, &HA,
                                    &H45, &H6E, &H64, &H20, &H43, &H6C, &H61, &H73, &H73
                                   }

            Dim fileName = "a.vb"
            Dim dir = Temp.CreateDirectory()
            Dim file = dir.CreateFile(fileName)
            file.WriteAllBytes(source)

            Dim output = ProcessUtilities.RunAndGetOutput(s_basicCompilerExecutable, "/nologo /t:library " & file.ToString(), startFolder:=dir.Path)
            Assert.Equal("", output) ' Autodetected UTF8, NO ERROR

            output = ProcessUtilities.RunAndGetOutput(s_basicCompilerExecutable, "/nologo /preferreduilang:en /t:library /codepage:20127 " & file.ToString(), expectedRetCode:=1, startFolder:=dir.Path) ' 20127: US-ASCII
            ' 0xd0, 0x96 ==> 'Ð–' ==> ERROR
            Dim expected = <result>
a.vb(1) : error BC30203: Identifier expected.

Class ??
      ~                           
    </result>.Value.Replace(vbLf, vbCrLf).Trim()
            Dim actual = Regex.Replace(output, "^.*a.vb", "a.vb", RegexOptions.Multiline).Trim()

            Assert.Equal(expected, actual)
        End Sub

        <Fact()>
        Public Sub EmittedSubsystemVersion()
            Dim dir = Temp.CreateDirectory()
            Dim file = dir.CreateFile("a.vb")
            file.WriteAllText(
    <text>
    Class C
    End Class
</text>.Value.Replace(vbLf, vbCrLf))

            Dim comp = VisualBasicCompilation.Create("a.dll", options:=TestOptions.ReleaseDll)
            Dim peHeaders = New PEHeaders(comp.EmitToStream(New EmitOptions(subsystemVersion:=SubsystemVersion.Create(5, 1))))
            Assert.Equal(5, peHeaders.PEHeader.MajorSubsystemVersion)
            Assert.Equal(1, peHeaders.PEHeader.MinorSubsystemVersion)

            CleanupAllGeneratedFiles(file.Path)
        End Sub

        <Fact>
        Public Sub DefaultManifestForExe()
            Dim source =
                <compilation>
                    <file name="a.vb">
                        <![CDATA[
Imports System

Module Module1
    Sub Main()
    End Sub
End Module
]]>
                    </file>
                </compilation>

            Dim expectedManifest =
    <?xml version="1.0" encoding="utf-16"?>
    <ManifestResource Size="490">
        <Contents><![CDATA[<?xml version="1.0" encoding="UTF-8" standalone="yes"?>

<assembly xmlns="urn:schemas-microsoft-com:asm.v1" manifestVersion="1.0">
  <assemblyIdentity version="1.0.0.0" name="MyApplication.app"/>
  <trustInfo xmlns="urn:schemas-microsoft-com:asm.v2">
    <security>
      <requestedPrivileges xmlns="urn:schemas-microsoft-com:asm.v3">
        <requestedExecutionLevel level="asInvoker" uiAccess="false"/>
      </requestedPrivileges>
    </security>
  </trustInfo>
</assembly>]]></Contents>
    </ManifestResource>

            CheckManifestXml(source, OutputKind.ConsoleApplication, explicitManifest:=Nothing, expectedManifest:=expectedManifest)
        End Sub

        <Fact>
        Public Sub DefaultManifestForDll()
            Dim source =
                <compilation>
                    <file name="a.vb">
                        <![CDATA[
Imports System

Module Module1
    Sub Main()
    End Sub
End Module
]]>
                    </file>
                </compilation>

            CheckManifestXml(source, OutputKind.DynamicallyLinkedLibrary, explicitManifest:=Nothing, expectedManifest:=Nothing)
        End Sub

        <Fact>
        Public Sub DefaultManifestForModule()
            Dim source =
                <compilation>
                    <file name="a.vb">
                        <![CDATA[
Imports System

Module Module1
    Sub Main()
    End Sub
End Module
]]>
                    </file>
                </compilation>

            CheckManifestXml(source, OutputKind.NetModule, explicitManifest:=Nothing, expectedManifest:=Nothing)
        End Sub

        <Fact>
        Public Sub DefaultManifestForWinExe()
            Dim source =
                <compilation>
                    <file name="a.vb">
                        <![CDATA[
Imports System

Module Module1
    Sub Main()
    End Sub
End Module
]]>
                    </file>
                </compilation>

            Dim expectedManifest =
    <?xml version="1.0" encoding="utf-16"?>
    <ManifestResource Size="490">
        <Contents><![CDATA[<?xml version="1.0" encoding="UTF-8" standalone="yes"?>

<assembly xmlns="urn:schemas-microsoft-com:asm.v1" manifestVersion="1.0">
  <assemblyIdentity version="1.0.0.0" name="MyApplication.app"/>
  <trustInfo xmlns="urn:schemas-microsoft-com:asm.v2">
    <security>
      <requestedPrivileges xmlns="urn:schemas-microsoft-com:asm.v3">
        <requestedExecutionLevel level="asInvoker" uiAccess="false"/>
      </requestedPrivileges>
    </security>
  </trustInfo>
</assembly>]]></Contents>
    </ManifestResource>

            CheckManifestXml(source, OutputKind.WindowsApplication, explicitManifest:=Nothing, expectedManifest:=expectedManifest)
        End Sub

        <Fact>
        Public Sub DefaultManifestForAppContainerExe()
            Dim source =
                <compilation>
                    <file name="a.vb">
                        <![CDATA[
Imports System

Module Module1
    Sub Main()
    End Sub
End Module
]]>
                    </file>
                </compilation>

            Dim expectedManifest =
    <?xml version="1.0" encoding="utf-16"?>
    <ManifestResource Size="490">
        <Contents><![CDATA[<?xml version="1.0" encoding="UTF-8" standalone="yes"?>

<assembly xmlns="urn:schemas-microsoft-com:asm.v1" manifestVersion="1.0">
  <assemblyIdentity version="1.0.0.0" name="MyApplication.app"/>
  <trustInfo xmlns="urn:schemas-microsoft-com:asm.v2">
    <security>
      <requestedPrivileges xmlns="urn:schemas-microsoft-com:asm.v3">
        <requestedExecutionLevel level="asInvoker" uiAccess="false"/>
      </requestedPrivileges>
    </security>
  </trustInfo>
</assembly>]]></Contents>
    </ManifestResource>

            CheckManifestXml(source, OutputKind.WindowsRuntimeApplication, explicitManifest:=Nothing, expectedManifest:=expectedManifest)
        End Sub

        <Fact>
        Public Sub DefaultManifestForWinMDObj()
            Dim source =
                <compilation>
                    <file name="a.vb">
                        <![CDATA[
Imports System

Module Module1
    Sub Main()
    End Sub
End Module
]]>
                    </file>
                </compilation>

            CheckManifestXml(source, OutputKind.WindowsRuntimeMetadata, explicitManifest:=Nothing, expectedManifest:=Nothing)
        End Sub

        <Fact>
        Public Sub ExplicitManifestForExe()
            Dim source =
                <compilation>
                    <file name="a.vb">
                        <![CDATA[
Imports System

Module Module1
    Sub Main()
    End Sub
End Module
]]>
                    </file>
                </compilation>

            Dim explicitManifest =
    <?xml version="1.0" encoding="UTF-8" standalone="yes"?>
    <assembly xmlns="urn:schemas-microsoft-com:asm.v1" manifestVersion="1.0">
        <assemblyIdentity version="1.0.0.0" name="Test.app"/>
        <trustInfo xmlns="urn:schemas-microsoft-com:asm.v2">
            <security>
                <requestedPrivileges xmlns="urn:schemas-microsoft-com:asm.v3">
                    <requestedExecutionLevel level="asInvoker" uiAccess="false"/>
                </requestedPrivileges>
            </security>
        </trustInfo>
    </assembly>

            Dim expectedManifest =
    <?xml version="1.0" encoding="utf-16"?>
    <ManifestResource Size="421">
        <Contents><![CDATA[<assembly xmlns="urn:schemas-microsoft-com:asm.v1" manifestVersion="1.0">
  <assemblyIdentity version="1.0.0.0" name="Test.app" />
  <trustInfo xmlns="urn:schemas-microsoft-com:asm.v2">
    <security>
      <requestedPrivileges xmlns="urn:schemas-microsoft-com:asm.v3">
        <requestedExecutionLevel level="asInvoker" uiAccess="false" />
      </requestedPrivileges>
    </security>
  </trustInfo>
</assembly>]]></Contents>
    </ManifestResource>

            CheckManifestXml(source, OutputKind.ConsoleApplication, explicitManifest, expectedManifest)
        End Sub

        <Fact>
        Public Sub ExplicitManifestResForDll()
            Dim source =
                <compilation>
                    <file name="a.vb">
                        <![CDATA[
Imports System

Module Module1
    Sub Main()
    End Sub
End Module
]]>
                    </file>
                </compilation>

            Dim explicitManifest =
    <?xml version="1.0" encoding="UTF-8" standalone="yes"?>
    <assembly xmlns="urn:schemas-microsoft-com:asm.v1" manifestVersion="1.0">
        <assemblyIdentity version="1.0.0.0" name="Test.app"/>
        <trustInfo xmlns="urn:schemas-microsoft-com:asm.v2">
            <security>
                <requestedPrivileges xmlns="urn:schemas-microsoft-com:asm.v3">
                    <requestedExecutionLevel level="asInvoker" uiAccess="false"/>
                </requestedPrivileges>
            </security>
        </trustInfo>
    </assembly>

            Dim expectedManifest =
    <?xml version="1.0" encoding="utf-16"?>
    <ManifestResource Size="421">
        <Contents><![CDATA[<assembly xmlns="urn:schemas-microsoft-com:asm.v1" manifestVersion="1.0">
  <assemblyIdentity version="1.0.0.0" name="Test.app" />
  <trustInfo xmlns="urn:schemas-microsoft-com:asm.v2">
    <security>
      <requestedPrivileges xmlns="urn:schemas-microsoft-com:asm.v3">
        <requestedExecutionLevel level="asInvoker" uiAccess="false" />
      </requestedPrivileges>
    </security>
  </trustInfo>
</assembly>]]></Contents>
    </ManifestResource>

            CheckManifestXml(source, OutputKind.DynamicallyLinkedLibrary, explicitManifest, expectedManifest)
        End Sub

        <Fact>
        Public Sub ExplicitManifestForModule()
            Dim source =
                <compilation>
                    <file name="a.vb">
                        <![CDATA[
Imports System

Module Module1
    Sub Main()
    End Sub
End Module
]]>
                    </file>
                </compilation>

            Dim explicitManifest =
    <?xml version="1.0" encoding="UTF-8" standalone="yes"?>
    <assembly xmlns="urn:schemas-microsoft-com:asm.v1" manifestVersion="1.0">
        <assemblyIdentity version="1.0.0.0" name="Test.app"/>
        <trustInfo xmlns="urn:schemas-microsoft-com:asm.v2">
            <security>
                <requestedPrivileges xmlns="urn:schemas-microsoft-com:asm.v3">
                    <requestedExecutionLevel level="asInvoker" uiAccess="false"/>
                </requestedPrivileges>
            </security>
        </trustInfo>
    </assembly>

            CheckManifestXml(source, OutputKind.NetModule, explicitManifest, expectedManifest:=Nothing)
        End Sub

        <DllImport("kernel32.dll", SetLastError:=True)> Public Shared Function _
            LoadLibraryEx(lpFileName As String, hFile As IntPtr, dwFlags As UInteger) As IntPtr
        End Function
        <DllImport("kernel32.dll", SetLastError:=True)> Public Shared Function _
            FreeLibrary(hFile As IntPtr) As Boolean
        End Function

        Private Sub CheckManifestXml(source As XElement, outputKind As OutputKind, explicitManifest As XDocument, expectedManifest As XDocument)
            Dim dir = Temp.CreateDirectory()
            Dim sourceFile = dir.CreateFile("Test.cs").WriteAllText(source.Value)

            Dim outputFileName As String
            Dim target As String
            Select Case outputKind
                Case OutputKind.ConsoleApplication
                    outputFileName = "Test.exe"
                    target = "exe"
                Case OutputKind.WindowsApplication
                    outputFileName = "Test.exe"
                    target = "winexe"
                Case OutputKind.DynamicallyLinkedLibrary
                    outputFileName = "Test.dll"
                    target = "library"
                Case OutputKind.NetModule
                    outputFileName = "Test.netmodule"
                    target = "module"
                Case OutputKind.WindowsRuntimeMetadata
                    outputFileName = "Test.winmdobj"
                    target = "winmdobj"
                Case OutputKind.WindowsRuntimeApplication
                    outputFileName = "Test.exe"
                    target = "appcontainerexe"
                Case Else
                    Throw TestExceptionUtilities.UnexpectedValue(outputKind)
            End Select

            Dim vbc As VisualBasicCompiler
            Dim manifestFile As TempFile
            If explicitManifest Is Nothing Then
                vbc = New MockVisualBasicCompiler(Nothing, dir.Path,
                {
                    String.Format("/target:{0}", target),
                    String.Format("/out:{0}", outputFileName),
                    Path.GetFileName(sourceFile.Path)
                })
            Else
                manifestFile = dir.CreateFile("Test.config").WriteAllText(explicitManifest.ToString())
                vbc = New MockVisualBasicCompiler(Nothing, dir.Path,
                {
                    String.Format("/target:{0}", target),
                    String.Format("/out:{0}", outputFileName),
                    String.Format("/win32manifest:{0}", Path.GetFileName(manifestFile.Path)),
                    Path.GetFileName(sourceFile.Path)
                })
            End If
            Assert.Equal(0, vbc.Run(New StringWriter(), Nothing))

            Dim library As IntPtr = LoadLibraryEx(Path.Combine(dir.Path, outputFileName), IntPtr.Zero, 2)
            If library = IntPtr.Zero Then
                Throw New Win32Exception(Marshal.GetLastWin32Error())
            End If

            Const resourceType As String = "#24"
            Dim resourceId As String = If(outputKind = OutputKind.DynamicallyLinkedLibrary, "#2", "#1")

            Dim manifestSize As UInteger = Nothing
            If expectedManifest Is Nothing Then
                Assert.Throws(Of Win32Exception)(Function() Win32Res.GetResource(library, resourceId, resourceType, manifestSize))
            Else
                Dim manifestResourcePointer As IntPtr = Win32Res.GetResource(library, resourceId, resourceType, manifestSize)
                Dim actualManifest As String = Win32Res.ManifestResourceToXml(manifestResourcePointer, manifestSize)
                Assert.Equal(expectedManifest.ToString(), XDocument.Parse(actualManifest).ToString())
            End If

            FreeLibrary(library)

            CleanupAllGeneratedFiles(sourceFile.Path)
        End Sub

        <WorkItem(530221, "http://vstfdevdiv:8080/DevDiv2/DevDiv/_workitems/edit/530221")>
        <WorkItem(5664, "https://github.com/dotnet/roslyn/issues/5664")>
        <ConditionalFact(GetType(IsEnglishLocal))>
        Public Sub Bug15538()
            Dim folder = Temp.CreateDirectory()
            Dim source As String = folder.CreateFile("src.vb").WriteAllText("").Path
            Dim ref As String = folder.CreateFile("ref.dll").WriteAllText("").Path

            Try
                Dim output = ProcessUtilities.RunAndGetOutput("cmd", "/C icacls " & ref & " /inheritance:r /Q")
                Assert.Equal("Successfully processed 1 files; Failed processing 0 files", output.Trim())

                output = ProcessUtilities.RunAndGetOutput("cmd", "/C icacls " & ref & " /deny %USERDOMAIN%\%USERNAME%:(r,WDAC) /Q")
                Assert.Equal("Successfully processed 1 files; Failed processing 0 files", output.Trim())

                output = ProcessUtilities.RunAndGetOutput("cmd", "/C """ & s_basicCompilerExecutable & """ /nologo /preferreduilang:en /r:" & ref & " /t:library " & source, expectedRetCode:=1)
                Assert.True(output.StartsWith("vbc : error BC31011: Unable to load referenced library '" & ref & "': Access to the path '" & ref & "' is denied.", StringComparison.Ordinal))

            Finally
                Dim output = ProcessUtilities.RunAndGetOutput("cmd", "/C icacls " & ref & " /reset /Q")
                Assert.Equal("Successfully processed 1 files; Failed processing 0 files", output.Trim())
                File.Delete(ref)
            End Try

            CleanupAllGeneratedFiles(source)
        End Sub

        <WorkItem(544926, "http://vstfdevdiv:8080/DevDiv2/DevDiv/_workitems/edit/544926")>
        <Fact()>
        Public Sub ResponseFilesWithNoconfig_01()
            Dim source As String = Temp.CreateFile().WriteAllText(<text>
Imports System

Module Module1
    Sub Main()
        Dim x As Integer    
    End Sub
End Module
</text>.Value).Path

            Dim rsp As String = Temp.CreateFile().WriteAllText(<text>
/warnaserror                                                               
</text>.Value).Path

            ' Checks the base case without /noconfig (expect to see error)
            Dim vbc = New MockVisualBasicCompiler(rsp, _baseDirectory, {source, "/preferreduilang:en"})
            Dim output As New StringWriter()
            Dim exitCode = vbc.Run(output, Nothing)
            Assert.Equal(1, exitCode)
            Assert.Contains("error BC42024: Unused local variable: 'x'.", output.ToString(), StringComparison.Ordinal)

            ' Checks the base case with /noconfig (expect to see warning, instead of error)
            vbc = New MockVisualBasicCompiler(rsp, _baseDirectory, {source, "/preferreduilang:en", "/noconfig"})
            output = New StringWriter()
            exitCode = vbc.Run(output, Nothing)
            Assert.Equal(0, exitCode)
            Assert.Contains("warning BC42024: Unused local variable: 'x'.", output.ToString(), StringComparison.Ordinal)

            ' Checks the base case with /NOCONFIG (expect to see warning, instead of error)
            vbc = New MockVisualBasicCompiler(rsp, _baseDirectory, {source, "/preferreduilang:en", "/NOCONFIG"})
            output = New StringWriter()
            exitCode = vbc.Run(output, Nothing)
            Assert.Equal(0, exitCode)
            Assert.Contains("warning BC42024: Unused local variable: 'x'.", output.ToString(), StringComparison.Ordinal)

            ' Checks the base case with -noconfig (expect to see warning, instead of error)
            vbc = New MockVisualBasicCompiler(rsp, _baseDirectory, {source, "/preferreduilang:en", "-noconfig"})
            output = New StringWriter()
            exitCode = vbc.Run(output, Nothing)
            Assert.Equal(0, exitCode)
            Assert.Contains("warning BC42024: Unused local variable: 'x'.", output.ToString(), StringComparison.Ordinal)

            CleanupAllGeneratedFiles(source)
            CleanupAllGeneratedFiles(rsp)
        End Sub

        <WorkItem(544926, "http://vstfdevdiv:8080/DevDiv2/DevDiv/_workitems/edit/544926")>
        <Fact()>
        Public Sub ResponseFilesWithNoconfig_02()
            Dim source As String = Temp.CreateFile().WriteAllText(<text>
Imports System

Module Module1
    Sub Main()
    End Sub
End Module
</text>.Value).Path

            Dim rsp As String = Temp.CreateFile().WriteAllText(<text>
/noconfig                                        
</text>.Value).Path

            ' Checks the case with /noconfig inside the response file (expect to see warning)
            Dim vbc = New MockVisualBasicCompiler(rsp, _baseDirectory, {source, "/preferreduilang:en"})
            Dim output As New StringWriter()
            Dim exitCode = vbc.Run(output, Nothing)
            Assert.Equal(0, exitCode)
            Assert.Contains("warning BC2025: ignoring /noconfig option because it was specified in a response file", output.ToString(), StringComparison.Ordinal)

            ' Checks the case with /noconfig inside the response file as along with /nowarn (expect to see warning)
            vbc = New MockVisualBasicCompiler(rsp, _baseDirectory, {source, "/preferreduilang:en", "/nowarn"})
            output = New StringWriter()
            exitCode = vbc.Run(output, Nothing)
            Assert.Equal(0, exitCode)
            Assert.Contains("warning BC2025: ignoring /noconfig option because it was specified in a response file", output.ToString(), StringComparison.Ordinal)

            CleanupAllGeneratedFiles(source)
            CleanupAllGeneratedFiles(rsp)
        End Sub

        <WorkItem(544926, "http://vstfdevdiv:8080/DevDiv2/DevDiv/_workitems/edit/544926")>
        <Fact()>
        Public Sub ResponseFilesWithNoconfig_03()
            Dim source As String = Temp.CreateFile().WriteAllText(<text>
Imports System

Module Module1
    Sub Main()
    End Sub
End Module
</text>.Value).Path

            Dim rsp As String = Temp.CreateFile().WriteAllText(<text>
/NOCONFIG       
</text>.Value).Path

            ' Checks the case with /noconfig inside the response file (expect to see warning)
            Dim vbc = New MockVisualBasicCompiler(rsp, _baseDirectory, {source, "/preferreduilang:en"})
            Dim output As New StringWriter()
            Dim exitCode = vbc.Run(output, Nothing)
            Assert.Equal(0, exitCode)
            Assert.Contains("warning BC2025: ignoring /noconfig option because it was specified in a response file", output.ToString(), StringComparison.Ordinal)

            ' Checks the case with /NOCONFIG inside the response file as along with /nowarn (expect to see warning)
            vbc = New MockVisualBasicCompiler(rsp, _baseDirectory, {source, "/preferreduilang:en", "/nowarn"})
            output = New StringWriter()
            exitCode = vbc.Run(output, Nothing)
            Assert.Equal(0, exitCode)
            Assert.Contains("warning BC2025: ignoring /noconfig option because it was specified in a response file", output.ToString(), StringComparison.Ordinal)

            CleanupAllGeneratedFiles(source)
            CleanupAllGeneratedFiles(rsp)
        End Sub

        <WorkItem(544926, "http://vstfdevdiv:8080/DevDiv2/DevDiv/_workitems/edit/544926")>
        <Fact()>
        Public Sub ResponseFilesWithNoconfig_04()
            Dim source As String = Temp.CreateFile().WriteAllText(<text>
Imports System

Module Module1
    Sub Main()
    End Sub
End Module
</text>.Value).Path

            Dim rsp As String = Temp.CreateFile().WriteAllText(<text>
-noconfig
</text>.Value).Path

            ' Checks the case with /noconfig inside the response file (expect to see warning)
            Dim vbc = New MockVisualBasicCompiler(rsp, _baseDirectory, {source, "/preferreduilang:en"})
            Dim output As New StringWriter()
            Dim exitCode = vbc.Run(output, Nothing)
            Assert.Equal(0, exitCode)
            Assert.Contains("warning BC2025: ignoring /noconfig option because it was specified in a response file", output.ToString(), StringComparison.Ordinal)

            ' Checks the case with -noconfig inside the response file as along with /nowarn (expect to see warning)
            vbc = New MockVisualBasicCompiler(rsp, _baseDirectory, {source, "/preferreduilang:en", "/nowarn"})
            output = New StringWriter()
            exitCode = vbc.Run(output, Nothing)
            Assert.Equal(0, exitCode)
            Assert.Contains("warning BC2025: ignoring /noconfig option because it was specified in a response file", output.ToString(), StringComparison.Ordinal)

            CleanupAllGeneratedFiles(source)
            CleanupAllGeneratedFiles(rsp)
        End Sub

        <WorkItem(545832, "http://vstfdevdiv:8080/DevDiv2/DevDiv/_workitems/edit/545832")>
        <Fact()>
        Public Sub ResponseFilesWithEmptyAliasReference()
            Dim source As String = Temp.CreateFile().WriteAllText(<text>
Imports System
</text>.Value).Path

            Dim rsp As String = Temp.CreateFile().WriteAllText(<text>
-nologo
/r:a=""""
</text>.Value).Path

            Dim vbc = New MockVisualBasicCompiler(rsp, _baseDirectory, {source, "/preferreduilang:en"})
            Dim output As New StringWriter()
            Dim exitCode = vbc.Run(output, Nothing)
            Assert.Equal(1, exitCode)
            Assert.Equal("vbc : error BC2017: could not find library 'a='", output.ToString().Trim())

            CleanupAllGeneratedFiles(source)
            CleanupAllGeneratedFiles(rsp)
        End Sub

        <WorkItem(546031, "http://vstfdevdiv:8080/DevDiv2/DevDiv/_workitems/edit/546031")>
        <WorkItem(546032, "http://vstfdevdiv:8080/DevDiv2/DevDiv/_workitems/edit/546032")>
        <WorkItem(546033, "http://vstfdevdiv:8080/DevDiv2/DevDiv/_workitems/edit/546033")>
        <Fact()>
        Public Sub InvalidDefineSwitch()
            Dim source As String = Temp.CreateFile().WriteAllText(<text>
Imports System
</text>.Value).Path

            Dim vbc = New MockVisualBasicCompiler(Nothing, _baseDirectory, {"-nologo", "/preferreduilang:en", "/t:libraRY", "/define", source})
            Dim output As New StringWriter()
            Dim exitCode = vbc.Run(output, Nothing)
            Assert.Equal(1, exitCode)
            Assert.Equal("vbc : error BC2006: option 'define' requires ':<symbol_list>'", output.ToString().Trim())

            vbc = New MockVisualBasicCompiler(Nothing, _baseDirectory, {"-nologo", "/preferreduilang:en", "/t:libraRY", "/define:", source})
            output = New StringWriter()
            exitCode = vbc.Run(output, Nothing)
            Assert.Equal(1, exitCode)
            Assert.Equal("vbc : error BC2006: option 'define' requires ':<symbol_list>'", output.ToString().Trim())

            vbc = New MockVisualBasicCompiler(Nothing, _baseDirectory, {"-nologo", "/preferreduilang:en", "/t:libraRY", "/define: ", source})
            output = New StringWriter()
            exitCode = vbc.Run(output, Nothing)
            Assert.Equal(1, exitCode)
            Assert.Equal("vbc : error BC2006: option 'define' requires ':<symbol_list>'", output.ToString().Trim())

            vbc = New MockVisualBasicCompiler(Nothing, _baseDirectory, {"-nologo", "/preferreduilang:en", "/t:libraRY", "/define:_,", source})
            output = New StringWriter()
            exitCode = vbc.Run(output, Nothing)
            Assert.Equal(1, exitCode)
            Assert.Equal("vbc : error BC31030: Project-level conditional compilation constant '_ ^^ ^^ ' is not valid: Identifier expected.", output.ToString().Trim())

            vbc = New MockVisualBasicCompiler(Nothing, _baseDirectory, {"-nologo", "/preferreduilang:en", "/t:libraRY", "/define:_a,", source})
            output = New StringWriter()
            exitCode = vbc.Run(output, Nothing)
            Assert.Equal(0, exitCode)
            Assert.Equal("", output.ToString().Trim())

            vbc = New MockVisualBasicCompiler(Nothing, _baseDirectory, {"-nologo", "/preferreduilang:en", "/t:libraRY", "/define:_ a,", source})
            output = New StringWriter()
            exitCode = vbc.Run(output, Nothing)
            Assert.Equal(1, exitCode)
            Assert.Equal("vbc : error BC31030: Project-level conditional compilation constant '_  ^^ ^^ a' is not valid: Identifier expected.", output.ToString().Trim())

            vbc = New MockVisualBasicCompiler(Nothing, _baseDirectory, {"-nologo", "/preferreduilang:en", "/t:libraRY", "/define:a,_,b", source})
            output = New StringWriter()
            exitCode = vbc.Run(output, Nothing)
            Assert.Equal(1, exitCode)
            Assert.Equal("vbc : error BC31030: Project-level conditional compilation constant '_ ^^ ^^ ' is not valid: Identifier expected.", output.ToString().Trim())

            vbc = New MockVisualBasicCompiler(Nothing, _baseDirectory, {"-nologo", "/preferreduilang:en", "/t:libraRY", "/define:_", source})
            output = New StringWriter()
            exitCode = vbc.Run(output, Nothing)
            Assert.Equal(1, exitCode)
            Assert.Equal("vbc : error BC31030: Project-level conditional compilation constant '_ ^^ ^^ ' is not valid: Identifier expected.", output.ToString().Trim())

            vbc = New MockVisualBasicCompiler(Nothing, _baseDirectory, {"-nologo", "/preferreduilang:en", "/t:libraRY", "/define:_ ", source})
            output = New StringWriter()
            exitCode = vbc.Run(output, Nothing)
            Assert.Equal(1, exitCode)
            Assert.Equal("vbc : error BC31030: Project-level conditional compilation constant '_ ^^ ^^ ' is not valid: Identifier expected.", output.ToString().Trim())

            vbc = New MockVisualBasicCompiler(Nothing, _baseDirectory, {"-nologo", "/preferreduilang:en", "/t:libraRY", "/define:a,_", source})
            output = New StringWriter()
            exitCode = vbc.Run(output, Nothing)
            Assert.Equal(1, exitCode)
            Assert.Equal("vbc : error BC31030: Project-level conditional compilation constant '_ ^^ ^^ ' is not valid: Identifier expected.", output.ToString().Trim())

            CleanupAllGeneratedFiles(source)
        End Sub

        Private Function GetDefaultResponseFilePath() As String
            Return Temp.CreateFile().WriteAllBytes(CommandLineTestResources.vbc_rsp).Path
        End Function

        <Fact>
        Public Sub DefaultResponseFile()
            Dim defaultResponseFile = GetDefaultResponseFilePath()
            Assert.True(File.Exists(defaultResponseFile))
            Dim vbc As New MockVisualBasicCompiler(defaultResponseFile, _baseDirectory, {})

            ' VB includes these by default, with or without the default response file.
            Dim corlibLocation = GetType(Object).Assembly.Location
            Dim corlibDir = Path.GetDirectoryName(corlibLocation)
            Dim systemLocation = Path.Combine(corlibDir, "System.dll")
            Dim msvbLocation = Path.Combine(corlibDir, "Microsoft.VisualBasic.dll")

            Assert.Equal(vbc.Arguments.MetadataReferences.Select(Function(r) r.Reference),
            {
                "Accessibility.dll",
                "System.Configuration.dll",
                "System.Configuration.Install.dll",
                "System.Data.dll",
                "System.Data.OracleClient.dll",
                "System.Deployment.dll",
                "System.Design.dll",
                "System.DirectoryServices.dll",
                "System.dll",
                "System.Drawing.Design.dll",
                "System.Drawing.dll",
                "System.EnterpriseServices.dll",
                "System.Management.dll",
                "System.Messaging.dll",
                "System.Runtime.Remoting.dll",
                "System.Runtime.Serialization.Formatters.Soap.dll",
                "System.Security.dll",
                "System.ServiceProcess.dll",
                "System.Transactions.dll",
                "System.Web.dll",
                "System.Web.Mobile.dll",
                "System.Web.RegularExpressions.dll",
                "System.Web.Services.dll",
                "System.Windows.Forms.dll",
                "System.XML.dll",
                "System.Workflow.Activities.dll",
                "System.Workflow.ComponentModel.dll",
                "System.Workflow.Runtime.dll",
                "System.Runtime.Serialization.dll",
                "System.ServiceModel.dll",
                "System.Core.dll",
                "System.Xml.Linq.dll",
                "System.Data.Linq.dll",
                "System.Data.DataSetExtensions.dll",
                "System.Web.Extensions.dll",
                "System.Web.Extensions.Design.dll",
                "System.ServiceModel.Web.dll",
                systemLocation,
                msvbLocation
            }, StringComparer.OrdinalIgnoreCase)

            Assert.Equal(vbc.Arguments.CompilationOptions.GlobalImports.Select(Function(i) i.Name),
            {
                "System",
                "Microsoft.VisualBasic",
                "System.Linq",
                "System.Xml.Linq"
            })

            Assert.True(vbc.Arguments.CompilationOptions.OptionInfer)
        End Sub

        <Fact>
        Public Sub DefaultResponseFileNoConfig()
            Dim defaultResponseFile = GetDefaultResponseFilePath()
            Assert.True(File.Exists(defaultResponseFile))
            Dim vbc As New MockVisualBasicCompiler(defaultResponseFile, _baseDirectory, {"/noconfig"})

            ' VB includes these by default, with or without the default response file.
            Dim corlibLocation = GetType(Object).Assembly.Location
            Dim corlibDir = Path.GetDirectoryName(corlibLocation)
            Dim systemLocation = Path.Combine(corlibDir, "System.dll")
            Dim msvbLocation = Path.Combine(corlibDir, "Microsoft.VisualBasic.dll")

            Assert.Equal(vbc.Arguments.MetadataReferences.Select(Function(r) r.Reference),
            {
                systemLocation,
                msvbLocation
            }, StringComparer.OrdinalIgnoreCase)

            Assert.Equal(0, vbc.Arguments.CompilationOptions.GlobalImports.Count)

            Assert.False(vbc.Arguments.CompilationOptions.OptionInfer)
        End Sub

        <Fact(), WorkItem(546114, "http://vstfdevdiv:8080/DevDiv2/DevDiv/_workitems/edit/546114")>
        Public Sub TestFilterCommandLineDiagnostics()
            Dim source As String = Temp.CreateFile().WriteAllText(<text>
Module Module1
    Function blah() As Integer
    End Function

    Sub Main()
    End Sub
End Module
</text>.Value).Path

            ' Previous versions of the compiler used to report warnings (BC2026)
            ' whenever an unrecognized warning code was supplied via /nowarn or /warnaserror.
            ' We no longer generate a warning in such cases.
            Dim vbc = New MockVisualBasicCompiler(Nothing, _baseDirectory, {"/nologo", "/preferreduilang:en", "/blah", "/nowarn:2007,42353,1234,2026", source})
            Dim output = New StringWriter()
            Dim exitCode = vbc.Run(output, Nothing)
            Assert.Equal(0, exitCode)
            Assert.Equal("vbc : warning BC2007: unrecognized option '/blah'; ignored", output.ToString().Trim())
            CleanupAllGeneratedFiles(source)
        End Sub

        <WorkItem(546305, "http://vstfdevdiv:8080/DevDiv2/DevDiv/_workitems/edit/546305")>
        <Fact()>
        Public Sub Bug15539()
            Dim source As String = Temp.CreateFile().WriteAllText(<text>
Module Module1
    Sub Main()
    End Sub
End Module
</text>.Value).Path

            Dim vbc = New MockVisualBasicCompiler(Nothing, _baseDirectory, {"/nologo", "/preferreduilang:en", "/define:I(", source})
            Dim output As New StringWriter()
            Dim exitCode = vbc.Run(output, Nothing)
            Assert.Equal(1, exitCode)
            Assert.Equal("vbc : error BC31030: Project-level conditional compilation constant 'I ^^ ^^ ' is not valid: End of statement expected.", output.ToString().Trim())

            vbc = New MockVisualBasicCompiler(Nothing, _baseDirectory, {"/nologo", "/preferreduilang:en", "/define:I*", source})
            output = New StringWriter()
            exitCode = vbc.Run(output, Nothing)
            Assert.Equal(1, exitCode)
            Assert.Equal("vbc : error BC31030: Project-level conditional compilation constant 'I ^^ ^^ ' is not valid: End of statement expected.", output.ToString().Trim())
        End Sub

        <Fact()>
        Public Sub TestImportsWithQuotes()
            Dim errors As IEnumerable(Of DiagnosticInfo) = Nothing

            Dim [imports] = "System,""COLL = System.Collections"",System.Diagnostics,""COLLGEN =   System.Collections.Generic"""
            Dim vbc = New MockVisualBasicCompiler(Nothing, _baseDirectory, {"/nologo", "/imports:" + [imports]})
            Assert.Equal(4, vbc.Arguments.CompilationOptions.GlobalImports.Count)
            Assert.Equal("System", vbc.Arguments.CompilationOptions.GlobalImports(0).Name)
            Assert.Equal("COLL = System.Collections", vbc.Arguments.CompilationOptions.GlobalImports(1).Name)
            Assert.Equal("System.Diagnostics", vbc.Arguments.CompilationOptions.GlobalImports(2).Name)
            Assert.Equal("COLLGEN =   System.Collections.Generic", vbc.Arguments.CompilationOptions.GlobalImports(3).Name)
        End Sub

        <Fact()>
        Public Sub TestCommandLineSwitchThatNoLongerAreImplemented()
            ' These switches are no longer implemented and should fail silently
            ' the switches have various arguments that can be used
            Dim source As String = Temp.CreateFile().WriteAllText(<text>
Module Module1
    Sub Main()
    End Sub
End Module
</text>.Value).Path

            Dim vbc = New MockVisualBasicCompiler(Nothing, _baseDirectory, {"/nologo", "/netcf", source})
            Dim output = New StringWriter()
            Dim exitCode = vbc.Run(output, Nothing)
            Assert.Equal(0, exitCode)
            Assert.Equal("", output.ToString().Trim())

            vbc = New MockVisualBasicCompiler(Nothing, _baseDirectory, {"/nologo", "/bugreport", source})
            output = New StringWriter()
            exitCode = vbc.Run(output, Nothing)
            Assert.Equal(0, exitCode)
            Assert.Equal("", output.ToString().Trim())

            vbc = New MockVisualBasicCompiler(Nothing, _baseDirectory, {"/nologo", "/bugreport:test.dmp", source})
            output = New StringWriter()
            exitCode = vbc.Run(output, Nothing)
            Assert.Equal(0, exitCode)
            Assert.Equal("", output.ToString().Trim())

            vbc = New MockVisualBasicCompiler(Nothing, _baseDirectory, {"/nologo", "/errorreport", source})
            output = New StringWriter()
            exitCode = vbc.Run(output, Nothing)
            Assert.Equal(0, exitCode)
            Assert.Equal("", output.ToString().Trim())

            vbc = New MockVisualBasicCompiler(Nothing, _baseDirectory, {"/nologo", "/errorreport:prompt", source})
            output = New StringWriter()
            exitCode = vbc.Run(output, Nothing)
            Assert.Equal(0, exitCode)
            Assert.Equal("", output.ToString().Trim())

            vbc = New MockVisualBasicCompiler(Nothing, _baseDirectory, {"/nologo", "/errorreport:queue", source})
            output = New StringWriter()
            exitCode = vbc.Run(output, Nothing)
            Assert.Equal(0, exitCode)
            Assert.Equal("", output.ToString().Trim())

            vbc = New MockVisualBasicCompiler(Nothing, _baseDirectory, {"/nologo", "/errorreport:send", source})
            output = New StringWriter()
            exitCode = vbc.Run(output, Nothing)
            Assert.Equal(0, exitCode)
            Assert.Equal("", output.ToString().Trim())

            vbc = New MockVisualBasicCompiler(Nothing, _baseDirectory, {"/nologo", "/errorreport:", source})
            output = New StringWriter()
            exitCode = vbc.Run(output, Nothing)
            Assert.Equal(0, exitCode)
            Assert.Equal("", output.ToString().Trim())

            vbc = New MockVisualBasicCompiler(Nothing, _baseDirectory, {"/nologo", "/bugreport:", source})
            output = New StringWriter()
            exitCode = vbc.Run(output, Nothing)
            Assert.Equal(0, exitCode)
            Assert.Equal("", output.ToString().Trim())

            vbc = New MockVisualBasicCompiler(Nothing, _baseDirectory, {"/nologo", "/novbruntimeref", source})
            output = New StringWriter()
            exitCode = vbc.Run(output, Nothing)
            Assert.Equal(0, exitCode)
            Assert.Equal("", output.ToString().Trim())

            ' Just to confirm case insensitive
            vbc = New MockVisualBasicCompiler(Nothing, _baseDirectory, {"/nologo", "/errorreport:PROMPT", source})
            output = New StringWriter()
            exitCode = vbc.Run(output, Nothing)
            Assert.Equal(0, exitCode)
            Assert.Equal("", output.ToString().Trim())

            CleanupAllGeneratedFiles(source)
        End Sub

        <WorkItem(531263, "http://vstfdevdiv:8080/DevDiv2/DevDiv/_workitems/edit/531263")>
        <Fact>
        Public Sub EmptyFileName()
            Dim outWriter As New StringWriter()
            Dim exitCode = New MockVisualBasicCompiler(Nothing, _baseDirectory, {""}).Run(outWriter, Nothing)
            Assert.NotEqual(0, exitCode)

            ' error BC2032: File name '' is empty, contains invalid characters, has a drive specification without an absolute path, or is too long
            Assert.Contains("BC2032", outWriter.ToString(), StringComparison.Ordinal)
        End Sub

        <WorkItem(1119609, "http://vstfdevdiv:8080/DevDiv2/DevDiv/_workitems/edit/1119609")>
        <Fact>
        Public Sub PreferredUILang()
            Dim outWriter As New StringWriter(CultureInfo.InvariantCulture)
            Dim exitCode = New MockVisualBasicCompiler(Nothing, _baseDirectory, {"/preferreduilang"}).Run(outWriter, Nothing)
            Assert.Equal(1, exitCode)
            Assert.Contains("BC2006", outWriter.ToString(), StringComparison.Ordinal)

            outWriter = New StringWriter(CultureInfo.InvariantCulture)
            exitCode = New MockVisualBasicCompiler(Nothing, _baseDirectory, {"/preferreduilang:"}).Run(outWriter, Nothing)
            Assert.Equal(1, exitCode)
            Assert.Contains("BC2006", outWriter.ToString(), StringComparison.Ordinal)

            outWriter = New StringWriter(CultureInfo.InvariantCulture)
            exitCode = New MockVisualBasicCompiler(Nothing, _baseDirectory, {"/preferreduilang:zz"}).Run(outWriter, Nothing)
            Assert.Equal(1, exitCode)
            Assert.Contains("BC2038", outWriter.ToString(), StringComparison.Ordinal)

            outWriter = New StringWriter(CultureInfo.InvariantCulture)
            exitCode = New MockVisualBasicCompiler(Nothing, _baseDirectory, {"/preferreduilang:en-zz"}).Run(outWriter, Nothing)
            Assert.Equal(1, exitCode)
            Assert.Contains("BC2038", outWriter.ToString(), StringComparison.Ordinal)

            outWriter = New StringWriter(CultureInfo.InvariantCulture)
            exitCode = New MockVisualBasicCompiler(Nothing, _baseDirectory, {"/preferreduilang:en-US"}).Run(outWriter, Nothing)
            Assert.Equal(1, exitCode)
            Assert.DoesNotContain("BC2038", outWriter.ToString(), StringComparison.Ordinal)

            outWriter = New StringWriter(CultureInfo.InvariantCulture)
            exitCode = New MockVisualBasicCompiler(Nothing, _baseDirectory, {"/preferreduilang:de"}).Run(outWriter, Nothing)
            Assert.Equal(1, exitCode)
            Assert.DoesNotContain("BC2038", outWriter.ToString(), StringComparison.Ordinal)

            outWriter = New StringWriter(CultureInfo.InvariantCulture)
            exitCode = New MockVisualBasicCompiler(Nothing, _baseDirectory, {"/preferreduilang:de-AT"}).Run(outWriter, Nothing)
            Assert.Equal(1, exitCode)
            Assert.DoesNotContain("BC2038", outWriter.ToString(), StringComparison.Ordinal)
        End Sub

        <Fact, WorkItem(650083, "http://vstfdevdiv:8080/DevDiv2/DevDiv/_workitems/edit/650083")>
        Public Sub ReservedDeviceNameAsFileName()
            ' Source file name
            Dim parsedArgs = DefaultParse({"/t:library", "con.vb"}, _baseDirectory)
            parsedArgs.Errors.Verify()

            parsedArgs = DefaultParse({"/out:com1.exe", "a.vb"}, _baseDirectory)
            parsedArgs.Errors.Verify(Diagnostic(ERRID.FTL_InputFileNameTooLong).WithArguments("\\.\com1").WithLocation(1, 1))

            parsedArgs = DefaultParse({"/doc:..\lpt2.xml", "a.vb"}, _baseDirectory)
            parsedArgs.Errors.Verify(Diagnostic(ERRID.WRN_XMLCannotWriteToXMLDocFile2).WithArguments("..\lpt2.xml", "The system cannot find the path specified").WithLocation(1, 1))

            parsedArgs = DefaultParse({"/SdkPath:..\aux", "com.vb"}, _baseDirectory)
            parsedArgs.Errors.Verify(Diagnostic(ERRID.WRN_CannotFindStandardLibrary1).WithArguments("System.dll").WithLocation(1, 1),
                                     Diagnostic(ERRID.ERR_LibNotFound).WithArguments("Microsoft.VisualBasic.dll").WithLocation(1, 1))

        End Sub

        <Fact()>
        Public Sub ReservedDeviceNameAsFileName2()
            Dim source As String = Temp.CreateFile().WriteAllText(<text>
Module Module1
    Sub Main()
    End Sub
End Module
</text>.Value).Path
            ' Make sure these reserved device names don't affect compiler
            Dim vbc = New MockVisualBasicCompiler(Nothing, _baseDirectory, {"/r:.\com3.dll", "/preferreduilang:en", source})
            Dim output = New StringWriter()
            Dim exitCode = vbc.Run(output, Nothing)
            Assert.Equal(1, exitCode)
            Assert.Contains("error BC2017: could not find library '.\com3.dll'", output.ToString(), StringComparison.Ordinal)

            vbc = New MockVisualBasicCompiler(Nothing, _baseDirectory, {"/nologo", "/preferreduilang:en", "/link:prn.dll", source})
            output = New StringWriter()
            exitCode = vbc.Run(output, Nothing)
            Assert.Equal(1, exitCode)
            Assert.Contains("error BC2017: could not find library 'prn.dll'", output.ToString(), StringComparison.Ordinal)

            vbc = New MockVisualBasicCompiler(Nothing, _baseDirectory, {"@aux.rsp", "/preferreduilang:en", source})
            output = New StringWriter()
            exitCode = vbc.Run(output, Nothing)
            Assert.Equal(1, exitCode)
            Dim errMessage = output.ToString().Trim()
            Assert.Contains("error BC2011: unable to open response file", errMessage, StringComparison.Ordinal)
            Assert.Contains("aux.rsp", errMessage, StringComparison.Ordinal)

            vbc = New MockVisualBasicCompiler(Nothing, _baseDirectory, {"/nologo", "/preferreduilang:en", "/vbruntime:..\con.dll", source})
            output = New StringWriter()
            exitCode = vbc.Run(output, Nothing)
            Assert.Equal(1, exitCode)
            Assert.Contains("error BC2017: could not find library '..\con.dll'", output.ToString(), StringComparison.Ordinal)

            ' Native VB compiler also ignore invalid lib paths
            vbc = New MockVisualBasicCompiler(Nothing, _baseDirectory, {"/LibPath:lpt1,Lpt2,LPT9", source})
            output = New StringWriter()
            exitCode = vbc.Run(output, Nothing)
            Assert.Equal(0, exitCode)

            CleanupAllGeneratedFiles(source)
        End Sub

        <Fact, WorkItem(574361, "http://vstfdevdiv:8080/DevDiv2/DevDiv/_workitems/edit/574361")>
        Public Sub LangVersionForOldBC36716()

            Dim dir = Temp.CreateDirectory()
            Dim src = dir.CreateFile("src.vb")
            src.WriteAllText(
    <text><![CDATA[
Imports System.Runtime.CompilerServices
Imports System.Collections

Friend Module AutoPropAttributesmod
        Class AttrInThisAsmAttribute
            Inherits Attribute
            Public Property Prop() As Integer
        End Class

    Class HasProps
        <CompilerGenerated()>
        Public Property Scen1() As <CompilerGenerated()> Func(Of String)
        <CLSCompliant(False), Obsolete("obsolete message!")>
                <AttrInThisAsmAttribute()>
        Public Property Scen2() As String
    End Class

End Module
]]>
    </text>.Value.Replace(vbLf, vbCrLf))

            Dim output = ProcessUtilities.RunAndGetOutput(s_basicCompilerExecutable, "/nologo /t:library /langversion:9 /preferreduilang:en " & src.ToString(), expectedRetCode:=1, startFolder:=dir.Path)
            AssertOutput(
    <text><![CDATA[
src.vb(8) : error BC36716: Visual Basic 9.0 does not support auto-implemented properties.
            Public Property Prop() As Integer
            ~~~~~~~~~~~~~~~~~~~~~~~~~~~~~~~~~
src.vb(12) : error BC36716: Visual Basic 9.0 does not support auto-implemented properties.
        <CompilerGenerated()>
        ~~~~~~~~~~~~~~~~~~~~~
        Public Property Scen1() As <CompilerGenerated()> Func(Of String)
~~~~~~~~~~~~~~~~~~~~~~~~~~~~~~~~~~~~~~~~~~~~~~~~~~~~~~~~~~~~~~~~~~~~~~~~
src.vb(12) : error BC36716: Visual Basic 9.0 does not support implicit line continuation.
        <CompilerGenerated()>
        ~~~~~~~~~~~~~~~~~~~~~
        Public Property Scen1() As <CompilerGenerated()> Func(Of String)
~~~~~~~~~~~~~~~~~~~~~~~~~~~~~~~~~~~~~~~~~~~~~~~~~~~~~~~~~~~~~~~~~~~~~~~~
src.vb(14) : error BC36716: Visual Basic 9.0 does not support auto-implemented properties.
        <CLSCompliant(False), Obsolete("obsolete message!")>
        ~~~~~~~~~~~~~~~~~~~~~~~~~~~~~~~~~~~~~~~~~~~~~~~~~~~~
                <AttrInThisAsmAttribute()>
~~~~~~~~~~~~~~~~~~~~~~~~~~~~~~~~~~~~~~~~~~
        Public Property Scen2() As String
~~~~~~~~~~~~~~~~~~~~~~~~~~~~~~~~~~~~~~~~~
src.vb(14) : error BC36716: Visual Basic 9.0 does not support implicit line continuation.
        <CLSCompliant(False), Obsolete("obsolete message!")>
        ~~~~~~~~~~~~~~~~~~~~~~~~~~~~~~~~~~~~~~~~~~~~~~~~~~~~
                <AttrInThisAsmAttribute()>
~~~~~~~~~~~~~~~~~~~~~~~~~~~~~~~~~~~~~~~~~~
        Public Property Scen2() As String
~~~~~~~~~~~~~~~~~~~~~~~~~~~~~~~~~~~~~~~~~
]]>
    </text>, output)


            CleanupAllGeneratedFiles(src.Path)
        End Sub

        <Fact>
        Public Sub DiagnosticFormatting()
            Dim source = "
Class C
    Sub Main()
        Foo(0)
#ExternalSource(""c:\temp\a\1.vb"", 10)
        Foo(1)
#End ExternalSource
#ExternalSource(""C:\a\..\b.vb"", 20)
        Foo(2)
#End ExternalSource
#ExternalSource(""C:\a\../B.vb"", 30)
        Foo(3)
#End ExternalSource
#ExternalSource(""../b.vb"", 40)
        Foo(4)
#End ExternalSource
#ExternalSource(""..\b.vb"", 50)
        Foo(5)
#End ExternalSource
#ExternalSource(""C:\X.vb"", 60)
        Foo(6)
#End ExternalSource
#ExternalSource(""C:\x.vb"", 70)
        Foo(7)
#End ExternalSource
#ExternalSource(""      "", 90)
		Foo(9)
#End ExternalSource
#ExternalSource(""C:\*.vb"", 100)
		Foo(10)
#End ExternalSource
#ExternalSource("""", 110)
		Foo(11)
#End ExternalSource
        Foo(12)
#ExternalSource(""***"", 140)
        Foo(14)
#End ExternalSource
    End Sub
End Class
"
            Dim dir = Temp.CreateDirectory()
            Dim file = dir.CreateFile("a.vb").WriteAllText(source)

            Dim outWriter = New StringWriter(CultureInfo.InvariantCulture)
            Dim vbc = New MockVisualBasicCompiler(Nothing, dir.Path, {"/nologo", "/preferreduilang:en", "/t:library", "a.vb"})
            Dim exitCode = vbc.Run(outWriter, Nothing)
            Assert.Equal(1, exitCode)

            ' with /fullpaths off
            Dim expected =
    file.Path & "(4) : error BC30451: 'Foo' is not declared. It may be inaccessible due to its protection level.
        Foo(0)
        ~~~   
c:\temp\a\1.vb(10) : error BC30451: 'Foo' is not declared. It may be inaccessible due to its protection level.
        Foo(1)
        ~~~   
C:\b.vb(20) : error BC30451: 'Foo' is not declared. It may be inaccessible due to its protection level.
        Foo(2)
        ~~~   
C:\B.vb(30) : error BC30451: 'Foo' is not declared. It may be inaccessible due to its protection level.
        Foo(3)
        ~~~   
" & Path.GetFullPath(Path.Combine(dir.Path, "..\b.vb")) & "(40) : error BC30451: 'Foo' is not declared. It may be inaccessible due to its protection level.
        Foo(4)
        ~~~   
" & Path.GetFullPath(Path.Combine(dir.Path, "..\b.vb")) & "(50) : error BC30451: 'Foo' is not declared. It may be inaccessible due to its protection level.
        Foo(5)
        ~~~   
C:\X.vb(60) : error BC30451: 'Foo' is not declared. It may be inaccessible due to its protection level.
        Foo(6)
        ~~~   
C:\x.vb(70) : error BC30451: 'Foo' is not declared. It may be inaccessible due to its protection level.
        Foo(7)
        ~~~   
      (90) : error BC30451: 'Foo' is not declared. It may be inaccessible due to its protection level.
        Foo(9)
        ~~~   
C:\*.vb(100) : error BC30451: 'Foo' is not declared. It may be inaccessible due to its protection level.
        Foo(10)
        ~~~    
(110) : error BC30451: 'Foo' is not declared. It may be inaccessible due to its protection level.
        Foo(11)
        ~~~    
" & file.Path & "(35) : error BC30451: 'Foo' is not declared. It may be inaccessible due to its protection level.
        Foo(12)
        ~~~    
***(140) : error BC30451: 'Foo' is not declared. It may be inaccessible due to its protection level.
        Foo(14)
        ~~~    
"
            AssertOutput(expected.Replace(vbCrLf, vbLf), outWriter.ToString())
            CleanupAllGeneratedFiles(file.Path)
        End Sub

        <Fact>
        Public Sub ParseFeatures()
            Dim args = DefaultParse({"/features:Test", "a.vb"}, _baseDirectory)
            args.Errors.Verify()
            Assert.Equal("Test", args.ParseOptions.Features.Single().Key)

            args = DefaultParse({"/features:Test", "a.vb", "/Features:Experiment"}, _baseDirectory)
            args.Errors.Verify()
            Assert.Equal(2, args.ParseOptions.Features.Count)
            Assert.True(args.ParseOptions.Features.ContainsKey("Test"))
            Assert.True(args.ParseOptions.Features.ContainsKey("Experiment"))

            args = DefaultParse({"/features:Test=false,Key=value", "a.vb"}, _baseDirectory)
            args.Errors.Verify()
            Assert.True(args.ParseOptions.Features.SetEquals(New Dictionary(Of String, String) From {{"Test", "false"}, {"Key", "value"}}))

            ' We don't do any rigorous validation of /features arguments...

            args = DefaultParse({"/features", "a.vb"}, _baseDirectory)
            args.Errors.Verify()
            Assert.Empty(args.ParseOptions.Features)

            args = DefaultParse({"/features:Test,", "a.vb"}, _baseDirectory)
            args.Errors.Verify()
            Assert.True(args.ParseOptions.Features.SetEquals(New Dictionary(Of String, String) From {{"Test", "true"}}))
        End Sub

        <Fact>
        Public Sub ParseAdditionalFile()
            Dim args = DefaultParse({"/additionalfile:web.config", "a.vb"}, _baseDirectory)
            args.Errors.Verify()
            Assert.Equal(Path.Combine(_baseDirectory, "web.config"), args.AdditionalFiles.Single().Path)

            args = DefaultParse({"/additionalfile:web.config", "a.vb", "/additionalfile:app.manifest"}, _baseDirectory)
            args.Errors.Verify()
            Assert.Equal(2, args.AdditionalFiles.Length)
            Assert.Equal(Path.Combine(_baseDirectory, "web.config"), args.AdditionalFiles(0).Path)
            Assert.Equal(Path.Combine(_baseDirectory, "app.manifest"), args.AdditionalFiles(1).Path)

            args = DefaultParse({"/additionalfile:web.config", "a.vb", "/additionalfile:web.config"}, _baseDirectory)
            args.Errors.Verify()
            Assert.Equal(2, args.AdditionalFiles.Length)
            Assert.Equal(Path.Combine(_baseDirectory, "web.config"), args.AdditionalFiles(0).Path)
            Assert.Equal(Path.Combine(_baseDirectory, "web.config"), args.AdditionalFiles(1).Path)

            args = DefaultParse({"/additionalfile:..\web.config", "a.vb"}, _baseDirectory)
            args.Errors.Verify()
            Assert.Equal(Path.Combine(_baseDirectory, "..\web.config"), args.AdditionalFiles.Single().Path)

            Dim baseDir = Temp.CreateDirectory()
            baseDir.CreateFile("web1.config")
            baseDir.CreateFile("web2.config")
            baseDir.CreateFile("web3.config")

            args = DefaultParse({"/additionalfile:web*.config", "a.vb"}, baseDir.Path)
            args.Errors.Verify()
            Assert.Equal(3, args.AdditionalFiles.Length)
            Assert.Equal(Path.Combine(baseDir.Path, "web1.config"), args.AdditionalFiles(0).Path)
            Assert.Equal(Path.Combine(baseDir.Path, "web2.config"), args.AdditionalFiles(1).Path)
            Assert.Equal(Path.Combine(baseDir.Path, "web3.config"), args.AdditionalFiles(2).Path)

            args = DefaultParse({"/additionalfile:web.config;app.manifest", "a.vb"}, _baseDirectory)
            args.Errors.Verify()
            Assert.Equal(2, args.AdditionalFiles.Length)
            Assert.Equal(Path.Combine(_baseDirectory, "web.config"), args.AdditionalFiles(0).Path)
            Assert.Equal(Path.Combine(_baseDirectory, "app.manifest"), args.AdditionalFiles(1).Path)

            args = DefaultParse({"/additionalfile:web.config,app.manifest", "a.vb"}, _baseDirectory)
            args.Errors.Verify()
            Assert.Equal(2, args.AdditionalFiles.Length)
            Assert.Equal(Path.Combine(_baseDirectory, "web.config"), args.AdditionalFiles(0).Path)
            Assert.Equal(Path.Combine(_baseDirectory, "app.manifest"), args.AdditionalFiles(1).Path)

            args = DefaultParse({"/additionalfile:web.config:app.manifest", "a.vb"}, _baseDirectory)
            args.Errors.Verify()
            Assert.Equal(1, args.AdditionalFiles.Length)
            Assert.Equal(Path.Combine(_baseDirectory, "web.config:app.manifest"), args.AdditionalFiles(0).Path)

            args = DefaultParse({"/additionalfile", "a.vb"}, _baseDirectory)
            args.Errors.Verify(Diagnostic(ERRID.ERR_ArgumentRequired).WithArguments("additionalfile", ":<file_list>"))
            Assert.Equal(0, args.AdditionalFiles.Length)

            args = DefaultParse({"/additionalfile:", "a.vb"}, _baseDirectory)
            args.Errors.Verify(Diagnostic(ERRID.ERR_ArgumentRequired).WithArguments("additionalfile", ":<file_list>"))
            Assert.Equal(0, args.AdditionalFiles.Length)
        End Sub

        Private Shared Sub Verify(actual As IEnumerable(Of Diagnostic), ParamArray expected As DiagnosticDescription())
            actual.Verify(expected)
        End Sub

        Private Const s_logoLine1 As String = "Microsoft (R) Visual Basic Compiler version"
        Private Const s_logoLine2 As String = "Copyright (C) Microsoft Corporation. All rights reserved."

        Private Shared Function OccurrenceCount(source As String, word As String) As Integer
            Dim n = 0
            Dim index = source.IndexOf(word, StringComparison.Ordinal)
            While (index >= 0)
                n += 1
                index = source.IndexOf(word, index + word.Length, StringComparison.Ordinal)
            End While
            Return n
        End Function

        Private Shared Function VerifyOutput(sourceDir As TempDirectory, sourceFile As TempFile,
                                             Optional includeCurrentAssemblyAsAnalyzerReference As Boolean = True,
                                             Optional additionalFlags As String() = Nothing,
                                             Optional expectedInfoCount As Integer = 0,
                                             Optional expectedWarningCount As Integer = 0,
                                             Optional expectedErrorCount As Integer = 0) As String
            Dim args = {
                            "/nologo", "/preferreduilang:en", "/t:library",
                            sourceFile.Path
                       }
            If includeCurrentAssemblyAsAnalyzerReference Then
                args = args.Append("/a:" + Assembly.GetExecutingAssembly().Location)
            End If
            If additionalFlags IsNot Nothing Then
                args = args.Append(additionalFlags)
            End If

            Dim vbc = New MockVisualBasicCompiler(Nothing, sourceDir.Path, args)
            Dim outWriter = New StringWriter(CultureInfo.InvariantCulture)
            Dim exitCode = vbc.Run(outWriter, Nothing)
            Dim output = outWriter.ToString()

            Dim expectedExitCode = If(expectedErrorCount > 0, 1, 0)
            Assert.True(expectedExitCode = exitCode,
                        String.Format("Expected exit code to be '{0}' was '{1}'.{2}Output:{3}{4}", expectedExitCode, exitCode, Environment.NewLine, Environment.NewLine, output))

            Assert.DoesNotContain(" : hidden", output, StringComparison.Ordinal)

            If expectedInfoCount = 0 Then
                Assert.DoesNotContain(" : info", output, StringComparison.Ordinal)
            Else
                Assert.Equal(expectedInfoCount, OccurrenceCount(output, " : info"))
            End If

            If expectedWarningCount = 0 Then
                Assert.DoesNotContain(" : warning", output, StringComparison.Ordinal)
            Else
                Assert.Equal(expectedWarningCount, OccurrenceCount(output, " : warning"))
            End If

            If expectedErrorCount = 0 Then
                Assert.DoesNotContain(" : error", output, StringComparison.Ordinal)
            Else
                Assert.Equal(expectedErrorCount, OccurrenceCount(output, " : error"))
            End If

            Return output
        End Function

        <WorkItem(899050, "http://vstfdevdiv:8080/DevDiv2/DevDiv/_workitems/edit/899050")>
        <Fact>
        Public Sub NoWarnAndWarnAsError_AnalyzerDriverWarnings()
            ' This assembly has an abstract MockAbstractDiagnosticAnalyzer type which should cause
            ' compiler warning BC42376 to be produced when compilations created in this test try to load it.
            Dim source = "Imports System"
            Dim dir = Temp.CreateDirectory()
            Dim file = dir.CreateFile("a.vb")
            file.WriteAllText(source)

            Dim output = VerifyOutput(dir, file, expectedWarningCount:=1)
            Assert.Contains("warning BC42376", output, StringComparison.Ordinal)

            ' TEST: Verify that compiler warning BC42376 can be suppressed via /nowarn.
            output = VerifyOutput(dir, file, additionalFlags:={"/nowarn"})

            ' TEST: Verify that compiler warning BC42376 can be individually suppressed via /nowarn:.
            output = VerifyOutput(dir, file, additionalFlags:={"/nowarn:BC42376"})

            ' TEST: Verify that compiler warning BC42376 can be promoted to an error via /warnaserror+.
            output = VerifyOutput(dir, file, additionalFlags:={"/warnaserror+"}, expectedErrorCount:=1)
            Assert.Contains("error BC42376", output, StringComparison.Ordinal)

            ' TEST: Verify that compiler warning BC42376 can be individually promoted to an error via /warnaserror:.
            output = VerifyOutput(dir, file, additionalFlags:={"/warnaserror:42376"}, expectedErrorCount:=1)
            Assert.Contains("error BC42376", output, StringComparison.Ordinal)

            CleanupAllGeneratedFiles(file.Path)
        End Sub

        <WorkItem(899050, "http://vstfdevdiv:8080/DevDiv2/DevDiv/_workitems/edit/899050")>
        <WorkItem(981677, "http://vstfdevdiv:8080/DevDiv2/DevDiv/_workitems/edit/981677")>
        <Fact>
        Public Sub NoWarnAndWarnAsError_HiddenDiagnostic()
            ' This assembly has a HiddenDiagnosticAnalyzer type which should produce custom hidden
            ' diagnostics for #ExternalSource directives present in the compilations created in this test.
            Dim source = "Imports System
#ExternalSource (""file"", 123)
#End ExternalSource"
            Dim dir = Temp.CreateDirectory()
            Dim file = dir.CreateFile("a.vb")
            file.WriteAllText(source)

            Dim output = VerifyOutput(dir, file, expectedWarningCount:=1)
            Assert.Contains("warning BC42376", output, StringComparison.Ordinal)

            ' TEST: Verify that /nowarn has no impact on custom hidden diagnostic Hidden01.
            output = VerifyOutput(dir, file, additionalFlags:={"/nowarn"})

            ' TEST: Verify that /nowarn: has no impact on custom hidden diagnostic Hidden01.
            output = VerifyOutput(dir, file, additionalFlags:={"/nowarn:Hidden01"}, expectedWarningCount:=1)
            Assert.Contains("warning BC42376", output, StringComparison.Ordinal)

            ' TEST: Verify that /warnaserror+ has no impact on custom hidden diagnostic Hidden01.
            output = VerifyOutput(dir, file, additionalFlags:={"/warnaserror+", "/nowarn:42376"})

            ' TEST: Verify that /warnaserror- has no impact on custom hidden diagnostic Hidden01.
            output = VerifyOutput(dir, file, additionalFlags:={"/warnaserror-"}, expectedWarningCount:=1)
            Assert.Contains("warning BC42376", output, StringComparison.Ordinal)

            ' TEST: Verify that /warnaserror: promotes custom hidden diagnostic Hidden01 to an error.
            output = VerifyOutput(dir, file, additionalFlags:={"/warnaserror:hidden01"}, expectedWarningCount:=1, expectedErrorCount:=1)
            Assert.Contains("warning BC42376", output, StringComparison.Ordinal)
            Assert.Contains("a.vb(2) : error Hidden01: Throwing a diagnostic for #ExternalSource", output, StringComparison.Ordinal)

            ' TEST: Verify that /warnaserror-: has no impact on custom hidden diagnostic Hidden01.
            output = VerifyOutput(dir, file, additionalFlags:={"/warnaserror-:Hidden01"}, expectedWarningCount:=1)
            Assert.Contains("warning BC42376", output, StringComparison.Ordinal)

            ' TEST: Verify /nowarn: overrides /warnaserror:.
            output = VerifyOutput(dir, file, additionalFlags:={"/warnaserror:Hidden01", "/nowarn:Hidden01"}, expectedWarningCount:=1)
            Assert.Contains("warning BC42376", output, StringComparison.Ordinal)

            ' TEST: Verify /nowarn: overrides /warnaserror:.
            output = VerifyOutput(dir, file, additionalFlags:={"/nowarn:hidden01", "/warnaserror:Hidden01"}, expectedWarningCount:=1)
            Assert.Contains("warning BC42376", output, StringComparison.Ordinal)

            ' TEST: Verify /nowarn: overrides /warnaserror-:.
            output = VerifyOutput(dir, file, additionalFlags:={"/warnaserror-:Hidden01", "/nowarn:Hidden01"}, expectedWarningCount:=1)
            Assert.Contains("warning BC42376", output, StringComparison.Ordinal)

            ' TEST: Verify /nowarn: overrides /warnaserror-:.
            output = VerifyOutput(dir, file, additionalFlags:={"/nowarn:hidden01", "/warnaserror-:Hidden01"}, expectedWarningCount:=1)
            Assert.Contains("warning BC42376", output, StringComparison.Ordinal)

            ' TEST: Verify /nowarn doesn't override /warnaserror: in the case of custom hidden diagnostics.
            ' Although the compiler normally suppresses printing of hidden diagnostics in the compiler output, they are never really suppressed
            ' because in the IDE features that rely on hidden diagnostics to display light bulb need to continue to work even when users have global
            ' suppression (/nowarn) specified in their project. In other words, /nowarn flag is a no-op for hidden diagnostics.
            output = VerifyOutput(dir, file, additionalFlags:={"/nowarn", "/warnaserror:Hidden01"}, expectedErrorCount:=1)
            Assert.Contains("a.vb(2) : error Hidden01: Throwing a diagnostic for #ExternalSource", output, StringComparison.Ordinal)

            ' TEST: Verify /nowarn doesn't override /warnaserror: in the case of custom hidden diagnostics.
            ' Although the compiler normally suppresses printing of hidden diagnostics in the compiler output, they are never really suppressed
            ' because in the IDE features that rely on hidden diagnostics to display light bulb need to continue to work even when users have global
            ' suppression (/nowarn) specified in their project. In other words, /nowarn flag is a no-op for hidden diagnostics.
            output = VerifyOutput(dir, file, additionalFlags:={"/warnaserror:HIDDen01", "/nowarn"}, expectedErrorCount:=1)
            Assert.Contains("a.vb(2) : error Hidden01: Throwing a diagnostic for #ExternalSource", output, StringComparison.Ordinal)

            ' TEST: Verify /nowarn and /warnaserror-: have no impact  on custom hidden diagnostic Hidden01.
            output = VerifyOutput(dir, file, additionalFlags:={"/warnaserror-:Hidden01", "/nowarn"})

            ' TEST: Verify /nowarn and /warnaserror-: have no impact  on custom hidden diagnostic Hidden01.
            output = VerifyOutput(dir, file, additionalFlags:={"/nowarn", "/warnaserror-:Hidden01"})

            ' TEST: Sanity test for /nowarn and /nowarn:.
            output = VerifyOutput(dir, file, additionalFlags:={"/nowarn", "/nowarn:Hidden01"})

            ' TEST: Sanity test for /nowarn and /nowarn:.
            output = VerifyOutput(dir, file, additionalFlags:={"/nowarn:Hidden01", "/nowarn"})

            ' TEST: Verify that last /warnaserror[+/-]: flag on command line wins.
            output = VerifyOutput(dir, file, additionalFlags:={"/warnaserror+:Hidden01", "/warnaserror-:hidden01"}, expectedWarningCount:=1)
            Assert.Contains("warning BC42376", output, StringComparison.Ordinal)

            ' TEST: Verify that last /warnaserror[+/-]: flag on command line wins.
            output = VerifyOutput(dir, file, additionalFlags:={"/warnaserror-:Hidden01", "/warnaserror+:hidden01"}, expectedWarningCount:=1, expectedErrorCount:=1)
            Assert.Contains("warning BC42376", output, StringComparison.Ordinal)
            Assert.Contains("a.vb(2) : error Hidden01: Throwing a diagnostic for #ExternalSource", output, StringComparison.Ordinal)

            ' TEST: Verify that specific promotions and suppressions (via /warnaserror[+/-]:) override general ones (i.e. /warnaserror[+/-]).
            output = VerifyOutput(dir, file, additionalFlags:={"/warnaserror-", "/warnaserror+:hidden01"}, expectedWarningCount:=1, expectedErrorCount:=1)
            Assert.Contains("warning BC42376", output, StringComparison.Ordinal)
            Assert.Contains("a.vb(2) : error Hidden01: Throwing a diagnostic for #ExternalSource", output, StringComparison.Ordinal)

            ' TEST: Verify that specific promotions and suppressions (via /warnaserror[+/-]:) override general ones (i.e. /warnaserror[+/-]).
            output = VerifyOutput(dir, file, additionalFlags:={"/warnaserror+:hiddEn01", "/warnaserror+", "/nowarn:42376"}, expectedErrorCount:=1)
            Assert.Contains("a.vb(2) : error Hidden01: Throwing a diagnostic for #ExternalSource", output, StringComparison.Ordinal)

            ' TEST: Verify that specific promotions and suppressions (via /warnaserror[+/-]:) override general ones (i.e. /warnaserror[+/-]).
            output = VerifyOutput(dir, file, additionalFlags:={"/warnaserror+:HiDden01", "/warnaserror-"}, expectedWarningCount:=1, expectedErrorCount:=1)
            Assert.Contains("warning BC42376", output, StringComparison.Ordinal)
            Assert.Contains("a.vb(2) : error Hidden01: Throwing a diagnostic for #ExternalSource", output, StringComparison.Ordinal)

            ' TEST: Verify that specific promotions and suppressions (via /warnaserror[+/-]:) override general ones (i.e. /warnaserror[+/-]).
            output = VerifyOutput(dir, file, additionalFlags:={"/warnaserror+", "/warnaserror-:Hidden01", "/nowarn:42376"})

            ' TEST: Verify that specific promotions and suppressions (via /warnaserror[+/-]:) override general ones (i.e. /warnaserror[+/-]).
            output = VerifyOutput(dir, file, additionalFlags:={"/warnaserror-", "/warnaserror-:Hidden01"}, expectedWarningCount:=1)
            Assert.Contains("warning BC42376", output, StringComparison.Ordinal)

            ' TEST: Verify that specific promotions and suppressions (via /warnaserror[+/-]:) override general ones (i.e. /warnaserror[+/-]).
            output = VerifyOutput(dir, file, additionalFlags:={"/warnaserror-:Hidden01", "/warnaserror-"}, expectedWarningCount:=1)
            Assert.Contains("warning BC42376", output, StringComparison.Ordinal)

            ' TEST: Verify that specific promotions and suppressions (via /warnaserror[+/-]:) override general ones (i.e. /warnaserror[+/-]).
            output = VerifyOutput(dir, file, additionalFlags:={"/warnaserror+:HiDden01", "/warnaserror+", "/nowarn:42376"}, expectedErrorCount:=1)
            Assert.Contains("a.vb(2) : error Hidden01: Throwing a diagnostic for #ExternalSource", output, StringComparison.Ordinal)

            ' TEST: Verify that specific promotions and suppressions (via /warnaserror[+/-]:) override general ones (i.e. /warnaserror[+/-]).
            output = VerifyOutput(dir, file, additionalFlags:={"/warnaserror+", "/warnaserror+:HiDden01", "/nowarn:42376"}, expectedErrorCount:=1)
            Assert.Contains("a.vb(2) : error Hidden01: Throwing a diagnostic for #ExternalSource", output, StringComparison.Ordinal)

            CleanupAllGeneratedFiles(file.Path)
        End Sub

        <WorkItem(899050, "http://vstfdevdiv:8080/DevDiv2/DevDiv/_workitems/edit/899050")>
        <WorkItem(981677, "http://vstfdevdiv:8080/DevDiv2/DevDiv/_workitems/edit/981677")>
        <Fact>
        Public Sub NoWarnAndWarnAsError_InfoDiagnostic()
            ' This assembly has an InfoDiagnosticAnalyzer type which should produce custom info
            ' diagnostics for the #Enable directives present in the compilations created in this test.
            Dim source = "Imports System
#Enable Warning"
            Dim name = "a.vb"

            Dim output = GetOutput(name, source, expectedWarningCount:=1, expectedInfoCount:=1)
            Assert.Contains("warning BC42376", output, StringComparison.Ordinal)
            Assert.Contains("a.vb(2) : info Info01: Throwing a diagnostic for #Enable", output, StringComparison.Ordinal)

            ' TEST: Verify that custom info diagnostic Info01 can be suppressed via /nowarn.
            output = GetOutput(name, source, additionalFlags:={"/nowarn"})

            ' TEST: Verify that custom info diagnostic Info01 can be individually suppressed via /nowarn:.
            output = GetOutput(name, source, additionalFlags:={"/nowarn:Info01"}, expectedWarningCount:=1)
            Assert.Contains("warning BC42376", output, StringComparison.Ordinal)

            ' TEST: Verify that custom info diagnostic Info01 can never be promoted to an error via /warnaserror+.
            output = GetOutput(name, source, additionalFlags:={"/warnaserror+", "/nowarn:42376"}, expectedInfoCount:=1)
            Assert.Contains("a.vb(2) : info Info01: Throwing a diagnostic for #Enable", output, StringComparison.Ordinal)

            ' TEST: Verify that custom info diagnostic Info01 is still reported as an info when /warnaserror- is used.
            output = GetOutput(name, source, additionalFlags:={"/warnaserror-"}, expectedWarningCount:=1, expectedInfoCount:=1)
            Assert.Contains("warning BC42376", output, StringComparison.Ordinal)
            Assert.Contains("a.vb(2) : info Info01: Throwing a diagnostic for #Enable", output, StringComparison.Ordinal)

            ' TEST: Verify that custom info diagnostic Info01 can be individually promoted to an error via /warnaserror:.
            output = GetOutput(name, source, additionalFlags:={"/warnaserror:info01"}, expectedWarningCount:=1, expectedErrorCount:=1)
            Assert.Contains("warning BC42376", output, StringComparison.Ordinal)
            Assert.Contains("a.vb(2) : error Info01: Throwing a diagnostic for #Enable", output, StringComparison.Ordinal)

            ' TEST: Verify that custom info diagnostic Info01 is still reported as an info when passed to /warnaserror-:.
            output = GetOutput(name, source, additionalFlags:={"/warnaserror-:info01"}, expectedWarningCount:=1, expectedInfoCount:=1)
            Assert.Contains("warning BC42376", output, StringComparison.Ordinal)
            Assert.Contains("a.vb(2) : info Info01: Throwing a diagnostic for #Enable", output, StringComparison.Ordinal)

            ' TEST: Verify /nowarn: overrides /warnaserror:.
            output = GetOutput(name, source, additionalFlags:={"/warnaserror:Info01", "/nowarn:info01"}, expectedWarningCount:=1)
            Assert.Contains("warning BC42376", output, StringComparison.Ordinal)

            ' TEST: Verify /nowarn: overrides /warnaserror:.
            output = GetOutput(name, source, additionalFlags:={"/nowarn:INFO01", "/warnaserror:Info01"}, expectedWarningCount:=1)
            Assert.Contains("warning BC42376", output, StringComparison.Ordinal)

            ' TEST: Verify /nowarn: overrides /warnaserror-:.
            output = GetOutput(name, source, additionalFlags:={"/warnaserror-:Info01", "/nowarn:info01"}, expectedWarningCount:=1)
            Assert.Contains("warning BC42376", output, StringComparison.Ordinal)

            ' TEST: Verify /nowarn: overrides /warnaserror-:.
            output = GetOutput(name, source, additionalFlags:={"/nowarn:INFO01", "/warnaserror-:Info01"}, expectedWarningCount:=1)
            Assert.Contains("warning BC42376", output, StringComparison.Ordinal)

            ' TEST: Verify /nowarn overrides /warnaserror:.
            output = GetOutput(name, source, additionalFlags:={"/nowarn", "/warnaserror:Info01"})

            ' TEST: Verify /nowarn overrides /warnaserror:.
            output = GetOutput(name, source, additionalFlags:={"/warnaserror:Info01", "/nowarn"})

            ' TEST: Verify /nowarn overrides /warnaserror-:.
            output = GetOutput(name, source, additionalFlags:={"/nowarn", "/warnaserror-:Info01"})

            ' TEST: Verify /nowarn overrides /warnaserror-:.
            output = GetOutput(name, source, additionalFlags:={"/warnaserror-:Info01", "/nowarn"})

            ' TEST: Sanity test for /nowarn and /nowarn:.
            output = GetOutput(name, source, additionalFlags:={"/nowarn", "/nowarn:Info01"})

            ' TEST: Sanity test for /nowarn and /nowarn:.
            output = GetOutput(name, source, additionalFlags:={"/nowarn:Info01", "/nowarn"})

            ' TEST: Verify that last /warnaserror[+/-]: flag on command line wins.
            output = GetOutput(name, source, additionalFlags:={"/warnaserror+:Info01", "/warnaserror-:info01"}, expectedWarningCount:=1, expectedInfoCount:=1)
            Assert.Contains("warning BC42376", output, StringComparison.Ordinal)
            Assert.Contains("a.vb(2) : info Info01: Throwing a diagnostic for #Enable", output, StringComparison.Ordinal)

            ' TEST: Verify that last /warnaserror[+/-]: flag on command line wins.
            output = GetOutput(name, source, additionalFlags:={"/warnaserror-:Info01", "/warnaserror+:INfo01"}, expectedWarningCount:=1, expectedErrorCount:=1)
            Assert.Contains("warning BC42376", output, StringComparison.Ordinal)
            Assert.Contains("a.vb(2) : error Info01: Throwing a diagnostic for #Enable", output, StringComparison.Ordinal)

            ' TEST: Verify that specific promotions and suppressions (via /warnaserror[+/-]:) override general ones (i.e. /warnaserror[+/-]).
            output = GetOutput(name, source, additionalFlags:={"/warnaserror-", "/warnaserror+:info01"}, expectedWarningCount:=1, expectedErrorCount:=1)
            Assert.Contains("warning BC42376", output, StringComparison.Ordinal)
            Assert.Contains("a.vb(2) : error Info01: Throwing a diagnostic for #Enable", output, StringComparison.Ordinal)

            ' TEST: Verify that specific promotions and suppressions (via /warnaserror[+/-]:) override general ones (i.e. /warnaserror[+/-]).
            output = GetOutput(name, source, additionalFlags:={"/warnaserror+:InFo01", "/warnaserror+", "/nowarn:42376"}, expectedErrorCount:=1)
            Assert.Contains("a.vb(2) : error Info01: Throwing a diagnostic for #Enable", output, StringComparison.Ordinal)

            ' TEST: Verify that specific promotions and suppressions (via /warnaserror[+/-]:) override general ones (i.e. /warnaserror[+/-]).
            output = GetOutput(name, source, additionalFlags:={"/warnaserror+:InfO01", "/warnaserror-"}, expectedWarningCount:=1, expectedErrorCount:=1)
            Assert.Contains("warning BC42376", output, StringComparison.Ordinal)
            Assert.Contains("a.vb(2) : error Info01: Throwing a diagnostic for #Enable", output, StringComparison.Ordinal)

            ' TEST: Verify that specific promotions and suppressions (via /warnaserror[+/-]:) override general ones (i.e. /warnaserror[+/-]).
            output = GetOutput(name, source, additionalFlags:={"/warnaserror+", "/warnaserror-:INfo01", "/nowarn:42376"}, expectedInfoCount:=1)
            Assert.Contains("a.vb(2) : info Info01: Throwing a diagnostic for #Enable", output, StringComparison.Ordinal)

            ' TEST: Verify that specific promotions and suppressions (via /warnaserror[+/-]:) override general ones (i.e. /warnaserror[+/-]).
            output = GetOutput(name, source, additionalFlags:={"/warnaserror-", "/warnaserror-:INfo01"}, expectedWarningCount:=1, expectedInfoCount:=1)
            Assert.Contains("warning BC42376", output, StringComparison.Ordinal)
            Assert.Contains("a.vb(2) : info Info01: Throwing a diagnostic for #Enable", output, StringComparison.Ordinal)

            ' TEST: Verify that specific promotions and suppressions (via /warnaserror[+/-]:) override general ones (i.e. /warnaserror[+/-]).
            output = GetOutput(name, source, additionalFlags:={"/warnaserror-:Info01", "/warnaserror-"}, expectedWarningCount:=1, expectedInfoCount:=1)
            Assert.Contains("warning BC42376", output, StringComparison.Ordinal)
            Assert.Contains("a.vb(2) : info Info01: Throwing a diagnostic for #Enable", output, StringComparison.Ordinal)

            ' TEST: Verify that specific promotions and suppressions (via /warnaserror[+/-]:) override general ones (i.e. /warnaserror[+/-]).
            output = GetOutput(name, source, additionalFlags:={"/warnaserror+", "/warnaserror+:Info01", "/nowarn:42376"}, expectedErrorCount:=1)
            Assert.Contains("a.vb(2) : error Info01: Throwing a diagnostic for #Enable", output, StringComparison.Ordinal)

            ' TEST: Verify that specific promotions and suppressions (via /warnaserror[+/-]:) override general ones (i.e. /warnaserror[+/-]).
            output = GetOutput(name, source, additionalFlags:={"/warnaserror+:InFO01", "/warnaserror+", "/nowarn:42376"}, expectedErrorCount:=1)
            Assert.Contains("a.vb(2) : error Info01: Throwing a diagnostic for #Enable", output, StringComparison.Ordinal)
        End Sub

        Private Function GetOutput(name As String,
                                   source As String,
                          Optional includeCurrentAssemblyAsAnalyzerReference As Boolean = True,
                          Optional additionalFlags As String() = Nothing,
                          Optional expectedInfoCount As Integer = 0,
                          Optional expectedWarningCount As Integer = 0,
                          Optional expectedErrorCount As Integer = 0) As String
            Dim dir = Temp.CreateDirectory()
            Dim file = dir.CreateFile(name)
            file.WriteAllText(source)
            Dim output = VerifyOutput(dir, file, includeCurrentAssemblyAsAnalyzerReference, additionalFlags, expectedInfoCount, expectedWarningCount, expectedErrorCount)
            CleanupAllGeneratedFiles(file.Path)
            Return output
        End Function

        <WorkItem(899050, "http://vstfdevdiv:8080/DevDiv2/DevDiv/_workitems/edit/899050")>
        <WorkItem(981677, "http://vstfdevdiv:8080/DevDiv2/DevDiv/_workitems/edit/981677")>
        <WorkItem(998069, "http://vstfdevdiv:8080/DevDiv2/DevDiv/_workitems/edit/998069")>
        <WorkItem(998724, "http://vstfdevdiv:8080/DevDiv2/DevDiv/_workitems/edit/998724")>
        <Fact>
        Public Sub NoWarnAndWarnAsError_WarningDiagnostic()
            ' This assembly has a WarningDiagnosticAnalyzer type which should produce custom warning
            ' diagnostics for source types present in the compilations created in this test.
            Dim source = "Imports System
Module Module1
    Sub Main
        Dim x as Integer
    End Sub
End Module"
            Dim dir = Temp.CreateDirectory()
            Dim file = dir.CreateFile("a.vb")
            file.WriteAllText(source)

            Dim output = VerifyOutput(dir, file, expectedWarningCount:=4)
            Assert.Contains("warning BC42376", output, StringComparison.Ordinal)
            Assert.Contains("a.vb(2) : warning Warning01: Throwing a diagnostic for types declared", output, StringComparison.Ordinal)
            Assert.Contains("a.vb(2) : warning Warning03: Throwing a diagnostic for types declared", output, StringComparison.Ordinal)
            Assert.Contains("a.vb(4) : warning BC42024: Unused local variable: 'x'.", output, StringComparison.Ordinal)

            ' TEST: Verify that compiler warning BC42024 as well as custom warning diagnostics Warning01 and Warning03 can be suppressed via /nowarn.
            ' This doesn't work for BC42376 currently (Bug 899050).
            output = VerifyOutput(dir, file, additionalFlags:={"/nowarn"})

            ' TEST: Verify that compiler warning BC42024 as well as custom warning diagnostics Warning01 and Warning03 can be individually suppressed via /nowarn:.
            output = VerifyOutput(dir, file, additionalFlags:={"/nowarn:warning01,Warning03,bc42024,58000"}, expectedWarningCount:=1)
            Assert.Contains("warning BC42376", output, StringComparison.Ordinal)

            ' TEST: Verify that compiler warning BC42024 as well as custom warning diagnostics Warning01 and Warning03 can be promoted to errors via /warnaserror.
            ' Promoting compiler warning BC42024 to an error causes us to no longer report any custom warning diagnostics as errors (Bug 998069).
            output = VerifyOutput(dir, file, additionalFlags:={"/warnaserror"}, expectedWarningCount:=0, expectedErrorCount:=1)
            Assert.Contains("error BC42376", output, StringComparison.Ordinal)

            ' TEST: Verify that compiler warning BC42024 as well as custom warning diagnostics Warning01 and Warning03 can be promoted to errors via /warnaserror+.
            ' This doesn't work correctly currently - promoting compiler warning BC42024 to an error causes us to no longer report any custom warning diagnostics as errors (Bug 998069).
            output = VerifyOutput(dir, file, additionalFlags:={"/warnaserror+"}, expectedWarningCount:=0, expectedErrorCount:=1)
            Assert.Contains("error BC42376", output, StringComparison.Ordinal)

            ' TEST: Verify that /warnaserror- keeps compiler warning BC42024 as well as custom warning diagnostics Warning01 and Warning03 as warnings.
            output = VerifyOutput(dir, file, additionalFlags:={"/warnaserror-"}, expectedWarningCount:=4)
            Assert.Contains("warning BC42376", output, StringComparison.Ordinal)
            Assert.Contains("a.vb(2) : warning Warning01: Throwing a diagnostic for types declared", output, StringComparison.Ordinal)
            Assert.Contains("a.vb(2) : warning Warning03: Throwing a diagnostic for types declared", output, StringComparison.Ordinal)
            Assert.Contains("a.vb(4) : warning BC42024: Unused local variable: 'x'.", output, StringComparison.Ordinal)

            ' TEST: Verify that custom warning diagnostics Warning01 and Warning03 can be individually promoted to errors via /warnaserror:.
            output = VerifyOutput(dir, file, additionalFlags:={"/warnaserror:warning01,Something,warning03"}, expectedWarningCount:=2, expectedErrorCount:=2)
            Assert.Contains("warning BC42376", output, StringComparison.Ordinal)
            Assert.Contains("a.vb(2) : error Warning01: Throwing a diagnostic for types declared", output, StringComparison.Ordinal)
            Assert.Contains("a.vb(2) : error Warning03: Throwing a diagnostic for types declared", output, StringComparison.Ordinal)
            Assert.Contains("a.vb(4) : warning BC42024: Unused local variable: 'x'.", output, StringComparison.Ordinal)

            ' TEST: Verify that compiler warning BC42024 can be individually promoted to an error via /warnaserror+:.
            output = VerifyOutput(dir, file, additionalFlags:={"/warnaserror+:bc42024"}, expectedWarningCount:=3, expectedErrorCount:=1)
            Assert.Contains("warning BC42376", output, StringComparison.Ordinal)
            Assert.Contains("a.vb(2) : warning Warning01: Throwing a diagnostic for types declared", output, StringComparison.Ordinal)
            Assert.Contains("a.vb(2) : warning Warning03: Throwing a diagnostic for types declared", output, StringComparison.Ordinal)
            Assert.Contains("a.vb(4) : error BC42024: Unused local variable: 'x'.", output, StringComparison.Ordinal)

            ' TEST: Verify that custom warning diagnostics Warning01 and Warning03 as well as compiler warning BC42024 can be individually promoted to errors via /warnaserror:.
            output = VerifyOutput(dir, file, additionalFlags:={"/warnaserror:warning01,Warning03,bc42024,58000"}, expectedWarningCount:=1, expectedErrorCount:=3)
            Assert.Contains("warning BC42376", output, StringComparison.Ordinal)
            Assert.Contains("a.vb(2) : error Warning01: Throwing a diagnostic for types declared", output, StringComparison.Ordinal)
            Assert.Contains("a.vb(2) : error Warning03: Throwing a diagnostic for types declared", output, StringComparison.Ordinal)
            Assert.Contains("a.vb(4) : error BC42024: Unused local variable: 'x'.", output, StringComparison.Ordinal)

            ' TEST: Verify that last flag on command line wins between /nowarn and /warnaserror.
            output = VerifyOutput(dir, file, additionalFlags:={"/warnaserror", "/nowarn"})

            ' TEST: Verify that last flag on command line wins between /nowarn and /warnaserror+.
            output = VerifyOutput(dir, file, additionalFlags:={"/nowarn", "/warnaserror+"}, expectedErrorCount:=1)
            Assert.Contains("error BC42376", output, StringComparison.Ordinal)

            ' TEST: Verify that /nowarn overrides /warnaserror-.
            output = VerifyOutput(dir, file, additionalFlags:={"/nowarn", "/warnaserror-"})

            ' TEST: Verify that /nowarn overrides /warnaserror-.
            output = VerifyOutput(dir, file, additionalFlags:={"/warnaserror-", "/nowarn"})

            ' TEST: Verify that /nowarn: overrides /warnaserror:.
            output = VerifyOutput(dir, file, additionalFlags:={"/warnaserror:Something,042024,Warning01,Warning03", "/nowarn:warning01,Warning03,bc42024,58000"}, expectedWarningCount:=1)
            Assert.Contains("warning BC42376", output, StringComparison.Ordinal)

            ' TEST: Verify that /nowarn: overrides /warnaserror:.
            output = VerifyOutput(dir, file, additionalFlags:={"/nowarn:warning01,Warning03,bc42024,58000", "/warnaserror:Something,042024,Warning01,Warning03"}, expectedWarningCount:=1)
            Assert.Contains("warning BC42376", output, StringComparison.Ordinal)

            ' TEST: Verify that /nowarn: overrides /warnaserror-:.
            output = VerifyOutput(dir, file, additionalFlags:={"/warnaserror-:Something,042024,Warning01,Warning03", "/nowarn:warning01,Warning03,bc42024,58000"}, expectedWarningCount:=1)
            Assert.Contains("warning BC42376", output, StringComparison.Ordinal)

            ' TEST: Verify that /nowarn: overrides /warnaserror-:.
            output = VerifyOutput(dir, file, additionalFlags:={"/nowarn:warning01,Warning03,bc42024,58000", "/warnaserror-:Something,042024,Warning01,Warning03"}, expectedWarningCount:=1)
            Assert.Contains("warning BC42376", output, StringComparison.Ordinal)

            ' TEST: Verify that /nowarn: overrides /warnaserror+.
            output = VerifyOutput(dir, file, additionalFlags:={"/warnaserror+", "/nowarn:warning01,Warning03,bc42024,58000,42376"})

            ' TEST: Verify that /nowarn: overrides /warnaserror.
            output = VerifyOutput(dir, file, additionalFlags:={"/nowarn:warning01,Warning03,bc42024,58000,42376", "/warnaserror"})

            ' TEST: Verify that /nowarn: overrides /warnaserror-.
            output = VerifyOutput(dir, file, additionalFlags:={"/warnaserror-", "/nowarn:warning01,Warning03,bc42024,58000,42376"})

            ' TEST: Verify that /nowarn: overrides /warnaserror-.
            output = VerifyOutput(dir, file, additionalFlags:={"/nowarn:warning01,Warning03,bc42024,58000,42376", "/warnaserror-"})

            ' TEST: Verify that /nowarn: overrides /warnaserror-:.
            output = VerifyOutput(dir, file, additionalFlags:={"/warnaserror-:warning01,Warning03,bc42024,58000", "/nowarn:warning01,Warning03,bc42024,58000"}, expectedWarningCount:=1)
            Assert.Contains("warning BC42376", output, StringComparison.Ordinal)

            ' TEST: Verify that /nowarn: overrides /warnaserror-:.
            output = VerifyOutput(dir, file, additionalFlags:={"/nowarn:warning01,Warning03,bc42024,58000", "/warnaserror-:warning01,Warning03,bc42024,58000"}, expectedWarningCount:=1)
            Assert.Contains("warning BC42376", output, StringComparison.Ordinal)

            ' TEST: Verify that /nowarn overrides /warnaserror:.
            output = VerifyOutput(dir, file, additionalFlags:={"/nowarn", "/warnaserror:Something,042024,Warning01,Warning03,42376"})

            ' TEST: Verify that /nowarn: overrides /warnaserror.
            output = VerifyOutput(dir, file, additionalFlags:={"/nowarn:warning01,Warning03,bc42024,58000,42376", "/warnaserror"})

            ' TEST: Verify that /nowarn overrides /warnaserror-:.
            output = VerifyOutput(dir, file, additionalFlags:={"/warnaserror-:Something,042024,Warning01,Warning03,42376", "/nowarn"})

            ' TEST: Verify that /nowarn overrides /warnaserror-:.
            output = VerifyOutput(dir, file, additionalFlags:={"/nowarn", "/warnaserror-:Something,042024,Warning01,Warning03,42376"})

            ' TEST: Sanity test for /nowarn and /nowarn:.
            output = VerifyOutput(dir, file, additionalFlags:={"/nowarn", "/nowarn:Something,042024,Warning01,Warning03,42376"})

            ' TEST: Sanity test for /nowarn: and /nowarn.
            output = VerifyOutput(dir, file, additionalFlags:={"/nowarn:Something,042024,Warning01,Warning03,42376", "/nowarn"})

            ' TEST: Verify that last /warnaserror[+/-] flag on command line wins.
            output = VerifyOutput(dir, file, additionalFlags:={"/warnaserror-", "/warnaserror+"}, expectedErrorCount:=1)
            Assert.Contains("error BC42376", output, StringComparison.Ordinal)

            ' Note: Old native compiler behaved strangely for the below case.
            ' When /warnaserror+ and /warnaserror- appeared on the same command line, native compiler would allow /warnaserror+ to win always
            ' regardless of order. However when /warnaserror+:xyz and /warnaserror-:xyz appeared on the same command line, native compiler
            ' would allow the flag that appeared last on the command line to win. Roslyn compiler allows the last flag that appears on the
            ' command line to win in both cases. This is not a breaking change since at worst this only makes a case that used to be an error
            ' in the native compiler to be a warning in Roslyn.

            ' TEST: Verify that last /warnaserror[+/-] flag on command line wins.
            output = VerifyOutput(dir, file, additionalFlags:={"/warnaserror+", "/warnaserror-"}, expectedWarningCount:=4)
            Assert.Contains("warning BC42376", output, StringComparison.Ordinal)
            Assert.Contains("a.vb(2) : warning Warning01: Throwing a diagnostic for types declared", output, StringComparison.Ordinal)
            Assert.Contains("a.vb(2) : warning Warning03: Throwing a diagnostic for types declared", output, StringComparison.Ordinal)
            Assert.Contains("a.vb(4) : warning BC42024: Unused local variable: 'x'.", output, StringComparison.Ordinal)

            ' TEST: Verify that last /warnaserror[+/-]: flag on command line wins.
            output = VerifyOutput(dir, file, additionalFlags:={"/warnaserror-:warning01,Warning03", "/warnaserror+:Warning01,Warning03"}, expectedWarningCount:=2, expectedErrorCount:=2)
            Assert.Contains("warning BC42376", output, StringComparison.Ordinal)
            Assert.Contains("a.vb(2) : error Warning01: Throwing a diagnostic for types declared", output, StringComparison.Ordinal)
            Assert.Contains("a.vb(2) : error Warning03: Throwing a diagnostic for types declared", output, StringComparison.Ordinal)
            Assert.Contains("a.vb(4) : warning BC42024: Unused local variable: 'x'.", output, StringComparison.Ordinal)

            ' TEST: Verify that last /warnaserror[+/-]: flag on command line wins.
            output = VerifyOutput(dir, file, additionalFlags:={"/warnaserror+:Warning01,Warning03", "/warnaserror-:warning01,Warning03"}, expectedWarningCount:=4)
            Assert.Contains("warning BC42376", output, StringComparison.Ordinal)
            Assert.Contains("a.vb(2) : warning Warning01: Throwing a diagnostic for types declared", output, StringComparison.Ordinal)
            Assert.Contains("a.vb(2) : warning Warning03: Throwing a diagnostic for types declared", output, StringComparison.Ordinal)
            Assert.Contains("a.vb(4) : warning BC42024: Unused local variable: 'x'.", output, StringComparison.Ordinal)

            ' TEST: Verify that specific promotions and suppressions (via /warnaserror[+/-]:) override general ones (i.e. /warnaserror[+/-]).
            output = VerifyOutput(dir, file, additionalFlags:={"/warnaserror-:warning01,Warning03,bc42024,58000,42376", "/warnaserror+"}, expectedWarningCount:=4)
            Assert.Contains("warning BC42376", output, StringComparison.Ordinal)
            Assert.Contains("a.vb(2) : warning Warning01: Throwing a diagnostic for types declared", output, StringComparison.Ordinal)
            Assert.Contains("a.vb(2) : warning Warning03: Throwing a diagnostic for types declared", output, StringComparison.Ordinal)
            Assert.Contains("a.vb(4) : warning BC42024: Unused local variable: 'x'.", output, StringComparison.Ordinal)

            ' TEST: Verify that specific promotions and suppressions (via /warnaserror[+/-]:) override general ones (i.e. /warnaserror[+/-]).
            output = VerifyOutput(dir, file, additionalFlags:={"/warnaserror:warning01,Warning03,58000", "/warnaserror-"}, expectedWarningCount:=2, expectedErrorCount:=2)
            Assert.Contains("warning BC42376", output, StringComparison.Ordinal)
            Assert.Contains("a.vb(2) : error Warning01: Throwing a diagnostic for types declared", output, StringComparison.Ordinal)
            Assert.Contains("a.vb(2) : error Warning03: Throwing a diagnostic for types declared", output, StringComparison.Ordinal)
            Assert.Contains("a.vb(4) : warning BC42024: Unused local variable: 'x'.", output, StringComparison.Ordinal)

            ' TEST: Verify that specific promotions and suppressions (via /warnaserror[+/-]:) override general ones (i.e. /warnaserror[+/-]).
            output = VerifyOutput(dir, file, additionalFlags:={"/warnaserror-", "/warnaserror+:warning01,Warning03,bc42024,58000"}, expectedWarningCount:=1, expectedErrorCount:=3)
            Assert.Contains("warning BC42376", output, StringComparison.Ordinal)
            Assert.Contains("a.vb(2) : error Warning01: Throwing a diagnostic for types declared", output, StringComparison.Ordinal)
            Assert.Contains("a.vb(2) : error Warning03: Throwing a diagnostic for types declared", output, StringComparison.Ordinal)
            Assert.Contains("a.vb(4) : error BC42024: Unused local variable: 'x'.", output, StringComparison.Ordinal)

            ' TEST: Verify that specific promotions and suppressions (via /warnaserror[+/-]:) override general ones (i.e. /warnaserror[+/-]).
            output = VerifyOutput(dir, file, additionalFlags:={"/warnaserror+", "/warnaserror-:warning01,Warning03,bc42024,58000,42376"}, expectedWarningCount:=4)
            Assert.Contains("warning BC42376", output, StringComparison.Ordinal)
            Assert.Contains("a.vb(2) : warning Warning01: Throwing a diagnostic for types declared", output, StringComparison.Ordinal)
            Assert.Contains("a.vb(2) : warning Warning03: Throwing a diagnostic for types declared", output, StringComparison.Ordinal)
            Assert.Contains("a.vb(4) : warning BC42024: Unused local variable: 'x'.", output, StringComparison.Ordinal)

            ' TEST: Verify that specific promotions and suppressions (via /warnaserror[+/-]:) override general ones (i.e. /warnaserror[+/-]).
            output = VerifyOutput(dir, file, additionalFlags:={"/warnaserror+", "/warnaserror+:warning01,Warning03,bc42024,58000,42376"}, expectedErrorCount:=1)
            Assert.Contains("error BC42376", output, StringComparison.Ordinal)

            ' TEST: Verify that specific promotions and suppressions (via /warnaserror[+/-]:) override general ones (i.e. /warnaserror[+/-]).
            output = VerifyOutput(dir, file, additionalFlags:={"/warnaserror:warning01,Warning03,bc42024,58000,42376", "/warnaserror"}, expectedErrorCount:=1)
            Assert.Contains("error BC42376", output, StringComparison.Ordinal)

            ' TEST: Verify that specific promotions and suppressions (via /warnaserror[+/-]:) override general ones (i.e. /warnaserror[+/-]).
            output = VerifyOutput(dir, file, additionalFlags:={"/warnaserror-", "/warnaserror-:warning01,Warning03,bc42024,58000,42376"}, expectedWarningCount:=4)
            Assert.Contains("warning BC42376", output, StringComparison.Ordinal)
            Assert.Contains("a.vb(2) : warning Warning01: Throwing a diagnostic for types declared", output, StringComparison.Ordinal)
            Assert.Contains("a.vb(2) : warning Warning03: Throwing a diagnostic for types declared", output, StringComparison.Ordinal)
            Assert.Contains("a.vb(4) : warning BC42024: Unused local variable: 'x'.", output, StringComparison.Ordinal)

            ' TEST: Verify that specific promotions and suppressions (via /warnaserror[+/-]:) override general ones (i.e. /warnaserror[+/-]).
            output = VerifyOutput(dir, file, additionalFlags:={"/warnaserror-:warning01,Warning03,bc42024,58000,42376", "/warnaserror-"}, expectedWarningCount:=4)
            Assert.Contains("warning BC42376", output, StringComparison.Ordinal)
            Assert.Contains("a.vb(2) : warning Warning01: Throwing a diagnostic for types declared", output, StringComparison.Ordinal)
            Assert.Contains("a.vb(2) : warning Warning03: Throwing a diagnostic for types declared", output, StringComparison.Ordinal)
            Assert.Contains("a.vb(4) : warning BC42024: Unused local variable: 'x'.", output, StringComparison.Ordinal)

            CleanupAllGeneratedFiles(file.Path)
        End Sub

        <WorkItem(899050, "http://vstfdevdiv:8080/DevDiv2/DevDiv/_workitems/edit/899050")>
        <WorkItem(981677, "http://vstfdevdiv:8080/DevDiv2/DevDiv/_workitems/edit/981677")>
        <Fact>
        Public Sub NoWarnAndWarnAsError_ErrorDiagnostic()
            ' This assembly has an ErrorDiagnosticAnalyzer type which should produce custom error
            ' diagnostics for #Disable directives present in the compilations created in this test.
            Dim source = "Imports System
#Disable Warning"

            Dim dir = Temp.CreateDirectory()

            Dim file = dir.CreateFile("a.vb")
            file.WriteAllText(source)

            ' TEST: Verify that custom error diagnostic Error01 can't be suppressed via /nowarn.
            Dim output = VerifyOutput(dir, file, additionalFlags:={"/nowarn"}, expectedErrorCount:=1)
            Assert.Contains("a.vb(2) : error Error01: Throwing a diagnostic for #Disable", output, StringComparison.Ordinal)

            ' TEST: Verify that custom error diagnostic Error01 can be suppressed via /nowarn:.
            output = VerifyOutput(dir, file, additionalFlags:={"/nowarn:Error01"}, expectedWarningCount:=1)
            Assert.Contains("warning BC42376", output, StringComparison.Ordinal)

            ' TEST: Verify that custom error diagnostic Error01 can be suppressed via /nowarn:.
            output = VerifyOutput(dir, file, additionalFlags:={"/nowarn:ERROR01"}, expectedWarningCount:=1)
            Assert.Contains("warning BC42376", output, StringComparison.Ordinal)

            ' TEST: Verify that /nowarn: overrides /warnaserror+.
            output = VerifyOutput(dir, file, additionalFlags:={"/warnaserror+", "/nowarn:ERROR01,42376"})

            ' TEST: Verify that /nowarn: overrides /warnaserror.
            output = VerifyOutput(dir, file, additionalFlags:={"/nowarn:ERROR01,42376", "/warnaserror"})

            ' TEST: Verify that /nowarn: overrides /warnaserror+:.
            output = VerifyOutput(dir, file, additionalFlags:={"/warnaserror+:Error01,42376", "/nowarn:ERROR01,42376"})

            ' TEST: Verify that /nowarn: overrides /warnaserror:.
            output = VerifyOutput(dir, file, additionalFlags:={"/nowarn:ERROR01,42376", "/warnaserror:Error01,42376"})

            ' TEST: Verify that /nowarn: overrides /warnaserror-.
            output = VerifyOutput(dir, file, additionalFlags:={"/warnaserror-", "/nowarn:ERROR01,42376"})

            ' TEST: Verify that /nowarn: overrides /warnaserror-.
            output = VerifyOutput(dir, file, additionalFlags:={"/nowarn:ERROR01,42376", "/warnaserror-"})

            ' TEST: Verify that /nowarn: overrides /warnaserror-:.
            output = VerifyOutput(dir, file, additionalFlags:={"/warnaserror-:Error01,42376", "/nowarn:ERROR01,42376"})

            ' TEST: Verify that /nowarn: overrides /warnaserror-:.
            output = VerifyOutput(dir, file, additionalFlags:={"/nowarn:ERROR01,42376", "/warnaserror-:Error01,42376"})

            ' TEST: Verify that nothing bad happens when using /warnaserror[+/-] when custom error diagnostic Error01 is present.
            output = VerifyOutput(dir, file, additionalFlags:={"/warnaserror", "/nowarn:42376"}, expectedErrorCount:=1)
            Assert.Contains("a.vb(2) : error Error01: Throwing a diagnostic for #Disable", output, StringComparison.Ordinal)

            output = VerifyOutput(dir, file, additionalFlags:={"/warnaserror+", "/nowarn:42376"}, expectedErrorCount:=1)
            Assert.Contains("a.vb(2) : error Error01: Throwing a diagnostic for #Disable", output, StringComparison.Ordinal)

            output = VerifyOutput(dir, file, additionalFlags:={"/warnaserror-"}, expectedWarningCount:=1, expectedErrorCount:=1)
            Assert.Contains("warning BC42376", output, StringComparison.Ordinal)
            Assert.Contains("a.vb(2) : error Error01: Throwing a diagnostic for #Disable", output, StringComparison.Ordinal)

            ' TEST: Verify that nothing bad happens if someone passes custom error diagnostic Error01 to /warnaserror[+/-]:.
            output = VerifyOutput(dir, file, additionalFlags:={"/warnaserror:Error01"}, expectedWarningCount:=1, expectedErrorCount:=1)
            Assert.Contains("warning BC42376", output, StringComparison.Ordinal)
            Assert.Contains("a.vb(2) : error Error01: Throwing a diagnostic for #Disable", output, StringComparison.Ordinal)

            output = VerifyOutput(dir, file, additionalFlags:={"/warnaserror+:ERROR01"}, expectedWarningCount:=1, expectedErrorCount:=1)
            Assert.Contains("warning BC42376", output, StringComparison.Ordinal)
            Assert.Contains("a.vb(2) : error Error01: Throwing a diagnostic for #Disable", output, StringComparison.Ordinal)

            output = VerifyOutput(dir, file, additionalFlags:={"/warnaserror-:Error01"}, expectedWarningCount:=1, expectedErrorCount:=1)
            Assert.Contains("warning BC42376", output, StringComparison.Ordinal)
            Assert.Contains("a.vb(2) : error Error01: Throwing a diagnostic for #Disable", output, StringComparison.Ordinal)

            CleanupAllGeneratedFiles(file.Path)
        End Sub

        <WorkItem(981677, "http://vstfdevdiv:8080/DevDiv2/DevDiv/_workitems/edit/981677")>
        <Fact>
        Public Sub NoWarnAndWarnAsError_CompilerErrorDiagnostic()
            Dim source = "Imports System
Module Module1
    Sub Main
        Dim x as Integer = New Exception()
    End Sub
End Module"
            Dim dir = Temp.CreateDirectory()
            Dim file = dir.CreateFile("a.vb")
            file.WriteAllText(source)

            Dim output = VerifyOutput(dir, file, includeCurrentAssemblyAsAnalyzerReference:=False, expectedErrorCount:=1)
            Assert.Contains("a.vb(4) : error BC30311: Value of type 'Exception' cannot be converted to 'Integer'.", output, StringComparison.Ordinal)

            ' TEST: Verify that compiler error BC30311 can't be suppressed via /nowarn.
            output = VerifyOutput(dir, file, includeCurrentAssemblyAsAnalyzerReference:=False, additionalFlags:={"/nowarn"}, expectedErrorCount:=1)
            Assert.Contains("a.vb(4) : error BC30311: Value of type 'Exception' cannot be converted to 'Integer'.", output, StringComparison.Ordinal)

            ' TEST: Verify that compiler error BC30311 can't be suppressed via /nowarn:.
            output = VerifyOutput(dir, file, includeCurrentAssemblyAsAnalyzerReference:=False, additionalFlags:={"/nowarn:30311"}, expectedErrorCount:=1)
            Assert.Contains("a.vb(4) : error BC30311: Value of type 'Exception' cannot be converted to 'Integer'.", output, StringComparison.Ordinal)

            output = VerifyOutput(dir, file, includeCurrentAssemblyAsAnalyzerReference:=False, additionalFlags:={"/nowarn:BC30311"}, expectedErrorCount:=1)
            Assert.Contains("a.vb(4) : error BC30311: Value of type 'Exception' cannot be converted to 'Integer'.", output, StringComparison.Ordinal)

            output = VerifyOutput(dir, file, includeCurrentAssemblyAsAnalyzerReference:=False, additionalFlags:={"/nowarn:bc30311"}, expectedErrorCount:=1)
            Assert.Contains("a.vb(4) : error BC30311: Value of type 'Exception' cannot be converted to 'Integer'.", output, StringComparison.Ordinal)

            ' TEST: Verify that nothing bad happens when using /warnaserror[+/-] when compiler error BC30311 is present.
            output = VerifyOutput(dir, file, includeCurrentAssemblyAsAnalyzerReference:=False, additionalFlags:={"/warnaserror"}, expectedErrorCount:=1)
            Assert.Contains("a.vb(4) : error BC30311: Value of type 'Exception' cannot be converted to 'Integer'.", output, StringComparison.Ordinal)

            output = VerifyOutput(dir, file, includeCurrentAssemblyAsAnalyzerReference:=False, additionalFlags:={"/warnaserror+"}, expectedErrorCount:=1)
            Assert.Contains("a.vb(4) : error BC30311: Value of type 'Exception' cannot be converted to 'Integer'.", output, StringComparison.Ordinal)

            output = VerifyOutput(dir, file, includeCurrentAssemblyAsAnalyzerReference:=False, additionalFlags:={"/warnaserror-"}, expectedErrorCount:=1)
            Assert.Contains("a.vb(4) : error BC30311: Value of type 'Exception' cannot be converted to 'Integer'.", output, StringComparison.Ordinal)

            ' TEST: Verify that nothing bad happens if someone passes BC30311 to /warnaserror[+/-]:.
            output = VerifyOutput(dir, file, includeCurrentAssemblyAsAnalyzerReference:=False, additionalFlags:={"/warnaserror:30311"}, expectedErrorCount:=1)
            Assert.Contains("a.vb(4) : error BC30311: Value of type 'Exception' cannot be converted to 'Integer'.", output, StringComparison.Ordinal)

            output = VerifyOutput(dir, file, includeCurrentAssemblyAsAnalyzerReference:=False, additionalFlags:={"/warnaserror+:BC30311"}, expectedErrorCount:=1)
            Assert.Contains("a.vb(4) : error BC30311: Value of type 'Exception' cannot be converted to 'Integer'.", output, StringComparison.Ordinal)

            output = VerifyOutput(dir, file, includeCurrentAssemblyAsAnalyzerReference:=False, additionalFlags:={"/warnaserror+:bc30311"}, expectedErrorCount:=1)
            Assert.Contains("a.vb(4) : error BC30311: Value of type 'Exception' cannot be converted to 'Integer'.", output, StringComparison.Ordinal)

            output = VerifyOutput(dir, file, includeCurrentAssemblyAsAnalyzerReference:=False, additionalFlags:={"/warnaserror-:30311"}, expectedErrorCount:=1)
            Assert.Contains("a.vb(4) : error BC30311: Value of type 'Exception' cannot be converted to 'Integer'.", output, StringComparison.Ordinal)

            output = VerifyOutput(dir, file, includeCurrentAssemblyAsAnalyzerReference:=False, additionalFlags:={"/warnaserror-:BC30311"}, expectedErrorCount:=1)
            Assert.Contains("a.vb(4) : error BC30311: Value of type 'Exception' cannot be converted to 'Integer'.", output, StringComparison.Ordinal)

            output = VerifyOutput(dir, file, includeCurrentAssemblyAsAnalyzerReference:=False, additionalFlags:={"/warnaserror-:bc30311"}, expectedErrorCount:=1)
            Assert.Contains("a.vb(4) : error BC30311: Value of type 'Exception' cannot be converted to 'Integer'.", output, StringComparison.Ordinal)

            CleanupAllGeneratedFiles(file.Path)
        End Sub

        <Fact, WorkItem(1091972, "http://vstfdevdiv:8080/DevDiv2/DevDiv/_workitems/edit/1091972"), WorkItem(444, "CodePlex")>
        Public Sub Bug1091972()
            Dim dir = Temp.CreateDirectory()
            Dim src = dir.CreateFile("a.vb")
            src.WriteAllText(
    <text>
''' &lt;summary&gt;ABC...XYZ&lt;/summary&gt;
Class C
    Shared Sub Main()
        Dim textStreamReader = New System.IO.StreamReader(GetType(C).Assembly.GetManifestResourceStream("doc.xml"))
        System.Console.WriteLine(textStreamReader.ReadToEnd())
    End Sub
End Class
</text>.Value.Replace(vbLf, vbCrLf))

            Dim output = ProcessUtilities.RunAndGetOutput(s_basicCompilerExecutable, String.Format("/nologo /doc:doc.xml /out:out.exe /resource:doc.xml {0}", src.ToString()), startFolder:=dir.ToString())
            AssertOutput(<text></text>, output)

            Assert.True(File.Exists(Path.Combine(dir.ToString(), "doc.xml")))

            Dim expected = <text>
                               <![CDATA[
<?xml version="1.0"?>
<doc>
<assembly>
<name>
out
</name>
</assembly>
<members>
<member name="T:C">
 <summary>ABC...XYZ</summary>
</member>
</members>
</doc>
]]>
                           </text>

            Using reader As New StreamReader(Path.Combine(dir.ToString(), "doc.xml"))
                Dim content = reader.ReadToEnd()
                AssertOutput(expected, content)
            End Using

            output = ProcessUtilities.RunAndGetOutput(Path.Combine(dir.ToString(), "out.exe"), startFolder:=dir.ToString())
            AssertOutput(expected, output)

            CleanupAllGeneratedFiles(src.Path)
        End Sub

        <Fact, WorkItem(468, "https://github.com/dotnet/roslyn/issues/468")>
        Public Sub RuleSet_GeneralCommandLineOptionOverridesGeneralRuleSetOption()
            Dim dir = Temp.CreateDirectory()

            Dim ruleSetSource = "<?xml version=""1.0"" encoding=""utf-8""?>
<RuleSet Name=""Ruleset1"" Description=""Test"" ToolsVersion=""12.0"">
  <IncludeAll Action=""Warning"" />
</RuleSet>
"
            Dim ruleSetFile = dir.CreateFile("Rules.ruleset").WriteAllText(ruleSetSource)

            Dim arguments = DefaultParse({"/ruleset:Rules.RuleSet", "/WarnAsError+", "A.vb"}, dir.Path)

            Assert.Empty(arguments.Errors)
            Assert.Equal(expected:=ReportDiagnostic.Error, actual:=arguments.CompilationOptions.GeneralDiagnosticOption)
            Assert.Equal(expected:=0, actual:=arguments.CompilationOptions.SpecificDiagnosticOptions.Count)
        End Sub

        <Fact, WorkItem(468, "https://github.com/dotnet/roslyn/issues/468")>
        Public Sub RuleSet_GeneralWarnAsErrorPromotesWarningFromRuleSet()
            Dim dir = Temp.CreateDirectory()

            Dim ruleSetSource = "<?xml version=""1.0"" encoding=""utf-8""?>
<RuleSet Name=""Ruleset1"" Description=""Test"" ToolsVersion=""12.0"">
  <Rules AnalyzerId=""Microsoft.Analyzers.ManagedCodeAnalysis"" RuleNamespace=""Microsoft.Rules.Managed"">
    <Rule Id=""Test001"" Action=""Warning"" />
  </Rules>
</RuleSet>
"
            Dim ruleSetFile = dir.CreateFile("Rules.ruleset").WriteAllText(ruleSetSource)

            Dim arguments = DefaultParse({"/ruleset:Rules.RuleSet", "/WarnAsError+", "A.vb"}, dir.Path)

            Assert.Empty(arguments.Errors)
            Assert.Equal(expected:=ReportDiagnostic.Error, actual:=arguments.CompilationOptions.GeneralDiagnosticOption)
            Assert.Equal(expected:=1, actual:=arguments.CompilationOptions.SpecificDiagnosticOptions.Count)
            Assert.Equal(expected:=ReportDiagnostic.Error, actual:=arguments.CompilationOptions.SpecificDiagnosticOptions("Test001"))
        End Sub

        <Fact, WorkItem(468, "https://github.com/dotnet/roslyn/issues/468")>
        Public Sub RuleSet_GeneralWarnAsErrorDoesNotPromoteInfoFromRuleSet()
            Dim dir = Temp.CreateDirectory()

            Dim ruleSetSource = "<?xml version=""1.0"" encoding=""utf-8""?>
<RuleSet Name=""Ruleset1"" Description=""Test"" ToolsVersion=""12.0"">
  <Rules AnalyzerId=""Microsoft.Analyzers.ManagedCodeAnalysis"" RuleNamespace=""Microsoft.Rules.Managed"">
    <Rule Id=""Test001"" Action=""Info"" />
  </Rules>
</RuleSet>
"
            Dim ruleSetFile = dir.CreateFile("Rules.ruleset").WriteAllText(ruleSetSource)

            Dim arguments = DefaultParse({"/ruleset:Rules.RuleSet", "/WarnAsError+", "A.vb"}, dir.Path)

            Assert.Empty(arguments.Errors)
            Assert.Equal(expected:=ReportDiagnostic.Error, actual:=arguments.CompilationOptions.GeneralDiagnosticOption)
            Assert.Equal(expected:=1, actual:=arguments.CompilationOptions.SpecificDiagnosticOptions.Count)
            Assert.Equal(expected:=ReportDiagnostic.Info, actual:=arguments.CompilationOptions.SpecificDiagnosticOptions("Test001"))
        End Sub

        <Fact, WorkItem(468, "https://github.com/dotnet/roslyn/issues/468")>
        Public Sub RuleSet_SpecificWarnAsErrorPromotesInfoFromRuleSet()
            Dim dir = Temp.CreateDirectory()

            Dim ruleSetSource = "<?xml version=""1.0"" encoding=""utf-8""?>
<RuleSet Name=""Ruleset1"" Description=""Test"" ToolsVersion=""12.0"">
  <Rules AnalyzerId=""Microsoft.Analyzers.ManagedCodeAnalysis"" RuleNamespace=""Microsoft.Rules.Managed"">
    <Rule Id=""Test001"" Action=""Info"" />
  </Rules>
</RuleSet>
"
            Dim ruleSetFile = dir.CreateFile("Rules.ruleset").WriteAllText(ruleSetSource)

            Dim arguments = DefaultParse({"/ruleset:Rules.RuleSet", "/WarnAsError+:Test001", "A.vb"}, dir.Path)

            Assert.Empty(arguments.Errors)
            Assert.Equal(expected:=ReportDiagnostic.Default, actual:=arguments.CompilationOptions.GeneralDiagnosticOption)
            Assert.Equal(expected:=1, actual:=arguments.CompilationOptions.SpecificDiagnosticOptions.Count)
            Assert.Equal(expected:=ReportDiagnostic.Error, actual:=arguments.CompilationOptions.SpecificDiagnosticOptions("Test001"))
        End Sub

        <Fact, WorkItem(468, "https://github.com/dotnet/roslyn/issues/468")>
        Public Sub RuleSet_GeneralWarnAsErrorMinusResetsRules()
            Dim dir = Temp.CreateDirectory()

            Dim ruleSetSource = "<?xml version=""1.0"" encoding=""utf-8""?>
<RuleSet Name=""Ruleset1"" Description=""Test"" ToolsVersion=""12.0"">
  <Rules AnalyzerId=""Microsoft.Analyzers.ManagedCodeAnalysis"" RuleNamespace=""Microsoft.Rules.Managed"">
    <Rule Id=""Test001"" Action=""Warning"" />
  </Rules>
</RuleSet>
"
            Dim ruleSetFile = dir.CreateFile("Rules.ruleset").WriteAllText(ruleSetSource)

            Dim arguments = DefaultParse({"/ruleset:Rules.RuleSet", "/WarnAsError+", "/WarnAsError-", "A.vb"}, dir.Path)

            Assert.Empty(arguments.Errors)
            Assert.Equal(expected:=ReportDiagnostic.Default, actual:=arguments.CompilationOptions.GeneralDiagnosticOption)
            Assert.Equal(expected:=1, actual:=arguments.CompilationOptions.SpecificDiagnosticOptions.Count)
            Assert.Equal(expected:=ReportDiagnostic.Warn, actual:=arguments.CompilationOptions.SpecificDiagnosticOptions("Test001"))
        End Sub

        <Fact, WorkItem(468, "https://github.com/dotnet/roslyn/issues/468")>
        Public Sub RuleSet_SpecificWarnAsErrorMinusResetsRules()
            Dim dir = Temp.CreateDirectory()

            Dim ruleSetSource = "<?xml version=""1.0"" encoding=""utf-8""?>
<RuleSet Name=""Ruleset1"" Description=""Test"" ToolsVersion=""12.0"">
  <Rules AnalyzerId=""Microsoft.Analyzers.ManagedCodeAnalysis"" RuleNamespace=""Microsoft.Rules.Managed"">
    <Rule Id=""Test001"" Action=""Warning"" />
  </Rules>
</RuleSet>
"
            Dim ruleSetFile = dir.CreateFile("Rules.ruleset").WriteAllText(ruleSetSource)

            Dim arguments = DefaultParse({"/ruleset:Rules.RuleSet", "/WarnAsError+", "/WarnAsError-:Test001", "A.vb"}, dir.Path)

            Assert.Empty(arguments.Errors)
            Assert.Equal(expected:=ReportDiagnostic.Error, actual:=arguments.CompilationOptions.GeneralDiagnosticOption)
            Assert.Equal(expected:=1, actual:=arguments.CompilationOptions.SpecificDiagnosticOptions.Count)
            Assert.Equal(expected:=ReportDiagnostic.Warn, actual:=arguments.CompilationOptions.SpecificDiagnosticOptions("Test001"))
        End Sub

        <Fact, WorkItem(468, "https://github.com/dotnet/roslyn/issues/468")>
        Public Sub RuleSet_SpecificWarnAsErrorMinusDefaultsRuleNotInRuleSet()
            Dim dir = Temp.CreateDirectory()

            Dim ruleSetSource = "<?xml version=""1.0"" encoding=""utf-8""?>
<RuleSet Name=""Ruleset1"" Description=""Test"" ToolsVersion=""12.0"">
  <Rules AnalyzerId=""Microsoft.Analyzers.ManagedCodeAnalysis"" RuleNamespace=""Microsoft.Rules.Managed"">
    <Rule Id=""Test001"" Action=""Warning"" />
  </Rules>
</RuleSet>
"
            Dim ruleSetFile = dir.CreateFile("Rules.ruleset").WriteAllText(ruleSetSource)

            Dim arguments = DefaultParse({"/ruleset:Rules.RuleSet", "/WarnAsError+:Test002", "/WarnAsError-:Test002", "A.vb"}, dir.Path)

            Assert.Empty(arguments.Errors)
            Assert.Equal(expected:=ReportDiagnostic.Default, actual:=arguments.CompilationOptions.GeneralDiagnosticOption)
            Assert.Equal(expected:=2, actual:=arguments.CompilationOptions.SpecificDiagnosticOptions.Count)
            Assert.Equal(expected:=ReportDiagnostic.Warn, actual:=arguments.CompilationOptions.SpecificDiagnosticOptions("Test001"))
            Assert.Equal(expected:=ReportDiagnostic.Default, actual:=arguments.CompilationOptions.SpecificDiagnosticOptions("Test002"))
        End Sub

        <Fact, WorkItem(468, "https://github.com/dotnet/roslyn/issues/468")>
        Public Sub RuleSet_LastGeneralWarnAsErrorTrumpsNoWarn()
            Dim dir = Temp.CreateDirectory()

            Dim ruleSetSource = "<?xml version=""1.0"" encoding=""utf-8""?>
<RuleSet Name=""Ruleset1"" Description=""Test"" ToolsVersion=""12.0"">
  <Rules AnalyzerId=""Microsoft.Analyzers.ManagedCodeAnalysis"" RuleNamespace=""Microsoft.Rules.Managed"">
    <Rule Id=""Test001"" Action=""Warning"" />
  </Rules>
</RuleSet>
"
            Dim ruleSetFile = dir.CreateFile("Rules.ruleset").WriteAllText(ruleSetSource)

            Dim arguments = DefaultParse({"/ruleset:Rules.RuleSet", "/NoWarn", "/WarnAsError+", "A.vb"}, dir.Path)

            Assert.Empty(arguments.Errors)
            Assert.Equal(expected:=ReportDiagnostic.Error, actual:=arguments.CompilationOptions.GeneralDiagnosticOption)
            Assert.Equal(expected:=1, actual:=arguments.CompilationOptions.SpecificDiagnosticOptions.Count)
            Assert.Equal(expected:=ReportDiagnostic.Error, actual:=arguments.CompilationOptions.SpecificDiagnosticOptions("Test001"))
        End Sub

        <Fact, WorkItem(468, "https://github.com/dotnet/roslyn/issues/468")>
        Public Sub RuleSet_GeneralNoWarnTrumpsGeneralWarnAsErrorMinus()
            Dim dir = Temp.CreateDirectory()

            Dim ruleSetSource = "<?xml version=""1.0"" encoding=""utf-8""?>
<RuleSet Name=""Ruleset1"" Description=""Test"" ToolsVersion=""12.0"">
  <Rules AnalyzerId=""Microsoft.Analyzers.ManagedCodeAnalysis"" RuleNamespace=""Microsoft.Rules.Managed"">
    <Rule Id=""Test001"" Action=""Warning"" />
  </Rules>
</RuleSet>
"
            Dim ruleSetFile = dir.CreateFile("Rules.ruleset").WriteAllText(ruleSetSource)

            Dim arguments = DefaultParse({"/ruleset:Rules.RuleSet", "/WarnAsError+", "/NoWarn", "/WarnAsError-", "A.vb"}, dir.Path)

            Assert.Empty(arguments.Errors)
            Assert.Equal(expected:=ReportDiagnostic.Suppress, actual:=arguments.CompilationOptions.GeneralDiagnosticOption)
            Assert.Equal(expected:=1, actual:=arguments.CompilationOptions.SpecificDiagnosticOptions.Count)
            Assert.Equal(expected:=ReportDiagnostic.Warn, actual:=arguments.CompilationOptions.SpecificDiagnosticOptions("Test001"))
        End Sub

        <Fact, WorkItem(468, "https://github.com/dotnet/roslyn/issues/468")>
        Public Sub RuleSet_GeneralNoWarnTurnsOffAllButErrors()
            Dim dir = Temp.CreateDirectory()

            Dim ruleSetSource = "<?xml version=""1.0"" encoding=""utf-8""?>
<RuleSet Name=""Ruleset1"" Description=""Test"" ToolsVersion=""12.0"">
  <Rules AnalyzerId=""Microsoft.Analyzers.ManagedCodeAnalysis"" RuleNamespace=""Microsoft.Rules.Managed"">
    <Rule Id=""Test001"" Action=""Error"" />
    <Rule Id=""Test002"" Action=""Warning"" />
    <Rule Id=""Test003"" Action=""Info"" />
  </Rules>
</RuleSet>
"
            Dim ruleSetFile = dir.CreateFile("Rules.ruleset").WriteAllText(ruleSetSource)

            Dim arguments = DefaultParse({"/ruleset:Rules.RuleSet", "/NoWarn", "A.vb"}, dir.Path)

            Assert.Empty(arguments.Errors)
            Assert.Equal(expected:=ReportDiagnostic.Suppress, actual:=arguments.CompilationOptions.GeneralDiagnosticOption)
            Assert.Equal(expected:=3, actual:=arguments.CompilationOptions.SpecificDiagnosticOptions.Count)
            Assert.Equal(expected:=ReportDiagnostic.Error, actual:=arguments.CompilationOptions.SpecificDiagnosticOptions("Test001"))
            Assert.Equal(expected:=ReportDiagnostic.Suppress, actual:=arguments.CompilationOptions.SpecificDiagnosticOptions("Test002"))
            Assert.Equal(expected:=ReportDiagnostic.Suppress, actual:=arguments.CompilationOptions.SpecificDiagnosticOptions("Test003"))
        End Sub

        <Fact, WorkItem(468, "https://github.com/dotnet/roslyn/issues/468")>
        Public Sub RuleSet_SpecificNoWarnAlwaysWins()
            Dim dir = Temp.CreateDirectory()

            Dim ruleSetSource = "<?xml version=""1.0"" encoding=""utf-8""?>
<RuleSet Name=""Ruleset1"" Description=""Test"" ToolsVersion=""12.0"">
  <Rules AnalyzerId=""Microsoft.Analyzers.ManagedCodeAnalysis"" RuleNamespace=""Microsoft.Rules.Managed"">
    <Rule Id=""Test001"" Action=""Warning"" />
  </Rules>
</RuleSet>
"
            Dim ruleSetFile = dir.CreateFile("Rules.ruleset").WriteAllText(ruleSetSource)

            Dim arguments = DefaultParse({"/ruleset:Rules.RuleSet", "/NoWarn:Test001", "/WarnAsError+", "/WarnAsError-:Test001", "A.vb"}, dir.Path)

            Assert.Empty(arguments.Errors)
            Assert.Equal(expected:=ReportDiagnostic.Error, actual:=arguments.CompilationOptions.GeneralDiagnosticOption)
            Assert.Equal(expected:=1, actual:=arguments.CompilationOptions.SpecificDiagnosticOptions.Count)
            Assert.Equal(expected:=ReportDiagnostic.Suppress, actual:=arguments.CompilationOptions.SpecificDiagnosticOptions("Test001"))
        End Sub

        <Fact>
        Public Sub ReportAnalyzer()
            Dim args1 = DefaultParse({"/reportanalyzer", "a.vb"}, _baseDirectory)
            Assert.True(args1.ReportAnalyzer)

            Dim args2 = DefaultParse({"", "a.vb"}, _baseDirectory)
            Assert.False(args2.ReportAnalyzer)
        End Sub

        <Fact>
        Public Sub ReportAnalyzerOutput()
            Dim source As String = Temp.CreateFile().WriteAllText(<text>
Class C
End Class
</text>.Value).Path

            Dim vbc = New MockVisualBasicCompiler(Nothing, _baseDirectory, {"/reportanalyzer", "/t:library", "/a:" + Assembly.GetExecutingAssembly().Location, source})
            Dim outWriter = New StringWriter()
            Dim exitCode = vbc.Run(outWriter, Nothing)
            Assert.Equal(0, exitCode)
            Dim output = outWriter.ToString()
            Assert.Contains(New WarningDiagnosticAnalyzer().ToString(), output, StringComparison.Ordinal)
            Assert.Contains(CodeAnalysisResources.AnalyzerExecutionTimeColumnHeader, output, StringComparison.Ordinal)
            CleanupAllGeneratedFiles(source)
        End Sub

        <Fact>
        <WorkItem(1759, "https://github.com/dotnet/roslyn/issues/1759")>
        Public Sub AnalyzerDiagnosticThrowsInGetMessage()
            Dim source As String = Temp.CreateFile().WriteAllText(<text>
Class C
End Class
</text>.Value).Path

            Dim vbc = New MockVisualBasicCompiler(Nothing, _baseDirectory, {"/t:library", source},
                                                  analyzer:=New AnalyzerThatThrowsInGetMessage)
            Dim outWriter = New StringWriter()
            Dim exitCode = vbc.Run(outWriter, Nothing)
            Assert.Equal(0, exitCode)
            Dim output = outWriter.ToString()

            ' Verify that the diagnostic reported by AnalyzerThatThrowsInGetMessage is reported, though it doesn't have the message.
            Assert.Contains(AnalyzerThatThrowsInGetMessage.Rule.Id, output, StringComparison.Ordinal)

            ' Verify that the analyzer exception diagnostic for the exception throw in AnalyzerThatThrowsInGetMessage is also reported.
            Assert.Contains(AnalyzerExecutor.AnalyzerExceptionDiagnosticId, output, StringComparison.Ordinal)
            Assert.Contains(NameOf(NotImplementedException), output, StringComparison.Ordinal)
            CleanupAllGeneratedFiles(source)
        End Sub

        <Fact>
        <WorkItem(3707, "https://github.com/dotnet/roslyn/issues/3707")>
        Public Sub AnalyzerExceptionDiagnosticCanBeConfigured()
            Dim source As String = Temp.CreateFile().WriteAllText(<text>
Class C
End Class
</text>.Value).Path

            Dim vbc = New MockVisualBasicCompiler(Nothing, _baseDirectory, {"/t:library", $"/warnaserror:{AnalyzerExecutor.AnalyzerExceptionDiagnosticId}", source},
                                                  analyzer:=New AnalyzerThatThrowsInGetMessage)
            Dim outWriter = New StringWriter()
            Dim exitCode = vbc.Run(outWriter, Nothing)
            Assert.NotEqual(0, exitCode)
            Dim output = outWriter.ToString()

            ' Verify that the analyzer exception diagnostic for the exception throw in AnalyzerThatThrowsInGetMessage is also reported.
            Assert.Contains(AnalyzerExecutor.AnalyzerExceptionDiagnosticId, output, StringComparison.Ordinal)
            Assert.Contains(NameOf(NotImplementedException), output, StringComparison.Ordinal)
            CleanupAllGeneratedFiles(source)
        End Sub

        <Fact>
        <WorkItem(4589, "https://github.com/dotnet/roslyn/issues/4589")>
        Public Sub AnalyzerReportsMisformattedDiagnostic()
            Dim source As String = Temp.CreateFile().WriteAllText(<text>
Class C
End Class
</text>.Value).Path

            Dim vbc = New MockVisualBasicCompiler(Nothing, _baseDirectory, {"/t:library", source},
                                                  analyzer:=New AnalyzerReportingMisformattedDiagnostic)
            Dim outWriter = New StringWriter()
            Dim exitCode = vbc.Run(outWriter, Nothing)
            Assert.Equal(0, exitCode)
            Dim output = outWriter.ToString()

            ' Verify that the diagnostic reported by AnalyzerReportingMisformattedDiagnostic is reported with the message format string, instead of the formatted message.
            Assert.Contains(AnalyzerThatThrowsInGetMessage.Rule.Id, output, StringComparison.Ordinal)
            Assert.Contains(AnalyzerThatThrowsInGetMessage.Rule.MessageFormat.ToString(CultureInfo.InvariantCulture), output, StringComparison.Ordinal)

            CleanupAllGeneratedFiles(source)
        End Sub

        <Fact>
        Public Sub AdditionalFileDiagnostics()
            Dim dir = Temp.CreateDirectory()
            Dim source = dir.CreateFile("a.vb").WriteAllText(<text>
Class C
End Class
</text>.Value).Path

            Dim additionalFile = dir.CreateFile("AdditionalFile.txt").WriteAllText(<text>
Additional File Line 1!
Additional File Line 2!
</text>.Value).Path

            Dim nonCompilerInputFile = dir.CreateFile("DummyFile.txt").WriteAllText(<text>
Dummy File Line 1!
</text>.Value).Path

            Dim analyzer = New AdditionalFileDiagnosticAnalyzer(nonCompilerInputFile)
            Dim arguments = {"/nologo", "/preferreduilang:en", "/vbruntime", "/t:library",
                "/additionalfile:" & additionalFile, ' Valid additional text file
                "/additionalfile:" & Assembly.GetExecutingAssembly.Location, ' Non-text file specified as an additional text file
                source}
            Dim vbc = New MockVisualBasicCompiler(Nothing, _baseDirectory, arguments, analyzer)

            Dim outWriter = New StringWriter()
            Dim exitCode = vbc.Run(outWriter, Nothing)
            Assert.Equal(1, exitCode)
            Dim output = outWriter.ToString()

            AssertOutput(
    String.Format(<text>
AdditionalFile.txt(1) : warning AdditionalFileDiagnostic: Additional File Diagnostic: AdditionalFile
Additional File Line 1!
~~~~~~~~~~             
vbc : warning AdditionalFileDiagnostic: Additional File Diagnostic: {0}
vbc : warning AdditionalFileDiagnostic: Additional File Diagnostic: AdditionalFile
vbc : warning AdditionalFileDiagnostic: Additional File Diagnostic: DummyFile
vbc : warning AdditionalFileDiagnostic: Additional File Diagnostic: NonExistentPath
vbc : error BC2015: the file '{1}' is not a text file
</text>.Value.ToString(),
        IO.Path.GetFileNameWithoutExtension(Assembly.GetExecutingAssembly.Location),
        Assembly.GetExecutingAssembly.Location),
    output, fileName:="AdditionalFile.txt")

            CleanupAllGeneratedFiles(source)
            CleanupAllGeneratedFiles(additionalFile)
            CleanupAllGeneratedFiles(nonCompilerInputFile)
        End Sub

        <Fact, WorkItem(1093063, "http://vstfdevdiv:8080/DevDiv2/DevDiv/_workitems/edit/1093063")>
        Public Sub VerifyDiagnosticSeverityNotLocalized()
            Dim source = <![CDATA[
Class A
End Class
]]>
            Dim fileName = "a.vb"
            Dim dir = Temp.CreateDirectory()
            Dim file = dir.CreateFile(fileName)
            file.WriteAllText(source.Value)

            Dim output As New StringWriter()
            Dim vbc As New MockVisualBasicCompiler(Nothing, dir.Path, {"/nologo", "/target:exe", fileName})
            vbc.Run(output, Nothing)

            ' If "error" was localized, below assert will fail on PLOC builds. The output would be something like: "!pTCvB!vbc : !FLxft!error 表! BC30420:"
            Assert.Contains("error BC30420:", output.ToString())

            CleanupAllGeneratedFiles(file.Path)
        End Sub


        <ConditionalFact(GetType(WindowsOnly))>
        Public Sub SourceFile_BadPath()
            Dim args = DefaultParse({"e:c:\test\test.cs", "/t:library"}, _baseDirectory)
            args.Errors.Verify(Diagnostic(ERRID.FTL_InputFileNameTooLong).WithArguments("e:c:\test\test.cs").WithLocation(1, 1))
        End Sub

        <ConditionalFact(GetType(WindowsOnly))>
        Public Sub FilePaths()
            Dim args = FullParse("\\unc\path\a.vb b.vb c:\path\c.vb", "e:\temp")
            Assert.Equal(
                New String() {"\\unc\path\a.vb", "e:\temp\b.vb", "c:\path\c.vb"},
                args.SourceFiles.Select(Function(x) x.Path))

            args = FullParse("\\unc\path\a.vb ""b.vb"" c:\path\c.vb", "e:\temp")
            Assert.Equal(
                New String() {"\\unc\path\a.vb", "e:\temp\b.vb", "c:\path\c.vb"},
                args.SourceFiles.Select(Function(x) x.Path))

            args = FullParse("""b"".vb""", "e:\temp")
            Assert.Equal(
                New String() {"e:\temp\b.vb"},
                args.SourceFiles.Select(Function(x) x.Path))
        End Sub

        <ConditionalFact(GetType(WindowsOnly))>
        Public Sub ReferencePathsEx()
            Dim args = FullParse("/nostdlib /vbruntime- /noconfig /r:a.dll,b.dll test.vb", "e:\temp")
            Assert.Equal(
                New String() {"a.dll", "b.dll"},
                args.MetadataReferences.Select(Function(x) x.Reference))

            args = FullParse("/nostdlib /vbruntime- /noconfig /r:""a.dll,b.dll"" test.vb", "e:\temp")
            Assert.Equal(
                New String() {"a.dll,b.dll"},
                args.MetadataReferences.Select(Function(x) x.Reference))

            args = FullParse("/nostdlib /vbruntime- /noconfig /r:""lib, ex\a.dll"",b.dll test.vb", "e:\temp")
            Assert.Equal(
                New String() {"lib, ex\a.dll", "b.dll"},
                args.MetadataReferences.Select(Function(x) x.Reference))

            args = FullParse("/nostdlib /vbruntime- /noconfig /r:""lib, ex\a.dll"" test.vb", "e:\temp")
            Assert.Equal(
                New String() {"lib, ex\a.dll"},
                args.MetadataReferences.Select(Function(x) x.Reference))
        End Sub

        <ConditionalFact(GetType(WindowsOnly))>
        Public Sub ParseAssemblyReferences()

            Dim parseCore =
                Sub(value As String, paths As String())
                    Dim list As New List(Of Diagnostic)
                    Dim references = VisualBasicCommandLineParser.ParseAssemblyReferences("", value, list, embedInteropTypes:=False)
                    Assert.Equal(0, list.Count)
                    Assert.Equal(paths, references.Select(Function(r) r.Reference))
                End Sub

            parseCore("""a.dll""", New String() {"a.dll"})
            parseCore("a,b", New String() {"a", "b"})
            parseCore("""a,b""", New String() {"a,b"})

            ' This is an intentional deviation from the native compiler.  BCL docs on MSDN, MSBuild and the C# compiler 
            ' treat a semicolon as a separator.  VB compiler was the lone holdout here.  Rather than deviate we decided
            ' to unify the behavior.
            parseCore("a;b", New String() {"a", "b"})

            parseCore("""a;b""", New String() {"a;b"})

            ' Note this case can only happen when it is the last option on the command line.  When done
            ' in another position the command line splitting routine would continue parsing all the text
            ' after /r:"a as it resides in an unterminated quote.
            parseCore("""a", New String() {"a"})

            parseCore("a""mid""b", New String() {"amidb"})
        End Sub

        <Fact>
        Public Sub PublicSign()
            Dim args As VisualBasicCommandLineArguments
            Dim baseDir = "c:\test"
            Dim parse = Function(x As String) FullParse(x, baseDir)

            args = parse("/publicsign a.exe")
            Assert.True(args.CompilationOptions.PublicSign)

            args = parse("/publicsign+ a.exe")
            Assert.True(args.CompilationOptions.PublicSign)

            args = parse("/publicsign- a.exe")
            Assert.False(args.CompilationOptions.PublicSign)

            args = parse("a.exe")
            Assert.False(args.CompilationOptions.PublicSign)
        End Sub


        <WorkItem(8360, "https://github.com/dotnet/roslyn/issues/8360")>
        <Fact>
        Public Sub PublicSign_KeyFileRelativePath()
            Dim parsedArgs = FullParse("/publicsign /keyfile:test.snk a.cs", _baseDirectory)
            Assert.Equal(Path.Combine(_baseDirectory, "test.snk"), parsedArgs.CompilationOptions.CryptoKeyFile)
            parsedArgs.Errors.Verify()
        End Sub

        <ConditionalFact(GetType(WindowsOnly))>
        Public Sub CommandLineMisc()
            Dim args As VisualBasicCommandLineArguments
            Dim baseDir = "c:\test"
            Dim parse = Function(x As String) FullParse(x, baseDir)

            args = parse("/out:""a.exe""")
            Assert.Equal("a.exe", args.OutputFileName)

            args = parse("/out:""a-b.exe""")
            Assert.Equal("a-b.exe", args.OutputFileName)

            args = parse("/out:""a,b.exe""")
            Assert.Equal("a,b.exe", args.OutputFileName)

            ' The \ here causes " to be treated as a quote, not as an escaping construct
            args = parse("a\""b c""\d.cs")
            Assert.Equal(
                New String() {"c:\test\a""b", "c:\test\c\d.cs"},
                args.SourceFiles.Select(Function(x) x.Path))

            args = parse("a\\""b c""\d.cs")
            Assert.Equal(
                New String() {"c:\test\a\b c\d.cs"},
                args.SourceFiles.Select(Function(x) x.Path))

            args = parse("/nostdlib /vbruntime- /r:""a.dll"",""b.dll"" c.cs")
            Assert.Equal(
                New String() {"a.dll", "b.dll"},
                args.MetadataReferences.Select(Function(x) x.Reference))

            args = parse("/nostdlib /vbruntime- /r:""a-s.dll"",""b-s.dll"" c.cs")
            Assert.Equal(
                New String() {"a-s.dll", "b-s.dll"},
                args.MetadataReferences.Select(Function(x) x.Reference))

            args = parse("/nostdlib /vbruntime- /r:""a,s.dll"",""b,s.dll"" c.cs")
            Assert.Equal(
                New String() {"a,s.dll", "b,s.dll"},
                args.MetadataReferences.Select(Function(x) x.Reference))
        End Sub
    End Class

    <DiagnosticAnalyzer(LanguageNames.VisualBasic)>
    Friend MustInherit Class MockAbstractDiagnosticAnalyzer
        Inherits DiagnosticAnalyzer

        Public Overrides Sub Initialize(context As AnalysisContext)
            context.RegisterCompilationStartAction(
                Sub(startContext As CompilationStartAnalysisContext)
                    startContext.RegisterCompilationEndAction(AddressOf AnalyzeCompilation)
                    CreateAnalyzerWithinCompilation(startContext)
                End Sub)
        End Sub

        Public MustOverride Sub CreateAnalyzerWithinCompilation(context As CompilationStartAnalysisContext)
        Public MustOverride Sub AnalyzeCompilation(context As CompilationAnalysisContext)
    End Class

    <DiagnosticAnalyzer(LanguageNames.VisualBasic)>
    Friend Class HiddenDiagnosticAnalyzer
        Inherits MockAbstractDiagnosticAnalyzer

        Friend Shared ReadOnly Hidden01 As DiagnosticDescriptor = New DiagnosticDescriptor("Hidden01", "", "Throwing a diagnostic for #ExternalSource", "", DiagnosticSeverity.Hidden, isEnabledByDefault:=True)

        Public Overrides Sub CreateAnalyzerWithinCompilation(context As CompilationStartAnalysisContext)
            context.RegisterSyntaxNodeAction(AddressOf AnalyzeNode, SyntaxKind.ExternalSourceDirectiveTrivia)
        End Sub

        Public Overrides Sub AnalyzeCompilation(context As CompilationAnalysisContext)
        End Sub

        Public Overrides ReadOnly Property SupportedDiagnostics As ImmutableArray(Of DiagnosticDescriptor)
            Get
                Return ImmutableArray.Create(Hidden01)
            End Get
        End Property

        Public Sub AnalyzeNode(context As SyntaxNodeAnalysisContext)
            context.ReportDiagnostic(Diagnostic.Create(Hidden01, context.Node.GetLocation()))
        End Sub
    End Class

    <DiagnosticAnalyzer(LanguageNames.VisualBasic)>
    Friend Class InfoDiagnosticAnalyzer
        Inherits MockAbstractDiagnosticAnalyzer

        Friend Shared ReadOnly Info01 As DiagnosticDescriptor = New DiagnosticDescriptor("Info01", "", "Throwing a diagnostic for #Enable", "", DiagnosticSeverity.Info, isEnabledByDefault:=True)
        Friend Shared ReadOnly Info02 As DiagnosticDescriptor = New DiagnosticDescriptor("Info02", "", "Throwing a diagnostic for something else", "", DiagnosticSeverity.Info, isEnabledByDefault:=True)

        Public Overrides Sub CreateAnalyzerWithinCompilation(context As CompilationStartAnalysisContext)
            context.RegisterSyntaxNodeAction(AddressOf AnalyzeNode, SyntaxKind.EnableWarningDirectiveTrivia)
        End Sub

        Public Overrides Sub AnalyzeCompilation(context As CompilationAnalysisContext)
        End Sub

        Public Overrides ReadOnly Property SupportedDiagnostics As ImmutableArray(Of DiagnosticDescriptor)
            Get
                Return ImmutableArray.Create(Info01, Info02)
            End Get
        End Property

        Public Sub AnalyzeNode(context As SyntaxNodeAnalysisContext)
            context.ReportDiagnostic(Diagnostic.Create(Info01, context.Node.GetLocation()))
        End Sub
    End Class

    <DiagnosticAnalyzer(LanguageNames.VisualBasic)>
    Friend Class WarningDiagnosticAnalyzer
        Inherits MockAbstractDiagnosticAnalyzer

        Friend Shared ReadOnly Warning01 As DiagnosticDescriptor = New DiagnosticDescriptor("Warning01", "", "Throwing a diagnostic for types declared", "", DiagnosticSeverity.Warning, isEnabledByDefault:=True)
        Friend Shared ReadOnly Warning02 As DiagnosticDescriptor = New DiagnosticDescriptor("Warning02", "", "Throwing a diagnostic for something else", "", DiagnosticSeverity.Warning, isEnabledByDefault:=True)
        Friend Shared ReadOnly Warning03 As DiagnosticDescriptor = New DiagnosticDescriptor("Warning03", "", "Throwing a diagnostic for types declared", "", DiagnosticSeverity.Warning, isEnabledByDefault:=True)

        Public Overrides Sub CreateAnalyzerWithinCompilation(context As CompilationStartAnalysisContext)
            context.RegisterSymbolAction(AddressOf AnalyzeSymbol, SymbolKind.NamedType)
        End Sub

        Public Overrides Sub AnalyzeCompilation(context As CompilationAnalysisContext)
        End Sub

        Public Overrides ReadOnly Property SupportedDiagnostics As ImmutableArray(Of DiagnosticDescriptor)
            Get
                Return ImmutableArray.Create(Warning01, Warning02, Warning03)
            End Get
        End Property

        Public Sub AnalyzeSymbol(context As SymbolAnalysisContext)
            context.ReportDiagnostic(Diagnostic.Create(Warning01, context.Symbol.Locations.First()))
            context.ReportDiagnostic(Diagnostic.Create(Warning03, context.Symbol.Locations.First()))
        End Sub
    End Class

    <DiagnosticAnalyzer(LanguageNames.VisualBasic)>
    Friend Class ErrorDiagnosticAnalyzer
        Inherits MockAbstractDiagnosticAnalyzer

        Friend Shared ReadOnly Error01 As DiagnosticDescriptor = New DiagnosticDescriptor("Error01", "", "Throwing a diagnostic for #Disable", "", DiagnosticSeverity.Error, isEnabledByDefault:=True)

        Public Overrides Sub CreateAnalyzerWithinCompilation(context As CompilationStartAnalysisContext)
            context.RegisterSyntaxNodeAction(AddressOf AnalyzeNode, SyntaxKind.DisableWarningDirectiveTrivia)
        End Sub

        Public Overrides Sub AnalyzeCompilation(context As CompilationAnalysisContext)
        End Sub

        Public Overrides ReadOnly Property SupportedDiagnostics As ImmutableArray(Of DiagnosticDescriptor)
            Get
                Return ImmutableArray.Create(Error01)
            End Get
        End Property

        Public Sub AnalyzeNode(context As SyntaxNodeAnalysisContext)
            context.ReportDiagnostic(Diagnostic.Create(Error01, context.Node.GetLocation()))
        End Sub
    End Class

    Friend Class AdditionalFileDiagnosticAnalyzer
        Inherits MockAbstractDiagnosticAnalyzer

        Friend Shared ReadOnly Rule As DiagnosticDescriptor = New DiagnosticDescriptor("AdditionalFileDiagnostic", "", "Additional File Diagnostic: {0}", "", DiagnosticSeverity.Warning, isEnabledByDefault:=True)
        Private ReadOnly _nonCompilerInputFile As String

        Public Sub New(nonCompilerInputFile As String)
            _nonCompilerInputFile = nonCompilerInputFile
        End Sub

        Public Overrides ReadOnly Property SupportedDiagnostics As ImmutableArray(Of DiagnosticDescriptor)
            Get
                Return ImmutableArray.Create(Rule)
            End Get
        End Property

        Public Overrides Sub AnalyzeCompilation(context As CompilationAnalysisContext)
        End Sub

        Public Overrides Sub CreateAnalyzerWithinCompilation(context As CompilationStartAnalysisContext)
            context.RegisterCompilationEndAction(AddressOf CompilationEndAction)
        End Sub

        Private Sub CompilationEndAction(context As CompilationAnalysisContext)
            ' Diagnostic reported on additionals file, with valid span.
            For Each additionalFile In context.Options.AdditionalFiles
                ReportDiagnostic(additionalFile.Path, context)
            Next

            ' Diagnostic reported on an additional file, but with an invalid span.
            ReportDiagnostic(context.Options.AdditionalFiles.First().Path, context, New TextSpan(0, 1000000)) ' Overflow span

            ' Diagnostic reported on a file which is not an input for the compiler.
            ReportDiagnostic(_nonCompilerInputFile, context)

            ' Diagnostic reported on a non-existent file.
            ReportDiagnostic("NonExistentPath", context)
        End Sub

        Private Sub ReportDiagnostic(path As String, context As CompilationAnalysisContext, Optional span As TextSpan = Nothing)
            If span = Nothing Then
                span = New TextSpan(0, 11)
            End If

            Dim linePosSpan = New LinePositionSpan(New LinePosition(0, 0), New LinePosition(0, span.End))
            Dim diagLocation = Location.Create(path, span, linePosSpan)
            Dim diag = Diagnostic.Create(Rule, diagLocation, IO.Path.GetFileNameWithoutExtension(path))
            context.ReportDiagnostic(diag)
        End Sub
    End Class
End Namespace<|MERGE_RESOLUTION|>--- conflicted
+++ resolved
@@ -965,11 +965,6 @@
             parsedArgs.Errors.Verify()
             Assert.Equal(LanguageVersion.VisualBasic14, parsedArgs.ParseOptions.LanguageVersion)
 
-<<<<<<< HEAD
-            parsedArgs = DefaultParse({"/langVERSION:VBNext", "a.vb"}, _baseDirectory)
-            parsedArgs.Errors.Verify()
-            Assert.Equal(LanguageVersion.VisualBasic14, parsedArgs.ParseOptions.LanguageVersion)
-=======
             parsedArgs = DefaultParse({"/langVERSION:15", "a.vb"}, _baseDirectory)
             parsedArgs.Errors.Verify()
             Assert.Equal(LanguageVersion.VisualBasic15, parsedArgs.ParseOptions.LanguageVersion)
@@ -978,16 +973,10 @@
             parsedArgs.Errors.Verify()
             Assert.Equal(LanguageVersion.VisualBasic15, parsedArgs.ParseOptions.LanguageVersion)
 
->>>>>>> 6c5306ce
             ' default: "current version"
-            Dim myDefaultVersion = VisualBasicParseOptions.Default.LanguageVersion
             parsedArgs = DefaultParse({"a.vb"}, _baseDirectory)
             parsedArgs.Errors.Verify()
-<<<<<<< HEAD
-            Assert.Equal(myDefaultVersion, parsedArgs.ParseOptions.LanguageVersion)
-=======
             Assert.Equal(LanguageVersion.VisualBasic15, parsedArgs.ParseOptions.LanguageVersion)
->>>>>>> 6c5306ce
 
             ' overriding
             parsedArgs = DefaultParse({"/langVERSION:10", "/langVERSION:9.0", "a.vb"}, _baseDirectory)
@@ -997,19 +986,11 @@
             ' errors
             parsedArgs = DefaultParse({"/langVERSION", "a.vb"}, _baseDirectory)
             parsedArgs.Errors.Verify(Diagnostic(ERRID.ERR_ArgumentRequired).WithArguments("langversion", ":<number>"))
-<<<<<<< HEAD
-            Assert.Equal(myDefaultVersion, parsedArgs.ParseOptions.LanguageVersion)
-
-            parsedArgs = DefaultParse({"/langVERSION+", "a.vb"}, _baseDirectory)
-            parsedArgs.Errors.Verify(Diagnostic(ERRID.WRN_BadSwitch).WithArguments("/langVERSION+")) ' TODO: Dev11 reports ERR_ArgumentRequired
-            Assert.Equal(myDefaultVersion, parsedArgs.ParseOptions.LanguageVersion)
-=======
             Assert.Equal(LanguageVersion.VisualBasic15, parsedArgs.ParseOptions.LanguageVersion)
 
             parsedArgs = DefaultParse({"/langVERSION+", "a.vb"}, _baseDirectory)
             parsedArgs.Errors.Verify(Diagnostic(ERRID.WRN_BadSwitch).WithArguments("/langVERSION+")) ' TODO: Dev11 reports ERR_ArgumentRequired
             Assert.Equal(LanguageVersion.VisualBasic15, parsedArgs.ParseOptions.LanguageVersion)
->>>>>>> 6c5306ce
 
             parsedArgs = DefaultParse({"/langVERSION:", "a.vb"}, _baseDirectory)
             parsedArgs.Errors.Verify(Diagnostic(ERRID.ERR_ArgumentRequired).WithArguments("langversion", ":<number>"))
@@ -1017,19 +998,11 @@
 
             parsedArgs = DefaultParse({"/langVERSION:8", "a.vb"}, _baseDirectory)
             parsedArgs.Errors.Verify(Diagnostic(ERRID.ERR_InvalidSwitchValue).WithArguments("langversion", "8"))
-<<<<<<< HEAD
-            Assert.Equal(myDefaultVersion, parsedArgs.ParseOptions.LanguageVersion)
-
-            parsedArgs = DefaultParse({"/langVERSION:" & (LanguageVersion.VisualBasic12 + 1), "a.vb"}, _baseDirectory)
-            parsedArgs.Errors.Verify(Diagnostic(ERRID.ERR_InvalidSwitchValue).WithArguments("langversion", CStr(LanguageVersion.VisualBasic12 + 1)))
-            Assert.Equal(myDefaultVersion, parsedArgs.ParseOptions.LanguageVersion)
-=======
             Assert.Equal(LanguageVersion.VisualBasic15, parsedArgs.ParseOptions.LanguageVersion)
 
             parsedArgs = DefaultParse({"/langVERSION:" & (LanguageVersion.VisualBasic12 + 1), "a.vb"}, _baseDirectory)
             parsedArgs.Errors.Verify(Diagnostic(ERRID.ERR_InvalidSwitchValue).WithArguments("langversion", CStr(LanguageVersion.VisualBasic12 + 1)))
             Assert.Equal(LanguageVersion.VisualBasic15, parsedArgs.ParseOptions.LanguageVersion)
->>>>>>> 6c5306ce
         End Sub
 
         <Fact>
