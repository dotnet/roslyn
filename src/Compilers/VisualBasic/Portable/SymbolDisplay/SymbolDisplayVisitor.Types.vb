﻿' Licensed to the .NET Foundation under one or more agreements.
' The .NET Foundation licenses this file to you under the MIT license.
' See the LICENSE file in the project root for more information.

Imports System.Collections.Immutable
Imports Microsoft.CodeAnalysis.VisualBasic.Symbols

Namespace Microsoft.CodeAnalysis.VisualBasic
    Partial Friend Class SymbolDisplayVisitor
        Public Overrides Sub VisitArrayType(symbol As IArrayTypeSymbol)
            'See spec section 12.1 for the order of rank specifiers
            'e.g. int[][,][,,] is stored as
            '     ArrayType
            '         Rank = 1
            '         ElementType = ArrayType
            '             Rank = 2
            '             ElementType = ArrayType
            '                 Rank = 3
            '                 ElementType = int

            If Format.CompilerInternalOptions.IncludesOption(SymbolDisplayCompilerInternalOptions.ReverseArrayRankSpecifiers) Then
                ' Ironically, reverse order is simpler - we just have to recurse on the element type and then add a rank specifier.
                symbol.ElementType.Accept(Me)
                AddCustomModifiersIfRequired(symbol.CustomModifiers, trailingSpace:=True)
                AddArrayRank(symbol)
                Return
            End If

            Dim underlyingNonArrayType As ITypeSymbol = symbol.ElementType
            While underlyingNonArrayType.Kind = SymbolKind.ArrayType
                underlyingNonArrayType = DirectCast(underlyingNonArrayType, IArrayTypeSymbol).ElementType
            End While

            underlyingNonArrayType.Accept(Me.NotFirstVisitor())

            Dim arrayType As IArrayTypeSymbol = symbol
            While arrayType IsNot Nothing
                AddCustomModifiersIfRequired(arrayType.CustomModifiers, trailingSpace:=True)

                AddArrayRank(arrayType)
                arrayType = TryCast(arrayType.ElementType, IArrayTypeSymbol)
            End While
        End Sub

        Private Sub AddArrayRank(symbol As IArrayTypeSymbol)
            Dim insertStars As Boolean = Format.MiscellaneousOptions.IncludesOption(SymbolDisplayMiscellaneousOptions.UseAsterisksInMultiDimensionalArrays)
            AddPunctuation(SyntaxKind.OpenParenToken)
            If symbol.Rank > 1 Then
                If insertStars Then
                    AddPunctuation(SyntaxKind.AsteriskToken)
                End If
            Else
                Dim array = TryCast(symbol, ArrayTypeSymbol)

                If array IsNot Nothing AndAlso Not array.IsSZArray Then
                    ' Always add an asterisk in this case in order to distinguish between SZArray and MDArray.
                    AddPunctuation(SyntaxKind.AsteriskToken)
                End If
            End If

            Dim i As Integer = 0
            While i < symbol.Rank - 1
                AddPunctuation(SyntaxKind.CommaToken)
                If insertStars Then
                    AddPunctuation(SyntaxKind.AsteriskToken)
                End If
                i = i + 1
            End While
            AddPunctuation(SyntaxKind.CloseParenToken)
        End Sub

        Public Overrides Sub VisitDynamicType(symbol As IDynamicTypeSymbol)
            AddKeyword(SyntaxKind.ObjectKeyword)
        End Sub

        Public Overrides Sub VisitPointerType(symbol As IPointerTypeSymbol)
            symbol.PointedAtType.Accept(Me.NotFirstVisitor())
            AddPunctuation(SyntaxKind.AsteriskToken)
        End Sub

        Public Overrides Sub VisitTypeParameter(symbol As ITypeParameterSymbol)
            If IsFirstSymbolVisited Then
                AddTypeParameterVarianceIfRequired(symbol)
            End If

            Builder.Add(CreatePart(SymbolDisplayPartKind.TypeParameterName, symbol, symbol.Name, False))
        End Sub

        Public Overrides Sub VisitNamedType(symbol As INamedTypeSymbol)
            If Me.IsMinimizing AndAlso TryAddAlias(symbol, Builder) Then
                Return
            End If

            If Format.MiscellaneousOptions.IncludesOption(SymbolDisplayMiscellaneousOptions.UseSpecialTypes) Then
                If AddSpecialTypeKeyword(symbol) Then
                    Return
                End If

                If Not Format.MiscellaneousOptions.IncludesOption(SymbolDisplayMiscellaneousOptions.ExpandNullable) Then
                    If ITypeSymbolHelpers.IsNullableType(symbol) AndAlso symbol IsNot symbol.OriginalDefinition Then
                        symbol.TypeArguments(0).Accept(Me.NotFirstVisitor())
                        AddPunctuation(SyntaxKind.QuestionToken)
                        Return
                    End If
                End If
            End If

            If Me.IsMinimizing OrElse (symbol.IsTupleType AndAlso Not ShouldDisplayAsValueTuple(symbol)) Then
                MinimallyQualify(symbol)
                Return
            End If

            AddTypeKind(symbol)

            If CanShowDelegateSignature(symbol) Then
                If symbol.IsAnonymousType OrElse
                   Format.DelegateStyle = SymbolDisplayDelegateStyle.NameAndSignature Then

                    Dim invokeMethod = symbol.DelegateInvokeMethod
                    If invokeMethod.ReturnsVoid Then
                        AddKeyword(SyntaxKind.SubKeyword)
                    Else
                        If invokeMethod.ReturnsByRef AndAlso Format.MemberOptions.IncludesOption(SymbolDisplayMemberOptions.IncludeRef) Then
                            AddKeyword(SyntaxKind.ByRefKeyword)
                            AddSpace()
                        End If

                        AddKeyword(SyntaxKind.FunctionKeyword)
                    End If

                    AddSpace()
                End If
            End If

            'TODO: aliases

            'only visit the namespace if the style requires it and there isn't an enclosing type
            Dim visitedParents = False
            Dim containingSymbol As ISymbol = symbol.ContainingSymbol
            If ShouldVisitNamespace(containingSymbol) Then
                visitedParents = True

                Dim ns = DirectCast(containingSymbol, INamespaceSymbol)

                ' For some VB symbols, we may want to fix up the namespace name (to normalize case)
                ' GetEmittedNamespaceName may return Nothing
                Dim vbNamedTypeSymbol = TryCast(symbol, NamedTypeSymbol)
                Dim emittedName As String = If(
                    vbNamedTypeSymbol IsNot Nothing,
                    If(vbNamedTypeSymbol.GetEmittedNamespaceName(), String.Empty),
                                     String.Empty)

                VisitNamespace(ns, emittedName)
                AddOperator(SyntaxKind.DotToken)
            End If

            If Format.TypeQualificationStyle = SymbolDisplayTypeQualificationStyle.NameAndContainingTypes OrElse
                Format.TypeQualificationStyle = SymbolDisplayTypeQualificationStyle.NameAndContainingTypesAndNamespaces Then
                Dim containingType = symbol.ContainingType
                If containingType IsNot Nothing Then
                    visitedParents = True
                    containingType.Accept(Me.NotFirstVisitor())
                    AddNestedTypeSeparator()
                End If
            End If

            AddNameAndTypeArgumentsOrParameters(symbol, visitedParents)

            If CanShowDelegateSignature(symbol) Then
                If symbol.IsAnonymousType OrElse
                   Format.DelegateStyle = SymbolDisplayDelegateStyle.NameAndSignature OrElse
                   Format.DelegateStyle = SymbolDisplayDelegateStyle.NameAndParameters Then

                    Dim method = symbol.DelegateInvokeMethod
                    AddPunctuation(SyntaxKind.OpenParenToken)
                    AddParametersIfRequired(isExtensionMethod:=False, parameters:=method.Parameters)
                    AddPunctuation(SyntaxKind.CloseParenToken)
                End If

                If symbol.IsAnonymousType OrElse Format.DelegateStyle = SymbolDisplayDelegateStyle.NameAndSignature Then
                    Dim invokeMethod = symbol.DelegateInvokeMethod
                    If Not invokeMethod.ReturnsVoid Then
                        AddSpace()
                        AddKeyword(SyntaxKind.AsKeyword)
                        AddSpace()
                        invokeMethod.ReturnType.Accept(Me.NotFirstVisitor())
                    End If
                End If
            End If
        End Sub

        Private Sub AddNestedTypeSeparator()
            If Format.CompilerInternalOptions.HasFlag(SymbolDisplayCompilerInternalOptions.UsePlusForNestedTypes) Then
                AddOperator(SyntaxKind.PlusToken)
            Else
                AddOperator(SyntaxKind.DotToken)
            End If
        End Sub

        Private Function CanShowDelegateSignature(symbol As INamedTypeSymbol) As Boolean
            Return IsFirstSymbolVisited AndAlso
                symbol.TypeKind = TypeKind.Delegate AndAlso
                (symbol.IsAnonymousType OrElse Format.DelegateStyle <> SymbolDisplayDelegateStyle.NameOnly) AndAlso
                symbol.DelegateInvokeMethod IsNot Nothing
        End Function

        Private Sub AddNameAndTypeArgumentsOrParameters(symbol As INamedTypeSymbol, noEscaping As Boolean)
            Dim partKind As SymbolDisplayPartKind
            Dim symbolName As String = Nothing
            Dim skipTypeArguments As Boolean = False

            If symbol.IsAnonymousType Then
                AddAnonymousTypeName(symbol)
                Return
            ElseIf symbol.IsTupleType Then
                ' If top level tuple uses non-default names, there is no way to preserve them
                ' unless we use tuple syntax for the type. So, we give them priority.
                If Not ShouldDisplayAsValueTuple(symbol) Then
                    AddTupleTypeName(symbol)
                    Return
                End If

                ' Fall back to displaying the underlying type.
                symbol = symbol.TupleUnderlyingType
            End If

            ' It would be nice to handle C# NoPia symbols too, but it's not worth the effort.

            Dim illegalGenericInstantiationSymbol = TryCast(symbol, NoPiaIllegalGenericInstantiationSymbol)
            If illegalGenericInstantiationSymbol IsNot Nothing Then
                symbol = illegalGenericInstantiationSymbol.UnderlyingSymbol
            Else
                Dim ambiguousCanonicalTypeSymbol = TryCast(symbol, NoPiaAmbiguousCanonicalTypeSymbol)
                If ambiguousCanonicalTypeSymbol IsNot Nothing Then
                    symbol = ambiguousCanonicalTypeSymbol.FirstCandidate
                Else
                    Dim missingCanonicalTypeSymbol = TryCast(symbol, NoPiaMissingCanonicalTypeSymbol)
                    If missingCanonicalTypeSymbol IsNot Nothing Then
                        symbolName = missingCanonicalTypeSymbol.FullTypeName
                    End If
                End If
            End If

            If symbolName Is Nothing Then
                symbolName = If(symbol.IsExtension, symbol.ExtensionGroupingName, symbol.Name)
            End If

            If Format.MiscellaneousOptions.IncludesOption(SymbolDisplayMiscellaneousOptions.UseErrorTypeSymbolName) AndAlso
                String.IsNullOrEmpty(symbolName) Then

                symbolName = StringConstants.NamedSymbolErrorName
            Else
                symbolName = RemoveAttributeSuffixIfNecessary(symbol, symbolName)
            End If

            Select Case symbol.TypeKind
                Case TypeKind.Class,
                     TypeKind.Submission,
                     TypeKind.Extension
                    partKind = SymbolDisplayPartKind.ClassName
                Case TypeKind.Delegate
                    partKind = SymbolDisplayPartKind.DelegateName
                Case TypeKind.Enum
                    partKind = SymbolDisplayPartKind.EnumName
                Case TypeKind.Interface
                    partKind = SymbolDisplayPartKind.InterfaceName
                Case TypeKind.Module
                    partKind = SymbolDisplayPartKind.ModuleName
                Case TypeKind.Struct
                    partKind = SymbolDisplayPartKind.StructName
                Case TypeKind.Error
                    partKind = SymbolDisplayPartKind.ErrorTypeName
                Case Else
                    Throw ExceptionUtilities.UnexpectedValue(symbol.TypeKind)
            End Select

            Builder.Add(CreatePart(partKind, symbol, symbolName, noEscaping))

            ' Unfortunately, this will only work for VB symbols.  The degraded experience for non-VB symbols seems acceptable for now.
            Dim isMissingMetadataType As Boolean = TypeOf symbol Is MissingMetadataTypeSymbol

            If Format.CompilerInternalOptions.IncludesOption(SymbolDisplayCompilerInternalOptions.UseArityForGenericTypes) Then
<<<<<<< HEAD
                ' Only the compiler can set the internal option and the compiler doesn't use other implementations of INamedTypeSymbol.
                If DirectCast(symbol, NamedTypeSymbol).MangleName Then
                    Debug.Assert(symbol.Arity > 0)
                    Builder.Add(CreatePart(InternalSymbolDisplayPartKind.Arity, Nothing,
                                           MetadataHelpers.GenericTypeNameManglingChar & symbol.Arity.ToString(Globalization.CultureInfo.InvariantCulture), False))
=======
                If symbol.Arity > 0 Then
                    Dim suffix As String = MetadataHelpers.GetAritySuffix(symbol.Arity)
                    Dim vbNamedType = TryCast(symbol, NamedTypeSymbol)

                    If If(vbNamedType IsNot Nothing, vbNamedType.MangleName, symbol.MetadataName.Equals(symbol.Name + suffix)) Then
                        Builder.Add(CreatePart(InternalSymbolDisplayPartKind.Arity, Nothing,
                                           suffix, False))
                    End If
>>>>>>> 326ae036
                End If
            ElseIf symbol.Arity > 0 AndAlso Format.GenericsOptions.IncludesOption(SymbolDisplayGenericsOptions.IncludeTypeParameters) AndAlso Not skipTypeArguments Then
                If isMissingMetadataType OrElse symbol.IsUnboundGenericType Then
                    AddPunctuation(SyntaxKind.OpenParenToken)
                    AddKeyword(SyntaxKind.OfKeyword)
                    AddSpace()
                    Dim i As Integer = 0
                    While i < symbol.Arity - 1
                        AddPunctuation(SyntaxKind.CommaToken)
                        i = i + 1
                    End While
                    AddPunctuation(SyntaxKind.CloseParenToken)
                Else
                    AddTypeArguments(symbol.TypeArguments, symbol)
                End If
            End If

            ' Only the compiler can set the internal option and the compiler doesn't use other implementations of INamedTypeSymbol.
            If Format.CompilerInternalOptions.IncludesOption(SymbolDisplayCompilerInternalOptions.FlagMissingMetadataTypes) AndAlso
                (isMissingMetadataType OrElse
                 (Not symbol.IsDefinition AndAlso TypeOf symbol.OriginalDefinition Is MissingMetadataTypeSymbol)) Then

                Builder.Add(CreatePart(SymbolDisplayPartKind.Punctuation, Nothing, "[", False))
                Builder.Add(CreatePart(InternalSymbolDisplayPartKind.Other, symbol, "missing", False))
                Builder.Add(CreatePart(SymbolDisplayPartKind.Punctuation, Nothing, "]", False))
            End If
        End Sub

        Private Function ShouldDisplayAsValueTuple(symbol As INamedTypeSymbol) As Boolean
            Debug.Assert(symbol.IsTupleType)

            If Format.MiscellaneousOptions.IncludesOption(SymbolDisplayMiscellaneousOptions.ExpandValueTuple) Then
                Return True
            End If

            Return Not (HasNonDefaultTupleElements(symbol) OrElse CanUseTupleTypeName(symbol))
        End Function

        Private Sub AddAnonymousTypeName(symbol As INamedTypeSymbol)
            Select Case symbol.TypeKind
                Case TypeKind.Class
                    ' TODO: revise to generate user-friendly name 
                    Dim members = String.Join(", ", symbol.GetMembers().OfType(Of IPropertySymbol).Select(Function(p) CreateAnonymousTypeMember(p)))

                    If members.Length = 0 Then
                        Builder.Add(New SymbolDisplayPart(SymbolDisplayPartKind.ClassName, symbol, "<empty anonymous type>"))
                    Else
                        Dim name = String.Format("<anonymous type: {0}>", members)
                        Builder.Add(New SymbolDisplayPart(SymbolDisplayPartKind.ClassName, symbol, name))
                    End If

                Case TypeKind.Delegate
                    Builder.Add(CreatePart(SymbolDisplayPartKind.DelegateName, symbol, "<generated method>", True))
            End Select
        End Sub

        ''' <summary>
        ''' Returns true if tuple type syntax can be used to refer to the tuple type without loss of information.
        ''' For example, it cannot be used when extension tuple is using non-default friendly names. 
        ''' </summary>
        ''' <param name="tupleSymbol"></param>
        ''' <returns></returns>
        Private Shared Function CanUseTupleTypeName(tupleSymbol As INamedTypeSymbol) As Boolean
            Dim currentUnderlying As INamedTypeSymbol = GetTupleUnderlyingTypeOrSelf(tupleSymbol)

            If currentUnderlying.Arity = 1 Then
                Return False
            End If

            While currentUnderlying.Arity = TupleTypeSymbol.RestPosition
                tupleSymbol = DirectCast(currentUnderlying.TypeArguments(TupleTypeSymbol.RestPosition - 1), INamedTypeSymbol)
                Debug.Assert(tupleSymbol.IsTupleType)

                If HasNonDefaultTupleElements(tupleSymbol) Then
                    Return False
                End If

                currentUnderlying = GetTupleUnderlyingTypeOrSelf(tupleSymbol)
            End While

            Return True
        End Function

        Private Shared Function GetTupleUnderlyingTypeOrSelf(tupleSymbol As INamedTypeSymbol) As INamedTypeSymbol
            Return If(tupleSymbol.TupleUnderlyingType, tupleSymbol)
        End Function

        Private Shared Function HasNonDefaultTupleElements(tupleSymbol As INamedTypeSymbol) As Boolean
            Return tupleSymbol.TupleElements.Any(Function(e) e.IsExplicitlyNamedTupleElement)
        End Function

        Private Sub AddTupleTypeName(symbol As INamedTypeSymbol)
            Debug.Assert(symbol.IsTupleType)

            If Me.Format.MiscellaneousOptions.IncludesOption(SymbolDisplayMiscellaneousOptions.CollapseTupleTypes) Then
                Builder.Add(CreatePart(SymbolDisplayPartKind.StructName, symbol, "<tuple>", noEscaping:=True))
                Return
            End If

            Dim elements As ImmutableArray(Of IFieldSymbol) = symbol.TupleElements

            AddPunctuation(SyntaxKind.OpenParenToken)

            For i As Integer = 0 To elements.Length - 1
                Dim element = elements(i)

                If i <> 0 Then
                    AddPunctuation(SyntaxKind.CommaToken)
                    AddSpace()
                End If

                If element.IsExplicitlyNamedTupleElement Then
                    Builder.Add(CreatePart(SymbolDisplayPartKind.FieldName, element, element.Name, noEscaping:=False))
                    AddSpace()
                    AddKeyword(SyntaxKind.AsKeyword)
                    AddSpace()
                End If

                element.Type.Accept(Me.NotFirstVisitor)
            Next

            AddPunctuation(SyntaxKind.CloseParenToken)
        End Sub

        Private Function CreateAnonymousTypeMember(prop As IPropertySymbol) As String
            Dim result = CreateAnonymousTypeMemberWorker(prop)
            Return If(prop.IsReadOnly, "Key " & result, result)
        End Function

        Private Function CreateAnonymousTypeMemberWorker(prop As IPropertySymbol) As String
            Return prop.Name & " As " & prop.Type.ToDisplayString(Format)
        End Function

        Private Function AddSpecialTypeKeyword(symbol As INamedTypeSymbol) As Boolean
            Dim type = symbol.SpecialType
            Dim specialTypeName = type.TryGetKeywordText()
            If specialTypeName Is Nothing Then
                Return False
            End If

            Builder.Add(CreatePart(SymbolDisplayPartKind.Keyword, symbol, specialTypeName, False))
            Return True
        End Function

        Private Sub AddTypeKind(symbol As INamedTypeSymbol)
            If IsFirstSymbolVisited AndAlso Format.KindOptions.IncludesOption(SymbolDisplayKindOptions.IncludeTypeKeyword) Then
                If symbol.IsAnonymousType Then
                    ' NOTE: Not actually a keyword, but it's not worth introducing a new kind just for this.
                    Builder.Add(New SymbolDisplayPart(SymbolDisplayPartKind.AnonymousTypeIndicator, Nothing, "AnonymousType"))
                    AddSpace()
                ElseIf symbol.IsTupleType Then
                    Builder.Add(New SymbolDisplayPart(SymbolDisplayPartKind.AnonymousTypeIndicator, Nothing, "Tuple"))
                    AddSpace()
                Else
                    Dim keyword = GetTypeKindKeyword(symbol.TypeKind)
                    If keyword = SyntaxKind.None Then
                        Return
                    End If

                    AddKeyword(keyword)
                    AddSpace()
                End If
            End If
        End Sub

        Private Shared Function GetTypeKindKeyword(typeKind As TypeKind) As SyntaxKind
            Select Case typeKind
                Case TypeKind.Enum
                    Return SyntaxKind.EnumKeyword
                Case TypeKind.Class
                    Return SyntaxKind.ClassKeyword
                Case TypeKind.Delegate
                    Return SyntaxKind.DelegateKeyword
                Case TypeKind.Interface
                    Return SyntaxKind.InterfaceKeyword
                Case TypeKind.Module
                    Return SyntaxKind.ModuleKeyword
                Case TypeKind.Struct
                    Return SyntaxKind.StructureKeyword
                Case Else
                    Return SyntaxKind.None
            End Select
        End Function

        Private Sub AddTypeParameterVarianceIfRequired(symbol As ITypeParameterSymbol)
            If Format.GenericsOptions.IncludesOption(SymbolDisplayGenericsOptions.IncludeVariance) Then
                Select Case symbol.Variance
                    Case VarianceKind.In
                        AddKeyword(SyntaxKind.InKeyword)
                        AddSpace()
                    Case VarianceKind.Out
                        AddKeyword(SyntaxKind.OutKeyword)
                        AddSpace()
                End Select
            End If
        End Sub

        Private Sub AddTypeArguments(typeArguments As ImmutableArray(Of ITypeSymbol),
                                     Optional modifiersSource As INamedTypeSymbol = Nothing)
            AddPunctuation(SyntaxKind.OpenParenToken)
            AddKeyword(SyntaxKind.OfKeyword)
            AddSpace()

            Dim first As Boolean = True
            For i As Integer = 0 To typeArguments.Length - 1
                Dim typeArg = typeArguments(i)

                If Not first Then
                    AddPunctuation(SyntaxKind.CommaToken)
                    AddSpace()
                End If

                first = False

                If typeArg.Kind = SymbolKind.TypeParameter Then
                    Dim typeParam = DirectCast(typeArg, ITypeParameterSymbol)
                    AddTypeParameterVarianceIfRequired(typeParam)
                    typeParam.Accept(Me.NotFirstVisitor())

                    If Format.GenericsOptions.IncludesOption(SymbolDisplayGenericsOptions.IncludeTypeConstraints) Then
                        AddTypeParameterConstraints(typeParam)
                    End If
                Else
                    typeArg.Accept(Me.NotFirstVisitorNamespaceOrType())
                End If

                If modifiersSource IsNot Nothing Then
                    AddCustomModifiersIfRequired(modifiersSource.GetTypeArgumentCustomModifiers(i))
                End If
            Next

            AddPunctuation(SyntaxKind.CloseParenToken)
        End Sub

        ''' <summary>
        ''' Return the number of special constraints ('Class', 'Structure',
        ''' and 'New') associated with the type parameter.
        ''' </summary>
        Private Shared Function TypeParameterSpecialConstraintCount(typeParam As ITypeParameterSymbol) As Integer
            Return If(typeParam.HasReferenceTypeConstraint, 1, 0) +
                If(typeParam.HasValueTypeConstraint, 1, 0) +
                If(typeParam.HasConstructorConstraint, 1, 0)
        End Function

        Private Sub AddTypeParameterConstraints(typeParam As ITypeParameterSymbol)
            If Not IsFirstSymbolVisited Then
                Return
            End If

            Dim constraintTypes = typeParam.ConstraintTypes
            Dim constraintCount = TypeParameterSpecialConstraintCount(typeParam) + constraintTypes.Length

            If constraintCount = 0 Then
                Return
            End If

            AddSpace()
            AddKeyword(SyntaxKind.AsKeyword)
            AddSpace()

            If constraintCount > 1 Then
                AddPunctuation(SyntaxKind.OpenBraceToken)
            End If

            Dim needComma As Boolean = False
            If typeParam.HasReferenceTypeConstraint Then
                AddKeyword(SyntaxKind.ClassKeyword)
                needComma = True
            ElseIf typeParam.HasValueTypeConstraint Then
                AddKeyword(SyntaxKind.StructureKeyword)
                needComma = True
            End If

            For Each baseType In constraintTypes
                If needComma Then
                    AddPunctuation(SyntaxKind.CommaToken)
                    AddSpace()
                End If

                baseType.Accept(Me.NotFirstVisitor())
                needComma = True
            Next

            If typeParam.HasConstructorConstraint Then
                If needComma Then
                    AddPunctuation(SyntaxKind.CommaToken)
                    AddSpace()
                End If
                AddKeyword(SyntaxKind.NewKeyword)
            End If

            If constraintCount > 1 Then
                AddPunctuation(SyntaxKind.CloseBraceToken)
            End If
        End Sub

        Friend Sub AddExtensionMarkerName(extension As INamedTypeSymbol)
            Debug.Assert(extension.IsExtension)
            AddNestedTypeSeparator()
            Builder.Add(CreatePart(SymbolDisplayPartKind.ClassName, extension, extension.ExtensionMarkerName, False))
        End Sub
    End Class
End Namespace<|MERGE_RESOLUTION|>--- conflicted
+++ resolved
@@ -280,13 +280,6 @@
             Dim isMissingMetadataType As Boolean = TypeOf symbol Is MissingMetadataTypeSymbol
 
             If Format.CompilerInternalOptions.IncludesOption(SymbolDisplayCompilerInternalOptions.UseArityForGenericTypes) Then
-<<<<<<< HEAD
-                ' Only the compiler can set the internal option and the compiler doesn't use other implementations of INamedTypeSymbol.
-                If DirectCast(symbol, NamedTypeSymbol).MangleName Then
-                    Debug.Assert(symbol.Arity > 0)
-                    Builder.Add(CreatePart(InternalSymbolDisplayPartKind.Arity, Nothing,
-                                           MetadataHelpers.GenericTypeNameManglingChar & symbol.Arity.ToString(Globalization.CultureInfo.InvariantCulture), False))
-=======
                 If symbol.Arity > 0 Then
                     Dim suffix As String = MetadataHelpers.GetAritySuffix(symbol.Arity)
                     Dim vbNamedType = TryCast(symbol, NamedTypeSymbol)
@@ -295,7 +288,6 @@
                         Builder.Add(CreatePart(InternalSymbolDisplayPartKind.Arity, Nothing,
                                            suffix, False))
                     End If
->>>>>>> 326ae036
                 End If
             ElseIf symbol.Arity > 0 AndAlso Format.GenericsOptions.IncludesOption(SymbolDisplayGenericsOptions.IncludeTypeParameters) AndAlso Not skipTypeArguments Then
                 If isMissingMetadataType OrElse symbol.IsUnboundGenericType Then
