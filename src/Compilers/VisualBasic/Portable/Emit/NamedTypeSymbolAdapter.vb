--- conflicted
+++ resolved
@@ -417,36 +417,6 @@
             Next
         End Function
 
-<<<<<<< HEAD
-        Friend Overridable Function GetInterfacesToEmit() As IEnumerable(Of NamedTypeSymbol)
-            Debug.Assert(IsDefinition)
-            Debug.Assert(TypeOf ContainingModule Is SourceModuleSymbol)
-
-            ' Synthesized implements should go first. Currently they are used only by
-            ' ComClass feature, which depends on the order of implemented interfaces.
-            Dim synthesized As IEnumerable(Of NamedTypeSymbol) = GetSynthesizedImplements()
-
-            ' If this type implements I, and the base class also implements interface I, and this class
-            ' does not implement all the members of I, then do not emit I as an interface. This prevents
-            ' the CLR from using implicit interface implementation.
-            Dim interfaces = Me.InterfacesNoUseSiteDiagnostics
-            If interfaces.IsEmpty Then
-                Return If(synthesized, SpecializedCollections.EmptyEnumerable(Of NamedTypeSymbol)())
-            End If
-
-            Dim base = Me.BaseTypeNoUseSiteDiagnostics
-            Dim result As IEnumerable(Of NamedTypeSymbol) =
-                interfaces.Where(Function(sym As NamedTypeSymbol) As Boolean
-                                     Return Not (base IsNot Nothing AndAlso
-                                                 base.ImplementsInterface(sym, EqualsIgnoringComparer.InstanceCLRSignatureCompare, CompoundUseSiteInfo(Of AssemblySymbol).Discarded) AndAlso
-                                                 Not Me.ImplementsAllMembersOfInterface(sym))
-                                 End Function)
-
-            Return If(synthesized Is Nothing, result, synthesized.Concat(result))
-        End Function
-
-=======
->>>>>>> 1afc0cf9
         Private ReadOnly Property ITypeDefinitionIsAbstract As Boolean Implements ITypeDefinition.IsAbstract
             Get
                 Debug.Assert(Not AdaptedNamedTypeSymbol.IsAnonymousType)
@@ -952,7 +922,7 @@
             Dim result As IEnumerable(Of NamedTypeSymbol) =
                 interfaces.Where(Function(sym As NamedTypeSymbol) As Boolean
                                      Return Not (base IsNot Nothing AndAlso
-                                                 base.ImplementsInterface(sym, EqualsIgnoringComparer.InstanceCLRSignatureCompare, Nothing) AndAlso
+                                                 base.ImplementsInterface(sym, EqualsIgnoringComparer.InstanceCLRSignatureCompare, CompoundUseSiteInfo(Of AssemblySymbol).Discarded) AndAlso
                                                  Not Me.ImplementsAllMembersOfInterface(sym))
                                  End Function)
 
