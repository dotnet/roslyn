--- conflicted
+++ resolved
@@ -1672,18 +1672,8 @@
         End Function
 
         Friend Sub SymbolDeclaredEvent(symbol As Symbol)
-<<<<<<< HEAD
-            If EventQueue IsNot Nothing Then
-                ' In the IDE, the "My." stuff can result in attempting to declare symbols after completion.
-                ' After a fix to not generate compilation events for My. stuff goes in, the If test can be replaced with
-                '     Debug.Assert(Not EventQueue.IsCompleted)
-                If Not EventQueue.IsCompleted Then
-                    EventQueue.Enqueue(New SymbolDeclaredCompilationEvent(Me, symbol))
-                End If
-=======
             If ShouldAddEvent(symbol) Then
                 EventQueue.Enqueue(New SymbolDeclaredCompilationEvent(Me, symbol))
->>>>>>> 0cbb4830
             End If
         End Sub
 
