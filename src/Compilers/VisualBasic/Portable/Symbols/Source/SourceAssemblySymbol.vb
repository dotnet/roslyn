﻿' Licensed to the .NET Foundation under one or more agreements.
' The .NET Foundation licenses this file to you under the MIT license.
' See the LICENSE file in the project root for more information.

Imports System.Collections.Concurrent
Imports System.Collections.Immutable
Imports System.Reflection
Imports System.Runtime.InteropServices
Imports System.Threading
Imports Microsoft.CodeAnalysis.PooledObjects
Imports Microsoft.CodeAnalysis.Symbols
Imports Microsoft.CodeAnalysis.VisualBasic.Emit
Imports Microsoft.CodeAnalysis.VisualBasic.Symbols
Imports Microsoft.CodeAnalysis.VisualBasic.Symbols.Metadata.PE
Imports Microsoft.CodeAnalysis.VisualBasic.Syntax
Imports CommonAssemblyWellKnownAttributeData = Microsoft.CodeAnalysis.CommonAssemblyWellKnownAttributeData(Of Microsoft.CodeAnalysis.VisualBasic.Symbols.NamedTypeSymbol)

Namespace Microsoft.CodeAnalysis.VisualBasic.Symbols

    ''' <summary>
    ''' Represents an assembly built by compiler.
    ''' </summary>
    ''' <remarks></remarks>
    Partial Friend NotInheritable Class SourceAssemblySymbol
        Inherits MetadataOrSourceAssemblySymbol
        Implements ISourceAssemblySymbol, ISourceAssemblySymbolInternal, IAttributeTargetSymbol

        ''' <summary>
        ''' A Compilation the assembly is created for.
        ''' </summary>
        ''' <remarks></remarks>
        Private ReadOnly _compilation As VisualBasicCompilation

        Private _lazyStrongNameKeys As StrongNameKeys

        ''' <summary>
        ''' Assembly's identity.
        ''' </summary>
        ''' <remarks></remarks>
        Friend m_lazyIdentity As AssemblyIdentity

        ''' <summary>
        ''' A list of modules the assembly consists of. 
        ''' The first (index=0) module is a SourceModuleSymbol, which is a primary module, the rest are net-modules.
        ''' </summary>
        Private ReadOnly _modules As ImmutableArray(Of ModuleSymbol)

        Private _lazySourceAttributesBag As CustomAttributesBag(Of VisualBasicAttributeData)

        Private _lazyNetModuleAttributesBag As CustomAttributesBag(Of VisualBasicAttributeData)

        ''' <summary>
        ''' Indices of duplicate assembly attributes, i.e. attributes that bind to the same constructor and have identical arguments, that must not be emitted.
        ''' </summary>
        ''' <remarks>
        ''' These indices correspond to the merged assembly attributes from source and added net modules, i.e. attributes returned by <see cref="GetAttributes"/> method.
        ''' </remarks>
        Private _lazyDuplicateAttributeIndices As HashSet(Of Integer)

        Private _lazyEmitExtensionAttribute As Byte = ThreeState.Unknown

        Private _lazyIsVbRuntime As ThreeState = ThreeState.Unknown

        Private _lazyAssemblyLevelDeclarationErrors As ImmutableArray(Of Diagnostic)
        Private _lazyAssemblyLevelDeclarationDependencies As ImmutableArray(Of AssemblySymbol)

        Private ReadOnly _assemblySimpleName As String

        'This maps from assembly name to a set of public keys. It uses concurrent dictionaries because it is built,
        'one attribute at a time, in the callback that validates an attribute's application to a symbol. It is assumed
        'to be complete after a call to GetAttributes(). The second dictionary is acting like a set. The value element is
        'only used when the key is empty in which case it stores the location and value of the attribute string which
        'may be used to construct a diagnostic if the assembly being compiled is found to be strong named.
        Private _lazyInternalsVisibleToMap As ConcurrentDictionary(Of String, ConcurrentDictionary(Of ImmutableArray(Of Byte), Tuple(Of Location, String)))

        Friend Sub New(compilation As VisualBasicCompilation,
                       assemblySimpleName As String,
                       moduleName As String,
                       netModules As ImmutableArray(Of PEModule))

            Debug.Assert(compilation IsNot Nothing)
            Debug.Assert(assemblySimpleName IsNot Nothing)
            Debug.Assert(Not String.IsNullOrWhiteSpace(moduleName))
            Debug.Assert(Not netModules.IsDefault)

            _compilation = compilation
            _assemblySimpleName = assemblySimpleName

            Dim moduleBuilder As New ArrayBuilder(Of ModuleSymbol)(1 + netModules.Length)

            moduleBuilder.Add(New SourceModuleSymbol(Me, compilation.Declarations, compilation.Options, moduleName))

            Dim importOptions = If(compilation.Options.MetadataImportOptions = MetadataImportOptions.All,
                                   MetadataImportOptions.All,
                                   MetadataImportOptions.Internal)

            For Each netModule As PEModule In netModules
                moduleBuilder.Add(New PEModuleSymbol(Me, netModule, importOptions, moduleBuilder.Count))
                ' SetReferences will be called later by the ReferenceManager (in CreateSourceAssemblyFullBind for 
                ' a fresh manager, in CreateSourceAssemblyReuseData for a reused one).
            Next

            _modules = moduleBuilder.ToImmutableAndFree()

            If Not compilation.Options.CryptoPublicKey.IsEmpty Then
                ' Private key Is Not necessary for assembly identity, only when emitting.  For this reason, the private key can remain null.
                _lazyStrongNameKeys = StrongNameKeys.Create(compilation.Options.CryptoPublicKey, privateKey:=Nothing, hasCounterSignature:=False, MessageProvider.Instance)
            End If
        End Sub

        ''' <summary>
        ''' This override is essential - it's a base case of the recursive definition.
        ''' </summary>
        Friend Overrides ReadOnly Property DeclaringCompilation As VisualBasicCompilation
            Get
                Return _compilation
            End Get
        End Property

        Public Overrides ReadOnly Property IsInteractive As Boolean
            Get
                Return _compilation.IsSubmission
            End Get
        End Property

        Friend Function MightContainNoPiaLocalTypes() As Boolean

            For i As Integer = 1 To _modules.Length - 1
                Dim peModuleSymbol = DirectCast(_modules(i), Symbols.Metadata.PE.PEModuleSymbol)
                If peModuleSymbol.[Module].ContainsNoPiaLocalTypes() Then
                    Return True
                End If
            Next

            Return SourceModule.MightContainNoPiaLocalTypes()
        End Function

        Public Overrides ReadOnly Property Identity As AssemblyIdentity
            Get
                If m_lazyIdentity Is Nothing Then
                    Interlocked.CompareExchange(m_lazyIdentity, ComputeIdentity(), Nothing)
                End If

                Return m_lazyIdentity
            End Get
        End Property

        Public Overrides ReadOnly Property HasImportedFromTypeLibAttribute As Boolean
            Get
                Return (GetSourceDecodedWellKnownAttributeData()?.HasImportedFromTypeLibAttribute).GetValueOrDefault()
            End Get
        End Property

        Public Overrides ReadOnly Property HasPrimaryInteropAssemblyAttribute As Boolean
            Get
                Return (GetSourceDecodedWellKnownAttributeData()?.HasPrimaryInteropAssemblyAttribute).GetValueOrDefault()
            End Get
        End Property

        Friend Overrides Function GetSpecialTypeMember(member As SpecialMember) As Symbol
            If _compilation.IsMemberMissing(member) Then
                Return Nothing
            End If

            Return MyBase.GetSpecialTypeMember(member)
        End Function

        Public Overrides ReadOnly Property Name As String
            Get
                Return _assemblySimpleName
            End Get
        End Property

        Private Function IsKnownAssemblyAttribute(attribute As VisualBasicAttributeData) As Boolean

            ' TODO: This list used to include AssemblyOperatingSystemAttribute and AssemblyProcessorAttribute,
            '       but it doesn't look like they are defined, cannot find them on MSDN.
            If attribute.IsTargetAttribute(AttributeDescription.AssemblyTitleAttribute) OrElse
               attribute.IsTargetAttribute(AttributeDescription.AssemblyDescriptionAttribute) OrElse
               attribute.IsTargetAttribute(AttributeDescription.AssemblyConfigurationAttribute) OrElse
               attribute.IsTargetAttribute(AttributeDescription.AssemblyCultureAttribute) OrElse
               attribute.IsTargetAttribute(AttributeDescription.AssemblyVersionAttribute) OrElse
               attribute.IsTargetAttribute(AttributeDescription.AssemblyCompanyAttribute) OrElse
               attribute.IsTargetAttribute(AttributeDescription.AssemblyProductAttribute) OrElse
               attribute.IsTargetAttribute(AttributeDescription.AssemblyInformationalVersionAttribute) OrElse
               attribute.IsTargetAttribute(AttributeDescription.AssemblyCopyrightAttribute) OrElse
               attribute.IsTargetAttribute(AttributeDescription.AssemblyTrademarkAttribute) OrElse
               attribute.IsTargetAttribute(AttributeDescription.AssemblyKeyFileAttribute) OrElse
               attribute.IsTargetAttribute(AttributeDescription.AssemblyKeyNameAttribute) OrElse
               attribute.IsTargetAttribute(AttributeDescription.AssemblyAlgorithmIdAttribute) OrElse
               attribute.IsTargetAttribute(AttributeDescription.AssemblyFlagsAttribute) OrElse
               attribute.IsTargetAttribute(AttributeDescription.AssemblyDelaySignAttribute) OrElse
               attribute.IsTargetAttribute(AttributeDescription.AssemblyFileVersionAttribute) OrElse
               attribute.IsTargetAttribute(AttributeDescription.SatelliteContractVersionAttribute) OrElse
               attribute.IsTargetAttribute(AttributeDescription.AssemblySignatureKeyAttribute) Then

                Return True
            End If

            Return False
        End Function

        ''' <summary>
        ''' Gets unique source assembly attributes that should be emitted,
        ''' i.e. filters out attributes with errors and duplicate attributes.
        ''' </summary>
        Private Function GetUniqueSourceAssemblyAttributes(<Out> ByRef attributeIndicesToSkip As HashSet(Of Integer)) As HashSet(Of VisualBasicAttributeData)
            Dim appliedSourceAttributes As ImmutableArray(Of VisualBasicAttributeData) = Me.GetSourceAttributesBag().Attributes

            Dim uniqueAttributes As HashSet(Of VisualBasicAttributeData) = Nothing
            attributeIndicesToSkip = Nothing

            For i As Integer = 0 To appliedSourceAttributes.Length - 1
                Dim attribute As VisualBasicAttributeData = appliedSourceAttributes(i)
                If Not attribute.HasErrors Then
                    If Not AddUniqueAssemblyAttribute(attribute, uniqueAttributes) Then
                        If attributeIndicesToSkip Is Nothing Then
                            attributeIndicesToSkip = New HashSet(Of Integer)
                        End If

                        attributeIndicesToSkip.Add(i)
                    End If
                End If
            Next

            Return uniqueAttributes
        End Function

        Private Shared Function AddUniqueAssemblyAttribute(attribute As VisualBasicAttributeData, ByRef uniqueAttributes As HashSet(Of VisualBasicAttributeData)) As Boolean
            Debug.Assert(Not attribute.HasErrors)

            If uniqueAttributes Is Nothing Then
                uniqueAttributes = New HashSet(Of VisualBasicAttributeData)(comparer:=CommonAttributeDataComparer.Instance)
            End If

            Return uniqueAttributes.Add(attribute)
        End Function

        Private Function ValidateAttributeUsageForNetModuleAttribute(attribute As VisualBasicAttributeData, netModuleName As String, diagnostics As BindingDiagnosticBag, ByRef uniqueAttributes As HashSet(Of VisualBasicAttributeData)) As Boolean
            Debug.Assert(Not attribute.HasErrors)

            Dim attributeClass = attribute.AttributeClass

            If attributeClass.GetAttributeUsageInfo().AllowMultiple Then
                ' Duplicate attributes are allowed, but native compiler doesn't emit duplicate attributes, i.e. attributes with same constructor and arguments.
                Return AddUniqueAssemblyAttribute(attribute, uniqueAttributes)
            Else
                ' Duplicate attributes with same attribute type are not allowed.
                ' Check if there is an existing assembly attribute with same attribute type.
                If uniqueAttributes Is Nothing OrElse Not uniqueAttributes.Contains(Function(a) TypeSymbol.Equals(a.AttributeClass, attributeClass, TypeCompareKind.ConsiderEverything)) Then
                    ' Attribute with unique attribute type, not a duplicate.
                    Dim success As Boolean = AddUniqueAssemblyAttribute(attribute, uniqueAttributes)
                    Debug.Assert(success)
                    Return True
                Else
                    ' Duplicate attribute with same attribute type, we should report an error.

                    ' Native compiler suppresses the error for
                    ' (a) Duplicate well-known assembly attributes and
                    ' (b) Identical duplicates, i.e. attributes with same constructor and arguments.

                    ' For (a), native compiler picks the last of these duplicate well-known netmodule attributes, but these can vary based on the ordering of referenced netmodules.

                    If IsKnownAssemblyAttribute(attribute) Then
                        If Not uniqueAttributes.Contains(attribute) Then
                            ' This attribute application will be ignored.
                            diagnostics.Add(ERRID.WRN_AssemblyAttributeFromModuleIsOverridden, NoLocation.Singleton, attribute.AttributeClass, netModuleName)
                        End If
                    ElseIf AddUniqueAssemblyAttribute(attribute, uniqueAttributes) Then
                        ' Error
                        diagnostics.Add(ERRID.ERR_InvalidMultipleAttributeUsageInNetModule2, NoLocation.Singleton, attribute.AttributeClass.Name, netModuleName)
                    End If

                    Return False
                End If
            End If

            ' CONSIDER Handling badly targeted assembly attributes from netmodules
            'If (attributeUsage.ValidTargets And AttributeTargets.Assembly) = 0 Then
            '    If Not attribute.HasErrors Then
            '        'Error and skip
            '        diagnostics.Add(ERRID.ERR_InvalidAssemblyAttributeInNetModule2, NoLocation.Singleton, attribute.AttributeClass.Name, netModuleName, attributeUsage.GetValidTargetsString())
            '    End If
            'End If
        End Function

        Private Function GetNetModuleAttributes(<Out> ByRef netModuleNames As ImmutableArray(Of String)) As ImmutableArray(Of VisualBasicAttributeData)
            Dim netModuleNamesBuilder As ArrayBuilder(Of String) = Nothing
            Dim moduleAssemblyAttributesBuilder As ArrayBuilder(Of VisualBasicAttributeData) = Nothing

            For i As Integer = 1 To _modules.Length - 1
                Dim peModuleSymbol = DirectCast(_modules(i), Symbols.Metadata.PE.PEModuleSymbol)
                Dim netModuleName As String = peModuleSymbol.Name
                For Each attributeData In peModuleSymbol.GetAssemblyAttributes()
                    If netModuleNamesBuilder Is Nothing Then
                        netModuleNamesBuilder = ArrayBuilder(Of String).GetInstance()
                        moduleAssemblyAttributesBuilder = ArrayBuilder(Of VisualBasicAttributeData).GetInstance()
                    End If

                    netModuleNamesBuilder.Add(netModuleName)
                    moduleAssemblyAttributesBuilder.Add(attributeData)
                Next
            Next

            If netModuleNamesBuilder Is Nothing Then
                netModuleNames = ImmutableArray(Of String).Empty
                Return ImmutableArray(Of VisualBasicAttributeData).Empty
            End If

            netModuleNames = netModuleNamesBuilder.ToImmutableAndFree()
            Return moduleAssemblyAttributesBuilder.ToImmutableAndFree()
        End Function

        Private Function ValidateAttributeUsageAndDecodeWellKnownNetModuleAttributes(
            attributesFromNetModules As ImmutableArray(Of VisualBasicAttributeData),
            netModuleNames As ImmutableArray(Of String),
            diagnostics As BindingDiagnosticBag,
            <Out> ByRef attributeIndicesToSkip As HashSet(Of Integer)) As WellKnownAttributeData

            Debug.Assert(attributesFromNetModules.Any())
            Debug.Assert(netModuleNames.Any())
            Debug.Assert(attributesFromNetModules.Length = netModuleNames.Length)

            Dim tree = VisualBasicSyntaxTree.Dummy
            Dim node = tree.GetRoot()
            Dim binder As Binder = BinderBuilder.CreateSourceModuleBinder(Me.SourceModule)

            Dim netModuleAttributesCount As Integer = attributesFromNetModules.Length
            Dim sourceAttributesCount As Integer = Me.GetSourceAttributesBag().Attributes.Length

            ' Get unique source assembly attributes.
            Dim uniqueAttributes As HashSet(Of VisualBasicAttributeData) = GetUniqueSourceAssemblyAttributes(attributeIndicesToSkip)

            Dim arguments = New DecodeWellKnownAttributeArguments(Of AttributeSyntax, VisualBasicAttributeData, AttributeLocation)()
            arguments.AttributesCount = netModuleAttributesCount
            arguments.Diagnostics = diagnostics
            arguments.SymbolPart = AttributeLocation.None

            ' Attributes from the second added module should override attributes from the first added module, etc. 
            ' Attributes from source should override attributes from added modules.
            ' That is why we are iterating attributes backwards.
            For i As Integer = netModuleAttributesCount - 1 To 0 Step -1
                Dim attribute As VisualBasicAttributeData = attributesFromNetModules(i)
                If Not attribute.HasErrors AndAlso ValidateAttributeUsageForNetModuleAttribute(attribute, netModuleNames(i), diagnostics, uniqueAttributes) Then
                    arguments.Attribute = attribute
                    arguments.Index = i

                    ' CONSIDER Provide usable AttributeSyntax node for diagnostics of malformed netmodule assembly attributes
                    arguments.AttributeSyntaxOpt = Nothing

                    Me.DecodeWellKnownAttribute(arguments)
                Else
                    If attributeIndicesToSkip Is Nothing Then
                        attributeIndicesToSkip = New HashSet(Of Integer)
                    End If

                    attributeIndicesToSkip.Add(i + sourceAttributesCount)
                End If
            Next

            Return If(arguments.HasDecodedData, arguments.DecodedData, Nothing)
        End Function

        Private Sub LoadAndValidateNetModuleAttributes(ByRef lazyNetModuleAttributesBag As CustomAttributesBag(Of VisualBasicAttributeData))

            ' Indices of duplicate assembly attributes, i.e. attributes that bind to the same constructor and have identical arguments, that must not be emitted.
            Dim attributeIndicesToSkip As HashSet(Of Integer) = Nothing

            If _compilation.Options.OutputKind.IsNetModule() Then
                ' Compute duplicate source assembly attributes, i.e. attributes with same constructor and arguments, that must not be emitted.
                Dim unused = GetUniqueSourceAssemblyAttributes(attributeIndicesToSkip)

                Interlocked.CompareExchange(lazyNetModuleAttributesBag, CustomAttributesBag(Of VisualBasicAttributeData).Empty, Nothing)
            Else
                Dim diagnostics = BindingDiagnosticBag.GetInstance()
                Dim netModuleNames As ImmutableArray(Of String) = Nothing
                Dim attributesFromNetModules As ImmutableArray(Of VisualBasicAttributeData) = GetNetModuleAttributes(netModuleNames)
                Dim wellKnownData As WellKnownAttributeData = Nothing

                If attributesFromNetModules.Any() Then
                    wellKnownData = ValidateAttributeUsageAndDecodeWellKnownNetModuleAttributes(attributesFromNetModules, netModuleNames, diagnostics, attributeIndicesToSkip)
                Else
                    ' Compute duplicate source assembly attributes, i.e. attributes with same constructor and arguments, that must not be emitted.
                    Dim unused = GetUniqueSourceAssemblyAttributes(attributeIndicesToSkip)
                End If

                ' Load type forwarders from modules
                Dim forwardedTypes As HashSet(Of NamedTypeSymbol) = Nothing

                ' Similar to attributes, type forwarders from the second added module should override type forwarders from the first added module, etc. 
                ' This affects only diagnostics.
                For i As Integer = _modules.Length - 1 To 1 Step -1
                    Dim peModuleSymbol = DirectCast(_modules(i), PEModuleSymbol)

                    For Each forwarded As NamedTypeSymbol In peModuleSymbol.GetForwardedTypes()
                        If forwardedTypes Is Nothing Then
                            If wellKnownData Is Nothing Then
                                wellKnownData = New CommonAssemblyWellKnownAttributeData()
                            End If

                            forwardedTypes = DirectCast(wellKnownData, CommonAssemblyWellKnownAttributeData).ForwardedTypes
                            If forwardedTypes Is Nothing Then
                                forwardedTypes = New HashSet(Of NamedTypeSymbol)()
                                DirectCast(wellKnownData, CommonAssemblyWellKnownAttributeData).ForwardedTypes = forwardedTypes
                            End If
                        End If

                        If forwardedTypes.Add(forwarded) Then
                            If forwarded.IsErrorType() Then
                                Dim info As DiagnosticInfo = If(forwarded.GetUseSiteInfo().DiagnosticInfo, DirectCast(forwarded, ErrorTypeSymbol).ErrorInfo)

                                If info IsNot Nothing Then
                                    diagnostics.Add(info, NoLocation.Singleton)
                                End If
                            End If
                        End If
                    Next
                Next

                Dim netModuleAttributesBag As CustomAttributesBag(Of VisualBasicAttributeData)

                If wellKnownData IsNot Nothing OrElse attributesFromNetModules.Any() Then
                    netModuleAttributesBag = New CustomAttributesBag(Of VisualBasicAttributeData)()
                    netModuleAttributesBag.SetEarlyDecodedWellKnownAttributeData(Nothing)
                    netModuleAttributesBag.SetDecodedWellKnownAttributeData(wellKnownData)
                    netModuleAttributesBag.SetAttributes(attributesFromNetModules)
                Else
                    netModuleAttributesBag = CustomAttributesBag(Of VisualBasicAttributeData).Empty
                End If

                ' Check if we have any duplicate assembly attribute that must not be emitted,
                ' unless we are emitting a net module.
                If attributeIndicesToSkip IsNot Nothing Then
                    Debug.Assert(attributeIndicesToSkip.Any())
                    Interlocked.CompareExchange(_lazyDuplicateAttributeIndices, attributeIndicesToSkip, Nothing)
                End If

                SourceModule.AtomicStoreReferenceAndDiagnostics(lazyNetModuleAttributesBag, netModuleAttributesBag, diagnostics)
                diagnostics.Free()

                Debug.Assert(attributeIndicesToSkip Is Nothing OrElse
                             Not attributeIndicesToSkip.Any(Function(index) index < 0 OrElse index >= Me.GetAttributes().Length))
            End If

            Debug.Assert(lazyNetModuleAttributesBag.IsSealed)
        End Sub

        Friend Overrides Function GetAllTopLevelForwardedTypes() As IEnumerable(Of NamedTypeSymbol)
            Return Emit.PEModuleBuilder.GetForwardedTypes(Me, builderOpt:=Nothing)
        End Function

        Private Sub EnsureNetModuleAttributesAreBound()
            If _lazyNetModuleAttributesBag Is Nothing Then
                LoadAndValidateNetModuleAttributes(_lazyNetModuleAttributesBag)
            End If
        End Sub

        ''' <summary>
        ''' Returns true if the assembly attribute at the given index is a duplicate assembly attribute that must not be emitted.
        ''' Duplicate assembly attributes are attributes that bind to the same constructor and have identical arguments.
        ''' </summary>
        ''' <remarks>
        ''' This method must be invoked only after all the assembly attributes have been bound.
        ''' </remarks>
        Friend Function IsIndexOfDuplicateAssemblyAttribute(index As Integer) As Boolean
            Debug.Assert(Me._lazySourceAttributesBag.IsSealed)
            Debug.Assert(Me._lazyNetModuleAttributesBag.IsSealed)
            Debug.Assert(index >= 0)
            Debug.Assert(index < Me.GetAttributes().Length)
            Debug.Assert(Me._lazyDuplicateAttributeIndices Is Nothing OrElse Not IsNetModule)

            Return Me._lazyDuplicateAttributeIndices IsNot Nothing AndAlso Me._lazyDuplicateAttributeIndices.Contains(index)
        End Function

        Public ReadOnly Property DefaultAttributeLocation As AttributeLocation Implements IAttributeTargetSymbol.DefaultAttributeLocation
            Get
                Return AttributeLocation.Assembly
            End Get
        End Property

        Friend Function GetAttributeDeclarations() As ImmutableArray(Of SyntaxList(Of AttributeListSyntax))
            Dim attributeBlocks = ArrayBuilder(Of SyntaxList(Of AttributeListSyntax)).GetInstance()
            Dim declarations = DeclaringCompilation.MergedRootDeclaration.Declarations

            For Each rootNs As RootSingleNamespaceDeclaration In declarations
                If rootNs.HasAssemblyAttributes Then
                    Dim compilationUnitSyntax = DirectCast(rootNs.Location.SourceTree.GetRoot(), CompilationUnitSyntax)
                    Dim attributeStatements = compilationUnitSyntax.Attributes

                    If attributeStatements.Any Then
                        For Each statement In attributeStatements
                            'For Each block In statement.AttributeLists
                            'attributeBlocks.Add(block)
                            'Next
                            attributeBlocks.Add(statement.AttributeLists)
                        Next
                    End If
                End If
            Next

            Return attributeBlocks.ToImmutableAndFree()
        End Function

        ''' <summary>
        ''' Returns a bag of netmodule assembly attributes and data decoded from well-known attributes. Returns null if there are no attributes applied on the symbol.
        ''' </summary>
        ''' <remarks>
        ''' Forces binding and decoding of attributes.
        ''' </remarks>
        Friend Function GetNetModuleAttributesBag() As CustomAttributesBag(Of VisualBasicAttributeData)
            EnsureNetModuleAttributesAreBound()
            Return _lazyNetModuleAttributesBag
        End Function

        Private Function GetNetModuleAttributes() As ImmutableArray(Of VisualBasicAttributeData)
            Dim attributesBag = Me.GetNetModuleAttributesBag()
            Debug.Assert(attributesBag.IsSealed)
            Return attributesBag.Attributes
        End Function

        Friend Function GetNetModuleDecodedWellKnownAttributeData() As CommonAssemblyWellKnownAttributeData
            Dim attributesBag = Me.GetNetModuleAttributesBag()
            Debug.Assert(attributesBag.IsSealed)
            Return DirectCast(attributesBag.DecodedWellKnownAttributeData, CommonAssemblyWellKnownAttributeData)
        End Function

        ''' <summary>
        ''' Gets the attributes applied on this symbol.
        ''' Returns an empty array if there are no attributes.
        ''' </summary>
        ''' <remarks>
        ''' NOTE: This method should always be kept as a NotOverridable method.
        ''' If you want to override attribute binding logic for a sub-class, then override <see cref="GetSourceAttributesBag"/> method.
        ''' </remarks>
        Public Overloads Overrides Function GetAttributes() As ImmutableArray(Of VisualBasicAttributeData)
            Dim attributes = Me.GetSourceAttributesBag().Attributes
            Dim netmoduleAttributes = Me.GetNetModuleAttributesBag().Attributes
            Debug.Assert(Not attributes.IsDefault)
            Debug.Assert(Not netmoduleAttributes.IsDefault)

            If attributes.Length > 0 Then
                If netmoduleAttributes.Length > 0 Then
                    attributes = attributes.Concat(netmoduleAttributes)
                End If
            Else
                attributes = netmoduleAttributes
            End If

            Debug.Assert(Not attributes.IsDefault)
            Return attributes
        End Function

        Friend Function GetSourceAttributesBag() As CustomAttributesBag(Of VisualBasicAttributeData)
            EnsureAttributesAreBound()
            Return Me._lazySourceAttributesBag
        End Function

        ''' <summary>
        ''' Returns data decoded from source assembly attributes or null if there are none.
        ''' </summary>
        ''' <returns>
        ''' Forces binding and decoding of attributes.
        ''' TODO: We should replace methods GetSourceDecodedWellKnownAttributeData and GetNetModuleDecodedWellKnownAttributeData with
        ''' a single method GetDecodedWellKnownAttributeData, which merges DecodedWellKnownAttributeData from source and netmodule attributes.
        ''' </returns>
        ''' <remarks></remarks>
        Friend Function GetSourceDecodedWellKnownAttributeData() As CommonAssemblyWellKnownAttributeData
            Dim attributesBag As CustomAttributesBag(Of VisualBasicAttributeData) = Me._lazySourceAttributesBag
            If attributesBag Is Nothing OrElse Not attributesBag.IsDecodedWellKnownAttributeDataComputed Then
                attributesBag = Me.GetSourceAttributesBag()
            End If

            Return DirectCast(attributesBag.DecodedWellKnownAttributeData, CommonAssemblyWellKnownAttributeData)
        End Function

        Private Function GetWellKnownAttributeDataStringField(fieldGetter As Func(Of CommonAssemblyWellKnownAttributeData, String), Optional missingValue As String = Nothing) As String
            Dim defaultValue As String = missingValue
            Dim fieldValue = defaultValue

            Dim data = GetSourceDecodedWellKnownAttributeData()
            If data IsNot Nothing Then
                fieldValue = fieldGetter(data)
            End If

            If fieldValue Is missingValue Then
                data = GetNetModuleDecodedWellKnownAttributeData()
                If data IsNot Nothing Then
                    fieldValue = fieldGetter(data)
                End If
            End If

            Return fieldValue
        End Function

        Friend Function GetSecurityAttributes() As IEnumerable(Of Cci.SecurityAttribute)
            Dim sourceSecurityAttributes As IEnumerable(Of Cci.SecurityAttribute) = Nothing

            Dim attributesBag As CustomAttributesBag(Of VisualBasicAttributeData) = Me.GetSourceAttributesBag()
            Dim wellKnownAttributeData = DirectCast(attributesBag.DecodedWellKnownAttributeData, CommonAssemblyWellKnownAttributeData(Of NamedTypeSymbol))
            If wellKnownAttributeData IsNot Nothing Then
                Dim securityData As SecurityWellKnownAttributeData = wellKnownAttributeData.SecurityInformation
                If securityData IsNot Nothing Then
                    sourceSecurityAttributes = securityData.GetSecurityAttributes(attributesBag.Attributes)
                End If
            End If

            Dim netmoduleSecurityAttributes As IEnumerable(Of Cci.SecurityAttribute) = Nothing
            attributesBag = Me.GetNetModuleAttributesBag()
            wellKnownAttributeData = DirectCast(attributesBag.DecodedWellKnownAttributeData, CommonAssemblyWellKnownAttributeData(Of NamedTypeSymbol))
            If wellKnownAttributeData IsNot Nothing Then
                Dim securityData As SecurityWellKnownAttributeData = wellKnownAttributeData.SecurityInformation
                If securityData IsNot Nothing Then
                    netmoduleSecurityAttributes = securityData.GetSecurityAttributes(attributesBag.Attributes)
                End If
            End If

            Dim securityAttributes As IEnumerable(Of Cci.SecurityAttribute) = Nothing
            If sourceSecurityAttributes IsNot Nothing Then
                If netmoduleSecurityAttributes IsNot Nothing Then
                    securityAttributes = sourceSecurityAttributes.Concat(netmoduleSecurityAttributes)
                Else
                    securityAttributes = sourceSecurityAttributes
                End If
            Else
                If netmoduleSecurityAttributes IsNot Nothing Then
                    securityAttributes = netmoduleSecurityAttributes
                Else
                    securityAttributes = SpecializedCollections.EmptyEnumerable(Of Cci.SecurityAttribute)()
                End If
            End If

            Debug.Assert(securityAttributes IsNot Nothing)
            Return securityAttributes
        End Function

        Friend ReadOnly Property FileVersion As String
            Get
                Return GetWellKnownAttributeDataStringField(Function(data) data.AssemblyFileVersionAttributeSetting)
            End Get
        End Property

        Friend ReadOnly Property Title As String
            Get
                Return GetWellKnownAttributeDataStringField(Function(data) data.AssemblyTitleAttributeSetting)
            End Get
        End Property

        Friend ReadOnly Property Description As String
            Get
                Return GetWellKnownAttributeDataStringField(Function(data) data.AssemblyDescriptionAttributeSetting)
            End Get
        End Property

        Friend ReadOnly Property Company As String
            Get
                Return GetWellKnownAttributeDataStringField(Function(data) data.AssemblyCompanyAttributeSetting)
            End Get
        End Property

        Friend ReadOnly Property Product As String
            Get
                Return GetWellKnownAttributeDataStringField(Function(data) data.AssemblyProductAttributeSetting)
            End Get
        End Property

        Friend ReadOnly Property InformationalVersion As String
            Get
                Return GetWellKnownAttributeDataStringField(Function(data) data.AssemblyInformationalVersionAttributeSetting)
            End Get
        End Property

        Friend ReadOnly Property Copyright As String
            Get
                Return GetWellKnownAttributeDataStringField(Function(data) data.AssemblyCopyrightAttributeSetting)
            End Get
        End Property

        Friend ReadOnly Property Trademark As String
            Get
                Return GetWellKnownAttributeDataStringField(Function(data) data.AssemblyTrademarkAttributeSetting)
            End Get
        End Property

        ''' <summary>
        ''' This represents what the user claimed in source through the AssemblyFlagsAttribute.
        ''' It may be modified as emitted due to presence or absence of the public key.
        ''' </summary>
        Public ReadOnly Property AssemblyFlags As AssemblyFlags Implements ISourceAssemblySymbolInternal.AssemblyFlags
            Get
                Dim fieldValue As AssemblyFlags = Nothing

                Dim data = GetSourceDecodedWellKnownAttributeData()
                If data IsNot Nothing Then
                    fieldValue = data.AssemblyFlagsAttributeSetting
                End If

                data = GetNetModuleDecodedWellKnownAttributeData()
                If data IsNot Nothing Then
                    fieldValue = fieldValue Or data.AssemblyFlagsAttributeSetting
                End If

                Return fieldValue
            End Get
        End Property

        Private ReadOnly Property DelaySignAttributeSetting As Boolean
            Get
                Dim defaultValue = False
                Dim fieldValue = defaultValue

                Dim data = GetSourceDecodedWellKnownAttributeData()
                If data IsNot Nothing Then
                    fieldValue = (data.AssemblyDelaySignAttributeSetting = ThreeState.True)
                End If

                If fieldValue = defaultValue Then
                    data = GetNetModuleDecodedWellKnownAttributeData()
                    If data IsNot Nothing Then
                        fieldValue = (data.AssemblyDelaySignAttributeSetting = ThreeState.True)
                    End If
                End If

                Return fieldValue
            End Get
        End Property

        Public ReadOnly Property SignatureKey As String Implements ISourceAssemblySymbolInternal.SignatureKey
            Get
                Return GetWellKnownAttributeDataStringField(Function(data) data.AssemblySignatureKeyAttributeSetting)
            End Get
        End Property

        Private ReadOnly Property AssemblyKeyContainerAttributeSetting As String
            Get
                Return GetWellKnownAttributeDataStringField(Function(data) data.AssemblyKeyContainerAttributeSetting, CommonAssemblyWellKnownAttributeData.StringMissingValue)
            End Get
        End Property

        Private ReadOnly Property AssemblyKeyFileAttributeSetting As String
            Get
                Return GetWellKnownAttributeDataStringField(Function(data) data.AssemblyKeyFileAttributeSetting, CommonAssemblyWellKnownAttributeData.StringMissingValue)
            End Get
        End Property

        Private ReadOnly Property AssemblyCultureAttributeSetting As String
            Get
                Return GetWellKnownAttributeDataStringField(Function(data) data.AssemblyCultureAttributeSetting)
            End Get
        End Property

        Private ReadOnly Property AssemblyVersionAttributeSetting As Version
            Get
                Dim defaultValue As Version = Nothing
                Dim fieldValue = defaultValue

                Dim data = GetSourceDecodedWellKnownAttributeData()
                If data IsNot Nothing Then
                    fieldValue = data.AssemblyVersionAttributeSetting
                End If

                If fieldValue Is defaultValue Then
                    data = GetNetModuleDecodedWellKnownAttributeData()
                    If data IsNot Nothing Then
                        fieldValue = data.AssemblyVersionAttributeSetting
                    End If
                End If

                Return fieldValue
            End Get
        End Property

        Public Overrides ReadOnly Property AssemblyVersionPattern As Version Implements ISourceAssemblySymbolInternal.AssemblyVersionPattern
            Get
                Dim attributeValue = AssemblyVersionAttributeSetting
                Return If(attributeValue Is Nothing OrElse (attributeValue.Build <> UShort.MaxValue AndAlso attributeValue.Revision <> UShort.MaxValue), Nothing, attributeValue)
            End Get
        End Property

        Public ReadOnly Property HashAlgorithm As AssemblyHashAlgorithm Implements ISourceAssemblySymbolInternal.HashAlgorithm
            Get
                Return If(AssemblyAlgorithmIdAttributeSetting, AssemblyHashAlgorithm.Sha1)
            End Get
        End Property

        Friend ReadOnly Property AssemblyAlgorithmIdAttributeSetting As AssemblyHashAlgorithm?
            Get
                Dim fieldValue As AssemblyHashAlgorithm? = Nothing

                Dim data = GetSourceDecodedWellKnownAttributeData()
                If data IsNot Nothing Then
                    fieldValue = data.AssemblyAlgorithmIdAttributeSetting
                End If

                If fieldValue Is Nothing Then
                    data = GetNetModuleDecodedWellKnownAttributeData()
                    If data IsNot Nothing Then
                        fieldValue = data.AssemblyAlgorithmIdAttributeSetting
                    End If
                End If

                Return fieldValue
            End Get
        End Property

        Private Sub EnsureAttributesAreBound()
            If _lazySourceAttributesBag Is Nothing OrElse Not _lazySourceAttributesBag.IsSealed Then
                LoadAndValidateAttributes(OneOrMany.Create(GetAttributeDeclarations()), _lazySourceAttributesBag)
            End If
        End Sub

        ' TODO: cache
        Public Overrides ReadOnly Property Locations As ImmutableArray(Of Location)
            Get
                Return Me.Modules.SelectMany(Function(m) m.Locations).AsImmutable()
            End Get
        End Property

        Public Overrides ReadOnly Property Modules As ImmutableArray(Of ModuleSymbol)
            Get
                Return _modules
            End Get
        End Property

        Friend Overrides Function GetNoPiaResolutionAssemblies() As ImmutableArray(Of AssemblySymbol)
            Return SourceModule.GetReferencedAssemblySymbols()
        End Function

        Friend Overrides Sub SetNoPiaResolutionAssemblies(assemblies As ImmutableArray(Of AssemblySymbol))
            Throw ExceptionUtilities.Unreachable
        End Sub

        Friend Overrides Function GetLinkedReferencedAssemblies() As ImmutableArray(Of AssemblySymbol)
            ' SourceAssemblySymbol is never used directly as a reference
            ' when it is or any of its references is linked.
            Return Nothing
        End Function

        Friend Overrides Sub SetLinkedReferencedAssemblies(assemblies As ImmutableArray(Of AssemblySymbol))
            ' SourceAssemblySymbol is never used directly as a reference
            ' when it is or any of its references is linked.
            Throw ExceptionUtilities.Unreachable
        End Sub

        Friend Overrides ReadOnly Property IsLinked As Boolean
            Get
                Return False
            End Get
        End Property

        ' Computing the identity requires computing the public key. Computing the public key 
        ' can require binding attributes that contain version or strong name information. 
        ' Attribute binding will check type visibility which will possibly 
        ' check IVT relationships. To correctly determine the IVT relationship requires the public key. 
        ' To avoid infinite recursion, this type notes, per thread, the assembly for which the thread 
        ' is actively computing the public key (s_AssemblyForWhichCurrentThreadIsComputingKeys). Should a request to determine IVT
        ' relationship occur on the thread that is computing the public key, access is optimistically
        ' granted provided the simple assembly names match. When such access is granted
        ' the assembly to which we have been granted access is noted (m_optimisticallyGrantedInternalsAccess).
        ' After the public key has been computed, the set of optimistic grants is reexamined 
        ' to ensure that full identities match. This may produce diagnostics.

        ' EDMAURER please don't use thread local storage widely. This is hoped to be a one-off usage.
        <ThreadStatic()>
        Private Shared s_AssemblyForWhichCurrentThreadIsComputingKeys As AssemblySymbol

        ' A collection of assemblies to which we were granted internals access by only checking matches for assembly name
        ' and ignoring public key. This just acts as a set. The Boolean is ignored.
        Private _optimisticallyGrantedInternalsAccess As ConcurrentDictionary(Of AssemblySymbol, Boolean)

        ' Once the computation of the AssemblyIdentity is complete, check whether
        ' any of the IVT access grants that were optimistically made during AssemblyIdentity computation
        ' are in fact invalid now that the full identity is known.
        Private Sub CheckOptimisticIVTAccessGrants(bag As BindingDiagnosticBag)
            Dim haveGrantedAssemblies As ConcurrentDictionary(Of AssemblySymbol, Boolean) = _optimisticallyGrantedInternalsAccess

            If haveGrantedAssemblies IsNot Nothing Then
                For Each otherAssembly In haveGrantedAssemblies.Keys
                    Dim conclusion As IVTConclusion = MakeFinalIVTDetermination(otherAssembly)

                    Debug.Assert(conclusion <> IVTConclusion.NoRelationshipClaimed)

                    If conclusion = IVTConclusion.PublicKeyDoesntMatch Then
                        bag.Add(New VBDiagnostic(ErrorFactory.ErrorInfo(ERRID.ERR_FriendRefNotEqualToThis,
                                                                      otherAssembly.Identity,
                                                                        Me.Identity),
                                                                  NoLocation.Singleton))
                    ElseIf conclusion = IVTConclusion.OneSignedOneNot Then
                        bag.Add(New VBDiagnostic(ErrorFactory.ErrorInfo(ERRID.ERR_FriendRefSigningMismatch,
                                                                      otherAssembly.Identity,
                                                                        Me.Identity),
                                                                  NoLocation.Singleton))
                    End If
                Next
            End If
        End Sub

        Friend Overrides Function GetInternalsVisibleToPublicKeys(simpleName As String) As IEnumerable(Of ImmutableArray(Of Byte))

            'EDMAURER assume that if EnsureAttributesAreBound() returns, then the internals visible to map has been populated.
            'Do not optimize by checking if m_lazyInternalsVisibleToMap is Nothing. It may be non-null yet still
            'incomplete because another thread is in the process of building it.
            EnsureAttributesAreBound()

            If _lazyInternalsVisibleToMap Is Nothing Then
                Return SpecializedCollections.EmptyEnumerable(Of ImmutableArray(Of Byte))()
            End If

            Dim result As ConcurrentDictionary(Of ImmutableArray(Of Byte), Tuple(Of Location, String)) = Nothing

            _lazyInternalsVisibleToMap.TryGetValue(simpleName, result)

            Return If(result IsNot Nothing, result.Keys, SpecializedCollections.EmptyEnumerable(Of ImmutableArray(Of Byte))())
        End Function

        Friend Overrides Function GetInternalsVisibleToAssemblyNames() As IEnumerable(Of String)
            EnsureAttributesAreBound()

            If _lazyInternalsVisibleToMap Is Nothing Then
                Return SpecializedCollections.EmptyEnumerable(Of String)()
            End If

            Return _lazyInternalsVisibleToMap.Keys
        End Function

        Friend ReadOnly Property DeclaresTheObjectClass As Boolean
            Get
                If Me.CorLibrary IsNot Me Then
                    Return False
                End If

                Dim obj = GetSpecialType(SpecialType.System_Object)

                Return Not obj.IsErrorType() AndAlso obj.DeclaredAccessibility = Accessibility.Public
            End Get
        End Property

        Friend ReadOnly Property SourceModule As SourceModuleSymbol
            Get
                Return DirectCast(_modules(0), SourceModuleSymbol)
            End Get
        End Property

        Public Overrides ReadOnly Property MightContainExtensionMethods As Boolean
            Get
                ' Only primary module of an assembly marked with an Extension attribute
                ' can contain extension methods recognized by the language (Dev10 behavior).
                Return SourceModule.MightContainExtensionMethods
            End Get
        End Property

        Private Function ProcessOneInternalsVisibleToAttribute(nodeOpt As AttributeSyntax, attrData As VisualBasicAttributeData, diagnostics As BindingDiagnosticBag) As Boolean
            'assume that this code won't be called unless we bound a well-formed, semantically
            'correct ctor call.
            Dim displayName As String = TryCast(attrData.CommonConstructorArguments(0).ValueInternal, String)

            If displayName Is Nothing Then
                diagnostics.Add(ERRID.ERR_FriendAssemblyNameInvalid, If(nodeOpt IsNot Nothing, nodeOpt.GetLocation(), NoLocation.Singleton), displayName)
                Return False
            End If

            Dim identity As AssemblyIdentity = Nothing
            Dim parts As AssemblyIdentityParts = Nothing
            If Not AssemblyIdentity.TryParseDisplayName(displayName, identity, parts) Then
                diagnostics.Add(ERRID.ERR_FriendAssemblyNameInvalid, If(nodeOpt IsNot Nothing, nodeOpt.GetLocation(), NoLocation.Singleton), displayName)
                Return False
            End If

            ' Allow public key token due to compatibility reasons, but we are not going to use its value.
            Const allowedParts = AssemblyIdentityParts.Name Or AssemblyIdentityParts.PublicKey Or AssemblyIdentityParts.PublicKeyToken

            If (parts And Not allowedParts) <> 0 Then
                diagnostics.Add(ERRID.ERR_FriendAssemblyBadArguments, If(nodeOpt IsNot Nothing, nodeOpt.GetLocation(), NoLocation.Singleton), displayName)
                Return False
            End If

            If _lazyInternalsVisibleToMap Is Nothing Then
                Interlocked.CompareExchange(_lazyInternalsVisibleToMap,
                                            New ConcurrentDictionary(Of String, ConcurrentDictionary(Of ImmutableArray(Of Byte), Tuple(Of Location, String)))(StringComparer.OrdinalIgnoreCase), Nothing)
            End If

            'later, once the identity is established we confirm that if the assembly being 
            'compiled is signed all of the IVT attributes specify a key. Stash the location for that
            ' in the event that a diagnostic needs to be produced.

            Dim locationAndValue As Tuple(Of Location, String) = Nothing

            ' only need to store anything when there is no public key. The only reason to store
            ' this stuff is for production of errors when the assembly is signed but the IVT attrib
            ' doesn't contain a public key.
            If identity.PublicKey.IsEmpty Then
                locationAndValue = New Tuple(Of Location, String)(If(nodeOpt IsNot Nothing, nodeOpt.GetLocation(), NoLocation.Singleton), displayName)
            End If

            'when two threads are attempting to update the internalsVisibleToMap one of these TryAdd()
            'calls can fail. We assume that the 'other' thread in that case will successfully add the same
            'contents eventually.
            Dim keys As ConcurrentDictionary(Of ImmutableArray(Of Byte), Tuple(Of Location, String)) = Nothing
            If _lazyInternalsVisibleToMap.TryGetValue(identity.Name, keys) Then
                keys.TryAdd(identity.PublicKey, locationAndValue)
            Else
                keys = New ConcurrentDictionary(Of ImmutableArray(Of Byte), Tuple(Of Location, String))
                keys.TryAdd(identity.PublicKey, locationAndValue)
                _lazyInternalsVisibleToMap.TryAdd(identity.Name, keys)
            End If

            Return True
        End Function

        Friend Overrides Sub DecodeWellKnownAttribute(ByRef arguments As DecodeWellKnownAttributeArguments(Of AttributeSyntax, VisualBasicAttributeData, AttributeLocation))
            Dim attrData = arguments.Attribute
            Debug.Assert(Not attrData.HasErrors)
            Debug.Assert(arguments.SymbolPart = AttributeLocation.None)
            Dim diagnostics = DirectCast(arguments.Diagnostics, BindingDiagnosticBag)

            If attrData.IsTargetAttribute(AttributeDescription.CaseInsensitiveExtensionAttribute) Then
                ' Already have an attribute, no need to add another one.
                Debug.Assert(_lazyEmitExtensionAttribute <> ThreeState.True)
                _lazyEmitExtensionAttribute = ThreeState.False
            ElseIf attrData.IsTargetAttribute(AttributeDescription.InternalsVisibleToAttribute) Then
                ProcessOneInternalsVisibleToAttribute(arguments.AttributeSyntaxOpt, attrData, diagnostics)
            ElseIf attrData.IsTargetAttribute(AttributeDescription.AssemblySignatureKeyAttribute) Then
                Dim signatureKey = DirectCast(attrData.CommonConstructorArguments(0).ValueInternal, String)
                arguments.GetOrCreateData(Of CommonAssemblyWellKnownAttributeData)().AssemblySignatureKeyAttributeSetting = signatureKey

                If Not StrongNameKeys.IsValidPublicKeyString(signatureKey) Then
                    diagnostics.Add(ERRID.ERR_InvalidSignaturePublicKey, GetAssemblyAttributeFirstArgumentLocation(arguments.AttributeSyntaxOpt))
                End If

            ElseIf attrData.IsTargetAttribute(AttributeDescription.AssemblyKeyFileAttribute) Then
                arguments.GetOrCreateData(Of CommonAssemblyWellKnownAttributeData)().AssemblyKeyFileAttributeSetting = DirectCast(attrData.CommonConstructorArguments(0).ValueInternal, String)
            ElseIf attrData.IsTargetAttribute(AttributeDescription.AssemblyKeyNameAttribute) Then
                arguments.GetOrCreateData(Of CommonAssemblyWellKnownAttributeData)().AssemblyKeyContainerAttributeSetting = DirectCast(attrData.CommonConstructorArguments(0).ValueInternal, String)
            ElseIf attrData.IsTargetAttribute(AttributeDescription.AssemblyDelaySignAttribute) Then
                arguments.GetOrCreateData(Of CommonAssemblyWellKnownAttributeData)().AssemblyDelaySignAttributeSetting = If(DirectCast(attrData.CommonConstructorArguments(0).ValueInternal, Boolean), ThreeState.True, ThreeState.False)
            ElseIf attrData.IsTargetAttribute(AttributeDescription.AssemblyVersionAttribute) Then
                Dim verString = DirectCast(attrData.CommonConstructorArguments(0).ValueInternal, String)
                Dim version As Version = Nothing
                If Not VersionHelper.TryParseAssemblyVersion(verString, allowWildcard:=Not _compilation.IsEmitDeterministic, version:=version) Then
                    diagnostics.Add(ERRID.ERR_InvalidVersionFormat, GetAssemblyAttributeFirstArgumentLocation(arguments.AttributeSyntaxOpt))
                End If
                arguments.GetOrCreateData(Of CommonAssemblyWellKnownAttributeData)().AssemblyVersionAttributeSetting = version
            ElseIf attrData.IsTargetAttribute(AttributeDescription.AssemblyFileVersionAttribute) Then
                Dim dummy As Version = Nothing
                Dim verString = DirectCast(attrData.CommonConstructorArguments(0).ValueInternal, String)
                If Not VersionHelper.TryParse(verString, version:=dummy) Then
                    diagnostics.Add(ERRID.WRN_InvalidVersionFormat, GetAssemblyAttributeFirstArgumentLocation(arguments.AttributeSyntaxOpt))
                End If

                arguments.GetOrCreateData(Of CommonAssemblyWellKnownAttributeData)().AssemblyFileVersionAttributeSetting = verString
            ElseIf attrData.IsTargetAttribute(AttributeDescription.AssemblyInformationalVersionAttribute) Then
                arguments.GetOrCreateData(Of CommonAssemblyWellKnownAttributeData)().AssemblyInformationalVersionAttributeSetting = DirectCast(attrData.CommonConstructorArguments(0).ValueInternal, String)
            ElseIf attrData.IsTargetAttribute(AttributeDescription.AssemblyTitleAttribute) Then
                arguments.GetOrCreateData(Of CommonAssemblyWellKnownAttributeData)().AssemblyTitleAttributeSetting = DirectCast(attrData.CommonConstructorArguments(0).ValueInternal, String)
            ElseIf attrData.IsTargetAttribute(AttributeDescription.AssemblyDescriptionAttribute) Then
                arguments.GetOrCreateData(Of CommonAssemblyWellKnownAttributeData)().AssemblyDescriptionAttributeSetting = DirectCast(attrData.CommonConstructorArguments(0).ValueInternal, String)
            ElseIf attrData.IsTargetAttribute(AttributeDescription.AssemblyCultureAttribute) Then
                Dim cultureString = DirectCast(attrData.CommonConstructorArguments(0).ValueInternal, String)
                If Not String.IsNullOrEmpty(cultureString) Then
                    If Me.DeclaringCompilation.Options.OutputKind.IsApplication() Then
                        diagnostics.Add(ERRID.ERR_InvalidAssemblyCultureForExe, GetAssemblyAttributeFirstArgumentLocation(arguments.AttributeSyntaxOpt))
                    ElseIf Not AssemblyIdentity.IsValidCultureName(cultureString) Then
                        diagnostics.Add(ERRID.ERR_InvalidAssemblyCulture, GetAssemblyAttributeFirstArgumentLocation(arguments.AttributeSyntaxOpt))
                        cultureString = Nothing
                    End If
                End If

                arguments.GetOrCreateData(Of CommonAssemblyWellKnownAttributeData)().AssemblyCultureAttributeSetting = cultureString
            ElseIf attrData.IsTargetAttribute(AttributeDescription.AssemblyCompanyAttribute) Then
                arguments.GetOrCreateData(Of CommonAssemblyWellKnownAttributeData)().AssemblyCompanyAttributeSetting = DirectCast(attrData.CommonConstructorArguments(0).ValueInternal, String)
            ElseIf attrData.IsTargetAttribute(AttributeDescription.AssemblyProductAttribute) Then
                arguments.GetOrCreateData(Of CommonAssemblyWellKnownAttributeData)().AssemblyProductAttributeSetting = DirectCast(attrData.CommonConstructorArguments(0).ValueInternal, String)
            ElseIf attrData.IsTargetAttribute(AttributeDescription.AssemblyInformationalVersionAttribute) Then
                arguments.GetOrCreateData(Of CommonAssemblyWellKnownAttributeData)().AssemblyInformationalVersionAttributeSetting = DirectCast(attrData.CommonConstructorArguments(0).ValueInternal, String)
            ElseIf attrData.IsTargetAttribute(AttributeDescription.SatelliteContractVersionAttribute) Then
                'just check the format of this one, don't do anything else with it.
                Dim dummy As Version = Nothing
                Dim verString = DirectCast(attrData.CommonConstructorArguments(0).ValueInternal, String)
                If Not VersionHelper.TryParseAssemblyVersion(verString, allowWildcard:=False, version:=dummy) Then
                    diagnostics.Add(ERRID.ERR_InvalidVersionFormat2, GetAssemblyAttributeFirstArgumentLocation(arguments.AttributeSyntaxOpt))
                End If
            ElseIf attrData.IsTargetAttribute(AttributeDescription.AssemblyCopyrightAttribute) Then
                arguments.GetOrCreateData(Of CommonAssemblyWellKnownAttributeData)().AssemblyCopyrightAttributeSetting = DirectCast(attrData.CommonConstructorArguments(0).ValueInternal, String)
            ElseIf attrData.IsTargetAttribute(AttributeDescription.AssemblyTrademarkAttribute) Then
                arguments.GetOrCreateData(Of CommonAssemblyWellKnownAttributeData)().AssemblyTrademarkAttributeSetting = DirectCast(attrData.CommonConstructorArguments(0).ValueInternal, String)
            ElseIf attrData.IsSecurityAttribute(Me.DeclaringCompilation) Then
                attrData.DecodeSecurityAttribute(Of CommonAssemblyWellKnownAttributeData)(Me, Me.DeclaringCompilation, arguments)
            ElseIf attrData.IsTargetAttribute(AttributeDescription.ClassInterfaceAttribute) Then
                attrData.DecodeClassInterfaceAttribute(arguments.AttributeSyntaxOpt, diagnostics)
            ElseIf attrData.IsTargetAttribute(AttributeDescription.TypeLibVersionAttribute) Then
                ValidateIntegralAttributeNonNegativeArguments(attrData, arguments.AttributeSyntaxOpt, diagnostics)
            ElseIf attrData.IsTargetAttribute(AttributeDescription.ComCompatibleVersionAttribute) Then
                ValidateIntegralAttributeNonNegativeArguments(attrData, arguments.AttributeSyntaxOpt, diagnostics)
<<<<<<< HEAD
            ElseIf attrData.IsTargetAttribute(AttributeDescription.GuidAttribute) Then
                attrData.DecodeGuidAttribute(arguments.AttributeSyntaxOpt, diagnostics)
            ElseIf attrData.IsTargetAttribute(AttributeDescription.CompilationRelaxationsAttribute) Then
=======
            ElseIf attrData.IsTargetAttribute(Me, AttributeDescription.GuidAttribute) Then
                Dim guidString As String = attrData.DecodeGuidAttribute(arguments.AttributeSyntaxOpt, diagnostics)
                arguments.GetOrCreateData(Of CommonAssemblyWellKnownAttributeData)().GuidAttribute = guidString
            ElseIf attrData.IsTargetAttribute(Me, AttributeDescription.ImportedFromTypeLibAttribute) Then
                If attrData.CommonConstructorArguments.Length = 1 Then
                    arguments.GetOrCreateData(Of CommonAssemblyWellKnownAttributeData)().HasImportedFromTypeLibAttribute = True
                End If
            ElseIf attrData.IsTargetAttribute(Me, AttributeDescription.PrimaryInteropAssemblyAttribute) Then
                If attrData.CommonConstructorArguments.Length = 2 Then
                    arguments.GetOrCreateData(Of CommonAssemblyWellKnownAttributeData)().HasPrimaryInteropAssemblyAttribute = True
                End If
            ElseIf attrData.IsTargetAttribute(Me, AttributeDescription.CompilationRelaxationsAttribute) Then
>>>>>>> fc6e0c25
                arguments.GetOrCreateData(Of CommonAssemblyWellKnownAttributeData)().HasCompilationRelaxationsAttribute = True
            ElseIf attrData.IsTargetAttribute(AttributeDescription.ReferenceAssemblyAttribute) Then
                arguments.GetOrCreateData(Of CommonAssemblyWellKnownAttributeData)().HasReferenceAssemblyAttribute = True
            ElseIf attrData.IsTargetAttribute(AttributeDescription.RuntimeCompatibilityAttribute) Then
                ' VB doesn't need to decode argument values
                arguments.GetOrCreateData(Of CommonAssemblyWellKnownAttributeData)().RuntimeCompatibilityWrapNonExceptionThrows = True
            ElseIf attrData.IsTargetAttribute(AttributeDescription.DebuggableAttribute) Then
                arguments.GetOrCreateData(Of CommonAssemblyWellKnownAttributeData)().HasDebuggableAttribute = True
            ElseIf attrData.IsTargetAttribute(AttributeDescription.ExperimentalAttribute) Then
                arguments.GetOrCreateData(Of CommonAssemblyWellKnownAttributeData)().ExperimentalAttributeData = attrData.DecodeExperimentalAttribute()
            Else
                Dim signature As Integer = attrData.GetTargetAttributeSignatureIndex(AttributeDescription.AssemblyAlgorithmIdAttribute)

                If signature <> -1 Then
                    Dim value As Object = attrData.CommonConstructorArguments(0).ValueInternal
                    Dim algorithmId As AssemblyHashAlgorithm

                    If signature = 0 Then
                        algorithmId = CType(value, AssemblyHashAlgorithm)
                    Else
                        algorithmId = CType(CUInt(value), AssemblyHashAlgorithm)
                    End If

                    arguments.GetOrCreateData(Of CommonAssemblyWellKnownAttributeData)().AssemblyAlgorithmIdAttributeSetting = algorithmId
                Else
                    signature = attrData.GetTargetAttributeSignatureIndex(AttributeDescription.AssemblyFlagsAttribute)

                    If signature <> -1 Then
                        Dim value As Object = attrData.CommonConstructorArguments(0).ValueInternal
                        Dim nameFlags As AssemblyFlags

                        If signature = 0 OrElse signature = 1 Then
                            nameFlags = CType(CType(value, AssemblyNameFlags), AssemblyFlags)
                        Else
                            nameFlags = CType(CUInt(value), AssemblyFlags)
                        End If

                        arguments.GetOrCreateData(Of CommonAssemblyWellKnownAttributeData)().AssemblyFlagsAttributeSetting = nameFlags
                    End If
                End If
            End If

            MyBase.DecodeWellKnownAttribute(arguments)
        End Sub

        Private Shared Function GetAssemblyAttributeFirstArgumentLocation(attributeSyntaxOpt As AttributeSyntax) As Location
            If attributeSyntaxOpt Is Nothing Then
                Return NoLocation.Singleton
            End If

            Return attributeSyntaxOpt.ArgumentList.Arguments.First().GetLocation()
        End Function

        ' Checks that the integral arguments for the given well-known attribute are non-negative.
        Private Sub ValidateIntegralAttributeNonNegativeArguments(attrData As VisualBasicAttributeData, nodeOpt As AttributeSyntax, diagnostics As BindingDiagnosticBag)
            Debug.Assert(Not attrData.HasErrors)

            Dim argCount As Integer = attrData.CommonConstructorArguments.Length
            For i = 0 To argCount - 1
                Dim arg As Integer = attrData.GetConstructorArgument(Of Integer)(i, SpecialType.System_Int32)
                If arg < 0 Then
                    diagnostics.Add(ERRID.ERR_BadAttribute1, VisualBasicAttributeData.GetArgumentLocation(nodeOpt, i), attrData.AttributeClass)
                End If
            Next
        End Sub

        Friend Sub AnErrorHasBeenReportedAboutExtensionAttribute()
            ' Note, we are storing false because, even though we might be required to emit the attribute,
            ' we can't do that due to the error that we just reported.
            Debug.Assert(_lazyEmitExtensionAttribute <> ThreeState.True)
            _lazyEmitExtensionAttribute = ThreeState.False
        End Sub

        Friend Sub GetAllDeclarationErrors(diagnostics As BindingDiagnosticBag, Optional cancellationToken As CancellationToken = Nothing)
            Dim hasExtensionMethods As Boolean = False
            SourceModule.GetAllDeclarationErrors(diagnostics, cancellationToken, hasExtensionMethods)
            diagnostics.AddRange(GetAssemblyLevelDeclarationErrors(hasExtensionMethods), allowMismatchInDependencyAccumulation:=True)
        End Sub

        ''' <summary>
        ''' Get assembly level declaration errors.
        ''' </summary>
        Private Function GetAssemblyLevelDeclarationErrors(
            haveExtensionMethodsInSource As Boolean) As ImmutableBindingDiagnostic(Of AssemblySymbol)

            If _lazyAssemblyLevelDeclarationErrors.IsDefault OrElse _lazyAssemblyLevelDeclarationDependencies.IsDefault Then

                Dim diagnostics = BindingDiagnosticBag.GetInstance()

                Dim emitExtensionAttribute As ThreeState = CType(_lazyEmitExtensionAttribute, ThreeState)
                If emitExtensionAttribute = ThreeState.Unknown Then

                    Dim needAttribute As Boolean = haveExtensionMethodsInSource

                    If Not needAttribute Then
                        emitExtensionAttribute = ThreeState.False
                    Else
                        ' We need to emit an Extension attribute on the assembly. 
                        ' Can we locate it?
                        Dim useSiteInfo As UseSiteInfo(Of AssemblySymbol) = Nothing
                        _compilation.GetExtensionAttributeConstructor(useSiteInfo:=useSiteInfo)

                        If useSiteInfo.DiagnosticInfo IsNot Nothing Then
                            ' Note, we are storing false because, even though we should emit the attribute,
                            ' we can't do that due to the use site error.
                            ' The diagnostic itself was already reported at the location where the attribute was applied to.
                            ' Reporting it also on a place where it's implicitly used would not be expected by developers.
                            emitExtensionAttribute = ThreeState.False
                        Else
                            emitExtensionAttribute = ThreeState.True
                        End If
                    End If
                End If

                Debug.Assert(_lazyEmitExtensionAttribute = ThreeState.Unknown OrElse
                             _lazyEmitExtensionAttribute = emitExtensionAttribute)

                _lazyEmitExtensionAttribute = emitExtensionAttribute

                'strong name key settings are not validated when building netmodules.
                'They are validated when the netmodule is added to an assembly.
                If StrongNameKeys.DiagnosticOpt IsNot Nothing AndAlso Not IsNetModule Then
                    diagnostics.Add(StrongNameKeys.DiagnosticOpt)
                End If

                ValidateIVTPublicKeys(diagnostics)
                CheckOptimisticIVTAccessGrants(diagnostics)

                DetectAttributeAndOptionConflicts(diagnostics)

                If IsDelaySigned AndAlso Not Identity.HasPublicKey Then
                    diagnostics.Add(ERRID.WRN_DelaySignButNoKey, NoLocation.Singleton)
                End If

                If DeclaringCompilation.Options.PublicSign Then
                    If IsNetModule Then
                        diagnostics.Add(ERRID.ERR_PublicSignNetModule, NoLocation.Singleton)
                    ElseIf Not Identity.HasPublicKey Then
                        diagnostics.Add(ERRID.ERR_PublicSignNoKey, NoLocation.Singleton)
                    End If
                End If

                ' If the options and attributes applied on the compilation imply real signing,
                ' but we have no private key to sign it with report an error.
                ' Note that if public key is set and delay sign is off we do OSS signing, which doesn't require private key.
                ' Consider: should we allow to OSS sign if the key file only contains public key?

                If DeclaringCompilation.Options.OutputKind <> OutputKind.NetModule AndAlso
                   DeclaringCompilation.Options.CryptoPublicKey.IsEmpty AndAlso
                   Identity.HasPublicKey AndAlso
                   Not IsDelaySigned AndAlso
                   Not DeclaringCompilation.Options.PublicSign AndAlso
                   Not StrongNameKeys.CanSign Then

                    ' Since the container always contains both keys, the problem is that the key file didn't contain private key.
                    diagnostics.Add(ERRID.ERR_SignButNoPrivateKey, NoLocation.Singleton, StrongNameKeys.KeyFilePath)
                End If

                ReportDiagnosticsForSynthesizedAttributes(DeclaringCompilation, diagnostics)
                ReportDiagnosticsForAddedModules(diagnostics)

                Dim immutableBindingDiagnostic As ImmutableBindingDiagnostic(Of AssemblySymbol) = diagnostics.ToReadOnlyAndFree()
                ImmutableInterlocked.InterlockedInitialize(_lazyAssemblyLevelDeclarationDependencies, immutableBindingDiagnostic.Dependencies)
                ImmutableInterlocked.InterlockedInitialize(_lazyAssemblyLevelDeclarationErrors, immutableBindingDiagnostic.Diagnostics)
            End If

            Debug.Assert(Not _lazyAssemblyLevelDeclarationErrors.IsDefault)
            Debug.Assert(Not _lazyAssemblyLevelDeclarationDependencies.IsDefault)

            Return New ImmutableBindingDiagnostic(Of AssemblySymbol)(_lazyAssemblyLevelDeclarationErrors, _lazyAssemblyLevelDeclarationDependencies)
        End Function

        Private Sub DetectAttributeAndOptionConflicts(diagnostics As BindingDiagnosticBag)
            EnsureAttributesAreBound()

            If _compilation.Options.PublicSign AndAlso DelaySignAttributeSetting Then
                diagnostics.Add(ERRID.ERR_CmdOptionConflictsSource, NoLocation.Singleton,
                                AttributeDescription.AssemblyDelaySignAttribute.FullName,
                                NameOf(_compilation.Options.PublicSign))
            End If

            If _compilation.Options.OutputKind = OutputKind.NetModule Then
                If Not String.IsNullOrEmpty(_compilation.Options.CryptoKeyContainer) Then
                    Dim assemblyKeyContainerAttributeSetting As String = Me.AssemblyKeyContainerAttributeSetting

                    If assemblyKeyContainerAttributeSetting Is CommonAssemblyWellKnownAttributeData.StringMissingValue Then
                        ' We need to synthesize this attribute for .NET module,
                        ' touch the constructor in order to generate proper use-site diagnostics
                        Binder.ReportUseSiteInfoForSynthesizedAttribute(
                            WellKnownMember.System_Reflection_AssemblyKeyNameAttribute__ctor,
                            _compilation,
                            NoLocation.Singleton,
                            diagnostics)

                    ElseIf String.Compare(_compilation.Options.CryptoKeyContainer, assemblyKeyContainerAttributeSetting, StringComparison.OrdinalIgnoreCase) <> 0 Then
                        ' If we are building a .NET module, things get more complicated. In particular, we don't sign the module, we emit an attribute with the key 
                        ' information, which will be used to sign an assembly once the module is linked into it. If there is already an attribute like that in source,
                        ' native compiler emits both of them, synthetic attribute is emitted after the one from source. Incidentally, ALink picks the last attribute
                        ' for signing and things seem to work out. However, relying on the order of attributes feels fragile, especially given that Roslyn emits
                        ' synthetic attributes before attributes from source. The behavior we settled on for .NET modules is that, if the attribute in source has the
                        ' same value as the one in compilation options, we won't emit the synthetic attribute. If the value doesn't match, we report an error, which 
                        ' is a breaking change. Bottom line, we will never produce a module or an assembly with two attributes, regardless whether values are the same
                        ' or not.
                        diagnostics.Add(ERRID.ERR_CmdOptionConflictsSource, NoLocation.Singleton, AttributeDescription.AssemblyKeyNameAttribute.FullName, "CryptoKeyContainer")
                    End If
                End If

                If Not String.IsNullOrEmpty(_compilation.Options.CryptoKeyFile) Then
                    Dim assemblyKeyFileAttributeSetting As String = Me.AssemblyKeyFileAttributeSetting

                    If assemblyKeyFileAttributeSetting Is CommonAssemblyWellKnownAttributeData.StringMissingValue Then
                        ' We need to synthesize this attribute for .NET module,
                        ' touch the constructor in order to generate proper use-site diagnostics
                        Binder.ReportUseSiteInfoForSynthesizedAttribute(
                            WellKnownMember.System_Reflection_AssemblyKeyFileAttribute__ctor,
                            _compilation,
                            NoLocation.Singleton,
                            diagnostics)

                    ElseIf String.Compare(_compilation.Options.CryptoKeyFile, assemblyKeyFileAttributeSetting, StringComparison.OrdinalIgnoreCase) <> 0 Then
                        ' Comment in similar section for CryptoKeyContainer is applicable here as well.
                        diagnostics.Add(ERRID.ERR_CmdOptionConflictsSource, NoLocation.Singleton, AttributeDescription.AssemblyKeyFileAttribute.FullName, "CryptoKeyFile")
                    End If
                End If
            ElseIf _compilation.Options.PublicSign Then
                If Me.AssemblyKeyContainerAttributeSetting IsNot CommonAssemblyWellKnownAttributeData.StringMissingValue Then
                    diagnostics.Add(ERRID.WRN_AttributeIgnoredWhenPublicSigning, NoLocation.Singleton, AttributeDescription.AssemblyKeyNameAttribute.FullName)
                End If

                If Me.AssemblyKeyFileAttributeSetting IsNot CommonAssemblyWellKnownAttributeData.StringMissingValue Then
                    diagnostics.Add(ERRID.WRN_AttributeIgnoredWhenPublicSigning, NoLocation.Singleton, AttributeDescription.AssemblyKeyFileAttribute.FullName)
                End If
            End If
        End Sub

        Private Sub ReportDiagnosticsForAddedModules(diagnostics As BindingDiagnosticBag)
            For Each pair In _compilation.GetBoundReferenceManager().ReferencedModuleIndexMap
                Dim fileRef = TryCast(pair.Key, PortableExecutableReference)

                If fileRef IsNot Nothing AndAlso fileRef.FilePath IsNot Nothing Then
                    Dim fileName As String = FileNameUtilities.GetFileName(fileRef.FilePath)
                    Dim moduleName As String = _modules(pair.Value).Name

                    If Not String.Equals(fileName, moduleName, StringComparison.OrdinalIgnoreCase) Then
                        ' Used to be ERR_UnableToEmitAssembly
                        diagnostics.Add(ERRID.ERR_NetModuleNameMismatch, NoLocation.Singleton, moduleName, fileName)
                    End If
                End If
            Next

            ' Alink performed these checks only when emitting an assembly.
            If _modules.Length > 1 AndAlso Not _compilation.Options.OutputKind.IsNetModule() Then
                Dim assemblyMachine = Me.Machine
                Dim isPlatformAgnostic As Boolean = (assemblyMachine = PortableExecutable.Machine.I386 AndAlso Not Me.Bit32Required)
                Dim knownModuleNames As New HashSet(Of String)(StringComparer.OrdinalIgnoreCase)

                For i As Integer = 1 To Modules.Length - 1
                    Dim m As ModuleSymbol = Modules(i)
                    If Not knownModuleNames.Add(m.Name) Then
                        diagnostics.Add(ERRID.ERR_NetModuleNameMustBeUnique, NoLocation.Singleton, m.Name)
                    End If

                    If Not DirectCast(m, PEModuleSymbol).Module.IsCOFFOnly Then
                        Dim moduleMachine = m.Machine

                        If moduleMachine = PortableExecutable.Machine.I386 AndAlso Not m.Bit32Required Then
                            ' Other module is agnostic, this is always safe

                        ElseIf isPlatformAgnostic Then
                            diagnostics.Add(ERRID.ERR_AgnosticToMachineModule, NoLocation.Singleton, m)
                        ElseIf assemblyMachine <> moduleMachine Then
                            ' Different machine types, and neither is agnostic
                            ' So it is a conflict
                            diagnostics.Add(ERRID.ERR_ConflictingMachineModule, NoLocation.Singleton, m)
                        End If
                    End If
                Next

                ' Assembly main module must explicitly reference all the modules referenced by other assembly 
                ' modules, i.e. all modules from transitive closure must be referenced explicitly here
                For i As Integer = 1 To Modules.Length - 1
                    Dim m = DirectCast(Modules(i), PEModuleSymbol)

                    Try
                        For Each referencedModuleName In m.Module.GetReferencedManagedModulesOrThrow()
                            ' Do not report error for this module twice
                            If knownModuleNames.Add(referencedModuleName) Then
                                diagnostics.Add(ERRID.ERR_MissingNetModuleReference, NoLocation.Singleton, referencedModuleName)
                            End If
                        Next
                    Catch mrEx As BadImageFormatException
                        diagnostics.Add(ERRID.ERR_UnsupportedModule1, NoLocation.Singleton, m)
                    End Try
                Next
            End If
        End Sub

        Friend ReadOnly Property IsDelaySigned As Boolean
            Get
                EnsureAttributesAreBound()
                'TODO need to figure out the right behavior when command line and 
                'attribute value conflict. Does command line setting need to be three-valued?
                If (DeclaringCompilation.Options.DelaySign.HasValue) Then
                    Return DeclaringCompilation.Options.DelaySign.Value
                End If

                Return DelaySignAttributeSetting
            End Get
        End Property

        Protected Sub ValidateIVTPublicKeys(diagnostics As BindingDiagnosticBag)
            EnsureAttributesAreBound()

            If Not Me.Identity.IsStrongName Then
                Return
            End If

            If _lazyInternalsVisibleToMap IsNot Nothing Then
                For Each keys In _lazyInternalsVisibleToMap.Values
                    For Each oneKey In keys
                        If oneKey.Key.IsDefaultOrEmpty Then
                            diagnostics.Add(ERRID.ERR_FriendAssemblyStrongNameRequired, oneKey.Value.Item1, oneKey.Value.Item2)
                        End If
                    Next
                Next
            End If
        End Sub

        ''' <summary>
        ''' True if internals are exposed at all.
        ''' </summary>
        ''' <remarks>
        ''' Forces binding and decoding of attributes.
        ''' This property shouldn't be accessed during binding as it can lead to attribute binding cycle.
        ''' </remarks>
        Public ReadOnly Property InternalsAreVisible As Boolean Implements ISourceAssemblySymbolInternal.InternalsAreVisible
            Get
                EnsureAttributesAreBound()
                Return _lazyInternalsVisibleToMap IsNot Nothing
            End Get
        End Property

        ''' <summary>
        ''' We may synthesize some well-known attributes for this assembly symbol.  However, at synthesis time, it is
        ''' too late to report diagnostics or cancel the emit.  Instead, we check for use site errors on the types and members
        ''' we know we'll need at synthesis time.
        ''' </summary>
        Private Shared Sub ReportDiagnosticsForSynthesizedAttributes(compilation As VisualBasicCompilation, diagnostics As BindingDiagnosticBag)
            ' May need to synthesize CompilationRelaxationsAttribute and/or RuntimeCompatibilityAttribute if we are not building a net-module.
            ' NOTE: Native compiler skips synthesizing these attributes if the respective well-known attribute types aren't available, we do the same.

            Dim compilationOptions As VisualBasicCompilationOptions = compilation.Options
            If Not compilationOptions.OutputKind.IsNetModule() Then
                Dim compilationRelaxationsAttributeType = compilation.GetWellKnownType(WellKnownType.System_Runtime_CompilerServices_CompilationRelaxationsAttribute)
                If TryCast(compilationRelaxationsAttributeType, MissingMetadataTypeSymbol) Is Nothing Then
                    Binder.ReportUseSiteInfoForSynthesizedAttribute(WellKnownMember.System_Runtime_CompilerServices_CompilationRelaxationsAttribute__ctorInt32, compilation, NoLocation.Singleton, diagnostics)
                End If

                Dim runtimeCompatibilityAttributeType = compilation.GetWellKnownType(WellKnownType.System_Runtime_CompilerServices_RuntimeCompatibilityAttribute)
                If TryCast(runtimeCompatibilityAttributeType, MissingMetadataTypeSymbol) Is Nothing Then
                    Binder.ReportUseSiteInfoForSynthesizedAttribute(WellKnownMember.System_Runtime_CompilerServices_RuntimeCompatibilityAttribute__ctor, compilation, NoLocation.Singleton, diagnostics)
                    Binder.ReportUseSiteInfoForSynthesizedAttribute(WellKnownMember.System_Runtime_CompilerServices_RuntimeCompatibilityAttribute__WrapNonExceptionThrows, compilation, NoLocation.Singleton, diagnostics)
                End If
            End If
        End Sub

        Private ReadOnly Property HasAssemblyOrModuleDebuggableAttribute As Boolean
            Get
                Dim assemblyData As CommonAssemblyWellKnownAttributeData = Me.GetSourceDecodedWellKnownAttributeData()
                If assemblyData IsNot Nothing AndAlso assemblyData.HasDebuggableAttribute Then
                    Return True
                End If

                Dim moduleData As CommonModuleWellKnownAttributeData = Me.SourceModule.GetDecodedWellKnownAttributeData()
                If moduleData IsNot Nothing AndAlso moduleData.HasDebuggableAttribute Then
                    Return True
                End If

                Return False
            End Get
        End Property

        Private ReadOnly Property HasReferenceAssemblyAttribute As Boolean
            Get
                Dim assemblyData As CommonAssemblyWellKnownAttributeData = Me.GetSourceDecodedWellKnownAttributeData()
                Return assemblyData IsNot Nothing AndAlso assemblyData.HasReferenceAssemblyAttribute
            End Get
        End Property

        Friend Overrides Function GetGuidString(ByRef guidString As String) As Boolean
            guidString = GetSourceDecodedWellKnownAttributeData()?.GuidAttribute
            Return guidString IsNot Nothing
        End Function

        Friend Overrides Sub AddSynthesizedAttributes(moduleBuilder As PEModuleBuilder, ByRef attributes As ArrayBuilder(Of SynthesizedAttributeData))
            MyBase.AddSynthesizedAttributes(moduleBuilder, attributes)

            Debug.Assert(_lazyEmitExtensionAttribute <> ThreeState.Unknown)
            Debug.Assert(_lazySourceAttributesBag.IsSealed)

            Dim options As VisualBasicCompilationOptions = Me.DeclaringCompilation.Options
            Dim isBuildingNetModule As Boolean = options.OutputKind.IsNetModule()

            Dim emitExtensionAttribute As Boolean = _lazyEmitExtensionAttribute = ThreeState.True

            If emitExtensionAttribute Then
                AddSynthesizedAttribute(attributes, _compilation.SynthesizeExtensionAttribute())
            End If

            ' Note that manager's collection of referenced symbols may not be sealed 
            ' yet in case this and previous emits didn't emit IL, but only metadata
            Dim emitEmbeddedAttribute As Boolean = Me.DeclaringCompilation.EmbeddedSymbolManager.IsAnySymbolReferenced

            If emitEmbeddedAttribute Then
                AddSynthesizedAttribute(attributes, DeclaringCompilation.TrySynthesizeAttribute(WellKnownMember.Microsoft_VisualBasic_Embedded__ctor))
            End If

            ' Synthesize CompilationRelaxationsAttribute only if all the following requirements are met:
            ' (a) We are not building a netmodule.
            ' (b) There is no applied CompilationRelaxationsAttribute assembly attribute in source.
            ' (c) There is no applied CompilationRelaxationsAttribute assembly attribute for any of the added PE modules.
            ' Above requirements also hold for synthesizing RuntimeCompatibilityAttribute attribute.

            Dim emitCompilationRelaxationsAttribute As Boolean = Not isBuildingNetModule AndAlso Not Me.Modules.Any(Function(m) m.HasAssemblyCompilationRelaxationsAttribute)

            If emitCompilationRelaxationsAttribute Then
                ' Synthesize attribute: <CompilationRelaxationsAttribute(CompilationRelaxations.NoStringInterning)>
                ' NOTE: Native compiler skips synthesizing these attributes if the respective well-known attribute types aren't available, we do the same.

                Dim compilationRelaxationsAttributeType = DeclaringCompilation.GetWellKnownType(WellKnownType.System_Runtime_CompilerServices_CompilationRelaxationsAttribute)
                If TryCast(compilationRelaxationsAttributeType, MissingMetadataTypeSymbol) Is Nothing Then
                    Dim int32Type = Me.DeclaringCompilation.GetSpecialType(SpecialType.System_Int32)
                    Debug.Assert(int32Type.GetUseSiteInfo().DiagnosticInfo Is Nothing, "Use site errors should have been checked ahead of time (type int).")
                    Dim typedConstantNoStringInterning = New TypedConstant(int32Type, TypedConstantKind.Primitive, Cci.Constants.CompilationRelaxations_NoStringInterning)

                    AddSynthesizedAttribute(attributes, DeclaringCompilation.TrySynthesizeAttribute(
                        WellKnownMember.System_Runtime_CompilerServices_CompilationRelaxationsAttribute__ctorInt32,
                        ImmutableArray.Create(typedConstantNoStringInterning)))
                End If
            End If

            Dim emitRuntimeCompatibilityAttribute As Boolean = Not isBuildingNetModule AndAlso Not Me.Modules.Any(Function(m) m.HasAssemblyRuntimeCompatibilityAttribute)

            If emitRuntimeCompatibilityAttribute Then
                ' Synthesize attribute: <RuntimeCompatibilityAttribute(WrapNonExceptionThrows = true)>
                ' NOTE: Native compiler skips synthesizing these attributes if the respective well-known attribute types aren't available, we do the same.

                Dim runtimeCompatibilityAttributeType = DeclaringCompilation.GetWellKnownType(WellKnownType.System_Runtime_CompilerServices_RuntimeCompatibilityAttribute)
                If TryCast(runtimeCompatibilityAttributeType, MissingMetadataTypeSymbol) Is Nothing Then
                    Dim boolType = Me.DeclaringCompilation.GetSpecialType(SpecialType.System_Boolean)
                    Debug.Assert(boolType.GetUseSiteInfo().DiagnosticInfo Is Nothing, "Use site errors should have been checked ahead of time (type bool).")
                    Dim typedConstantTrue = New TypedConstant(boolType, TypedConstantKind.Primitive, True)

                    AddSynthesizedAttribute(attributes, DeclaringCompilation.TrySynthesizeAttribute(
                        WellKnownMember.System_Runtime_CompilerServices_RuntimeCompatibilityAttribute__ctor,
                        ImmutableArray(Of TypedConstant).Empty,
                        ImmutableArray.Create(New KeyValuePair(Of WellKnownMember, TypedConstant)(
                            WellKnownMember.System_Runtime_CompilerServices_RuntimeCompatibilityAttribute__WrapNonExceptionThrows, typedConstantTrue))))
                End If
            End If

            ' Synthesize DebuggableAttribute only if all the following requirements are met:
            ' (a) We are not building a netmodule.
            ' (b) We are emitting debug information (full or pdbonly).
            ' (c) There is no applied DebuggableAttribute assembly attribute in source.
            ' (d) There is no applied DebuggableAttribute module attribute in source (NOTE: Native C# compiler and Roslyn C# compiler doesn't check this).

            If Not isBuildingNetModule AndAlso Not Me.HasAssemblyOrModuleDebuggableAttribute Then
                ' Synthesize attribute: <DebuggableAttribute(DebuggableAttribute.DebuggingMode.<Value>)>

                Dim int32Type = Me.DeclaringCompilation.GetSpecialType(SpecialType.System_Int32)
                If int32Type.GetUseSiteInfo().DiagnosticInfo Is Nothing Then
                    Dim debuggingMode = DebuggableAttribute.DebuggingModes.IgnoreSymbolStoreSequencePoints

                    ' Since .NET 2.0 the combinations of None, Default And DisableOptimizations have the following effect
                    ' 
                    ' None                                         JIT optimizations enabled
                    ' Default                                      JIT optimizations enabled
                    ' DisableOptimizations                         JIT optimizations enabled
                    ' Default | DisableOptimizations               JIT optimizations disabled
                    If options.OptimizationLevel = OptimizationLevel.Debug Then
                        debuggingMode = debuggingMode Or DebuggableAttribute.DebuggingModes.Default Or
                                                         DebuggableAttribute.DebuggingModes.DisableOptimizations
                    End If

                    If options.EnableEditAndContinue Then
                        debuggingMode = debuggingMode Or DebuggableAttribute.DebuggingModes.EnableEditAndContinue
                    End If

                    Dim typedConstantDebugMode = New TypedConstant(int32Type, TypedConstantKind.Enum, CInt(debuggingMode))

                    AddSynthesizedAttribute(attributes, DeclaringCompilation.TrySynthesizeAttribute(
                        WellKnownMember.System_Diagnostics_DebuggableAttribute__ctorDebuggingModes,
                        ImmutableArray.Create(typedConstantDebugMode)))
                End If
            End If

            If _compilation.Options.OutputKind = OutputKind.NetModule Then
                ' If the attribute is applied in source, do not add synthetic one.
                ' If its value is different from the supplied through options, an error should have been reported by now.

                If Not String.IsNullOrEmpty(_compilation.Options.CryptoKeyContainer) AndAlso
                   AssemblyKeyContainerAttributeSetting Is CommonAssemblyWellKnownAttributeData.StringMissingValue Then
                    Dim stringType = _compilation.GetSpecialType(SpecialType.System_String)
                    Debug.Assert(stringType.GetUseSiteInfo.DiagnosticInfo Is Nothing, "Use site errors should have been checked ahead of time (type string).")

                    Dim typedConstant = New TypedConstant(stringType, TypedConstantKind.Primitive, _compilation.Options.CryptoKeyContainer)
                    AddSynthesizedAttribute(attributes, _compilation.TrySynthesizeAttribute(WellKnownMember.System_Reflection_AssemblyKeyNameAttribute__ctor, ImmutableArray.Create(typedConstant)))
                End If

                If Not String.IsNullOrEmpty(_compilation.Options.CryptoKeyFile) AndAlso
                   AssemblyKeyFileAttributeSetting Is CommonAssemblyWellKnownAttributeData.StringMissingValue Then
                    Dim stringType = _compilation.GetSpecialType(SpecialType.System_String)
                    Debug.Assert(stringType.GetUseSiteInfo.DiagnosticInfo Is Nothing, "Use site errors should have been checked ahead of time (type string).")

                    Dim typedConstant = New TypedConstant(stringType, TypedConstantKind.Primitive, _compilation.Options.CryptoKeyFile)
                    AddSynthesizedAttribute(attributes, _compilation.TrySynthesizeAttribute(WellKnownMember.System_Reflection_AssemblyKeyFileAttribute__ctor, ImmutableArray.Create(typedConstant)))
                End If
            End If
        End Sub

        Friend Overrides ReadOnly Property PublicKey As ImmutableArray(Of Byte)
            Get
                Return StrongNameKeys.PublicKey
            End Get
        End Property

        Friend Overrides Function AreInternalsVisibleToThisAssembly(potentialGiverOfAccess As AssemblySymbol) As Boolean
            ' Ensure that optimistic IVT access is only granted to requests that originated on the thread
            ' that is trying to compute the assembly identity. This gives us deterministic behavior when
            ' two threads are checking IVT access but only one of them is in the process of computing identity.

            'as an optimization confirm that the identity has not yet been computed to avoid testing TLS
            If _lazyStrongNameKeys Is Nothing Then
                Dim assemblyWhoseKeysAreBeingComputed = s_AssemblyForWhichCurrentThreadIsComputingKeys
                If assemblyWhoseKeysAreBeingComputed IsNot Nothing Then
                    Debug.Assert(assemblyWhoseKeysAreBeingComputed Is Me)
                    If Not potentialGiverOfAccess.GetInternalsVisibleToPublicKeys(Me.Name).IsEmpty() Then
                        If _optimisticallyGrantedInternalsAccess Is Nothing Then
                            Interlocked.CompareExchange(_optimisticallyGrantedInternalsAccess, New ConcurrentDictionary(Of AssemblySymbol, Boolean), Nothing)
                        End If

                        _optimisticallyGrantedInternalsAccess.TryAdd(potentialGiverOfAccess, True)
                        Return True
                    Else
                        Return False
                    End If
                End If
            End If

            Dim conclusion As IVTConclusion = MakeFinalIVTDetermination(potentialGiverOfAccess)
            Return conclusion = IVTConclusion.Match
            ' Note that C#, for error recovery, includes OrElse conclusion = IVTConclusion.OneSignedOneNot
        End Function

        Friend ReadOnly Property StrongNameKeys As StrongNameKeys
            Get
                If _lazyStrongNameKeys Is Nothing Then
                    Try
                        Debug.Assert(s_AssemblyForWhichCurrentThreadIsComputingKeys Is Nothing)
                        s_AssemblyForWhichCurrentThreadIsComputingKeys = Me

                        ComputeAndSetStrongNameKeys()
                    Finally
                        s_AssemblyForWhichCurrentThreadIsComputingKeys = Nothing
                    End Try
                End If

                Return _lazyStrongNameKeys
            End Get
        End Property

        Private Sub ComputeAndSetStrongNameKeys()
            ' TODO
            ' In order to allow users to escape problems that we create with our provisional granting of IVT access,
            ' consider not binding the attributes if the command line options were specified, then later bind them
            ' and report warnings if both were used.

            ' make sure keycontainer and keyfile attribute contents fields will be set
            EnsureAttributesAreBound()

            ' Creating strong names is a potentially expensive operation, so we will check
            ' if keys could have been created and published already.
            If _lazyStrongNameKeys IsNot Nothing Then
                Return
            End If

            Dim keys As StrongNameKeys
            Dim keyFile As String = _compilation.Options.CryptoKeyFile

            ' Public sign requires a keyfile
            If DeclaringCompilation.Options.PublicSign Then
                If Not String.IsNullOrEmpty(keyFile) AndAlso Not PathUtilities.IsAbsolute(keyFile) Then
                    ' If keyFile has a relative path then there should be a diagnostic
                    ' about it
                    Debug.Assert(Not DeclaringCompilation.Options.Errors.IsEmpty)
                    keys = StrongNameKeys.None
                Else
                    keys = StrongNameKeys.Create(keyFile, MessageProvider.Instance)
                End If

                ' Public signing doesn't require a strong name provider to be used. 
                Interlocked.CompareExchange(_lazyStrongNameKeys, keys, Nothing)
                Return
            End If

            ' when both attributes and command-line options specified, cmd line wins.
            If String.IsNullOrEmpty(keyFile) Then
                keyFile = Me.AssemblyKeyFileAttributeSetting

                If keyFile Is CommonAssemblyWellKnownAttributeData.StringMissingValue Then
                    keyFile = Nothing
                End If
            End If

            Dim keyContainer As String = _compilation.Options.CryptoKeyContainer

            If String.IsNullOrEmpty(keyContainer) Then
                keyContainer = Me.AssemblyKeyContainerAttributeSetting

                If keyContainer Is CommonAssemblyWellKnownAttributeData.StringMissingValue Then
                    keyContainer = Nothing
                End If
            End If

            Dim hasCounterSignature = Not String.IsNullOrEmpty(SignatureKey)
            keys = StrongNameKeys.Create(DeclaringCompilation.Options.StrongNameProvider, keyFile, keyContainer, hasCounterSignature, MessageProvider.Instance)
            Interlocked.CompareExchange(_lazyStrongNameKeys, keys, Nothing)
        End Sub

        Private Function ComputeIdentity() As AssemblyIdentity

            EnsureAttributesAreBound()

            Return New AssemblyIdentity(_assemblySimpleName,
                                        VersionHelper.GenerateVersionFromPatternAndCurrentTime(_compilation.Options.CurrentLocalTime, AssemblyVersionAttributeSetting),
                                        Me.AssemblyCultureAttributeSetting,
                                        StrongNameKeys.PublicKey,
                                        hasPublicKey:=Not StrongNameKeys.PublicKey.IsDefault,
                                        isRetargetable:=(AssemblyFlags And AssemblyFlags.Retargetable) = AssemblyFlags.Retargetable)

        End Function

        Friend ReadOnly Property IsVbRuntime As Boolean
            Get
                If Me._lazyIsVbRuntime = ThreeState.Unknown Then
                    Me._lazyIsVbRuntime = CheckForRuntime().ToThreeState
                End If

                Return Me._lazyIsVbRuntime = ThreeState.True
            End Get
        End Property

        Private Function CheckForRuntime() As Boolean
            Dim stdmodule = Me.DeclaringCompilation.GetWellKnownType(WellKnownType.Microsoft_VisualBasic_CompilerServices_StandardModuleAttribute)
            Return Not stdmodule.IsErrorType AndAlso
                   Not stdmodule.IsEmbedded AndAlso
                   stdmodule.ContainingAssembly Is Me
        End Function

        Friend Overrides Function TryLookupForwardedMetadataTypeWithCycleDetection(ByRef emittedName As MetadataTypeName, visitedAssemblies As ConsList(Of AssemblySymbol), ignoreCase As Boolean) As NamedTypeSymbol
            If Not _compilation.Options.OutputKind.IsNetModule() Then
                ' See if any of added modules forward the type.
                Dim matchedName As String = Nothing

                ' Similar to attributes, type forwarders from the second added module should override type forwarders from the first added module, etc. 
                For i As Integer = _modules.Length - 1 To 1 Step -1
                    Dim peModuleSymbol = DirectCast(_modules(i), PEModuleSymbol)
                    Dim forwardedToAssemblies = peModuleSymbol.GetAssembliesForForwardedType(emittedName, ignoreCase, matchedName)

                    If forwardedToAssemblies.FirstSymbol IsNot Nothing Then
                        If forwardedToAssemblies.SecondSymbol IsNot Nothing Then
                            Return CreateMultipleForwardingErrorTypeSymbol(emittedName, peModuleSymbol, forwardedToAssemblies.FirstSymbol, forwardedToAssemblies.SecondSymbol)
                        End If

                        ' Don't bother to check the forwarded-to assembly if we've already seen it.
                        If visitedAssemblies IsNot Nothing AndAlso visitedAssemblies.Contains(forwardedToAssemblies.FirstSymbol) Then
                            Return CreateCycleInTypeForwarderErrorTypeSymbol(emittedName)
                        Else
                            visitedAssemblies = New ConsList(Of AssemblySymbol)(Me, If(visitedAssemblies, ConsList(Of AssemblySymbol).Empty))

                            If ignoreCase AndAlso Not String.Equals(emittedName.FullName, matchedName, StringComparison.Ordinal) Then
                                emittedName = MetadataTypeName.FromFullName(matchedName, emittedName.UseCLSCompliantNameArityEncoding, emittedName.ForcedArity)
                            End If

                            Return forwardedToAssemblies.FirstSymbol.LookupDeclaredOrForwardedTopLevelMetadataType(emittedName, visitedAssemblies)
                        End If
                    End If
                Next
            End If

            Return Nothing
        End Function

        Public Overrides Function GetMetadata() As AssemblyMetadata
            Return Nothing
        End Function

        Private ReadOnly Property ISourceAssemblySymbol_Compilation As Compilation Implements ISourceAssemblySymbol.Compilation
            Get
                Return _compilation
            End Get
        End Property

        Friend Overrides ReadOnly Property ObsoleteAttributeData As ObsoleteAttributeData
            Get
                ' <assembly: Experimental> may have been specified in the assembly or one of the modules
                Dim attributesBag As CustomAttributesBag(Of VisualBasicAttributeData) = Me._lazySourceAttributesBag
                If attributesBag IsNot Nothing AndAlso attributesBag.IsDecodedWellKnownAttributeDataComputed Then
                    Dim experimentalData = DirectCast(attributesBag.DecodedWellKnownAttributeData, CommonAssemblyWellKnownAttributeData)?.ExperimentalAttributeData
                    If experimentalData IsNot Nothing Then
                        Return experimentalData
                    End If
                End If

                attributesBag = Me._lazyNetModuleAttributesBag
                If attributesBag IsNot Nothing AndAlso attributesBag.IsDecodedWellKnownAttributeDataComputed Then
                    Return DirectCast(attributesBag.DecodedWellKnownAttributeData, CommonAssemblyWellKnownAttributeData)?.ExperimentalAttributeData
                End If

                If GetAttributeDeclarations().IsEmpty Then
                    Return Nothing
                End If

                Return ObsoleteAttributeData.Uninitialized
            End Get
        End Property

    End Class
End Namespace<|MERGE_RESOLUTION|>--- conflicted
+++ resolved
@@ -1090,24 +1090,18 @@
                 ValidateIntegralAttributeNonNegativeArguments(attrData, arguments.AttributeSyntaxOpt, diagnostics)
             ElseIf attrData.IsTargetAttribute(AttributeDescription.ComCompatibleVersionAttribute) Then
                 ValidateIntegralAttributeNonNegativeArguments(attrData, arguments.AttributeSyntaxOpt, diagnostics)
-<<<<<<< HEAD
             ElseIf attrData.IsTargetAttribute(AttributeDescription.GuidAttribute) Then
-                attrData.DecodeGuidAttribute(arguments.AttributeSyntaxOpt, diagnostics)
-            ElseIf attrData.IsTargetAttribute(AttributeDescription.CompilationRelaxationsAttribute) Then
-=======
-            ElseIf attrData.IsTargetAttribute(Me, AttributeDescription.GuidAttribute) Then
                 Dim guidString As String = attrData.DecodeGuidAttribute(arguments.AttributeSyntaxOpt, diagnostics)
                 arguments.GetOrCreateData(Of CommonAssemblyWellKnownAttributeData)().GuidAttribute = guidString
-            ElseIf attrData.IsTargetAttribute(Me, AttributeDescription.ImportedFromTypeLibAttribute) Then
+            ElseIf attrData.IsTargetAttribute(AttributeDescription.ImportedFromTypeLibAttribute) Then
                 If attrData.CommonConstructorArguments.Length = 1 Then
                     arguments.GetOrCreateData(Of CommonAssemblyWellKnownAttributeData)().HasImportedFromTypeLibAttribute = True
                 End If
-            ElseIf attrData.IsTargetAttribute(Me, AttributeDescription.PrimaryInteropAssemblyAttribute) Then
+            ElseIf attrData.IsTargetAttribute(AttributeDescription.PrimaryInteropAssemblyAttribute) Then
                 If attrData.CommonConstructorArguments.Length = 2 Then
                     arguments.GetOrCreateData(Of CommonAssemblyWellKnownAttributeData)().HasPrimaryInteropAssemblyAttribute = True
                 End If
-            ElseIf attrData.IsTargetAttribute(Me, AttributeDescription.CompilationRelaxationsAttribute) Then
->>>>>>> fc6e0c25
+            ElseIf attrData.IsTargetAttribute(AttributeDescription.CompilationRelaxationsAttribute) Then
                 arguments.GetOrCreateData(Of CommonAssemblyWellKnownAttributeData)().HasCompilationRelaxationsAttribute = True
             ElseIf attrData.IsTargetAttribute(AttributeDescription.ReferenceAssemblyAttribute) Then
                 arguments.GetOrCreateData(Of CommonAssemblyWellKnownAttributeData)().HasReferenceAssemblyAttribute = True
