﻿' Copyright (c) Microsoft.  All Rights Reserved.  Licensed under the Apache License, Version 2.0.  See License.txt in the project root for license information.

Imports System.Runtime.CompilerServices

Namespace Microsoft.CodeAnalysis.VisualBasic.Syntax.InternalSyntax

    Friend Enum Feature
        AutoProperties
        LineContinuation
        StatementLambdas
        CoContraVariance
        CollectionInitializers
        SubLambdas
        ArrayLiterals
        AsyncExpressions
        Iterators
        GlobalNamespace
        NullPropagatingOperator
        NameOfExpressions
        InterpolatedStrings
        ReadonlyAutoProperties
        RegionsEverywhere
        MultilineStringLiterals
        CObjInAttributeArguments
        LineContinuationComments
        TypeOfIsNot
        YearFirstDateLiterals
        WarningDirectives
        PartialModules
        PartialInterfaces
        ImplementingReadonlyOrWriteonlyPropertyWithReadwrite
        DigitSeparators
        BinaryLiterals
        IOperation
        ImplicitDefaultValueOnOptionalParameter
    End Enum

    Friend Module FeatureExtensions
        <Extension>
        Friend Function GetFeatureFlag(feature As Feature) As String
            Select Case feature
                Case Feature.IOperation
                    Return "IOperation"

                Case Feature.ImplicitDefaultValueOnOptionalParameter
                    Return "implicitDefaultValueOnOptionalParameter"

                Case Else
                    Return Nothing
            End Select
        End Function

        <Extension>
        Friend Function GetLanguageVersion(feature As Feature) As LanguageVersion

            Select Case feature
                Case Feature.AutoProperties,
                     Feature.LineContinuation,
                     Feature.StatementLambdas,
                     Feature.CoContraVariance,
                     Feature.CollectionInitializers,
                     Feature.SubLambdas,
                     Feature.ArrayLiterals
                    Return LanguageVersion.VisualBasic10

                Case Feature.AsyncExpressions,
                     Feature.Iterators,
                     Feature.GlobalNamespace
                    Return LanguageVersion.VisualBasic11

                Case Feature.NullPropagatingOperator,
                     Feature.NameOfExpressions,
                     Feature.InterpolatedStrings,
                     Feature.ReadonlyAutoProperties,
                     Feature.RegionsEverywhere,
                     Feature.MultilineStringLiterals,
                     Feature.CObjInAttributeArguments,
                     Feature.LineContinuationComments,
                     Feature.TypeOfIsNot,
                     Feature.YearFirstDateLiterals,
                     Feature.WarningDirectives,
                     Feature.PartialModules,
                     Feature.PartialInterfaces,
                     Feature.ImplementingReadonlyOrWriteonlyPropertyWithReadwrite
                    Return LanguageVersion.VisualBasic14

<<<<<<< HEAD
                Case Feature.ImplicitDefaultValueOnOptionalParameter
                    Return LanguageVersion.VBvNext
=======
                Case Feature.BinaryLiterals,
                     Feature.DigitSeparators
                    Return LanguageVersion.VisualBasic15
>>>>>>> 9356acce

                Case Else
                    Throw ExceptionUtilities.UnexpectedValue(feature)
            End Select

        End Function

        <Extension>
        Friend Function GetResourceId(feature As Feature) As ERRID
            Select Case feature
                Case Feature.AutoProperties
                    Return ERRID.FEATURE_AutoProperties
                Case Feature.ReadonlyAutoProperties
                    Return ERRID.FEATURE_ReadonlyAutoProperties
                Case Feature.LineContinuation
                    Return ERRID.FEATURE_LineContinuation
                Case Feature.StatementLambdas
                    Return ERRID.FEATURE_StatementLambdas
                Case Feature.CoContraVariance
                    Return ERRID.FEATURE_CoContraVariance
                Case Feature.CollectionInitializers
                    Return ERRID.FEATURE_CollectionInitializers
                Case Feature.SubLambdas
                    Return ERRID.FEATURE_SubLambdas
                Case Feature.ArrayLiterals
                    Return ERRID.FEATURE_ArrayLiterals
                Case Feature.AsyncExpressions
                    Return ERRID.FEATURE_AsyncExpressions
                Case Feature.Iterators
                    Return ERRID.FEATURE_Iterators
                Case Feature.GlobalNamespace
                    Return ERRID.FEATURE_GlobalNamespace
                Case Feature.NullPropagatingOperator
                    Return ERRID.FEATURE_NullPropagatingOperator
                Case Feature.NameOfExpressions
                    Return ERRID.FEATURE_NameOfExpressions
                Case Feature.RegionsEverywhere
                    Return ERRID.FEATURE_RegionsEverywhere
                Case Feature.MultilineStringLiterals
                    Return ERRID.FEATURE_MultilineStringLiterals
                Case Feature.CObjInAttributeArguments
                    Return ERRID.FEATURE_CObjInAttributeArguments
                Case Feature.LineContinuationComments
                    Return ERRID.FEATURE_LineContinuationComments
                Case Feature.TypeOfIsNot
                    Return ERRID.FEATURE_TypeOfIsNot
                Case Feature.YearFirstDateLiterals
                    Return ERRID.FEATURE_YearFirstDateLiterals
                Case Feature.WarningDirectives
                    Return ERRID.FEATURE_WarningDirectives
                Case Feature.PartialModules
                    Return ERRID.FEATURE_PartialModules
                Case Feature.PartialInterfaces
                    Return ERRID.FEATURE_PartialInterfaces
                Case Feature.ImplementingReadonlyOrWriteonlyPropertyWithReadwrite
                    Return ERRID.FEATURE_ImplementingReadonlyOrWriteonlyPropertyWithReadwrite
                Case Feature.DigitSeparators
                    Return ERRID.FEATURE_DigitSeparators
                Case Feature.BinaryLiterals
                    Return ERRID.FEATURE_BinaryLiterals
                Case Feature.IOperation
                    Return ERRID.FEATURE_IOperation
                Case Feature.ImplicitDefaultValueOnOptionalParameter
                    Return ERRID.FEATURE_ImplicitDefaultValueOptionalParameter
                Case Else
                    Throw ExceptionUtilities.UnexpectedValue(feature)
            End Select
        End Function
    End Module
End Namespace<|MERGE_RESOLUTION|>--- conflicted
+++ resolved
@@ -32,7 +32,6 @@
         DigitSeparators
         BinaryLiterals
         IOperation
-        ImplicitDefaultValueOnOptionalParameter
     End Enum
 
     Friend Module FeatureExtensions
@@ -41,9 +40,6 @@
             Select Case feature
                 Case Feature.IOperation
                     Return "IOperation"
-
-                Case Feature.ImplicitDefaultValueOnOptionalParameter
-                    Return "implicitDefaultValueOnOptionalParameter"
 
                 Case Else
                     Return Nothing
@@ -84,14 +80,9 @@
                      Feature.ImplementingReadonlyOrWriteonlyPropertyWithReadwrite
                     Return LanguageVersion.VisualBasic14
 
-<<<<<<< HEAD
-                Case Feature.ImplicitDefaultValueOnOptionalParameter
-                    Return LanguageVersion.VBvNext
-=======
                 Case Feature.BinaryLiterals,
                      Feature.DigitSeparators
                     Return LanguageVersion.VisualBasic15
->>>>>>> 9356acce
 
                 Case Else
                     Throw ExceptionUtilities.UnexpectedValue(feature)
@@ -154,8 +145,6 @@
                     Return ERRID.FEATURE_BinaryLiterals
                 Case Feature.IOperation
                     Return ERRID.FEATURE_IOperation
-                Case Feature.ImplicitDefaultValueOnOptionalParameter
-                    Return ERRID.FEATURE_ImplicitDefaultValueOptionalParameter
                 Case Else
                     Throw ExceptionUtilities.UnexpectedValue(feature)
             End Select
