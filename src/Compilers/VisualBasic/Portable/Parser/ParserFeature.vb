--- conflicted
+++ resolved
@@ -29,25 +29,19 @@
         PartialModules
         PartialInterfaces
         ImplementingReadonlyOrWriteonlyPropertyWithReadwrite
-<<<<<<< HEAD
         DigitSeparators
         BinaryLiterals
-=======
->>>>>>> 108a1a88
     End Enum
 
     Friend Module FeatureExtensions
         <Extension>
         Friend Function GetFeatureFlag(feature As Feature) As String
             Select Case feature
-<<<<<<< HEAD
                 Case Feature.DigitSeparators
                     Return "digitSeparators"
 
-                Case feature.BinaryLiterals
+                Case Feature.BinaryLiterals
                     Return "binaryLiterals"
-=======
->>>>>>> 108a1a88
 
                 Case Else
                     Return Nothing
@@ -143,13 +137,10 @@
                     Return ERRID.FEATURE_PartialInterfaces
                 Case Feature.ImplementingReadonlyOrWriteonlyPropertyWithReadwrite
                     Return ERRID.FEATURE_ImplementingReadonlyOrWriteonlyPropertyWithReadwrite
-<<<<<<< HEAD
                 Case Feature.DigitSeparators
                     Return ERRID.FEATURE_DigitSeparators
                 Case Feature.BinaryLiterals
                     Return ERRID.FEATURE_BinaryLiterals
-=======
->>>>>>> 108a1a88
                 Case Else
                     Throw ExceptionUtilities.UnexpectedValue(feature)
             End Select
