﻿' Copyright (c) Microsoft.  All Rights Reserved.  Licensed under the Apache License, Version 2.0.  See License.txt in the project root for license information.

Imports System.Runtime.CompilerServices

Namespace Microsoft.CodeAnalysis.VisualBasic.Syntax.InternalSyntax

    Friend Enum Feature
        AutoProperties
        LineContinuation
        StatementLambdas
        CoContraVariance
        CollectionInitializers
        SubLambdas
        ArrayLiterals
        AsyncExpressions
        Iterators
        GlobalNamespace
        NullPropagatingOperator
        NameOfExpressions
        InterpolatedStrings
        ReadonlyAutoProperties
        RegionsEverywhere
        MultilineStringLiterals
        CObjInAttributeArguments
        LineContinuationComments
        TypeOfIsNot
        YearFirstDateLiterals
        WarningDirectives
        PartialModules
        PartialInterfaces
        ImplementingReadonlyOrWriteonlyPropertyWithReadwrite
        IOperation
        NoLongerRequireDefaultValueOnOptionalParameter
    End Enum

    Friend Module FeatureExtensions
        <Extension>
        Friend Function GetFeatureFlag(feature As Feature) As String
            Select Case feature
                Case Feature.IOperation
                    Return "IOperation"
                Case Feature.NoLongerRequireDefaultValueOnOptionalParameter
                    Return "NoLongerRequireDefaultValueOnOptionalParameter"
                Case Else
                    Return Nothing
            End Select
        End Function

        <Extension>
        Friend Function GetLanguageVersion(feature As Feature) As LanguageVersion

            Select Case feature
                Case Feature.AutoProperties,
                     Feature.LineContinuation,
                     Feature.StatementLambdas,
                     Feature.CoContraVariance,
                     Feature.CollectionInitializers,
                     Feature.SubLambdas,
                     Feature.ArrayLiterals
                    Return LanguageVersion.VisualBasic10

                Case Feature.AsyncExpressions,
                     Feature.Iterators,
                     Feature.GlobalNamespace
                    Return LanguageVersion.VisualBasic11

                Case Feature.NullPropagatingOperator,
                     Feature.NameOfExpressions,
                     Feature.InterpolatedStrings,
                     Feature.ReadonlyAutoProperties,
                     Feature.RegionsEverywhere,
                     Feature.MultilineStringLiterals,
                     Feature.CObjInAttributeArguments,
                     Feature.LineContinuationComments,
                     Feature.TypeOfIsNot,
                     Feature.YearFirstDateLiterals,
                     Feature.WarningDirectives,
                     Feature.PartialModules,
                     Feature.PartialInterfaces,
                     Feature.ImplementingReadonlyOrWriteonlyPropertyWithReadwrite
                    Return LanguageVersion.VisualBasic14
<<<<<<< HEAD
                Case Feature.NoLongerRequireDefaultValueOnOptionalParameter
                    Return LanguageVersion.VisualBasic15
=======

                Case Feature.NoLongerRequireDefaultValueOnOptionalParameter
                    Return LanguageVersion.VNext

>>>>>>> 8ec25c30
                Case Else
                    Throw ExceptionUtilities.UnexpectedValue(feature)
            End Select

        End Function

        <Extension>
        Friend Function GetResourceId(feature As Feature) As ERRID
            Select Case feature
                Case Feature.AutoProperties
                    Return ERRID.FEATURE_AutoProperties
                Case Feature.ReadonlyAutoProperties
                    Return ERRID.FEATURE_ReadonlyAutoProperties
                Case Feature.LineContinuation
                    Return ERRID.FEATURE_LineContinuation
                Case Feature.StatementLambdas
                    Return ERRID.FEATURE_StatementLambdas
                Case Feature.CoContraVariance
                    Return ERRID.FEATURE_CoContraVariance
                Case Feature.CollectionInitializers
                    Return ERRID.FEATURE_CollectionInitializers
                Case Feature.SubLambdas
                    Return ERRID.FEATURE_SubLambdas
                Case Feature.ArrayLiterals
                    Return ERRID.FEATURE_ArrayLiterals
                Case Feature.AsyncExpressions
                    Return ERRID.FEATURE_AsyncExpressions
                Case Feature.Iterators
                    Return ERRID.FEATURE_Iterators
                Case Feature.GlobalNamespace
                    Return ERRID.FEATURE_GlobalNamespace
                Case Feature.NullPropagatingOperator
                    Return ERRID.FEATURE_NullPropagatingOperator
                Case Feature.NameOfExpressions
                    Return ERRID.FEATURE_NameOfExpressions
                Case Feature.RegionsEverywhere
                    Return ERRID.FEATURE_RegionsEverywhere
                Case Feature.MultilineStringLiterals
                    Return ERRID.FEATURE_MultilineStringLiterals
                Case Feature.CObjInAttributeArguments
                    Return ERRID.FEATURE_CObjInAttributeArguments
                Case Feature.LineContinuationComments
                    Return ERRID.FEATURE_LineContinuationComments
                Case Feature.TypeOfIsNot
                    Return ERRID.FEATURE_TypeOfIsNot
                Case Feature.YearFirstDateLiterals
                    Return ERRID.FEATURE_YearFirstDateLiterals
                Case Feature.WarningDirectives
                    Return ERRID.FEATURE_WarningDirectives
                Case Feature.PartialModules
                    Return ERRID.FEATURE_PartialModules
                Case Feature.PartialInterfaces
                    Return ERRID.FEATURE_PartialInterfaces
                Case Feature.ImplementingReadonlyOrWriteonlyPropertyWithReadwrite
                    Return ERRID.FEATURE_ImplementingReadonlyOrWriteonlyPropertyWithReadwrite
                Case Feature.IOperation
                    Return ERRID.FEATURE_IOperation
                Case Feature.NoLongerRequireDefaultValueOnOptionalParameter
                    Return ERRID.FEATURE_NoLongerRequireDefaultValueOnOptionalParameter
                Case Else
                    Throw ExceptionUtilities.UnexpectedValue(feature)
            End Select
        End Function

    End Module
End Namespace<|MERGE_RESOLUTION|>--- conflicted
+++ resolved
@@ -79,15 +79,10 @@
                      Feature.PartialInterfaces,
                      Feature.ImplementingReadonlyOrWriteonlyPropertyWithReadwrite
                     Return LanguageVersion.VisualBasic14
-<<<<<<< HEAD
-                Case Feature.NoLongerRequireDefaultValueOnOptionalParameter
-                    Return LanguageVersion.VisualBasic15
-=======
 
                 Case Feature.NoLongerRequireDefaultValueOnOptionalParameter
                     Return LanguageVersion.VNext
 
->>>>>>> 8ec25c30
                 Case Else
                     Throw ExceptionUtilities.UnexpectedValue(feature)
             End Select
@@ -151,6 +146,5 @@
                     Throw ExceptionUtilities.UnexpectedValue(feature)
             End Select
         End Function
-
     End Module
 End Namespace