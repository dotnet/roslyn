﻿' Copyright (c) Microsoft.  All Rights Reserved.  Licensed under the Apache License, Version 2.0.  See License.txt in the project root for license information.

Imports System.Runtime.CompilerServices

Namespace Microsoft.CodeAnalysis.VisualBasic.Syntax.InternalSyntax

    Friend Enum Feature
        AutoProperties
        LineContinuation
        StatementLambdas
        CoContraVariance
        CollectionInitializers
        SubLambdas
        ArrayLiterals
        AsyncExpressions
        Iterators
        GlobalNamespace
        NullPropagatingOperator
        NameOfExpressions
        InterpolatedStrings
        ReadonlyAutoProperties
        RegionsEverywhere
        MultilineStringLiterals
        CObjInAttributeArguments
        LineContinuationComments
        TypeOfIsNot
        YearFirstDateLiterals
        WarningDirectives
        PartialModules
        PartialInterfaces
        ImplementingReadonlyOrWriteonlyPropertyWithReadwrite
        DigitSeparators
        BinaryLiterals
        Tuples
        IOperation
        InferredTupleNames

        LeadingDigitSeparator
        NonTrailingNamedArguments
        PrivateProtected
        OptionalParameterDefault
    End Enum

    Friend Module FeatureExtensions
        <Extension>
        Friend Function GetFeatureFlag(feature As Feature) As String
            Select Case feature
                Case Feature.IOperation
                    Return "IOperation"
<<<<<<< HEAD
                Case Feature.OptionalParameterDefault
                    Return "OptionalParameterDefault"
=======
                    'Case Feature.IOperation
                    '    Return "OptionalParameterDefault"
>>>>>>> 0949c269
                Case Else
                    Return Nothing
            End Select
        End Function

        <Extension>
        Friend Function GetLanguageVersion(feature As Feature) As LanguageVersion

            Select Case feature
                Case Feature.AutoProperties,
                     Feature.LineContinuation,
                     Feature.StatementLambdas,
                     Feature.CoContraVariance,
                     Feature.CollectionInitializers,
                     Feature.SubLambdas,
                     Feature.ArrayLiterals
                    Return LanguageVersion.VisualBasic10

                Case Feature.AsyncExpressions,
                     Feature.Iterators,
                     Feature.GlobalNamespace
                    Return LanguageVersion.VisualBasic11

                Case Feature.NullPropagatingOperator,
                     Feature.NameOfExpressions,
                     Feature.InterpolatedStrings,
                     Feature.ReadonlyAutoProperties,
                     Feature.RegionsEverywhere,
                     Feature.MultilineStringLiterals,
                     Feature.CObjInAttributeArguments,
                     Feature.LineContinuationComments,
                     Feature.TypeOfIsNot,
                     Feature.YearFirstDateLiterals,
                     Feature.WarningDirectives,
                     Feature.PartialModules,
                     Feature.PartialInterfaces,
                     Feature.ImplementingReadonlyOrWriteonlyPropertyWithReadwrite
                    Return LanguageVersion.VisualBasic14

                Case Feature.Tuples,
                    Feature.BinaryLiterals,
                    Feature.DigitSeparators
                    Return LanguageVersion.VisualBasic15

                Case Feature.InferredTupleNames
                    Return LanguageVersion.VisualBasic15_3

                Case Feature.LeadingDigitSeparator,
                    Feature.NonTrailingNamedArguments,
                    Feature.PrivateProtected
                    Return LanguageVersion.VisualBasic15_5

                Case Feature.OptionalParameterDefault
                    Return LanguageVersion.VisualBasic15_5 ' PROTOTYPE: Temporary Langauge Version

                Case Else
                    Throw ExceptionUtilities.UnexpectedValue(feature)
            End Select

        End Function

        <Extension>
        Friend Function GetResourceId(feature As Feature) As ERRID
            Select Case feature
                Case Feature.AutoProperties
                    Return ERRID.FEATURE_AutoProperties
                Case Feature.ReadonlyAutoProperties
                    Return ERRID.FEATURE_ReadonlyAutoProperties
                Case Feature.LineContinuation
                    Return ERRID.FEATURE_LineContinuation
                Case Feature.StatementLambdas
                    Return ERRID.FEATURE_StatementLambdas
                Case Feature.CoContraVariance
                    Return ERRID.FEATURE_CoContraVariance
                Case Feature.CollectionInitializers
                    Return ERRID.FEATURE_CollectionInitializers
                Case Feature.SubLambdas
                    Return ERRID.FEATURE_SubLambdas
                Case Feature.ArrayLiterals
                    Return ERRID.FEATURE_ArrayLiterals
                Case Feature.AsyncExpressions
                    Return ERRID.FEATURE_AsyncExpressions
                Case Feature.Iterators
                    Return ERRID.FEATURE_Iterators
                Case Feature.GlobalNamespace
                    Return ERRID.FEATURE_GlobalNamespace
                Case Feature.NullPropagatingOperator
                    Return ERRID.FEATURE_NullPropagatingOperator
                Case Feature.NameOfExpressions
                    Return ERRID.FEATURE_NameOfExpressions
                Case Feature.RegionsEverywhere
                    Return ERRID.FEATURE_RegionsEverywhere
                Case Feature.MultilineStringLiterals
                    Return ERRID.FEATURE_MultilineStringLiterals
                Case Feature.CObjInAttributeArguments
                    Return ERRID.FEATURE_CObjInAttributeArguments
                Case Feature.LineContinuationComments
                    Return ERRID.FEATURE_LineContinuationComments
                Case Feature.TypeOfIsNot
                    Return ERRID.FEATURE_TypeOfIsNot
                Case Feature.YearFirstDateLiterals
                    Return ERRID.FEATURE_YearFirstDateLiterals
                Case Feature.WarningDirectives
                    Return ERRID.FEATURE_WarningDirectives
                Case Feature.PartialModules
                    Return ERRID.FEATURE_PartialModules
                Case Feature.PartialInterfaces
                    Return ERRID.FEATURE_PartialInterfaces
                Case Feature.ImplementingReadonlyOrWriteonlyPropertyWithReadwrite
                    Return ERRID.FEATURE_ImplementingReadonlyOrWriteonlyPropertyWithReadwrite
                Case Feature.DigitSeparators
                    Return ERRID.FEATURE_DigitSeparators
                Case Feature.BinaryLiterals
                    Return ERRID.FEATURE_BinaryLiterals
                Case Feature.Tuples
                    Return ERRID.FEATURE_Tuples
                Case Feature.IOperation
                    Return ERRID.FEATURE_IOperation
                Case Feature.LeadingDigitSeparator
                    Return ERRID.FEATURE_LeadingDigitSeparator
                Case Feature.PrivateProtected
                    Return ERRID.FEATURE_PrivateProtected
                Case Feature.OptionalParameterDefault ' PROTOTYPE: VB Language Feature
                    Return ERRID.FEATURE_OptionalParameterDefault
<<<<<<< HEAD
=======

>>>>>>> 0949c269
                Case Else
                    Throw ExceptionUtilities.UnexpectedValue(feature)
            End Select
        End Function
    End Module
End Namespace<|MERGE_RESOLUTION|>--- conflicted
+++ resolved
@@ -47,13 +47,8 @@
             Select Case feature
                 Case Feature.IOperation
                     Return "IOperation"
-<<<<<<< HEAD
                 Case Feature.OptionalParameterDefault
                     Return "OptionalParameterDefault"
-=======
-                    'Case Feature.IOperation
-                    '    Return "OptionalParameterDefault"
->>>>>>> 0949c269
                 Case Else
                     Return Nothing
             End Select
@@ -178,10 +173,7 @@
                     Return ERRID.FEATURE_PrivateProtected
                 Case Feature.OptionalParameterDefault ' PROTOTYPE: VB Language Feature
                     Return ERRID.FEATURE_OptionalParameterDefault
-<<<<<<< HEAD
-=======
 
->>>>>>> 0949c269
                 Case Else
                     Throw ExceptionUtilities.UnexpectedValue(feature)
             End Select
