﻿' Copyright (c) Microsoft.  All Rights Reserved.  Licensed under the Apache License, Version 2.0.  See License.txt in the project root for license information.

Imports System.Runtime.CompilerServices

Namespace Microsoft.CodeAnalysis.VisualBasic.Syntax.InternalSyntax

    Friend Enum Feature
        AutoProperties
        LineContinuation
        StatementLambdas
        CoContraVariance
        CollectionInitializers
        SubLambdas
        ArrayLiterals
        AsyncExpressions
        Iterators
        GlobalNamespace
        NullPropagatingOperator
        NameOfExpressions
        InterpolatedStrings
        ReadonlyAutoProperties
        RegionsEverywhere
        MultilineStringLiterals
        CObjInAttributeArguments
        LineContinuationComments
        TypeOfIsNot
        YearFirstDateLiterals
        WarningDirectives
        PartialModules
        PartialInterfaces
        ImplementingReadonlyOrWriteonlyPropertyWithReadwrite
        DigitSeparators
        BinaryLiterals
        Tuples
        InferredTupleNames
        LeadingDigitSeparator
        NonTrailingNamedArguments
        PrivateProtected
        EnumFlagOperators
    End Enum

    Friend Module FeatureExtensions

        <Extension>
        Friend Function GetLanguageVersion(feature As Feature) As LanguageVersion

            Select Case feature
                Case Feature.AutoProperties,
                     Feature.LineContinuation,
                     Feature.StatementLambdas,
                     Feature.CoContraVariance,
                     Feature.CollectionInitializers,
                     Feature.SubLambdas,
                     Feature.ArrayLiterals
                    Return LanguageVersion.VisualBasic10

                Case Feature.AsyncExpressions,
                     Feature.Iterators,
                     Feature.GlobalNamespace
                    Return LanguageVersion.VisualBasic11

                Case Feature.NullPropagatingOperator,
                     Feature.NameOfExpressions,
                     Feature.InterpolatedStrings,
                     Feature.ReadonlyAutoProperties,
                     Feature.RegionsEverywhere,
                     Feature.MultilineStringLiterals,
                     Feature.CObjInAttributeArguments,
                     Feature.LineContinuationComments,
                     Feature.TypeOfIsNot,
                     Feature.YearFirstDateLiterals,
                     Feature.WarningDirectives,
                     Feature.PartialModules,
                     Feature.PartialInterfaces,
                     Feature.ImplementingReadonlyOrWriteonlyPropertyWithReadwrite
                    Return LanguageVersion.VisualBasic14

                Case Feature.Tuples,
                    Feature.BinaryLiterals,
                    Feature.DigitSeparators
                    Return LanguageVersion.VisualBasic15

                Case Feature.InferredTupleNames
                    Return LanguageVersion.VisualBasic15_3

                Case Feature.LeadingDigitSeparator,
                    Feature.NonTrailingNamedArguments,
                    Feature.PrivateProtected
                    Return LanguageVersion.VisualBasic15_5
                Case Feature.EnumFlagOperators
                    Return LanguageVersion.VisualBasic15_5 '(PROTOTYPE)
                Case Else
                    Throw ExceptionUtilities.UnexpectedValue(feature)
            End Select

        End Function

        <Extension>
        Friend Function GetResourceId(feature As Feature) As ERRID
            Select Case feature
                Case Feature.AutoProperties
                    Return ERRID.FEATURE_AutoProperties
                Case Feature.ReadonlyAutoProperties
                    Return ERRID.FEATURE_ReadonlyAutoProperties
                Case Feature.LineContinuation
                    Return ERRID.FEATURE_LineContinuation
                Case Feature.StatementLambdas
                    Return ERRID.FEATURE_StatementLambdas
                Case Feature.CoContraVariance
                    Return ERRID.FEATURE_CoContraVariance
                Case Feature.CollectionInitializers
                    Return ERRID.FEATURE_CollectionInitializers
                Case Feature.SubLambdas
                    Return ERRID.FEATURE_SubLambdas
                Case Feature.ArrayLiterals
                    Return ERRID.FEATURE_ArrayLiterals
                Case Feature.AsyncExpressions
                    Return ERRID.FEATURE_AsyncExpressions
                Case Feature.Iterators
                    Return ERRID.FEATURE_Iterators
                Case Feature.GlobalNamespace
                    Return ERRID.FEATURE_GlobalNamespace
                Case Feature.NullPropagatingOperator
                    Return ERRID.FEATURE_NullPropagatingOperator
                Case Feature.NameOfExpressions
                    Return ERRID.FEATURE_NameOfExpressions
                Case Feature.RegionsEverywhere
                    Return ERRID.FEATURE_RegionsEverywhere
                Case Feature.MultilineStringLiterals
                    Return ERRID.FEATURE_MultilineStringLiterals
                Case Feature.CObjInAttributeArguments
                    Return ERRID.FEATURE_CObjInAttributeArguments
                Case Feature.LineContinuationComments
                    Return ERRID.FEATURE_LineContinuationComments
                Case Feature.TypeOfIsNot
                    Return ERRID.FEATURE_TypeOfIsNot
                Case Feature.YearFirstDateLiterals
                    Return ERRID.FEATURE_YearFirstDateLiterals
                Case Feature.WarningDirectives
                    Return ERRID.FEATURE_WarningDirectives
                Case Feature.PartialModules
                    Return ERRID.FEATURE_PartialModules
                Case Feature.PartialInterfaces
                    Return ERRID.FEATURE_PartialInterfaces
                Case Feature.ImplementingReadonlyOrWriteonlyPropertyWithReadwrite
                    Return ERRID.FEATURE_ImplementingReadonlyOrWriteonlyPropertyWithReadwrite
                Case Feature.DigitSeparators
                    Return ERRID.FEATURE_DigitSeparators
                Case Feature.BinaryLiterals
                    Return ERRID.FEATURE_BinaryLiterals
                Case Feature.Tuples
                    Return ERRID.FEATURE_Tuples
                Case Feature.LeadingDigitSeparator
                    Return ERRID.FEATURE_LeadingDigitSeparator
                Case Feature.PrivateProtected
                    Return ERRID.FEATURE_PrivateProtected
<<<<<<< HEAD
                Case Feature.EnumFlagOperators
                    Return ERRID.FEATURE_EnumFlagOperators
=======
                Case Feature.InterpolatedStrings
                    Return ERRID.FEATURE_InterpolatedStrings
>>>>>>> e123a420
                Case Else
                    Throw ExceptionUtilities.UnexpectedValue(feature)
            End Select
        End Function
    End Module
End Namespace<|MERGE_RESOLUTION|>--- conflicted
+++ resolved
@@ -154,13 +154,10 @@
                     Return ERRID.FEATURE_LeadingDigitSeparator
                 Case Feature.PrivateProtected
                     Return ERRID.FEATURE_PrivateProtected
-<<<<<<< HEAD
+                Case Feature.InterpolatedStrings
+                    Return ERRID.FEATURE_InterpolatedStrings
                 Case Feature.EnumFlagOperators
                     Return ERRID.FEATURE_EnumFlagOperators
-=======
-                Case Feature.InterpolatedStrings
-                    Return ERRID.FEATURE_InterpolatedStrings
->>>>>>> e123a420
                 Case Else
                     Throw ExceptionUtilities.UnexpectedValue(feature)
             End Select
