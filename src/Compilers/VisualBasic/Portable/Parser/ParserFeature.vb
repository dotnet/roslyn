--- conflicted
+++ resolved
@@ -159,14 +159,11 @@
                     Return ERRID.FEATURE_Tuples
                 Case Feature.IOperation
                     Return ERRID.FEATURE_IOperation
-<<<<<<< HEAD
+                Case Feature.InterpolatedStrings
+                    Return ERRID.FEATURE_InterpolatedStrings
 
                 Case Feature.OptionalParameterDefault
                     Return ERRID.FEATURE_OptionalParameterDefault
-=======
-                Case Feature.InterpolatedStrings
-                    Return ERRID.FEATURE_InterpolatedStrings
->>>>>>> e1eaba79
                 Case Else
                     Throw ExceptionUtilities.UnexpectedValue(feature)
             End Select
