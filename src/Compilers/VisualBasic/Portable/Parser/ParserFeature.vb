--- conflicted
+++ resolved
@@ -31,11 +31,8 @@
         ImplementingReadonlyOrWriteonlyPropertyWithReadwrite
         DigitSeparators
         BinaryLiterals
-<<<<<<< HEAD
+        IOperation
         ImplicitDefaultValueOnOptionalParameter
-=======
-        IOperation
->>>>>>> dbc18ccf
     End Enum
 
     Friend Module FeatureExtensions
@@ -47,11 +44,12 @@
 
                 Case Feature.BinaryLiterals
                     Return "binaryLiterals"
-                Case Feature.ImplicitDefaultValueOnOptionalParameter
-                    Return "implicitDefaultValueOnOptionalParameter"
 
                 Case Feature.IOperation
                     Return "IOperation"
+
+                Case Feature.ImplicitDefaultValueOnOptionalParameter
+                    Return "implicitDefaultValueOnOptionalParameter"
 
                 Case Else
                     Return Nothing
@@ -91,6 +89,10 @@
                      Feature.PartialInterfaces,
                      Feature.ImplementingReadonlyOrWriteonlyPropertyWithReadwrite
                     Return LanguageVersion.VisualBasic14
+
+                Case Feature.ImplicitDefaultValueOnOptionalParameter
+                    Return LanguageVersion.VBvNext
+
                 Case Feature.ImplicitDefaultValueOnOptionalParameter
                     Return LanguageVersion.VBvnext
 
@@ -153,13 +155,10 @@
                     Return ERRID.FEATURE_DigitSeparators
                 Case Feature.BinaryLiterals
                     Return ERRID.FEATURE_BinaryLiterals
-<<<<<<< HEAD
+                Case Feature.IOperation
+                    Return ERRID.FEATURE_IOperation
                 Case Feature.ImplicitDefaultValueOnOptionalParameter
                     Return ERRID.FEATURE_ImplicitDefaultValueOptionalParameter
-=======
-                Case Feature.IOperation
-                    Return ERRID.FEATURE_IOperation
->>>>>>> dbc18ccf
                 Case Else
                     Throw ExceptionUtilities.UnexpectedValue(feature)
             End Select
