--- conflicted
+++ resolved
@@ -1676,15 +1676,10 @@
             Return True
         End Function
 
-<<<<<<< HEAD
         Private Function ParseNamespaceStatement(Attributes As SyntaxList(Of AttributeListSyntax), Specifiers As SyntaxList(Of KeywordSyntax)) As NamespaceStatementSyntax
             Debug.Assert(CurrentToken.Kind = SyntaxKind.NamespaceKeyword, NameOf(ParseNamespaceStatement) & " called on the wrong token.")
-=======
-        Private Function ParseNamespaceStatement(attributes As CoreInternalSyntax.SyntaxList(Of AttributeListSyntax), Specifiers As CoreInternalSyntax.SyntaxList(Of KeywordSyntax)) As NamespaceStatementSyntax
-            Debug.Assert(CurrentToken.Kind = SyntaxKind.NamespaceKeyword, "ParseNamespaceStatement called on the wrong token.")
->>>>>>> 9c29e2b2
-
-            Dim namespaceKeyword As KeywordSyntax = ReportModifiersOnStatementError(ERRID.ERR_SpecifiersInvalidOnInheritsImplOpt, attributes, Specifiers, DirectCast(CurrentToken, KeywordSyntax))
+
+            Dim namespaceKeyword As KeywordSyntax = ReportModifiersOnStatementError(ERRID.ERR_SpecifiersInvalidOnInheritsImplOpt, Attributes, Specifiers, DirectCast(CurrentToken, KeywordSyntax))
 
             If IsScript Then
                 namespaceKeyword = AddError(namespaceKeyword, ERRID.ERR_NamespaceNotAllowedInScript)
@@ -5019,13 +5014,8 @@
         ' Lines: 10586 - 10586
         ' ForeignMethodDeclarationStatement* .Parser::ParseProcDeclareStatement( [ ParseTree::AttributeSpecifierList* Attributes ] [ ParseTree::SpecifierList* Specifiers ] [ _In_ Token* Start ] [ _Inout_ bool& ErrorInConstruct ] )
 
-<<<<<<< HEAD
         Private Function ParseProcDeclareStatement(attributes As SyntaxList(Of AttributeListSyntax), modifiers As SyntaxList(Of KeywordSyntax)) As DeclareStatementSyntax
-            Debug.Assert(CurrentToken.Kind = SyntaxKind.DeclareKeyword, NameOf(ParseProcDeclareStatement) & " called on wrong token. Must be at a Declare.")
-=======
-        Private Function ParseProcDeclareStatement(attributes As CoreInternalSyntax.SyntaxList(Of AttributeListSyntax), modifiers As CoreInternalSyntax.SyntaxList(Of KeywordSyntax)) As DeclareStatementSyntax
             Debug.Assert(CurrentToken.Kind = SyntaxKind.DeclareKeyword, "ParseProcDeclareStatement called on wrong token. Must be at a Declare.")
->>>>>>> 9c29e2b2
 
             ' Dev10_667800 we are parsing a method declaration and will need to let the scanner know that we
             ' are so the scanner can correctly identify attributes vs. xml while scanning the declaration.
@@ -5457,13 +5447,8 @@
         ' AttributeSpecifierList* .Parser::ParseAttributeSpecifier( [ ExpectedAttributeKind Expected ] [ _Inout_ bool& ErrorInConstruct ] )
 
         ' TODO: this function is so complex (n^2 loop?) it times out in CC verifier.
-<<<<<<< HEAD
         Private Function ParseAttributeLists(allowFileLevelAttributes As Boolean) As SyntaxList(Of AttributeListSyntax)
-            Debug.Assert(CurrentToken.Kind = SyntaxKind.LessThanToken, NameOf(ParseAttributeSpecifier) & " called on the wrong token.")
-=======
-        Private Function ParseAttributeLists(allowFileLevelAttributes As Boolean) As CoreInternalSyntax.SyntaxList(Of AttributeListSyntax)
             Debug.Assert(CurrentToken.Kind = SyntaxKind.LessThanToken, "ParseAttributeSpecifier called on the wrong token.")
->>>>>>> 9c29e2b2
 
             Dim attributeBlocks = _pool.Allocate(Of AttributeListSyntax)()
             Dim attributes = _pool.AllocateSeparated(Of AttributeSyntax)()
@@ -6126,7 +6111,7 @@
                 Return node
             End If
 
-            If feature = Feature.InterpolatedStrings Then
+            If feature = feature.InterpolatedStrings Then
                 ' Bug: It is too late in the release cycle to update localized strings.  As a short term measure we will output 
                 ' an unlocalized string and fix this to be localized in the next release.
                 Return ReportSyntaxError(node, ERRID.ERR_LanguageVersion, languageVersion.GetErrorName(), "interpolated strings")
