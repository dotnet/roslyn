--- conflicted
+++ resolved
@@ -1899,13 +1899,8 @@
 
                     If bound.IsDefault Then
                         ' Bind the node and cache any associated bound nodes we find.
-<<<<<<< HEAD
                         Dim boundNode = Me.Bind(binder, node, BindingDiagnosticBag.Discarded)
-                        SemanticModelMapsBuilder.GuardedCacheBoundNodes(boundNode, Me, _guardedNodeMap, node)
-=======
-                        Dim boundNode = Me.Bind(binder, node, Me._guardedDiagnostics)
                         SemanticModelMapsBuilder.GuardedCacheBoundNodes(boundNode, Me, _guardedBoundNodeMap, node)
->>>>>>> 230d0d0c
                     End If
 
                     bound = GuardedGetBoundNodesFromMap(node)
