﻿' Licensed to the .NET Foundation under one or more agreements.
' The .NET Foundation licenses this file to you under the MIT license.
' See the LICENSE file in the project root for more information.

Imports System.Runtime.CompilerServices
Imports Microsoft.CodeAnalysis.PooledObjects
Imports Microsoft.CodeAnalysis.VisualBasic.Symbols

Namespace Microsoft.CodeAnalysis.VisualBasic

    Friend NotInheritable Class BindingDiagnosticBagFactory
        Private Shared ReadOnly s_reportUseSiteDiagnostic As Func(Of DiagnosticInfo, DiagnosticBag, Location, Boolean) =
            Function(diagnosticInfo, diagnosticBag, location) As Boolean
                Debug.Assert(diagnosticInfo.Severity = DiagnosticSeverity.Error)
                diagnosticBag.Add(New VBDiagnostic(diagnosticInfo, location))
                Return True
            End Function

<<<<<<< HEAD
        Public Shared Function NewBag() As BindingDiagnosticBag
            Return New BindingDiagnosticBag(usePool:=False, s_reportUseSiteDiagnostic)
        End Function

        Private Shared Function NewBag(usePool As Boolean) As BindingDiagnosticBag
            Return New BindingDiagnosticBag(usePool, s_reportUseSiteDiagnostic)
        End Function

        Public Shared Function NewBag(diagnosticBag As DiagnosticBag) As BindingDiagnosticBag
            Return New BindingDiagnosticBag(diagnosticBag, dependenciesBag:=Nothing, s_reportUseSiteDiagnostic)
        End Function

        Public Shared Function NewBag(diagnosticBag As DiagnosticBag, dependenciesBag As ICollection(Of AssemblySymbol)) As BindingDiagnosticBag
            Return New BindingDiagnosticBag(diagnosticBag, dependenciesBag, s_reportUseSiteDiagnostic)
        End Function
=======
        Public Shared ReadOnly Discarded As New BindingDiagnosticBag(Nothing, Nothing)

        Private Shared ReadOnly s_reportUseSiteDiagnostic As Func(Of DiagnosticInfo, DiagnosticBag, Location, Boolean) =
            Function(diagnosticInfo, diagnosticBag, location) As Boolean
                Debug.Assert(diagnosticInfo.Severity = DiagnosticSeverity.Error)
                diagnosticBag.Add(New VBDiagnostic(diagnosticInfo, location))
                Return True
            End Function

        Public Sub New()
            MyBase.New(usePool:=False, s_reportUseSiteDiagnostic)
        End Sub

        Private Sub New(usePool As Boolean)
            MyBase.New(usePool, s_reportUseSiteDiagnostic)
        End Sub

        Public Sub New(diagnosticBag As DiagnosticBag)
            MyBase.New(diagnosticBag, dependenciesBag:=Nothing, s_reportUseSiteDiagnostic)
        End Sub

        Public Sub New(diagnosticBag As DiagnosticBag, dependenciesBag As ICollection(Of AssemblySymbol))
            MyBase.New(diagnosticBag, dependenciesBag, s_reportUseSiteDiagnostic)
        End Sub
>>>>>>> cb478241

        Friend Shared Function GetInstance() As BindingDiagnosticBag
            Return NewBag(usePool:=True)
        End Function

        Friend Shared Function GetInstance(withDiagnostics As Boolean, withDependencies As Boolean) As BindingDiagnosticBag
            If withDependencies Then
                If withDiagnostics Then
                    Return GetInstance()
                End If

                Return BindingDiagnosticBagFactory.NewBag(diagnosticBag:=Nothing, PooledHashSet(Of AssemblySymbol).GetInstance())

            ElseIf withDiagnostics Then
                Return BindingDiagnosticBagFactory.NewBag(DiagnosticBag.GetInstance())
            Else
                Return BindingDiagnosticBag.Discarded
            End If
        End Function

        Friend Shared Function GetInstance(template As BindingDiagnosticBag) As BindingDiagnosticBag
            Return GetInstance(withDiagnostics:=template.AccumulatesDiagnostics, withDependencies:=template.AccumulatesDependencies)
        End Function

        Friend Shared Function Create(withDiagnostics As Boolean, withDependencies As Boolean) As BindingDiagnosticBag
            If withDependencies Then
                If withDiagnostics Then
                    Return BindingDiagnosticBagFactory.NewBag()
                End If

                Return BindingDiagnosticBagFactory.NewBag(diagnosticBag:=Nothing, New HashSet(Of AssemblySymbol)())

            ElseIf withDiagnostics Then
                Return BindingDiagnosticBagFactory.NewBag(New DiagnosticBag())
            Else
                Return BindingDiagnosticBag.Discarded
            End If
        End Function

        Friend Shared Function Create(template As BindingDiagnosticBag) As BindingDiagnosticBag
            Return Create(withDiagnostics:=template.AccumulatesDiagnostics, withDependencies:=template.AccumulatesDependencies)
        End Function
    End Class

<<<<<<< HEAD
    Friend Module BindingDiagnosticBadExtensions
=======
    Friend Module BindingDiagnosticBagExtensions
>>>>>>> cb478241
        <Extension>
        Friend Function IsEmpty(diagnosticBag As BindingDiagnosticBag) As Boolean
            Return (diagnosticBag.DiagnosticBag Is Nothing OrElse diagnosticBag.DiagnosticBag.IsEmptyWithoutResolution) AndAlso diagnosticBag.DependenciesBag.IsNullOrEmpty()
        End Function

        <Extension>
        Friend Function Add(diagnosticBag As BindingDiagnosticBag, node As BoundNode, useSiteInfo As CompoundUseSiteInfo(Of AssemblySymbol)) As Boolean
            Return diagnosticBag.Add(node.Syntax.Location, useSiteInfo)
        End Function

        <Extension>
        Friend Function Add(diagnosticBag As BindingDiagnosticBag, syntax As SyntaxNodeOrToken, useSiteInfo As CompoundUseSiteInfo(Of AssemblySymbol)) As Boolean
            Return diagnosticBag.Add(syntax.GetLocation(), useSiteInfo)
        End Function

        <Extension>
        Friend Function ReportUseSite(diagnosticBag As BindingDiagnosticBag, symbol As Symbol, node As SyntaxNode) As Boolean
            Return ReportUseSite(diagnosticBag, symbol, node.Location)
        End Function

        <Extension>
        Friend Function ReportUseSite(diagnosticBag As BindingDiagnosticBag, symbol As Symbol, token As SyntaxToken) As Boolean
            Return ReportUseSite(diagnosticBag, symbol, token.GetLocation())
        End Function

        <Extension>
        Friend Function ReportUseSite(diagnosticBag As BindingDiagnosticBag, symbol As Symbol, location As Location) As Boolean
            If symbol IsNot Nothing Then
                Return diagnosticBag.Add(symbol.GetUseSiteInfo(), location)
            End If

            Return False
        End Function

        <Extension>
        Friend Sub AddAssembliesUsedByCrefTarget(diagnosticBag As BindingDiagnosticBag, symbol As Symbol)
            If diagnosticBag.DependenciesBag Is Nothing Then
                Return
            End If

            Dim ns = TryCast(symbol, NamespaceSymbol)

            If ns IsNot Nothing Then
                Debug.Assert(Not ns.IsGlobalNamespace)
                AddAssembliesUsedByNamespaceReference(diagnosticBag, ns)
            Else
                AddDependencies(diagnosticBag, If(TryCast(symbol, TypeSymbol), symbol.ContainingType))
            End If
        End Sub

        <Extension>
        Friend Sub AddDependencies(diagnosticBag As BindingDiagnosticBag, symbol As Symbol)
            If diagnosticBag.DependenciesBag Is Nothing OrElse symbol Is Nothing Then
                Return
            End If

            diagnosticBag.AddDependencies(symbol.GetUseSiteInfo())
        End Sub

        <Extension>
        Friend Sub AddAssembliesUsedByNamespaceReference(diagnosticBag As BindingDiagnosticBag, ns As NamespaceSymbol)
            If diagnosticBag.DependenciesBag Is Nothing Then
                Return
            End If

            AddAssembliesUsedByNamespaceReferenceImpl(diagnosticBag, ns)
        End Sub

        Private Sub AddAssembliesUsedByNamespaceReferenceImpl(diagnosticBag As BindingDiagnosticBag, ns As NamespaceSymbol)
            ' Treat all assemblies contributing to this namespace symbol as used
            If ns.Extent.Kind = NamespaceKind.Compilation Then
                For Each constituent In ns.ConstituentNamespaces
                    AddAssembliesUsedByNamespaceReferenceImpl(diagnosticBag, constituent)
                Next
            Else
                Dim containingAssembly As AssemblySymbol = ns.ContainingAssembly

                If containingAssembly IsNot Nothing AndAlso Not containingAssembly.IsMissing Then
                    diagnosticBag.DependenciesBag.Add(containingAssembly)
                End If
            End If
        End Sub

        <Extension>
        Friend Function Add(diagnosticBag As BindingDiagnosticBag, code As ERRID, location As Location) As DiagnosticInfo
            Dim info = ErrorFactory.ErrorInfo(code)
            Add(diagnosticBag, info, location)
            Return info
        End Function

        <Extension>
        Friend Function Add(diagnosticBag As BindingDiagnosticBag, code As ERRID, location As Location, ParamArray args As Object()) As DiagnosticInfo
            Dim info = ErrorFactory.ErrorInfo(code, args)
            Add(diagnosticBag, info, location)
            Return info
        End Function

        <Extension>
        Friend Sub Add(diagnosticBag As BindingDiagnosticBag, info As DiagnosticInfo, location As Location)
            diagnosticBag.DiagnosticBag?.Add(New VBDiagnostic(info, location))
        End Sub
    End Module
End Namespace<|MERGE_RESOLUTION|>--- conflicted
+++ resolved
@@ -16,7 +16,6 @@
                 Return True
             End Function
 
-<<<<<<< HEAD
         Public Shared Function NewBag() As BindingDiagnosticBag
             Return New BindingDiagnosticBag(usePool:=False, s_reportUseSiteDiagnostic)
         End Function
@@ -32,32 +31,6 @@
         Public Shared Function NewBag(diagnosticBag As DiagnosticBag, dependenciesBag As ICollection(Of AssemblySymbol)) As BindingDiagnosticBag
             Return New BindingDiagnosticBag(diagnosticBag, dependenciesBag, s_reportUseSiteDiagnostic)
         End Function
-=======
-        Public Shared ReadOnly Discarded As New BindingDiagnosticBag(Nothing, Nothing)
-
-        Private Shared ReadOnly s_reportUseSiteDiagnostic As Func(Of DiagnosticInfo, DiagnosticBag, Location, Boolean) =
-            Function(diagnosticInfo, diagnosticBag, location) As Boolean
-                Debug.Assert(diagnosticInfo.Severity = DiagnosticSeverity.Error)
-                diagnosticBag.Add(New VBDiagnostic(diagnosticInfo, location))
-                Return True
-            End Function
-
-        Public Sub New()
-            MyBase.New(usePool:=False, s_reportUseSiteDiagnostic)
-        End Sub
-
-        Private Sub New(usePool As Boolean)
-            MyBase.New(usePool, s_reportUseSiteDiagnostic)
-        End Sub
-
-        Public Sub New(diagnosticBag As DiagnosticBag)
-            MyBase.New(diagnosticBag, dependenciesBag:=Nothing, s_reportUseSiteDiagnostic)
-        End Sub
-
-        Public Sub New(diagnosticBag As DiagnosticBag, dependenciesBag As ICollection(Of AssemblySymbol))
-            MyBase.New(diagnosticBag, dependenciesBag, s_reportUseSiteDiagnostic)
-        End Sub
->>>>>>> cb478241
 
         Friend Shared Function GetInstance() As BindingDiagnosticBag
             Return NewBag(usePool:=True)
@@ -102,11 +75,7 @@
         End Function
     End Class
 
-<<<<<<< HEAD
-    Friend Module BindingDiagnosticBadExtensions
-=======
     Friend Module BindingDiagnosticBagExtensions
->>>>>>> cb478241
         <Extension>
         Friend Function IsEmpty(diagnosticBag As BindingDiagnosticBag) As Boolean
             Return (diagnosticBag.DiagnosticBag Is Nothing OrElse diagnosticBag.DiagnosticBag.IsEmptyWithoutResolution) AndAlso diagnosticBag.DependenciesBag.IsNullOrEmpty()
