﻿' Copyright (c) Microsoft.  All Rights Reserved.  Licensed under the Apache License, Version 2.0.  See License.txt in the project root for license information.

Imports System.Collections.Generic
Imports System.Collections.Immutable
Imports System.Runtime.InteropServices
Imports System.Threading
Imports Microsoft.CodeAnalysis.Text
Imports Microsoft.CodeAnalysis.VisualBasic.Symbols
Imports Microsoft.CodeAnalysis.VisualBasic.Syntax

Namespace Microsoft.CodeAnalysis.VisualBasic
    ' Handler the parts of binding for binding types.
    Partial Friend Class Binder
        ''' <summary>
        ''' Bind a type name using the given binder. Returns a type symbol if the binding bound to something,
        ''' or an error symbol if the binding failed. In either case, errors may be reported via the
        ''' context. For example, if an inaccessible type or type with the wrong arity was found, the best possible
        ''' type is returned, but an error is also generated.
        ''' </summary>
        ''' <param name="typeSyntax">The syntax to bind.</param>
        ''' <param name="diagBag">Place to put diagnostics. If no reasonable type was found, an undefined type
        ''' diagnostic is placed in here. Other diagnostics (both related to the type being bound, or
        ''' type arguments thereof) can be placed here also. </param>
        ''' <returns>The best type that can be found, or and ErrorTypeSymbol if no reasonable type can be found.</returns>
        Public Function BindTypeSyntax(typeSyntax As TypeSyntax,
                                       diagBag As DiagnosticBag,
                                       Optional suppressUseSiteError As Boolean = False,
                                       Optional inGetTypeContext As Boolean = False,
                                       Optional resolvingBaseType As Boolean = False) As TypeSymbol

            Debug.Assert(Not inGetTypeContext OrElse Not resolvingBaseType)

            Dim type = TypeBinder.BindTypeSyntax(typeSyntax, Me, diagBag, suppressUseSiteError, resolvingBaseType:=resolvingBaseType)

            ' GetType(void) and GetType(<Modulename>) are legal, only report diagnostics if it's not
            ' in a GetType context.
            If Not inGetTypeContext Then
                ReportUseOfModuleOrVoidType(typeSyntax, type, diagBag)
            End If

            Return type
        End Function

        Friend Function BindTypeOrAliasSyntax(typeSyntax As TypeSyntax,
                               diagBag As DiagnosticBag,
                               Optional suppressUseSiteError As Boolean = False) As Symbol

            Dim sym As Symbol = TypeBinder.BindTypeOrAliasSyntax(typeSyntax, Me, diagBag, suppressUseSiteError,
                                                                 inGetTypeContext:=False, resolvingBaseType:=False)

            Dim type = TryCast(sym, TypeSymbol)
            If type IsNot Nothing Then
                ReportUseOfModuleOrVoidType(typeSyntax, type, diagBag)
            End If

            Return sym
        End Function

        Private Sub ReportUseOfModuleOrVoidType(typeSyntax As TypeSyntax, type As TypeSymbol, diagBag As DiagnosticBag)
            If type.SpecialType = SpecialType.System_Void Then
                Dim diagInfo = New BadSymbolDiagnostic(type, ERRID.ERR_BadUseOfVoid)
                ReportDiagnostic(diagBag, typeSyntax, diagInfo)
            ElseIf type.IsModuleType Then
                Dim diagInfo = New BadSymbolDiagnostic(type, ERRID.ERR_ModuleAsType1)
                ReportDiagnostic(diagBag, typeSyntax, diagInfo)
            End If
        End Sub

        ''' <summary>
        ''' Bind a type or namespace using the given binder. 
        ''' </summary>
        ''' <param name="typeSyntax">The syntax to bind.</param>
        ''' <returns>The best type or namespace that can be found, or and ErrorTypeSymbol if no reasonable type can be found.</returns>
        Public Function BindNamespaceOrTypeSyntax(typeSyntax As TypeSyntax,
                                              diagBag As DiagnosticBag,
                                              Optional suppressUseSiteError As Boolean = False) As NamespaceOrTypeSymbol
            Return TypeBinder.BindNamespaceOrTypeSyntax(typeSyntax, Me, diagBag, suppressUseSiteError)
        End Function

        Public Function BindNamespaceOrTypeOrAliasSyntax(typeSyntax As TypeSyntax,
                                      diagBag As DiagnosticBag,
                                      Optional suppressUseSiteError As Boolean = False) As Symbol
            Return TypeBinder.BindNamespaceOrTypeOrAliasSyntax(typeSyntax, Me, diagBag, suppressUseSiteError)
        End Function

        ''' <summary>
        ''' Apply generic type arguments, returning the constructed type. Produces errors for constraints
        ''' that aren't validated. If the wrong number of type arguments are supplied, the set of types
        ''' is silently truncated or extended with the type parameters.
        ''' </summary>
        ''' <param name="genericType">The type to construct from</param>
        ''' <param name="typeArguments">The types to apply</param>
        ''' <param name="syntaxWhole">The place to report errors for the generic type as a whole</param>
        ''' <param name="syntaxArguments">The place to report errors for each generic type argument.</param>
        ''' <param name="diagnostics">The diagnostics collection.</param>
        ''' <returns>The constructed generic type.</returns>
        Public Function ConstructAndValidateConstraints(genericType As NamedTypeSymbol,
                                                       typeArguments As ImmutableArray(Of TypeSymbol),
                                                       syntaxWhole As VisualBasicSyntaxNode,
                                                       syntaxArguments As SeparatedSyntaxList(Of TypeSyntax),
                                                       diagnostics As DiagnosticBag) As NamedTypeSymbol

            Debug.Assert(genericType IsNot Nothing)
            Debug.Assert(Not typeArguments.IsDefault)
            Debug.Assert(syntaxWhole IsNot Nothing)
            Debug.Assert(typeArguments.Length = syntaxArguments.Count)

            If genericType.Arity = 0 Then
                ' TODO: Why do we get here with non-generic type and, 
                '       if we do, why don't we report any error?
                Return genericType ' nothing to construct.
            End If

            Dim checkConstraints As Boolean

            If genericType.Arity <> typeArguments.Length Then
                ' Fix type arguments to be of the right length.
                Dim newTypeArguments(0 To genericType.Arity - 1) As TypeSymbol
                For i = 0 To genericType.Arity - 1
                    If i < typeArguments.Length Then
                        newTypeArguments(i) = typeArguments(i)
                    Else
                        newTypeArguments(i) = genericType.TypeParameters(i).OriginalDefinition
                    End If
                Next
                typeArguments = newTypeArguments.AsImmutableOrNull

                ' Skip constraint checking since we may not
                ' have syntax for all type arguments.
                checkConstraints = False
            Else
                ' The number of arguments match. However, they may be missing.
                ' Check for unbound generic type
                Dim genericName As GenericNameSyntax = Nothing

                Select Case syntaxWhole.Kind
                    Case SyntaxKind.GenericName
                        genericName = DirectCast(syntaxWhole, GenericNameSyntax)

                    Case SyntaxKind.QualifiedName
                        genericName = DirectCast(DirectCast(syntaxWhole, QualifiedNameSyntax).Right, GenericNameSyntax)
                End Select

                If genericName IsNot Nothing Then
                    Dim isUnboundTypeExpr = syntaxArguments.AllAreMissingIdentifierName

                    If isUnboundTypeExpr Then
                        If IsUnboundTypeAllowed(genericName) Then
                            Return genericType.AsUnboundGenericType()
                        Else
                            ' For now, errors are reported during parsing so there is nothing to report here.
                            ' If the parser detects an open generic type outside the scope of a GetType it reports either
                            ' ERRID.ERR_UnrecognizedTypeKeyword or ERRID.ERR_ArrayOfRawGenericInvalid for array's of open generic types. 
                            ' Consider moving error reporting to here because these seem more like semantic errors.
                            ' C# reports the more logical error - "Unexpected use of an unbound generic type".
                        End If
                    End If
                End If

                checkConstraints = True
            End If

            Dim constructedType = genericType.Construct(typeArguments)

            ' Check generic constraints unless the type is used as part of a declaration.
            ' In those cases, constraints checking is handled by the caller, and is delayed
            ' to avoid cycles where resolving constraints requires the containing symbol
            ' to be bound. For instance, in the following, checking the constraint on "IA(Of T)"
            ' in "Inherits IA(Of T)" will trigger lookup of "C" (in "IB(Of T As C)") in all scopes,
            ' including in the interfaces of IB which are in the process of being bound.
            ' Interface IA(Of T As C) : End Interface
            ' Interface IB(Of T As C) : Inherits IA(Of T) : End Interface
            If checkConstraints AndAlso ShouldCheckConstraints Then
                constructedType.CheckConstraints(syntaxArguments, diagnostics)
            End If

            Return constructedType
        End Function

        ''' <summary>
        ''' Resolves overloaded methods or constructors or properties for SemanticModel.
        ''' </summary>
        Friend Function ResolveOverloadedMembers(Of TMember As Symbol)(
                                    members As ImmutableArray(Of TMember),
                                    typeArguments As ImmutableArray(Of TypeSymbol),
                                    arguments As ImmutableArray(Of ArgumentSyntax)) As OverloadResolutionResult(Of TMember)

            If members.IsDefault Then
                members = ImmutableArray(Of TMember).Empty
            End If

            Dim isProperties As Boolean = (GetType(TMember) Is GetType(PropertySymbol))
            Dim isMethods As Boolean = (GetType(TMember) Is GetType(MethodSymbol))
            If Not (isProperties OrElse isMethods) Then
                Throw New ArgumentException("Must resolve overloads on PropertySymbol or MethodSymbol", NameOf(TMember))
            End If
            If isProperties And Not typeArguments.IsEmpty Then
<<<<<<< HEAD
<<<<<<< .merge_file_a03564
                Throw New ArgumentException(VBResources.PropertiesCanNotHaveTypeArguments, NameOf(typeArguments))
=======
                Throw New ArgumentException(VBResources.PropertiesCanNotHaveTypeArguments, NameOf(ArrayWithOffset))
>>>>>>> .merge_file_a02828
=======
                Throw New ArgumentException(VBResources.PropertiesCanNotHaveTypeArguments, NameOf(ArrayWithOffset))
>>>>>>> 8864a351
            End If

            Dim boundArguments As ImmutableArray(Of BoundExpression) = Nothing
            Dim argumentNames As ImmutableArray(Of String) = Nothing
            Dim argumentNamesLocations As ImmutableArray(Of Location) = Nothing
            Dim diagnostics = DiagnosticBag.GetInstance()

            Try
                BindArgumentsAndNames(arguments, boundArguments, argumentNames, argumentNamesLocations, diagnostics)
                Dim boundMemberGroup As BoundMethodOrPropertyGroup

                If isMethods Then
                    boundMemberGroup = New BoundMethodGroup(VisualBasicSyntaxTree.Dummy.GetRoot(Nothing),
                                                           If(typeArguments.IsEmpty,
                                                              Nothing,
                                                              New BoundTypeArguments(VisualBasicSyntaxTree.Dummy.GetRoot(Nothing), typeArguments)),
                                                              ImmutableArray.Create(Of MethodSymbol)(DirectCast(DirectCast(members.ToArray(), Symbol()), MethodSymbol())),
                                                              LookupResultKind.Good, Nothing, QualificationKind.Unqualified)
                Else
                    boundMemberGroup = New BoundPropertyGroup(VisualBasicSyntaxTree.Dummy.GetRoot(Nothing),
                                                              ImmutableArray.Create(Of PropertySymbol)(DirectCast(DirectCast(members.ToArray(), Symbol()), PropertySymbol())),
                                                              LookupResultKind.Good, Nothing, QualificationKind.Unqualified)
                End If

                '  do resolve overloads
                Dim internalResult As OverloadResolution.OverloadResolutionResult =
                    OverloadResolution.MethodOrPropertyInvocationOverloadResolution(
                        boundMemberGroup, boundArguments, argumentNames, Me, includeEliminatedCandidates:=True, callerInfoOpt:=Nothing,
                        useSiteDiagnostics:=Nothing)

                '  process the result
                Dim succeeded As Boolean = internalResult.BestResult.HasValue
                Dim results(internalResult.Candidates.Length - 1) As MemberResolutionResult(Of TMember)
                Dim validResult As MemberResolutionResult(Of TMember) ? = Nothing
                Dim bestResult As MemberResolutionResult(Of TMember) ? = Nothing

                For i As Integer = 0 To internalResult.Candidates.Length - 1 Step 1
                    If succeeded AndAlso internalResult.Candidates(i).State = VisualBasic.OverloadResolution.CandidateAnalysisResultState.Applicable Then
                        validResult = New MemberResolutionResult(Of TMember)(internalResult.Candidates(i), True)
                        bestResult = validResult
                        results(i) = validResult.Value
                    Else
                        results(i) = New MemberResolutionResult(Of TMember)(internalResult.Candidates(i), False)
                    End If
                Next

                If Not bestResult.HasValue Then
                    Dim bestCandidates = ArrayBuilder(Of OverloadResolution.CandidateAnalysisResult).GetInstance()

                    GetSetOfTheBestCandidates(internalResult, bestCandidates, ImmutableArray(Of Symbol).Empty)

                    If bestCandidates.Count = 1 Then
                        bestResult = New MemberResolutionResult(Of TMember)(bestCandidates(0), False)
                    End If

                    bestCandidates.Free()
                End If

                Return New OverloadResolutionResult(Of TMember)(results.AsImmutableOrNull(), validResult, bestResult)
            Finally
                diagnostics.Free()
            End Try
        End Function

        Friend Function ReportUseSiteError(diagBag As DiagnosticBag, syntax As SyntaxNodeOrToken, symbol As Symbol) As Boolean
            Dim useSiteErrorInfo As DiagnosticInfo = symbol.GetUseSiteErrorInfo()

            If useSiteErrorInfo IsNot Nothing Then
                ReportDiagnostic(diagBag, syntax, useSiteErrorInfo)
                Return True
            End If

            Return False
        End Function

        Friend Function GetAccessibleConstructors(type As NamedTypeSymbol, <[In], Out> ByRef useSiteDiagnostics As HashSet(Of DiagnosticInfo)) As ImmutableArray(Of MethodSymbol)
            Dim ctors = type.InstanceConstructors
            If ctors.IsEmpty Then
                Return ctors
            End If

            Dim builder = ArrayBuilder(Of MethodSymbol).GetInstance()
            For Each constructor In ctors
                If IsAccessible(constructor, useSiteDiagnostics) Then
                    builder.Add(constructor)
                End If
            Next

            Return builder.ToImmutableAndFree()
        End Function


        ''' <summary>
        ''' The type binder class handles binding of type names.
        ''' </summary>
        Private Class TypeBinder
            ''' <summary>
            ''' Bind a type name using the given binder. Returns a type symbol if the binding bound
            ''' to something, or an error symbol if the binding failed. In either case, errors may
            ''' be reported via the context. For example, if an inaccessible type or type with the
            ''' wrong arity was found, the best possible type is returned, but an error is also
            ''' generated.
            ''' </summary>
            ''' <param name="typeSyntax">The syntax to bind.</param>
            ''' <param name="binder">The binder to bind within. This binder is used for looking up
            ''' unqualified names, accessibility checking, reporting errors, and probably other
            ''' stuff too.</param>
            ''' <returns>The best type that can be found, or and ErrorTypeSymbol if no reasonable type can be found.</returns>
            Public Shared Function BindTypeSyntax(typeSyntax As TypeSyntax,
                                                  binder As Binder,
                                                  diagBag As DiagnosticBag,
                                                  suppressUseSiteError As Boolean,
                                                  resolvingBaseType As Boolean) As TypeSymbol
                Dim symbol = BindTypeOrAliasSyntax(typeSyntax, binder, diagBag, suppressUseSiteError, False, resolvingBaseType:=resolvingBaseType)
                Debug.Assert(symbol Is Nothing OrElse TypeOf symbol Is TypeSymbol OrElse TypeOf symbol Is AliasSymbol, "unexpected symbol from BindTypeOrAliasSyntax")

                If symbol IsNot Nothing AndAlso symbol.Kind = SymbolKind.Alias Then
                    symbol = DirectCast(symbol, AliasSymbol).Target
                End If

                Return DirectCast(symbol, TypeSymbol)
            End Function

            Friend Shared Function BindTypeOrAliasSyntax(typeSyntax As TypeSyntax,
                                       binder As Binder,
                                       diagBag As DiagnosticBag,
                                       suppressUseSiteError As Boolean,
                                       inGetTypeContext As Boolean,
                                       resolvingBaseType As Boolean) As Symbol

                Debug.Assert(Not inGetTypeContext OrElse Not resolvingBaseType)

                Dim lookupResult As LookupResult = LookupResult.GetInstance()
                Try
                    Dim reportedAnError As Boolean = False
                    LookupTypeOrNamespaceSyntax(lookupResult, typeSyntax, binder, diagBag, reportedAnError,
                                                unwrapAliases:=False, suppressUseSiteError:=suppressUseSiteError,
                                                inGetTypeContext:=inGetTypeContext, resolvingBaseType:=resolvingBaseType)

                    ' Report appropriate errors from the result.
                    Dim diagInfo As DiagnosticInfo = Nothing
                    If Not lookupResult.HasSymbol Then
                        Dim diagName = GetBaseNamesForDiagnostic(typeSyntax)
                        diagInfo = NotFound(typeSyntax, diagName, binder, diagBag, reportedAnError)

                        Return Binder.GetErrorSymbol(diagName, diagInfo)
                    Else
                        If lookupResult.HasDiagnostic Then
                            Dim diagName = GetBaseNamesForDiagnostic(typeSyntax)
                            diagInfo = lookupResult.Diagnostic

                            If Not reportedAnError Then
                                Binder.ReportDiagnostic(diagBag, typeSyntax, lookupResult.Diagnostic)
                            End If

                            Return ErrorTypeFromLookupResult(diagName, lookupResult, binder)
                        End If

                        ' LookupTypeOrNamespaceSyntax can't return more than one symbol.
                        Dim sym = lookupResult.SingleSymbol
                        Dim typeSymbol As TypeSymbol = Nothing

                        If sym.Kind = SymbolKind.Alias Then
                            typeSymbol = TryCast(DirectCast(sym, AliasSymbol).Target, TypeSymbol)
                        Else
                            typeSymbol = TryCast(sym, TypeSymbol)
                        End If

                        If typeSymbol Is Nothing Then  ' i.e., lookupResult.SingleSymbol was a namespace instead of a type. 
                            diagInfo = New BadSymbolDiagnostic(lookupResult.SingleSymbol, ERRID.ERR_UnrecognizedType)

                            If Not reportedAnError Then
                                Binder.ReportDiagnostic(diagBag, typeSyntax, diagInfo)
                            End If

                            Return Binder.GetErrorSymbol(GetBaseNamesForDiagnostic(typeSyntax), diagInfo, ImmutableArray.Create(Of Symbol)(sym), LookupResultKind.NotATypeOrNamespace)
                        Else
                            ' When we bind generic type reference, we pass through here with symbols for 
                            ' the generic type definition, each type argument and for the final constructed 
                            ' symbol. To avoid reporting duplicate diagnostics in this scenario, report use
                            ' site errors only on a definition.                            ' 
                            If Not reportedAnError AndAlso Not suppressUseSiteError AndAlso
                               Not typeSymbol.IsArrayType() AndAlso typeSymbol.IsDefinition Then
                                Binder.ReportUseSiteError(diagBag, typeSyntax, typeSymbol)
                            End If

                            If typeSymbol.Kind = SymbolKind.NamedType AndAlso binder.SourceModule.AnyReferencedAssembliesAreLinked Then
                                Emit.NoPia.EmbeddedTypesManager.IsValidEmbeddableType(DirectCast(typeSymbol, NamedTypeSymbol), typeSyntax, diagBag)
                            End If

                            Binder.ReportDiagnosticsIfObsolete(diagBag, sym, typeSyntax)

                            Return sym
                        End If
                    End If
                Finally
                    lookupResult.Free()
                End Try
            End Function

            Private Shared Function NotFound(typeSyntax As TypeSyntax, diagName As String, binder As Binder, diagBag As DiagnosticBag, reportedAnError As Boolean) As DiagnosticInfo
                Dim diagInfo As DiagnosticInfo

                If diagName = "Any" AndAlso IsParameterTypeOfDeclareMethod(typeSyntax) Then
                    diagInfo = ErrorFactory.ErrorInfo(ERRID.ERR_ObsoleteAsAny, diagName)

                    If Not reportedAnError Then
                        Binder.ReportDiagnostic(diagBag, typeSyntax, diagInfo)
                    End If

                    Return diagInfo
                End If

                Dim forwardedToAssembly As AssemblySymbol = Nothing
                Dim encounteredForwardingCycle As Boolean = False

                If diagName.Length > 0 Then
                    CheckForForwardedType(binder.Compilation.Assembly, typeSyntax, diagName, forwardedToAssembly, encounteredForwardingCycle)
                Else
                    Debug.Assert(typeSyntax.IsMissing OrElse typeSyntax.HasErrors)
                    Return Nothing
                End If

                If forwardedToAssembly Is Nothing Then
                    diagInfo = ErrorFactory.ErrorInfo(ERRID.ERR_UndefinedType1, diagName)
                Else
                    diagInfo = ErrorFactory.ErrorInfo(ERRID.ERR_ForwardedTypeUnavailable3, diagName, binder.Compilation.Assembly, forwardedToAssembly)
                End If

                If Not reportedAnError Then
                    Binder.ReportDiagnostic(diagBag, typeSyntax, diagInfo)

                    If encounteredForwardingCycle Then
                        Debug.Assert(forwardedToAssembly IsNot Nothing, "How did we find a cycle if there is no forwarding?")
                        Binder.ReportDiagnostic(diagBag, typeSyntax, ERRID.ERR_TypeFwdCycle2, diagName, forwardedToAssembly)
                    End If
                End If

                Return diagInfo
            End Function

            ''' <summary>
            ''' If lookup failed for a qualified name, we don't know which part of the lookup failed.  Therefore, we have
            ''' to check for a type forwarder for each prefix of the name.
            ''' </summary>
            ''' <param name="containingAssembly">Starting assembly.</param>
            ''' <param name="typeSyntax">Full name of type that failed lookup.  Shortened as different prefixes are checked.</param>
            ''' <param name="diagName">GetBaseNamesForDiagnostic(typeSyntax) (basically dot-delimited list of names).  Shortened as different prefixes are checked.</param>
            ''' <param name="forwardedToAssembly">Set if some prefix matches a forwarded type.</param>
            ''' <param name="encounteredForwardingCycle">True if forwardedToAssembly is non-null and the type indicated by typeSyntax/diagName is in a forwarder cycle.</param>
            Private Shared Sub CheckForForwardedType(containingAssembly As AssemblySymbol, ByRef typeSyntax As TypeSyntax, ByRef diagName As String, ByRef forwardedToAssembly As AssemblySymbol, ByRef encounteredForwardingCycle As Boolean)
                Dim currTypeSyntax As TypeSyntax = typeSyntax
                Dim currDiagName As String = diagName

                ' Each iteration of this loop strips the right part off a qualified name (in both currTypeSyntax and currDiagName).
                While True
                    Dim typeIsQualifiedName = currTypeSyntax.Kind = SyntaxKind.QualifiedName

                    Dim arity As Integer = 0
                    Dim fullName As String = currDiagName

                    Dim rightPart = If(typeIsQualifiedName, DirectCast(currTypeSyntax, QualifiedNameSyntax).Right, currTypeSyntax)

                    If rightPart.Kind = SyntaxKind.GenericName Then
                        arity = DirectCast(rightPart, GenericNameSyntax).Arity
                        fullName = MetadataHelpers.ComposeAritySuffixedMetadataName(currDiagName, arity)
                    End If

                    forwardedToAssembly = GetForwardedToAssembly(containingAssembly, fullName, arity, encounteredForwardingCycle)

                    If forwardedToAssembly IsNot Nothing Then
                        typeSyntax = currTypeSyntax
                        diagName = currDiagName
                        Exit While
                    ElseIf typeIsQualifiedName Then
                        currTypeSyntax = DirectCast(currTypeSyntax, QualifiedNameSyntax).Left
                        currDiagName = currDiagName.Substring(0, currDiagName.LastIndexOf("."c))
                    Else
                        Exit While
                    End If
                End While
            End Sub

            ''' <summary>
            ''' Look for a type forwarder for the given type in the containing assembly and any referenced assemblies.
            ''' If one is found, search again in the target assembly.  Return the last assembly in the chain.
            ''' </summary>
            ''' <param name="containingAssembly">The assembly in which to look for the type forwarder.</param>
            ''' <param name="fullName">The metadata name of the (potentially) forwarded type, including the arity (if non-zero).</param>
            ''' <param name="arity">The arity of the forwarded type.</param>
            ''' <param name="encounteredCycle">Set to true if a cycle was found in the type forwarders.</param>
            ''' <returns></returns>
            ''' <remarks>
            ''' Since this method is intended to be used for error reporting, it stops as soon as it finds
            ''' any type forwarder - it does not check other assemblies for consistency or better results.
            ''' 
            ''' NOTE: unlike in C#, this method searches for type forwarders case-insensitively.
            ''' </remarks>
            Private Shared Function GetForwardedToAssembly(containingAssembly As AssemblySymbol, fullName As String, arity As Integer, ByRef encounteredCycle As Boolean) As AssemblySymbol
                Debug.Assert(arity = 0 OrElse fullName.EndsWith("`" & arity, StringComparison.Ordinal))

                encounteredCycle = False

                ' NOTE: This won't work if the type isn't using CLS-style generic naming (i.e. `arity), but this code is
                ' only intended to improve diagnostic messages, so false negatives in corner cases aren't a big deal.
                Dim metadataName = MetadataTypeName.FromFullName(fullName, useCLSCompliantNameArityEncoding:=True, forcedArity:=arity)

                Dim forwardedType As NamedTypeSymbol = Nothing

                For Each referencedAssembly In containingAssembly.Modules(0).GetReferencedAssemblySymbols()
                    forwardedType = referencedAssembly.TryLookupForwardedMetadataType(metadataName, ignoreCase:=True)
                    If forwardedType IsNot Nothing Then
                        Exit For
                    End If
                Next

                If forwardedType IsNot Nothing Then
                    If forwardedType.IsErrorType Then
                        Dim diagInfo As DiagnosticInfo = DirectCast(forwardedType, ErrorTypeSymbol).ErrorInfo
                        If diagInfo.Code = ERRID.ERR_TypeFwdCycle2 Then
                            encounteredCycle = True
                        End If
                    End If

                    Return forwardedType.ContainingAssembly
                End If

                Return Nothing
            End Function

            Private Shared Function IsParameterTypeOfDeclareMethod(typeSyntax As TypeSyntax) As Boolean
                Dim p = typeSyntax.Parent
                If p IsNot Nothing AndAlso p.Kind = SyntaxKind.SimpleAsClause Then
                    p = p.Parent
                    If p.Kind = SyntaxKind.Parameter Then
                        p = p.Parent
                        If p.Kind = SyntaxKind.ParameterList Then
                            p = p.Parent
                            Return p.Kind = SyntaxKind.DeclareFunctionStatement OrElse p.Kind = SyntaxKind.DeclareSubStatement
                        End If
                    End If
                End If
                Return False
            End Function

            ''' <summary>
            ''' Bind a type or namespace using the given binder. 
            ''' </summary>
            ''' <param name="typeSyntax">The syntax to bind.</param>
            ''' <param name="binder">The binder to bind within. This binder is used for looking up
            ''' unqualified names, accessibility checking, reporting errors, and probably other stuff too.</param>
            ''' <returns>The best type or namespace that can be found, or and ErrorTypeSymbol if no reasonable type can be found.</returns>
            Public Shared Function BindNamespaceOrTypeSyntax(typeSyntax As TypeSyntax,
                                                  binder As Binder,
                                                  diagBag As DiagnosticBag,
                                                  suppressUseSiteError As Boolean) As NamespaceOrTypeSymbol

                Return DirectCast(BindNamespaceOrTypeSyntax(typeSyntax, binder, diagBag, unwrapAliases:=True,
                                                            suppressUseSiteError:=suppressUseSiteError), NamespaceOrTypeSymbol)
            End Function

            Public Shared Function BindNamespaceOrTypeOrAliasSyntax(typeSyntax As TypeSyntax,
                                      binder As Binder,
                                      diagBag As DiagnosticBag,
                                      suppressUseSiteError As Boolean) As Symbol

                Return BindNamespaceOrTypeSyntax(typeSyntax, binder, diagBag, unwrapAliases:=False, suppressUseSiteError:=suppressUseSiteError)
            End Function

            Private Shared Function BindNamespaceOrTypeSyntax(typeSyntax As TypeSyntax,
                                      binder As Binder,
                                      diagBag As DiagnosticBag,
                                      unwrapAliases As Boolean,
                                      suppressUseSiteError As Boolean) As Symbol

                Dim lookupResult As LookupResult = LookupResult.GetInstance()
                Try
                    Dim reportedAnError As Boolean = False
                    LookupTypeOrNamespaceSyntax(lookupResult, typeSyntax, binder, diagBag, reportedAnError,
                                                unwrapAliases, suppressUseSiteError, inGetTypeContext:=False, resolvingBaseType:=False)

                    ' Report appropriate errors from the result.
                    If Not lookupResult.HasSymbol Then
                        Dim diagInfo As DiagnosticInfo = Nothing

                        ' In Imports clauses, a missing namespace or type is just a warning.
                        Dim erridNotFound As ERRID = ERRID.ERR_UndefinedTypeOrNamespace1

                        If typeSyntax.Parent IsNot Nothing AndAlso TypeOf typeSyntax.Parent Is ImportsClauseSyntax AndAlso
                           Not reportedAnError Then
                            erridNotFound = ERRID.WRN_UndefinedOrEmptyNamespaceOrClass1
                        End If

                        Dim diagName = GetBaseNamesForDiagnostic(typeSyntax)
                        diagInfo = ErrorFactory.ErrorInfo(erridNotFound, diagName)

                        If Not reportedAnError Then
                            Binder.ReportDiagnostic(diagBag, typeSyntax, diagInfo)
                        End If

                        Return Binder.GetErrorSymbol(diagName, diagInfo)
                    Else
                        If lookupResult.HasDiagnostic Then
                            If Not reportedAnError Then
                                Binder.ReportDiagnostic(diagBag, typeSyntax, lookupResult.Diagnostic)
                            End If

                            Return ErrorTypeFromLookupResult(lookupResult.SingleSymbol.Name, lookupResult, binder)
                        End If

                        ' LookupTypeOrNamespaceSyntax can't return more than one symbol.
                        Dim result = lookupResult.SingleSymbol
                        Binder.ReportDiagnosticsIfObsolete(diagBag, result, typeSyntax)
                        Return result
                    End If
                Finally
                    lookupResult.Free()
                End Try
            End Function

            ''' <summary>
            ''' Lookup a typeSyntax, confining the lookup to namespaces or types. Returns a LookupResult
            ''' that summarizes the results of the lookup, which might contain a Diagnostic associated with the lookup.
            ''' However, other diagnostics associated with parts of the binding process (i.e., binding type arguments) 
            ''' will be emitted via the diagnostic bag.
            ''' 
            ''' The LookupResult will always have at most one symbol in it, since types and namespaces are not overloadable symbols.
            ''' </summary>
            Private Shared Sub LookupTypeOrNamespaceSyntax(lookupResult As LookupResult,
                                                          typeSyntax As TypeSyntax,
                                                          binder As Binder,
                                                          diagBag As DiagnosticBag,
                                                          ByRef reportedAnError As Boolean,
                                                          unwrapAliases As Boolean,
                                                          suppressUseSiteError As Boolean,
                                                          inGetTypeContext As Boolean,
                                                          resolvingBaseType As Boolean)
                Debug.Assert(lookupResult.IsClear)

                Select Case typeSyntax.Kind
                    Case SyntaxKind.IdentifierName
                        LookupBasicName(lookupResult, DirectCast(typeSyntax, IdentifierNameSyntax), binder, diagBag, reportedAnError)

                        If unwrapAliases AndAlso
                            lookupResult.IsGood AndAlso
                            lookupResult.SingleSymbol.Kind = SymbolKind.Alias Then

                            Debug.Assert(lookupResult.HasSingleSymbol)
                            lookupResult.ReplaceSymbol(DirectCast(lookupResult.SingleSymbol, AliasSymbol).Target)
                        End If

                    Case SyntaxKind.GenericName
                        LookupGenericName(lookupResult, DirectCast(typeSyntax, GenericNameSyntax), binder, diagBag, reportedAnError, suppressUseSiteError)

                    Case SyntaxKind.QualifiedName
                        LookupDottedName(lookupResult, DirectCast(typeSyntax, QualifiedNameSyntax), binder, diagBag, reportedAnError, suppressUseSiteError, resolvingBaseType:=resolvingBaseType)

                    Case SyntaxKind.GlobalName
                        lookupResult.SetFrom(LookupGlobalName(DirectCast(typeSyntax, GlobalNameSyntax), binder))

                    Case SyntaxKind.PredefinedType
                        LookupResult.SetFrom(LookupPredefinedTypeName(DirectCast(typeSyntax, PredefinedTypeSyntax), binder, diagBag, reportedAnError, suppressUseSiteError))

                    Case SyntaxKind.ArrayType
                        LookupResult.SetFrom(LookupArrayType(DirectCast(typeSyntax, ArrayTypeSyntax), binder, diagBag, suppressUseSiteError, inGetTypeContext:=inGetTypeContext))

                    Case SyntaxKind.NullableType
                        LookupResult.SetFrom(LookupNullableType(DirectCast(typeSyntax, NullableTypeSyntax), binder, diagBag, suppressUseSiteError))

                    Case Else
                        Throw ExceptionUtilities.UnexpectedValue(typeSyntax.Kind)
                End Select

                If resolvingBaseType AndAlso lookupResult.IsGood Then
                    Debug.Assert(binder.BasesBeingResolved IsNot Nothing AndAlso binder.BasesBeingResolved.Any)
                    AnalyzeLookupResultForIllegalBaseTypeReferences(lookupResult, typeSyntax, binder, diagBag, reportedAnError)
                End If
            End Sub

            Private Shared Sub AnalyzeLookupResultForIllegalBaseTypeReferences(lookupResult As LookupResult,
                                                                               typeSyntax As TypeSyntax,
                                                                               binder As Binder,
                                                                               diagBag As DiagnosticBag,
                                                                               ByRef reportedAnError As Boolean)

                Debug.Assert(lookupResult.IsGood AndAlso lookupResult.HasSingleSymbol)

                ' In case we are binding the base type we need to check if the symbol we found is a nested 
                ' type of the type which base we are being binding. Note that we need to do the check at 
                ' all lookup phases instead of only checking the final type because in the following case, 
                ' for example, the final type will be A.X with any relation to B already wiped out:
                '
                '   Class A
                '       Public Class X
                '       End Class
                '   End Class
                '   Class B  <-- 'typeWithBaseBeingResolved' variable below
                '       Inherits B.C.X   <-- binding this base, still need to report BC31446
                '       Public Class C
                '           Inherits A
                '       End Class
                '   End Class
                '

                ' The current containing type is the one whose base is being resolved; as we 
                '   currently bind this class' Inherits clause, we need to check all the 
                '   types we go through for being nested in it or to be inherited from it 
                '   or its nested types
                Dim typeWithBaseBeingResolved As NamedTypeSymbol = binder.ContainingType

                Dim currentSymbol As Symbol = lookupResult.SingleSymbol
                While currentSymbol IsNot Nothing AndAlso currentSymbol.Kind = SymbolKind.NamedType

                    If typeWithBaseBeingResolved.Equals(currentSymbol.OriginalDefinition) Then

                        If currentSymbol Is lookupResult.SingleSymbol Then
                            Binder.ReportDiagnostic(diagBag, typeSyntax, ERRID.ERR_TypeInItsInheritsClause1, typeWithBaseBeingResolved)

                        Else
                            Binder.ReportDiagnostic(diagBag, typeSyntax,
                                                    ERRID.ERR_NestedTypeInInheritsClause2, typeWithBaseBeingResolved, lookupResult.SingleSymbol)

                        End If

                        ' and clear lookup result
                        lookupResult.Clear()
                        reportedAnError = True
                        Exit While
                    End If

                    currentSymbol = currentSymbol.ContainingSymbol
                End While
            End Sub

            Private Shared Function ErrorTypeFromLookupResult(name As String, result As LookupResult, binder As Binder) As ErrorTypeSymbol
                If result.Kind = LookupResultKind.Ambiguous AndAlso result.HasSingleSymbol AndAlso TypeOf result.Diagnostic Is AmbiguousSymbolDiagnostic Then
                    ' Special case: set of ambiguous symbols is stored in the diagnostics.
                    Return Binder.GetErrorSymbol(name, result.Diagnostic, DirectCast(result.Diagnostic, AmbiguousSymbolDiagnostic).AmbiguousSymbols, result.Kind)
                End If
                Return Binder.GetErrorSymbol(name, result.Diagnostic, result.Symbols.ToImmutable(), result.Kind)
            End Function

            ''' <summary>
            ''' Check that the given symbol is a type. If it is a namespace, report an error into the diagnostic bag
            ''' and return an error symbol.
            ''' </summary>
            Private Shared Function CheckSymbolIsType(sym As NamespaceOrTypeSymbol,
                                                      syntax As VisualBasicSyntaxNode,
                                                      binder As Binder,
                                                      diagBag As DiagnosticBag) As TypeSymbol
                If sym.IsNamespace Then
                    Dim diagInfo = New BadSymbolDiagnostic(sym, ERRID.ERR_UnrecognizedType)
                    Binder.ReportDiagnostic(diagBag, syntax, diagInfo)
                    Return Binder.GetErrorSymbol(sym.Name, diagInfo, ImmutableArray.Create(Of Symbol)(sym), LookupResultKind.NotATypeOrNamespace)
                Else
                    Return DirectCast(sym, TypeSymbol)
                End If
            End Function

            ''' <summary>
            ''' Bind a built in type name to the correct type symbol.
            ''' </summary>
            Private Shared Function LookupPredefinedTypeName(predefinedTypeSyntax As PredefinedTypeSyntax,
                                                             binder As Binder,
                                                             diagBag As DiagnosticBag,
                                                             ByRef reportedAnError As Boolean,
                                                             suppressUseSiteError As Boolean) As SingleLookupResult
                Return LookupPredefinedTypeName(predefinedTypeSyntax, predefinedTypeSyntax.Keyword.Kind, binder, diagBag, reportedAnError, suppressUseSiteError)
            End Function

            Public Shared Function LookupPredefinedTypeName(node As VisualBasicSyntaxNode,
                                                            predefinedType As SyntaxKind,
                                                            binder As Binder,
                                                            diagBag As DiagnosticBag,
                                                            ByRef reportedAnError As Boolean,
                                                            suppressUseSiteError As Boolean) As SingleLookupResult
                Dim type As SpecialType
                Select Case predefinedType
                    Case SyntaxKind.ObjectKeyword
                        type = SpecialType.System_Object
                    Case SyntaxKind.BooleanKeyword
                        type = SpecialType.System_Boolean
                    Case SyntaxKind.DateKeyword
                        type = SpecialType.System_DateTime
                    Case SyntaxKind.CharKeyword
                        type = SpecialType.System_Char
                    Case SyntaxKind.StringKeyword
                        type = SpecialType.System_String
                    Case SyntaxKind.DecimalKeyword
                        type = SpecialType.System_Decimal
                    Case SyntaxKind.ByteKeyword
                        type = SpecialType.System_Byte
                    Case SyntaxKind.SByteKeyword
                        type = SpecialType.System_SByte
                    Case SyntaxKind.UShortKeyword
                        type = SpecialType.System_UInt16
                    Case SyntaxKind.ShortKeyword
                        type = SpecialType.System_Int16
                    Case SyntaxKind.UIntegerKeyword
                        type = SpecialType.System_UInt32
                    Case SyntaxKind.IntegerKeyword
                        type = SpecialType.System_Int32
                    Case SyntaxKind.ULongKeyword
                        type = SpecialType.System_UInt64
                    Case SyntaxKind.LongKeyword
                        type = SpecialType.System_Int64
                    Case SyntaxKind.SingleKeyword
                        type = SpecialType.System_Single
                    Case SyntaxKind.DoubleKeyword
                        type = SpecialType.System_Double
                    Case Else
                        Throw ExceptionUtilities.UnexpectedValue(predefinedType)
                End Select

                Dim sym = Binder.GetSpecialType(type, node, diagBag, reportedAnError, suppressUseSiteError)
                Return SingleLookupResult.Good(sym)
            End Function

            ''' <summary>
            ''' Bind array type syntax to the correct type symbol.
            ''' </summary>
            Private Shared Function LookupArrayType(arrayTypeSyntax As ArrayTypeSyntax,
                                                    binder As Binder,
                                                    diagBag As DiagnosticBag,
                                                    suppressUseSiteError As Boolean,
                                                    inGetTypeContext As Boolean) As SingleLookupResult
                Dim elementType As TypeSymbol = Binder.BindTypeSyntax(arrayTypeSyntax.ElementType,
                                                                      diagBag,
                                                                      suppressUseSiteError:=suppressUseSiteError,
                                                                      inGetTypeContext:=inGetTypeContext)
                Return SingleLookupResult.Good(Binder.ApplyArrayRankSpecifersToType(elementType, arrayTypeSyntax.RankSpecifiers, diagBag))
            End Function

            ''' <summary>
            ''' Bind Nullable (?) type syntax to the correct type symbol.
            ''' </summary>
            Private Shared Function LookupNullableType(nullableTypeSyntax As NullableTypeSyntax,
                                                       binder As Binder,
                                                       diagBag As DiagnosticBag,
                                                       suppressUseSiteError As Boolean) As SingleLookupResult
                Dim elementType As TypeSymbol = Binder.BindTypeSyntax(nullableTypeSyntax.ElementType, diagBag, suppressUseSiteError)
                Return SingleLookupResult.Good(Binder.CreateNullableOf(elementType, nullableTypeSyntax, nullableTypeSyntax.ElementType, diagBag))
            End Function

            ''' <summary>
            ''' Bind a basic name to a type or namespace.
            ''' </summary>
            Private Shared Sub LookupBasicName(lookupResult As LookupResult,
                                               basicNameSyntax As IdentifierNameSyntax,
                                               binder As Binder,
                                               diagBag As DiagnosticBag,
                                               ByRef reportedAnError As Boolean)
                ' Get the identifier to look up.
                Dim idSyntax As SyntaxToken = basicNameSyntax.Identifier
                Dim idText As String = idSyntax.ValueText
                Binder.DisallowTypeCharacter(idSyntax, diagBag)

                ' Lookup the text in the current binder.
                If String.IsNullOrEmpty(idText) Then
                    ' Syntax error.
                    reportedAnError = True
                    Debug.Assert(lookupResult.IsClear)
                Else
                    Dim useSiteDiagnostics As HashSet(Of DiagnosticInfo) = Nothing

                    If SyntaxFacts.IsAttributeName(basicNameSyntax) Then
                        binder.LookupAttributeType(lookupResult, Nothing, idText, LookupOptions.AttributeTypeOnly, useSiteDiagnostics)
                    Else
                        binder.Lookup(lookupResult, idText, 0, LookupOptions.NamespacesOrTypesOnly, useSiteDiagnostics)
                    End If

                    diagBag.Add(basicNameSyntax, useSiteDiagnostics)
                End If
            End Sub

            ''' <summary>
            ''' Bind a generic name to a type.
            ''' </summary>
            Private Shared Sub LookupGenericName(lookupResult As LookupResult,
                                                 genericNameSyntax As GenericNameSyntax,
                                                 binder As Binder,
                                                 diagBag As DiagnosticBag,
                                                 ByRef reportedAnError As Boolean,
                                                 suppressUseSiteError As Boolean)
                Debug.Assert(lookupResult.IsClear)

                ' Get the identifier to look up.
                Dim idSyntax As SyntaxToken = genericNameSyntax.Identifier
                Dim idText As String = idSyntax.ValueText
                Binder.DisallowTypeCharacter(idSyntax, diagBag)

                ' Get type arguments and arity we're looking up
                Dim typeArgumentsSyntax = genericNameSyntax.TypeArgumentList
                Dim arity As Integer = typeArgumentsSyntax.Arguments.Count

                ' Bind the generic symbol with the current binder.
                Dim useSiteDiagnostics As HashSet(Of DiagnosticInfo) = Nothing
                binder.Lookup(lookupResult, idText, arity, LookupOptions.NamespacesOrTypesOnly, useSiteDiagnostics)

                diagBag.Add(genericNameSyntax, useSiteDiagnostics)

                ' Bind the type arguments and report errors in the current context. 
                Dim typeArguments As ImmutableArray(Of TypeSymbol) = BindTypeArguments(typeArgumentsSyntax, binder, diagBag, suppressUseSiteError)

                If lookupResult.Kind = LookupResultKind.Empty Then
                    Return
                End If

                Dim genericType = TryCast(lookupResult.SingleSymbol, NamedTypeSymbol)
                If genericType Is Nothing OrElse
                   Not genericType.IsGenericType OrElse
                   Not genericType.CanConstruct Then
                    ' not generic symbol or symbol is a namespace
                    If lookupResult.IsGood Then
                        ' TODO: Dev10 squiggles type arguments for this error, but Roslyn will squiggle the whole type name.
                        '       If we want to preserve Dev10 behavior, it should be possible to provide optional location/syntax node 
                        '       for the diagnostic attached to LookupResult.
                        LookupResult.SetFrom(SingleLookupResult.WrongArity(lookupResult.SingleSymbol,
                                New BadSymbolDiagnostic(lookupResult.SingleSymbol, ERRID.ERR_TypeOrMemberNotGeneric1, lookupResult.SingleSymbol)))
                    End If
                Else
                    If Not suppressUseSiteError Then
                        If Binder.ReportUseSiteError(diagBag, genericNameSyntax, genericType) Then
                            reportedAnError = True
                        End If
                    End If

                    ' Construct the type and validate constraints.
                    Dim constructedType = Binder.ConstructAndValidateConstraints(
                        genericType, typeArguments, genericNameSyntax, typeArgumentsSyntax.Arguments, diagBag)

                    ' Put the constructed type in. Note that this preserves any error associated with the lookupResult.
                    LookupResult.ReplaceSymbol(constructedType)
                End If
            End Sub

            ''' <summary>
            ''' Bind a dotted name to a type or namespace.
            ''' </summary>
            Private Shared Sub LookupDottedName(lookupResult As LookupResult,
                                                dottedNameSyntax As QualifiedNameSyntax,
                                                binder As Binder,
                                                diagBag As DiagnosticBag,
                                                ByRef reportedAnError As Boolean,
                                                suppressUseSiteError As Boolean,
                                                resolvingBaseType As Boolean)
                Debug.Assert(lookupResult.IsClear)
                Dim right = TryCast(dottedNameSyntax.Right, GenericNameSyntax)

                If right IsNot Nothing Then
                    LookupGenericDottedName(lookupResult, dottedNameSyntax, binder, diagBag,
                                            reportedAnError, suppressUseSiteError, resolvingBaseType)
                    Return
                End If

                Dim rightIdentSyntax As SimpleNameSyntax = dottedNameSyntax.Right
                Dim rightIdentToken As SyntaxToken = rightIdentSyntax.Identifier
                Dim leftNameSyntax As NameSyntax = dottedNameSyntax.Left

                Binder.DisallowTypeCharacter(rightIdentToken, diagBag)

                LookupTypeOrNamespaceSyntax(lookupResult, leftNameSyntax, binder, diagBag, reportedAnError,
                                            unwrapAliases:=True, suppressUseSiteError:=suppressUseSiteError,
                                            inGetTypeContext:=False, resolvingBaseType:=resolvingBaseType)

                If Not lookupResult.HasSymbol Then
                    Return
                ElseIf lookupResult.HasDiagnostic AndAlso Not reportedAnError Then
                    Binder.ReportDiagnostic(diagBag, leftNameSyntax, lookupResult.Diagnostic)
                    reportedAnError = (lookupResult.Diagnostic.Severity = DiagnosticSeverity.Error)
                End If

                Dim leftSymbol As NamespaceOrTypeSymbol = DirectCast(lookupResult.SingleSymbol, NamespaceOrTypeSymbol)

                Binder.ReportDiagnosticsIfObsolete(diagBag, leftSymbol, leftNameSyntax)

                lookupResult.Clear()
                Dim useSiteDiagnostics As HashSet(Of DiagnosticInfo) = Nothing

                If SyntaxFacts.IsAttributeName(rightIdentSyntax) Then
                    binder.LookupAttributeType(lookupResult,
                                leftSymbol,
                                rightIdentToken.ValueText,
                                LookupOptions.AttributeTypeOnly,
                                useSiteDiagnostics)
                Else
                    binder.LookupMember(lookupResult,
                                        leftSymbol,
                                        rightIdentToken.ValueText,
                                        0,
                                        LookupOptions.NamespacesOrTypesOnly,
                                        useSiteDiagnostics)

                    If lookupResult.HasSingleSymbol AndAlso lookupResult.SingleSymbol.Kind = SymbolKind.NamedType Then
                        Dim namedType = DirectCast(lookupResult.SingleSymbol, NamedTypeSymbol)

                        If namedType.Arity > 0 AndAlso Not namedType.IsDefinition AndAlso namedType Is namedType.ConstructedFrom Then
                            Debug.Assert(lookupResult.HasDiagnostic)

                            ' Note: this preserves any error associated with the generic type, which is what we want.
                            lookupResult.ReplaceSymbol(namedType.Construct(
                                                           StaticCast(Of TypeSymbol).From(namedType.OriginalDefinition.TypeParameters)))
                        End If
                    End If
                End If

                diagBag.Add(leftNameSyntax, useSiteDiagnostics)
            End Sub

            ''' <summary>
            ''' Bind a generic dotted name to a type or namespace.
            ''' </summary>
            Private Shared Sub LookupGenericDottedName(lookupResult As LookupResult,
                                                       genDottedNameSyntax As QualifiedNameSyntax,
                                                       binder As Binder,
                                                       diagBag As DiagnosticBag,
                                                       ByRef reportedAnError As Boolean,
                                                       suppressUseSiteError As Boolean,
                                                       resolvingBaseType As Boolean)
                Debug.Assert(lookupResult.IsClear)
                Debug.Assert(TryCast(genDottedNameSyntax.Right, GenericNameSyntax) IsNot Nothing)

                Dim right = DirectCast(genDottedNameSyntax.Right, GenericNameSyntax)
                Dim rightIdentSyntax As SyntaxToken = right.Identifier
                Dim leftNameSyntax As NameSyntax = genDottedNameSyntax.Left

                Binder.DisallowTypeCharacter(rightIdentSyntax, diagBag)

                ' Get type arguments and arity we're looking up
                Dim typeArgumentsSyntax = right.TypeArgumentList
                Dim arity As Integer = typeArgumentsSyntax.Arguments.Count

                ' Get the symbol on the left.
                LookupTypeOrNamespaceSyntax(lookupResult, leftNameSyntax, binder, diagBag, reportedAnError,
                                            unwrapAliases:=True, suppressUseSiteError:=suppressUseSiteError,
                                            inGetTypeContext:=False, resolvingBaseType:=resolvingBaseType)

                ' Bind the type arguments and report errors in the current context. 
                Dim typeArguments As ImmutableArray(Of TypeSymbol) = BindTypeArguments(typeArgumentsSyntax, binder, diagBag, suppressUseSiteError)

                If Not lookupResult.HasSymbol Then
                    Return
                ElseIf lookupResult.HasDiagnostic AndAlso Not reportedAnError Then
                    Binder.ReportDiagnostic(diagBag, leftNameSyntax, lookupResult.Diagnostic)
                    reportedAnError = (lookupResult.Diagnostic.Severity = DiagnosticSeverity.Error)
                End If

                Dim leftSymbol As NamespaceOrTypeSymbol = DirectCast(lookupResult.SingleSymbol, NamespaceOrTypeSymbol)

                Binder.ReportDiagnosticsIfObsolete(diagBag, leftSymbol, leftNameSyntax)

                ' Lookup the generic type.
                lookupResult.Clear()
                Dim useSiteDiagnostics As HashSet(Of DiagnosticInfo) = Nothing
                binder.LookupMember(lookupResult,
                                    leftSymbol,
                                    rightIdentSyntax.ValueText,
                                    arity,
                                    LookupOptions.NamespacesOrTypesOnly,
                                    useSiteDiagnostics)

                diagBag.Add(leftNameSyntax, useSiteDiagnostics)

                If lookupResult.Kind = LookupResultKind.Empty Then
                    Return
                End If

                ' Doing a Lookup with NamespaceAndTypesOnly can never result in more than one symbols, because
                ' namespace and types are not overloadable.

                Dim genericType = TryCast(lookupResult.SingleSymbol, NamedTypeSymbol)
                If genericType Is Nothing Then
                    ' no symbol or symbol is a namespace
                    Return
                Else
                    ' Construct the type and validate constraints.
                    Dim constructedType = Binder.ConstructAndValidateConstraints(
                        genericType, typeArguments, genDottedNameSyntax, typeArgumentsSyntax.Arguments, diagBag)

                    ' Note: this preserves any error associated with the generic type, which is what we want.
                    LookupResult.ReplaceSymbol(constructedType)
                End If
            End Sub

            ''' <summary>
            ''' Bind to the global namespace.
            ''' </summary>
            Private Shared Function LookupGlobalName(syntax As GlobalNameSyntax,
                                                     binder As Binder) As SingleLookupResult
                Return SingleLookupResult.Good(binder.Compilation.GlobalNamespace)
            End Function

            ''' <summary>
            ''' Bind a list of type arguments to their types.
            ''' </summary>
            Private Shared Function BindTypeArguments(typeArgumentsSyntax As TypeArgumentListSyntax,
                                                      binder As Binder,
                                                      diagBag As DiagnosticBag,
                                                      suppressUseSiteError As Boolean) As ImmutableArray(Of TypeSymbol)
                Dim arity As Integer = typeArgumentsSyntax.Arguments.Count
                Dim types As TypeSymbol() = New TypeSymbol(0 To arity - 1) {}

                For i As Integer = 0 To arity - 1
                    types(i) = Binder.BindTypeSyntax(typeArgumentsSyntax.Arguments(i), diagBag, suppressUseSiteError)
                Next

                Return types.AsImmutableOrNull()
            End Function

            ''' <summary>
            ''' Given a type syntax, strip out ?, (), (of xxx) stuff and return a string of the form
            ''' x.y.z, for use in an error message.
            ''' </summary>
            Private Shared Function GetBaseNamesForDiagnostic(typeSyntax As TypeSyntax) As String
                Select Case typeSyntax.Kind
                    Case SyntaxKind.IdentifierName
                        Return DirectCast(typeSyntax, IdentifierNameSyntax).Identifier.ValueText

                    Case SyntaxKind.GenericName
                        Return DirectCast(typeSyntax, GenericNameSyntax).Identifier.ValueText

                    Case SyntaxKind.QualifiedName
                        Return GetBaseNamesForDiagnostic(DirectCast(typeSyntax, QualifiedNameSyntax).Left) +
                            "." +
                            DirectCast(typeSyntax, QualifiedNameSyntax).Right.Identifier.ValueText

                    Case SyntaxKind.ArrayType
                        Return GetBaseNamesForDiagnostic(DirectCast(typeSyntax, ArrayTypeSyntax).ElementType)

                    Case SyntaxKind.NullableType
                        Return GetBaseNamesForDiagnostic(DirectCast(typeSyntax, NullableTypeSyntax).ElementType)

                    Case SyntaxKind.GlobalName, SyntaxKind.PredefinedType
                        Return typeSyntax.ToString

                    Case Else
                        Throw ExceptionUtilities.UnexpectedValue(typeSyntax.Kind)
                End Select

            End Function
        End Class
    End Class
End Namespace<|MERGE_RESOLUTION|>--- conflicted
+++ resolved
@@ -195,15 +195,7 @@
                 Throw New ArgumentException("Must resolve overloads on PropertySymbol or MethodSymbol", NameOf(TMember))
             End If
             If isProperties And Not typeArguments.IsEmpty Then
-<<<<<<< HEAD
-<<<<<<< .merge_file_a03564
                 Throw New ArgumentException(VBResources.PropertiesCanNotHaveTypeArguments, NameOf(typeArguments))
-=======
-                Throw New ArgumentException(VBResources.PropertiesCanNotHaveTypeArguments, NameOf(ArrayWithOffset))
->>>>>>> .merge_file_a02828
-=======
-                Throw New ArgumentException(VBResources.PropertiesCanNotHaveTypeArguments, NameOf(ArrayWithOffset))
->>>>>>> 8864a351
             End If
 
             Dim boundArguments As ImmutableArray(Of BoundExpression) = Nothing
