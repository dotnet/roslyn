﻿<?xml version="1.0" encoding="utf-8"?>
<root>
  <!-- 
    Microsoft ResX Schema 
    
    Version 2.0
    
    The primary goals of this format is to allow a simple XML format 
    that is mostly human readable. The generation and parsing of the 
    various data types are done through the TypeConverter classes 
    associated with the data types.
    
    Example:
    
    ... ado.net/XML headers & schema ...
    <resheader name="resmimetype">text/microsoft-resx</resheader>
    <resheader name="version">2.0</resheader>
    <resheader name="reader">System.Resources.ResXResourceReader, System.Windows.Forms, ...</resheader>
    <resheader name="writer">System.Resources.ResXResourceWriter, System.Windows.Forms, ...</resheader>
    <data name="Name1"><value>this is my long string</value><comment>this is a comment</comment></data>
    <data name="Color1" type="System.Drawing.Color, System.Drawing">Blue</data>
    <data name="Bitmap1" mimetype="application/x-microsoft.net.object.binary.base64">
        <value>[base64 mime encoded serialized .NET Framework object]</value>
    </data>
    <data name="Icon1" type="System.Drawing.Icon, System.Drawing" mimetype="application/x-microsoft.net.object.bytearray.base64">
        <value>[base64 mime encoded string representing a byte array form of the .NET Framework object]</value>
        <comment>This is a comment</comment>
    </data>
                
    There are any number of "resheader" rows that contain simple 
    name/value pairs.
    
    Each data row contains a name, and value. The row also contains a 
    type or mimetype. Type corresponds to a .NET class that support 
    text/value conversion through the TypeConverter architecture. 
    Classes that don't support this are serialized and stored with the 
    mimetype set.
    
    The mimetype is used for serialized objects, and tells the 
    ResXResourceReader how to depersist the object. This is currently not 
    extensible. For a given mimetype the value must be set accordingly:
    
    Note - application/x-microsoft.net.object.binary.base64 is the format 
    that the ResXResourceWriter will generate, however the reader can 
    read any of the formats listed below.
    
    mimetype: application/x-microsoft.net.object.binary.base64
    value   : The object must be serialized with 
            : System.Runtime.Serialization.Formatters.Binary.BinaryFormatter
            : and then encoded with base64 encoding.
    
    mimetype: application/x-microsoft.net.object.soap.base64
    value   : The object must be serialized with 
            : System.Runtime.Serialization.Formatters.Soap.SoapFormatter
            : and then encoded with base64 encoding.

    mimetype: application/x-microsoft.net.object.bytearray.base64
    value   : The object must be serialized into a byte array 
            : using a System.ComponentModel.TypeConverter
            : and then encoded with base64 encoding.
    -->
  <xsd:schema id="root" xmlns="" xmlns:xsd="http://www.w3.org/2001/XMLSchema" xmlns:msdata="urn:schemas-microsoft-com:xml-msdata">
    <xsd:import namespace="http://www.w3.org/XML/1998/namespace" />
    <xsd:element name="root" msdata:IsDataSet="true">
      <xsd:complexType>
        <xsd:choice maxOccurs="unbounded">
          <xsd:element name="metadata">
            <xsd:complexType>
              <xsd:sequence>
                <xsd:element name="value" type="xsd:string" minOccurs="0" />
              </xsd:sequence>
              <xsd:attribute name="name" use="required" type="xsd:string" />
              <xsd:attribute name="type" type="xsd:string" />
              <xsd:attribute name="mimetype" type="xsd:string" />
              <xsd:attribute ref="xml:space" />
            </xsd:complexType>
          </xsd:element>
          <xsd:element name="assembly">
            <xsd:complexType>
              <xsd:attribute name="alias" type="xsd:string" />
              <xsd:attribute name="name" type="xsd:string" />
            </xsd:complexType>
          </xsd:element>
          <xsd:element name="data">
            <xsd:complexType>
              <xsd:sequence>
                <xsd:element name="value" type="xsd:string" minOccurs="0" msdata:Ordinal="1" />
                <xsd:element name="comment" type="xsd:string" minOccurs="0" msdata:Ordinal="2" />
              </xsd:sequence>
              <xsd:attribute name="name" type="xsd:string" use="required" msdata:Ordinal="1" />
              <xsd:attribute name="type" type="xsd:string" msdata:Ordinal="3" />
              <xsd:attribute name="mimetype" type="xsd:string" msdata:Ordinal="4" />
              <xsd:attribute ref="xml:space" />
            </xsd:complexType>
          </xsd:element>
          <xsd:element name="resheader">
            <xsd:complexType>
              <xsd:sequence>
                <xsd:element name="value" type="xsd:string" minOccurs="0" msdata:Ordinal="1" />
              </xsd:sequence>
              <xsd:attribute name="name" type="xsd:string" use="required" />
            </xsd:complexType>
          </xsd:element>
        </xsd:choice>
      </xsd:complexType>
    </xsd:element>
  </xsd:schema>
  <resheader name="resmimetype">
    <value>text/microsoft-resx</value>
  </resheader>
  <resheader name="version">
    <value>2.0</value>
  </resheader>
  <resheader name="reader">
    <value>System.Resources.ResXResourceReader, System.Windows.Forms, Version=4.0.0.0, Culture=neutral, PublicKeyToken=b77a5c561934e089</value>
  </resheader>
  <resheader name="writer">
    <value>System.Resources.ResXResourceWriter, System.Windows.Forms, Version=4.0.0.0, Culture=neutral, PublicKeyToken=b77a5c561934e089</value>
  </resheader>
  <data name="Trees0" xml:space="preserve">
    <value>trees({0})</value>
  </data>
  <data name="TreesMustHaveRootNode" xml:space="preserve">
    <value>trees({0}) must have root node with SyntaxKind.CompilationUnit.</value>
  </data>
  <data name="CannotAddCompilerSpecialTree" xml:space="preserve">
    <value>Cannot add compiler special tree</value>
  </data>
  <data name="SyntaxTreeAlreadyPresent" xml:space="preserve">
    <value>Syntax tree already present</value>
  </data>
  <data name="SubmissionCanHaveAtMostOneSyntaxTree" xml:space="preserve">
    <value>Submission can have at most one syntax tree.</value>
  </data>
  <data name="CannotRemoveCompilerSpecialTree" xml:space="preserve">
    <value>Cannot remove compiler special tree</value>
  </data>
  <data name="SyntaxTreeNotFoundToRemove" xml:space="preserve">
    <value>SyntaxTree '{0}' not found to remove</value>
  </data>
  <data name="TreeMustHaveARootNodeWithCompilationUnit" xml:space="preserve">
    <value>Tree must have a root node with SyntaxKind.CompilationUnit</value>
  </data>
  <data name="CompilationVisualBasic" xml:space="preserve">
    <value>Compilation (Visual Basic): </value>
  </data>
  <data name="NodeIsNotWithinSyntaxTree" xml:space="preserve">
    <value>Node is not within syntax tree</value>
  </data>
  <data name="CantReferenceCompilationFromTypes" xml:space="preserve">
    <value>Can't reference compilation of type '{0}' from {1} compilation.</value>
  </data>
  <data name="PositionOfTypeParameterTooLarge" xml:space="preserve">
    <value>position of type parameter too large</value>
  </data>
  <data name="AssociatedTypeDoesNotHaveTypeParameters" xml:space="preserve">
    <value>Associated type does not have type parameters</value>
  </data>
  <data name="IDS_FunctionReturnType" xml:space="preserve">
    <value>function return type</value>
  </data>
  <data name="TypeArgumentCannotBeNothing" xml:space="preserve">
    <value>Type argument cannot be Nothing</value>
  </data>
  <data name="WrongNumberOfTypeArguments" xml:space="preserve">
    <value>Wrong number of type arguments</value>
  </data>
  <data name="ERR_FileNotFound" xml:space="preserve">
    <value>file '{0}' could not be found</value>
  </data>
  <data name="ERR_NoResponseFile" xml:space="preserve">
    <value>unable to open response file '{0}'</value>
  </data>
  <data name="ERR_ArgumentRequired" xml:space="preserve">
    <value>option '{0}' requires '{1}'</value>
  </data>
  <data name="ERR_SwitchNeedsBool" xml:space="preserve">
    <value>option '{0}' can be followed only by '+' or '-'</value>
  </data>
  <data name="ERR_InvalidSwitchValue" xml:space="preserve">
    <value>the value '{1}' is invalid for option '{0}'</value>
  </data>
  <data name="ERR_MutuallyExclusiveOptions" xml:space="preserve">
    <value>Compilation options '{0}' and '{1}' can't both be specified at the same time.</value>
  </data>
  <data name="WRN_BadUILang" xml:space="preserve">
    <value>The language name '{0}' is invalid.</value>
  </data>
  <data name="WRN_BadUILang_Title" xml:space="preserve">
    <value>The language name for /preferreduilang is invalid</value>
  </data>
  <data name="ERR_VBCoreNetModuleConflict" xml:space="preserve">
    <value>The options /vbruntime* and /target:module cannot be combined.</value>
  </data>
  <data name="ERR_InvalidFormatForGuidForOption" xml:space="preserve">
    <value>Command-line syntax error: Invalid Guid format '{0}' for option '{1}'</value>
  </data>
  <data name="ERR_MissingGuidForOption" xml:space="preserve">
    <value>Command-line syntax error: Missing Guid for option '{1}'</value>
  </data>
  <data name="ERR_BadChecksumAlgorithm" xml:space="preserve">
    <value>Algorithm '{0}' is not supported</value>
  </data>
  <data name="WRN_BadSwitch" xml:space="preserve">
    <value>unrecognized option '{0}'; ignored</value>
  </data>
  <data name="WRN_BadSwitch_Title" xml:space="preserve">
    <value>Unrecognized command-line option</value>
  </data>
  <data name="ERR_NoSources" xml:space="preserve">
    <value>no input sources specified</value>
  </data>
  <data name="WRN_FileAlreadyIncluded" xml:space="preserve">
    <value>source file '{0}' specified multiple times</value>
  </data>
  <data name="WRN_FileAlreadyIncluded_Title" xml:space="preserve">
    <value>Source file specified multiple times</value>
  </data>
  <data name="ERR_CantOpenFileWrite" xml:space="preserve">
    <value>can't open '{0}' for writing: {1}</value>
  </data>
  <data name="ERR_BadCodepage" xml:space="preserve">
    <value>code page '{0}' is invalid or not installed</value>
  </data>
  <data name="ERR_BinaryFile" xml:space="preserve">
    <value>the file '{0}' is not a text file</value>
  </data>
  <data name="ERR_LibNotFound" xml:space="preserve">
    <value>could not find library '{0}'</value>
  </data>
  <data name="ERR_MetadataReferencesNotSupported" xml:space="preserve">
    <value>Metadata references not supported.</value>
  </data>
  <data name="ERR_IconFileAndWin32ResFile" xml:space="preserve">
    <value>cannot specify both /win32icon and /win32resource</value>
  </data>
  <data name="WRN_NoConfigInResponseFile" xml:space="preserve">
    <value>ignoring /noconfig option because it was specified in a response file</value>
  </data>
  <data name="WRN_NoConfigInResponseFile_Title" xml:space="preserve">
    <value>Ignoring /noconfig option because it was specified in a response file</value>
  </data>
  <data name="WRN_InvalidWarningId" xml:space="preserve">
    <value>warning number '{0}' for the option '{1}' is either not configurable or not valid</value>
  </data>
  <data name="WRN_InvalidWarningId_Title" xml:space="preserve">
    <value>Warning number is either not configurable or not valid</value>
  </data>
  <data name="ERR_NoSourcesOut" xml:space="preserve">
    <value>cannot infer an output file name from resource only input files; provide the '/out' option</value>
  </data>
  <data name="ERR_NeedModule" xml:space="preserve">
    <value>the /moduleassemblyname option may only be specified when building a target of type 'module'</value>
  </data>
  <data name="ERR_InvalidAssemblyName" xml:space="preserve">
    <value>'{0}' is not a valid value for /moduleassemblyname</value>
  </data>
  <data name="ERR_ConflictingManifestSwitches" xml:space="preserve">
    <value>Error embedding Win32 manifest: Option /win32manifest conflicts with /nowin32manifest.</value>
  </data>
  <data name="WRN_IgnoreModuleManifest" xml:space="preserve">
    <value>Option /win32manifest ignored. It can be specified only when the target is an assembly.</value>
  </data>
  <data name="WRN_IgnoreModuleManifest_Title" xml:space="preserve">
    <value>Option /win32manifest ignored</value>
  </data>
  <data name="FTL_InputFileNameTooLong" xml:space="preserve">
    <value>File name '{0}' is empty, contains invalid characters, has a drive specification without an absolute path, or is too long</value>
  </data>
  <data name="ERR_InvalidInNamespace" xml:space="preserve">
    <value>Statement is not valid in a namespace.</value>
  </data>
  <data name="ERR_UndefinedType1" xml:space="preserve">
    <value>Type '{0}' is not defined.</value>
  </data>
  <data name="ERR_MissingNext" xml:space="preserve">
    <value>'Next' expected.</value>
  </data>
  <data name="ERR_IllegalCharConstant" xml:space="preserve">
    <value>Character constant must contain exactly one character.</value>
  </data>
  <data name="ERR_UnreferencedAssemblyEvent3" xml:space="preserve">
    <value>Reference required to assembly '{0}' containing the definition for event '{1}'. Add one to your project.</value>
  </data>
  <data name="ERR_UnreferencedModuleEvent3" xml:space="preserve">
    <value>Reference required to module '{0}' containing the definition for event '{1}'. Add one to your project.</value>
  </data>
  <data name="ERR_LbExpectedEndIf" xml:space="preserve">
    <value>'#If' block must end with a matching '#End If'.</value>
  </data>
  <data name="ERR_LbNoMatchingIf" xml:space="preserve">
    <value>'#ElseIf', '#Else', or '#End If' must be preceded by a matching '#If'.</value>
  </data>
  <data name="ERR_LbBadElseif" xml:space="preserve">
    <value>'#ElseIf' must be preceded by a matching '#If' or '#ElseIf'.</value>
  </data>
  <data name="ERR_InheritsFromRestrictedType1" xml:space="preserve">
    <value>Inheriting from '{0}' is not valid.</value>
  </data>
  <data name="ERR_InvOutsideProc" xml:space="preserve">
    <value>Labels are not valid outside methods.</value>
  </data>
  <data name="ERR_DelegateCantImplement" xml:space="preserve">
    <value>Delegates cannot implement interface methods.</value>
  </data>
  <data name="ERR_DelegateCantHandleEvents" xml:space="preserve">
    <value>Delegates cannot handle events.</value>
  </data>
  <data name="ERR_IsOperatorRequiresReferenceTypes1" xml:space="preserve">
    <value>'Is' operator does not accept operands of type '{0}'. Operands must be reference or nullable types.</value>
  </data>
  <data name="ERR_TypeOfRequiresReferenceType1" xml:space="preserve">
    <value>'TypeOf ... Is' requires its left operand to have a reference type, but this operand has the value type '{0}'.</value>
  </data>
  <data name="ERR_ReadOnlyHasSet" xml:space="preserve">
    <value>Properties declared 'ReadOnly' cannot have a 'Set'.</value>
  </data>
  <data name="ERR_WriteOnlyHasGet" xml:space="preserve">
    <value>Properties declared 'WriteOnly' cannot have a 'Get'.</value>
  </data>
  <data name="ERR_InvInsideProc" xml:space="preserve">
    <value>Statement is not valid inside a method.</value>
  </data>
  <data name="ERR_InvInsideBlock" xml:space="preserve">
    <value>Statement is not valid inside '{0}' block.</value>
  </data>
  <data name="ERR_UnexpectedExpressionStatement" xml:space="preserve">
    <value>Expression statement is only allowed at the end of an interactive submission.</value>
  </data>
  <data name="ERR_EndProp" xml:space="preserve">
    <value>Property missing 'End Property'.</value>
  </data>
  <data name="ERR_EndSubExpected" xml:space="preserve">
    <value>'End Sub' expected.</value>
  </data>
  <data name="ERR_EndFunctionExpected" xml:space="preserve">
    <value>'End Function' expected.</value>
  </data>
  <data name="ERR_LbElseNoMatchingIf" xml:space="preserve">
    <value>'#Else' must be preceded by a matching '#If' or '#ElseIf'.</value>
  </data>
  <data name="ERR_CantRaiseBaseEvent" xml:space="preserve">
    <value>Derived classes cannot raise base class events.</value>
  </data>
  <data name="ERR_TryWithoutCatchOrFinally" xml:space="preserve">
    <value>Try must have at least one 'Catch' or a 'Finally'.</value>
  </data>
  <data name="ERR_EventsCantBeFunctions" xml:space="preserve">
    <value>Events cannot have a return type.</value>
  </data>
  <data name="ERR_MissingEndBrack" xml:space="preserve">
    <value>Bracketed identifier is missing closing ']'.</value>
  </data>
  <data name="ERR_Syntax" xml:space="preserve">
    <value>Syntax error.</value>
  </data>
  <data name="ERR_Overflow" xml:space="preserve">
    <value>Overflow.</value>
  </data>
  <data name="ERR_IllegalChar" xml:space="preserve">
    <value>Character is not valid.</value>
  </data>
  <data name="ERR_StrictDisallowsObjectOperand1" xml:space="preserve">
    <value>Option Strict On prohibits operands of type Object for operator '{0}'.</value>
  </data>
  <data name="ERR_LoopControlMustNotBeProperty" xml:space="preserve">
    <value>Loop control variable cannot be a property or a late-bound indexed array.</value>
  </data>
  <data name="ERR_MethodBodyNotAtLineStart" xml:space="preserve">
    <value>First statement of a method body cannot be on the same line as the method declaration.</value>
  </data>
  <data name="ERR_MaximumNumberOfErrors" xml:space="preserve">
    <value>Maximum number of errors has been exceeded.</value>
  </data>
  <data name="ERR_UseOfKeywordNotInInstanceMethod1" xml:space="preserve">
    <value>'{0}' is valid only within an instance method.</value>
  </data>
  <data name="ERR_UseOfKeywordFromStructure1" xml:space="preserve">
    <value>'{0}' is not valid within a structure.</value>
  </data>
  <data name="ERR_BadAttributeConstructor1" xml:space="preserve">
    <value>Attribute constructor has a parameter of type '{0}', which is not an integral, floating-point or Enum type or one of Object, Char, String, Boolean, System.Type or 1-dimensional array of these types.</value>
  </data>
  <data name="ERR_ParamArrayWithOptArgs" xml:space="preserve">
    <value>Method cannot have both a ParamArray and Optional parameters.</value>
  </data>
  <data name="ERR_ExpectedArray1" xml:space="preserve">
    <value>'{0}' statement requires an array.</value>
  </data>
  <data name="ERR_ParamArrayNotArray" xml:space="preserve">
    <value>ParamArray parameter must be an array.</value>
  </data>
  <data name="ERR_ParamArrayRank" xml:space="preserve">
    <value>ParamArray parameter must be a one-dimensional array.</value>
  </data>
  <data name="ERR_ArrayRankLimit" xml:space="preserve">
    <value>Array exceeds the limit of 32 dimensions.</value>
  </data>
  <data name="ERR_AsNewArray" xml:space="preserve">
    <value>Arrays cannot be declared with 'New'.</value>
  </data>
  <data name="ERR_TooManyArgs1" xml:space="preserve">
    <value>Too many arguments to '{0}'.</value>
  </data>
  <data name="ERR_ExpectedCase" xml:space="preserve">
    <value>Statements and labels are not valid between 'Select Case' and first 'Case'.</value>
  </data>
  <data name="ERR_RequiredConstExpr" xml:space="preserve">
    <value>Constant expression is required.</value>
  </data>
  <data name="ERR_RequiredConstConversion2" xml:space="preserve">
    <value>Conversion from '{0}' to '{1}' cannot occur in a constant expression.</value>
  </data>
  <data name="ERR_InvalidMe" xml:space="preserve">
    <value>'Me' cannot be the target of an assignment.</value>
  </data>
  <data name="ERR_ReadOnlyAssignment" xml:space="preserve">
    <value>'ReadOnly' variable cannot be the target of an assignment.</value>
  </data>
  <data name="ERR_ExitSubOfFunc" xml:space="preserve">
    <value>'Exit Sub' is not valid in a Function or Property.</value>
  </data>
  <data name="ERR_ExitPropNot" xml:space="preserve">
    <value>'Exit Property' is not valid in a Function or Sub.</value>
  </data>
  <data name="ERR_ExitFuncOfSub" xml:space="preserve">
    <value>'Exit Function' is not valid in a Sub or Property.</value>
  </data>
  <data name="ERR_LValueRequired" xml:space="preserve">
    <value>Expression is a value and therefore cannot be the target of an assignment.</value>
  </data>
  <data name="ERR_ForIndexInUse1" xml:space="preserve">
    <value>For loop control variable '{0}' already in use by an enclosing For loop.</value>
  </data>
  <data name="ERR_NextForMismatch1" xml:space="preserve">
    <value>Next control variable does not match For loop control variable '{0}'.</value>
  </data>
  <data name="ERR_CaseElseNoSelect" xml:space="preserve">
    <value>'Case Else' can only appear inside a 'Select Case' statement.</value>
  </data>
  <data name="ERR_CaseNoSelect" xml:space="preserve">
    <value>'Case' can only appear inside a 'Select Case' statement.</value>
  </data>
  <data name="ERR_CantAssignToConst" xml:space="preserve">
    <value>Constant cannot be the target of an assignment.</value>
  </data>
  <data name="ERR_NamedSubscript" xml:space="preserve">
    <value>Named arguments are not valid as array subscripts.</value>
  </data>
  <data name="ERR_ExpectedEndIf" xml:space="preserve">
    <value>'If' must end with a matching 'End If'.</value>
  </data>
  <data name="ERR_ExpectedEndWhile" xml:space="preserve">
    <value>'While' must end with a matching 'End While'.</value>
  </data>
  <data name="ERR_ExpectedLoop" xml:space="preserve">
    <value>'Do' must end with a matching 'Loop'.</value>
  </data>
  <data name="ERR_ExpectedNext" xml:space="preserve">
    <value>'For' must end with a matching 'Next'.</value>
  </data>
  <data name="ERR_ExpectedEndWith" xml:space="preserve">
    <value>'With' must end with a matching 'End With'.</value>
  </data>
  <data name="ERR_ElseNoMatchingIf" xml:space="preserve">
    <value>'Else' must be preceded by a matching 'If' or 'ElseIf'.</value>
  </data>
  <data name="ERR_EndIfNoMatchingIf" xml:space="preserve">
    <value>'End If' must be preceded by a matching 'If'.</value>
  </data>
  <data name="ERR_EndSelectNoSelect" xml:space="preserve">
    <value>'End Select' must be preceded by a matching 'Select Case'.</value>
  </data>
  <data name="ERR_ExitDoNotWithinDo" xml:space="preserve">
    <value>'Exit Do' can only appear inside a 'Do' statement.</value>
  </data>
  <data name="ERR_EndWhileNoWhile" xml:space="preserve">
    <value>'End While' must be preceded by a matching 'While'.</value>
  </data>
  <data name="ERR_LoopNoMatchingDo" xml:space="preserve">
    <value>'Loop' must be preceded by a matching 'Do'.</value>
  </data>
  <data name="ERR_NextNoMatchingFor" xml:space="preserve">
    <value>'Next' must be preceded by a matching 'For'.</value>
  </data>
  <data name="ERR_EndWithWithoutWith" xml:space="preserve">
    <value>'End With' must be preceded by a matching 'With'.</value>
  </data>
  <data name="ERR_MultiplyDefined1" xml:space="preserve">
    <value>Label '{0}' is already defined in the current method.</value>
  </data>
  <data name="ERR_ExpectedEndSelect" xml:space="preserve">
    <value>'Select Case' must end with a matching 'End Select'.</value>
  </data>
  <data name="ERR_ExitForNotWithinFor" xml:space="preserve">
    <value>'Exit For' can only appear inside a 'For' statement.</value>
  </data>
  <data name="ERR_ExitWhileNotWithinWhile" xml:space="preserve">
    <value>'Exit While' can only appear inside a 'While' statement.</value>
  </data>
  <data name="ERR_ReadOnlyProperty1" xml:space="preserve">
    <value>'ReadOnly' property '{0}' cannot be the target of an assignment.</value>
  </data>
  <data name="ERR_ExitSelectNotWithinSelect" xml:space="preserve">
    <value>'Exit Select' can only appear inside a 'Select' statement.</value>
  </data>
  <data name="ERR_BranchOutOfFinally" xml:space="preserve">
    <value>Branching out of a 'Finally' is not valid.</value>
  </data>
  <data name="ERR_QualNotObjectRecord1" xml:space="preserve">
    <value>'!' requires its left operand to have a type parameter, class or interface type, but this operand has the type '{0}'.</value>
  </data>
  <data name="ERR_TooFewIndices" xml:space="preserve">
    <value>Number of indices is less than the number of dimensions of the indexed array.</value>
  </data>
  <data name="ERR_TooManyIndices" xml:space="preserve">
    <value>Number of indices exceeds the number of dimensions of the indexed array.</value>
  </data>
  <data name="ERR_EnumNotExpression1" xml:space="preserve">
    <value>'{0}' is an Enum type and cannot be used as an expression.</value>
  </data>
  <data name="ERR_TypeNotExpression1" xml:space="preserve">
    <value>'{0}' is a type and cannot be used as an expression.</value>
  </data>
  <data name="ERR_ClassNotExpression1" xml:space="preserve">
    <value>'{0}' is a class type and cannot be used as an expression.</value>
  </data>
  <data name="ERR_StructureNotExpression1" xml:space="preserve">
    <value>'{0}' is a structure type and cannot be used as an expression.</value>
  </data>
  <data name="ERR_InterfaceNotExpression1" xml:space="preserve">
    <value>'{0}' is an interface type and cannot be used as an expression.</value>
  </data>
  <data name="ERR_NamespaceNotExpression1" xml:space="preserve">
    <value>'{0}' is a namespace and cannot be used as an expression.</value>
  </data>
  <data name="ERR_BadNamespaceName1" xml:space="preserve">
    <value>'{0}' is not a valid name and cannot be used as the root namespace name.</value>
  </data>
  <data name="ERR_XmlPrefixNotExpression" xml:space="preserve">
    <value>'{0}' is an XML prefix and cannot be used as an expression.  Use the GetXmlNamespace operator to create a namespace object.</value>
  </data>
  <data name="ERR_MultipleExtends" xml:space="preserve">
    <value>'Inherits' can appear only once within a 'Class' statement and can only specify one class.</value>
  </data>
  <data name="ERR_PropMustHaveGetSet" xml:space="preserve">
    <value>Property without a 'ReadOnly' or 'WriteOnly' specifier must provide both a 'Get' and a 'Set'.</value>
  </data>
  <data name="ERR_WriteOnlyHasNoWrite" xml:space="preserve">
    <value>'WriteOnly' property must provide a 'Set'.</value>
  </data>
  <data name="ERR_ReadOnlyHasNoGet" xml:space="preserve">
    <value>'ReadOnly' property must provide a 'Get'.</value>
  </data>
  <data name="ERR_BadAttribute1" xml:space="preserve">
    <value>Attribute '{0}' is not valid: Incorrect argument value.</value>
  </data>
  <data name="ERR_LabelNotDefined1" xml:space="preserve">
    <value>Label '{0}' is not defined.</value>
  </data>
  <data name="ERR_ErrorCreatingWin32ResourceFile" xml:space="preserve">
    <value>Error creating Win32 resources: {0}</value>
  </data>
  <data name="ERR_UnableToCreateTempFile" xml:space="preserve">
    <value>Cannot create temporary file: {0}</value>
  </data>
  <data name="ERR_RequiredNewCall2" xml:space="preserve">
    <value>First statement of this 'Sub New' must be a call to 'MyBase.New' or 'MyClass.New' because base class '{0}' of '{1}' does not have an accessible 'Sub New' that can be called with no arguments.</value>
  </data>
  <data name="ERR_UnimplementedMember3" xml:space="preserve">
    <value>{0} '{1}' must implement '{2}' for interface '{3}'.</value>
  </data>
  <data name="ERR_BadWithRef" xml:space="preserve">
    <value>Leading '.' or '!' can only appear inside a 'With' statement.</value>
  </data>
  <data name="ERR_DuplicateAccessCategoryUsed" xml:space="preserve">
    <value>Only one of 'Public', 'Private', 'Protected', 'Friend', or 'Protected Friend' can be specified.</value>
  </data>
  <data name="ERR_DuplicateModifierCategoryUsed" xml:space="preserve">
    <value>Only one of 'NotOverridable', 'MustOverride', or 'Overridable' can be specified.</value>
  </data>
  <data name="ERR_DuplicateSpecifier" xml:space="preserve">
    <value>Specifier is duplicated.</value>
  </data>
  <data name="ERR_TypeConflict6" xml:space="preserve">
    <value>{0} '{1}' and {2} '{3}' conflict in {4} '{5}'.</value>
  </data>
  <data name="ERR_UnrecognizedTypeKeyword" xml:space="preserve">
    <value>Keyword does not name a type.</value>
  </data>
  <data name="ERR_ExtraSpecifiers" xml:space="preserve">
    <value>Specifiers valid only at the beginning of a declaration.</value>
  </data>
  <data name="ERR_UnrecognizedType" xml:space="preserve">
    <value>Type expected.</value>
  </data>
  <data name="ERR_InvalidUseOfKeyword" xml:space="preserve">
    <value>Keyword is not valid as an identifier.</value>
  </data>
  <data name="ERR_InvalidEndEnum" xml:space="preserve">
    <value>'End Enum' must be preceded by a matching 'Enum'.</value>
  </data>
  <data name="ERR_MissingEndEnum" xml:space="preserve">
    <value>'Enum' must end with a matching 'End Enum'.</value>
  </data>
  <data name="ERR_ExpectedDeclaration" xml:space="preserve">
    <value>Declaration expected.</value>
  </data>
  <data name="ERR_ParamArrayMustBeLast" xml:space="preserve">
    <value>End of parameter list expected. Cannot define parameters after a paramarray parameter.</value>
  </data>
  <data name="ERR_SpecifiersInvalidOnInheritsImplOpt" xml:space="preserve">
    <value>Specifiers and attributes are not valid on this statement.</value>
  </data>
  <data name="ERR_ExpectedSpecifier" xml:space="preserve">
    <value>Expected one of 'Dim', 'Const', 'Public', 'Private', 'Protected', 'Friend', 'Shadows', 'ReadOnly' or 'Shared'.</value>
  </data>
  <data name="ERR_ExpectedComma" xml:space="preserve">
    <value>Comma expected.</value>
  </data>
  <data name="ERR_ExpectedAs" xml:space="preserve">
    <value>'As' expected.</value>
  </data>
  <data name="ERR_ExpectedRparen" xml:space="preserve">
    <value>')' expected.</value>
  </data>
  <data name="ERR_ExpectedLparen" xml:space="preserve">
    <value>'(' expected.</value>
  </data>
  <data name="ERR_InvalidNewInType" xml:space="preserve">
    <value>'New' is not valid in this context.</value>
  </data>
  <data name="ERR_ExpectedExpression" xml:space="preserve">
    <value>Expression expected.</value>
  </data>
  <data name="ERR_ExpectedOptional" xml:space="preserve">
    <value>'Optional' expected.</value>
  </data>
  <data name="ERR_ExpectedIdentifier" xml:space="preserve">
    <value>Identifier expected.</value>
  </data>
  <data name="ERR_ExpectedIntLiteral" xml:space="preserve">
    <value>Integer constant expected.</value>
  </data>
  <data name="ERR_ExpectedEOS" xml:space="preserve">
    <value>End of statement expected.</value>
  </data>
  <data name="ERR_ExpectedForOptionStmt" xml:space="preserve">
    <value>'Option' must be followed by 'Compare', 'Explicit', 'Infer', or 'Strict'.</value>
  </data>
  <data name="ERR_InvalidOptionCompare" xml:space="preserve">
    <value>'Option Compare' must be followed by 'Text' or 'Binary'.</value>
  </data>
  <data name="ERR_ExpectedOptionCompare" xml:space="preserve">
    <value>'Compare' expected.</value>
  </data>
  <data name="ERR_StrictDisallowImplicitObject" xml:space="preserve">
    <value>Option Strict On requires all variable declarations to have an 'As' clause.</value>
  </data>
  <data name="ERR_StrictDisallowsImplicitProc" xml:space="preserve">
    <value>Option Strict On requires all Function, Property, and Operator declarations to have an 'As' clause.</value>
  </data>
  <data name="ERR_StrictDisallowsImplicitArgs" xml:space="preserve">
    <value>Option Strict On requires that all method parameters have an 'As' clause.</value>
  </data>
  <data name="ERR_InvalidParameterSyntax" xml:space="preserve">
    <value>Comma or ')' expected.</value>
  </data>
  <data name="ERR_ExpectedSubFunction" xml:space="preserve">
    <value>'Sub' or 'Function' expected.</value>
  </data>
  <data name="ERR_ExpectedStringLiteral" xml:space="preserve">
    <value>String constant expected.</value>
  </data>
  <data name="ERR_MissingLibInDeclare" xml:space="preserve">
    <value>'Lib' expected.</value>
  </data>
  <data name="ERR_DelegateNoInvoke1" xml:space="preserve">
    <value>Delegate class '{0}' has no Invoke method, so an expression of this type cannot be the target of a method call.</value>
  </data>
  <data name="ERR_MissingIsInTypeOf" xml:space="preserve">
    <value>'Is' expected.</value>
  </data>
  <data name="ERR_DuplicateOption1" xml:space="preserve">
    <value>'Option {0}' statement can only appear once per file.</value>
  </data>
  <data name="ERR_ModuleCantInherit" xml:space="preserve">
    <value>'Inherits' not valid in Modules.</value>
  </data>
  <data name="ERR_ModuleCantImplement" xml:space="preserve">
    <value>'Implements' not valid in Modules.</value>
  </data>
  <data name="ERR_BadImplementsType" xml:space="preserve">
    <value>Implemented type must be an interface.</value>
  </data>
  <data name="ERR_BadConstFlags1" xml:space="preserve">
    <value>'{0}' is not valid on a constant declaration.</value>
  </data>
  <data name="ERR_BadWithEventsFlags1" xml:space="preserve">
    <value>'{0}' is not valid on a WithEvents declaration.</value>
  </data>
  <data name="ERR_BadDimFlags1" xml:space="preserve">
    <value>'{0}' is not valid on a member variable declaration.</value>
  </data>
  <data name="ERR_DuplicateParamName1" xml:space="preserve">
    <value>Parameter already declared with name '{0}'.</value>
  </data>
  <data name="ERR_LoopDoubleCondition" xml:space="preserve">
    <value>'Loop' cannot have a condition if matching 'Do' has one.</value>
  </data>
  <data name="ERR_ExpectedRelational" xml:space="preserve">
    <value>Relational operator expected.</value>
  </data>
  <data name="ERR_ExpectedExitKind" xml:space="preserve">
    <value>'Exit' must be followed by 'Sub', 'Function', 'Property', 'Do', 'For', 'While', 'Select', or 'Try'.</value>
  </data>
  <data name="ERR_ExpectedNamedArgument" xml:space="preserve">
    <value>Named argument expected.</value>
  </data>
  <data name="ERR_BadMethodFlags1" xml:space="preserve">
    <value>'{0}' is not valid on a method declaration.</value>
  </data>
  <data name="ERR_BadEventFlags1" xml:space="preserve">
    <value>'{0}' is not valid on an event declaration.</value>
  </data>
  <data name="ERR_BadDeclareFlags1" xml:space="preserve">
    <value>'{0}' is not valid on a Declare.</value>
  </data>
  <data name="ERR_BadLocalConstFlags1" xml:space="preserve">
    <value>'{0}' is not valid on a local constant declaration.</value>
  </data>
  <data name="ERR_BadLocalDimFlags1" xml:space="preserve">
    <value>'{0}' is not valid on a local variable declaration.</value>
  </data>
  <data name="ERR_ExpectedConditionalDirective" xml:space="preserve">
    <value>'If', 'ElseIf', 'Else', 'Const', 'Region', 'ExternalSource', 'ExternalChecksum', 'Enable', 'Disable', 'End' or 'R' expected.</value>
  </data>
  <data name="ERR_ExpectedEQ" xml:space="preserve">
    <value>'=' expected.</value>
  </data>
  <data name="ERR_ConstructorNotFound1" xml:space="preserve">
    <value>Type '{0}' has no constructors.</value>
  </data>
  <data name="ERR_InvalidEndInterface" xml:space="preserve">
    <value>'End Interface' must be preceded by a matching 'Interface'.</value>
  </data>
  <data name="ERR_MissingEndInterface" xml:space="preserve">
    <value>'Interface' must end with a matching 'End Interface'.</value>
  </data>
  <data name="ERR_InheritsFrom2" xml:space="preserve">
    <value>
    '{0}' inherits from '{1}'.</value>
  </data>
  <data name="ERR_IsNestedIn2" xml:space="preserve">
    <value>
    '{0}' is nested in '{1}'.</value>
  </data>
  <data name="ERR_InheritanceCycle1" xml:space="preserve">
    <value>Class '{0}' cannot inherit from itself: {1}</value>
  </data>
  <data name="ERR_InheritsFromNonClass" xml:space="preserve">
    <value>Classes can inherit only from other classes.</value>
  </data>
  <data name="ERR_MultiplyDefinedType3" xml:space="preserve">
    <value>'{0}' is already declared as '{1}' in this {2}.</value>
  </data>
  <data name="ERR_BadOverrideAccess2" xml:space="preserve">
    <value>'{0}' cannot override '{1}' because they have different access levels.</value>
  </data>
  <data name="ERR_CantOverrideNotOverridable2" xml:space="preserve">
    <value>'{0}' cannot override '{1}' because it is declared 'NotOverridable'.</value>
  </data>
  <data name="ERR_DuplicateProcDef1" xml:space="preserve">
    <value>'{0}' has multiple definitions with identical signatures.</value>
  </data>
  <data name="ERR_DuplicateProcDefWithDifferentTupleNames2" xml:space="preserve">
    <value>'{0}' has multiple definitions with identical signatures with different tuple element names, including '{1}'.</value>
  </data>
  <data name="ERR_BadInterfaceMethodFlags1" xml:space="preserve">
    <value>'{0}' is not valid on an interface method declaration.</value>
  </data>
  <data name="ERR_NamedParamNotFound2" xml:space="preserve">
    <value>'{0}' is not a parameter of '{1}'.</value>
  </data>
  <data name="ERR_BadInterfacePropertyFlags1" xml:space="preserve">
    <value>'{0}' is not valid on an interface property declaration.</value>
  </data>
  <data name="ERR_NamedArgUsedTwice2" xml:space="preserve">
    <value>Parameter '{0}' of '{1}' already has a matching argument.</value>
  </data>
  <data name="ERR_InterfaceCantUseEventSpecifier1" xml:space="preserve">
    <value>'{0}' is not valid on an interface event declaration.</value>
  </data>
  <data name="ERR_TypecharNoMatch2" xml:space="preserve">
    <value>Type character '{0}' does not match declared data type '{1}'.</value>
  </data>
  <data name="ERR_ExpectedSubOrFunction" xml:space="preserve">
    <value>'Sub' or 'Function' expected after 'Delegate'.</value>
  </data>
  <data name="ERR_BadEmptyEnum1" xml:space="preserve">
    <value>Enum '{0}' must contain at least one member.</value>
  </data>
  <data name="ERR_InvalidConstructorCall" xml:space="preserve">
    <value>Constructor call is valid only as the first statement in an instance constructor.</value>
  </data>
  <data name="ERR_CantOverrideConstructor" xml:space="preserve">
    <value>'Sub New' cannot be declared 'Overrides'.</value>
  </data>
  <data name="ERR_ConstructorCannotBeDeclaredPartial" xml:space="preserve">
    <value>'Sub New' cannot be declared 'Partial'.</value>
  </data>
  <data name="ERR_ModuleEmitFailure" xml:space="preserve">
    <value>Failed to emit module '{0}'.</value>
  </data>
  <data name="ERR_EncUpdateFailedMissingAttribute" xml:space="preserve">
    <value>Cannot update '{0}'; attribute '{1}' is missing.</value>
  </data>
  <data name="ERR_OverrideNotNeeded3" xml:space="preserve">
    <value>{0} '{1}' cannot be declared 'Overrides' because it does not override a {0} in a base class.</value>
  </data>
  <data name="ERR_ExpectedDot" xml:space="preserve">
    <value>'.' expected.</value>
  </data>
  <data name="ERR_DuplicateLocals1" xml:space="preserve">
    <value>Local variable '{0}' is already declared in the current block.</value>
  </data>
  <data name="ERR_InvInsideEndsProc" xml:space="preserve">
    <value>Statement cannot appear within a method body. End of method assumed.</value>
  </data>
  <data name="ERR_LocalSameAsFunc" xml:space="preserve">
    <value>Local variable cannot have the same name as the function containing it.</value>
  </data>
  <data name="ERR_RecordEmbeds2" xml:space="preserve">
    <value>
    '{0}' contains '{1}' (variable '{2}').</value>
  </data>
  <data name="ERR_RecordCycle2" xml:space="preserve">
    <value>Structure '{0}' cannot contain an instance of itself: {1}</value>
  </data>
  <data name="ERR_InterfaceCycle1" xml:space="preserve">
    <value>Interface '{0}' cannot inherit from itself: {1}</value>
  </data>
  <data name="ERR_SubNewCycle2" xml:space="preserve">
    <value>
    '{0}' calls '{1}'.</value>
  </data>
  <data name="ERR_SubNewCycle1" xml:space="preserve">
    <value>Constructor '{0}' cannot call itself: {1}</value>
  </data>
  <data name="ERR_InheritsFromCantInherit3" xml:space="preserve">
    <value>'{0}' cannot inherit from {2} '{1}' because '{1}' is declared 'NotInheritable'.</value>
  </data>
  <data name="ERR_OverloadWithOptional2" xml:space="preserve">
    <value>'{0}' and '{1}' cannot overload each other because they differ only by optional parameters.</value>
  </data>
  <data name="ERR_OverloadWithReturnType2" xml:space="preserve">
    <value>'{0}' and '{1}' cannot overload each other because they differ only by return types.</value>
  </data>
  <data name="ERR_TypeCharWithType1" xml:space="preserve">
    <value>Type character '{0}' cannot be used in a declaration with an explicit type.</value>
  </data>
  <data name="ERR_TypeCharOnSub" xml:space="preserve">
    <value>Type character cannot be used in a 'Sub' declaration because a 'Sub' doesn't return a value.</value>
  </data>
  <data name="ERR_OverloadWithDefault2" xml:space="preserve">
    <value>'{0}' and '{1}' cannot overload each other because they differ only by the default values of optional parameters.</value>
  </data>
  <data name="ERR_MissingSubscript" xml:space="preserve">
    <value>Array subscript expression missing.</value>
  </data>
  <data name="ERR_OverrideWithDefault2" xml:space="preserve">
    <value>'{0}' cannot override '{1}' because they differ by the default values of optional parameters.</value>
  </data>
  <data name="ERR_OverrideWithOptional2" xml:space="preserve">
    <value>'{0}' cannot override '{1}' because they differ by optional parameters.</value>
  </data>
  <data name="ERR_FieldOfValueFieldOfMarshalByRef3" xml:space="preserve">
    <value>Cannot refer to '{0}' because it is a member of the value-typed field '{1}' of class '{2}' which has 'System.MarshalByRefObject' as a base class.</value>
  </data>
  <data name="ERR_TypeMismatch2" xml:space="preserve">
    <value>Value of type '{0}' cannot be converted to '{1}'.</value>
  </data>
  <data name="ERR_CaseAfterCaseElse" xml:space="preserve">
    <value>'Case' cannot follow a 'Case Else' in the same 'Select' statement.</value>
  </data>
  <data name="ERR_ConvertArrayMismatch4" xml:space="preserve">
    <value>Value of type '{0}' cannot be converted to '{1}' because '{2}' is not derived from '{3}'.</value>
  </data>
  <data name="ERR_ConvertObjectArrayMismatch3" xml:space="preserve">
    <value>Value of type '{0}' cannot be converted to '{1}' because '{2}' is not a reference type.</value>
  </data>
  <data name="ERR_ForLoopType1" xml:space="preserve">
    <value>'For' loop control variable cannot be of type '{0}' because the type does not support the required operators.</value>
  </data>
  <data name="ERR_OverloadWithByref2" xml:space="preserve">
    <value>'{0}' and '{1}' cannot overload each other because they differ only by parameters declared 'ByRef' or 'ByVal'.</value>
  </data>
  <data name="ERR_InheritsFromNonInterface" xml:space="preserve">
    <value>Interface can inherit only from another interface.</value>
  </data>
  <data name="ERR_BadInterfaceOrderOnInherits" xml:space="preserve">
    <value>'Inherits' statements must precede all declarations in an interface.</value>
  </data>
  <data name="ERR_DuplicateDefaultProps1" xml:space="preserve">
    <value>'Default' can be applied to only one property name in a {0}.</value>
  </data>
  <data name="ERR_DefaultMissingFromProperty2" xml:space="preserve">
    <value>'{0}' and '{1}' cannot overload each other because only one is declared 'Default'.</value>
  </data>
  <data name="ERR_OverridingPropertyKind2" xml:space="preserve">
    <value>'{0}' cannot override '{1}' because they differ by 'ReadOnly' or 'WriteOnly'.</value>
  </data>
  <data name="ERR_NewInInterface" xml:space="preserve">
    <value>'Sub New' cannot be declared in an interface.</value>
  </data>
  <data name="ERR_BadFlagsOnNew1" xml:space="preserve">
    <value>'Sub New' cannot be declared '{0}'.</value>
  </data>
  <data name="ERR_OverloadingPropertyKind2" xml:space="preserve">
    <value>'{0}' and '{1}' cannot overload each other because they differ only by 'ReadOnly' or 'WriteOnly'.</value>
  </data>
  <data name="ERR_NoDefaultNotExtend1" xml:space="preserve">
    <value>Class '{0}' cannot be indexed because it has no default property.</value>
  </data>
  <data name="ERR_OverloadWithArrayVsParamArray2" xml:space="preserve">
    <value>'{0}' and '{1}' cannot overload each other because they differ only by parameters declared 'ParamArray'.</value>
  </data>
  <data name="ERR_BadInstanceMemberAccess" xml:space="preserve">
    <value>Cannot refer to an instance member of a class from within a shared method or shared member initializer without an explicit instance of the class.</value>
  </data>
  <data name="ERR_ExpectedRbrace" xml:space="preserve">
    <value>'}' expected.</value>
  </data>
  <data name="ERR_ModuleAsType1" xml:space="preserve">
    <value>Module '{0}' cannot be used as a type.</value>
  </data>
  <data name="ERR_NewIfNullOnNonClass" xml:space="preserve">
    <value>'New' cannot be used on an interface.</value>
  </data>
  <data name="ERR_CatchAfterFinally" xml:space="preserve">
    <value>'Catch' cannot appear after 'Finally' within a 'Try' statement.</value>
  </data>
  <data name="ERR_CatchNoMatchingTry" xml:space="preserve">
    <value>'Catch' cannot appear outside a 'Try' statement.</value>
  </data>
  <data name="ERR_FinallyAfterFinally" xml:space="preserve">
    <value>'Finally' can only appear once in a 'Try' statement.</value>
  </data>
  <data name="ERR_FinallyNoMatchingTry" xml:space="preserve">
    <value>'Finally' cannot appear outside a 'Try' statement.</value>
  </data>
  <data name="ERR_EndTryNoTry" xml:space="preserve">
    <value>'End Try' must be preceded by a matching 'Try'.</value>
  </data>
  <data name="ERR_ExpectedEndTry" xml:space="preserve">
    <value>'Try' must end with a matching 'End Try'.</value>
  </data>
  <data name="ERR_BadDelegateFlags1" xml:space="preserve">
    <value>'{0}' is not valid on a Delegate declaration.</value>
  </data>
  <data name="ERR_NoConstructorOnBase2" xml:space="preserve">
    <value>Class '{0}' must declare a 'Sub New' because its base class '{1}' does not have an accessible 'Sub New' that can be called with no arguments.</value>
  </data>
  <data name="ERR_InaccessibleSymbol2" xml:space="preserve">
    <value>'{0}' is not accessible in this context because it is '{1}'.</value>
  </data>
  <data name="ERR_InaccessibleMember3" xml:space="preserve">
    <value>'{0}.{1}' is not accessible in this context because it is '{2}'.</value>
  </data>
  <data name="ERR_CatchNotException1" xml:space="preserve">
    <value>'Catch' cannot catch type '{0}' because it is not 'System.Exception' or a class that inherits from 'System.Exception'.</value>
  </data>
  <data name="ERR_ExitTryNotWithinTry" xml:space="preserve">
    <value>'Exit Try' can only appear inside a 'Try' statement.</value>
  </data>
  <data name="ERR_BadRecordFlags1" xml:space="preserve">
    <value>'{0}' is not valid on a Structure declaration.</value>
  </data>
  <data name="ERR_BadEnumFlags1" xml:space="preserve">
    <value>'{0}' is not valid on an Enum declaration.</value>
  </data>
  <data name="ERR_BadInterfaceFlags1" xml:space="preserve">
    <value>'{0}' is not valid on an Interface declaration.</value>
  </data>
  <data name="ERR_OverrideWithByref2" xml:space="preserve">
    <value>'{0}' cannot override '{1}' because they differ by a parameter that is marked as 'ByRef' versus 'ByVal'.</value>
  </data>
  <data name="ERR_MyBaseAbstractCall1" xml:space="preserve">
    <value>'MyBase' cannot be used with method '{0}' because it is declared 'MustOverride'.</value>
  </data>
  <data name="ERR_IdentNotMemberOfInterface4" xml:space="preserve">
    <value>'{0}' cannot implement '{1}' because there is no matching {2} on interface '{3}'.</value>
  </data>
  <data name="ERR_ImplementingInterfaceWithDifferentTupleNames5" xml:space="preserve">
    <value>'{0}' cannot implement {1} '{2}' on interface '{3}' because the tuple element names in '{4}' do not match those in '{5}'.</value>
  </data>
  <data name="ERR_WithEventsRequiresClass" xml:space="preserve">
    <value>'WithEvents' variables must have an 'As' clause.</value>
  </data>
  <data name="ERR_WithEventsAsStruct" xml:space="preserve">
    <value>'WithEvents' variables can only be typed as classes, interfaces or type parameters with class constraints.</value>
  </data>
  <data name="ERR_ConvertArrayRankMismatch2" xml:space="preserve">
    <value>Value of type '{0}' cannot be converted to '{1}' because the array types have different numbers of dimensions.</value>
  </data>
  <data name="ERR_RedimRankMismatch" xml:space="preserve">
    <value>'ReDim' cannot change the number of dimensions of an array.</value>
  </data>
  <data name="ERR_StartupCodeNotFound1" xml:space="preserve">
    <value>'Sub Main' was not found in '{0}'.</value>
  </data>
  <data name="ERR_ConstAsNonConstant" xml:space="preserve">
    <value>Constants must be of an intrinsic or enumerated type, not a class, structure, type parameter, or array type.</value>
  </data>
  <data name="ERR_InvalidEndSub" xml:space="preserve">
    <value>'End Sub' must be preceded by a matching 'Sub'.</value>
  </data>
  <data name="ERR_InvalidEndFunction" xml:space="preserve">
    <value>'End Function' must be preceded by a matching 'Function'.</value>
  </data>
  <data name="ERR_InvalidEndProperty" xml:space="preserve">
    <value>'End Property' must be preceded by a matching 'Property'.</value>
  </data>
  <data name="ERR_ModuleCantUseMethodSpecifier1" xml:space="preserve">
    <value>Methods in a Module cannot be declared '{0}'.</value>
  </data>
  <data name="ERR_ModuleCantUseEventSpecifier1" xml:space="preserve">
    <value>Events in a Module cannot be declared '{0}'.</value>
  </data>
  <data name="ERR_StructCantUseVarSpecifier1" xml:space="preserve">
    <value>Members in a Structure cannot be declared '{0}'.</value>
  </data>
  <data name="ERR_InvalidOverrideDueToReturn2" xml:space="preserve">
    <value>'{0}' cannot override '{1}' because they differ by their return types.</value>
  </data>
  <data name="WRN_InvalidOverrideDueToTupleNames2" xml:space="preserve">
    <value>'{0}' cannot override '{1}' because they differ by their tuple element names.</value>
  </data>
  <data name="WRN_InvalidOverrideDueToTupleNames2_Title" xml:space="preserve">
    <value>Member cannot override because it differs by its tuple element names.</value>
  </data>
  <data name="ERR_ConstantWithNoValue" xml:space="preserve">
    <value>Constants must have a value.</value>
  </data>
  <data name="ERR_ExpressionOverflow1" xml:space="preserve">
    <value>Constant expression not representable in type '{0}'.</value>
  </data>
  <data name="ERR_DuplicatePropertyGet" xml:space="preserve">
    <value>'Get' is already declared.</value>
  </data>
  <data name="ERR_DuplicatePropertySet" xml:space="preserve">
    <value>'Set' is already declared.</value>
  </data>
  <data name="ERR_NameNotDeclared1" xml:space="preserve">
    <value>'{0}' is not declared. It may be inaccessible due to its protection level.</value>
  </data>
  <data name="ERR_BinaryOperands3" xml:space="preserve">
    <value>Operator '{0}' is not defined for types '{1}' and '{2}'.</value>
  </data>
  <data name="ERR_ExpectedProcedure" xml:space="preserve">
    <value>Expression is not a method.</value>
  </data>
  <data name="ERR_OmittedArgument2" xml:space="preserve">
    <value>Argument not specified for parameter '{0}' of '{1}'.</value>
  </data>
  <data name="ERR_NameNotMember2" xml:space="preserve">
    <value>'{0}' is not a member of '{1}'.</value>
  </data>
  <data name="ERR_EndClassNoClass" xml:space="preserve">
    <value>'End Class' must be preceded by a matching 'Class'.</value>
  </data>
  <data name="ERR_BadClassFlags1" xml:space="preserve">
    <value>Classes cannot be declared '{0}'.</value>
  </data>
  <data name="ERR_ImportsMustBeFirst" xml:space="preserve">
    <value>'Imports' statements must precede any declarations.</value>
  </data>
  <data name="ERR_NonNamespaceOrClassOnImport2" xml:space="preserve">
    <value>'{1}' for the Imports '{0}' does not refer to a Namespace, Class, Structure, Enum or Module.</value>
  </data>
  <data name="ERR_TypecharNotallowed" xml:space="preserve">
    <value>Type declaration characters are not valid in this context.</value>
  </data>
  <data name="ERR_ObjectReferenceNotSupplied" xml:space="preserve">
    <value>Reference to a non-shared member requires an object reference.</value>
  </data>
  <data name="ERR_MyClassNotInClass" xml:space="preserve">
    <value>'MyClass' cannot be used outside of a class.</value>
  </data>
  <data name="ERR_IndexedNotArrayOrProc" xml:space="preserve">
    <value>Expression is not an array or a method, and cannot have an argument list.</value>
  </data>
  <data name="ERR_EventSourceIsArray" xml:space="preserve">
    <value>'WithEvents' variables cannot be typed as arrays.</value>
  </data>
  <data name="ERR_SharedConstructorWithParams" xml:space="preserve">
    <value>Shared 'Sub New' cannot have any parameters.</value>
  </data>
  <data name="ERR_SharedConstructorIllegalSpec1" xml:space="preserve">
    <value>Shared 'Sub New' cannot be declared '{0}'.</value>
  </data>
  <data name="ERR_ExpectedEndClass" xml:space="preserve">
    <value>'Class' statement must end with a matching 'End Class'.</value>
  </data>
  <data name="ERR_UnaryOperand2" xml:space="preserve">
    <value>Operator '{0}' is not defined for type '{1}'.</value>
  </data>
  <data name="ERR_BadFlagsWithDefault1" xml:space="preserve">
    <value>'Default' cannot be combined with '{0}'.</value>
  </data>
  <data name="ERR_VoidValue" xml:space="preserve">
    <value>Expression does not produce a value.</value>
  </data>
  <data name="ERR_ConstructorFunction" xml:space="preserve">
    <value>Constructor must be declared as a Sub, not as a Function.</value>
  </data>
  <data name="ERR_InvalidLiteralExponent" xml:space="preserve">
    <value>Exponent is not valid.</value>
  </data>
  <data name="ERR_NewCannotHandleEvents" xml:space="preserve">
    <value>'Sub New' cannot handle events.</value>
  </data>
  <data name="ERR_CircularEvaluation1" xml:space="preserve">
    <value>Constant '{0}' cannot depend on its own value.</value>
  </data>
  <data name="ERR_BadFlagsOnSharedMeth1" xml:space="preserve">
    <value>'Shared' cannot be combined with '{0}' on a method declaration.</value>
  </data>
  <data name="ERR_BadFlagsOnSharedProperty1" xml:space="preserve">
    <value>'Shared' cannot be combined with '{0}' on a property declaration.</value>
  </data>
  <data name="ERR_BadFlagsOnStdModuleProperty1" xml:space="preserve">
    <value>Properties in a Module cannot be declared '{0}'.</value>
  </data>
  <data name="ERR_SharedOnProcThatImpl" xml:space="preserve">
    <value>Methods or events that implement interface members cannot be declared 'Shared'.</value>
  </data>
  <data name="ERR_NoWithEventsVarOnHandlesList" xml:space="preserve">
    <value>Handles clause requires a WithEvents variable defined in the containing type or one of its base types.</value>
  </data>
  <data name="ERR_InheritanceAccessMismatch5" xml:space="preserve">
    <value>'{0}' cannot inherit from {1} '{2}' because it expands the access of the base {1} to {3} '{4}'.</value>
  </data>
  <data name="ERR_NarrowingConversionDisallowed2" xml:space="preserve">
    <value>Option Strict On disallows implicit conversions from '{0}' to '{1}'.</value>
  </data>
  <data name="ERR_NoArgumentCountOverloadCandidates1" xml:space="preserve">
    <value>Overload resolution failed because no accessible '{0}' accepts this number of arguments.</value>
  </data>
  <data name="ERR_NoViableOverloadCandidates1" xml:space="preserve">
    <value>Overload resolution failed because no '{0}' is accessible.</value>
  </data>
  <data name="ERR_NoCallableOverloadCandidates2" xml:space="preserve">
    <value>Overload resolution failed because no accessible '{0}' can be called with these arguments:{1}</value>
  </data>
  <data name="ERR_BadOverloadCandidates2" xml:space="preserve">
    <value>Overload resolution failed because no accessible '{0}' can be called:{1}</value>
  </data>
  <data name="ERR_NoNonNarrowingOverloadCandidates2" xml:space="preserve">
    <value>Overload resolution failed because no accessible '{0}' can be called without a narrowing conversion:{1}</value>
  </data>
  <data name="ERR_ArgumentNarrowing3" xml:space="preserve">
    <value>Argument matching parameter '{0}' narrows from '{1}' to '{2}'.</value>
  </data>
  <data name="ERR_NoMostSpecificOverload2" xml:space="preserve">
    <value>Overload resolution failed because no accessible '{0}' is most specific for these arguments:{1}</value>
  </data>
  <data name="ERR_NotMostSpecificOverload" xml:space="preserve">
    <value>Not most specific.</value>
  </data>
  <data name="ERR_OverloadCandidate2" xml:space="preserve">
    <value>
    '{0}': {1}</value>
  </data>
  <data name="ERR_NoGetProperty1" xml:space="preserve">
    <value>Property '{0}' is 'WriteOnly'.</value>
  </data>
  <data name="ERR_NoSetProperty1" xml:space="preserve">
    <value>Property '{0}' is 'ReadOnly'.</value>
  </data>
  <data name="ERR_ParamTypingInconsistency" xml:space="preserve">
    <value>All parameters must be explicitly typed if any of them are explicitly typed.</value>
  </data>
  <data name="ERR_ParamNameFunctionNameCollision" xml:space="preserve">
    <value>Parameter cannot have the same name as its defining function.</value>
  </data>
  <data name="ERR_DateToDoubleConversion" xml:space="preserve">
    <value>Conversion from 'Date' to 'Double' requires calling the 'Date.ToOADate' method.</value>
  </data>
  <data name="ERR_DoubleToDateConversion" xml:space="preserve">
    <value>Conversion from 'Double' to 'Date' requires calling the 'Date.FromOADate' method.</value>
  </data>
  <data name="ERR_ZeroDivide" xml:space="preserve">
    <value>Division by zero occurred while evaluating this expression.</value>
  </data>
  <data name="ERR_TryAndOnErrorDoNotMix" xml:space="preserve">
    <value>Method cannot contain both a 'Try' statement and an 'On Error' or 'Resume' statement.</value>
  </data>
  <data name="ERR_PropertyAccessIgnored" xml:space="preserve">
    <value>Property access must assign to the property or use its value.</value>
  </data>
  <data name="ERR_InterfaceNoDefault1" xml:space="preserve">
    <value>'{0}' cannot be indexed because it has no default property.</value>
  </data>
  <data name="ERR_InvalidAssemblyAttribute1" xml:space="preserve">
    <value>Attribute '{0}' cannot be applied to an assembly.</value>
  </data>
  <data name="ERR_InvalidModuleAttribute1" xml:space="preserve">
    <value>Attribute '{0}' cannot be applied to a module.</value>
  </data>
  <data name="ERR_AmbiguousInUnnamedNamespace1" xml:space="preserve">
    <value>'{0}' is ambiguous.</value>
  </data>
  <data name="ERR_DefaultMemberNotProperty1" xml:space="preserve">
    <value>Default member of '{0}' is not a property.</value>
  </data>
  <data name="ERR_AmbiguousInNamespace2" xml:space="preserve">
    <value>'{0}' is ambiguous in the namespace '{1}'.</value>
  </data>
  <data name="ERR_AmbiguousInImports2" xml:space="preserve">
    <value>'{0}' is ambiguous, imported from the namespaces or types '{1}'.</value>
  </data>
  <data name="ERR_AmbiguousInModules2" xml:space="preserve">
    <value>'{0}' is ambiguous between declarations in Modules '{1}'.</value>
  </data>
  <data name="ERR_AmbiguousInNamespaces2" xml:space="preserve">
    <value>'{0}' is ambiguous between declarations in namespaces '{1}'.</value>
  </data>
  <data name="ERR_ArrayInitializerTooFewDimensions" xml:space="preserve">
    <value>Array initializer has too few dimensions.</value>
  </data>
  <data name="ERR_ArrayInitializerTooManyDimensions" xml:space="preserve">
    <value>Array initializer has too many dimensions.</value>
  </data>
  <data name="ERR_InitializerTooFewElements1" xml:space="preserve">
    <value>Array initializer is missing {0} elements.</value>
  </data>
  <data name="ERR_InitializerTooManyElements1" xml:space="preserve">
    <value>Array initializer has {0} too many elements.</value>
  </data>
  <data name="ERR_NewOnAbstractClass" xml:space="preserve">
    <value>'New' cannot be used on a class that is declared 'MustInherit'.</value>
  </data>
  <data name="ERR_DuplicateNamedImportAlias1" xml:space="preserve">
    <value>Alias '{0}' is already declared.</value>
  </data>
  <data name="ERR_DuplicatePrefix" xml:space="preserve">
    <value>XML namespace prefix '{0}' is already declared.</value>
  </data>
  <data name="ERR_StrictDisallowsLateBinding" xml:space="preserve">
    <value>Option Strict On disallows late binding.</value>
  </data>
  <data name="ERR_AddressOfOperandNotMethod" xml:space="preserve">
    <value>'AddressOf' operand must be the name of a method (without parentheses).</value>
  </data>
  <data name="ERR_EndExternalSource" xml:space="preserve">
    <value>'#End ExternalSource' must be preceded by a matching '#ExternalSource'.</value>
  </data>
  <data name="ERR_ExpectedEndExternalSource" xml:space="preserve">
    <value>'#ExternalSource' statement must end with a matching '#End ExternalSource'.</value>
  </data>
  <data name="ERR_NestedExternalSource" xml:space="preserve">
    <value>'#ExternalSource' directives cannot be nested.</value>
  </data>
  <data name="ERR_AddressOfNotDelegate1" xml:space="preserve">
    <value>'AddressOf' expression cannot be converted to '{0}' because '{0}' is not a delegate type.</value>
  </data>
  <data name="ERR_SyncLockRequiresReferenceType1" xml:space="preserve">
    <value>'SyncLock' operand cannot be of type '{0}' because '{0}' is not a reference type.</value>
  </data>
  <data name="ERR_MethodAlreadyImplemented2" xml:space="preserve">
    <value>'{0}.{1}' cannot be implemented more than once.</value>
  </data>
  <data name="ERR_DuplicateInInherits1" xml:space="preserve">
    <value>'{0}' cannot be inherited more than once.</value>
  </data>
  <data name="ERR_NamedParamArrayArgument" xml:space="preserve">
    <value>Named argument cannot match a ParamArray parameter.</value>
  </data>
  <data name="ERR_OmittedParamArrayArgument" xml:space="preserve">
    <value>Omitted argument cannot match a ParamArray parameter.</value>
  </data>
  <data name="ERR_ParamArrayArgumentMismatch" xml:space="preserve">
    <value>Argument cannot match a ParamArray parameter.</value>
  </data>
  <data name="ERR_EventNotFound1" xml:space="preserve">
    <value>Event '{0}' cannot be found.</value>
  </data>
  <data name="ERR_ModuleCantUseVariableSpecifier1" xml:space="preserve">
    <value>Variables in Modules cannot be declared '{0}'.</value>
  </data>
  <data name="ERR_SharedEventNeedsSharedHandler" xml:space="preserve">
    <value>Events of shared WithEvents variables cannot be handled by non-shared methods.</value>
  </data>
  <data name="ERR_ExpectedMinus" xml:space="preserve">
    <value>'-' expected.</value>
  </data>
  <data name="ERR_InterfaceMemberSyntax" xml:space="preserve">
    <value>Interface members must be methods, properties, events, or type definitions.</value>
  </data>
  <data name="ERR_InvInsideInterface" xml:space="preserve">
    <value>Statement cannot appear within an interface body.</value>
  </data>
  <data name="ERR_InvInsideEndsInterface" xml:space="preserve">
    <value>Statement cannot appear within an interface body. End of interface assumed.</value>
  </data>
  <data name="ERR_BadFlagsInNotInheritableClass1" xml:space="preserve">
    <value>'NotInheritable' classes cannot have members declared '{0}'.</value>
  </data>
  <data name="ERR_BaseOnlyClassesMustBeExplicit2" xml:space="preserve">
    <value>Class '{0}' must either be declared 'MustInherit' or override the following inherited 'MustOverride' member(s): {1}.</value>
  </data>
  <data name="ERR_MustInheritEventNotOverridden" xml:space="preserve">
    <value>'{0}' is a MustOverride event in the base class '{1}'. Visual Basic does not support event overriding. You must either provide an implementation for the event in the base class, or make class '{2}' MustInherit.</value>
  </data>
  <data name="ERR_NegativeArraySize" xml:space="preserve">
    <value>Array dimensions cannot have a negative size.</value>
  </data>
  <data name="ERR_MyClassAbstractCall1" xml:space="preserve">
    <value>'MustOverride' method '{0}' cannot be called with 'MyClass'.</value>
  </data>
  <data name="ERR_EndDisallowedInDllProjects" xml:space="preserve">
    <value>'End' statement cannot be used in class library projects.</value>
  </data>
  <data name="ERR_BlockLocalShadowing1" xml:space="preserve">
    <value>Variable '{0}' hides a variable in an enclosing block.</value>
  </data>
  <data name="ERR_ModuleNotAtNamespace" xml:space="preserve">
    <value>'Module' statements can occur only at file or namespace level.</value>
  </data>
  <data name="ERR_NamespaceNotAtNamespace" xml:space="preserve">
    <value>'Namespace' statements can occur only at file or namespace level.</value>
  </data>
  <data name="ERR_InvInsideEnum" xml:space="preserve">
    <value>Statement cannot appear within an Enum body.</value>
  </data>
  <data name="ERR_InvInsideEndsEnum" xml:space="preserve">
    <value>Statement cannot appear within an Enum body. End of Enum assumed.</value>
  </data>
  <data name="ERR_InvalidOptionStrict" xml:space="preserve">
    <value>'Option Strict' can be followed only by 'On' or 'Off'.</value>
  </data>
  <data name="ERR_EndStructureNoStructure" xml:space="preserve">
    <value>'End Structure' must be preceded by a matching 'Structure'.</value>
  </data>
  <data name="ERR_EndModuleNoModule" xml:space="preserve">
    <value>'End Module' must be preceded by a matching 'Module'.</value>
  </data>
  <data name="ERR_EndNamespaceNoNamespace" xml:space="preserve">
    <value>'End Namespace' must be preceded by a matching 'Namespace'.</value>
  </data>
  <data name="ERR_ExpectedEndStructure" xml:space="preserve">
    <value>'Structure' statement must end with a matching 'End Structure'.</value>
  </data>
  <data name="ERR_ExpectedEndModule" xml:space="preserve">
    <value>'Module' statement must end with a matching 'End Module'.</value>
  </data>
  <data name="ERR_ExpectedEndNamespace" xml:space="preserve">
    <value>'Namespace' statement must end with a matching 'End Namespace'.</value>
  </data>
  <data name="ERR_OptionStmtWrongOrder" xml:space="preserve">
    <value>'Option' statements must precede any declarations or 'Imports' statements.</value>
  </data>
  <data name="ERR_StructCantInherit" xml:space="preserve">
    <value>Structures cannot have 'Inherits' statements.</value>
  </data>
  <data name="ERR_NewInStruct" xml:space="preserve">
    <value>Structures cannot declare a non-shared 'Sub New' with no parameters.</value>
  </data>
  <data name="ERR_InvalidEndGet" xml:space="preserve">
    <value>'End Get' must be preceded by a matching 'Get'.</value>
  </data>
  <data name="ERR_MissingEndGet" xml:space="preserve">
    <value>'Get' statement must end with a matching 'End Get'.</value>
  </data>
  <data name="ERR_InvalidEndSet" xml:space="preserve">
    <value>'End Set' must be preceded by a matching 'Set'.</value>
  </data>
  <data name="ERR_MissingEndSet" xml:space="preserve">
    <value>'Set' statement must end with a matching 'End Set'.</value>
  </data>
  <data name="ERR_InvInsideEndsProperty" xml:space="preserve">
    <value>Statement cannot appear within a property body. End of property assumed.</value>
  </data>
  <data name="ERR_DuplicateWriteabilityCategoryUsed" xml:space="preserve">
    <value>'ReadOnly' and 'WriteOnly' cannot be combined.</value>
  </data>
  <data name="ERR_ExpectedGreater" xml:space="preserve">
    <value>'&gt;' expected.</value>
  </data>
  <data name="ERR_AttributeStmtWrongOrder" xml:space="preserve">
    <value>Assembly or Module attribute statements must precede any declarations in a file.</value>
  </data>
  <data name="ERR_NoExplicitArraySizes" xml:space="preserve">
    <value>Array bounds cannot appear in type specifiers.</value>
  </data>
  <data name="ERR_BadPropertyFlags1" xml:space="preserve">
    <value>Properties cannot be declared '{0}'.</value>
  </data>
  <data name="ERR_InvalidOptionExplicit" xml:space="preserve">
    <value>'Option Explicit' can be followed only by 'On' or 'Off'.</value>
  </data>
  <data name="ERR_MultipleParameterSpecifiers" xml:space="preserve">
    <value>'ByVal' and 'ByRef' cannot be combined.</value>
  </data>
  <data name="ERR_MultipleOptionalParameterSpecifiers" xml:space="preserve">
    <value>'Optional' and 'ParamArray' cannot be combined.</value>
  </data>
  <data name="ERR_UnsupportedProperty1" xml:space="preserve">
    <value>Property '{0}' is of an unsupported type.</value>
  </data>
  <data name="ERR_InvalidOptionalParameterUsage1" xml:space="preserve">
    <value>Attribute '{0}' cannot be applied to a method with optional parameters.</value>
  </data>
  <data name="ERR_ReturnFromNonFunction" xml:space="preserve">
    <value>'Return' statement in a Sub or a Set cannot return a value.</value>
  </data>
  <data name="ERR_UnterminatedStringLiteral" xml:space="preserve">
    <value>String constants must end with a double quote.</value>
  </data>
  <data name="ERR_UnsupportedType1" xml:space="preserve">
    <value>'{0}' is an unsupported type.</value>
  </data>
  <data name="ERR_InvalidEnumBase" xml:space="preserve">
    <value>Enums must be declared as an integral type.</value>
  </data>
  <data name="ERR_ByRefIllegal1" xml:space="preserve">
    <value>{0} parameters cannot be declared 'ByRef'.</value>
  </data>
  <data name="ERR_UnreferencedAssembly3" xml:space="preserve">
    <value>Reference required to assembly '{0}' containing the type '{1}'. Add one to your project.</value>
  </data>
  <data name="ERR_UnreferencedModule3" xml:space="preserve">
    <value>Reference required to module '{0}' containing the type '{1}'. Add one to your project.</value>
  </data>
  <data name="ERR_ReturnWithoutValue" xml:space="preserve">
    <value>'Return' statement in a Function, Get, or Operator must return a value.</value>
  </data>
  <data name="ERR_UnsupportedField1" xml:space="preserve">
    <value>Field '{0}' is of an unsupported type.</value>
  </data>
  <data name="ERR_UnsupportedMethod1" xml:space="preserve">
    <value>'{0}' has a return type that is not supported or parameter types that are not supported.</value>
  </data>
  <data name="ERR_NoNonIndexProperty1" xml:space="preserve">
    <value>Property '{0}' with no parameters cannot be found.</value>
  </data>
  <data name="ERR_BadAttributePropertyType1" xml:space="preserve">
    <value>Property or field '{0}' does not have a valid attribute type.</value>
  </data>
  <data name="ERR_LocalsCannotHaveAttributes" xml:space="preserve">
    <value>Attributes cannot be applied to local variables.</value>
  </data>
  <data name="ERR_PropertyOrFieldNotDefined1" xml:space="preserve">
    <value>Field or property '{0}' is not found.</value>
  </data>
  <data name="ERR_InvalidAttributeUsage2" xml:space="preserve">
    <value>Attribute '{0}' cannot be applied to '{1}' because the attribute is not valid on this declaration type.</value>
  </data>
  <data name="ERR_InvalidAttributeUsageOnAccessor" xml:space="preserve">
    <value>Attribute '{0}' cannot be applied to '{1}' of '{2}' because the attribute is not valid on this declaration type.</value>
  </data>
  <data name="ERR_NestedTypeInInheritsClause2" xml:space="preserve">
    <value>Class '{0}' cannot reference its nested type '{1}' in Inherits clause.</value>
  </data>
  <data name="ERR_TypeInItsInheritsClause1" xml:space="preserve">
    <value>Class '{0}' cannot reference itself in Inherits clause.</value>
  </data>
  <data name="ERR_BaseTypeReferences2" xml:space="preserve">
    <value>
    Base type of '{0}' needs '{1}' to be resolved.</value>
  </data>
  <data name="ERR_IllegalBaseTypeReferences3" xml:space="preserve">
    <value>Inherits clause of {0} '{1}' causes cyclic dependency: {2}</value>
  </data>
  <data name="ERR_InvalidMultipleAttributeUsage1" xml:space="preserve">
    <value>Attribute '{0}' cannot be applied multiple times.</value>
  </data>
  <data name="ERR_InvalidMultipleAttributeUsageInNetModule2" xml:space="preserve">
    <value>Attribute '{0}' in '{1}' cannot be applied multiple times.</value>
  </data>
  <data name="ERR_CantThrowNonException" xml:space="preserve">
    <value>'Throw' operand must derive from 'System.Exception'.</value>
  </data>
  <data name="ERR_MustBeInCatchToRethrow" xml:space="preserve">
    <value>'Throw' statement cannot omit operand outside a 'Catch' statement or inside a 'Finally' statement.</value>
  </data>
  <data name="ERR_ParamArrayMustBeByVal" xml:space="preserve">
    <value>ParamArray parameters must be declared 'ByVal'.</value>
  </data>
  <data name="ERR_UseOfObsoleteSymbol2" xml:space="preserve">
    <value>'{0}' is obsolete: '{1}'.</value>
  </data>
  <data name="ERR_RedimNoSizes" xml:space="preserve">
    <value>'ReDim' statements require a parenthesized list of the new bounds of each dimension of the array.</value>
  </data>
  <data name="ERR_InitWithMultipleDeclarators" xml:space="preserve">
    <value>Explicit initialization is not permitted with multiple variables declared with a single type specifier.</value>
  </data>
  <data name="ERR_InitWithExplicitArraySizes" xml:space="preserve">
    <value>Explicit initialization is not permitted for arrays declared with explicit bounds.</value>
  </data>
  <data name="ERR_EndSyncLockNoSyncLock" xml:space="preserve">
    <value>'End SyncLock' must be preceded by a matching 'SyncLock'.</value>
  </data>
  <data name="ERR_ExpectedEndSyncLock" xml:space="preserve">
    <value>'SyncLock' statement must end with a matching 'End SyncLock'.</value>
  </data>
  <data name="ERR_NameNotEvent2" xml:space="preserve">
    <value>'{0}' is not an event of '{1}'.</value>
  </data>
  <data name="ERR_AddOrRemoveHandlerEvent" xml:space="preserve">
    <value>'AddHandler' or 'RemoveHandler' statement event operand must be a dot-qualified expression or a simple name.</value>
  </data>
  <data name="ERR_UnrecognizedEnd" xml:space="preserve">
    <value>'End' statement not valid.</value>
  </data>
  <data name="ERR_ArrayInitForNonArray2" xml:space="preserve">
    <value>Array initializers are valid only for arrays, but the type of '{0}' is '{1}'.</value>
  </data>
  <data name="ERR_EndRegionNoRegion" xml:space="preserve">
    <value>'#End Region' must be preceded by a matching '#Region'.</value>
  </data>
  <data name="ERR_ExpectedEndRegion" xml:space="preserve">
    <value>'#Region' statement must end with a matching '#End Region'.</value>
  </data>
  <data name="ERR_InheritsStmtWrongOrder" xml:space="preserve">
    <value>'Inherits' statement must precede all declarations in a class.</value>
  </data>
  <data name="ERR_AmbiguousAcrossInterfaces3" xml:space="preserve">
    <value>'{0}' is ambiguous across the inherited interfaces '{1}' and '{2}'.</value>
  </data>
  <data name="ERR_DefaultPropertyAmbiguousAcrossInterfaces4" xml:space="preserve">
    <value>Default property access is ambiguous between the inherited interface members '{0}' of interface '{1}' and '{2}' of interface '{3}'.</value>
  </data>
  <data name="ERR_InterfaceEventCantUse1" xml:space="preserve">
    <value>Events in interfaces cannot be declared '{0}'.</value>
  </data>
  <data name="ERR_ExecutableAsDeclaration" xml:space="preserve">
    <value>Statement cannot appear outside of a method body.</value>
  </data>
  <data name="ERR_StructureNoDefault1" xml:space="preserve">
    <value>Structure '{0}' cannot be indexed because it has no default property.</value>
  </data>
  <data name="ERR_MustShadow2" xml:space="preserve">
    <value>{0} '{1}' must be declared 'Shadows' because another member with this name is declared 'Shadows'.</value>
  </data>
  <data name="ERR_OverrideWithOptionalTypes2" xml:space="preserve">
    <value>'{0}' cannot override '{1}' because they differ by the types of optional parameters.</value>
  </data>
  <data name="ERR_ExpectedEndOfExpression" xml:space="preserve">
    <value>End of expression expected.</value>
  </data>
  <data name="ERR_StructsCannotHandleEvents" xml:space="preserve">
    <value>Methods declared in structures cannot have 'Handles' clauses.</value>
  </data>
  <data name="ERR_OverridesImpliesOverridable" xml:space="preserve">
    <value>Methods declared 'Overrides' cannot be declared 'Overridable' because they are implicitly overridable.</value>
  </data>
  <data name="ERR_LocalNamedSameAsParam1" xml:space="preserve">
    <value>'{0}' is already declared as a parameter of this method.</value>
  </data>
  <data name="ERR_LocalNamedSameAsParamInLambda1" xml:space="preserve">
    <value>Variable '{0}' is already declared as a parameter of this or an enclosing lambda expression.</value>
  </data>
  <data name="ERR_ModuleCantUseTypeSpecifier1" xml:space="preserve">
    <value>Type in a Module cannot be declared '{0}'.</value>
  </data>
  <data name="ERR_InValidSubMainsFound1" xml:space="preserve">
    <value>No accessible 'Main' method with an appropriate signature was found in '{0}'.</value>
  </data>
  <data name="ERR_MoreThanOneValidMainWasFound2" xml:space="preserve">
    <value>'Sub Main' is declared more than once in '{0}': {1}</value>
  </data>
  <data name="ERR_CannotConvertValue2" xml:space="preserve">
    <value>Value '{0}' cannot be converted to '{1}'.</value>
  </data>
  <data name="ERR_OnErrorInSyncLock" xml:space="preserve">
    <value>'On Error' statements are not valid within 'SyncLock' statements.</value>
  </data>
  <data name="ERR_NarrowingConversionCollection2" xml:space="preserve">
    <value>Option Strict On disallows implicit conversions from '{0}' to '{1}'; the Visual Basic 6.0 collection type is not compatible with the .NET Framework collection type.</value>
  </data>
  <data name="ERR_GotoIntoTryHandler" xml:space="preserve">
    <value>'GoTo {0}' is not valid because '{0}' is inside a 'Try', 'Catch' or 'Finally' statement that does not contain this statement.</value>
  </data>
  <data name="ERR_GotoIntoSyncLock" xml:space="preserve">
    <value>'GoTo {0}' is not valid because '{0}' is inside a 'SyncLock' statement that does not contain this statement.</value>
  </data>
  <data name="ERR_GotoIntoWith" xml:space="preserve">
    <value>'GoTo {0}' is not valid because '{0}' is inside a 'With' statement that does not contain this statement.</value>
  </data>
  <data name="ERR_GotoIntoFor" xml:space="preserve">
    <value>'GoTo {0}' is not valid because '{0}' is inside a 'For' or 'For Each' statement that does not contain this statement.</value>
  </data>
  <data name="ERR_BadAttributeNonPublicConstructor" xml:space="preserve">
    <value>Attribute cannot be used because it does not have a Public constructor.</value>
  </data>
  <data name="ERR_DefaultEventNotFound1" xml:space="preserve">
    <value>Event '{0}' specified by the 'DefaultEvent' attribute is not a publicly accessible event for this class.</value>
  </data>
  <data name="ERR_InvalidNonSerializedUsage" xml:space="preserve">
    <value>'NonSerialized' attribute will not have any effect on this member because its containing class is not exposed as 'Serializable'.</value>
  </data>
  <data name="ERR_ExpectedContinueKind" xml:space="preserve">
    <value>'Continue' must be followed by 'Do', 'For' or 'While'.</value>
  </data>
  <data name="ERR_ContinueDoNotWithinDo" xml:space="preserve">
    <value>'Continue Do' can only appear inside a 'Do' statement.</value>
  </data>
  <data name="ERR_ContinueForNotWithinFor" xml:space="preserve">
    <value>'Continue For' can only appear inside a 'For' statement.</value>
  </data>
  <data name="ERR_ContinueWhileNotWithinWhile" xml:space="preserve">
    <value>'Continue While' can only appear inside a 'While' statement.</value>
  </data>
  <data name="ERR_DuplicateParameterSpecifier" xml:space="preserve">
    <value>Parameter specifier is duplicated.</value>
  </data>
  <data name="ERR_ModuleCantUseDLLDeclareSpecifier1" xml:space="preserve">
    <value>'Declare' statements in a Module cannot be declared '{0}'.</value>
  </data>
  <data name="ERR_StructCantUseDLLDeclareSpecifier1" xml:space="preserve">
    <value>'Declare' statements in a structure cannot be declared '{0}'.</value>
  </data>
  <data name="ERR_TryCastOfValueType1" xml:space="preserve">
    <value>'TryCast' operand must be reference type, but '{0}' is a value type.</value>
  </data>
  <data name="ERR_TryCastOfUnconstrainedTypeParam1" xml:space="preserve">
    <value>'TryCast' operands must be class-constrained type parameter, but '{0}' has no class constraint.</value>
  </data>
  <data name="ERR_AmbiguousDelegateBinding2" xml:space="preserve">
    <value>No accessible '{0}' is most specific: {1}</value>
  </data>
  <data name="ERR_SharedStructMemberCannotSpecifyNew" xml:space="preserve">
    <value>Non-shared members in a Structure cannot be declared 'New'.</value>
  </data>
  <data name="ERR_GenericSubMainsFound1" xml:space="preserve">
    <value>None of the accessible 'Main' methods with the appropriate signatures found in '{0}' can be the startup method since they are all either generic or nested in generic types.</value>
  </data>
  <data name="ERR_GeneralProjectImportsError3" xml:space="preserve">
    <value>Error in project-level import '{0}' at '{1}' : {2}</value>
  </data>
  <data name="ERR_InvalidTypeForAliasesImport2" xml:space="preserve">
    <value>'{1}' for the Imports alias to '{0}' does not refer to a Namespace, Class, Structure, Interface, Enum or Module.</value>
  </data>
  <data name="ERR_UnsupportedConstant2" xml:space="preserve">
    <value>Field '{0}.{1}' has an invalid constant value.</value>
  </data>
  <data name="ERR_ObsoleteArgumentsNeedParens" xml:space="preserve">
    <value>Method arguments must be enclosed in parentheses.</value>
  </data>
  <data name="ERR_ObsoleteLineNumbersAreLabels" xml:space="preserve">
    <value>Labels that are numbers must be followed by colons.</value>
  </data>
  <data name="ERR_ObsoleteStructureNotType" xml:space="preserve">
    <value>'Type' statements are no longer supported; use 'Structure' statements instead.</value>
  </data>
  <data name="ERR_ObsoleteObjectNotVariant" xml:space="preserve">
    <value>'Variant' is no longer a supported type; use the 'Object' type instead.</value>
  </data>
  <data name="ERR_ObsoleteLetSetNotNeeded" xml:space="preserve">
    <value>'Let' and 'Set' assignment statements are no longer supported.</value>
  </data>
  <data name="ERR_ObsoletePropertyGetLetSet" xml:space="preserve">
    <value>Property Get/Let/Set are no longer supported; use the new Property declaration syntax.</value>
  </data>
  <data name="ERR_ObsoleteWhileWend" xml:space="preserve">
    <value>'Wend' statements are no longer supported; use 'End While' statements instead.</value>
  </data>
  <data name="ERR_ObsoleteRedimAs" xml:space="preserve">
    <value>'ReDim' statements can no longer be used to declare array variables.</value>
  </data>
  <data name="ERR_ObsoleteOptionalWithoutValue" xml:space="preserve">
    <value>Optional parameters must specify a default value.</value>
  </data>
  <data name="ERR_ObsoleteGosub" xml:space="preserve">
    <value>'GoSub' statements are no longer supported.</value>
  </data>
  <data name="ERR_ObsoleteOnGotoGosub" xml:space="preserve">
    <value>'On GoTo' and 'On GoSub' statements are no longer supported.</value>
  </data>
  <data name="ERR_ObsoleteEndIf" xml:space="preserve">
    <value>'EndIf' statements are no longer supported; use 'End If' instead.</value>
  </data>
  <data name="ERR_ObsoleteExponent" xml:space="preserve">
    <value>'D' can no longer be used to indicate an exponent, use 'E' instead.</value>
  </data>
  <data name="ERR_ObsoleteAsAny" xml:space="preserve">
    <value>'As Any' is not supported in 'Declare' statements.</value>
  </data>
  <data name="ERR_ObsoleteGetStatement" xml:space="preserve">
    <value>'Get' statements are no longer supported. File I/O functionality is available in the 'Microsoft.VisualBasic' namespace.</value>
  </data>
  <data name="ERR_OverrideWithArrayVsParamArray2" xml:space="preserve">
    <value>'{0}' cannot override '{1}' because they differ by parameters declared 'ParamArray'.</value>
  </data>
  <data name="ERR_CircularBaseDependencies4" xml:space="preserve">
    <value>This inheritance causes circular dependencies between {0} '{1}' and its nested or base type '{2}'.</value>
  </data>
  <data name="ERR_NestedBase2" xml:space="preserve">
    <value>{0} '{1}' cannot inherit from a type nested within it.</value>
  </data>
  <data name="ERR_AccessMismatchOutsideAssembly4" xml:space="preserve">
    <value>'{0}' cannot expose type '{1}' outside the project through {2} '{3}'.</value>
  </data>
  <data name="ERR_InheritanceAccessMismatchOutside3" xml:space="preserve">
    <value>'{0}' cannot inherit from {1} '{2}' because it expands the access of the base {1} outside the assembly.</value>
  </data>
  <data name="ERR_UseOfObsoletePropertyAccessor3" xml:space="preserve">
    <value>'{0}' accessor of '{1}' is obsolete: '{2}'.</value>
  </data>
  <data name="ERR_UseOfObsoletePropertyAccessor2" xml:space="preserve">
    <value>'{0}' accessor of '{1}' is obsolete.</value>
  </data>
  <data name="ERR_AccessMismatchImplementedEvent6" xml:space="preserve">
    <value>'{0}' cannot expose the underlying delegate type '{1}' of the event it is implementing to {2} '{3}' through {4} '{5}'.</value>
  </data>
  <data name="ERR_AccessMismatchImplementedEvent4" xml:space="preserve">
    <value>'{0}' cannot expose the underlying delegate type '{1}' of the event it is implementing outside the project through {2} '{3}'.</value>
  </data>
  <data name="ERR_InheritanceCycleInImportedType1" xml:space="preserve">
    <value>Type '{0}' is not supported because it either directly or indirectly inherits from itself.</value>
  </data>
  <data name="ERR_NoNonObsoleteConstructorOnBase3" xml:space="preserve">
    <value>Class '{0}' must declare a 'Sub New' because the '{1}' in its base class '{2}' is marked obsolete.</value>
  </data>
  <data name="ERR_NoNonObsoleteConstructorOnBase4" xml:space="preserve">
    <value>Class '{0}' must declare a 'Sub New' because the '{1}' in its base class '{2}' is marked obsolete: '{3}'.</value>
  </data>
  <data name="ERR_RequiredNonObsoleteNewCall3" xml:space="preserve">
    <value>First statement of this 'Sub New' must be an explicit call to 'MyBase.New' or 'MyClass.New' because the '{0}' in the base class '{1}' of '{2}' is marked obsolete.</value>
  </data>
  <data name="ERR_RequiredNonObsoleteNewCall4" xml:space="preserve">
    <value>First statement of this 'Sub New' must be an explicit call to 'MyBase.New' or 'MyClass.New' because the '{0}' in the base class '{1}' of '{2}' is marked obsolete: '{3}'.</value>
  </data>
  <data name="ERR_InheritsTypeArgAccessMismatch7" xml:space="preserve">
    <value>'{0}' cannot inherit from {1} '{2}' because it expands the access of type '{3}' to {4} '{5}'.</value>
  </data>
  <data name="ERR_InheritsTypeArgAccessMismatchOutside5" xml:space="preserve">
    <value>'{0}' cannot inherit from {1} '{2}' because it expands the access of type '{3}' outside the assembly.</value>
  </data>
  <data name="ERR_PartialTypeAccessMismatch3" xml:space="preserve">
    <value>Specified access '{0}' for '{1}' does not match the access '{2}' specified on one of its other partial types.</value>
  </data>
  <data name="ERR_PartialTypeBadMustInherit1" xml:space="preserve">
    <value>'MustInherit' cannot be specified for partial type '{0}' because it cannot be combined with 'NotInheritable' specified for one of its other partial types.</value>
  </data>
  <data name="ERR_MustOverOnNotInheritPartClsMem1" xml:space="preserve">
    <value>'MustOverride' cannot be specified on this member because it is in a partial type that is declared 'NotInheritable' in another partial definition.</value>
  </data>
  <data name="ERR_BaseMismatchForPartialClass3" xml:space="preserve">
    <value>Base class '{0}' specified for class '{1}' cannot be different from the base class '{2}' of one of its other partial types.</value>
  </data>
  <data name="ERR_PartialTypeTypeParamNameMismatch3" xml:space="preserve">
    <value>Type parameter name '{0}' does not match the name '{1}' of the corresponding type parameter defined on one of the other partial types of '{2}'.</value>
  </data>
  <data name="ERR_PartialTypeConstraintMismatch1" xml:space="preserve">
    <value>Constraints for this type parameter do not match the constraints on the corresponding type parameter defined on one of the other partial types of '{0}'.</value>
  </data>
  <data name="ERR_LateBoundOverloadInterfaceCall1" xml:space="preserve">
    <value>Late bound overload resolution cannot be applied to '{0}' because the accessing instance is an interface type.</value>
  </data>
  <data name="ERR_RequiredAttributeConstConversion2" xml:space="preserve">
    <value>Conversion from '{0}' to '{1}' cannot occur in a constant expression used as an argument to an attribute.</value>
  </data>
  <data name="ERR_AmbiguousOverrides3" xml:space="preserve">
    <value>Member '{0}' that matches this signature cannot be overridden because the class '{1}' contains multiple members with this same name and signature: {2}</value>
  </data>
  <data name="ERR_OverriddenCandidate1" xml:space="preserve">
    <value>
   '{0}'</value>
  </data>
  <data name="ERR_AmbiguousImplements3" xml:space="preserve">
    <value>Member '{0}.{1}' that matches this signature cannot be implemented because the interface '{2}' contains multiple members with this same name and signature:
   '{3}'
   '{4}'</value>
  </data>
  <data name="ERR_AddressOfNotCreatableDelegate1" xml:space="preserve">
    <value>'AddressOf' expression cannot be converted to '{0}' because type '{0}' is declared 'MustInherit' and cannot be created.</value>
  </data>
  <data name="ERR_ComClassGenericMethod" xml:space="preserve">
    <value>Generic methods cannot be exposed to COM.</value>
  </data>
  <data name="ERR_SyntaxInCastOp" xml:space="preserve">
    <value>Syntax error in cast operator; two arguments separated by comma are required.</value>
  </data>
  <data name="ERR_ArrayInitializerForNonConstDim" xml:space="preserve">
    <value>Array initializer cannot be specified for a non constant dimension; use the empty initializer '{}'.</value>
  </data>
  <data name="ERR_DelegateBindingFailure3" xml:space="preserve">
    <value>No accessible method '{0}' has a signature compatible with delegate '{1}':{2}</value>
  </data>
  <data name="ERR_StructLayoutAttributeNotAllowed" xml:space="preserve">
    <value>Attribute 'StructLayout' cannot be applied to a generic type.</value>
  </data>
  <data name="ERR_IterationVariableShadowLocal1" xml:space="preserve">
    <value>Range variable '{0}' hides a variable in an enclosing block or a range variable previously defined in the query expression.</value>
  </data>
  <data name="ERR_InvalidOptionInfer" xml:space="preserve">
    <value>'Option Infer' can be followed only by 'On' or 'Off'.</value>
  </data>
  <data name="ERR_CircularInference1" xml:space="preserve">
    <value>Type of '{0}' cannot be inferred from an expression containing '{0}'.</value>
  </data>
  <data name="ERR_InAccessibleOverridingMethod5" xml:space="preserve">
    <value>'{0}' in class '{1}' cannot override '{2}' in class '{3}' because an intermediate class '{4}' overrides '{2}' in class '{3}' but is not accessible.</value>
  </data>
  <data name="ERR_NoSuitableWidestType1" xml:space="preserve">
    <value>Type of '{0}' cannot be inferred because the loop bounds and the step clause do not convert to the same type.</value>
  </data>
  <data name="ERR_AmbiguousWidestType3" xml:space="preserve">
    <value>Type of '{0}' is ambiguous because the loop bounds and the step clause do not convert to the same type.</value>
  </data>
  <data name="ERR_ExpectedAssignmentOperatorInInit" xml:space="preserve">
    <value>'=' expected (object initializer).</value>
  </data>
  <data name="ERR_ExpectedQualifiedNameInInit" xml:space="preserve">
    <value>Name of field or property being initialized in an object initializer must start with '.'.</value>
  </data>
  <data name="ERR_ExpectedLbrace" xml:space="preserve">
    <value>'{' expected.</value>
  </data>
  <data name="ERR_UnrecognizedTypeOrWith" xml:space="preserve">
    <value>Type or 'With' expected.</value>
  </data>
  <data name="ERR_DuplicateAggrMemberInit1" xml:space="preserve">
    <value>Multiple initializations of '{0}'.  Fields and properties can be initialized only once in an object initializer expression.</value>
  </data>
  <data name="ERR_NonFieldPropertyAggrMemberInit1" xml:space="preserve">
    <value>Member '{0}' cannot be initialized in an object initializer expression because it is not a field or property.</value>
  </data>
  <data name="ERR_SharedMemberAggrMemberInit1" xml:space="preserve">
    <value>Member '{0}' cannot be initialized in an object initializer expression because it is shared.</value>
  </data>
  <data name="ERR_ParameterizedPropertyInAggrInit1" xml:space="preserve">
    <value>Property '{0}' cannot be initialized in an object initializer expression because it requires arguments.</value>
  </data>
  <data name="ERR_NoZeroCountArgumentInitCandidates1" xml:space="preserve">
    <value>Property '{0}' cannot be initialized in an object initializer expression because all accessible overloads require arguments.</value>
  </data>
  <data name="ERR_AggrInitInvalidForObject" xml:space="preserve">
    <value>Object initializer syntax cannot be used to initialize an instance of 'System.Object'.</value>
  </data>
  <data name="ERR_InitializerExpected" xml:space="preserve">
    <value>Initializer expected.</value>
  </data>
  <data name="ERR_LineContWithCommentOrNoPrecSpace" xml:space="preserve">
    <value>Line continuation character '_' must be preceded by at least one white space and must be the last character on the line.</value>
  </data>
  <data name="ERR_BadModuleFile1" xml:space="preserve">
    <value>Unable to load module file '{0}': {1}</value>
  </data>
  <data name="ERR_BadRefLib1" xml:space="preserve">
    <value>Unable to load referenced library '{0}': {1}</value>
  </data>
  <data name="ERR_EventHandlerSignatureIncompatible2" xml:space="preserve">
    <value>Method '{0}' cannot handle event '{1}' because they do not have a compatible signature.</value>
  </data>
  <data name="ERR_ConditionalCompilationConstantNotValid" xml:space="preserve">
    <value>Conditional compilation constant '{1}' is not valid: {0}</value>
  </data>
  <data name="ERR_InterfaceImplementedTwice1" xml:space="preserve">
    <value>Interface '{0}' can be implemented only once by this type.</value>
  </data>
  <data name="ERR_InterfaceImplementedTwiceWithDifferentTupleNames2" xml:space="preserve">
    <value>Interface '{0}' can be implemented only once by this type, but already appears with different tuple element names, as '{1}'.</value>
  </data>
  <data name="ERR_InterfaceImplementedTwiceWithDifferentTupleNames3" xml:space="preserve">
    <value>Interface '{0}' can be implemented only once by this type, but already appears with different tuple element names, as '{1}' (via '{2}').</value>
  </data>
  <data name="ERR_InterfaceImplementedTwiceWithDifferentTupleNamesReverse3" xml:space="preserve">
    <value>Interface '{0}' (via '{1}') can be implemented only once by this type, but already appears with different tuple element names, as '{2}'.</value>
  </data>
  <data name="ERR_InterfaceImplementedTwiceWithDifferentTupleNames4" xml:space="preserve">
    <value>Interface '{0}' (via '{1}') can be implemented only once by this type, but already appears with different tuple element names, as '{2}' (via '{3}').</value>
  </data>
  <data name="ERR_InterfaceInheritedTwiceWithDifferentTupleNames2" xml:space="preserve">
    <value>Interface '{0}' can be inherited only once by this interface, but already appears with different tuple element names, as '{1}'.</value>
  </data>
  <data name="ERR_InterfaceInheritedTwiceWithDifferentTupleNames3" xml:space="preserve">
    <value>Interface '{0}' can be inherited only once by this interface, but already appears with different tuple element names, as '{1}' (via '{2}').</value>
  </data>
  <data name="ERR_InterfaceInheritedTwiceWithDifferentTupleNamesReverse3" xml:space="preserve">
    <value>Interface '{0}' (via '{1}') can be inherited only once by this interface, but already appears with different tuple element names, as '{2}'.</value>
  </data>
  <data name="ERR_InterfaceInheritedTwiceWithDifferentTupleNames4" xml:space="preserve">
    <value>Interface '{0}' (via '{1}') can be inherited only once by this interface, but already appears with different tuple element names, as '{2}' (via '{3}').</value>
  </data>
  <data name="ERR_InterfaceNotImplemented1" xml:space="preserve">
    <value>Interface '{0}' is not implemented by this class.</value>
  </data>
  <data name="ERR_AmbiguousImplementsMember3" xml:space="preserve">
    <value>'{0}' exists in multiple base interfaces. Use the name of the interface that declares '{0}' in the 'Implements' clause instead of the name of the derived interface.</value>
  </data>
  <data name="ERR_ImplementsOnNew" xml:space="preserve">
    <value>'Sub New' cannot implement interface members.</value>
  </data>
  <data name="ERR_ArrayInitInStruct" xml:space="preserve">
    <value>Arrays declared as structure members cannot be declared with an initial size.</value>
  </data>
  <data name="ERR_EventTypeNotDelegate" xml:space="preserve">
    <value>Events declared with an 'As' clause must have a delegate type.</value>
  </data>
  <data name="ERR_ProtectedTypeOutsideClass" xml:space="preserve">
    <value>Protected types can only be declared inside of a class.</value>
  </data>
  <data name="ERR_DefaultPropertyWithNoParams" xml:space="preserve">
    <value>Properties with no required parameters cannot be declared 'Default'.</value>
  </data>
  <data name="ERR_InitializerInStruct" xml:space="preserve">
    <value>Initializers on structure members are valid only for 'Shared' members and constants.</value>
  </data>
  <data name="ERR_DuplicateImport1" xml:space="preserve">
    <value>Namespace or type '{0}' has already been imported.</value>
  </data>
  <data name="ERR_BadModuleFlags1" xml:space="preserve">
    <value>Modules cannot be declared '{0}'.</value>
  </data>
  <data name="ERR_ImplementsStmtWrongOrder" xml:space="preserve">
    <value>'Implements' statements must follow any 'Inherits' statement and precede all declarations in a class.</value>
  </data>
  <data name="ERR_SynthMemberClashesWithSynth7" xml:space="preserve">
    <value>{0} '{1}' implicitly defines '{2}', which conflicts with a member implicitly declared for {3} '{4}' in {5} '{6}'.</value>
  </data>
  <data name="ERR_SynthMemberClashesWithMember5" xml:space="preserve">
    <value>{0} '{1}' implicitly defines '{2}', which conflicts with a member of the same name in {3} '{4}'.</value>
  </data>
  <data name="ERR_MemberClashesWithSynth6" xml:space="preserve">
    <value>{0} '{1}' conflicts with a member implicitly declared for {2} '{3}' in {4} '{5}'.</value>
  </data>
  <data name="ERR_TypeClashesWithVbCoreType4" xml:space="preserve">
    <value>{0} '{1}' conflicts with a Visual Basic Runtime {2} '{3}'.</value>
  </data>
  <data name="ERR_SecurityAttributeMissingAction" xml:space="preserve">
    <value>First argument to a security attribute must be a valid SecurityAction.</value>
  </data>
  <data name="ERR_SecurityAttributeInvalidAction" xml:space="preserve">
    <value>Security attribute '{0}' has an invalid SecurityAction value '{1}'.</value>
  </data>
  <data name="ERR_SecurityAttributeInvalidActionAssembly" xml:space="preserve">
    <value>SecurityAction value '{0}' is invalid for security attributes applied to an assembly.</value>
  </data>
  <data name="ERR_SecurityAttributeInvalidActionTypeOrMethod" xml:space="preserve">
    <value>SecurityAction value '{0}' is invalid for security attributes applied to a type or a method.</value>
  </data>
  <data name="ERR_PrincipalPermissionInvalidAction" xml:space="preserve">
    <value>SecurityAction value '{0}' is invalid for PrincipalPermission attribute.</value>
  </data>
  <data name="ERR_PermissionSetAttributeInvalidFile" xml:space="preserve">
    <value>Unable to resolve file path '{0}' specified for the named argument '{1}' for PermissionSet attribute.</value>
  </data>
  <data name="ERR_PermissionSetAttributeFileReadError" xml:space="preserve">
    <value>Error reading file '{0}' specified for the named argument '{1}' for PermissionSet attribute: '{2}'.</value>
  </data>
  <data name="ERR_SetHasOnlyOneParam" xml:space="preserve">
    <value>'Set' method cannot have more than one parameter.</value>
  </data>
  <data name="ERR_SetValueNotPropertyType" xml:space="preserve">
    <value>'Set' parameter must have the same type as the containing property.</value>
  </data>
  <data name="ERR_SetHasToBeByVal1" xml:space="preserve">
    <value>'Set' parameter cannot be declared '{0}'.</value>
  </data>
  <data name="ERR_StructureCantUseProtected" xml:space="preserve">
    <value>Method in a structure cannot be declared 'Protected' or 'Protected Friend'.</value>
  </data>
  <data name="ERR_BadInterfaceDelegateSpecifier1" xml:space="preserve">
    <value>Delegate in an interface cannot be declared '{0}'.</value>
  </data>
  <data name="ERR_BadInterfaceEnumSpecifier1" xml:space="preserve">
    <value>Enum in an interface cannot be declared '{0}'.</value>
  </data>
  <data name="ERR_BadInterfaceClassSpecifier1" xml:space="preserve">
    <value>Class in an interface cannot be declared '{0}'.</value>
  </data>
  <data name="ERR_BadInterfaceStructSpecifier1" xml:space="preserve">
    <value>Structure in an interface cannot be declared '{0}'.</value>
  </data>
  <data name="ERR_BadInterfaceInterfaceSpecifier1" xml:space="preserve">
    <value>Interface in an interface cannot be declared '{0}'.</value>
  </data>
  <data name="ERR_UseOfObsoleteSymbolNoMessage1" xml:space="preserve">
    <value>'{0}' is obsolete.</value>
  </data>
  <data name="ERR_MetaDataIsNotAssembly" xml:space="preserve">
    <value>'{0}' is a module and cannot be referenced as an assembly.</value>
  </data>
  <data name="ERR_MetaDataIsNotModule" xml:space="preserve">
    <value>'{0}' is an assembly and cannot be referenced as a module.</value>
  </data>
  <data name="ERR_ReferenceComparison3" xml:space="preserve">
    <value>Operator '{0}' is not defined for types '{1}' and '{2}'. Use 'Is' operator to compare two reference types.</value>
  </data>
  <data name="ERR_CatchVariableNotLocal1" xml:space="preserve">
    <value>'{0}' is not a local variable or parameter, and so cannot be used as a 'Catch' variable.</value>
  </data>
  <data name="ERR_ModuleMemberCantImplement" xml:space="preserve">
    <value>Members in a Module cannot implement interface members.</value>
  </data>
  <data name="ERR_EventDelegatesCantBeFunctions" xml:space="preserve">
    <value>Events cannot be declared with a delegate type that has a return type.</value>
  </data>
  <data name="ERR_InvalidDate" xml:space="preserve">
    <value>Date constant is not valid.</value>
  </data>
  <data name="ERR_CantOverride4" xml:space="preserve">
    <value>'{0}' cannot override '{1}' because it is not declared 'Overridable'.</value>
  </data>
  <data name="ERR_CantSpecifyArraysOnBoth" xml:space="preserve">
    <value>Array modifiers cannot be specified on both a variable and its type.</value>
  </data>
  <data name="ERR_NotOverridableRequiresOverrides" xml:space="preserve">
    <value>'NotOverridable' cannot be specified for methods that do not override another method.</value>
  </data>
  <data name="ERR_PrivateTypeOutsideType" xml:space="preserve">
    <value>Types declared 'Private' must be inside another type.</value>
  </data>
  <data name="ERR_TypeRefResolutionError3" xml:space="preserve">
    <value>Import of type '{0}' from assembly or module '{1}' failed.</value>
  </data>
  <data name="ERR_ValueTupleTypeRefResolutionError1" xml:space="preserve">
    <value>Predefined type '{0}' is not defined or imported.</value>
  </data>
  <data name="ERR_ParamArrayWrongType" xml:space="preserve">
    <value>ParamArray parameters must have an array type.</value>
  </data>
  <data name="ERR_CoClassMissing2" xml:space="preserve">
    <value>Implementing class '{0}' for interface '{1}' cannot be found.</value>
  </data>
  <data name="ERR_InvalidCoClass1" xml:space="preserve">
    <value>Type '{0}' cannot be used as an implementing class.</value>
  </data>
  <data name="ERR_InvalidMeReference" xml:space="preserve">
    <value>Reference to object under construction is not valid when calling another constructor.</value>
  </data>
  <data name="ERR_InvalidImplicitMeReference" xml:space="preserve">
    <value>Implicit reference to object under construction is not valid when calling another constructor.</value>
  </data>
  <data name="ERR_RuntimeMemberNotFound2" xml:space="preserve">
    <value>Member '{0}' cannot be found in class '{1}'. This condition is usually the result of a mismatched 'Microsoft.VisualBasic.dll'.</value>
  </data>
  <data name="ERR_BadPropertyAccessorFlags" xml:space="preserve">
    <value>Property accessors cannot be declared '{0}'.</value>
  </data>
  <data name="ERR_BadPropertyAccessorFlagsRestrict" xml:space="preserve">
    <value>Access modifier '{0}' is not valid. The access modifier of 'Get' and 'Set' should be more restrictive than the property access level.</value>
  </data>
  <data name="ERR_OnlyOneAccessorForGetSet" xml:space="preserve">
    <value>Access modifier can only be applied to either 'Get' or 'Set', but not both.</value>
  </data>
  <data name="ERR_NoAccessibleSet" xml:space="preserve">
    <value>'Set' accessor of property '{0}' is not accessible.</value>
  </data>
  <data name="ERR_NoAccessibleGet" xml:space="preserve">
    <value>'Get' accessor of property '{0}' is not accessible.</value>
  </data>
  <data name="ERR_WriteOnlyNoAccessorFlag" xml:space="preserve">
    <value>'WriteOnly' properties cannot have an access modifier on 'Set'.</value>
  </data>
  <data name="ERR_ReadOnlyNoAccessorFlag" xml:space="preserve">
    <value>'ReadOnly' properties cannot have an access modifier on 'Get'.</value>
  </data>
  <data name="ERR_BadPropertyAccessorFlags1" xml:space="preserve">
    <value>Property accessors cannot be declared '{0}' in a 'NotOverridable' property.</value>
  </data>
  <data name="ERR_BadPropertyAccessorFlags2" xml:space="preserve">
    <value>Property accessors cannot be declared '{0}' in a 'Default' property.</value>
  </data>
  <data name="ERR_BadPropertyAccessorFlags3" xml:space="preserve">
    <value>Property cannot be declared '{0}' because it contains a 'Private' accessor.</value>
  </data>
  <data name="ERR_InAccessibleCoClass3" xml:space="preserve">
    <value>Implementing class '{0}' for interface '{1}' is not accessible in this context because it is '{2}'.</value>
  </data>
  <data name="ERR_MissingValuesForArraysInApplAttrs" xml:space="preserve">
    <value>Arrays used as attribute arguments are required to explicitly specify values for all elements.</value>
  </data>
  <data name="ERR_ExitEventMemberNotInvalid" xml:space="preserve">
    <value>'Exit AddHandler', 'Exit RemoveHandler' and 'Exit RaiseEvent' are not valid. Use 'Return' to exit from event members.</value>
  </data>
  <data name="ERR_InvInsideEndsEvent" xml:space="preserve">
    <value>Statement cannot appear within an event body. End of event assumed.</value>
  </data>
  <data name="ERR_MissingEndEvent" xml:space="preserve">
    <value>'Custom Event' must end with a matching 'End Event'.</value>
  </data>
  <data name="ERR_MissingEndAddHandler" xml:space="preserve">
    <value>'AddHandler' declaration must end with a matching 'End AddHandler'.</value>
  </data>
  <data name="ERR_MissingEndRemoveHandler" xml:space="preserve">
    <value>'RemoveHandler' declaration must end with a matching 'End RemoveHandler'.</value>
  </data>
  <data name="ERR_MissingEndRaiseEvent" xml:space="preserve">
    <value>'RaiseEvent' declaration must end with a matching 'End RaiseEvent'.</value>
  </data>
  <data name="ERR_CustomEventInvInInterface" xml:space="preserve">
    <value>'Custom' modifier is not valid on events declared in interfaces.</value>
  </data>
  <data name="ERR_CustomEventRequiresAs" xml:space="preserve">
    <value>'Custom' modifier is not valid on events declared without explicit delegate types.</value>
  </data>
  <data name="ERR_InvalidEndEvent" xml:space="preserve">
    <value>'End Event' must be preceded by a matching 'Custom Event'.</value>
  </data>
  <data name="ERR_InvalidEndAddHandler" xml:space="preserve">
    <value>'End AddHandler' must be preceded by a matching 'AddHandler' declaration.</value>
  </data>
  <data name="ERR_InvalidEndRemoveHandler" xml:space="preserve">
    <value>'End RemoveHandler' must be preceded by a matching 'RemoveHandler' declaration.</value>
  </data>
  <data name="ERR_InvalidEndRaiseEvent" xml:space="preserve">
    <value>'End RaiseEvent' must be preceded by a matching 'RaiseEvent' declaration.</value>
  </data>
  <data name="ERR_DuplicateAddHandlerDef" xml:space="preserve">
    <value>'AddHandler' is already declared.</value>
  </data>
  <data name="ERR_DuplicateRemoveHandlerDef" xml:space="preserve">
    <value>'RemoveHandler' is already declared.</value>
  </data>
  <data name="ERR_DuplicateRaiseEventDef" xml:space="preserve">
    <value>'RaiseEvent' is already declared.</value>
  </data>
  <data name="ERR_MissingAddHandlerDef1" xml:space="preserve">
    <value>'AddHandler' definition missing for event '{0}'.</value>
  </data>
  <data name="ERR_MissingRemoveHandlerDef1" xml:space="preserve">
    <value>'RemoveHandler' definition missing for event '{0}'.</value>
  </data>
  <data name="ERR_MissingRaiseEventDef1" xml:space="preserve">
    <value>'RaiseEvent' definition missing for event '{0}'.</value>
  </data>
  <data name="ERR_EventAddRemoveHasOnlyOneParam" xml:space="preserve">
    <value>'AddHandler' and 'RemoveHandler' methods must have exactly one parameter.</value>
  </data>
  <data name="ERR_EventAddRemoveByrefParamIllegal" xml:space="preserve">
    <value>'AddHandler' and 'RemoveHandler' method parameters cannot be declared 'ByRef'.</value>
  </data>
  <data name="ERR_SpecifiersInvOnEventMethod" xml:space="preserve">
    <value>Specifiers are not valid on 'AddHandler', 'RemoveHandler' and 'RaiseEvent' methods.</value>
  </data>
  <data name="ERR_AddRemoveParamNotEventType" xml:space="preserve">
    <value>'AddHandler' and 'RemoveHandler' method parameters must have the same delegate type as the containing event.</value>
  </data>
  <data name="ERR_RaiseEventShapeMismatch1" xml:space="preserve">
    <value>'RaiseEvent' method must have the same signature as the containing event's delegate type '{0}'.</value>
  </data>
  <data name="ERR_EventMethodOptionalParamIllegal1" xml:space="preserve">
    <value>'AddHandler', 'RemoveHandler' and 'RaiseEvent' method parameters cannot be declared '{0}'.</value>
  </data>
  <data name="ERR_CantReferToMyGroupInsideGroupType1" xml:space="preserve">
    <value>'{0}' cannot refer to itself through its default instance; use 'Me' instead.</value>
  </data>
  <data name="ERR_InvalidUseOfCustomModifier" xml:space="preserve">
    <value>'Custom' modifier can only be used immediately before an 'Event' declaration.</value>
  </data>
  <data name="ERR_InvalidOptionStrictCustom" xml:space="preserve">
    <value>Option Strict Custom can only be used as an option to the command-line compiler (vbc.exe).</value>
  </data>
  <data name="ERR_ObsoleteInvalidOnEventMember" xml:space="preserve">
    <value>'{0}' cannot be applied to the 'AddHandler', 'RemoveHandler', or 'RaiseEvent' definitions. If required, apply the attribute directly to the event.</value>
  </data>
  <data name="ERR_DelegateBindingIncompatible2" xml:space="preserve">
    <value>Method '{0}' does not have a signature compatible with delegate '{1}'.</value>
  </data>
  <data name="ERR_ExpectedXmlName" xml:space="preserve">
    <value>XML name expected.</value>
  </data>
  <data name="ERR_UndefinedXmlPrefix" xml:space="preserve">
    <value>XML namespace prefix '{0}' is not defined.</value>
  </data>
  <data name="ERR_DuplicateXmlAttribute" xml:space="preserve">
    <value>Duplicate XML attribute '{0}'.</value>
  </data>
  <data name="ERR_MismatchedXmlEndTag" xml:space="preserve">
    <value>End tag &lt;/{0}{1}{2}&gt; expected.</value>
  </data>
  <data name="ERR_MissingXmlEndTag" xml:space="preserve">
    <value>Element is missing an end tag.</value>
  </data>
  <data name="ERR_ReservedXmlPrefix" xml:space="preserve">
    <value>XML namespace prefix '{0}' is reserved for use by XML and the namespace URI cannot be changed.</value>
  </data>
  <data name="ERR_MissingVersionInXmlDecl" xml:space="preserve">
    <value>Required attribute 'version' missing from XML declaration.</value>
  </data>
  <data name="ERR_IllegalAttributeInXmlDecl" xml:space="preserve">
    <value>XML declaration does not allow attribute '{0}{1}{2}'.</value>
  </data>
  <data name="ERR_QuotedEmbeddedExpression" xml:space="preserve">
    <value>Embedded expression cannot appear inside a quoted attribute value.  Try removing quotes.</value>
  </data>
  <data name="ERR_VersionMustBeFirstInXmlDecl" xml:space="preserve">
    <value>XML attribute 'version' must be the first attribute in XML declaration.</value>
  </data>
  <data name="ERR_AttributeOrder" xml:space="preserve">
    <value>XML attribute '{0}' must appear before XML attribute '{1}'.</value>
  </data>
  <data name="ERR_ExpectedXmlEndEmbedded" xml:space="preserve">
    <value>Expected closing '%&gt;' for embedded expression.</value>
  </data>
  <data name="ERR_ExpectedXmlEndPI" xml:space="preserve">
    <value>Expected closing '?&gt;' for XML processor instruction.</value>
  </data>
  <data name="ERR_ExpectedXmlEndComment" xml:space="preserve">
    <value>Expected closing '--&gt;' for XML comment.</value>
  </data>
  <data name="ERR_ExpectedXmlEndCData" xml:space="preserve">
    <value>Expected closing ']]&gt;' for XML CDATA section.</value>
  </data>
  <data name="ERR_ExpectedSQuote" xml:space="preserve">
    <value>Expected matching closing single quote for XML attribute value.</value>
  </data>
  <data name="ERR_ExpectedQuote" xml:space="preserve">
    <value>Expected matching closing double quote for XML attribute value.</value>
  </data>
  <data name="ERR_ExpectedLT" xml:space="preserve">
    <value>Expected beginning '&lt;' for an XML tag.</value>
  </data>
  <data name="ERR_StartAttributeValue" xml:space="preserve">
    <value>Expected quoted XML attribute value or embedded expression.</value>
  </data>
  <data name="ERR_ExpectedDiv" xml:space="preserve">
    <value>Expected '/' for XML end tag.</value>
  </data>
  <data name="ERR_NoXmlAxesLateBinding" xml:space="preserve">
    <value>XML axis properties do not support late binding.</value>
  </data>
  <data name="ERR_IllegalXmlStartNameChar" xml:space="preserve">
    <value>Character '{0}' ({1}) is not allowed at the beginning of an XML name.</value>
  </data>
  <data name="ERR_IllegalXmlNameChar" xml:space="preserve">
    <value>Character '{0}' ({1}) is not allowed in an XML name.</value>
  </data>
  <data name="ERR_IllegalXmlCommentChar" xml:space="preserve">
    <value>Character sequence '--' is not allowed in an XML comment.</value>
  </data>
  <data name="ERR_EmbeddedExpression" xml:space="preserve">
    <value>An embedded expression cannot be used here.</value>
  </data>
  <data name="ERR_ExpectedXmlWhiteSpace" xml:space="preserve">
    <value>Missing required white space.</value>
  </data>
  <data name="ERR_IllegalProcessingInstructionName" xml:space="preserve">
    <value>XML processing instruction name '{0}' is not valid.</value>
  </data>
  <data name="ERR_DTDNotSupported" xml:space="preserve">
    <value>XML DTDs are not supported.</value>
  </data>
  <data name="ERR_IllegalXmlWhiteSpace" xml:space="preserve">
    <value>White space cannot appear here.</value>
  </data>
  <data name="ERR_ExpectedSColon" xml:space="preserve">
    <value>Expected closing ';' for XML entity.</value>
  </data>
  <data name="ERR_ExpectedXmlBeginEmbedded" xml:space="preserve">
    <value>Expected '%=' at start of an embedded expression.</value>
  </data>
  <data name="ERR_XmlEntityReference" xml:space="preserve">
    <value>XML entity references are not supported.</value>
  </data>
  <data name="ERR_InvalidAttributeValue1" xml:space="preserve">
    <value>Attribute value is not valid; expecting '{0}'.</value>
  </data>
  <data name="ERR_InvalidAttributeValue2" xml:space="preserve">
    <value>Attribute value is not valid; expecting '{0}' or '{1}'.</value>
  </data>
  <data name="ERR_ReservedXmlNamespace" xml:space="preserve">
    <value>Prefix '{0}' cannot be bound to namespace name reserved for '{1}'.</value>
  </data>
  <data name="ERR_IllegalDefaultNamespace" xml:space="preserve">
    <value>Namespace declaration with prefix cannot have an empty value inside an XML literal.</value>
  </data>
  <data name="ERR_QualifiedNameNotAllowed" xml:space="preserve">
    <value>':' is not allowed. XML qualified names cannot be used in this context.</value>
  </data>
  <data name="ERR_ExpectedXmlns" xml:space="preserve">
    <value>Namespace declaration must start with 'xmlns'.</value>
  </data>
  <data name="ERR_IllegalXmlnsPrefix" xml:space="preserve">
    <value>Element names cannot use the 'xmlns' prefix.</value>
  </data>
  <data name="ERR_XmlFeaturesNotAvailable" xml:space="preserve">
    <value>XML literals and XML axis properties are not available. Add references to System.Xml, System.Xml.Linq, and System.Core or other assemblies declaring System.Linq.Enumerable, System.Xml.Linq.XElement, System.Xml.Linq.XName, System.Xml.Linq.XAttribute and System.Xml.Linq.XNamespace types.</value>
  </data>
  <data name="ERR_UnableToReadUacManifest2" xml:space="preserve">
    <value>Unable to open Win32 manifest file '{0}' : {1}</value>
  </data>
  <data name="WRN_UseValueForXmlExpression3" xml:space="preserve">
    <value>Cannot convert '{0}' to '{1}'. You can use the 'Value' property to get the string value of the first element of '{2}'.</value>
  </data>
  <data name="WRN_UseValueForXmlExpression3_Title" xml:space="preserve">
    <value>Cannot convert IEnumerable(Of XElement) to String</value>
  </data>
  <data name="ERR_TypeMismatchForXml3" xml:space="preserve">
    <value>Value of type '{0}' cannot be converted to '{1}'. You can use the 'Value' property to get the string value of the first element of '{2}'.</value>
  </data>
  <data name="ERR_BinaryOperandsForXml4" xml:space="preserve">
    <value>Operator '{0}' is not defined for types '{1}' and '{2}'. You can use the 'Value' property to get the string value of the first element of '{3}'.</value>
  </data>
  <data name="ERR_FullWidthAsXmlDelimiter" xml:space="preserve">
    <value>Full width characters are not valid as XML delimiters.</value>
  </data>
  <data name="ERR_InvalidSubsystemVersion" xml:space="preserve">
    <value>The value '{0}' is not a valid subsystem version. The version must be 6.02 or greater for ARM or AppContainerExe, and 4.00 or greater otherwise.</value>
  </data>
  <data name="ERR_InvalidFileAlignment" xml:space="preserve">
    <value>Invalid file section alignment '{0}'</value>
  </data>
  <data name="ERR_InvalidOutputName" xml:space="preserve">
    <value>Invalid output name: {0}</value>
  </data>
  <data name="ERR_InvalidDebugInformationFormat" xml:space="preserve">
    <value>Invalid debug information format: {0}</value>
  </data>
  <data name="ERR_LibAnycpu32bitPreferredConflict" xml:space="preserve">
    <value>/platform:anycpu32bitpreferred can only be used with /t:exe, /t:winexe and /t:appcontainerexe.</value>
  </data>
  <data name="ERR_RestrictedAccess" xml:space="preserve">
    <value>Expression has the type '{0}' which is a restricted type and cannot be used to access members inherited from 'Object' or 'ValueType'.</value>
  </data>
  <data name="ERR_RestrictedConversion1" xml:space="preserve">
    <value>Expression of type '{0}' cannot be converted to 'Object' or 'ValueType'.</value>
  </data>
  <data name="ERR_NoTypecharInLabel" xml:space="preserve">
    <value>Type characters are not allowed in label identifiers.</value>
  </data>
  <data name="ERR_RestrictedType1" xml:space="preserve">
    <value>'{0}' cannot be made nullable, and cannot be used as the data type of an array element, field, anonymous type member, type argument, 'ByRef' parameter, or return statement.</value>
  </data>
  <data name="ERR_NoTypecharInAlias" xml:space="preserve">
    <value>Type characters are not allowed on Imports aliases.</value>
  </data>
  <data name="ERR_NoAccessibleConstructorOnBase" xml:space="preserve">
    <value>Class '{0}' has no accessible 'Sub New' and cannot be inherited.</value>
  </data>
  <data name="ERR_BadStaticLocalInStruct" xml:space="preserve">
    <value>Local variables within methods of structures cannot be declared 'Static'.</value>
  </data>
  <data name="ERR_DuplicateLocalStatic1" xml:space="preserve">
    <value>Static local variable '{0}' is already declared.</value>
  </data>
  <data name="ERR_ImportAliasConflictsWithType2" xml:space="preserve">
    <value>Imports alias '{0}' conflicts with '{1}' declared in the root namespace.</value>
  </data>
  <data name="ERR_CantShadowAMustOverride1" xml:space="preserve">
    <value>'{0}' cannot shadow a method declared 'MustOverride'.</value>
  </data>
  <data name="ERR_MultipleEventImplMismatch3" xml:space="preserve">
    <value>Event '{0}' cannot implement event '{2}.{1}' because its delegate type does not match the delegate type of another event implemented by '{0}'.</value>
  </data>
  <data name="ERR_BadSpecifierCombo2" xml:space="preserve">
    <value>'{0}' and '{1}' cannot be combined.</value>
  </data>
  <data name="ERR_MustBeOverloads2" xml:space="preserve">
    <value>{0} '{1}' must be declared 'Overloads' because another '{1}' is declared 'Overloads' or 'Overrides'.</value>
  </data>
  <data name="ERR_MustOverridesInClass1" xml:space="preserve">
    <value>'{0}' must be declared 'MustInherit' because it contains methods declared 'MustOverride'.</value>
  </data>
  <data name="ERR_HandlesSyntaxInClass" xml:space="preserve">
    <value>'Handles' in classes must specify a 'WithEvents' variable, 'MyBase', 'MyClass' or 'Me' qualified with a single identifier.</value>
  </data>
  <data name="ERR_SynthMemberShadowsMustOverride5" xml:space="preserve">
    <value>'{0}', implicitly declared for {1} '{2}', cannot shadow a 'MustOverride' method in the base {3} '{4}'.</value>
  </data>
  <data name="ERR_CannotOverrideInAccessibleMember" xml:space="preserve">
    <value>'{0}' cannot override '{1}' because it is not accessible in this context.</value>
  </data>
  <data name="ERR_HandlesSyntaxInModule" xml:space="preserve">
    <value>'Handles' in modules must specify a 'WithEvents' variable qualified with a single identifier.</value>
  </data>
  <data name="ERR_IsNotOpRequiresReferenceTypes1" xml:space="preserve">
    <value>'IsNot' requires operands that have reference types, but this operand has the value type '{0}'.</value>
  </data>
  <data name="ERR_ClashWithReservedEnumMember1" xml:space="preserve">
    <value>'{0}' conflicts with the reserved member by this name that is implicitly declared in all enums.</value>
  </data>
  <data name="ERR_MultiplyDefinedEnumMember2" xml:space="preserve">
    <value>'{0}' is already declared in this {1}.</value>
  </data>
  <data name="ERR_BadUseOfVoid" xml:space="preserve">
    <value>'System.Void' can only be used in a GetType expression.</value>
  </data>
  <data name="ERR_EventImplMismatch5" xml:space="preserve">
    <value>Event '{0}' cannot implement event '{1}' on interface '{2}' because their delegate types '{3}' and '{4}' do not match.</value>
  </data>
  <data name="ERR_ForwardedTypeUnavailable3" xml:space="preserve">
    <value>Type '{0}' in assembly '{1}' has been forwarded to assembly '{2}'. Either a reference to '{2}' is missing from your project or the type '{0}' is missing from assembly '{2}'.</value>
  </data>
  <data name="ERR_TypeFwdCycle2" xml:space="preserve">
    <value>'{0}' in assembly '{1}' has been forwarded to itself and so is an unsupported type.</value>
  </data>
  <data name="ERR_BadTypeInCCExpression" xml:space="preserve">
    <value>Non-intrinsic type names are not allowed in conditional compilation expressions.</value>
  </data>
  <data name="ERR_BadCCExpression" xml:space="preserve">
    <value>Syntax error in conditional compilation expression.</value>
  </data>
  <data name="ERR_VoidArrayDisallowed" xml:space="preserve">
    <value>Arrays of type 'System.Void' are not allowed in this expression.</value>
  </data>
  <data name="ERR_MetadataMembersAmbiguous3" xml:space="preserve">
    <value>'{0}' is ambiguous because multiple kinds of members with this name exist in {1} '{2}'.</value>
  </data>
  <data name="ERR_TypeOfExprAlwaysFalse2" xml:space="preserve">
    <value>Expression of type '{0}' can never be of type '{1}'.</value>
  </data>
  <data name="ERR_OnlyPrivatePartialMethods1" xml:space="preserve">
    <value>Partial methods must be declared 'Private' instead of '{0}'.</value>
  </data>
  <data name="ERR_PartialMethodsMustBePrivate" xml:space="preserve">
    <value>Partial methods must be declared 'Private'.</value>
  </data>
  <data name="ERR_OnlyOnePartialMethodAllowed2" xml:space="preserve">
    <value>Method '{0}' cannot be declared 'Partial' because only one method '{1}' can be marked 'Partial'.</value>
  </data>
  <data name="ERR_OnlyOneImplementingMethodAllowed3" xml:space="preserve">
    <value>Method '{0}' cannot implement partial method '{1}' because '{2}' already implements it. Only one method can implement a partial method.</value>
  </data>
  <data name="ERR_PartialMethodMustBeEmpty" xml:space="preserve">
    <value>Partial methods must have empty method bodies.</value>
  </data>
  <data name="ERR_PartialMethodsMustBeSub1" xml:space="preserve">
    <value>'{0}' cannot be declared 'Partial' because partial methods must be Subs.</value>
  </data>
  <data name="ERR_PartialMethodGenericConstraints2" xml:space="preserve">
    <value>Method '{0}' does not have the same generic constraints as the partial method '{1}'.</value>
  </data>
  <data name="ERR_PartialDeclarationImplements1" xml:space="preserve">
    <value>Partial method '{0}' cannot use the 'Implements' keyword.</value>
  </data>
  <data name="ERR_NoPartialMethodInAddressOf1" xml:space="preserve">
    <value>'AddressOf' cannot be applied to '{0}' because '{0}' is a partial method without an implementation.</value>
  </data>
  <data name="ERR_ImplementationMustBePrivate2" xml:space="preserve">
    <value>Method '{0}' must be declared 'Private' in order to implement partial method '{1}'.</value>
  </data>
  <data name="ERR_PartialMethodParamNamesMustMatch3" xml:space="preserve">
    <value>Parameter name '{0}' does not match the name of the corresponding parameter, '{1}', defined on the partial method declaration '{2}'.</value>
  </data>
  <data name="ERR_PartialMethodTypeParamNameMismatch3" xml:space="preserve">
    <value>Name of type parameter '{0}' does not match '{1}', the corresponding type parameter defined on the partial method declaration '{2}'.</value>
  </data>
  <data name="ERR_BadAttributeSharedProperty1" xml:space="preserve">
    <value>'Shared' attribute property '{0}' cannot be the target of an assignment.</value>
  </data>
  <data name="ERR_BadAttributeReadOnlyProperty1" xml:space="preserve">
    <value>'ReadOnly' attribute property '{0}' cannot be the target of an assignment.</value>
  </data>
  <data name="ERR_DuplicateResourceName1" xml:space="preserve">
    <value>Resource name '{0}' cannot be used more than once.</value>
  </data>
  <data name="ERR_DuplicateResourceFileName1" xml:space="preserve">
    <value>Each linked resource and module must have a unique filename. Filename '{0}' is specified more than once in this assembly.</value>
  </data>
  <data name="ERR_AttributeMustBeClassNotStruct1" xml:space="preserve">
    <value>'{0}' cannot be used as an attribute because it is not a class.</value>
  </data>
  <data name="ERR_AttributeMustInheritSysAttr" xml:space="preserve">
    <value>'{0}' cannot be used as an attribute because it does not inherit from 'System.Attribute'.</value>
  </data>
  <data name="ERR_AttributeCannotBeAbstract" xml:space="preserve">
    <value>'{0}' cannot be used as an attribute because it is declared 'MustInherit'.</value>
  </data>
  <data name="ERR_UnableToOpenResourceFile1" xml:space="preserve">
    <value>Unable to open resource file '{0}': {1}</value>
  </data>
  <data name="ERR_BadAttributeNonPublicProperty1" xml:space="preserve">
    <value>Attribute member '{0}' cannot be the target of an assignment because it is not declared 'Public'.</value>
  </data>
  <data name="ERR_STAThreadAndMTAThread0" xml:space="preserve">
    <value>'System.STAThreadAttribute' and 'System.MTAThreadAttribute' cannot both be applied to the same method.</value>
  </data>
  <data name="ERR_IndirectUnreferencedAssembly4" xml:space="preserve">
    <value>Project '{0}' makes an indirect reference to assembly '{1}', which contains '{2}'. Add a file reference to '{3}' to your project.</value>
  </data>
  <data name="ERR_BadAttributeNonPublicType1" xml:space="preserve">
    <value>Type '{0}' cannot be used in an attribute because it is not declared 'Public'.</value>
  </data>
  <data name="ERR_BadAttributeNonPublicContType2" xml:space="preserve">
    <value>Type '{0}' cannot be used in an attribute because its container '{1}' is not declared 'Public'.</value>
  </data>
  <data name="ERR_DllImportOnNonEmptySubOrFunction" xml:space="preserve">
    <value>'System.Runtime.InteropServices.DllImportAttribute' cannot be applied to a Sub, Function, or Operator with a non-empty body.</value>
  </data>
  <data name="ERR_DllImportNotLegalOnDeclare" xml:space="preserve">
    <value>'System.Runtime.InteropServices.DllImportAttribute' cannot be applied to a Declare.</value>
  </data>
  <data name="ERR_DllImportNotLegalOnGetOrSet" xml:space="preserve">
    <value>'System.Runtime.InteropServices.DllImportAttribute' cannot be applied to a Get or Set.</value>
  </data>
  <data name="ERR_DllImportOnGenericSubOrFunction" xml:space="preserve">
    <value>'System.Runtime.InteropServices.DllImportAttribute' cannot be applied to a method that is generic or contained in a generic type.</value>
  </data>
  <data name="ERR_ComClassOnGeneric" xml:space="preserve">
    <value>'Microsoft.VisualBasic.ComClassAttribute' cannot be applied to a class that is generic or contained inside a generic type.</value>
  </data>
  <data name="ERR_DllImportOnInstanceMethod" xml:space="preserve">
    <value>'System.Runtime.InteropServices.DllImportAttribute' cannot be applied to instance method.</value>
  </data>
  <data name="ERR_DllImportOnInterfaceMethod" xml:space="preserve">
    <value>'System.Runtime.InteropServices.DllImportAttribute' cannot be applied to interface methods.</value>
  </data>
  <data name="ERR_DllImportNotLegalOnEventMethod" xml:space="preserve">
    <value>'System.Runtime.InteropServices.DllImportAttribute' cannot be applied to 'AddHandler', 'RemoveHandler' or 'RaiseEvent' method.</value>
  </data>
  <data name="ERR_FriendAssemblyBadArguments" xml:space="preserve">
    <value>Friend assembly reference '{0}' is invalid. InternalsVisibleTo declarations cannot have a version, culture, public key token, or processor architecture specified.</value>
  </data>
  <data name="ERR_FriendAssemblyStrongNameRequired" xml:space="preserve">
    <value>Friend assembly reference '{0}' is invalid. Strong-name signed assemblies must specify a public key in their InternalsVisibleTo declarations.</value>
  </data>
  <data name="ERR_FriendAssemblyNameInvalid" xml:space="preserve">
    <value>Friend declaration '{0}' is invalid and cannot be resolved.</value>
  </data>
  <data name="ERR_FriendAssemblyBadAccessOverride2" xml:space="preserve">
    <value>Member '{0}' cannot override member '{1}' defined in another assembly/project because the access modifier 'Protected Friend' expands accessibility. Use 'Protected' instead.</value>
  </data>
  <data name="ERR_UseOfLocalBeforeDeclaration1" xml:space="preserve">
    <value>Local variable '{0}' cannot be referred to before it is declared.</value>
  </data>
  <data name="ERR_UseOfKeywordFromModule1" xml:space="preserve">
    <value>'{0}' is not valid within a Module.</value>
  </data>
  <data name="ERR_BogusWithinLineIf" xml:space="preserve">
    <value>Statement cannot end a block outside of a line 'If' statement.</value>
  </data>
  <data name="ERR_CharToIntegralTypeMismatch1" xml:space="preserve">
    <value>'Char' values cannot be converted to '{0}'. Use 'Microsoft.VisualBasic.AscW' to interpret a character as a Unicode value or 'Microsoft.VisualBasic.Val' to interpret it as a digit.</value>
  </data>
  <data name="ERR_IntegralToCharTypeMismatch1" xml:space="preserve">
    <value>'{0}' values cannot be converted to 'Char'. Use 'Microsoft.VisualBasic.ChrW' to interpret a numeric value as a Unicode character or first convert it to 'String' to produce a digit.</value>
  </data>
  <data name="ERR_NoDirectDelegateConstruction1" xml:space="preserve">
    <value>Delegate '{0}' requires an 'AddressOf' expression or lambda expression as the only argument to its constructor.</value>
  </data>
  <data name="ERR_MethodMustBeFirstStatementOnLine" xml:space="preserve">
    <value>Method declaration statements must be the first statement on a logical line.</value>
  </data>
  <data name="ERR_AttrAssignmentNotFieldOrProp1" xml:space="preserve">
    <value>'{0}' cannot be named as a parameter in an attribute specifier because it is not a field or property.</value>
  </data>
  <data name="ERR_StrictDisallowsObjectComparison1" xml:space="preserve">
    <value>Option Strict On disallows operands of type Object for operator '{0}'. Use the 'Is' operator to test for object identity.</value>
  </data>
  <data name="ERR_NoConstituentArraySizes" xml:space="preserve">
    <value>Bounds can be specified only for the top-level array when initializing an array of arrays.</value>
  </data>
  <data name="ERR_FileAttributeNotAssemblyOrModule" xml:space="preserve">
    <value>'Assembly' or 'Module' expected.</value>
  </data>
  <data name="ERR_FunctionResultCannotBeIndexed1" xml:space="preserve">
    <value>'{0}' has no parameters and its return type cannot be indexed.</value>
  </data>
  <data name="ERR_ArgumentSyntax" xml:space="preserve">
    <value>Comma, ')', or a valid expression continuation expected.</value>
  </data>
  <data name="ERR_ExpectedResumeOrGoto" xml:space="preserve">
    <value>'Resume' or 'GoTo' expected.</value>
  </data>
  <data name="ERR_ExpectedAssignmentOperator" xml:space="preserve">
    <value>'=' expected.</value>
  </data>
  <data name="ERR_NamedArgAlsoOmitted2" xml:space="preserve">
    <value>Parameter '{0}' in '{1}' already has a matching omitted argument.</value>
  </data>
  <data name="ERR_CannotCallEvent1" xml:space="preserve">
    <value>'{0}' is an event, and cannot be called directly. Use a 'RaiseEvent' statement to raise an event.</value>
  </data>
  <data name="ERR_ForEachCollectionDesignPattern1" xml:space="preserve">
    <value>Expression is of type '{0}', which is not a collection type.</value>
  </data>
  <data name="ERR_DefaultValueForNonOptionalParam" xml:space="preserve">
    <value>Default values cannot be supplied for parameters that are not declared 'Optional'.</value>
  </data>
  <data name="ERR_ExpectedDotAfterMyBase" xml:space="preserve">
    <value>'MyBase' must be followed by '.' and an identifier.</value>
  </data>
  <data name="ERR_ExpectedDotAfterMyClass" xml:space="preserve">
    <value>'MyClass' must be followed by '.' and an identifier.</value>
  </data>
  <data name="ERR_StrictArgumentCopyBackNarrowing3" xml:space="preserve">
    <value>Option Strict On disallows narrowing from type '{1}' to type '{2}' in copying the value of 'ByRef' parameter '{0}' back to the matching argument.</value>
  </data>
  <data name="ERR_LbElseifAfterElse" xml:space="preserve">
    <value>'#ElseIf' cannot follow '#Else' as part of a '#If' block.</value>
  </data>
  <data name="ERR_StandaloneAttribute" xml:space="preserve">
    <value>Attribute specifier is not a complete statement. Use a line continuation to apply the attribute to the following statement.</value>
  </data>
  <data name="ERR_NoUniqueConstructorOnBase2" xml:space="preserve">
    <value>Class '{0}' must declare a 'Sub New' because its base class '{1}' has more than one accessible 'Sub New' that can be called with no arguments.</value>
  </data>
  <data name="ERR_ExtraNextVariable" xml:space="preserve">
    <value>'Next' statement names more variables than there are matching 'For' statements.</value>
  </data>
  <data name="ERR_RequiredNewCallTooMany2" xml:space="preserve">
    <value>First statement of this 'Sub New' must be a call to 'MyBase.New' or 'MyClass.New' because base class '{0}' of '{1}' has more than one accessible 'Sub New' that can be called with no arguments.</value>
  </data>
  <data name="ERR_ForCtlVarArraySizesSpecified" xml:space="preserve">
    <value>Array declared as for loop control variable cannot be declared with an initial size.</value>
  </data>
  <data name="ERR_BadFlagsOnNewOverloads" xml:space="preserve">
    <value>The '{0}' keyword is used to overload inherited members; do not use the '{0}' keyword when overloading 'Sub New'.</value>
  </data>
  <data name="ERR_TypeCharOnGenericParam" xml:space="preserve">
    <value>Type character cannot be used in a type parameter declaration.</value>
  </data>
  <data name="ERR_TooFewGenericArguments1" xml:space="preserve">
    <value>Too few type arguments to '{0}'.</value>
  </data>
  <data name="ERR_TooManyGenericArguments1" xml:space="preserve">
    <value>Too many type arguments to '{0}'.</value>
  </data>
  <data name="ERR_GenericConstraintNotSatisfied2" xml:space="preserve">
    <value>Type argument '{0}' does not inherit from or implement the constraint type '{1}'.</value>
  </data>
  <data name="ERR_TypeOrMemberNotGeneric1" xml:space="preserve">
    <value>'{0}' has no type parameters and so cannot have type arguments.</value>
  </data>
  <data name="ERR_NewIfNullOnGenericParam" xml:space="preserve">
    <value>'New' cannot be used on a type parameter that does not have a 'New' constraint.</value>
  </data>
  <data name="ERR_MultipleClassConstraints1" xml:space="preserve">
    <value>Type parameter '{0}' can only have one constraint that is a class.</value>
  </data>
  <data name="ERR_ConstNotClassInterfaceOrTypeParam1" xml:space="preserve">
    <value>Type constraint '{0}' must be either a class, interface or type parameter.</value>
  </data>
  <data name="ERR_DuplicateTypeParamName1" xml:space="preserve">
    <value>Type parameter already declared with name '{0}'.</value>
  </data>
  <data name="ERR_UnboundTypeParam2" xml:space="preserve">
    <value>Type parameter '{0}' for '{1}' cannot be inferred.</value>
  </data>
  <data name="ERR_IsOperatorGenericParam1" xml:space="preserve">
    <value>'Is' operand of type '{0}' can be compared only to 'Nothing' because '{0}' is a type parameter with no class constraint.</value>
  </data>
  <data name="ERR_ArgumentCopyBackNarrowing3" xml:space="preserve">
    <value>Copying the value of 'ByRef' parameter '{0}' back to the matching argument narrows from type '{1}' to type '{2}'.</value>
  </data>
  <data name="ERR_ShadowingGenericParamWithMember1" xml:space="preserve">
    <value>'{0}' has the same name as a type parameter.</value>
  </data>
  <data name="ERR_GenericParamBase2" xml:space="preserve">
    <value>{0} '{1}' cannot inherit from a type parameter.</value>
  </data>
  <data name="ERR_ImplementsGenericParam" xml:space="preserve">
    <value>Type parameter not allowed in 'Implements' clause.</value>
  </data>
  <data name="ERR_OnlyNullLowerBound" xml:space="preserve">
    <value>Array lower bounds can be only '0'.</value>
  </data>
  <data name="ERR_ClassConstraintNotInheritable1" xml:space="preserve">
    <value>Type constraint cannot be a 'NotInheritable' class.</value>
  </data>
  <data name="ERR_ConstraintIsRestrictedType1" xml:space="preserve">
    <value>'{0}' cannot be used as a type constraint.</value>
  </data>
  <data name="ERR_GenericParamsOnInvalidMember" xml:space="preserve">
    <value>Type parameters cannot be specified on this declaration.</value>
  </data>
  <data name="ERR_GenericArgsOnAttributeSpecifier" xml:space="preserve">
    <value>Type arguments are not valid because attributes cannot be generic.</value>
  </data>
  <data name="ERR_AttrCannotBeGenerics" xml:space="preserve">
    <value>Type parameters, generic types or types contained in generic types cannot be used as attributes.</value>
  </data>
  <data name="ERR_BadStaticLocalInGenericMethod" xml:space="preserve">
    <value>Local variables within generic methods cannot be declared 'Static'.</value>
  </data>
  <data name="ERR_SyntMemberShadowsGenericParam3" xml:space="preserve">
    <value>{0} '{1}' implicitly defines a member '{2}' which has the same name as a type parameter.</value>
  </data>
  <data name="ERR_ConstraintAlreadyExists1" xml:space="preserve">
    <value>Constraint type '{0}' already specified for this type parameter.</value>
  </data>
  <data name="ERR_InterfacePossiblyImplTwice2" xml:space="preserve">
    <value>Cannot implement interface '{0}' because its implementation could conflict with the implementation of another implemented interface '{1}' for some type arguments.</value>
  </data>
  <data name="ERR_ModulesCannotBeGeneric" xml:space="preserve">
    <value>Modules cannot be generic.</value>
  </data>
  <data name="ERR_GenericClassCannotInheritAttr" xml:space="preserve">
    <value>Classes that are generic or contained in a generic type cannot inherit from an attribute class.</value>
  </data>
  <data name="ERR_DeclaresCantBeInGeneric" xml:space="preserve">
    <value>'Declare' statements are not allowed in generic types or types contained in generic types.</value>
  </data>
  <data name="ERR_OverrideWithConstraintMismatch2" xml:space="preserve">
    <value>'{0}' cannot override '{1}' because they differ by type parameter constraints.</value>
  </data>
  <data name="ERR_ImplementsWithConstraintMismatch3" xml:space="preserve">
    <value>'{0}' cannot implement '{1}.{2}' because they differ by type parameter constraints.</value>
  </data>
  <data name="ERR_OpenTypeDisallowed" xml:space="preserve">
    <value>Type parameters or types constructed with type parameters are not allowed in attribute arguments.</value>
  </data>
  <data name="ERR_HandlesInvalidOnGenericMethod" xml:space="preserve">
    <value>Generic methods cannot use 'Handles' clause.</value>
  </data>
  <data name="ERR_MultipleNewConstraints" xml:space="preserve">
    <value>'New' constraint cannot be specified multiple times for the same type parameter.</value>
  </data>
  <data name="ERR_MustInheritForNewConstraint2" xml:space="preserve">
    <value>Type argument '{0}' is declared 'MustInherit' and does not satisfy the 'New' constraint for type parameter '{1}'.</value>
  </data>
  <data name="ERR_NoSuitableNewForNewConstraint2" xml:space="preserve">
    <value>Type argument '{0}' must have a public parameterless instance constructor to satisfy the 'New' constraint for type parameter '{1}'.</value>
  </data>
  <data name="ERR_BadGenericParamForNewConstraint2" xml:space="preserve">
    <value>Type parameter '{0}' must have either a 'New' constraint or a 'Structure' constraint to satisfy the 'New' constraint for type parameter '{1}'.</value>
  </data>
  <data name="ERR_NewArgsDisallowedForTypeParam" xml:space="preserve">
    <value>Arguments cannot be passed to a 'New' used on a type parameter.</value>
  </data>
  <data name="ERR_DuplicateRawGenericTypeImport1" xml:space="preserve">
    <value>Generic type '{0}' cannot be imported more than once.</value>
  </data>
  <data name="ERR_NoTypeArgumentCountOverloadCand1" xml:space="preserve">
    <value>Overload resolution failed because no accessible '{0}' accepts this number of type arguments.</value>
  </data>
  <data name="ERR_TypeArgsUnexpected" xml:space="preserve">
    <value>Type arguments unexpected.</value>
  </data>
  <data name="ERR_NameSameAsMethodTypeParam1" xml:space="preserve">
    <value>'{0}' is already declared as a type parameter of this method.</value>
  </data>
  <data name="ERR_TypeParamNameFunctionNameCollision" xml:space="preserve">
    <value>Type parameter cannot have the same name as its defining function.</value>
  </data>
  <data name="ERR_BadConstraintSyntax" xml:space="preserve">
    <value>Type or 'New' expected.</value>
  </data>
  <data name="ERR_OfExpected" xml:space="preserve">
    <value>'Of' required when specifying type arguments for a generic type or method.</value>
  </data>
  <data name="ERR_ArrayOfRawGenericInvalid" xml:space="preserve">
    <value>'(' unexpected. Arrays of uninstantiated generic types are not allowed.</value>
  </data>
  <data name="ERR_ForEachAmbiguousIEnumerable1" xml:space="preserve">
    <value>'For Each' on type '{0}' is ambiguous because the type implements multiple instantiations of 'System.Collections.Generic.IEnumerable(Of T)'.</value>
  </data>
  <data name="ERR_IsNotOperatorGenericParam1" xml:space="preserve">
    <value>'IsNot' operand of type '{0}' can be compared only to 'Nothing' because '{0}' is a type parameter with no class constraint.</value>
  </data>
  <data name="ERR_TypeParamQualifierDisallowed" xml:space="preserve">
    <value>Type parameters cannot be used as qualifiers.</value>
  </data>
  <data name="ERR_TypeParamMissingCommaOrRParen" xml:space="preserve">
    <value>Comma or ')' expected.</value>
  </data>
  <data name="ERR_TypeParamMissingAsCommaOrRParen" xml:space="preserve">
    <value>'As', comma or ')' expected.</value>
  </data>
  <data name="ERR_MultipleReferenceConstraints" xml:space="preserve">
    <value>'Class' constraint cannot be specified multiple times for the same type parameter.</value>
  </data>
  <data name="ERR_MultipleValueConstraints" xml:space="preserve">
    <value>'Structure' constraint cannot be specified multiple times for the same type parameter.</value>
  </data>
  <data name="ERR_NewAndValueConstraintsCombined" xml:space="preserve">
    <value>'New' constraint and 'Structure' constraint cannot be combined.</value>
  </data>
  <data name="ERR_RefAndValueConstraintsCombined" xml:space="preserve">
    <value>'Class' constraint and 'Structure' constraint cannot be combined.</value>
  </data>
  <data name="ERR_BadTypeArgForStructConstraint2" xml:space="preserve">
    <value>Type argument '{0}' does not satisfy the 'Structure' constraint for type parameter '{1}'.</value>
  </data>
  <data name="ERR_BadTypeArgForRefConstraint2" xml:space="preserve">
    <value>Type argument '{0}' does not satisfy the 'Class' constraint for type parameter '{1}'.</value>
  </data>
  <data name="ERR_RefAndClassTypeConstrCombined" xml:space="preserve">
    <value>'Class' constraint and a specific class type constraint cannot be combined.</value>
  </data>
  <data name="ERR_ValueAndClassTypeConstrCombined" xml:space="preserve">
    <value>'Structure' constraint and a specific class type constraint cannot be combined.</value>
  </data>
  <data name="ERR_ConstraintClashIndirectIndirect4" xml:space="preserve">
    <value>Indirect constraint '{0}' obtained from the type parameter constraint '{1}' conflicts with the indirect constraint '{2}' obtained from the type parameter constraint '{3}'.</value>
  </data>
  <data name="ERR_ConstraintClashDirectIndirect3" xml:space="preserve">
    <value>Constraint '{0}' conflicts with the indirect constraint '{1}' obtained from the type parameter constraint '{2}'.</value>
  </data>
  <data name="ERR_ConstraintClashIndirectDirect3" xml:space="preserve">
    <value>Indirect constraint '{0}' obtained from the type parameter constraint '{1}' conflicts with the constraint '{2}'.</value>
  </data>
  <data name="ERR_ConstraintCycleLink2" xml:space="preserve">
    <value>
    '{0}' is constrained to '{1}'.</value>
  </data>
  <data name="ERR_ConstraintCycle2" xml:space="preserve">
    <value>Type parameter '{0}' cannot be constrained to itself: {1}</value>
  </data>
  <data name="ERR_TypeParamWithStructConstAsConst" xml:space="preserve">
    <value>Type parameter with a 'Structure' constraint cannot be used as a constraint.</value>
  </data>
  <data name="ERR_NullableDisallowedForStructConstr1" xml:space="preserve">
    <value>'System.Nullable' does not satisfy the 'Structure' constraint for type parameter '{0}'. Only non-nullable 'Structure' types are allowed.</value>
  </data>
  <data name="ERR_ConflictingDirectConstraints3" xml:space="preserve">
    <value>Constraint '{0}' conflicts with the constraint '{1}' already specified for type parameter '{2}'.</value>
  </data>
  <data name="ERR_InterfaceUnifiesWithInterface2" xml:space="preserve">
    <value>Cannot inherit interface '{0}' because it could be identical to interface '{1}' for some type arguments.</value>
  </data>
  <data name="ERR_BaseUnifiesWithInterfaces3" xml:space="preserve">
    <value>Cannot inherit interface '{0}' because the interface '{1}' from which it inherits could be identical to interface '{2}' for some type arguments.</value>
  </data>
  <data name="ERR_InterfaceBaseUnifiesWithBase4" xml:space="preserve">
    <value>Cannot inherit interface '{0}' because the interface '{1}' from which it inherits could be identical to interface '{2}' from which the interface '{3}' inherits for some type arguments.</value>
  </data>
  <data name="ERR_InterfaceUnifiesWithBase3" xml:space="preserve">
    <value>Cannot inherit interface '{0}' because it could be identical to interface '{1}' from which the interface '{2}' inherits for some type arguments.</value>
  </data>
  <data name="ERR_ClassInheritsBaseUnifiesWithInterfaces3" xml:space="preserve">
    <value>Cannot implement interface '{0}' because the interface '{1}' from which it inherits could be identical to implemented interface '{2}' for some type arguments.</value>
  </data>
  <data name="ERR_ClassInheritsInterfaceBaseUnifiesWithBase4" xml:space="preserve">
    <value>Cannot implement interface '{0}' because the interface '{1}' from which it inherits could be identical to interface '{2}' from which the implemented interface '{3}' inherits for some type arguments.</value>
  </data>
  <data name="ERR_ClassInheritsInterfaceUnifiesWithBase3" xml:space="preserve">
    <value>Cannot implement interface '{0}' because it could be identical to interface '{1}' from which the implemented interface '{2}' inherits for some type arguments.</value>
  </data>
  <data name="ERR_OptionalsCantBeStructGenericParams" xml:space="preserve">
    <value>Generic parameters used as optional parameter types must be class constrained.</value>
  </data>
  <data name="ERR_AddressOfNullableMethod" xml:space="preserve">
    <value>Methods of 'System.Nullable(Of T)' cannot be used as operands of the 'AddressOf' operator.</value>
  </data>
  <data name="ERR_IsOperatorNullable1" xml:space="preserve">
    <value>'Is' operand of type '{0}' can be compared only to 'Nothing' because '{0}' is a nullable type.</value>
  </data>
  <data name="ERR_IsNotOperatorNullable1" xml:space="preserve">
    <value>'IsNot' operand of type '{0}' can be compared only to 'Nothing' because '{0}' is a nullable type.</value>
  </data>
  <data name="ERR_ShadowingTypeOutsideClass1" xml:space="preserve">
    <value>'{0}' cannot be declared 'Shadows' outside of a class, structure, or interface.</value>
  </data>
  <data name="ERR_PropertySetParamCollisionWithValue" xml:space="preserve">
    <value>Property parameters cannot have the name 'Value'.</value>
  </data>
  <data name="ERR_SxSIndirectRefHigherThanDirectRef3" xml:space="preserve">
    <value>The project currently contains references to more than one version of '{0}', a direct reference to version {2} and an indirect reference to version {1}. Change the direct reference to use version {1} (or higher) of {0}.</value>
  </data>
  <data name="ERR_DuplicateReferenceStrong" xml:space="preserve">
    <value>Multiple assemblies with equivalent identity have been imported: '{0}' and '{1}'. Remove one of the duplicate references.</value>
  </data>
  <data name="ERR_DuplicateReference2" xml:space="preserve">
    <value>Project already has a reference to assembly '{0}'. A second reference to '{1}' cannot be added.</value>
  </data>
  <data name="ERR_IllegalCallOrIndex" xml:space="preserve">
    <value>Illegal call expression or index expression.</value>
  </data>
  <data name="ERR_ConflictDefaultPropertyAttribute" xml:space="preserve">
    <value>Conflict between the default property and the 'DefaultMemberAttribute' defined on '{0}'.</value>
  </data>
  <data name="ERR_BadAttributeUuid2" xml:space="preserve">
    <value>'{0}' cannot be applied because the format of the GUID '{1}' is not correct.</value>
  </data>
  <data name="ERR_ComClassAndReservedAttribute1" xml:space="preserve">
    <value>'Microsoft.VisualBasic.ComClassAttribute' and '{0}' cannot both be applied to the same class.</value>
  </data>
  <data name="ERR_ComClassRequiresPublicClass2" xml:space="preserve">
    <value>'Microsoft.VisualBasic.ComClassAttribute' cannot be applied to '{0}' because its container '{1}' is not declared 'Public'.</value>
  </data>
  <data name="ERR_ComClassReservedDispIdZero1" xml:space="preserve">
    <value>'System.Runtime.InteropServices.DispIdAttribute' cannot be applied to '{0}' because 'Microsoft.VisualBasic.ComClassAttribute' reserves zero for the default property.</value>
  </data>
  <data name="ERR_ComClassReservedDispId1" xml:space="preserve">
    <value>'System.Runtime.InteropServices.DispIdAttribute' cannot be applied to '{0}' because 'Microsoft.VisualBasic.ComClassAttribute' reserves values less than zero.</value>
  </data>
  <data name="ERR_ComClassDuplicateGuids1" xml:space="preserve">
    <value>'InterfaceId' and 'EventsId' parameters for 'Microsoft.VisualBasic.ComClassAttribute' on '{0}' cannot have the same value.</value>
  </data>
  <data name="ERR_ComClassCantBeAbstract0" xml:space="preserve">
    <value>'Microsoft.VisualBasic.ComClassAttribute' cannot be applied to a class that is declared 'MustInherit'.</value>
  </data>
  <data name="ERR_ComClassRequiresPublicClass1" xml:space="preserve">
    <value>'Microsoft.VisualBasic.ComClassAttribute' cannot be applied to '{0}' because it is not declared 'Public'.</value>
  </data>
  <data name="ERR_UnknownOperator" xml:space="preserve">
    <value>Operator declaration must be one of:  +, -, *, \, /, ^, &amp;, Like, Mod, And, Or, Xor, Not, &lt;&lt;, &gt;&gt;, =, &lt;&gt;, &lt;, &lt;=, &gt;, &gt;=, CType, IsTrue, IsFalse.</value>
  </data>
  <data name="ERR_DuplicateConversionCategoryUsed" xml:space="preserve">
    <value>'Widening' and 'Narrowing' cannot be combined.</value>
  </data>
  <data name="ERR_OperatorNotOverloadable" xml:space="preserve">
    <value>Operator is not overloadable. Operator declaration must be one of:  +, -, *, \, /, ^, &amp;, Like, Mod, And, Or, Xor, Not, &lt;&lt;, &gt;&gt;, =, &lt;&gt;, &lt;, &lt;=, &gt;, &gt;=, CType, IsTrue, IsFalse.</value>
  </data>
  <data name="ERR_InvalidHandles" xml:space="preserve">
    <value>'Handles' is not valid on operator declarations.</value>
  </data>
  <data name="ERR_InvalidImplements" xml:space="preserve">
    <value>'Implements' is not valid on operator declarations.</value>
  </data>
  <data name="ERR_EndOperatorExpected" xml:space="preserve">
    <value>'End Operator' expected.</value>
  </data>
  <data name="ERR_EndOperatorNotAtLineStart" xml:space="preserve">
    <value>'End Operator' must be the first statement on a line.</value>
  </data>
  <data name="ERR_InvalidEndOperator" xml:space="preserve">
    <value>'End Operator' must be preceded by a matching 'Operator'.</value>
  </data>
  <data name="ERR_ExitOperatorNotValid" xml:space="preserve">
    <value>'Exit Operator' is not valid. Use 'Return' to exit an operator.</value>
  </data>
  <data name="ERR_ParamArrayIllegal1" xml:space="preserve">
    <value>'{0}' parameters cannot be declared 'ParamArray'.</value>
  </data>
  <data name="ERR_OptionalIllegal1" xml:space="preserve">
    <value>'{0}' parameters cannot be declared 'Optional'.</value>
  </data>
  <data name="ERR_OperatorMustBePublic" xml:space="preserve">
    <value>Operators must be declared 'Public'.</value>
  </data>
  <data name="ERR_OperatorMustBeShared" xml:space="preserve">
    <value>Operators must be declared 'Shared'.</value>
  </data>
  <data name="ERR_BadOperatorFlags1" xml:space="preserve">
    <value>Operators cannot be declared '{0}'.</value>
  </data>
  <data name="ERR_OneParameterRequired1" xml:space="preserve">
    <value>Operator '{0}' must have one parameter.</value>
  </data>
  <data name="ERR_TwoParametersRequired1" xml:space="preserve">
    <value>Operator '{0}' must have two parameters.</value>
  </data>
  <data name="ERR_OneOrTwoParametersRequired1" xml:space="preserve">
    <value>Operator '{0}' must have either one or two parameters.</value>
  </data>
  <data name="ERR_ConvMustBeWideningOrNarrowing" xml:space="preserve">
    <value>Conversion operators must be declared either 'Widening' or 'Narrowing'.</value>
  </data>
  <data name="ERR_OperatorDeclaredInModule" xml:space="preserve">
    <value>Operators cannot be declared in modules.</value>
  </data>
  <data name="ERR_InvalidSpecifierOnNonConversion1" xml:space="preserve">
    <value>Only conversion operators can be declared '{0}'.</value>
  </data>
  <data name="ERR_UnaryParamMustBeContainingType1" xml:space="preserve">
    <value>Parameter of this unary operator must be of the containing type '{0}'.</value>
  </data>
  <data name="ERR_BinaryParamMustBeContainingType1" xml:space="preserve">
    <value>At least one parameter of this binary operator must be of the containing type '{0}'.</value>
  </data>
  <data name="ERR_ConvParamMustBeContainingType1" xml:space="preserve">
    <value>Either the parameter type or the return type of this conversion operator must be of the containing type '{0}'.</value>
  </data>
  <data name="ERR_OperatorRequiresBoolReturnType1" xml:space="preserve">
    <value>Operator '{0}' must have a return type of Boolean.</value>
  </data>
  <data name="ERR_ConversionToSameType" xml:space="preserve">
    <value>Conversion operators cannot convert from a type to the same type.</value>
  </data>
  <data name="ERR_ConversionToInterfaceType" xml:space="preserve">
    <value>Conversion operators cannot convert to an interface type.</value>
  </data>
  <data name="ERR_ConversionToBaseType" xml:space="preserve">
    <value>Conversion operators cannot convert from a type to its base type.</value>
  </data>
  <data name="ERR_ConversionToDerivedType" xml:space="preserve">
    <value>Conversion operators cannot convert from a type to its derived type.</value>
  </data>
  <data name="ERR_ConversionToObject" xml:space="preserve">
    <value>Conversion operators cannot convert to Object.</value>
  </data>
  <data name="ERR_ConversionFromInterfaceType" xml:space="preserve">
    <value>Conversion operators cannot convert from an interface type.</value>
  </data>
  <data name="ERR_ConversionFromBaseType" xml:space="preserve">
    <value>Conversion operators cannot convert from a base type.</value>
  </data>
  <data name="ERR_ConversionFromDerivedType" xml:space="preserve">
    <value>Conversion operators cannot convert from a derived type.</value>
  </data>
  <data name="ERR_ConversionFromObject" xml:space="preserve">
    <value>Conversion operators cannot convert from Object.</value>
  </data>
  <data name="ERR_MatchingOperatorExpected2" xml:space="preserve">
    <value>Matching '{0}' operator is required for '{1}'.</value>
  </data>
  <data name="ERR_UnacceptableLogicalOperator3" xml:space="preserve">
    <value>Return and parameter types of '{0}' must be '{1}' to be used in a '{2}' expression.</value>
  </data>
  <data name="ERR_ConditionOperatorRequired3" xml:space="preserve">
    <value>Type '{0}' must define operator '{1}' to be used in a '{2}' expression.</value>
  </data>
  <data name="ERR_CopyBackTypeMismatch3" xml:space="preserve">
    <value>Cannot copy the value of 'ByRef' parameter '{0}' back to the matching argument because type '{1}' cannot be converted to type '{2}'.</value>
  </data>
  <data name="ERR_ForLoopOperatorRequired2" xml:space="preserve">
    <value>Type '{0}' must define operator '{1}' to be used in a 'For' statement.</value>
  </data>
  <data name="ERR_UnacceptableForLoopOperator2" xml:space="preserve">
    <value>Return and parameter types of '{0}' must be '{1}' to be used in a 'For' statement.</value>
  </data>
  <data name="ERR_UnacceptableForLoopRelOperator2" xml:space="preserve">
    <value>Parameter types of '{0}' must be '{1}' to be used in a 'For' statement.</value>
  </data>
  <data name="ERR_OperatorRequiresIntegerParameter1" xml:space="preserve">
    <value>Operator '{0}' must have a second parameter of type 'Integer' or 'Integer?'.</value>
  </data>
  <data name="ERR_CantSpecifyNullableOnBoth" xml:space="preserve">
    <value>Nullable modifier cannot be specified on both a variable and its type.</value>
  </data>
  <data name="ERR_BadTypeArgForStructConstraintNull" xml:space="preserve">
    <value>Type '{0}' must be a value type or a type argument constrained to 'Structure' in order to be used with 'Nullable' or nullable modifier '?'.</value>
  </data>
  <data name="ERR_CantSpecifyArrayAndNullableOnBoth" xml:space="preserve">
    <value>Nullable modifier '?' and array modifiers '(' and ')' cannot be specified on both a variable and its type.</value>
  </data>
  <data name="ERR_CantSpecifyTypeCharacterOnIIF" xml:space="preserve">
    <value>Expressions used with an 'If' expression cannot contain type characters.</value>
  </data>
  <data name="ERR_IllegalOperandInIIFName" xml:space="preserve">
    <value>'If' operands cannot be named arguments.</value>
  </data>
  <data name="ERR_IllegalOperandInIIFConversion" xml:space="preserve">
    <value>Cannot infer a common type for the second and third operands of the 'If' operator. One must have a widening conversion to the other.</value>
  </data>
  <data name="ERR_IllegalCondTypeInIIF" xml:space="preserve">
    <value>First operand in a binary 'If' expression must be nullable or a reference type.</value>
  </data>
  <data name="ERR_CantCallIIF" xml:space="preserve">
    <value>'If' operator cannot be used in a 'Call' statement.</value>
  </data>
  <data name="ERR_CantSpecifyAsNewAndNullable" xml:space="preserve">
    <value>Nullable modifier cannot be specified in variable declarations with 'As New'.</value>
  </data>
  <data name="ERR_IllegalOperandInIIFConversion2" xml:space="preserve">
    <value>Cannot infer a common type for the first and second operands of the binary 'If' operator. One must have a widening conversion to the other.</value>
  </data>
  <data name="ERR_BadNullTypeInCCExpression" xml:space="preserve">
    <value>Nullable types are not allowed in conditional compilation expressions.</value>
  </data>
  <data name="ERR_NullableImplicit" xml:space="preserve">
    <value>Nullable modifier cannot be used with a variable whose implicit type is 'Object'.</value>
  </data>
  <data name="ERR_MissingRuntimeHelper" xml:space="preserve">
    <value>Requested operation is not available because the runtime library function '{0}' is not defined.</value>
  </data>
  <data name="ERR_ExpectedDotAfterGlobalNameSpace" xml:space="preserve">
    <value>'Global' must be followed by '.' and an identifier.</value>
  </data>
  <data name="ERR_NoGlobalExpectedIdentifier" xml:space="preserve">
    <value>'Global' not allowed in this context; identifier expected.</value>
  </data>
  <data name="ERR_NoGlobalInHandles" xml:space="preserve">
    <value>'Global' not allowed in handles; local name expected.</value>
  </data>
  <data name="ERR_ElseIfNoMatchingIf" xml:space="preserve">
    <value>'ElseIf' must be preceded by a matching 'If' or 'ElseIf'.</value>
  </data>
  <data name="ERR_BadAttributeConstructor2" xml:space="preserve">
    <value>Attribute constructor has a 'ByRef' parameter of type '{0}'; cannot use constructors with byref parameters to apply the attribute.</value>
  </data>
  <data name="ERR_EndUsingWithoutUsing" xml:space="preserve">
    <value>'End Using' must be preceded by a matching 'Using'.</value>
  </data>
  <data name="ERR_ExpectedEndUsing" xml:space="preserve">
    <value>'Using' must end with a matching 'End Using'.</value>
  </data>
  <data name="ERR_GotoIntoUsing" xml:space="preserve">
    <value>'GoTo {0}' is not valid because '{0}' is inside a 'Using' statement that does not contain this statement.</value>
  </data>
  <data name="ERR_UsingRequiresDisposePattern" xml:space="preserve">
    <value>'Using' operand of type '{0}' must implement 'System.IDisposable'.</value>
  </data>
  <data name="ERR_UsingResourceVarNeedsInitializer" xml:space="preserve">
    <value>'Using' resource variable must have an explicit initialization.</value>
  </data>
  <data name="ERR_UsingResourceVarCantBeArray" xml:space="preserve">
    <value>'Using' resource variable type can not be array type.</value>
  </data>
  <data name="ERR_OnErrorInUsing" xml:space="preserve">
    <value>'On Error' statements are not valid within 'Using' statements.</value>
  </data>
  <data name="ERR_PropertyNameConflictInMyCollection" xml:space="preserve">
    <value>'{0}' has the same name as a member used for type '{1}' exposed in a 'My' group. Rename the type or its enclosing namespace.</value>
  </data>
  <data name="ERR_InvalidImplicitVar" xml:space="preserve">
    <value>Implicit variable '{0}' is invalid because of '{1}'.</value>
  </data>
  <data name="ERR_ObjectInitializerRequiresFieldName" xml:space="preserve">
    <value>Object initializers require a field name to initialize.</value>
  </data>
  <data name="ERR_ExpectedFrom" xml:space="preserve">
    <value>'From' expected.</value>
  </data>
  <data name="ERR_LambdaBindingMismatch1" xml:space="preserve">
    <value>Nested function does not have the same signature as delegate '{0}'.</value>
  </data>
  <data name="ERR_LambdaBindingMismatch2" xml:space="preserve">
    <value>Nested sub does not have a signature that is compatible with delegate '{0}'.</value>
  </data>
  <data name="ERR_CannotLiftByRefParamQuery1" xml:space="preserve">
    <value>'ByRef' parameter '{0}' cannot be used in a query expression.</value>
  </data>
  <data name="ERR_ExpressionTreeNotSupported" xml:space="preserve">
    <value>Expression cannot be converted into an expression tree.</value>
  </data>
  <data name="ERR_CannotLiftStructureMeQuery" xml:space="preserve">
    <value>Instance members and 'Me' cannot be used within query expressions in structures.</value>
  </data>
  <data name="ERR_InferringNonArrayType1" xml:space="preserve">
    <value>Variable cannot be initialized with non-array type '{0}'.</value>
  </data>
  <data name="ERR_ByRefParamInExpressionTree" xml:space="preserve">
    <value>References to 'ByRef' parameters cannot be converted to an expression tree.</value>
  </data>
  <data name="ERR_DuplicateAnonTypeMemberName1" xml:space="preserve">
    <value>Anonymous type member or property '{0}' is already declared.</value>
  </data>
  <data name="ERR_BadAnonymousTypeForExprTree" xml:space="preserve">
    <value>Cannot convert anonymous type to an expression tree because a property of the type is used to initialize another property.</value>
  </data>
  <data name="ERR_CannotLiftAnonymousType1" xml:space="preserve">
    <value>Anonymous type property '{0}' cannot be used in the definition of a lambda expression within the same initialization list.</value>
  </data>
  <data name="ERR_ExtensionOnlyAllowedOnModuleSubOrFunction" xml:space="preserve">
    <value>'Extension' attribute can be applied only to 'Module', 'Sub', or 'Function' declarations.</value>
  </data>
  <data name="ERR_ExtensionMethodNotInModule" xml:space="preserve">
    <value>Extension methods can be defined only in modules.</value>
  </data>
  <data name="ERR_ExtensionMethodNoParams" xml:space="preserve">
    <value>Extension methods must declare at least one parameter. The first parameter specifies which type to extend.</value>
  </data>
  <data name="ERR_ExtensionMethodOptionalFirstArg" xml:space="preserve">
    <value>'Optional' cannot be applied to the first parameter of an extension method. The first parameter specifies which type to extend.</value>
  </data>
  <data name="ERR_ExtensionMethodParamArrayFirstArg" xml:space="preserve">
    <value>'ParamArray' cannot be applied to the first parameter of an extension method. The first parameter specifies which type to extend.</value>
  </data>
  <data name="ERR_AnonymousTypeFieldNameInference" xml:space="preserve">
    <value>Anonymous type member name can be inferred only from a simple or qualified name with no arguments.</value>
  </data>
  <data name="ERR_NameNotMemberOfAnonymousType2" xml:space="preserve">
    <value>'{0}' is not a member of '{1}'; it does not exist in the current context.</value>
  </data>
  <data name="ERR_ExtensionAttributeInvalid" xml:space="preserve">
    <value>The custom-designed version of 'System.Runtime.CompilerServices.ExtensionAttribute' found by the compiler is not valid. Its attribute usage flags must be set to allow assemblies, classes, and methods.</value>
  </data>
  <data name="ERR_AnonymousTypePropertyOutOfOrder1" xml:space="preserve">
    <value>Anonymous type member property '{0}' cannot be used to infer the type of another member property because the type of '{0}' is not yet established.</value>
  </data>
  <data name="ERR_AnonymousTypeDisallowsTypeChar" xml:space="preserve">
    <value>Type characters cannot be used in anonymous type declarations.</value>
  </data>
  <data name="ERR_TupleLiteralDisallowsTypeChar" xml:space="preserve">
    <value>Type characters cannot be used in tuple literals.</value>
  </data>
  <data name="ERR_NewWithTupleTypeSyntax" xml:space="preserve">
    <value>'New' cannot be used with tuple type. Use a tuple literal expression instead.</value>
  </data>
  <data name="ERR_PredefinedValueTupleTypeMustBeStruct" xml:space="preserve">
    <value>Predefined type '{0}' must be a structure.</value>
  </data>
  <data name="ERR_ExtensionMethodUncallable1" xml:space="preserve">
    <value>Extension method '{0}' has type constraints that can never be satisfied.</value>
  </data>
  <data name="ERR_ExtensionMethodOverloadCandidate3" xml:space="preserve">
    <value>
    Extension method '{0}' defined in '{1}': {2}</value>
  </data>
  <data name="ERR_DelegateBindingMismatch" xml:space="preserve">
    <value>Method does not have a signature compatible with the delegate.</value>
  </data>
  <data name="ERR_DelegateBindingTypeInferenceFails" xml:space="preserve">
    <value>Type arguments could not be inferred from the delegate.</value>
  </data>
  <data name="ERR_TooManyArgs" xml:space="preserve">
    <value>Too many arguments.</value>
  </data>
  <data name="ERR_NamedArgAlsoOmitted1" xml:space="preserve">
    <value>Parameter '{0}' already has a matching omitted argument.</value>
  </data>
  <data name="ERR_NamedArgUsedTwice1" xml:space="preserve">
    <value>Parameter '{0}' already has a matching argument.</value>
  </data>
  <data name="ERR_NamedParamNotFound1" xml:space="preserve">
    <value>'{0}' is not a method parameter.</value>
  </data>
  <data name="ERR_OmittedArgument1" xml:space="preserve">
    <value>Argument not specified for parameter '{0}'.</value>
  </data>
  <data name="ERR_UnboundTypeParam1" xml:space="preserve">
    <value>Type parameter '{0}' cannot be inferred.</value>
  </data>
  <data name="ERR_ExtensionMethodOverloadCandidate2" xml:space="preserve">
    <value>
    Extension method '{0}' defined in '{1}'.</value>
  </data>
  <data name="ERR_AnonymousTypeNeedField" xml:space="preserve">
    <value>Anonymous type must contain at least one member.</value>
  </data>
  <data name="ERR_AnonymousTypeNameWithoutPeriod" xml:space="preserve">
    <value>Anonymous type member name must be preceded by a period.</value>
  </data>
  <data name="ERR_AnonymousTypeExpectedIdentifier" xml:space="preserve">
    <value>Identifier expected, preceded with a period.</value>
  </data>
  <data name="ERR_TooManyArgs2" xml:space="preserve">
    <value>Too many arguments to extension method '{0}' defined in '{1}'.</value>
  </data>
  <data name="ERR_NamedArgAlsoOmitted3" xml:space="preserve">
    <value>Parameter '{0}' in extension method '{1}' defined in '{2}' already has a matching omitted argument.</value>
  </data>
  <data name="ERR_NamedArgUsedTwice3" xml:space="preserve">
    <value>Parameter '{0}' of extension method '{1}' defined in '{2}' already has a matching argument.</value>
  </data>
  <data name="ERR_NamedParamNotFound3" xml:space="preserve">
    <value>'{0}' is not a parameter of extension method '{1}' defined in '{2}'.</value>
  </data>
  <data name="ERR_OmittedArgument3" xml:space="preserve">
    <value>Argument not specified for parameter '{0}' of extension method '{1}' defined in '{2}'.</value>
  </data>
  <data name="ERR_UnboundTypeParam3" xml:space="preserve">
    <value>Type parameter '{0}' for extension method '{1}' defined in '{2}' cannot be inferred.</value>
  </data>
  <data name="ERR_TooFewGenericArguments2" xml:space="preserve">
    <value>Too few type arguments to extension method '{0}' defined in '{1}'.</value>
  </data>
  <data name="ERR_TooManyGenericArguments2" xml:space="preserve">
    <value>Too many type arguments to extension method '{0}' defined in '{1}'.</value>
  </data>
  <data name="ERR_ExpectedInOrEq" xml:space="preserve">
    <value>'In' or '=' expected.</value>
  </data>
  <data name="ERR_ExpectedQueryableSource" xml:space="preserve">
    <value>Expression of type '{0}' is not queryable. Make sure you are not missing an assembly reference and/or namespace import for the LINQ provider.</value>
  </data>
  <data name="ERR_QueryOperatorNotFound" xml:space="preserve">
    <value>Definition of method '{0}' is not accessible in this context.</value>
  </data>
  <data name="ERR_CannotUseOnErrorGotoWithClosure" xml:space="preserve">
    <value>Method cannot contain both a '{0}' statement and a definition of a variable that is used in a lambda or query expression.</value>
  </data>
  <data name="ERR_CannotGotoNonScopeBlocksWithClosure" xml:space="preserve">
    <value>'{0}{1}' is not valid because '{2}' is inside a scope that defines a variable that is used in a lambda or query expression.</value>
  </data>
  <data name="ERR_CannotLiftRestrictedTypeQuery" xml:space="preserve">
    <value>Instance of restricted type '{0}' cannot be used in a query expression.</value>
  </data>
  <data name="ERR_QueryAnonymousTypeFieldNameInference" xml:space="preserve">
    <value>Range variable name can be inferred only from a simple or qualified name with no arguments.</value>
  </data>
  <data name="ERR_QueryDuplicateAnonTypeMemberName1" xml:space="preserve">
    <value>Range variable '{0}' is already declared.</value>
  </data>
  <data name="ERR_QueryAnonymousTypeDisallowsTypeChar" xml:space="preserve">
    <value>Type characters cannot be used in range variable declarations.</value>
  </data>
  <data name="ERR_ReadOnlyInClosure" xml:space="preserve">
    <value>'ReadOnly' variable cannot be the target of an assignment in a lambda expression inside a constructor.</value>
  </data>
  <data name="ERR_ExprTreeNoMultiDimArrayCreation" xml:space="preserve">
    <value>Multi-dimensional array cannot be converted to an expression tree.</value>
  </data>
  <data name="ERR_ExprTreeNoLateBind" xml:space="preserve">
    <value>Late binding operations cannot be converted to an expression tree.</value>
  </data>
  <data name="ERR_ExpectedBy" xml:space="preserve">
    <value>'By' expected.</value>
  </data>
  <data name="ERR_QueryInvalidControlVariableName1" xml:space="preserve">
    <value>Range variable name cannot match the name of a member of the 'Object' class.</value>
  </data>
  <data name="ERR_ExpectedIn" xml:space="preserve">
    <value>'In' expected.</value>
  </data>
  <data name="ERR_QueryNameNotDeclared" xml:space="preserve">
    <value>Name '{0}' is either not declared or not in the current scope.</value>
  </data>
  <data name="ERR_NestedFunctionArgumentNarrowing3" xml:space="preserve">
    <value>Return type of nested function matching parameter '{0}' narrows from '{1}' to '{2}'.</value>
  </data>
  <data name="ERR_AnonTypeFieldXMLNameInference" xml:space="preserve">
    <value>Anonymous type member name cannot be inferred from an XML identifier that is not a valid Visual Basic identifier.</value>
  </data>
  <data name="ERR_QueryAnonTypeFieldXMLNameInference" xml:space="preserve">
    <value>Range variable name cannot be inferred from an XML identifier that is not a valid Visual Basic identifier.</value>
  </data>
  <data name="ERR_ExpectedInto" xml:space="preserve">
    <value>'Into' expected.</value>
  </data>
  <data name="ERR_TypeCharOnAggregation" xml:space="preserve">
    <value>Aggregate function name cannot be used with a type character.</value>
  </data>
  <data name="ERR_ExpectedOn" xml:space="preserve">
    <value>'On' expected.</value>
  </data>
  <data name="ERR_ExpectedEquals" xml:space="preserve">
    <value>'Equals' expected.</value>
  </data>
  <data name="ERR_ExpectedAnd" xml:space="preserve">
    <value>'And' expected.</value>
  </data>
  <data name="ERR_EqualsTypeMismatch" xml:space="preserve">
    <value>'Equals' cannot compare a value of type '{0}' with a value of type '{1}'.</value>
  </data>
  <data name="ERR_EqualsOperandIsBad" xml:space="preserve">
    <value>You must reference at least one range variable on both sides of the 'Equals' operator. Range variable(s) {0} must appear on one side of the 'Equals' operator, and range variable(s) {1} must appear on the other.</value>
  </data>
  <data name="ERR_LambdaNotDelegate1" xml:space="preserve">
    <value>Lambda expression cannot be converted to '{0}' because '{0}' is not a delegate type.</value>
  </data>
  <data name="ERR_LambdaNotCreatableDelegate1" xml:space="preserve">
    <value>Lambda expression cannot be converted to '{0}' because type '{0}' is declared 'MustInherit' and cannot be created.</value>
  </data>
  <data name="ERR_CannotInferNullableForVariable1" xml:space="preserve">
    <value>A nullable type cannot be inferred for variable '{0}'.</value>
  </data>
  <data name="ERR_NullableTypeInferenceNotSupported" xml:space="preserve">
    <value>Nullable type inference is not supported in this context.</value>
  </data>
  <data name="ERR_ExpectedJoin" xml:space="preserve">
    <value>'Join' expected.</value>
  </data>
  <data name="ERR_NullableParameterMustSpecifyType" xml:space="preserve">
    <value>Nullable parameters must specify a type.</value>
  </data>
  <data name="ERR_IterationVariableShadowLocal2" xml:space="preserve">
    <value>Range variable '{0}' hides a variable in an enclosing block, a previously defined range variable, or an implicitly declared variable in a query expression.</value>
  </data>
  <data name="ERR_LambdasCannotHaveAttributes" xml:space="preserve">
    <value>Attributes cannot be applied to parameters of lambda expressions.</value>
  </data>
  <data name="ERR_LambdaInSelectCaseExpr" xml:space="preserve">
    <value>Lambda expressions are not valid in the first expression of a 'Select Case' statement.</value>
  </data>
  <data name="ERR_AddressOfInSelectCaseExpr" xml:space="preserve">
    <value>'AddressOf' expressions are not valid in the first expression of a 'Select Case' statement.</value>
  </data>
  <data name="ERR_NullableCharNotSupported" xml:space="preserve">
    <value>The '?' character cannot be used here.</value>
  </data>
  <data name="ERR_CannotLiftStructureMeLambda" xml:space="preserve">
    <value>Instance members and 'Me' cannot be used within a lambda expression in structures.</value>
  </data>
  <data name="ERR_CannotLiftByRefParamLambda1" xml:space="preserve">
    <value>'ByRef' parameter '{0}' cannot be used in a lambda expression.</value>
  </data>
  <data name="ERR_CannotLiftRestrictedTypeLambda" xml:space="preserve">
    <value>Instance of restricted type '{0}' cannot be used in a lambda expression.</value>
  </data>
  <data name="ERR_LambdaParamShadowLocal1" xml:space="preserve">
    <value>Lambda parameter '{0}' hides a variable in an enclosing block, a previously defined range variable, or an implicitly declared variable in a query expression.</value>
  </data>
  <data name="ERR_StrictDisallowImplicitObjectLambda" xml:space="preserve">
    <value>Option Strict On requires each lambda expression parameter to be declared with an 'As' clause if its type cannot be inferred.</value>
  </data>
  <data name="ERR_CantSpecifyParamsOnLambdaParamNoType" xml:space="preserve">
    <value>Array modifiers cannot be specified on lambda expression parameter name. They must be specified on its type.</value>
  </data>
  <data name="ERR_TypeInferenceFailure1" xml:space="preserve">
    <value>Data type(s) of the type parameter(s) cannot be inferred from these arguments. Specifying the data type(s) explicitly might correct this error.</value>
  </data>
  <data name="ERR_TypeInferenceFailure2" xml:space="preserve">
    <value>Data type(s) of the type parameter(s) in method '{0}' cannot be inferred from these arguments. Specifying the data type(s) explicitly might correct this error.</value>
  </data>
  <data name="ERR_TypeInferenceFailure3" xml:space="preserve">
    <value>Data type(s) of the type parameter(s) in extension method '{0}' defined in '{1}' cannot be inferred from these arguments. Specifying the data type(s) explicitly might correct this error.</value>
  </data>
  <data name="ERR_TypeInferenceFailureNoExplicit1" xml:space="preserve">
    <value>Data type(s) of the type parameter(s) cannot be inferred from these arguments.</value>
  </data>
  <data name="ERR_TypeInferenceFailureNoExplicit2" xml:space="preserve">
    <value>Data type(s) of the type parameter(s) in method '{0}' cannot be inferred from these arguments.</value>
  </data>
  <data name="ERR_TypeInferenceFailureNoExplicit3" xml:space="preserve">
    <value>Data type(s) of the type parameter(s) in extension method '{0}' defined in '{1}' cannot be inferred from these arguments.</value>
  </data>
  <data name="ERR_TypeInferenceFailureAmbiguous1" xml:space="preserve">
    <value>Data type(s) of the type parameter(s) cannot be inferred from these arguments because more than one type is possible. Specifying the data type(s) explicitly might correct this error.</value>
  </data>
  <data name="ERR_TypeInferenceFailureAmbiguous2" xml:space="preserve">
    <value>Data type(s) of the type parameter(s) in method '{0}' cannot be inferred from these arguments because more than one type is possible. Specifying the data type(s) explicitly might correct this error.</value>
  </data>
  <data name="ERR_TypeInferenceFailureAmbiguous3" xml:space="preserve">
    <value>Data type(s) of the type parameter(s) in extension method '{0}' defined in '{1}' cannot be inferred from these arguments because more than one type is possible. Specifying the data type(s) explicitly might correct this error.</value>
  </data>
  <data name="ERR_TypeInferenceFailureNoExplicitAmbiguous1" xml:space="preserve">
    <value>Data type(s) of the type parameter(s) cannot be inferred from these arguments because more than one type is possible.</value>
  </data>
  <data name="ERR_TypeInferenceFailureNoExplicitAmbiguous2" xml:space="preserve">
    <value>Data type(s) of the type parameter(s) in method '{0}' cannot be inferred from these arguments because more than one type is possible.</value>
  </data>
  <data name="ERR_TypeInferenceFailureNoExplicitAmbiguous3" xml:space="preserve">
    <value>Data type(s) of the type parameter(s) in extension method '{0}' defined in '{1}' cannot be inferred from these arguments because more than one type is possible.</value>
  </data>
  <data name="ERR_TypeInferenceFailureNoBest1" xml:space="preserve">
    <value>Data type(s) of the type parameter(s) cannot be inferred from these arguments because they do not convert to the same type. Specifying the data type(s) explicitly might correct this error.</value>
  </data>
  <data name="ERR_TypeInferenceFailureNoBest2" xml:space="preserve">
    <value>Data type(s) of the type parameter(s) in method '{0}' cannot be inferred from these arguments because they do not convert to the same type. Specifying the data type(s) explicitly might correct this error.</value>
  </data>
  <data name="ERR_TypeInferenceFailureNoBest3" xml:space="preserve">
    <value>Data type(s) of the type parameter(s) in extension method '{0}' defined in '{1}' cannot be inferred from these arguments because they do not convert to the same type. Specifying the data type(s) explicitly might correct this error.</value>
  </data>
  <data name="ERR_TypeInferenceFailureNoExplicitNoBest1" xml:space="preserve">
    <value>Data type(s) of the type parameter(s) cannot be inferred from these arguments because they do not convert to the same type.</value>
  </data>
  <data name="ERR_TypeInferenceFailureNoExplicitNoBest2" xml:space="preserve">
    <value>Data type(s) of the type parameter(s) in method '{0}' cannot be inferred from these arguments because they do not convert to the same type.</value>
  </data>
  <data name="ERR_TypeInferenceFailureNoExplicitNoBest3" xml:space="preserve">
    <value>Data type(s) of the type parameter(s) in extension method '{0}' defined in '{1}' cannot be inferred from these arguments because they do not convert to the same type.</value>
  </data>
  <data name="ERR_DelegateBindingMismatchStrictOff2" xml:space="preserve">
    <value>Option Strict On does not allow narrowing in implicit type conversions between method '{0}' and delegate '{1}'.</value>
  </data>
  <data name="ERR_InaccessibleReturnTypeOfMember2" xml:space="preserve">
    <value>'{0}' is not accessible in this context because the return type is not accessible.</value>
  </data>
  <data name="ERR_ExpectedIdentifierOrGroup" xml:space="preserve">
    <value>'Group' or an identifier expected.</value>
  </data>
  <data name="ERR_UnexpectedGroup" xml:space="preserve">
    <value>'Group' not allowed in this context; identifier expected.</value>
  </data>
  <data name="ERR_DelegateBindingMismatchStrictOff3" xml:space="preserve">
    <value>Option Strict On does not allow narrowing in implicit type conversions between extension method '{0}' defined in '{2}' and delegate '{1}'.</value>
  </data>
  <data name="ERR_DelegateBindingIncompatible3" xml:space="preserve">
    <value>Extension Method '{0}' defined in '{2}' does not have a signature compatible with delegate '{1}'.</value>
  </data>
  <data name="ERR_ArgumentNarrowing2" xml:space="preserve">
    <value>Argument matching parameter '{0}' narrows to '{1}'.</value>
  </data>
  <data name="ERR_OverloadCandidate1" xml:space="preserve">
    <value>
    {0}</value>
  </data>
  <data name="ERR_AutoPropertyInitializedInStructure" xml:space="preserve">
    <value>Auto-implemented Properties contained in Structures cannot have initializers unless they are marked 'Shared'.</value>
  </data>
  <data name="ERR_TypeDisallowsElements" xml:space="preserve">
    <value>XML elements cannot be selected from type '{0}'.</value>
  </data>
  <data name="ERR_TypeDisallowsAttributes" xml:space="preserve">
    <value>XML attributes cannot be selected from type '{0}'.</value>
  </data>
  <data name="ERR_TypeDisallowsDescendants" xml:space="preserve">
    <value>XML descendant elements cannot be selected from type '{0}'.</value>
  </data>
  <data name="ERR_TypeOrMemberNotGeneric2" xml:space="preserve">
    <value>Extension method '{0}' defined in '{1}' is not generic (or has no free type parameters) and so cannot have type arguments.</value>
  </data>
  <data name="ERR_ExtensionMethodCannotBeLateBound" xml:space="preserve">
    <value>Late-bound extension methods are not supported.</value>
  </data>
  <data name="ERR_TypeInferenceArrayRankMismatch1" xml:space="preserve">
    <value>Cannot infer a data type for '{0}' because the array dimensions do not match.</value>
  </data>
  <data name="ERR_QueryStrictDisallowImplicitObject" xml:space="preserve">
    <value>Type of the range variable cannot be inferred, and late binding is not allowed with Option Strict on. Use an 'As' clause to specify the type.</value>
  </data>
  <data name="ERR_CannotEmbedInterfaceWithGeneric" xml:space="preserve">
    <value>Type '{0}' cannot be embedded because it has generic argument. Consider disabling the embedding of interop types.</value>
  </data>
  <data name="ERR_CannotUseGenericTypeAcrossAssemblyBoundaries" xml:space="preserve">
    <value>Type '{0}' cannot be used across assembly boundaries because it has a generic type argument that is an embedded interop type.</value>
  </data>
  <data name="WRN_UseOfObsoleteSymbol2" xml:space="preserve">
    <value>'{0}' is obsolete: '{1}'.</value>
  </data>
  <data name="WRN_UseOfObsoleteSymbol2_Title" xml:space="preserve">
    <value>Type or member is obsolete</value>
  </data>
  <data name="WRN_MustOverloadBase4" xml:space="preserve">
    <value>{0} '{1}' shadows an overloadable member declared in the base {2} '{3}'.  If you want to overload the base method, this method must be declared 'Overloads'.</value>
  </data>
  <data name="WRN_MustOverloadBase4_Title" xml:space="preserve">
    <value>Member shadows an overloadable member declared in the base type</value>
  </data>
  <data name="WRN_OverrideType5" xml:space="preserve">
    <value>{0} '{1}' conflicts with {2} '{1}' in the base {3} '{4}' and should be declared 'Shadows'.</value>
  </data>
  <data name="WRN_OverrideType5_Title" xml:space="preserve">
    <value>Member conflicts with member in the base type and should be declared 'Shadows'</value>
  </data>
  <data name="WRN_MustOverride2" xml:space="preserve">
    <value>{0} '{1}' shadows an overridable method in the base {2} '{3}'. To override the base method, this method must be declared 'Overrides'.</value>
  </data>
  <data name="WRN_MustOverride2_Title" xml:space="preserve">
    <value>Member shadows an overridable method in the base type</value>
  </data>
  <data name="WRN_DefaultnessShadowed4" xml:space="preserve">
    <value>Default property '{0}' conflicts with the default property '{1}' in the base {2} '{3}'. '{0}' will be the default property. '{0}' should be declared 'Shadows'.</value>
  </data>
  <data name="WRN_DefaultnessShadowed4_Title" xml:space="preserve">
    <value>Default property conflicts with the default property in the base type</value>
  </data>
  <data name="WRN_UseOfObsoleteSymbolNoMessage1" xml:space="preserve">
    <value>'{0}' is obsolete.</value>
  </data>
  <data name="WRN_UseOfObsoleteSymbolNoMessage1_Title" xml:space="preserve">
    <value>Type or member is obsolete</value>
  </data>
  <data name="WRN_AssemblyGeneration0" xml:space="preserve">
    <value>Possible problem detected while building assembly: {0}</value>
  </data>
  <data name="WRN_AssemblyGeneration0_Title" xml:space="preserve">
    <value>Possible problem detected while building assembly</value>
  </data>
  <data name="WRN_AssemblyGeneration1" xml:space="preserve">
    <value>Possible problem detected while building assembly '{0}': {1}</value>
  </data>
  <data name="WRN_AssemblyGeneration1_Title" xml:space="preserve">
    <value>Possible problem detected while building assembly</value>
  </data>
  <data name="WRN_ComClassNoMembers1" xml:space="preserve">
    <value>'Microsoft.VisualBasic.ComClassAttribute' is specified for class '{0}' but '{0}' has no public members that can be exposed to COM; therefore, no COM interfaces are generated.</value>
  </data>
  <data name="WRN_ComClassNoMembers1_Title" xml:space="preserve">
    <value>'Microsoft.VisualBasic.ComClassAttribute' is specified for class but class has no public members that can be exposed to COM</value>
  </data>
  <data name="WRN_SynthMemberShadowsMember5" xml:space="preserve">
    <value>{0} '{1}' implicitly declares '{2}', which conflicts with a member in the base {3} '{4}', and so the {0} should be declared 'Shadows'.</value>
  </data>
  <data name="WRN_SynthMemberShadowsMember5_Title" xml:space="preserve">
    <value>Property or event implicitly declares type or member that conflicts with a member in the base type</value>
  </data>
  <data name="WRN_MemberShadowsSynthMember6" xml:space="preserve">
    <value>{0} '{1}' conflicts with a member implicitly declared for {2} '{3}' in the base {4} '{5}' and should be declared 'Shadows'.</value>
  </data>
  <data name="WRN_MemberShadowsSynthMember6_Title" xml:space="preserve">
    <value>Member conflicts with a member implicitly declared for property or event in the base type</value>
  </data>
  <data name="WRN_SynthMemberShadowsSynthMember7" xml:space="preserve">
    <value>{0} '{1}' implicitly declares '{2}', which conflicts with a member implicitly declared for {3} '{4}' in the base {5} '{6}'. {0} should be declared 'Shadows'.</value>
  </data>
  <data name="WRN_SynthMemberShadowsSynthMember7_Title" xml:space="preserve">
    <value>Property or event implicitly declares member, which conflicts with a member implicitly declared for property or event in the base type</value>
  </data>
  <data name="WRN_UseOfObsoletePropertyAccessor3" xml:space="preserve">
    <value>'{0}' accessor of '{1}' is obsolete: '{2}'.</value>
  </data>
  <data name="WRN_UseOfObsoletePropertyAccessor3_Title" xml:space="preserve">
    <value>Property accessor is obsolete</value>
  </data>
  <data name="WRN_UseOfObsoletePropertyAccessor2" xml:space="preserve">
    <value>'{0}' accessor of '{1}' is obsolete.</value>
  </data>
  <data name="WRN_UseOfObsoletePropertyAccessor2_Title" xml:space="preserve">
    <value>Property accessor is obsolete</value>
  </data>
  <data name="WRN_FieldNotCLSCompliant1" xml:space="preserve">
    <value>Type of member '{0}' is not CLS-compliant.</value>
  </data>
  <data name="WRN_FieldNotCLSCompliant1_Title" xml:space="preserve">
    <value>Type of member is not CLS-compliant</value>
  </data>
  <data name="WRN_BaseClassNotCLSCompliant2" xml:space="preserve">
    <value>'{0}' is not CLS-compliant because it derives from '{1}', which is not CLS-compliant.</value>
  </data>
  <data name="WRN_BaseClassNotCLSCompliant2_Title" xml:space="preserve">
    <value>Type is not CLS-compliant because it derives from base type that is not CLS-compliant</value>
  </data>
  <data name="WRN_ProcTypeNotCLSCompliant1" xml:space="preserve">
    <value>Return type of function '{0}' is not CLS-compliant.</value>
  </data>
  <data name="WRN_ProcTypeNotCLSCompliant1_Title" xml:space="preserve">
    <value>Return type of function is not CLS-compliant</value>
  </data>
  <data name="WRN_ParamNotCLSCompliant1" xml:space="preserve">
    <value>Type of parameter '{0}' is not CLS-compliant.</value>
  </data>
  <data name="WRN_ParamNotCLSCompliant1_Title" xml:space="preserve">
    <value>Type of parameter is not CLS-compliant</value>
  </data>
  <data name="WRN_InheritedInterfaceNotCLSCompliant2" xml:space="preserve">
    <value>'{0}' is not CLS-compliant because the interface '{1}' it inherits from is not CLS-compliant.</value>
  </data>
  <data name="WRN_InheritedInterfaceNotCLSCompliant2_Title" xml:space="preserve">
    <value>Type is not CLS-compliant because the interface it inherits from is not CLS-compliant</value>
  </data>
  <data name="WRN_CLSMemberInNonCLSType3" xml:space="preserve">
    <value>{0} '{1}' cannot be marked CLS-compliant because its containing type '{2}' is not CLS-compliant.</value>
  </data>
  <data name="WRN_CLSMemberInNonCLSType3_Title" xml:space="preserve">
    <value>Member cannot be marked CLS-compliant because its containing type is not CLS-compliant</value>
  </data>
  <data name="WRN_NameNotCLSCompliant1" xml:space="preserve">
    <value>Name '{0}' is not CLS-compliant.</value>
  </data>
  <data name="WRN_NameNotCLSCompliant1_Title" xml:space="preserve">
    <value>Name is not CLS-compliant</value>
  </data>
  <data name="WRN_EnumUnderlyingTypeNotCLS1" xml:space="preserve">
    <value>Underlying type '{0}' of Enum is not CLS-compliant.</value>
  </data>
  <data name="WRN_EnumUnderlyingTypeNotCLS1_Title" xml:space="preserve">
    <value>Underlying type of Enum is not CLS-compliant</value>
  </data>
  <data name="WRN_NonCLSMemberInCLSInterface1" xml:space="preserve">
    <value>Non CLS-compliant '{0}' is not allowed in a CLS-compliant interface.</value>
  </data>
  <data name="WRN_NonCLSMemberInCLSInterface1_Title" xml:space="preserve">
    <value>Non CLS-compliant member is not allowed in a CLS-compliant interface</value>
  </data>
  <data name="WRN_NonCLSMustOverrideInCLSType1" xml:space="preserve">
    <value>Non CLS-compliant 'MustOverride' member is not allowed in CLS-compliant type '{0}'.</value>
  </data>
  <data name="WRN_NonCLSMustOverrideInCLSType1_Title" xml:space="preserve">
    <value>Non CLS-compliant 'MustOverride' member is not allowed in CLS-compliant type</value>
  </data>
  <data name="WRN_ArrayOverloadsNonCLS2" xml:space="preserve">
    <value>'{0}' is not CLS-compliant because it overloads '{1}' which differs from it only by array of array parameter types or by the rank of the array parameter types.</value>
  </data>
  <data name="WRN_ArrayOverloadsNonCLS2_Title" xml:space="preserve">
    <value>Method is not CLS-compliant because it overloads method which differs from it only by array of array parameter types or by the rank of the array parameter types</value>
  </data>
  <data name="WRN_RootNamespaceNotCLSCompliant1" xml:space="preserve">
    <value>Root namespace '{0}' is not CLS-compliant.</value>
  </data>
  <data name="WRN_RootNamespaceNotCLSCompliant1_Title" xml:space="preserve">
    <value>Root namespace is not CLS-compliant</value>
  </data>
  <data name="WRN_RootNamespaceNotCLSCompliant2" xml:space="preserve">
    <value>Name '{0}' in the root namespace '{1}' is not CLS-compliant.</value>
  </data>
  <data name="WRN_RootNamespaceNotCLSCompliant2_Title" xml:space="preserve">
    <value>Part of the root namespace is not CLS-compliant</value>
  </data>
  <data name="WRN_GenericConstraintNotCLSCompliant1" xml:space="preserve">
    <value>Generic parameter constraint type '{0}' is not CLS-compliant.</value>
  </data>
  <data name="WRN_GenericConstraintNotCLSCompliant1_Title" xml:space="preserve">
    <value>Generic parameter constraint type is not CLS-compliant</value>
  </data>
  <data name="WRN_TypeNotCLSCompliant1" xml:space="preserve">
    <value>Type '{0}' is not CLS-compliant.</value>
  </data>
  <data name="WRN_TypeNotCLSCompliant1_Title" xml:space="preserve">
    <value>Type is not CLS-compliant</value>
  </data>
  <data name="WRN_OptionalValueNotCLSCompliant1" xml:space="preserve">
    <value>Type of optional value for optional parameter '{0}' is not CLS-compliant.</value>
  </data>
  <data name="WRN_OptionalValueNotCLSCompliant1_Title" xml:space="preserve">
    <value>Type of optional value for optional parameter is not CLS-compliant</value>
  </data>
  <data name="WRN_CLSAttrInvalidOnGetSet" xml:space="preserve">
    <value>System.CLSCompliantAttribute cannot be applied to property 'Get' or 'Set'.</value>
  </data>
  <data name="WRN_CLSAttrInvalidOnGetSet_Title" xml:space="preserve">
    <value>System.CLSCompliantAttribute cannot be applied to property 'Get' or 'Set'</value>
  </data>
  <data name="WRN_TypeConflictButMerged6" xml:space="preserve">
    <value>{0} '{1}' and partial {2} '{3}' conflict in {4} '{5}', but are being merged because one of them is declared partial.</value>
  </data>
  <data name="WRN_TypeConflictButMerged6_Title" xml:space="preserve">
    <value>Type and partial type conflict, but are being merged because one of them is declared partial</value>
  </data>
  <data name="WRN_ShadowingGenericParamWithParam1" xml:space="preserve">
    <value>Type parameter '{0}' has the same name as a type parameter of an enclosing type. Enclosing type's type parameter will be shadowed.</value>
  </data>
  <data name="WRN_ShadowingGenericParamWithParam1_Title" xml:space="preserve">
    <value>Type parameter has the same name as a type parameter of an enclosing type</value>
  </data>
  <data name="WRN_CannotFindStandardLibrary1" xml:space="preserve">
    <value>Could not find standard library '{0}'.</value>
  </data>
  <data name="WRN_CannotFindStandardLibrary1_Title" xml:space="preserve">
    <value>Could not find standard library</value>
  </data>
  <data name="WRN_EventDelegateTypeNotCLSCompliant2" xml:space="preserve">
    <value>Delegate type '{0}' of event '{1}' is not CLS-compliant.</value>
  </data>
  <data name="WRN_EventDelegateTypeNotCLSCompliant2_Title" xml:space="preserve">
    <value>Delegate type of event is not CLS-compliant</value>
  </data>
  <data name="WRN_DebuggerHiddenIgnoredOnProperties" xml:space="preserve">
    <value>System.Diagnostics.DebuggerHiddenAttribute does not affect 'Get' or 'Set' when applied to the Property definition.  Apply the attribute directly to the 'Get' and 'Set' procedures as appropriate.</value>
  </data>
  <data name="WRN_DebuggerHiddenIgnoredOnProperties_Title" xml:space="preserve">
    <value>System.Diagnostics.DebuggerHiddenAttribute does not affect 'Get' or 'Set' when applied to the Property definition</value>
  </data>
  <data name="WRN_SelectCaseInvalidRange" xml:space="preserve">
    <value>Range specified for 'Case' statement is not valid. Make sure that the lower bound is less than or equal to the upper bound.</value>
  </data>
  <data name="WRN_SelectCaseInvalidRange_Title" xml:space="preserve">
    <value>Range specified for 'Case' statement is not valid</value>
  </data>
  <data name="WRN_CLSEventMethodInNonCLSType3" xml:space="preserve">
    <value>'{0}' method for event '{1}' cannot be marked CLS compliant because its containing type '{2}' is not CLS compliant.</value>
  </data>
  <data name="WRN_CLSEventMethodInNonCLSType3_Title" xml:space="preserve">
    <value>AddHandler or RemoveHandler method for event cannot be marked CLS compliant because its containing type is not CLS compliant</value>
  </data>
  <data name="WRN_ExpectedInitComponentCall2" xml:space="preserve">
    <value>'{0}' in designer-generated type '{1}' should call InitializeComponent method.</value>
  </data>
  <data name="WRN_ExpectedInitComponentCall2_Title" xml:space="preserve">
    <value>Constructor in designer-generated type should call InitializeComponent method</value>
  </data>
  <data name="WRN_NamespaceCaseMismatch3" xml:space="preserve">
    <value>Casing of namespace name '{0}' does not match casing of namespace name '{1}' in '{2}'.</value>
  </data>
  <data name="WRN_NamespaceCaseMismatch3_Title" xml:space="preserve">
    <value>Casing of namespace name does not match</value>
  </data>
  <data name="WRN_UndefinedOrEmptyNamespaceOrClass1" xml:space="preserve">
    <value>Namespace or type specified in the Imports '{0}' doesn't contain any public member or cannot be found. Make sure the namespace or the type is defined and contains at least one public member. Make sure the imported element name doesn't use any aliases.</value>
  </data>
  <data name="WRN_UndefinedOrEmptyNamespaceOrClass1_Title" xml:space="preserve">
    <value>Namespace or type specified in Imports statement doesn't contain any public member or cannot be found</value>
  </data>
  <data name="WRN_UndefinedOrEmptyProjectNamespaceOrClass1" xml:space="preserve">
    <value>Namespace or type specified in the project-level Imports '{0}' doesn't contain any public member or cannot be found. Make sure the namespace or the type is defined and contains at least one public member. Make sure the imported element name doesn't use any aliases.</value>
  </data>
  <data name="WRN_UndefinedOrEmptyProjectNamespaceOrClass1_Title" xml:space="preserve">
    <value>Namespace or type imported at project level doesn't contain any public member or cannot be found</value>
  </data>
  <data name="WRN_IndirectRefToLinkedAssembly2" xml:space="preserve">
    <value>A reference was created to embedded interop assembly '{0}' because of an indirect reference to that assembly from assembly '{1}'. Consider changing the 'Embed Interop Types' property on either assembly.</value>
  </data>
  <data name="WRN_IndirectRefToLinkedAssembly2_Title" xml:space="preserve">
    <value>A reference was created to embedded interop assembly because of an indirect reference to that assembly</value>
  </data>
  <data name="WRN_NoNonObsoleteConstructorOnBase3" xml:space="preserve">
    <value>Class '{0}' should declare a 'Sub New' because the '{1}' in its base class '{2}' is marked obsolete.</value>
  </data>
  <data name="WRN_NoNonObsoleteConstructorOnBase3_Title" xml:space="preserve">
    <value>Class should declare a 'Sub New' because the constructor in its base class is marked obsolete</value>
  </data>
  <data name="WRN_NoNonObsoleteConstructorOnBase4" xml:space="preserve">
    <value>Class '{0}' should declare a 'Sub New' because the '{1}' in its base class '{2}' is marked obsolete: '{3}'.</value>
  </data>
  <data name="WRN_NoNonObsoleteConstructorOnBase4_Title" xml:space="preserve">
    <value>Class should declare a 'Sub New' because the constructor in its base class is marked obsolete</value>
  </data>
  <data name="WRN_RequiredNonObsoleteNewCall3" xml:space="preserve">
    <value>First statement of this 'Sub New' should be an explicit call to 'MyBase.New' or 'MyClass.New' because the '{0}' in the base class '{1}' of '{2}' is marked obsolete.</value>
  </data>
  <data name="WRN_RequiredNonObsoleteNewCall3_Title" xml:space="preserve">
    <value>First statement of this 'Sub New' should be an explicit call to 'MyBase.New' or 'MyClass.New' because the constructor in the base class is marked obsolete</value>
  </data>
  <data name="WRN_RequiredNonObsoleteNewCall4" xml:space="preserve">
    <value>First statement of this 'Sub New' should be an explicit call to 'MyBase.New' or 'MyClass.New' because the '{0}' in the base class '{1}' of '{2}' is marked obsolete: '{3}'</value>
  </data>
  <data name="WRN_RequiredNonObsoleteNewCall4_Title" xml:space="preserve">
    <value>First statement of this 'Sub New' should be an explicit call to 'MyBase.New' or 'MyClass.New' because the constructor in the base class is marked obsolete</value>
  </data>
  <data name="WRN_MissingAsClauseinOperator" xml:space="preserve">
    <value>Operator without an 'As' clause; type of Object assumed.</value>
  </data>
  <data name="WRN_MissingAsClauseinOperator_Title" xml:space="preserve">
    <value>Operator without an 'As' clause</value>
  </data>
  <data name="WRN_ConstraintsFailedForInferredArgs2" xml:space="preserve">
    <value>Type arguments inferred for method '{0}' result in the following warnings :{1}</value>
  </data>
  <data name="WRN_ConstraintsFailedForInferredArgs2_Title" xml:space="preserve">
    <value>Type arguments inferred for method result in warnings</value>
  </data>
  <data name="WRN_ConditionalNotValidOnFunction" xml:space="preserve">
    <value>Attribute 'Conditional' is only valid on 'Sub' declarations.</value>
  </data>
  <data name="WRN_ConditionalNotValidOnFunction_Title" xml:space="preserve">
    <value>Attribute 'Conditional' is only valid on 'Sub' declarations</value>
  </data>
  <data name="WRN_UseSwitchInsteadOfAttribute" xml:space="preserve">
    <value>Use command-line option '{0}' or appropriate project settings instead of '{1}'.</value>
  </data>
  <data name="WRN_UseSwitchInsteadOfAttribute_Title" xml:space="preserve">
    <value>Use command-line option /keyfile, /keycontainer, or /delaysign instead of AssemblyKeyFileAttribute, AssemblyKeyNameAttribute, or AssemblyDelaySignAttribute</value>
  </data>
  <data name="WRN_RecursiveAddHandlerCall" xml:space="preserve">
    <value>Statement recursively calls the containing '{0}' for event '{1}'.</value>
  </data>
  <data name="WRN_RecursiveAddHandlerCall_Title" xml:space="preserve">
    <value>Statement recursively calls the event's containing AddHandler</value>
  </data>
  <data name="WRN_ImplicitConversionCopyBack" xml:space="preserve">
    <value>Implicit conversion from '{1}' to '{2}' in copying the value of 'ByRef' parameter '{0}' back to the matching argument.</value>
  </data>
  <data name="WRN_ImplicitConversionCopyBack_Title" xml:space="preserve">
    <value>Implicit conversion in copying the value of 'ByRef' parameter back to the matching argument</value>
  </data>
  <data name="WRN_MustShadowOnMultipleInheritance2" xml:space="preserve">
    <value>{0} '{1}' conflicts with other members of the same name across the inheritance hierarchy and so should be declared 'Shadows'.</value>
  </data>
  <data name="WRN_MustShadowOnMultipleInheritance2_Title" xml:space="preserve">
    <value>Method conflicts with other members of the same name across the inheritance hierarchy and so should be declared 'Shadows'</value>
  </data>
  <data name="WRN_RecursiveOperatorCall" xml:space="preserve">
    <value>Expression recursively calls the containing Operator '{0}'.</value>
  </data>
  <data name="WRN_RecursiveOperatorCall_Title" xml:space="preserve">
    <value>Expression recursively calls the containing Operator</value>
  </data>
  <data name="WRN_ImplicitConversion2" xml:space="preserve">
    <value>Implicit conversion from '{0}' to '{1}'.</value>
  </data>
  <data name="WRN_ImplicitConversion2_Title" xml:space="preserve">
    <value>Implicit conversion</value>
  </data>
  <data name="WRN_MutableStructureInUsing" xml:space="preserve">
    <value>Local variable '{0}' is read-only and its type is a structure. Invoking its members or passing it ByRef does not change its content and might lead to unexpected results. Consider declaring this variable outside of the 'Using' block.</value>
  </data>
  <data name="WRN_MutableStructureInUsing_Title" xml:space="preserve">
    <value>Local variable declared by Using statement is read-only and its type is a structure</value>
  </data>
  <data name="WRN_MutableGenericStructureInUsing" xml:space="preserve">
    <value>Local variable '{0}' is read-only. When its type is a structure, invoking its members or passing it ByRef does not change its content and might lead to unexpected results. Consider declaring this variable outside of the 'Using' block.</value>
  </data>
  <data name="WRN_MutableGenericStructureInUsing_Title" xml:space="preserve">
    <value>Local variable declared by Using statement is read-only and its type may be a structure</value>
  </data>
  <data name="WRN_ImplicitConversionSubst1" xml:space="preserve">
    <value>{0}</value>
  </data>
  <data name="WRN_ImplicitConversionSubst1_Title" xml:space="preserve">
    <value>Implicit conversion</value>
  </data>
  <data name="WRN_LateBindingResolution" xml:space="preserve">
    <value>Late bound resolution; runtime errors could occur.</value>
  </data>
  <data name="WRN_LateBindingResolution_Title" xml:space="preserve">
    <value>Late bound resolution</value>
  </data>
  <data name="WRN_ObjectMath1" xml:space="preserve">
    <value>Operands of type Object used for operator '{0}'; use the 'Is' operator to test object identity.</value>
  </data>
  <data name="WRN_ObjectMath1_Title" xml:space="preserve">
    <value>Operands of type Object used for operator</value>
  </data>
  <data name="WRN_ObjectMath2" xml:space="preserve">
    <value>Operands of type Object used for operator '{0}'; runtime errors could occur.</value>
  </data>
  <data name="WRN_ObjectMath2_Title" xml:space="preserve">
    <value>Operands of type Object used for operator</value>
  </data>
  <data name="WRN_ObjectAssumedVar1" xml:space="preserve">
    <value>{0}</value>
  </data>
  <data name="WRN_ObjectAssumedVar1_Title" xml:space="preserve">
    <value>Variable declaration without an 'As' clause</value>
  </data>
  <data name="WRN_ObjectAssumed1" xml:space="preserve">
    <value>{0}</value>
  </data>
  <data name="WRN_ObjectAssumed1_Title" xml:space="preserve">
    <value>Function without an 'As' clause</value>
  </data>
  <data name="WRN_ObjectAssumedProperty1" xml:space="preserve">
    <value>{0}</value>
  </data>
  <data name="WRN_ObjectAssumedProperty1_Title" xml:space="preserve">
    <value>Property without an 'As' clause</value>
  </data>
  <data name="WRN_MissingAsClauseinVarDecl" xml:space="preserve">
    <value>Variable declaration without an 'As' clause; type of Object assumed.</value>
  </data>
  <data name="WRN_MissingAsClauseinVarDecl_Title" xml:space="preserve">
    <value>Variable declaration without an 'As' clause</value>
  </data>
  <data name="WRN_MissingAsClauseinFunction" xml:space="preserve">
    <value>Function without an 'As' clause; return type of Object assumed.</value>
  </data>
  <data name="WRN_MissingAsClauseinFunction_Title" xml:space="preserve">
    <value>Function without an 'As' clause</value>
  </data>
  <data name="WRN_MissingAsClauseinProperty" xml:space="preserve">
    <value>Property without an 'As' clause; type of Object assumed.</value>
  </data>
  <data name="WRN_MissingAsClauseinProperty_Title" xml:space="preserve">
    <value>Property without an 'As' clause</value>
  </data>
  <data name="WRN_UnusedLocal" xml:space="preserve">
    <value>Unused local variable: '{0}'.</value>
  </data>
  <data name="WRN_UnusedLocal_Title" xml:space="preserve">
    <value>Unused local variable</value>
  </data>
  <data name="WRN_SharedMemberThroughInstance" xml:space="preserve">
    <value>Access of shared member, constant member, enum member or nested type through an instance; qualifying expression will not be evaluated.</value>
  </data>
  <data name="WRN_SharedMemberThroughInstance_Title" xml:space="preserve">
    <value>Access of shared member, constant member, enum member or nested type through an instance</value>
  </data>
  <data name="WRN_RecursivePropertyCall" xml:space="preserve">
    <value>Expression recursively calls the containing property '{0}'.</value>
  </data>
  <data name="WRN_RecursivePropertyCall_Title" xml:space="preserve">
    <value>Expression recursively calls the containing property</value>
  </data>
  <data name="WRN_OverlappingCatch" xml:space="preserve">
    <value>'Catch' block never reached, because '{0}' inherits from '{1}'.</value>
  </data>
  <data name="WRN_OverlappingCatch_Title" xml:space="preserve">
    <value>'Catch' block never reached; exception type's base type handled above in the same Try statement</value>
  </data>
  <data name="WRN_DefAsgUseNullRefByRef" xml:space="preserve">
    <value>Variable '{0}' is passed by reference before it has been assigned a value. A null reference exception could result at runtime.</value>
  </data>
  <data name="WRN_DefAsgUseNullRefByRef_Title" xml:space="preserve">
    <value>Variable is passed by reference before it has been assigned a value</value>
  </data>
  <data name="WRN_DuplicateCatch" xml:space="preserve">
    <value>'Catch' block never reached; '{0}' handled above in the same Try statement.</value>
  </data>
  <data name="WRN_DuplicateCatch_Title" xml:space="preserve">
    <value>'Catch' block never reached; exception type handled above in the same Try statement</value>
  </data>
  <data name="WRN_ObjectMath1Not" xml:space="preserve">
    <value>Operands of type Object used for operator '{0}'; use the 'IsNot' operator to test object identity.</value>
  </data>
  <data name="WRN_ObjectMath1Not_Title" xml:space="preserve">
    <value>Operands of type Object used for operator &lt;&gt;</value>
  </data>
  <data name="WRN_BadChecksumValExtChecksum" xml:space="preserve">
    <value>Bad checksum value, non hex digits or odd number of hex digits.</value>
  </data>
  <data name="WRN_BadChecksumValExtChecksum_Title" xml:space="preserve">
    <value>Bad checksum value, non hex digits or odd number of hex digits</value>
  </data>
  <data name="WRN_MultipleDeclFileExtChecksum" xml:space="preserve">
    <value>File name already declared with a different GUID and checksum value.</value>
  </data>
  <data name="WRN_MultipleDeclFileExtChecksum_Title" xml:space="preserve">
    <value>File name already declared with a different GUID and checksum value</value>
  </data>
  <data name="WRN_BadGUIDFormatExtChecksum" xml:space="preserve">
    <value>Bad GUID format.</value>
  </data>
  <data name="WRN_BadGUIDFormatExtChecksum_Title" xml:space="preserve">
    <value>Bad GUID format</value>
  </data>
  <data name="WRN_ObjectMathSelectCase" xml:space="preserve">
    <value>Operands of type Object used in expressions for 'Select', 'Case' statements; runtime errors could occur.</value>
  </data>
  <data name="WRN_ObjectMathSelectCase_Title" xml:space="preserve">
    <value>Operands of type Object used in expressions for 'Select', 'Case' statements</value>
  </data>
  <data name="WRN_EqualToLiteralNothing" xml:space="preserve">
    <value>This expression will always evaluate to Nothing (due to null propagation from the equals operator). To check if the value is null consider using 'Is Nothing'.</value>
  </data>
  <data name="WRN_EqualToLiteralNothing_Title" xml:space="preserve">
    <value>This expression will always evaluate to Nothing</value>
  </data>
  <data name="WRN_NotEqualToLiteralNothing" xml:space="preserve">
    <value>This expression will always evaluate to Nothing (due to null propagation from the equals operator). To check if the value is not null consider using 'IsNot Nothing'.</value>
  </data>
  <data name="WRN_NotEqualToLiteralNothing_Title" xml:space="preserve">
    <value>This expression will always evaluate to Nothing</value>
  </data>
  <data name="WRN_UnusedLocalConst" xml:space="preserve">
    <value>Unused local constant: '{0}'.</value>
  </data>
  <data name="WRN_UnusedLocalConst_Title" xml:space="preserve">
    <value>Unused local constant</value>
  </data>
  <data name="WRN_ComClassInterfaceShadows5" xml:space="preserve">
    <value>'Microsoft.VisualBasic.ComClassAttribute' on class '{0}' implicitly declares {1} '{2}', which conflicts with a member of the same name in {3} '{4}'. Use 'Microsoft.VisualBasic.ComClassAttribute(InterfaceShadows:=True)' if you want to hide the name on the base {4}.</value>
  </data>
  <data name="WRN_ComClassInterfaceShadows5_Title" xml:space="preserve">
    <value>'Microsoft.VisualBasic.ComClassAttribute' on class implicitly declares member, which conflicts with a member of the same name</value>
  </data>
  <data name="WRN_ComClassPropertySetObject1" xml:space="preserve">
    <value>'{0}' cannot be exposed to COM as a property 'Let'. You will not be able to assign non-object values (such as numbers or strings) to this property from Visual Basic 6.0 using a 'Let' statement.</value>
  </data>
  <data name="WRN_ComClassPropertySetObject1_Title" xml:space="preserve">
    <value>Property cannot be exposed to COM as a property 'Let'</value>
  </data>
  <data name="WRN_DefAsgUseNullRef" xml:space="preserve">
    <value>Variable '{0}' is used before it has been assigned a value. A null reference exception could result at runtime.</value>
  </data>
  <data name="WRN_DefAsgUseNullRef_Title" xml:space="preserve">
    <value>Variable is used before it has been assigned a value</value>
  </data>
  <data name="WRN_DefAsgNoRetValFuncRef1" xml:space="preserve">
    <value>Function '{0}' doesn't return a value on all code paths. A null reference exception could occur at run time when the result is used.</value>
  </data>
  <data name="WRN_DefAsgNoRetValFuncRef1_Title" xml:space="preserve">
    <value>Function doesn't return a value on all code paths</value>
  </data>
  <data name="WRN_DefAsgNoRetValOpRef1" xml:space="preserve">
    <value>Operator '{0}' doesn't return a value on all code paths. A null reference exception could occur at run time when the result is used.</value>
  </data>
  <data name="WRN_DefAsgNoRetValOpRef1_Title" xml:space="preserve">
    <value>Operator doesn't return a value on all code paths</value>
  </data>
  <data name="WRN_DefAsgNoRetValPropRef1" xml:space="preserve">
    <value>Property '{0}' doesn't return a value on all code paths. A null reference exception could occur at run time when the result is used.</value>
  </data>
  <data name="WRN_DefAsgNoRetValPropRef1_Title" xml:space="preserve">
    <value>Property doesn't return a value on all code paths</value>
  </data>
  <data name="WRN_DefAsgUseNullRefByRefStr" xml:space="preserve">
    <value>Variable '{0}' is passed by reference before it has been assigned a value. A null reference exception could result at runtime. Make sure the structure or all the reference members are initialized before use</value>
  </data>
  <data name="WRN_DefAsgUseNullRefByRefStr_Title" xml:space="preserve">
    <value>Variable is passed by reference before it has been assigned a value</value>
  </data>
  <data name="WRN_DefAsgUseNullRefStr" xml:space="preserve">
    <value>Variable '{0}' is used before it has been assigned a value. A null reference exception could result at runtime. Make sure the structure or all the reference members are initialized before use</value>
  </data>
  <data name="WRN_DefAsgUseNullRefStr_Title" xml:space="preserve">
    <value>Variable is used before it has been assigned a value</value>
  </data>
  <data name="WRN_StaticLocalNoInference" xml:space="preserve">
    <value>Static variable declared without an 'As' clause; type of Object assumed.</value>
  </data>
  <data name="WRN_StaticLocalNoInference_Title" xml:space="preserve">
    <value>Static variable declared without an 'As' clause</value>
  </data>
  <data name="WRN_InvalidAssemblyName" xml:space="preserve">
    <value>Assembly reference '{0}' is invalid and cannot be resolved.</value>
  </data>
  <data name="WRN_InvalidAssemblyName_Title" xml:space="preserve">
    <value>Assembly reference is invalid and cannot be resolved</value>
  </data>
  <data name="WRN_XMLDocBadXMLLine" xml:space="preserve">
    <value>XML comment block must immediately precede the language element to which it applies. XML comment will be ignored.</value>
  </data>
  <data name="WRN_XMLDocBadXMLLine_Title" xml:space="preserve">
    <value>XML comment block must immediately precede the language element to which it applies</value>
  </data>
  <data name="WRN_XMLDocMoreThanOneCommentBlock" xml:space="preserve">
    <value>Only one XML comment block is allowed per language element.</value>
  </data>
  <data name="WRN_XMLDocMoreThanOneCommentBlock_Title" xml:space="preserve">
    <value>Only one XML comment block is allowed per language element</value>
  </data>
  <data name="WRN_XMLDocNotFirstOnLine" xml:space="preserve">
    <value>XML comment must be the first statement on a line. XML comment will be ignored.</value>
  </data>
  <data name="WRN_XMLDocNotFirstOnLine_Title" xml:space="preserve">
    <value>XML comment must be the first statement on a line</value>
  </data>
  <data name="WRN_XMLDocInsideMethod" xml:space="preserve">
    <value>XML comment cannot appear within a method or a property. XML comment will be ignored.</value>
  </data>
  <data name="WRN_XMLDocInsideMethod_Title" xml:space="preserve">
    <value>XML comment cannot appear within a method or a property</value>
  </data>
  <data name="WRN_XMLDocParseError1" xml:space="preserve">
    <value>XML documentation parse error: {0} XML comment will be ignored.</value>
  </data>
  <data name="WRN_XMLDocParseError1_Title" xml:space="preserve">
    <value>XML documentation parse error</value>
  </data>
  <data name="WRN_XMLDocDuplicateXMLNode1" xml:space="preserve">
    <value>XML comment tag '{0}' appears with identical attributes more than once in the same XML comment block.</value>
  </data>
  <data name="WRN_XMLDocDuplicateXMLNode1_Title" xml:space="preserve">
    <value>XML comment tag appears with identical attributes more than once in the same XML comment block</value>
  </data>
  <data name="WRN_XMLDocIllegalTagOnElement2" xml:space="preserve">
    <value>XML comment tag '{0}' is not permitted on a '{1}' language element.</value>
  </data>
  <data name="WRN_XMLDocIllegalTagOnElement2_Title" xml:space="preserve">
    <value>XML comment tag is not permitted on language element</value>
  </data>
  <data name="WRN_XMLDocBadParamTag2" xml:space="preserve">
    <value>XML comment parameter '{0}' does not match a parameter on the corresponding '{1}' statement.</value>
  </data>
  <data name="WRN_XMLDocBadParamTag2_Title" xml:space="preserve">
    <value>XML comment parameter does not match a parameter on the corresponding declaration statement</value>
  </data>
  <data name="WRN_XMLDocParamTagWithoutName" xml:space="preserve">
    <value>XML comment parameter must have a 'name' attribute.</value>
  </data>
  <data name="WRN_XMLDocParamTagWithoutName_Title" xml:space="preserve">
    <value>XML comment parameter must have a 'name' attribute</value>
  </data>
  <data name="WRN_XMLDocCrefAttributeNotFound1" xml:space="preserve">
    <value>XML comment has a tag with a 'cref' attribute '{0}' that could not be resolved.</value>
  </data>
  <data name="WRN_XMLDocCrefAttributeNotFound1_Title" xml:space="preserve">
    <value>XML comment has a tag with a 'cref' attribute that could not be resolved</value>
  </data>
  <data name="WRN_XMLMissingFileOrPathAttribute1" xml:space="preserve">
    <value>XML comment tag 'include' must have a '{0}' attribute. XML comment will be ignored.</value>
  </data>
  <data name="WRN_XMLMissingFileOrPathAttribute1_Title" xml:space="preserve">
    <value>XML comment tag 'include' must have 'file' and 'path' attributes</value>
  </data>
  <data name="WRN_XMLCannotWriteToXMLDocFile2" xml:space="preserve">
    <value>Unable to create XML documentation file '{0}': {1}</value>
  </data>
  <data name="WRN_XMLCannotWriteToXMLDocFile2_Title" xml:space="preserve">
    <value>Unable to create XML documentation file</value>
  </data>
  <data name="WRN_XMLDocWithoutLanguageElement" xml:space="preserve">
    <value>XML documentation comments must precede member or type declarations.</value>
  </data>
  <data name="WRN_XMLDocWithoutLanguageElement_Title" xml:space="preserve">
    <value>XML documentation comments must precede member or type declarations</value>
  </data>
  <data name="WRN_XMLDocReturnsOnWriteOnlyProperty" xml:space="preserve">
    <value>XML comment tag 'returns' is not permitted on a 'WriteOnly' Property.</value>
  </data>
  <data name="WRN_XMLDocReturnsOnWriteOnlyProperty_Title" xml:space="preserve">
    <value>XML comment tag 'returns' is not permitted on a 'WriteOnly' Property</value>
  </data>
  <data name="WRN_XMLDocOnAPartialType" xml:space="preserve">
    <value>XML comment cannot be applied more than once on a partial {0}. XML comments for this {0} will be ignored.</value>
  </data>
  <data name="WRN_XMLDocOnAPartialType_Title" xml:space="preserve">
    <value>XML comment cannot be applied more than once on a partial type</value>
  </data>
  <data name="WRN_XMLDocReturnsOnADeclareSub" xml:space="preserve">
    <value>XML comment tag 'returns' is not permitted on a 'declare sub' language element.</value>
  </data>
  <data name="WRN_XMLDocReturnsOnADeclareSub_Title" xml:space="preserve">
    <value>XML comment tag 'returns' is not permitted on a 'declare sub' language element</value>
  </data>
  <data name="WRN_XMLDocStartTagWithNoEndTag" xml:space="preserve">
    <value>XML documentation parse error: Start tag '{0}' doesn't have a matching end tag. XML comment will be ignored.</value>
  </data>
  <data name="WRN_XMLDocStartTagWithNoEndTag_Title" xml:space="preserve">
    <value>XML documentation parse error: Start tag doesn't have a matching end tag</value>
  </data>
  <data name="WRN_XMLDocBadGenericParamTag2" xml:space="preserve">
    <value>XML comment type parameter '{0}' does not match a type parameter on the corresponding '{1}' statement.</value>
  </data>
  <data name="WRN_XMLDocBadGenericParamTag2_Title" xml:space="preserve">
    <value>XML comment type parameter does not match a type parameter on the corresponding declaration statement</value>
  </data>
  <data name="WRN_XMLDocGenericParamTagWithoutName" xml:space="preserve">
    <value>XML comment type parameter must have a 'name' attribute.</value>
  </data>
  <data name="WRN_XMLDocGenericParamTagWithoutName_Title" xml:space="preserve">
    <value>XML comment type parameter must have a 'name' attribute</value>
  </data>
  <data name="WRN_XMLDocExceptionTagWithoutCRef" xml:space="preserve">
    <value>XML comment exception must have a 'cref' attribute.</value>
  </data>
  <data name="WRN_XMLDocExceptionTagWithoutCRef_Title" xml:space="preserve">
    <value>XML comment exception must have a 'cref' attribute</value>
  </data>
  <data name="WRN_XMLDocInvalidXMLFragment" xml:space="preserve">
    <value>Unable to include XML fragment '{0}' of file '{1}'.</value>
  </data>
  <data name="WRN_XMLDocInvalidXMLFragment_Title" xml:space="preserve">
    <value>Unable to include XML fragment</value>
  </data>
  <data name="WRN_XMLDocBadFormedXML" xml:space="preserve">
    <value>Unable to include XML fragment '{1}' of file '{0}'. {2}</value>
  </data>
  <data name="WRN_XMLDocBadFormedXML_Title" xml:space="preserve">
    <value>Unable to include XML fragment</value>
  </data>
  <data name="WRN_InterfaceConversion2" xml:space="preserve">
    <value>Runtime errors might occur when converting '{0}' to '{1}'.</value>
  </data>
  <data name="WRN_InterfaceConversion2_Title" xml:space="preserve">
    <value>Runtime errors might occur when converting to or from interface type</value>
  </data>
  <data name="WRN_LiftControlVariableLambda" xml:space="preserve">
    <value>Using the iteration variable in a lambda expression may have unexpected results.  Instead, create a local variable within the loop and assign it the value of the iteration variable.</value>
  </data>
  <data name="WRN_LiftControlVariableLambda_Title" xml:space="preserve">
    <value>Using the iteration variable in a lambda expression may have unexpected results</value>
  </data>
  <data name="WRN_LambdaPassedToRemoveHandler" xml:space="preserve">
    <value>Lambda expression will not be removed from this event handler. Assign the lambda expression to a variable and use the variable to add and remove the event.</value>
  </data>
  <data name="WRN_LambdaPassedToRemoveHandler_Title" xml:space="preserve">
    <value>Lambda expression will not be removed from this event handler</value>
  </data>
  <data name="WRN_LiftControlVariableQuery" xml:space="preserve">
    <value>Using the iteration variable in a query expression may have unexpected results.  Instead, create a local variable within the loop and assign it the value of the iteration variable.</value>
  </data>
  <data name="WRN_LiftControlVariableQuery_Title" xml:space="preserve">
    <value>Using the iteration variable in a query expression may have unexpected results</value>
  </data>
  <data name="WRN_RelDelegatePassedToRemoveHandler" xml:space="preserve">
    <value>The 'AddressOf' expression has no effect in this context because the method argument to 'AddressOf' requires a relaxed conversion to the delegate type of the event. Assign the 'AddressOf' expression to a variable, and use the variable to add or remove the method as the handler.</value>
  </data>
  <data name="WRN_RelDelegatePassedToRemoveHandler_Title" xml:space="preserve">
    <value>The 'AddressOf' expression has no effect in this context because the method argument to 'AddressOf' requires a relaxed conversion to the delegate type of the event</value>
  </data>
  <data name="WRN_QueryMissingAsClauseinVarDecl" xml:space="preserve">
    <value>Range variable is assumed to be of type Object because its type cannot be inferred. Use an 'As' clause to specify a different type.</value>
  </data>
  <data name="WRN_QueryMissingAsClauseinVarDecl_Title" xml:space="preserve">
    <value>Range variable is assumed to be of type Object because its type cannot be inferred</value>
  </data>
  <data name="ERR_MultilineLambdaMissingFunction" xml:space="preserve">
    <value>Multiline lambda expression is missing 'End Function'.</value>
  </data>
  <data name="ERR_MultilineLambdaMissingSub" xml:space="preserve">
    <value>Multiline lambda expression is missing 'End Sub'.</value>
  </data>
  <data name="ERR_AttributeOnLambdaReturnType" xml:space="preserve">
    <value>Attributes cannot be applied to return types of lambda expressions.</value>
  </data>
  <data name="ERR_SubDisallowsStatement" xml:space="preserve">
    <value>Statement is not valid inside a single-line statement lambda.</value>
  </data>
  <data name="ERR_SubRequiresParenthesesBang" xml:space="preserve">
    <value>This single-line statement lambda must be enclosed in parentheses. For example: (Sub() &lt;statement&gt;)!key</value>
  </data>
  <data name="ERR_SubRequiresParenthesesDot" xml:space="preserve">
    <value>This single-line statement lambda must be enclosed in parentheses. For example: (Sub() &lt;statement&gt;).Invoke()</value>
  </data>
  <data name="ERR_SubRequiresParenthesesLParen" xml:space="preserve">
    <value>This single-line statement lambda must be enclosed in parentheses. For example: Call (Sub() &lt;statement&gt;) ()</value>
  </data>
  <data name="ERR_SubRequiresSingleStatement" xml:space="preserve">
    <value>Single-line statement lambdas must include exactly one statement.</value>
  </data>
  <data name="ERR_StaticInLambda" xml:space="preserve">
    <value>Static local variables cannot be declared inside lambda expressions.</value>
  </data>
  <data name="ERR_InitializedExpandedProperty" xml:space="preserve">
    <value>Expanded Properties cannot be initialized.</value>
  </data>
  <data name="ERR_AutoPropertyCantHaveParams" xml:space="preserve">
    <value>Auto-implemented properties cannot have parameters.</value>
  </data>
  <data name="ERR_AutoPropertyCantBeWriteOnly" xml:space="preserve">
    <value>Auto-implemented properties cannot be WriteOnly.</value>
  </data>
  <data name="ERR_IllegalOperandInIIFCount" xml:space="preserve">
    <value>'If' operator requires either two or three operands.</value>
  </data>
  <data name="ERR_NotACollection1" xml:space="preserve">
    <value>Cannot initialize the type '{0}' with a collection initializer because it is not a collection type.</value>
  </data>
  <data name="ERR_NoAddMethod1" xml:space="preserve">
    <value>Cannot initialize the type '{0}' with a collection initializer because it does not have an accessible 'Add' method.</value>
  </data>
  <data name="ERR_CantCombineInitializers" xml:space="preserve">
    <value>An Object Initializer and a Collection Initializer cannot be combined in the same initialization.</value>
  </data>
  <data name="ERR_EmptyAggregateInitializer" xml:space="preserve">
    <value>An aggregate collection initializer entry must contain at least one element.</value>
  </data>
  <data name="ERR_XmlEndElementNoMatchingStart" xml:space="preserve">
    <value>XML end element must be preceded by a matching start element.</value>
  </data>
  <data name="ERR_MultilineLambdasCannotContainOnError" xml:space="preserve">
    <value>'On Error' and 'Resume' cannot appear inside a lambda expression.</value>
  </data>
  <data name="ERR_VarianceDisallowedHere" xml:space="preserve">
    <value>Keywords 'Out' and 'In' can only be used in interface and delegate declarations.</value>
  </data>
  <data name="ERR_XmlEndCDataNotAllowedInContent" xml:space="preserve">
    <value>The literal string ']]&gt;' is not allowed in element content.</value>
  </data>
  <data name="ERR_OverloadsModifierInModule" xml:space="preserve">
    <value>Inappropriate use of '{0}' keyword in a module.</value>
  </data>
  <data name="ERR_UndefinedTypeOrNamespace1" xml:space="preserve">
    <value>Type or namespace '{0}' is not defined.</value>
  </data>
  <data name="ERR_IdentityDirectCastForFloat" xml:space="preserve">
    <value>Using DirectCast operator to cast a floating-point value to the same type is not supported.</value>
  </data>
  <data name="WRN_ObsoleteIdentityDirectCastForValueType" xml:space="preserve">
    <value>Using DirectCast operator to cast a value-type to the same type is obsolete.</value>
  </data>
  <data name="WRN_ObsoleteIdentityDirectCastForValueType_Title" xml:space="preserve">
    <value>Using DirectCast operator to cast a value-type to the same type is obsolete</value>
  </data>
  <data name="WRN_UnreachableCode" xml:space="preserve">
    <value>Unreachable code detected.</value>
  </data>
  <data name="WRN_UnreachableCode_Title" xml:space="preserve">
    <value>Unreachable code detected</value>
  </data>
  <data name="WRN_DefAsgNoRetValFuncVal1" xml:space="preserve">
    <value>Function '{0}' doesn't return a value on all code paths. Are you missing a 'Return' statement?</value>
  </data>
  <data name="WRN_DefAsgNoRetValFuncVal1_Title" xml:space="preserve">
    <value>Function doesn't return a value on all code paths</value>
  </data>
  <data name="WRN_DefAsgNoRetValOpVal1" xml:space="preserve">
    <value>Operator '{0}' doesn't return a value on all code paths. Are you missing a 'Return' statement?</value>
  </data>
  <data name="WRN_DefAsgNoRetValOpVal1_Title" xml:space="preserve">
    <value>Operator doesn't return a value on all code paths</value>
  </data>
  <data name="WRN_DefAsgNoRetValPropVal1" xml:space="preserve">
    <value>Property '{0}' doesn't return a value on all code paths. Are you missing a 'Return' statement?</value>
  </data>
  <data name="WRN_DefAsgNoRetValPropVal1_Title" xml:space="preserve">
    <value>Property doesn't return a value on all code paths</value>
  </data>
  <data name="ERR_NestedGlobalNamespace" xml:space="preserve">
    <value>Global namespace may not be nested in another namespace.</value>
  </data>
  <data name="ERR_AccessMismatch6" xml:space="preserve">
    <value>'{0}' cannot expose type '{1}' in {2} '{3}' through {4} '{5}'.</value>
  </data>
  <data name="ERR_BadMetaDataReference1" xml:space="preserve">
    <value>'{0}' cannot be referenced because it is not a valid assembly.</value>
  </data>
  <data name="ERR_PropertyDoesntImplementAllAccessors" xml:space="preserve">
    <value>'{0}' cannot be implemented by a {1} property.</value>
  </data>
  <data name="ERR_UnimplementedMustOverride" xml:space="preserve">
    <value>
    {0}: {1}</value>
  </data>
  <data name="ERR_IfTooManyTypesObjectDisallowed" xml:space="preserve">
    <value>Cannot infer a common type because more than one type is possible.</value>
  </data>
  <data name="WRN_IfTooManyTypesObjectAssumed" xml:space="preserve">
    <value>Cannot infer a common type because more than one type is possible; 'Object' assumed.</value>
  </data>
  <data name="WRN_IfTooManyTypesObjectAssumed_Title" xml:space="preserve">
    <value>Cannot infer a common type because more than one type is possible</value>
  </data>
  <data name="ERR_IfNoTypeObjectDisallowed" xml:space="preserve">
    <value>Cannot infer a common type, and Option Strict On does not allow 'Object' to be assumed.</value>
  </data>
  <data name="WRN_IfNoTypeObjectAssumed" xml:space="preserve">
    <value>Cannot infer a common type; 'Object' assumed.</value>
  </data>
  <data name="WRN_IfNoTypeObjectAssumed_Title" xml:space="preserve">
    <value>Cannot infer a common type</value>
  </data>
  <data name="ERR_IfNoType" xml:space="preserve">
    <value>Cannot infer a common type.</value>
  </data>
  <data name="ERR_PublicKeyFileFailure" xml:space="preserve">
    <value>Error extracting public key from file '{0}': {1}</value>
  </data>
  <data name="ERR_PublicKeyContainerFailure" xml:space="preserve">
    <value>Error extracting public key from container '{0}': {1}</value>
  </data>
  <data name="ERR_FriendRefNotEqualToThis" xml:space="preserve">
    <value>Friend access was granted by '{0}', but the public key of the output assembly does not match that specified by the attribute in the granting assembly.</value>
  </data>
  <data name="ERR_FriendRefSigningMismatch" xml:space="preserve">
    <value>Friend access was granted by '{0}', but the strong name signing state of the output assembly does not match that of the granting assembly.</value>
  </data>
  <data name="ERR_PublicSignNoKey" xml:space="preserve">
    <value>Public sign was specified and requires a public key, but no public key was specified</value>
  </data>
  <data name="ERR_PublicSignNetModule" xml:space="preserve">
    <value>Public signing is not supported for netmodules.</value>
  </data>
  <data name="WRN_AttributeIgnoredWhenPublicSigning" xml:space="preserve">
    <value>Attribute '{0}' is ignored when public signing is specified.</value>
  </data>
  <data name="WRN_AttributeIgnoredWhenPublicSigning_Title" xml:space="preserve">
    <value>Attribute is ignored when public signing is specified.</value>
  </data>
  <data name="WRN_DelaySignButNoKey" xml:space="preserve">
    <value>Delay signing was specified and requires a public key, but no public key was specified.</value>
  </data>
  <data name="WRN_DelaySignButNoKey_Title" xml:space="preserve">
    <value>Delay signing was specified and requires a public key, but no public key was specified</value>
  </data>
  <data name="ERR_SignButNoPrivateKey" xml:space="preserve">
    <value>Key file '{0}' is missing the private key needed for signing.</value>
  </data>
  <data name="ERR_FailureSigningAssembly" xml:space="preserve">
    <value>Error signing assembly '{0}': {1}</value>
  </data>
  <data name="ERR_InvalidVersionFormat" xml:space="preserve">
    <value>The specified version string does not conform to the required format - major[.minor[.build|*[.revision|*]]]</value>
  </data>
  <data name="WRN_InvalidVersionFormat" xml:space="preserve">
    <value>The specified version string does not conform to the recommended format - major.minor.build.revision</value>
  </data>
  <data name="WRN_InvalidVersionFormat_Title" xml:space="preserve">
    <value>The specified version string does not conform to the recommended format</value>
  </data>
  <data name="ERR_InvalidVersionFormat2" xml:space="preserve">
    <value>The specified version string does not conform to the recommended format - major.minor.build.revision</value>
  </data>
  <data name="ERR_InvalidAssemblyCultureForExe" xml:space="preserve">
    <value>Executables cannot be satellite assemblies; culture should always be empty</value>
  </data>
  <data name="WRN_MainIgnored" xml:space="preserve">
    <value>The entry point of the program is global script code; ignoring '{0}' entry point.</value>
  </data>
  <data name="WRN_MainIgnored_Title" xml:space="preserve">
    <value>The entry point of the program is global script code; ignoring entry point</value>
  </data>
  <data name="WRN_EmptyPrefixAndXmlnsLocalName" xml:space="preserve">
    <value>The xmlns attribute has special meaning and should not be written with a prefix.</value>
  </data>
  <data name="WRN_EmptyPrefixAndXmlnsLocalName_Title" xml:space="preserve">
    <value>The xmlns attribute has special meaning and should not be written with a prefix</value>
  </data>
  <data name="WRN_PrefixAndXmlnsLocalName" xml:space="preserve">
    <value>It is not recommended to have attributes named xmlns. Did you mean to write 'xmlns:{0}' to define a prefix named '{0}'?</value>
  </data>
  <data name="WRN_PrefixAndXmlnsLocalName_Title" xml:space="preserve">
    <value>It is not recommended to have attributes named xmlns</value>
  </data>
  <data name="ERR_ExpectedSingleScript" xml:space="preserve">
    <value>Expected a single script (.vbx file)</value>
  </data>
  <data name="ERR_ReservedAssemblyName" xml:space="preserve">
    <value>The assembly name '{0}' is reserved and cannot be used as a reference in an interactive session</value>
  </data>
  <data name="ERR_ReferenceDirectiveOnlyAllowedInScripts" xml:space="preserve">
    <value>#R is only allowed in scripts</value>
  </data>
  <data name="ERR_NamespaceNotAllowedInScript" xml:space="preserve">
    <value>You cannot declare Namespace in script code</value>
  </data>
  <data name="ERR_KeywordNotAllowedInScript" xml:space="preserve">
    <value>You cannot use '{0}' in top-level script code</value>
  </data>
  <data name="ERR_LambdaNoType" xml:space="preserve">
    <value>Cannot infer a return type.  Consider adding an 'As' clause to specify the return type.</value>
  </data>
  <data name="WRN_LambdaNoTypeObjectAssumed" xml:space="preserve">
    <value>Cannot infer a return type; 'Object' assumed.</value>
  </data>
  <data name="WRN_LambdaNoTypeObjectAssumed_Title" xml:space="preserve">
    <value>Cannot infer a return type</value>
  </data>
  <data name="WRN_LambdaTooManyTypesObjectAssumed" xml:space="preserve">
    <value>Cannot infer a return type because more than one type is possible; 'Object' assumed.</value>
  </data>
  <data name="WRN_LambdaTooManyTypesObjectAssumed_Title" xml:space="preserve">
    <value>Cannot infer a return type because more than one type is possible</value>
  </data>
  <data name="ERR_LambdaNoTypeObjectDisallowed" xml:space="preserve">
    <value>Cannot infer a return type. Consider adding an 'As' clause to specify the return type.</value>
  </data>
  <data name="ERR_LambdaTooManyTypesObjectDisallowed" xml:space="preserve">
    <value>Cannot infer a return type because more than one type is possible. Consider adding an 'As' clause to specify the return type.</value>
  </data>
  <data name="WRN_UnimplementedCommandLineSwitch" xml:space="preserve">
    <value>The command line switch '{0}' is not yet implemented and was ignored.</value>
  </data>
  <data name="WRN_UnimplementedCommandLineSwitch_Title" xml:space="preserve">
    <value>Command line switch is not yet implemented</value>
  </data>
  <data name="ERR_ArrayInitNoTypeObjectDisallowed" xml:space="preserve">
    <value>Cannot infer an element type, and Option Strict On does not allow 'Object' to be assumed. Specifying the type of the array might correct this error.</value>
  </data>
  <data name="ERR_ArrayInitNoType" xml:space="preserve">
    <value>Cannot infer an element type. Specifying the type of the array might correct this error.</value>
  </data>
  <data name="ERR_ArrayInitTooManyTypesObjectDisallowed" xml:space="preserve">
    <value>Cannot infer an element type because more than one type is possible. Specifying the type of the array might correct this error.</value>
  </data>
  <data name="WRN_ArrayInitNoTypeObjectAssumed" xml:space="preserve">
    <value>Cannot infer an element type; 'Object' assumed.</value>
  </data>
  <data name="WRN_ArrayInitNoTypeObjectAssumed_Title" xml:space="preserve">
    <value>Cannot infer an element type</value>
  </data>
  <data name="WRN_ArrayInitTooManyTypesObjectAssumed" xml:space="preserve">
    <value>Cannot infer an element type because more than one type is possible; 'Object' assumed.</value>
  </data>
  <data name="WRN_ArrayInitTooManyTypesObjectAssumed_Title" xml:space="preserve">
    <value>Cannot infer an element type because more than one type is possible</value>
  </data>
  <data name="WRN_TypeInferenceAssumed3" xml:space="preserve">
    <value>Data type of '{0}' in '{1}' could not be inferred. '{2}' assumed.</value>
  </data>
  <data name="WRN_TypeInferenceAssumed3_Title" xml:space="preserve">
    <value>Data type could not be inferred</value>
  </data>
  <data name="ERR_AmbiguousCastConversion2" xml:space="preserve">
    <value>Option Strict On does not allow implicit conversions from '{0}' to '{1}' because the conversion is ambiguous.</value>
  </data>
  <data name="WRN_AmbiguousCastConversion2" xml:space="preserve">
    <value>Conversion from '{0}' to '{1}' may be ambiguous.</value>
  </data>
  <data name="WRN_AmbiguousCastConversion2_Title" xml:space="preserve">
    <value>Conversion may be ambiguous</value>
  </data>
  <data name="ERR_VarianceIEnumerableSuggestion3" xml:space="preserve">
    <value>'{0}' cannot be converted to '{1}'. Consider using '{2}' instead.</value>
  </data>
  <data name="WRN_VarianceIEnumerableSuggestion3" xml:space="preserve">
    <value>'{0}' cannot be converted to '{1}'. Consider using '{2}' instead.</value>
  </data>
  <data name="WRN_VarianceIEnumerableSuggestion3_Title" xml:space="preserve">
    <value>Type cannot be converted to target collection type</value>
  </data>
  <data name="ERR_VarianceConversionFailedIn6" xml:space="preserve">
    <value>'{4}' cannot be converted to '{5}' because '{0}' is not derived from '{1}', as required for the 'In' generic parameter '{2}' in '{3}'.</value>
  </data>
  <data name="ERR_VarianceConversionFailedOut6" xml:space="preserve">
    <value>'{4}' cannot be converted to '{5}' because '{0}' is not derived from '{1}', as required for the 'Out' generic parameter '{2}' in '{3}'.</value>
  </data>
  <data name="WRN_VarianceConversionFailedIn6" xml:space="preserve">
    <value>Implicit conversion from '{4}' to '{5}'; this conversion may fail because '{0}' is not derived from '{1}', as required for the 'In' generic parameter '{2}' in '{3}'.</value>
  </data>
  <data name="WRN_VarianceConversionFailedIn6_Title" xml:space="preserve">
    <value>Implicit conversion; this conversion may fail because the target type is not derived from the source type, as required for 'In' generic parameter</value>
  </data>
  <data name="WRN_VarianceConversionFailedOut6" xml:space="preserve">
    <value>Implicit conversion from '{4}' to '{5}'; this conversion may fail because '{0}' is not derived from '{1}', as required for the 'Out' generic parameter '{2}' in '{3}'.</value>
  </data>
  <data name="WRN_VarianceConversionFailedOut6_Title" xml:space="preserve">
    <value>Implicit conversion; this conversion may fail because the target type is not derived from the source type, as required for 'Out' generic parameter</value>
  </data>
  <data name="ERR_VarianceConversionFailedTryIn4" xml:space="preserve">
    <value>'{0}' cannot be converted to '{1}'. Consider changing the '{2}' in the definition of '{3}' to an In type parameter, 'In {2}'.</value>
  </data>
  <data name="ERR_VarianceConversionFailedTryOut4" xml:space="preserve">
    <value>'{0}' cannot be converted to '{1}'. Consider changing the '{2}' in the definition of '{3}' to an Out type parameter, 'Out {2}'.</value>
  </data>
  <data name="WRN_VarianceConversionFailedTryIn4" xml:space="preserve">
    <value>'{0}' cannot be converted to '{1}'. Consider changing the '{2}' in the definition of '{3}' to an In type parameter, 'In {2}'.</value>
  </data>
  <data name="WRN_VarianceConversionFailedTryIn4_Title" xml:space="preserve">
    <value>Type cannot be converted to target type</value>
  </data>
  <data name="WRN_VarianceConversionFailedTryOut4" xml:space="preserve">
    <value>'{0}' cannot be converted to '{1}'. Consider changing the '{2}' in the definition of '{3}' to an Out type parameter, 'Out {2}'.</value>
  </data>
  <data name="WRN_VarianceConversionFailedTryOut4_Title" xml:space="preserve">
    <value>Type cannot be converted to target type</value>
  </data>
  <data name="WRN_VarianceDeclarationAmbiguous3" xml:space="preserve">
    <value>Interface '{0}' is ambiguous with another implemented interface '{1}' due to the 'In' and 'Out' parameters in '{2}'.</value>
  </data>
  <data name="WRN_VarianceDeclarationAmbiguous3_Title" xml:space="preserve">
    <value>Interface is ambiguous with another implemented interface due to 'In' and 'Out' parameters</value>
  </data>
  <data name="ERR_VarianceInterfaceNesting" xml:space="preserve">
    <value>Enumerations, classes, and structures cannot be declared in an interface that has an 'In' or 'Out' type parameter.</value>
  </data>
  <data name="ERR_VariancePreventsSynthesizedEvents2" xml:space="preserve">
    <value>Event definitions with parameters are not allowed in an interface such as '{0}' that has 'In' or 'Out' type parameters. Consider declaring the event by using a delegate type which is not defined within '{0}'. For example, 'Event {1} As Action(Of ...)'.</value>
  </data>
  <data name="ERR_VarianceInByRefDisallowed1" xml:space="preserve">
    <value>Type '{0}' cannot be used in this context because 'In' and 'Out' type parameters cannot be used for ByRef parameter types, and '{0}' is an 'In' type parameter.</value>
  </data>
  <data name="ERR_VarianceInNullableDisallowed2" xml:space="preserve">
    <value>Type '{0}' cannot be used in '{1}' because 'In' and 'Out' type parameters cannot be made nullable, and '{0}' is an 'In' type parameter.</value>
  </data>
  <data name="ERR_VarianceInParamDisallowed1" xml:space="preserve">
    <value>Type '{0}' cannot be used in this context because '{0}' is an 'In' type parameter.</value>
  </data>
  <data name="ERR_VarianceInParamDisallowedForGeneric3" xml:space="preserve">
    <value>Type '{0}' cannot be used for the '{1}' in '{2}' in this context because '{0}' is an 'In' type parameter.</value>
  </data>
  <data name="ERR_VarianceInParamDisallowedHere2" xml:space="preserve">
    <value>Type '{0}' cannot be used in '{1}' in this context because '{0}' is an 'In' type parameter.</value>
  </data>
  <data name="ERR_VarianceInParamDisallowedHereForGeneric4" xml:space="preserve">
    <value>Type '{0}' cannot be used for the '{2}' of '{3}' in '{1}' in this context because '{0}' is an 'In' type parameter.</value>
  </data>
  <data name="ERR_VarianceInPropertyDisallowed1" xml:space="preserve">
    <value>Type '{0}' cannot be used as a property type in this context because '{0}' is an 'In' type parameter and the property is not marked WriteOnly.</value>
  </data>
  <data name="ERR_VarianceInReadOnlyPropertyDisallowed1" xml:space="preserve">
    <value>Type '{0}' cannot be used as a ReadOnly property type because '{0}' is an 'In' type parameter.</value>
  </data>
  <data name="ERR_VarianceInReturnDisallowed1" xml:space="preserve">
    <value>Type '{0}' cannot be used as a return type because '{0}' is an 'In' type parameter.</value>
  </data>
  <data name="ERR_VarianceOutByRefDisallowed1" xml:space="preserve">
    <value>Type '{0}' cannot be used in this context because 'In' and 'Out' type parameters cannot be used for ByRef parameter types, and '{0}' is an 'Out' type parameter.</value>
  </data>
  <data name="ERR_VarianceOutByValDisallowed1" xml:space="preserve">
    <value>Type '{0}' cannot be used as a ByVal parameter type because '{0}' is an 'Out' type parameter.</value>
  </data>
  <data name="ERR_VarianceOutConstraintDisallowed1" xml:space="preserve">
    <value>Type '{0}' cannot be used as a generic type constraint because '{0}' is an 'Out' type parameter.</value>
  </data>
  <data name="ERR_VarianceOutNullableDisallowed2" xml:space="preserve">
    <value>Type '{0}' cannot be used in '{1}' because 'In' and 'Out' type parameters cannot be made nullable, and '{0}' is an 'Out' type parameter.</value>
  </data>
  <data name="ERR_VarianceOutParamDisallowed1" xml:space="preserve">
    <value>Type '{0}' cannot be used in this context because '{0}' is an 'Out' type parameter.</value>
  </data>
  <data name="ERR_VarianceOutParamDisallowedForGeneric3" xml:space="preserve">
    <value>Type '{0}' cannot be used for the '{1}' in '{2}' in this context because '{0}' is an 'Out' type parameter.</value>
  </data>
  <data name="ERR_VarianceOutParamDisallowedHere2" xml:space="preserve">
    <value>Type '{0}' cannot be used in '{1}' in this context because '{0}' is an 'Out' type parameter.</value>
  </data>
  <data name="ERR_VarianceOutParamDisallowedHereForGeneric4" xml:space="preserve">
    <value>Type '{0}' cannot be used for the '{2}' of '{3}' in '{1}' in this context because '{0}' is an 'Out' type parameter.</value>
  </data>
  <data name="ERR_VarianceOutPropertyDisallowed1" xml:space="preserve">
    <value>Type '{0}' cannot be used as a property type in this context because '{0}' is an 'Out' type parameter and the property is not marked ReadOnly.</value>
  </data>
  <data name="ERR_VarianceOutWriteOnlyPropertyDisallowed1" xml:space="preserve">
    <value>Type '{0}' cannot be used as a WriteOnly property type because '{0}' is an 'Out' type parameter.</value>
  </data>
  <data name="ERR_VarianceTypeDisallowed2" xml:space="preserve">
    <value>Type '{0}' cannot be used in this context because both the context and the definition of '{0}' are nested within interface '{1}', and '{1}' has 'In' or 'Out' type parameters. Consider moving the definition of '{0}' outside of '{1}'.</value>
  </data>
  <data name="ERR_VarianceTypeDisallowedForGeneric4" xml:space="preserve">
    <value>Type '{0}' cannot be used for the '{2}' in '{3}' in this context because both the context and the definition of '{0}' are nested within interface '{1}', and '{1}' has 'In' or 'Out' type parameters. Consider moving the definition of '{0}' outside of '{1}'.</value>
  </data>
  <data name="ERR_VarianceTypeDisallowedHere3" xml:space="preserve">
    <value>Type '{0}' cannot be used in '{2}' in this context because both the context and the definition of '{0}' are nested within interface '{1}', and '{1}' has 'In' or 'Out' type parameters. Consider moving the definition of '{0}' outside of '{1}'.</value>
  </data>
  <data name="ERR_VarianceTypeDisallowedHereForGeneric5" xml:space="preserve">
    <value>Type '{0}' cannot be used for the '{3}' of '{4}' in '{2}' in this context because both the context and the definition of '{0}' are nested within interface '{1}', and '{1}' has 'In' or 'Out' type parameters. Consider moving the definition of '{0}' outside of '{1}'.</value>
  </data>
  <data name="ERR_ParameterNotValidForType" xml:space="preserve">
    <value>Parameter not valid for the specified unmanaged type.</value>
  </data>
  <data name="ERR_MarshalUnmanagedTypeNotValidForFields" xml:space="preserve">
    <value>Unmanaged type '{0}' not valid for fields.</value>
  </data>
  <data name="ERR_MarshalUnmanagedTypeOnlyValidForFields" xml:space="preserve">
    <value>Unmanaged type '{0}' is only valid for fields.</value>
  </data>
  <data name="ERR_AttributeParameterRequired1" xml:space="preserve">
    <value>Attribute parameter '{0}' must be specified.</value>
  </data>
  <data name="ERR_AttributeParameterRequired2" xml:space="preserve">
    <value>Attribute parameter '{0}' or '{1}' must be specified.</value>
  </data>
  <data name="ERR_MemberConflictWithSynth4" xml:space="preserve">
    <value>Conflicts with '{0}', which is implicitly declared for '{1}' in {2} '{3}'.</value>
  </data>
  <data name="IDS_ProjectSettingsLocationName" xml:space="preserve">
    <value>&lt;project settings&gt;</value>
  </data>
  <data name="WRN_ReturnTypeAttributeOnWriteOnlyProperty" xml:space="preserve">
    <value>Attributes applied on a return type of a WriteOnly Property have no effect.</value>
  </data>
  <data name="WRN_ReturnTypeAttributeOnWriteOnlyProperty_Title" xml:space="preserve">
    <value>Attributes applied on a return type of a WriteOnly Property have no effect</value>
  </data>
  <data name="ERR_SecurityAttributeInvalidTarget" xml:space="preserve">
    <value>Security attribute '{0}' is not valid on this declaration type. Security attributes are only valid on assembly, type and method declarations.</value>
  </data>
  <data name="ERR_AbsentReferenceToPIA1" xml:space="preserve">
    <value>Cannot find the interop type that matches the embedded type '{0}'. Are you missing an assembly reference?</value>
  </data>
  <data name="ERR_CannotLinkClassWithNoPIA1" xml:space="preserve">
    <value>Reference to class '{0}' is not allowed when its assembly is configured to embed interop types.</value>
  </data>
  <data name="ERR_InvalidStructMemberNoPIA1" xml:space="preserve">
    <value>Embedded interop structure '{0}' can contain only public instance fields.</value>
  </data>
  <data name="ERR_NoPIAAttributeMissing2" xml:space="preserve">
    <value>Interop type '{0}' cannot be embedded because it is missing the required '{1}' attribute.</value>
  </data>
  <data name="ERR_PIAHasNoAssemblyGuid1" xml:space="preserve">
    <value>Cannot embed interop types from assembly '{0}' because it is missing the '{1}' attribute.</value>
  </data>
  <data name="ERR_DuplicateLocalTypes3" xml:space="preserve">
    <value>Cannot embed interop type '{0}' found in both assembly '{1}' and '{2}'. Consider disabling the embedding of interop types.</value>
  </data>
  <data name="ERR_PIAHasNoTypeLibAttribute1" xml:space="preserve">
    <value>Cannot embed interop types from assembly '{0}' because it is missing either the '{1}' attribute or the '{2}' attribute.</value>
  </data>
  <data name="ERR_SourceInterfaceMustBeInterface" xml:space="preserve">
    <value>Interface '{0}' has an invalid source interface which is required to embed event '{1}'.</value>
  </data>
  <data name="ERR_EventNoPIANoBackingMember" xml:space="preserve">
    <value>Source interface '{0}' is missing method '{1}', which is required to embed event '{2}'.</value>
  </data>
  <data name="ERR_NestedInteropType" xml:space="preserve">
    <value>Nested type '{0}' cannot be embedded.</value>
  </data>
  <data name="ERR_LocalTypeNameClash2" xml:space="preserve">
    <value>Embedding the interop type '{0}' from assembly '{1}' causes a name clash in the current assembly. Consider disabling the embedding of interop types.</value>
  </data>
  <data name="ERR_InteropMethodWithBody1" xml:space="preserve">
    <value>Embedded interop method '{0}' contains a body.</value>
  </data>
  <data name="ERR_BadAsyncInQuery" xml:space="preserve">
    <value>'Await' may only be used in a query expression within the first collection expression of the initial 'From' clause or within the collection expression of a 'Join' clause.</value>
  </data>
  <data name="ERR_BadGetAwaiterMethod1" xml:space="preserve">
    <value>'Await' requires that the type '{0}' have a suitable GetAwaiter method.</value>
  </data>
  <data name="ERR_BadIsCompletedOnCompletedGetResult2" xml:space="preserve">
    <value>'Await' requires that the return type '{0}' of '{1}.GetAwaiter()' have suitable IsCompleted, OnCompleted and GetResult members, and implement INotifyCompletion or ICriticalNotifyCompletion.</value>
  </data>
  <data name="ERR_DoesntImplementAwaitInterface2" xml:space="preserve">
    <value>'{0}' does not implement '{1}'.</value>
  </data>
  <data name="ERR_BadAwaitNothing" xml:space="preserve">
    <value>Cannot await Nothing. Consider awaiting 'Task.Yield()' instead.</value>
  </data>
  <data name="ERR_BadAsyncByRefParam" xml:space="preserve">
    <value>Async methods cannot have ByRef parameters.</value>
  </data>
  <data name="ERR_InvalidAsyncIteratorModifiers" xml:space="preserve">
    <value>'Async' and 'Iterator' modifiers cannot be used together.</value>
  </data>
  <data name="ERR_BadResumableAccessReturnVariable" xml:space="preserve">
    <value>The implicit return variable of an Iterator or Async method cannot be accessed.</value>
  </data>
  <data name="ERR_ReturnFromNonGenericTaskAsync" xml:space="preserve">
    <value>'Return' statements in this Async method cannot return a value since the return type of the function is 'Task'. Consider changing the function's return type to 'Task(Of T)'.</value>
  </data>
  <data name="ERR_BadAsyncReturnOperand1" xml:space="preserve">
    <value>Since this is an async method, the return expression must be of type '{0}' rather than 'Task(Of {0})'.</value>
  </data>
  <data name="ERR_BadAsyncReturn" xml:space="preserve">
    <value>The 'Async' modifier can only be used on Subs, or on Functions that return Task or Task(Of T).</value>
  </data>
  <data name="ERR_CantAwaitAsyncSub1" xml:space="preserve">
    <value>'{0}' does not return a Task and cannot be awaited. Consider changing it to an Async Function.</value>
  </data>
  <data name="ERR_InvalidLambdaModifier" xml:space="preserve">
    <value>'Only the 'Async' or 'Iterator' modifier is valid on a lambda.</value>
  </data>
  <data name="ERR_BadAwaitInNonAsyncMethod" xml:space="preserve">
    <value>'Await' can only be used within an Async method. Consider marking this method with the 'Async' modifier and changing its return type to 'Task(Of {0})'.</value>
  </data>
  <data name="ERR_BadAwaitInNonAsyncVoidMethod" xml:space="preserve">
    <value>'Await' can only be used within an Async method. Consider marking this method with the 'Async' modifier and changing its return type to 'Task'.</value>
  </data>
  <data name="ERR_BadAwaitInNonAsyncLambda" xml:space="preserve">
    <value>'Await' can only be used within an Async lambda expression. Consider marking this lambda expression with the 'Async' modifier.</value>
  </data>
  <data name="ERR_BadAwaitNotInAsyncMethodOrLambda" xml:space="preserve">
    <value>'Await' can only be used when contained within a method or lambda expression marked with the 'Async' modifier.</value>
  </data>
  <data name="ERR_StatementLambdaInExpressionTree" xml:space="preserve">
    <value>Statement lambdas cannot be converted to expression trees.</value>
  </data>
  <data name="WRN_UnobservedAwaitableExpression" xml:space="preserve">
    <value>Because this call is not awaited, execution of the current method continues before the call is completed. Consider applying the Await operator to the result of the call.</value>
  </data>
  <data name="WRN_UnobservedAwaitableExpression_Title" xml:space="preserve">
    <value>Because this call is not awaited, execution of the current method continues before the call is completed</value>
  </data>
  <data name="ERR_LoopControlMustNotAwait" xml:space="preserve">
    <value>Loop control variable cannot include an 'Await'.</value>
  </data>
  <data name="ERR_BadStaticInitializerInResumable" xml:space="preserve">
    <value>Static variables cannot appear inside Async or Iterator methods.</value>
  </data>
  <data name="ERR_RestrictedResumableType1" xml:space="preserve">
    <value>'{0}' cannot be used as a parameter type for an Iterator or Async method.</value>
  </data>
  <data name="ERR_ConstructorAsync" xml:space="preserve">
    <value>Constructor must not have the 'Async' modifier.</value>
  </data>
  <data name="ERR_PartialMethodsMustNotBeAsync1" xml:space="preserve">
    <value>'{0}' cannot be declared 'Partial' because it has the 'Async' modifier.</value>
  </data>
  <data name="ERR_ResumablesCannotContainOnError" xml:space="preserve">
    <value>'On Error' and 'Resume' cannot appear inside async or iterator methods.</value>
  </data>
  <data name="ERR_ResumableLambdaInExpressionTree" xml:space="preserve">
    <value>Lambdas with the 'Async' or 'Iterator' modifiers cannot be converted to expression trees.</value>
  </data>
  <data name="ERR_CannotLiftRestrictedTypeResumable1" xml:space="preserve">
    <value>Variable of restricted type '{0}' cannot be declared in an Async or Iterator method.</value>
  </data>
  <data name="ERR_BadAwaitInTryHandler" xml:space="preserve">
    <value>'Await' cannot be used inside a 'Catch' statement, a 'Finally' statement, or a 'SyncLock' statement.</value>
  </data>
  <data name="WRN_AsyncLacksAwaits" xml:space="preserve">
    <value>This async method lacks 'Await' operators and so will run synchronously. Consider using the 'Await' operator to await non-blocking API calls, or 'Await Task.Run(...)' to do CPU-bound work on a background thread.</value>
  </data>
  <data name="WRN_AsyncLacksAwaits_Title" xml:space="preserve">
    <value>This async method lacks 'Await' operators and so will run synchronously</value>
  </data>
  <data name="WRN_UnobservedAwaitableDelegate" xml:space="preserve">
    <value>The Task returned from this Async Function will be dropped, and any exceptions in it ignored. Consider changing it to an Async Sub so its exceptions are propagated.</value>
  </data>
  <data name="WRN_UnobservedAwaitableDelegate_Title" xml:space="preserve">
    <value>The Task returned from this Async Function will be dropped, and any exceptions in it ignored</value>
  </data>
  <data name="ERR_SecurityCriticalAsyncInClassOrStruct" xml:space="preserve">
    <value>Async and Iterator methods are not allowed in a [Class|Structure|Interface|Module] that has the 'SecurityCritical' or 'SecuritySafeCritical' attribute.</value>
  </data>
  <data name="ERR_SecurityCriticalAsync" xml:space="preserve">
    <value>Security attribute '{0}' cannot be applied to an Async or Iterator method.</value>
  </data>
  <data name="ERR_DllImportOnResumableMethod" xml:space="preserve">
    <value>'System.Runtime.InteropServices.DllImportAttribute' cannot be applied to an Async or Iterator method.</value>
  </data>
  <data name="ERR_SynchronizedAsyncMethod" xml:space="preserve">
    <value>'MethodImplOptions.Synchronized' cannot be applied to an Async method.</value>
  </data>
  <data name="ERR_AsyncSubMain" xml:space="preserve">
    <value>The 'Main' method cannot be marked 'Async'.</value>
  </data>
  <data name="WRN_AsyncSubCouldBeFunction" xml:space="preserve">
    <value>Some overloads here take an Async Function rather than an Async Sub. Consider either using an Async Function, or casting this Async Sub explicitly to the desired type.</value>
  </data>
  <data name="WRN_AsyncSubCouldBeFunction_Title" xml:space="preserve">
    <value>Some overloads here take an Async Function rather than an Async Sub</value>
  </data>
  <data name="ERR_MyGroupCollectionAttributeCycle" xml:space="preserve">
    <value>MyGroupCollectionAttribute cannot be applied to itself.</value>
  </data>
  <data name="ERR_LiteralExpected" xml:space="preserve">
    <value>Literal expected.</value>
  </data>
  <data name="ERR_WinRTEventWithoutDelegate" xml:space="preserve">
    <value>Event declarations that target WinMD must specify a delegate type.  Add an As clause to the event declaration.</value>
  </data>
  <data name="ERR_MixingWinRTAndNETEvents" xml:space="preserve">
    <value>Event '{0}' cannot implement a Windows Runtime event '{1}' and a regular .NET event '{2}'</value>
  </data>
  <data name="ERR_EventImplRemoveHandlerParamWrong" xml:space="preserve">
    <value>Event '{0}' cannot implement event '{1}' on interface '{2}' because the parameters of their 'RemoveHandler' methods do not match.</value>
  </data>
  <data name="ERR_AddParamWrongForWinRT" xml:space="preserve">
    <value>The type of the 'AddHandler' method's parameter must be the same as the type of the event.</value>
  </data>
  <data name="ERR_RemoveParamWrongForWinRT" xml:space="preserve">
    <value>In a Windows Runtime event, the type of the 'RemoveHandler' method parameter must be 'EventRegistrationToken'</value>
  </data>
  <data name="ERR_ReImplementingWinRTInterface5" xml:space="preserve">
    <value>'{0}.{1}' from 'implements {2}' is already implemented by the base class '{3}'. Re-implementation of Windows Runtime Interface '{4}' is not allowed</value>
  </data>
  <data name="ERR_ReImplementingWinRTInterface4" xml:space="preserve">
    <value>'{0}.{1}' is already implemented by the base class '{2}'. Re-implementation of Windows Runtime Interface '{3}' is not allowed</value>
  </data>
  <data name="ERR_BadIteratorByRefParam" xml:space="preserve">
    <value>Iterator methods cannot have ByRef parameters.</value>
  </data>
  <data name="ERR_BadIteratorExpressionLambda" xml:space="preserve">
    <value>Single-line lambdas cannot have the 'Iterator' modifier. Use a multiline lambda instead.</value>
  </data>
  <data name="ERR_BadIteratorReturn" xml:space="preserve">
    <value>Iterator functions must return either IEnumerable(Of T), or IEnumerator(Of T), or the non-generic forms IEnumerable or IEnumerator.</value>
  </data>
  <data name="ERR_BadReturnValueInIterator" xml:space="preserve">
    <value>To return a value from an Iterator function, use 'Yield' rather than 'Return'.</value>
  </data>
  <data name="ERR_BadYieldInNonIteratorMethod" xml:space="preserve">
    <value>'Yield' can only be used in a method marked with the 'Iterator' modifier.</value>
  </data>
  <data name="ERR_BadYieldInTryHandler" xml:space="preserve">
    <value>'Yield' cannot be used inside a 'Catch' statement or a 'Finally' statement.</value>
  </data>
  <data name="WRN_DefAsgNoRetValWinRtEventVal1" xml:space="preserve">
    <value>The AddHandler for Windows Runtime event '{0}' doesn't return a value on all code paths. Are you missing a 'Return' statement?</value>
  </data>
  <data name="WRN_DefAsgNoRetValWinRtEventVal1_Title" xml:space="preserve">
    <value>The AddHandler for Windows Runtime event doesn't return a value on all code paths</value>
  </data>
  <data name="ERR_PartialMethodDefaultParameterValueMismatch2" xml:space="preserve">
    <value>Optional parameter of a method '{0}' does not have the same default value as the corresponding parameter of the partial method '{1}'.</value>
  </data>
  <data name="ERR_PartialMethodParamArrayMismatch2" xml:space="preserve">
    <value>Parameter of a method '{0}' differs by ParamArray modifier from the corresponding parameter of the partial method '{1}'.</value>
  </data>
  <data name="ERR_NetModuleNameMismatch" xml:space="preserve">
    <value>Module name '{0}' stored in '{1}' must match its filename.</value>
  </data>
  <data name="ERR_BadModuleName" xml:space="preserve">
    <value>Invalid module name: {0}</value>
  </data>
  <data name="WRN_AssemblyAttributeFromModuleIsOverridden" xml:space="preserve">
    <value>Attribute '{0}' from module '{1}' will be ignored in favor of the instance appearing in source.</value>
  </data>
  <data name="WRN_AssemblyAttributeFromModuleIsOverridden_Title" xml:space="preserve">
    <value>Attribute from module will be ignored in favor of the instance appearing in source</value>
  </data>
  <data name="ERR_CmdOptionConflictsSource" xml:space="preserve">
    <value>Attribute '{0}' given in a source file conflicts with option '{1}'.</value>
  </data>
  <data name="WRN_ReferencedAssemblyDoesNotHaveStrongName" xml:space="preserve">
    <value>Referenced assembly '{0}' does not have a strong name.</value>
  </data>
  <data name="WRN_ReferencedAssemblyDoesNotHaveStrongName_Title" xml:space="preserve">
    <value>Referenced assembly does not have a strong name</value>
  </data>
  <data name="ERR_InvalidSignaturePublicKey" xml:space="preserve">
    <value>Invalid signature public key specified in AssemblySignatureKeyAttribute.</value>
  </data>
  <data name="ERR_CollisionWithPublicTypeInModule" xml:space="preserve">
    <value>Type '{0}' conflicts with public type defined in added module '{1}'.</value>
  </data>
  <data name="ERR_ExportedTypeConflictsWithDeclaration" xml:space="preserve">
    <value>Type '{0}' exported from module '{1}' conflicts with type declared in primary module of this assembly.</value>
  </data>
  <data name="ERR_ExportedTypesConflict" xml:space="preserve">
    <value>Type '{0}' exported from module '{1}' conflicts with type '{2}' exported from module '{3}'.</value>
  </data>
  <data name="WRN_RefCultureMismatch" xml:space="preserve">
    <value>Referenced assembly '{0}' has different culture setting of '{1}'.</value>
  </data>
  <data name="WRN_RefCultureMismatch_Title" xml:space="preserve">
    <value>Referenced assembly has different culture setting</value>
  </data>
  <data name="ERR_AgnosticToMachineModule" xml:space="preserve">
    <value>Agnostic assembly cannot have a processor specific module '{0}'.</value>
  </data>
  <data name="ERR_ConflictingMachineModule" xml:space="preserve">
    <value>Assembly and module '{0}' cannot target different processors.</value>
  </data>
  <data name="WRN_ConflictingMachineAssembly" xml:space="preserve">
    <value>Referenced assembly '{0}' targets a different processor.</value>
  </data>
  <data name="WRN_ConflictingMachineAssembly_Title" xml:space="preserve">
    <value>Referenced assembly targets a different processor</value>
  </data>
  <data name="ERR_CryptoHashFailed" xml:space="preserve">
    <value>Cryptographic failure while creating hashes.</value>
  </data>
  <data name="ERR_CantHaveWin32ResAndManifest" xml:space="preserve">
    <value>Conflicting options specified: Win32 resource file; Win32 manifest.</value>
  </data>
  <data name="ERR_ForwardedTypeConflictsWithDeclaration" xml:space="preserve">
    <value>Forwarded type '{0}' conflicts with type declared in primary module of this assembly.</value>
  </data>
  <data name="ERR_ForwardedTypesConflict" xml:space="preserve">
    <value>Type '{0}' forwarded to assembly '{1}' conflicts with type '{2}' forwarded to assembly '{3}'.</value>
  </data>
  <data name="ERR_TooLongMetadataName" xml:space="preserve">
    <value>Name '{0}' exceeds the maximum length allowed in metadata.</value>
  </data>
  <data name="ERR_MissingNetModuleReference" xml:space="preserve">
    <value>Reference to '{0}' netmodule missing.</value>
  </data>
  <data name="ERR_NetModuleNameMustBeUnique" xml:space="preserve">
    <value>Module '{0}' is already defined in this assembly. Each module must have a unique filename.</value>
  </data>
  <data name="ERR_ForwardedTypeConflictsWithExportedType" xml:space="preserve">
    <value>Type '{0}' forwarded to assembly '{1}' conflicts with type '{2}' exported from module '{3}'.</value>
  </data>
  <data name="IDS_MSG_ADDREFERENCE" xml:space="preserve">
    <value>Adding assembly reference '{0}'</value>
  </data>
  <data name="IDS_MSG_ADDLINKREFERENCE" xml:space="preserve">
    <value>Adding embedded assembly reference '{0}'</value>
  </data>
  <data name="IDS_MSG_ADDMODULE" xml:space="preserve">
    <value>Adding module reference '{0}'</value>
  </data>
  <data name="ERR_NestingViolatesCLS1" xml:space="preserve">
    <value>Type '{0}' does not inherit the generic type parameters of its container.</value>
  </data>
  <data name="ERR_PDBWritingFailed" xml:space="preserve">
    <value>Failure writing debug information: {0}</value>
  </data>
  <data name="ERR_ParamDefaultValueDiffersFromAttribute" xml:space="preserve">
    <value>The parameter has multiple distinct default values.</value>
  </data>
  <data name="ERR_FieldHasMultipleDistinctConstantValues" xml:space="preserve">
    <value>The field has multiple distinct constant values.</value>
  </data>
  <data name="ERR_EncNoPIAReference" xml:space="preserve">
    <value>Cannot continue since the edit includes a reference to an embedded type: '{0}'.</value>
  </data>
  <data name="ERR_EncReferenceToAddedMember" xml:space="preserve">
    <value>Member '{0}' added during the current debug session can only be accessed from within its declaring assembly '{1}'.</value>
  </data>
  <data name="ERR_UnsupportedModule1" xml:space="preserve">
    <value>'{0}' is an unsupported .NET module.</value>
  </data>
  <data name="ERR_UnsupportedEvent1" xml:space="preserve">
    <value>'{0}' is an unsupported event.</value>
  </data>
  <data name="PropertiesCanNotHaveTypeArguments" xml:space="preserve">
    <value>Properties can not have type arguments</value>
  </data>
  <data name="IdentifierSyntaxNotWithinSyntaxTree" xml:space="preserve">
    <value>IdentifierSyntax not within syntax tree</value>
  </data>
  <data name="AnonymousObjectCreationExpressionSyntaxNotWithinTree" xml:space="preserve">
    <value>AnonymousObjectCreationExpressionSyntax not within syntax tree</value>
  </data>
  <data name="FieldInitializerSyntaxNotWithinSyntaxTree" xml:space="preserve">
    <value>FieldInitializerSyntax not within syntax tree</value>
  </data>
  <data name="IDS_TheSystemCannotFindThePathSpecified" xml:space="preserve">
    <value>The system cannot find the path specified</value>
  </data>
  <data name="ThereAreNoPointerTypesInVB" xml:space="preserve">
    <value>There are no pointer types in VB.</value>
  </data>
  <data name="ThereIsNoDynamicTypeInVB" xml:space="preserve">
    <value>There is no dynamic type in VB.</value>
  </data>
  <data name="VariableSyntaxNotWithinSyntaxTree" xml:space="preserve">
    <value>variableSyntax not within syntax tree</value>
  </data>
  <data name="AggregateSyntaxNotWithinSyntaxTree" xml:space="preserve">
    <value>AggregateSyntax not within syntax tree</value>
  </data>
  <data name="FunctionSyntaxNotWithinSyntaxTree" xml:space="preserve">
    <value>FunctionSyntax not within syntax tree</value>
  </data>
  <data name="PositionIsNotWithinSyntax" xml:space="preserve">
    <value>Position is not within syntax tree</value>
  </data>
  <data name="RangeVariableSyntaxNotWithinSyntaxTree" xml:space="preserve">
    <value>RangeVariableSyntax not within syntax tree</value>
  </data>
  <data name="DeclarationSyntaxNotWithinSyntaxTree" xml:space="preserve">
    <value>DeclarationSyntax not within syntax tree</value>
  </data>
  <data name="StatementOrExpressionIsNotAValidType" xml:space="preserve">
    <value>StatementOrExpression is not an ExecutableStatementSyntax or an ExpressionSyntax</value>
  </data>
  <data name="DeclarationSyntaxNotWithinTree" xml:space="preserve">
    <value>DeclarationSyntax not within tree</value>
  </data>
  <data name="TypeParameterNotWithinTree" xml:space="preserve">
    <value>TypeParameter not within tree</value>
  </data>
  <data name="NotWithinTree" xml:space="preserve">
    <value> not within tree</value>
  </data>
  <data name="LocationMustBeProvided" xml:space="preserve">
    <value>Location must be provided in order to provide minimal type qualification.</value>
  </data>
  <data name="SemanticModelMustBeProvided" xml:space="preserve">
    <value>SemanticModel must be provided in order to provide minimal type qualification.</value>
  </data>
  <data name="NumberOfTypeParametersAndArgumentsMustMatch" xml:space="preserve">
    <value>the number of type parameters and arguments should be the same</value>
  </data>
  <data name="ERR_ResourceInModule" xml:space="preserve">
    <value>Cannot link resource files when building a module</value>
  </data>
  <data name="NotAVbSymbol" xml:space="preserve">
    <value>Not a VB symbol.</value>
  </data>
  <data name="ElementsCannotBeNull" xml:space="preserve">
    <value>Elements cannot be null.</value>
  </data>
  <data name="HDN_UnusedImportClause" xml:space="preserve">
    <value>Unused import clause.</value>
  </data>
  <data name="HDN_UnusedImportStatement" xml:space="preserve">
    <value>Unused import statement.</value>
  </data>
  <data name="WrongSemanticModelType" xml:space="preserve">
    <value>Expected a {0} SemanticModel.</value>
  </data>
  <data name="PositionNotWithinTree" xml:space="preserve">
    <value>Position must be within span of the syntax tree.</value>
  </data>
  <data name="SpeculatedSyntaxNodeCannotBelongToCurrentCompilation" xml:space="preserve">
    <value>Syntax node to be speculated cannot belong to a syntax tree from the current compilation.</value>
  </data>
  <data name="ChainingSpeculativeModelIsNotSupported" xml:space="preserve">
    <value>Chaining speculative semantic model is not supported. You should create a speculative model from the non-speculative ParentModel.</value>
  </data>
  <data name="IDS_ToolName" xml:space="preserve">
    <value>Microsoft (R) Visual Basic Compiler</value>
  </data>
  <data name="IDS_LogoLine1" xml:space="preserve">
    <value>{0} version {1}</value>
  </data>
  <data name="IDS_LogoLine2" xml:space="preserve">
    <value>Copyright (C) Microsoft Corporation. All rights reserved.</value>
  </data>
  <data name="IDS_VBCHelp" xml:space="preserve">
    <value>                  Visual Basic Compiler Options

                                  - OUTPUT FILE -
/out:&lt;file&gt;                       Specifies the output file name.
/target:exe                       Create a console application (default). 
                                  (Short form: /t)
/target:winexe                    Create a Windows application.
/target:library                   Create a library assembly.
/target:module                    Create a module that can be added to an 
                                  assembly.
/target:appcontainerexe           Create a Windows application that runs in 
                                  AppContainer.
/target:winmdobj                  Create a Windows Metadata intermediate file
/doc[+|-]                         Generates XML documentation file.
/doc:&lt;file&gt;                       Generates XML documentation file to &lt;file&gt;.
/refout:&lt;file&gt;                    Reference assembly output to generate

                                  - INPUT FILES -
/addmodule:&lt;file_list&gt;            Reference metadata from the specified modules
/link:&lt;file_list&gt;                 Embed metadata from the specified interop 
                                  assembly. (Short form: /l)
/recurse:&lt;wildcard&gt;               Include all files in the current directory 
                                  and subdirectories according to the
                                  wildcard specifications.
/reference:&lt;file_list&gt;            Reference metadata from the specified 
                                  assembly. (Short form: /r)
/analyzer:&lt;file_list&gt;             Run the analyzers from this assembly
                                  (Short form: /a)
/additionalfile:&lt;file list&gt;       Additional files that don't directly affect code
                                  generation but may be used by analyzers for producing
                                  errors or warnings.

                                  - RESOURCES -
/linkresource:&lt;resinfo&gt;           Links the specified file as an external 
                                  assembly resource.
                                  resinfo:&lt;file&gt;[,&lt;name&gt;[,public|private]] 
                                  (Short form: /linkres)
/nowin32manifest                  The default manifest should not be embedded 
                                  in the manifest section of the output PE.
/resource:&lt;resinfo&gt;               Adds the specified file as an embedded 
                                  assembly resource.
                                  resinfo:&lt;file&gt;[,&lt;name&gt;[,public|private]] 
                                  (Short form: /res)
/win32icon:&lt;file&gt;                 Specifies a Win32 icon file (.ico) for the 
                                  default Win32 resources.
/win32manifest:&lt;file&gt;             The provided file is embedded in the manifest
                                  section of the output PE.
/win32resource:&lt;file&gt;             Specifies a Win32 resource file (.res).

                                  - CODE GENERATION -
/optimize[+|-]                    Enable optimizations.
/removeintchecks[+|-]             Remove integer checks. Default off.
/debug[+|-]                       Emit debugging information.
/debug:full                       Emit full debugging information (default).
/debug:pdbonly                    Emit full debugging information.
/debug:portable                   Emit cross-platform debugging information.
/debug:embedded                   Emit cross-platform debugging information into 
                                  the target .dll or .exe.
/deterministic                    Produce a deterministic assembly
                                  (including module version GUID and timestamp)
/refonly                          Produce a reference assembly in place of the main output
/instrument:TestCoverage          Produce an assembly instrumented to collect
                                  coverage information
/sourcelink:&lt;file&gt;                Source link info to embed into PDB.

                                  - ERRORS AND WARNINGS -
/nowarn                           Disable all warnings.
/nowarn:&lt;number_list&gt;             Disable a list of individual warnings.
/warnaserror[+|-]                 Treat all warnings as errors.
/warnaserror[+|-]:&lt;number_list&gt;   Treat a list of warnings as errors.
/ruleset:&lt;file&gt;                   Specify a ruleset file that disables specific
                                  diagnostics.
/errorlog:&lt;file&gt;                  Specify a file to log all compiler and analyzer
                                  diagnostics.
/reportanalyzer                   Report additional analyzer information, such as
                                  execution time.

                                  - LANGUAGE -
/define:&lt;symbol_list&gt;             Declare global conditional compilation 
                                  symbol(s). symbol_list:name=value,... 
                                  (Short form: /d)
/imports:&lt;import_list&gt;            Declare global Imports for namespaces in 
                                  referenced metadata files. 
                                  import_list:namespace,...
/langversion:&lt;number&gt;             Specify language version: 
                                  9|9.0|10|10.0|11|11.0|12|12.0|14|14.0|15|
                                  15.0|15.3|default|latest
/optionexplicit[+|-]              Require explicit declaration of variables.
/optioninfer[+|-]                 Allow type inference of variables.
/rootnamespace:&lt;string&gt;           Specifies the root Namespace for all type 
                                  declarations.
/optionstrict[+|-]                Enforce strict language semantics.
/optionstrict:custom              Warn when strict language semantics are not
                                  respected.
/optioncompare:binary             Specifies binary-style string comparisons.
                                  This is the default.
/optioncompare:text               Specifies text-style string comparisons.

                                  - MISCELLANEOUS -
/help                             Display this usage message. (Short form: /?)
/noconfig                         Do not auto-include VBC.RSP file.
/nologo                           Do not display compiler copyright banner.
/quiet                            Quiet output mode.
/verbose                          Display verbose messages.
/parallel[+|-]                    Concurrent build. 
/version                          Display the compiler version number and exit.

                                  - ADVANCED -
/baseaddress:&lt;number&gt;             The base address for a library or module 
                                  (hex).
/checksumalgorithm:&lt;alg&gt;          Specify algorithm for calculating source file 
                                  checksum stored in PDB. Supported values are:
                                  SHA1 (default) or SHA256.
/codepage:&lt;number&gt;                Specifies the codepage to use when opening 
                                  source files.
/delaysign[+|-]                   Delay-sign the assembly using only the public
                                  portion of the strong name key.
/publicsign[+|-]                  Public-sign the assembly using only the public
                                  portion of the strong name key.
/errorreport:&lt;string&gt;             Specifies how to handle internal compiler
                                  errors; must be prompt, send, none, or queue
                                  (default).
/filealign:&lt;number&gt;               Specify the alignment used for output file 
                                  sections.
/highentropyva[+|-]               Enable high-entropy ASLR.
/keycontainer:&lt;string&gt;            Specifies a strong name key container.
/keyfile:&lt;file&gt;                   Specifies a strong name key file.
/libpath:&lt;path_list&gt;              List of directories to search for metadata 
                                  references. (Semi-colon delimited.)
/main:&lt;class&gt;                     Specifies the Class or Module that contains 
                                  Sub Main. It can also be a Class that 
                                  inherits from System.Windows.Forms.Form. 
                                  (Short form: /m)
/moduleassemblyname:&lt;string&gt;      Name of the assembly which this module will 
                                  be a part of.
/netcf                            Target the .NET Compact Framework.
/nostdlib                         Do not reference standard libraries 
                                  (system.dll and VBC.RSP file).
/pathmap:&lt;K1&gt;=&lt;V1&gt;,&lt;K2&gt;=&lt;V2&gt;,...
                                  Specify a mapping for source path names output by
                                  the compiler.
/platform:&lt;string&gt;                Limit which platforms this code can run on; 
                                  must be x86, x64, Itanium, arm,
                                  AnyCPU32BitPreferred or anycpu (default).
/preferreduilang                  Specify the preferred output language name.
/sdkpath:&lt;path&gt;                   Location of the .NET Framework SDK directory
                                  (mscorlib.dll).
/subsystemversion:&lt;version&gt;       Specify subsystem version of the output PE. 
                                  version:&lt;number&gt;[.&lt;number&gt;]
/utf8output[+|-]                  Emit compiler output in UTF8 character 
                                  encoding.
@&lt;file&gt;                           Insert command-line settings from a text file
/vbruntime[+|-|*]                 Compile with/without the default Visual Basic
                                  runtime.
/vbruntime:&lt;file&gt;                 Compile with the alternate Visual Basic 
                                  runtime in &lt;file&gt;.
</value>
  </data>
  <data name="WRN_PdbLocalNameTooLong" xml:space="preserve">
    <value>Local name '{0}' is too long for PDB.  Consider shortening or compiling without /debug.</value>
  </data>
  <data name="WRN_PdbLocalNameTooLong_Title" xml:space="preserve">
    <value>Local name is too long for PDB</value>
  </data>
  <data name="WRN_PdbUsingNameTooLong" xml:space="preserve">
    <value>Import string '{0}' is too long for PDB.  Consider shortening or compiling without /debug.</value>
  </data>
  <data name="WRN_PdbUsingNameTooLong_Title" xml:space="preserve">
    <value>Import string is too long for PDB</value>
  </data>
  <data name="WRN_XMLDocCrefToTypeParameter" xml:space="preserve">
    <value>XML comment has a tag with a 'cref' attribute '{0}' that bound to a type parameter.  Use the &lt;typeparamref&gt; tag instead.</value>
  </data>
  <data name="WRN_XMLDocCrefToTypeParameter_Title" xml:space="preserve">
    <value>XML comment has a tag with a 'cref' attribute that bound to a type parameter</value>
  </data>
  <data name="ERR_LinkedNetmoduleMetadataMustProvideFullPEImage" xml:space="preserve">
    <value>Linked netmodule metadata must provide a full PE image: '{0}'.</value>
  </data>
  <data name="WRN_AnalyzerCannotBeCreated" xml:space="preserve">
    <value>An instance of analyzer {0} cannot be created from {1} : {2}.</value>
  </data>
  <data name="WRN_AnalyzerCannotBeCreated_Title" xml:space="preserve">
    <value>Instance of analyzer cannot be created</value>
  </data>
  <data name="WRN_NoAnalyzerInAssembly" xml:space="preserve">
    <value>The assembly {0} does not contain any analyzers.</value>
  </data>
  <data name="WRN_NoAnalyzerInAssembly_Title" xml:space="preserve">
    <value>Assembly does not contain any analyzers</value>
  </data>
  <data name="WRN_UnableToLoadAnalyzer" xml:space="preserve">
    <value>Unable to load analyzer assembly {0} : {1}.</value>
  </data>
  <data name="WRN_UnableToLoadAnalyzer_Title" xml:space="preserve">
    <value>Unable to load analyzer assembly</value>
  </data>
  <data name="INF_UnableToLoadSomeTypesInAnalyzer" xml:space="preserve">
    <value>Skipping some types in analyzer assembly {0} due to a ReflectionTypeLoadException : {1}.</value>
  </data>
  <data name="INF_UnableToLoadSomeTypesInAnalyzer_Title" xml:space="preserve">
    <value>Skip loading types in analyzer assembly that fail due to a ReflectionTypeLoadException</value>
  </data>
  <data name="ERR_CantReadRulesetFile" xml:space="preserve">
    <value>Error reading ruleset file {0} - {1}</value>
  </data>
  <data name="ERR_PlatformDoesntSupport" xml:space="preserve">
    <value>{0} is not supported in current project type.</value>
  </data>
  <data name="ERR_CantUseRequiredAttribute" xml:space="preserve">
    <value>The RequiredAttribute attribute is not permitted on Visual Basic types.</value>
  </data>
  <data name="ERR_EncodinglessSyntaxTree" xml:space="preserve">
    <value>Cannot emit debug information for a source text without encoding.</value>
  </data>
  <data name="ERR_InvalidFormatSpecifier" xml:space="preserve">
    <value>'{0}' is not a valid format specifier</value>
  </data>
  <data name="ERR_InvalidPreprocessorConstantType" xml:space="preserve">
    <value>Preprocessor constant '{0}' of type '{1}' is not supported, only primitive types are allowed.</value>
  </data>
  <data name="ERR_ExpectedWarningKeyword" xml:space="preserve">
    <value>'Warning' expected.</value>
  </data>
  <data name="ERR_CannotBeMadeNullable1" xml:space="preserve">
    <value>'{0}' cannot be made nullable.</value>
  </data>
  <data name="ERR_BadConditionalWithRef" xml:space="preserve">
    <value>Leading '?' can only appear inside a 'With' statement, but not inside an object member initializer.</value>
  </data>
  <data name="ERR_NullPropagatingOpInExpressionTree" xml:space="preserve">
    <value>A null propagating operator cannot be converted into an expression tree.</value>
  </data>
  <data name="ERR_TooLongOrComplexExpression" xml:space="preserve">
    <value>An expression is too long or complex to compile</value>
  </data>
  <data name="ERR_ExpressionDoesntHaveName" xml:space="preserve">
    <value>This expression does not have a name.</value>
  </data>
  <data name="ERR_InvalidNameOfSubExpression" xml:space="preserve">
    <value>This sub-expression cannot be used inside NameOf argument.</value>
  </data>
  <data name="ERR_MethodTypeArgsUnexpected" xml:space="preserve">
    <value>Method type arguments unexpected.</value>
  </data>
  <data name="NoNoneSearchCriteria" xml:space="preserve">
    <value>SearchCriteria is expected.</value>
  </data>
  <data name="ERR_InvalidAssemblyCulture" xml:space="preserve">
    <value>Assembly culture strings may not contain embedded NUL characters.</value>
  </data>
  <data name="ERR_InReferencedAssembly" xml:space="preserve">
    <value>There is an error in a referenced assembly '{0}'.</value>
  </data>
  <data name="ERR_InterpolationFormatWhitespace" xml:space="preserve">
    <value>Format specifier may not contain trailing whitespace.</value>
  </data>
  <data name="ERR_InterpolationAlignmentOutOfRange" xml:space="preserve">
    <value>Alignment value is outside of the supported range.</value>
  </data>
  <data name="ERR_InterpolatedStringFactoryError" xml:space="preserve">
    <value>There were one or more errors emitting a call to {0}.{1}. Method or its return type may be missing or malformed.</value>
  </data>
  <data name="HDN_UnusedImportClause_Title" xml:space="preserve">
    <value>Unused import clause</value>
  </data>
  <data name="HDN_UnusedImportStatement_Title" xml:space="preserve">
    <value>Unused import statement</value>
  </data>
  <data name="ERR_ConstantStringTooLong" xml:space="preserve">
    <value>Length of String constant exceeds current memory limit.  Try splitting the string into multiple constants.</value>
  </data>
  <data name="ERR_LanguageVersion" xml:space="preserve">
    <value>Visual Basic {0} does not support {1}.</value>
  </data>
  <data name="ERR_BadPdbData" xml:space="preserve">
    <value>Error reading debug information for '{0}'</value>
  </data>
  <data name="FEATURE_ArrayLiterals" xml:space="preserve">
    <value>array literal expressions</value>
  </data>
  <data name="FEATURE_AsyncExpressions" xml:space="preserve">
    <value>async methods or lambdas</value>
  </data>
  <data name="FEATURE_AutoProperties" xml:space="preserve">
    <value>auto-implemented properties</value>
  </data>
  <data name="FEATURE_ReadonlyAutoProperties" xml:space="preserve">
    <value>readonly auto-implemented properties</value>
  </data>
  <data name="FEATURE_CoContraVariance" xml:space="preserve">
    <value>variance</value>
  </data>
  <data name="FEATURE_CollectionInitializers" xml:space="preserve">
    <value>collection initializers</value>
  </data>
  <data name="FEATURE_GlobalNamespace" xml:space="preserve">
    <value>declaring a Global namespace</value>
  </data>
  <data name="FEATURE_Iterators" xml:space="preserve">
    <value>iterators</value>
  </data>
  <data name="FEATURE_LineContinuation" xml:space="preserve">
    <value>implicit line continuation</value>
  </data>
  <data name="FEATURE_StatementLambdas" xml:space="preserve">
    <value>multi-line lambda expressions</value>
  </data>
  <data name="FEATURE_SubLambdas" xml:space="preserve">
    <value>'Sub' lambda expressions</value>
  </data>
  <data name="FEATURE_NullPropagatingOperator" xml:space="preserve">
    <value>null conditional operations</value>
  </data>
  <data name="FEATURE_NameOfExpressions" xml:space="preserve">
    <value>'nameof' expressions</value>
  </data>
  <data name="FEATURE_RegionsEverywhere" xml:space="preserve">
    <value>region directives within method bodies or regions crossing boundaries of declaration blocks</value>
  </data>
  <data name="FEATURE_MultilineStringLiterals" xml:space="preserve">
    <value>multiline string literals</value>
  </data>
  <data name="FEATURE_CObjInAttributeArguments" xml:space="preserve">
    <value>CObj in attribute arguments</value>
  </data>
  <data name="FEATURE_LineContinuationComments" xml:space="preserve">
    <value>line continuation comments</value>
  </data>
  <data name="FEATURE_TypeOfIsNot" xml:space="preserve">
    <value>TypeOf IsNot expression</value>
  </data>
  <data name="FEATURE_YearFirstDateLiterals" xml:space="preserve">
    <value>year-first date literals</value>
  </data>
  <data name="FEATURE_WarningDirectives" xml:space="preserve">
    <value>warning directives</value>
  </data>
  <data name="FEATURE_PartialModules" xml:space="preserve">
    <value>partial modules</value>
  </data>
  <data name="FEATURE_PartialInterfaces" xml:space="preserve">
    <value>partial interfaces</value>
  </data>
  <data name="FEATURE_ImplementingReadonlyOrWriteonlyPropertyWithReadwrite" xml:space="preserve">
    <value>implementing read-only or write-only property with read-write property</value>
  </data>
  <data name="FEATURE_DigitSeparators" xml:space="preserve">
    <value>digit separators</value>
  </data>
  <data name="FEATURE_BinaryLiterals" xml:space="preserve">
    <value>binary literals</value>
  </data>
  <data name="FEATURE_Tuples" xml:space="preserve">
    <value>tuples</value>
  </data>
  <data name="ERR_DebugEntryPointNotSourceMethodDefinition" xml:space="preserve">
    <value>Debug entry point must be a definition of a method declared in the current compilation.</value>
  </data>
  <data name="ERR_InvalidPathMap" xml:space="preserve">
    <value>The pathmap option was incorrectly formatted.</value>
  </data>
  <data name="SyntaxTreeIsNotASubmission" xml:space="preserve">
    <value>Syntax tree should be created from a submission.</value>
  </data>
  <data name="ERR_TooManyUserStrings" xml:space="preserve">
    <value>Combined length of user strings used by the program exceeds allowed limit. Try to decrease use of string or XML literals.</value>
  </data>
  <data name="ERR_PeWritingFailure" xml:space="preserve">
    <value>An error occurred while writing the output file: {0}</value>
  </data>
  <data name="ERR_OptionMustBeAbsolutePath" xml:space="preserve">
    <value>Option '{0}' must be an absolute path.</value>
  </data>
  <data name="ERR_SourceLinkRequiresPdb" xml:space="preserve">
    <value>/sourcelink switch is only supported when emitting PDB.</value>
  </data>
  <data name="ERR_TupleDuplicateElementName" xml:space="preserve">
    <value>Tuple element names must be unique.</value>
  </data>
  <data name="WRN_TupleLiteralNameMismatch" xml:space="preserve">
    <value>The tuple element name '{0}' is ignored because a different name or no name is specified by the target type '{1}'.</value>
  </data>
  <data name="WRN_TupleLiteralNameMismatch_Title" xml:space="preserve">
    <value>The tuple element name is ignored because a different name or no name is specified by the assignment target.</value>
  </data>
  <data name="ERR_TupleReservedElementName" xml:space="preserve">
    <value>Tuple element name '{0}' is only allowed at position {1}.</value>
  </data>
  <data name="ERR_TupleReservedElementNameAnyPosition" xml:space="preserve">
    <value>Tuple element name '{0}' is disallowed at any position.</value>
  </data>
  <data name="ERR_TupleTooFewElements" xml:space="preserve">
    <value>Tuple must contain at least two elements.</value>
  </data>
  <data name="ERR_TupleElementNamesAttributeMissing" xml:space="preserve">
    <value>Cannot define a class or member that utilizes tuples because the compiler required type '{0}' cannot be found. Are you missing a reference?</value>
  </data>
  <data name="ERR_ExplicitTupleElementNamesAttribute" xml:space="preserve">
    <value>Cannot reference 'System.Runtime.CompilerServices.TupleElementNamesAttribute' explicitly. Use the tuple syntax to define tuple names.</value>
  </data>
  <data name="ERR_RefReturningCallInExpressionTree" xml:space="preserve">
    <value>An expression tree may not contain a call to a method or property that returns by reference.</value>
  </data>
  <data name="ERR_CannotEmbedWithoutPdb" xml:space="preserve">
    <value>/embed switch is only supported when emitting Portable PDB (/debug:portable or /debug:embedded).</value>
  </data>
  <data name="ERR_InvalidInstrumentationKind" xml:space="preserve">
    <value>Invalid instrumentation kind: {0}</value>
  </data>
  <data name="ERR_DocFileGen" xml:space="preserve">
    <value>Error writing to XML documentation file: {0}</value>
  </data>
  <data name="ERR_BadAssemblyName" xml:space="preserve">
    <value>Invalid assembly name: {0}</value>
  </data>
  <data name="ERR_TypeForwardedToMultipleAssemblies" xml:space="preserve">
    <value>Module '{0}' in assembly '{1}' is forwarding the type '{2}' to multiple assemblies: '{3}' and '{4}'.</value>
  </data>
  <data name="ERR_Merge_conflict_marker_encountered" xml:space="preserve">
    <value>Merge conflict marker encountered</value>
  </data>
  <data name="ERR_NoRefOutWhenRefOnly" xml:space="preserve">
    <value>Do not use refout when using refonly.</value>
  </data>
  <data name="ERR_NoNetModuleOutputWhenRefOutOrRefOnly" xml:space="preserve">
    <value>Cannot compile net modules when using /refout or /refonly.</value>
  </data>
  <data name="ERR_BadDocumentationMode" xml:space="preserve">
    <value>Provided documentation mode is unsupported or invalid: '{0}'.</value>
  </data>
  <data name="ERR_BadLanguageVersion" xml:space="preserve">
    <value>Provided language version is unsupported or invalid: '{0}'.</value>
  </data>
  <data name="ERR_BadSourceCodeKind" xml:space="preserve">
    <value>Provided source code kind is unsupported or invalid: '{0}'</value>
  </data>
  <data name="ERR_TupleInferredNamesNotAvailable" xml:space="preserve">
    <value>Tuple element name '{0}' is inferred. Please use language version {1} or greater to access an element by its inferred name.</value>
  </data>
  <data name="WRN_Experimental" xml:space="preserve">
    <value>'{0}' is for evaluation purposes only and is subject to change or removal in future updates.</value>
  </data>
  <data name="WRN_Experimental_Title" xml:space="preserve">
    <value>Type is for evaluation purposes only and is subject to change or removal in future updates.</value>
  </data>
<<<<<<< HEAD
  <data name="FEATURE_OptionalParameterDefault" xml:space="preserve">
    <value>FEATURE_OptionalParameterDefault</value>
=======
  <data name="FEATURE_InterpolatedStrings" xml:space="preserve">
    <value>interpolated strings</value>
>>>>>>> e1eaba79
  </data>
</root><|MERGE_RESOLUTION|>--- conflicted
+++ resolved
@@ -5492,12 +5492,10 @@
   <data name="WRN_Experimental_Title" xml:space="preserve">
     <value>Type is for evaluation purposes only and is subject to change or removal in future updates.</value>
   </data>
-<<<<<<< HEAD
+  <data name="FEATURE_InterpolatedStrings" xml:space="preserve">
+    <value>interpolated strings</value>
+  </data>
   <data name="FEATURE_OptionalParameterDefault" xml:space="preserve">
     <value>FEATURE_OptionalParameterDefault</value>
-=======
-  <data name="FEATURE_InterpolatedStrings" xml:space="preserve">
-    <value>interpolated strings</value>
->>>>>>> e1eaba79
   </data>
 </root>