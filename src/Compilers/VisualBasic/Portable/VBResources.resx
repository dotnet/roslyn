﻿<?xml version="1.0" encoding="utf-8"?>
<root>
  <!-- 
    Microsoft ResX Schema 
    
    Version 2.0
    
    The primary goals of this format is to allow a simple XML format 
    that is mostly human readable. The generation and parsing of the 
    various data types are done through the TypeConverter classes 
    associated with the data types.
    
    Example:
    
    ... ado.net/XML headers & schema ...
    <resheader name="resmimetype">text/microsoft-resx</resheader>
    <resheader name="version">2.0</resheader>
    <resheader name="reader">System.Resources.ResXResourceReader, System.Windows.Forms, ...</resheader>
    <resheader name="writer">System.Resources.ResXResourceWriter, System.Windows.Forms, ...</resheader>
    <data name="Name1"><value>this is my long string</value><comment>this is a comment</comment></data>
    <data name="Color1" type="System.Drawing.Color, System.Drawing">Blue</data>
    <data name="Bitmap1" mimetype="application/x-microsoft.net.object.binary.base64">
        <value>[base64 mime encoded serialized .NET Framework object]</value>
    </data>
    <data name="Icon1" type="System.Drawing.Icon, System.Drawing" mimetype="application/x-microsoft.net.object.bytearray.base64">
        <value>[base64 mime encoded string representing a byte array form of the .NET Framework object]</value>
        <comment>This is a comment</comment>
    </data>
                
    There are any number of "resheader" rows that contain simple 
    name/value pairs.
    
    Each data row contains a name, and value. The row also contains a 
    type or mimetype. Type corresponds to a .NET class that support 
    text/value conversion through the TypeConverter architecture. 
    Classes that don't support this are serialized and stored with the 
    mimetype set.
    
    The mimetype is used for serialized objects, and tells the 
    ResXResourceReader how to depersist the object. This is currently not 
    extensible. For a given mimetype the value must be set accordingly:
    
    Note - application/x-microsoft.net.object.binary.base64 is the format 
    that the ResXResourceWriter will generate, however the reader can 
    read any of the formats listed below.
    
    mimetype: application/x-microsoft.net.object.binary.base64
    value   : The object must be serialized with 
            : System.Runtime.Serialization.Formatters.Binary.BinaryFormatter
            : and then encoded with base64 encoding.
    
    mimetype: application/x-microsoft.net.object.soap.base64
    value   : The object must be serialized with 
            : System.Runtime.Serialization.Formatters.Soap.SoapFormatter
            : and then encoded with base64 encoding.

    mimetype: application/x-microsoft.net.object.bytearray.base64
    value   : The object must be serialized into a byte array 
            : using a System.ComponentModel.TypeConverter
            : and then encoded with base64 encoding.
    -->
  <xsd:schema id="root" xmlns="" xmlns:xsd="http://www.w3.org/2001/XMLSchema" xmlns:msdata="urn:schemas-microsoft-com:xml-msdata">
    <xsd:import namespace="http://www.w3.org/XML/1998/namespace" />
    <xsd:element name="root" msdata:IsDataSet="true">
      <xsd:complexType>
        <xsd:choice maxOccurs="unbounded">
          <xsd:element name="metadata">
            <xsd:complexType>
              <xsd:sequence>
                <xsd:element name="value" type="xsd:string" minOccurs="0" />
              </xsd:sequence>
              <xsd:attribute name="name" use="required" type="xsd:string" />
              <xsd:attribute name="type" type="xsd:string" />
              <xsd:attribute name="mimetype" type="xsd:string" />
              <xsd:attribute ref="xml:space" />
            </xsd:complexType>
          </xsd:element>
          <xsd:element name="assembly">
            <xsd:complexType>
              <xsd:attribute name="alias" type="xsd:string" />
              <xsd:attribute name="name" type="xsd:string" />
            </xsd:complexType>
          </xsd:element>
          <xsd:element name="data">
            <xsd:complexType>
              <xsd:sequence>
                <xsd:element name="value" type="xsd:string" minOccurs="0" msdata:Ordinal="1" />
                <xsd:element name="comment" type="xsd:string" minOccurs="0" msdata:Ordinal="2" />
              </xsd:sequence>
              <xsd:attribute name="name" type="xsd:string" use="required" msdata:Ordinal="1" />
              <xsd:attribute name="type" type="xsd:string" msdata:Ordinal="3" />
              <xsd:attribute name="mimetype" type="xsd:string" msdata:Ordinal="4" />
              <xsd:attribute ref="xml:space" />
            </xsd:complexType>
          </xsd:element>
          <xsd:element name="resheader">
            <xsd:complexType>
              <xsd:sequence>
                <xsd:element name="value" type="xsd:string" minOccurs="0" msdata:Ordinal="1" />
              </xsd:sequence>
              <xsd:attribute name="name" type="xsd:string" use="required" />
            </xsd:complexType>
          </xsd:element>
        </xsd:choice>
      </xsd:complexType>
    </xsd:element>
  </xsd:schema>
  <resheader name="resmimetype">
    <value>text/microsoft-resx</value>
  </resheader>
  <resheader name="version">
    <value>2.0</value>
  </resheader>
  <resheader name="reader">
    <value>System.Resources.ResXResourceReader, System.Windows.Forms, Version=4.0.0.0, Culture=neutral, PublicKeyToken=b77a5c561934e089</value>
  </resheader>
  <resheader name="writer">
    <value>System.Resources.ResXResourceWriter, System.Windows.Forms, Version=4.0.0.0, Culture=neutral, PublicKeyToken=b77a5c561934e089</value>
  </resheader>
  <data name="Trees0" xml:space="preserve">
    <value>trees({0})</value>
  </data>
  <data name="TreesMustHaveRootNode" xml:space="preserve">
    <value>trees({0}) must have root node with SyntaxKind.CompilationUnit.</value>
  </data>
  <data name="CannotAddCompilerSpecialTree" xml:space="preserve">
    <value>Cannot add compiler special tree</value>
  </data>
  <data name="SyntaxTreeAlreadyPresent" xml:space="preserve">
    <value>Syntax tree already present</value>
  </data>
  <data name="SubmissionCanHaveAtMostOneSyntaxTree" xml:space="preserve">
    <value>Submission can have at most one syntax tree.</value>
  </data>
  <data name="CannotRemoveCompilerSpecialTree" xml:space="preserve">
    <value>Cannot remove compiler special tree</value>
  </data>
  <data name="SyntaxTreeNotFoundToRemove" xml:space="preserve">
    <value>SyntaxTree '{0}' not found to remove</value>
  </data>
  <data name="TreeMustHaveARootNodeWithCompilationUnit" xml:space="preserve">
    <value>Tree must have a root node with SyntaxKind.CompilationUnit</value>
  </data>
  <data name="CompilationVisualBasic" xml:space="preserve">
    <value>Compilation (Visual Basic): </value>
  </data>
  <data name="NodeIsNotWithinSyntaxTree" xml:space="preserve">
    <value>Node is not within syntax tree</value>
  </data>
  <data name="CantReferenceCompilationFromTypes" xml:space="preserve">
    <value>Can't reference compilation of type '{0}' from {1} compilation.</value>
  </data>
  <data name="PositionOfTypeParameterTooLarge" xml:space="preserve">
    <value>position of type parameter too large</value>
  </data>
  <data name="AssociatedTypeDoesNotHaveTypeParameters" xml:space="preserve">
    <value>Associated type does not have type parameters</value>
  </data>
  <data name="IDS_FunctionReturnType" xml:space="preserve">
    <value>function return type</value>
  </data>
  <data name="TypeArgumentCannotBeNothing" xml:space="preserve">
    <value>Type argument cannot be Nothing</value>
  </data>
  <data name="WrongNumberOfTypeArguments" xml:space="preserve">
    <value>Wrong number of type arguments</value>
  </data>
  <data name="ERR_FileNotFound" xml:space="preserve">
    <value>file '{0}' could not be found</value>
  </data>
  <data name="ERR_NoResponseFile" xml:space="preserve">
    <value>unable to open response file '{0}'</value>
  </data>
  <data name="ERR_ArgumentRequired" xml:space="preserve">
    <value>option '{0}' requires '{1}'</value>
  </data>
  <data name="ERR_SwitchNeedsBool" xml:space="preserve">
    <value>option '{0}' can be followed only by '+' or '-'</value>
  </data>
  <data name="ERR_InvalidSwitchValue" xml:space="preserve">
    <value>the value '{1}' is invalid for option '{0}'</value>
  </data>
  <data name="ERR_MutuallyExclusiveOptions" xml:space="preserve">
    <value>Compilation options '{0}' and '{1}' can't both be specified at the same time.</value>
  </data>
  <data name="WRN_BadUILang" xml:space="preserve">
    <value>The language name '{0}' is invalid.</value>
  </data>
  <data name="WRN_BadUILang_Title" xml:space="preserve">
    <value>The language name for /preferreduilang is invalid</value>
  </data>
  <data name="ERR_VBCoreNetModuleConflict" xml:space="preserve">
    <value>The options /vbruntime* and /target:module cannot be combined.</value>
  </data>
  <data name="ERR_InvalidFormatForGuidForOption" xml:space="preserve">
    <value>Command-line syntax error: Invalid Guid format '{0}' for option '{1}'</value>
  </data>
  <data name="ERR_MissingGuidForOption" xml:space="preserve">
    <value>Command-line syntax error: Missing Guid for option '{1}'</value>
  </data>
  <data name="ERR_BadChecksumAlgorithm" xml:space="preserve">
    <value>Algorithm '{0}' is not supported</value>
  </data>
  <data name="WRN_BadSwitch" xml:space="preserve">
    <value>unrecognized option '{0}'; ignored</value>
  </data>
  <data name="WRN_BadSwitch_Title" xml:space="preserve">
    <value>Unrecognized command-line option</value>
  </data>
  <data name="ERR_NoSources" xml:space="preserve">
    <value>no input sources specified</value>
  </data>
  <data name="WRN_FileAlreadyIncluded" xml:space="preserve">
    <value>source file '{0}' specified multiple times</value>
  </data>
  <data name="WRN_FileAlreadyIncluded_Title" xml:space="preserve">
    <value>Source file specified multiple times</value>
  </data>
  <data name="ERR_CantOpenFileWrite" xml:space="preserve">
    <value>can't open '{0}' for writing: {1}</value>
  </data>
  <data name="ERR_BadCodepage" xml:space="preserve">
    <value>code page '{0}' is invalid or not installed</value>
  </data>
  <data name="ERR_BinaryFile" xml:space="preserve">
    <value>the file '{0}' is not a text file</value>
  </data>
  <data name="ERR_LibNotFound" xml:space="preserve">
    <value>could not find library '{0}'</value>
  </data>
  <data name="ERR_MetadataReferencesNotSupported" xml:space="preserve">
    <value>Metadata references not supported.</value>
  </data>
  <data name="ERR_IconFileAndWin32ResFile" xml:space="preserve">
    <value>cannot specify both /win32icon and /win32resource</value>
  </data>
  <data name="WRN_NoConfigInResponseFile" xml:space="preserve">
    <value>ignoring /noconfig option because it was specified in a response file</value>
  </data>
  <data name="WRN_NoConfigInResponseFile_Title" xml:space="preserve">
    <value>Ignoring /noconfig option because it was specified in a response file</value>
  </data>
  <data name="WRN_InvalidWarningId" xml:space="preserve">
    <value>warning number '{0}' for the option '{1}' is either not configurable or not valid</value>
  </data>
  <data name="WRN_InvalidWarningId_Title" xml:space="preserve">
    <value>Warning number is either not configurable or not valid</value>
  </data>
  <data name="ERR_NoSourcesOut" xml:space="preserve">
    <value>cannot infer an output file name from resource only input files; provide the '/out' option</value>
  </data>
  <data name="ERR_NeedModule" xml:space="preserve">
    <value>the /moduleassemblyname option may only be specified when building a target of type 'module'</value>
  </data>
  <data name="ERR_InvalidAssemblyName" xml:space="preserve">
    <value>'{0}' is not a valid value for /moduleassemblyname</value>
  </data>
  <data name="ERR_ConflictingManifestSwitches" xml:space="preserve">
    <value>Error embedding Win32 manifest: Option /win32manifest conflicts with /nowin32manifest.</value>
  </data>
  <data name="WRN_IgnoreModuleManifest" xml:space="preserve">
    <value>Option /win32manifest ignored. It can be specified only when the target is an assembly.</value>
  </data>
  <data name="WRN_IgnoreModuleManifest_Title" xml:space="preserve">
    <value>Option /win32manifest ignored</value>
  </data>
  <data name="FTL_InputFileNameTooLong" xml:space="preserve">
    <value>File name '{0}' is empty, contains invalid characters, has a drive specification without an absolute path, or is too long</value>
  </data>
  <data name="ERR_InvalidInNamespace" xml:space="preserve">
    <value>Statement is not valid in a namespace.</value>
  </data>
  <data name="ERR_UndefinedType1" xml:space="preserve">
    <value>Type '{0}' is not defined.</value>
  </data>
  <data name="ERR_MissingNext" xml:space="preserve">
    <value>'Next' expected.</value>
  </data>
  <data name="ERR_IllegalCharConstant" xml:space="preserve">
    <value>Character constant must contain exactly one character.</value>
  </data>
  <data name="ERR_UnreferencedAssemblyEvent3" xml:space="preserve">
    <value>Reference required to assembly '{0}' containing the definition for event '{1}'. Add one to your project.</value>
  </data>
  <data name="ERR_UnreferencedModuleEvent3" xml:space="preserve">
    <value>Reference required to module '{0}' containing the definition for event '{1}'. Add one to your project.</value>
  </data>
  <data name="ERR_LbExpectedEndIf" xml:space="preserve">
    <value>'#If' block must end with a matching '#End If'.</value>
  </data>
  <data name="ERR_LbNoMatchingIf" xml:space="preserve">
    <value>'#ElseIf', '#Else', or '#End If' must be preceded by a matching '#If'.</value>
  </data>
  <data name="ERR_LbBadElseif" xml:space="preserve">
    <value>'#ElseIf' must be preceded by a matching '#If' or '#ElseIf'.</value>
  </data>
  <data name="ERR_InheritsFromRestrictedType1" xml:space="preserve">
    <value>Inheriting from '{0}' is not valid.</value>
  </data>
  <data name="ERR_InvOutsideProc" xml:space="preserve">
    <value>Labels are not valid outside methods.</value>
  </data>
  <data name="ERR_DelegateCantImplement" xml:space="preserve">
    <value>Delegates cannot implement interface methods.</value>
  </data>
  <data name="ERR_DelegateCantHandleEvents" xml:space="preserve">
    <value>Delegates cannot handle events.</value>
  </data>
  <data name="ERR_IsOperatorRequiresReferenceTypes1" xml:space="preserve">
    <value>'Is' operator does not accept operands of type '{0}'. Operands must be reference or nullable types.</value>
  </data>
  <data name="ERR_TypeOfRequiresReferenceType1" xml:space="preserve">
    <value>'TypeOf ... Is' requires its left operand to have a reference type, but this operand has the value type '{0}'.</value>
  </data>
  <data name="ERR_ReadOnlyHasSet" xml:space="preserve">
    <value>Properties declared 'ReadOnly' cannot have a 'Set'.</value>
  </data>
  <data name="ERR_WriteOnlyHasGet" xml:space="preserve">
    <value>Properties declared 'WriteOnly' cannot have a 'Get'.</value>
  </data>
  <data name="ERR_InvInsideProc" xml:space="preserve">
    <value>Statement is not valid inside a method.</value>
  </data>
  <data name="ERR_InvInsideBlock" xml:space="preserve">
    <value>Statement is not valid inside '{0}' block.</value>
  </data>
  <data name="ERR_UnexpectedExpressionStatement" xml:space="preserve">
    <value>Expression statement is only allowed at the end of an interactive submission.</value>
  </data>
  <data name="ERR_EndProp" xml:space="preserve">
    <value>Property missing 'End Property'.</value>
  </data>
  <data name="ERR_EndSubExpected" xml:space="preserve">
    <value>'End Sub' expected.</value>
  </data>
  <data name="ERR_EndFunctionExpected" xml:space="preserve">
    <value>'End Function' expected.</value>
  </data>
  <data name="ERR_LbElseNoMatchingIf" xml:space="preserve">
    <value>'#Else' must be preceded by a matching '#If' or '#ElseIf'.</value>
  </data>
  <data name="ERR_CantRaiseBaseEvent" xml:space="preserve">
    <value>Derived classes cannot raise base class events.</value>
  </data>
  <data name="ERR_TryWithoutCatchOrFinally" xml:space="preserve">
    <value>Try must have at least one 'Catch' or a 'Finally'.</value>
  </data>
  <data name="ERR_EventsCantBeFunctions" xml:space="preserve">
    <value>Events cannot have a return type.</value>
  </data>
  <data name="ERR_MissingEndBrack" xml:space="preserve">
    <value>Bracketed identifier is missing closing ']'.</value>
  </data>
  <data name="ERR_Syntax" xml:space="preserve">
    <value>Syntax error.</value>
  </data>
  <data name="ERR_Overflow" xml:space="preserve">
    <value>Overflow.</value>
  </data>
  <data name="ERR_IllegalChar" xml:space="preserve">
    <value>Character is not valid.</value>
  </data>
  <data name="ERR_StrictDisallowsObjectOperand1" xml:space="preserve">
    <value>Option Strict On prohibits operands of type Object for operator '{0}'.</value>
  </data>
  <data name="ERR_LoopControlMustNotBeProperty" xml:space="preserve">
    <value>Loop control variable cannot be a property or a late-bound indexed array.</value>
  </data>
  <data name="ERR_MethodBodyNotAtLineStart" xml:space="preserve">
    <value>First statement of a method body cannot be on the same line as the method declaration.</value>
  </data>
  <data name="ERR_MaximumNumberOfErrors" xml:space="preserve">
    <value>Maximum number of errors has been exceeded.</value>
  </data>
  <data name="ERR_UseOfKeywordNotInInstanceMethod1" xml:space="preserve">
    <value>'{0}' is valid only within an instance method.</value>
  </data>
  <data name="ERR_UseOfKeywordFromStructure1" xml:space="preserve">
    <value>'{0}' is not valid within a structure.</value>
  </data>
  <data name="ERR_BadAttributeConstructor1" xml:space="preserve">
    <value>Attribute constructor has a parameter of type '{0}', which is not an integral, floating-point or Enum type or one of Object, Char, String, Boolean, System.Type or 1-dimensional array of these types.</value>
  </data>
  <data name="ERR_ParamArrayWithOptArgs" xml:space="preserve">
    <value>Method cannot have both a ParamArray and Optional parameters.</value>
  </data>
  <data name="ERR_ExpectedArray1" xml:space="preserve">
    <value>'{0}' statement requires an array.</value>
  </data>
  <data name="ERR_ParamArrayNotArray" xml:space="preserve">
    <value>ParamArray parameter must be an array.</value>
  </data>
  <data name="ERR_ParamArrayRank" xml:space="preserve">
    <value>ParamArray parameter must be a one-dimensional array.</value>
  </data>
  <data name="ERR_ArrayRankLimit" xml:space="preserve">
    <value>Array exceeds the limit of 32 dimensions.</value>
  </data>
  <data name="ERR_AsNewArray" xml:space="preserve">
    <value>Arrays cannot be declared with 'New'.</value>
  </data>
  <data name="ERR_TooManyArgs1" xml:space="preserve">
    <value>Too many arguments to '{0}'.</value>
  </data>
  <data name="ERR_ExpectedCase" xml:space="preserve">
    <value>Statements and labels are not valid between 'Select Case' and first 'Case'.</value>
  </data>
  <data name="ERR_RequiredConstExpr" xml:space="preserve">
    <value>Constant expression is required.</value>
  </data>
  <data name="ERR_RequiredConstConversion2" xml:space="preserve">
    <value>Conversion from '{0}' to '{1}' cannot occur in a constant expression.</value>
  </data>
  <data name="ERR_InvalidMe" xml:space="preserve">
    <value>'Me' cannot be the target of an assignment.</value>
  </data>
  <data name="ERR_ReadOnlyAssignment" xml:space="preserve">
    <value>'ReadOnly' variable cannot be the target of an assignment.</value>
  </data>
  <data name="ERR_ExitSubOfFunc" xml:space="preserve">
    <value>'Exit Sub' is not valid in a Function or Property.</value>
  </data>
  <data name="ERR_ExitPropNot" xml:space="preserve">
    <value>'Exit Property' is not valid in a Function or Sub.</value>
  </data>
  <data name="ERR_ExitFuncOfSub" xml:space="preserve">
    <value>'Exit Function' is not valid in a Sub or Property.</value>
  </data>
  <data name="ERR_LValueRequired" xml:space="preserve">
    <value>Expression is a value and therefore cannot be the target of an assignment.</value>
  </data>
  <data name="ERR_ForIndexInUse1" xml:space="preserve">
    <value>For loop control variable '{0}' already in use by an enclosing For loop.</value>
  </data>
  <data name="ERR_NextForMismatch1" xml:space="preserve">
    <value>Next control variable does not match For loop control variable '{0}'.</value>
  </data>
  <data name="ERR_CaseElseNoSelect" xml:space="preserve">
    <value>'Case Else' can only appear inside a 'Select Case' statement.</value>
  </data>
  <data name="ERR_CaseNoSelect" xml:space="preserve">
    <value>'Case' can only appear inside a 'Select Case' statement.</value>
  </data>
  <data name="ERR_CantAssignToConst" xml:space="preserve">
    <value>Constant cannot be the target of an assignment.</value>
  </data>
  <data name="ERR_NamedSubscript" xml:space="preserve">
    <value>Named arguments are not valid as array subscripts.</value>
  </data>
  <data name="ERR_ExpectedEndIf" xml:space="preserve">
    <value>'If' must end with a matching 'End If'.</value>
  </data>
  <data name="ERR_ExpectedEndWhile" xml:space="preserve">
    <value>'While' must end with a matching 'End While'.</value>
  </data>
  <data name="ERR_ExpectedLoop" xml:space="preserve">
    <value>'Do' must end with a matching 'Loop'.</value>
  </data>
  <data name="ERR_ExpectedNext" xml:space="preserve">
    <value>'For' must end with a matching 'Next'.</value>
  </data>
  <data name="ERR_ExpectedEndWith" xml:space="preserve">
    <value>'With' must end with a matching 'End With'.</value>
  </data>
  <data name="ERR_ElseNoMatchingIf" xml:space="preserve">
    <value>'Else' must be preceded by a matching 'If' or 'ElseIf'.</value>
  </data>
  <data name="ERR_EndIfNoMatchingIf" xml:space="preserve">
    <value>'End If' must be preceded by a matching 'If'.</value>
  </data>
  <data name="ERR_EndSelectNoSelect" xml:space="preserve">
    <value>'End Select' must be preceded by a matching 'Select Case'.</value>
  </data>
  <data name="ERR_ExitDoNotWithinDo" xml:space="preserve">
    <value>'Exit Do' can only appear inside a 'Do' statement.</value>
  </data>
  <data name="ERR_EndWhileNoWhile" xml:space="preserve">
    <value>'End While' must be preceded by a matching 'While'.</value>
  </data>
  <data name="ERR_LoopNoMatchingDo" xml:space="preserve">
    <value>'Loop' must be preceded by a matching 'Do'.</value>
  </data>
  <data name="ERR_NextNoMatchingFor" xml:space="preserve">
    <value>'Next' must be preceded by a matching 'For'.</value>
  </data>
  <data name="ERR_EndWithWithoutWith" xml:space="preserve">
    <value>'End With' must be preceded by a matching 'With'.</value>
  </data>
  <data name="ERR_MultiplyDefined1" xml:space="preserve">
    <value>Label '{0}' is already defined in the current method.</value>
  </data>
  <data name="ERR_ExpectedEndSelect" xml:space="preserve">
    <value>'Select Case' must end with a matching 'End Select'.</value>
  </data>
  <data name="ERR_ExitForNotWithinFor" xml:space="preserve">
    <value>'Exit For' can only appear inside a 'For' statement.</value>
  </data>
  <data name="ERR_ExitWhileNotWithinWhile" xml:space="preserve">
    <value>'Exit While' can only appear inside a 'While' statement.</value>
  </data>
  <data name="ERR_ReadOnlyProperty1" xml:space="preserve">
    <value>'ReadOnly' property '{0}' cannot be the target of an assignment.</value>
  </data>
  <data name="ERR_ExitSelectNotWithinSelect" xml:space="preserve">
    <value>'Exit Select' can only appear inside a 'Select' statement.</value>
  </data>
  <data name="ERR_BranchOutOfFinally" xml:space="preserve">
    <value>Branching out of a 'Finally' is not valid.</value>
  </data>
  <data name="ERR_QualNotObjectRecord1" xml:space="preserve">
    <value>'!' requires its left operand to have a type parameter, class or interface type, but this operand has the type '{0}'.</value>
  </data>
  <data name="ERR_TooFewIndices" xml:space="preserve">
    <value>Number of indices is less than the number of dimensions of the indexed array.</value>
  </data>
  <data name="ERR_TooManyIndices" xml:space="preserve">
    <value>Number of indices exceeds the number of dimensions of the indexed array.</value>
  </data>
  <data name="ERR_EnumNotExpression1" xml:space="preserve">
    <value>'{0}' is an Enum type and cannot be used as an expression.</value>
  </data>
  <data name="ERR_TypeNotExpression1" xml:space="preserve">
    <value>'{0}' is a type and cannot be used as an expression.</value>
  </data>
  <data name="ERR_ClassNotExpression1" xml:space="preserve">
    <value>'{0}' is a class type and cannot be used as an expression.</value>
  </data>
  <data name="ERR_StructureNotExpression1" xml:space="preserve">
    <value>'{0}' is a structure type and cannot be used as an expression.</value>
  </data>
  <data name="ERR_InterfaceNotExpression1" xml:space="preserve">
    <value>'{0}' is an interface type and cannot be used as an expression.</value>
  </data>
  <data name="ERR_NamespaceNotExpression1" xml:space="preserve">
    <value>'{0}' is a namespace and cannot be used as an expression.</value>
  </data>
  <data name="ERR_BadNamespaceName1" xml:space="preserve">
    <value>'{0}' is not a valid name and cannot be used as the root namespace name.</value>
  </data>
  <data name="ERR_XmlPrefixNotExpression" xml:space="preserve">
    <value>'{0}' is an XML prefix and cannot be used as an expression.  Use the GetXmlNamespace operator to create a namespace object.</value>
  </data>
  <data name="ERR_MultipleExtends" xml:space="preserve">
    <value>'Inherits' can appear only once within a 'Class' statement and can only specify one class.</value>
  </data>
  <data name="ERR_PropMustHaveGetSet" xml:space="preserve">
    <value>Property without a 'ReadOnly' or 'WriteOnly' specifier must provide both a 'Get' and a 'Set'.</value>
  </data>
  <data name="ERR_WriteOnlyHasNoWrite" xml:space="preserve">
    <value>'WriteOnly' property must provide a 'Set'.</value>
  </data>
  <data name="ERR_ReadOnlyHasNoGet" xml:space="preserve">
    <value>'ReadOnly' property must provide a 'Get'.</value>
  </data>
  <data name="ERR_BadAttribute1" xml:space="preserve">
    <value>Attribute '{0}' is not valid: Incorrect argument value.</value>
  </data>
  <data name="ERR_LabelNotDefined1" xml:space="preserve">
    <value>Label '{0}' is not defined.</value>
  </data>
  <data name="ERR_ErrorCreatingWin32ResourceFile" xml:space="preserve">
    <value>Error creating Win32 resources: {0}</value>
  </data>
  <data name="ERR_UnableToCreateTempFile" xml:space="preserve">
    <value>Cannot create temporary file: {0}</value>
  </data>
  <data name="ERR_RequiredNewCall2" xml:space="preserve">
    <value>First statement of this 'Sub New' must be a call to 'MyBase.New' or 'MyClass.New' because base class '{0}' of '{1}' does not have an accessible 'Sub New' that can be called with no arguments.</value>
  </data>
  <data name="ERR_UnimplementedMember3" xml:space="preserve">
    <value>{0} '{1}' must implement '{2}' for interface '{3}'.</value>
  </data>
  <data name="ERR_BadWithRef" xml:space="preserve">
    <value>Leading '.' or '!' can only appear inside a 'With' statement.</value>
  </data>
  <data name="ERR_DuplicateAccessCategoryUsed" xml:space="preserve">
    <value>Only one of 'Public', 'Private', 'Protected', 'Friend', 'Protected Friend', or 'Private Protected' can be specified.</value>
  </data>
  <data name="ERR_DuplicateModifierCategoryUsed" xml:space="preserve">
    <value>Only one of 'NotOverridable', 'MustOverride', or 'Overridable' can be specified.</value>
  </data>
  <data name="ERR_DuplicateSpecifier" xml:space="preserve">
    <value>Specifier is duplicated.</value>
  </data>
  <data name="ERR_TypeConflict6" xml:space="preserve">
    <value>{0} '{1}' and {2} '{3}' conflict in {4} '{5}'.</value>
  </data>
  <data name="ERR_UnrecognizedTypeKeyword" xml:space="preserve">
    <value>Keyword does not name a type.</value>
  </data>
  <data name="ERR_ExtraSpecifiers" xml:space="preserve">
    <value>Specifiers valid only at the beginning of a declaration.</value>
  </data>
  <data name="ERR_UnrecognizedType" xml:space="preserve">
    <value>Type expected.</value>
  </data>
  <data name="ERR_InvalidUseOfKeyword" xml:space="preserve">
    <value>Keyword is not valid as an identifier.</value>
  </data>
  <data name="ERR_InvalidEndEnum" xml:space="preserve">
    <value>'End Enum' must be preceded by a matching 'Enum'.</value>
  </data>
  <data name="ERR_MissingEndEnum" xml:space="preserve">
    <value>'Enum' must end with a matching 'End Enum'.</value>
  </data>
  <data name="ERR_ExpectedDeclaration" xml:space="preserve">
    <value>Declaration expected.</value>
  </data>
  <data name="ERR_ParamArrayMustBeLast" xml:space="preserve">
    <value>End of parameter list expected. Cannot define parameters after a paramarray parameter.</value>
  </data>
  <data name="ERR_SpecifiersInvalidOnInheritsImplOpt" xml:space="preserve">
    <value>Specifiers and attributes are not valid on this statement.</value>
  </data>
  <data name="ERR_ExpectedSpecifier" xml:space="preserve">
    <value>Expected one of 'Dim', 'Const', 'Public', 'Private', 'Protected', 'Friend', 'Shadows', 'ReadOnly' or 'Shared'.</value>
  </data>
  <data name="ERR_ExpectedComma" xml:space="preserve">
    <value>Comma expected.</value>
  </data>
  <data name="ERR_ExpectedAs" xml:space="preserve">
    <value>'As' expected.</value>
  </data>
  <data name="ERR_ExpectedRparen" xml:space="preserve">
    <value>')' expected.</value>
  </data>
  <data name="ERR_ExpectedLparen" xml:space="preserve">
    <value>'(' expected.</value>
  </data>
  <data name="ERR_InvalidNewInType" xml:space="preserve">
    <value>'New' is not valid in this context.</value>
  </data>
  <data name="ERR_ExpectedExpression" xml:space="preserve">
    <value>Expression expected.</value>
  </data>
  <data name="ERR_ExpectedOptional" xml:space="preserve">
    <value>'Optional' expected.</value>
  </data>
  <data name="ERR_ExpectedIdentifier" xml:space="preserve">
    <value>Identifier expected.</value>
  </data>
  <data name="ERR_ExpectedIntLiteral" xml:space="preserve">
    <value>Integer constant expected.</value>
  </data>
  <data name="ERR_ExpectedEOS" xml:space="preserve">
    <value>End of statement expected.</value>
  </data>
  <data name="ERR_ExpectedForOptionStmt" xml:space="preserve">
    <value>'Option' must be followed by 'Compare', 'Explicit', 'Infer', or 'Strict'.</value>
  </data>
  <data name="ERR_InvalidOptionCompare" xml:space="preserve">
    <value>'Option Compare' must be followed by 'Text' or 'Binary'.</value>
  </data>
  <data name="ERR_ExpectedOptionCompare" xml:space="preserve">
    <value>'Compare' expected.</value>
  </data>
  <data name="ERR_StrictDisallowImplicitObject" xml:space="preserve">
    <value>Option Strict On requires all variable declarations to have an 'As' clause.</value>
  </data>
  <data name="ERR_StrictDisallowsImplicitProc" xml:space="preserve">
    <value>Option Strict On requires all Function, Property, and Operator declarations to have an 'As' clause.</value>
  </data>
  <data name="ERR_StrictDisallowsImplicitArgs" xml:space="preserve">
    <value>Option Strict On requires that all method parameters have an 'As' clause.</value>
  </data>
  <data name="ERR_InvalidParameterSyntax" xml:space="preserve">
    <value>Comma or ')' expected.</value>
  </data>
  <data name="ERR_ExpectedSubFunction" xml:space="preserve">
    <value>'Sub' or 'Function' expected.</value>
  </data>
  <data name="ERR_ExpectedStringLiteral" xml:space="preserve">
    <value>String constant expected.</value>
  </data>
  <data name="ERR_MissingLibInDeclare" xml:space="preserve">
    <value>'Lib' expected.</value>
  </data>
  <data name="ERR_DelegateNoInvoke1" xml:space="preserve">
    <value>Delegate class '{0}' has no Invoke method, so an expression of this type cannot be the target of a method call.</value>
  </data>
  <data name="ERR_MissingIsInTypeOf" xml:space="preserve">
    <value>'Is' expected.</value>
  </data>
  <data name="ERR_DuplicateOption1" xml:space="preserve">
    <value>'Option {0}' statement can only appear once per file.</value>
  </data>
  <data name="ERR_ModuleCantInherit" xml:space="preserve">
    <value>'Inherits' not valid in Modules.</value>
  </data>
  <data name="ERR_ModuleCantImplement" xml:space="preserve">
    <value>'Implements' not valid in Modules.</value>
  </data>
  <data name="ERR_BadImplementsType" xml:space="preserve">
    <value>Implemented type must be an interface.</value>
  </data>
  <data name="ERR_BadConstFlags1" xml:space="preserve">
    <value>'{0}' is not valid on a constant declaration.</value>
  </data>
  <data name="ERR_BadWithEventsFlags1" xml:space="preserve">
    <value>'{0}' is not valid on a WithEvents declaration.</value>
  </data>
  <data name="ERR_BadDimFlags1" xml:space="preserve">
    <value>'{0}' is not valid on a member variable declaration.</value>
  </data>
  <data name="ERR_DuplicateParamName1" xml:space="preserve">
    <value>Parameter already declared with name '{0}'.</value>
  </data>
  <data name="ERR_LoopDoubleCondition" xml:space="preserve">
    <value>'Loop' cannot have a condition if matching 'Do' has one.</value>
  </data>
  <data name="ERR_ExpectedRelational" xml:space="preserve">
    <value>Relational operator expected.</value>
  </data>
  <data name="ERR_ExpectedExitKind" xml:space="preserve">
    <value>'Exit' must be followed by 'Sub', 'Function', 'Property', 'Do', 'For', 'While', 'Select', or 'Try'.</value>
  </data>
  <data name="ERR_ExpectedNamedArgumentInAttributeList" xml:space="preserve">
    <value>Named argument expected.</value>
  </data>
  <data name="ERR_NamedArgumentSpecificationBeforeFixedArgumentInLateboundInvocation" xml:space="preserve">
    <value>Named argument specifications must appear after all fixed arguments have been specified in a late bound invocation.</value>
  </data>
  <data name="ERR_ExpectedNamedArgument" xml:space="preserve">
    <value>Named argument expected. Please use language version {0} or greater to use non-trailing named arguments.</value>
  </data>
  <data name="ERR_BadMethodFlags1" xml:space="preserve">
    <value>'{0}' is not valid on a method declaration.</value>
  </data>
  <data name="ERR_BadEventFlags1" xml:space="preserve">
    <value>'{0}' is not valid on an event declaration.</value>
  </data>
  <data name="ERR_BadDeclareFlags1" xml:space="preserve">
    <value>'{0}' is not valid on a Declare.</value>
  </data>
  <data name="ERR_BadLocalConstFlags1" xml:space="preserve">
    <value>'{0}' is not valid on a local constant declaration.</value>
  </data>
  <data name="ERR_BadLocalDimFlags1" xml:space="preserve">
    <value>'{0}' is not valid on a local variable declaration.</value>
  </data>
  <data name="ERR_ExpectedConditionalDirective" xml:space="preserve">
    <value>'If', 'ElseIf', 'Else', 'Const', 'Region', 'ExternalSource', 'ExternalChecksum', 'Enable', 'Disable', 'End' or 'R' expected.</value>
  </data>
  <data name="ERR_ExpectedEQ" xml:space="preserve">
    <value>'=' expected.</value>
  </data>
  <data name="ERR_ConstructorNotFound1" xml:space="preserve">
    <value>Type '{0}' has no constructors.</value>
  </data>
  <data name="ERR_InvalidEndInterface" xml:space="preserve">
    <value>'End Interface' must be preceded by a matching 'Interface'.</value>
  </data>
  <data name="ERR_MissingEndInterface" xml:space="preserve">
    <value>'Interface' must end with a matching 'End Interface'.</value>
  </data>
  <data name="ERR_InheritsFrom2" xml:space="preserve">
    <value>
    '{0}' inherits from '{1}'.</value>
  </data>
  <data name="ERR_IsNestedIn2" xml:space="preserve">
    <value>
    '{0}' is nested in '{1}'.</value>
  </data>
  <data name="ERR_InheritanceCycle1" xml:space="preserve">
    <value>Class '{0}' cannot inherit from itself: {1}</value>
  </data>
  <data name="ERR_InheritsFromNonClass" xml:space="preserve">
    <value>Classes can inherit only from other classes.</value>
  </data>
  <data name="ERR_MultiplyDefinedType3" xml:space="preserve">
    <value>'{0}' is already declared as '{1}' in this {2}.</value>
  </data>
  <data name="ERR_BadOverrideAccess2" xml:space="preserve">
    <value>'{0}' cannot override '{1}' because they have different access levels.</value>
  </data>
  <data name="ERR_CantOverrideNotOverridable2" xml:space="preserve">
    <value>'{0}' cannot override '{1}' because it is declared 'NotOverridable'.</value>
  </data>
  <data name="ERR_DuplicateProcDef1" xml:space="preserve">
    <value>'{0}' has multiple definitions with identical signatures.</value>
  </data>
  <data name="ERR_DuplicateProcDefWithDifferentTupleNames2" xml:space="preserve">
    <value>'{0}' has multiple definitions with identical signatures with different tuple element names, including '{1}'.</value>
  </data>
  <data name="ERR_BadInterfaceMethodFlags1" xml:space="preserve">
    <value>'{0}' is not valid on an interface method declaration.</value>
  </data>
  <data name="ERR_NamedParamNotFound2" xml:space="preserve">
    <value>'{0}' is not a parameter of '{1}'.</value>
  </data>
  <data name="ERR_BadInterfacePropertyFlags1" xml:space="preserve">
    <value>'{0}' is not valid on an interface property declaration.</value>
  </data>
  <data name="ERR_NamedArgUsedTwice2" xml:space="preserve">
    <value>Parameter '{0}' of '{1}' already has a matching argument.</value>
  </data>
  <data name="ERR_InterfaceCantUseEventSpecifier1" xml:space="preserve">
    <value>'{0}' is not valid on an interface event declaration.</value>
  </data>
  <data name="ERR_TypecharNoMatch2" xml:space="preserve">
    <value>Type character '{0}' does not match declared data type '{1}'.</value>
  </data>
  <data name="ERR_ExpectedSubOrFunction" xml:space="preserve">
    <value>'Sub' or 'Function' expected after 'Delegate'.</value>
  </data>
  <data name="ERR_BadEmptyEnum1" xml:space="preserve">
    <value>Enum '{0}' must contain at least one member.</value>
  </data>
  <data name="ERR_InvalidConstructorCall" xml:space="preserve">
    <value>Constructor call is valid only as the first statement in an instance constructor.</value>
  </data>
  <data name="ERR_CantOverrideConstructor" xml:space="preserve">
    <value>'Sub New' cannot be declared 'Overrides'.</value>
  </data>
  <data name="ERR_ConstructorCannotBeDeclaredPartial" xml:space="preserve">
    <value>'Sub New' cannot be declared 'Partial'.</value>
  </data>
  <data name="ERR_ModuleEmitFailure" xml:space="preserve">
    <value>Failed to emit module '{0}'.</value>
  </data>
  <data name="ERR_EncUpdateFailedMissingAttribute" xml:space="preserve">
    <value>Cannot update '{0}'; attribute '{1}' is missing.</value>
  </data>
  <data name="ERR_OverrideNotNeeded3" xml:space="preserve">
    <value>{0} '{1}' cannot be declared 'Overrides' because it does not override a {0} in a base class.</value>
  </data>
  <data name="ERR_ExpectedDot" xml:space="preserve">
    <value>'.' expected.</value>
  </data>
  <data name="ERR_DuplicateLocals1" xml:space="preserve">
    <value>Local variable '{0}' is already declared in the current block.</value>
  </data>
  <data name="ERR_InvInsideEndsProc" xml:space="preserve">
    <value>Statement cannot appear within a method body. End of method assumed.</value>
  </data>
  <data name="ERR_LocalSameAsFunc" xml:space="preserve">
    <value>Local variable cannot have the same name as the function containing it.</value>
  </data>
  <data name="ERR_RecordEmbeds2" xml:space="preserve">
    <value>
    '{0}' contains '{1}' (variable '{2}').</value>
  </data>
  <data name="ERR_RecordCycle2" xml:space="preserve">
    <value>Structure '{0}' cannot contain an instance of itself: {1}</value>
  </data>
  <data name="ERR_InterfaceCycle1" xml:space="preserve">
    <value>Interface '{0}' cannot inherit from itself: {1}</value>
  </data>
  <data name="ERR_SubNewCycle2" xml:space="preserve">
    <value>
    '{0}' calls '{1}'.</value>
  </data>
  <data name="ERR_SubNewCycle1" xml:space="preserve">
    <value>Constructor '{0}' cannot call itself: {1}</value>
  </data>
  <data name="ERR_InheritsFromCantInherit3" xml:space="preserve">
    <value>'{0}' cannot inherit from {2} '{1}' because '{1}' is declared 'NotInheritable'.</value>
  </data>
  <data name="ERR_OverloadWithOptional2" xml:space="preserve">
    <value>'{0}' and '{1}' cannot overload each other because they differ only by optional parameters.</value>
  </data>
  <data name="ERR_OverloadWithReturnType2" xml:space="preserve">
    <value>'{0}' and '{1}' cannot overload each other because they differ only by return types.</value>
  </data>
  <data name="ERR_TypeCharWithType1" xml:space="preserve">
    <value>Type character '{0}' cannot be used in a declaration with an explicit type.</value>
  </data>
  <data name="ERR_TypeCharOnSub" xml:space="preserve">
    <value>Type character cannot be used in a 'Sub' declaration because a 'Sub' doesn't return a value.</value>
  </data>
  <data name="ERR_OverloadWithDefault2" xml:space="preserve">
    <value>'{0}' and '{1}' cannot overload each other because they differ only by the default values of optional parameters.</value>
  </data>
  <data name="ERR_MissingSubscript" xml:space="preserve">
    <value>Array subscript expression missing.</value>
  </data>
  <data name="ERR_OverrideWithDefault2" xml:space="preserve">
    <value>'{0}' cannot override '{1}' because they differ by the default values of optional parameters.</value>
  </data>
  <data name="ERR_OverrideWithOptional2" xml:space="preserve">
    <value>'{0}' cannot override '{1}' because they differ by optional parameters.</value>
  </data>
  <data name="ERR_FieldOfValueFieldOfMarshalByRef3" xml:space="preserve">
    <value>Cannot refer to '{0}' because it is a member of the value-typed field '{1}' of class '{2}' which has 'System.MarshalByRefObject' as a base class.</value>
  </data>
  <data name="ERR_TypeMismatch2" xml:space="preserve">
    <value>Value of type '{0}' cannot be converted to '{1}'.</value>
  </data>
  <data name="ERR_CaseAfterCaseElse" xml:space="preserve">
    <value>'Case' cannot follow a 'Case Else' in the same 'Select' statement.</value>
  </data>
  <data name="ERR_ConvertArrayMismatch4" xml:space="preserve">
    <value>Value of type '{0}' cannot be converted to '{1}' because '{2}' is not derived from '{3}'.</value>
  </data>
  <data name="ERR_ConvertObjectArrayMismatch3" xml:space="preserve">
    <value>Value of type '{0}' cannot be converted to '{1}' because '{2}' is not a reference type.</value>
  </data>
  <data name="ERR_ForLoopType1" xml:space="preserve">
    <value>'For' loop control variable cannot be of type '{0}' because the type does not support the required operators.</value>
  </data>
  <data name="ERR_OverloadWithByref2" xml:space="preserve">
    <value>'{0}' and '{1}' cannot overload each other because they differ only by parameters declared 'ByRef' or 'ByVal'.</value>
  </data>
  <data name="ERR_InheritsFromNonInterface" xml:space="preserve">
    <value>Interface can inherit only from another interface.</value>
  </data>
  <data name="ERR_BadInterfaceOrderOnInherits" xml:space="preserve">
    <value>'Inherits' statements must precede all declarations in an interface.</value>
  </data>
  <data name="ERR_DuplicateDefaultProps1" xml:space="preserve">
    <value>'Default' can be applied to only one property name in a {0}.</value>
  </data>
  <data name="ERR_DefaultMissingFromProperty2" xml:space="preserve">
    <value>'{0}' and '{1}' cannot overload each other because only one is declared 'Default'.</value>
  </data>
  <data name="ERR_OverridingPropertyKind2" xml:space="preserve">
    <value>'{0}' cannot override '{1}' because they differ by 'ReadOnly' or 'WriteOnly'.</value>
  </data>
  <data name="ERR_NewInInterface" xml:space="preserve">
    <value>'Sub New' cannot be declared in an interface.</value>
  </data>
  <data name="ERR_BadFlagsOnNew1" xml:space="preserve">
    <value>'Sub New' cannot be declared '{0}'.</value>
  </data>
  <data name="ERR_OverloadingPropertyKind2" xml:space="preserve">
    <value>'{0}' and '{1}' cannot overload each other because they differ only by 'ReadOnly' or 'WriteOnly'.</value>
  </data>
  <data name="ERR_NoDefaultNotExtend1" xml:space="preserve">
    <value>Class '{0}' cannot be indexed because it has no default property.</value>
  </data>
  <data name="ERR_OverloadWithArrayVsParamArray2" xml:space="preserve">
    <value>'{0}' and '{1}' cannot overload each other because they differ only by parameters declared 'ParamArray'.</value>
  </data>
  <data name="ERR_BadInstanceMemberAccess" xml:space="preserve">
    <value>Cannot refer to an instance member of a class from within a shared method or shared member initializer without an explicit instance of the class.</value>
  </data>
  <data name="ERR_ExpectedRbrace" xml:space="preserve">
    <value>'}' expected.</value>
  </data>
  <data name="ERR_ModuleAsType1" xml:space="preserve">
    <value>Module '{0}' cannot be used as a type.</value>
  </data>
  <data name="ERR_NewIfNullOnNonClass" xml:space="preserve">
    <value>'New' cannot be used on an interface.</value>
  </data>
  <data name="ERR_CatchAfterFinally" xml:space="preserve">
    <value>'Catch' cannot appear after 'Finally' within a 'Try' statement.</value>
  </data>
  <data name="ERR_CatchNoMatchingTry" xml:space="preserve">
    <value>'Catch' cannot appear outside a 'Try' statement.</value>
  </data>
  <data name="ERR_FinallyAfterFinally" xml:space="preserve">
    <value>'Finally' can only appear once in a 'Try' statement.</value>
  </data>
  <data name="ERR_FinallyNoMatchingTry" xml:space="preserve">
    <value>'Finally' cannot appear outside a 'Try' statement.</value>
  </data>
  <data name="ERR_EndTryNoTry" xml:space="preserve">
    <value>'End Try' must be preceded by a matching 'Try'.</value>
  </data>
  <data name="ERR_ExpectedEndTry" xml:space="preserve">
    <value>'Try' must end with a matching 'End Try'.</value>
  </data>
  <data name="ERR_BadDelegateFlags1" xml:space="preserve">
    <value>'{0}' is not valid on a Delegate declaration.</value>
  </data>
  <data name="ERR_NoConstructorOnBase2" xml:space="preserve">
    <value>Class '{0}' must declare a 'Sub New' because its base class '{1}' does not have an accessible 'Sub New' that can be called with no arguments.</value>
  </data>
  <data name="ERR_InaccessibleSymbol2" xml:space="preserve">
    <value>'{0}' is not accessible in this context because it is '{1}'.</value>
  </data>
  <data name="ERR_InaccessibleMember3" xml:space="preserve">
    <value>'{0}.{1}' is not accessible in this context because it is '{2}'.</value>
  </data>
  <data name="ERR_CatchNotException1" xml:space="preserve">
    <value>'Catch' cannot catch type '{0}' because it is not 'System.Exception' or a class that inherits from 'System.Exception'.</value>
  </data>
  <data name="ERR_ExitTryNotWithinTry" xml:space="preserve">
    <value>'Exit Try' can only appear inside a 'Try' statement.</value>
  </data>
  <data name="ERR_BadRecordFlags1" xml:space="preserve">
    <value>'{0}' is not valid on a Structure declaration.</value>
  </data>
  <data name="ERR_BadEnumFlags1" xml:space="preserve">
    <value>'{0}' is not valid on an Enum declaration.</value>
  </data>
  <data name="ERR_BadInterfaceFlags1" xml:space="preserve">
    <value>'{0}' is not valid on an Interface declaration.</value>
  </data>
  <data name="ERR_OverrideWithByref2" xml:space="preserve">
    <value>'{0}' cannot override '{1}' because they differ by a parameter that is marked as 'ByRef' versus 'ByVal'.</value>
  </data>
  <data name="ERR_MyBaseAbstractCall1" xml:space="preserve">
    <value>'MyBase' cannot be used with method '{0}' because it is declared 'MustOverride'.</value>
  </data>
  <data name="ERR_IdentNotMemberOfInterface4" xml:space="preserve">
    <value>'{0}' cannot implement '{1}' because there is no matching {2} on interface '{3}'.</value>
  </data>
  <data name="ERR_ImplementingInterfaceWithDifferentTupleNames5" xml:space="preserve">
    <value>'{0}' cannot implement {1} '{2}' on interface '{3}' because the tuple element names in '{4}' do not match those in '{5}'.</value>
  </data>
  <data name="ERR_WithEventsRequiresClass" xml:space="preserve">
    <value>'WithEvents' variables must have an 'As' clause.</value>
  </data>
  <data name="ERR_WithEventsAsStruct" xml:space="preserve">
    <value>'WithEvents' variables can only be typed as classes, interfaces or type parameters with class constraints.</value>
  </data>
  <data name="ERR_ConvertArrayRankMismatch2" xml:space="preserve">
    <value>Value of type '{0}' cannot be converted to '{1}' because the array types have different numbers of dimensions.</value>
  </data>
  <data name="ERR_RedimRankMismatch" xml:space="preserve">
    <value>'ReDim' cannot change the number of dimensions of an array.</value>
  </data>
  <data name="ERR_StartupCodeNotFound1" xml:space="preserve">
    <value>'Sub Main' was not found in '{0}'.</value>
  </data>
  <data name="ERR_ConstAsNonConstant" xml:space="preserve">
    <value>Constants must be of an intrinsic or enumerated type, not a class, structure, type parameter, or array type.</value>
  </data>
  <data name="ERR_InvalidEndSub" xml:space="preserve">
    <value>'End Sub' must be preceded by a matching 'Sub'.</value>
  </data>
  <data name="ERR_InvalidEndFunction" xml:space="preserve">
    <value>'End Function' must be preceded by a matching 'Function'.</value>
  </data>
  <data name="ERR_InvalidEndProperty" xml:space="preserve">
    <value>'End Property' must be preceded by a matching 'Property'.</value>
  </data>
  <data name="ERR_ModuleCantUseMethodSpecifier1" xml:space="preserve">
    <value>Methods in a Module cannot be declared '{0}'.</value>
  </data>
  <data name="ERR_ModuleCantUseEventSpecifier1" xml:space="preserve">
    <value>Events in a Module cannot be declared '{0}'.</value>
  </data>
  <data name="ERR_StructCantUseVarSpecifier1" xml:space="preserve">
    <value>Members in a Structure cannot be declared '{0}'.</value>
  </data>
  <data name="ERR_InvalidOverrideDueToReturn2" xml:space="preserve">
    <value>'{0}' cannot override '{1}' because they differ by their return types.</value>
  </data>
  <data name="WRN_InvalidOverrideDueToTupleNames2" xml:space="preserve">
    <value>'{0}' cannot override '{1}' because they differ by their tuple element names.</value>
  </data>
  <data name="WRN_InvalidOverrideDueToTupleNames2_Title" xml:space="preserve">
    <value>Member cannot override because it differs by its tuple element names.</value>
  </data>
  <data name="ERR_ConstantWithNoValue" xml:space="preserve">
    <value>Constants must have a value.</value>
  </data>
  <data name="ERR_ExpressionOverflow1" xml:space="preserve">
    <value>Constant expression not representable in type '{0}'.</value>
  </data>
  <data name="ERR_DuplicatePropertyGet" xml:space="preserve">
    <value>'Get' is already declared.</value>
  </data>
  <data name="ERR_DuplicatePropertySet" xml:space="preserve">
    <value>'Set' is already declared.</value>
  </data>
  <data name="ERR_NameNotDeclared1" xml:space="preserve">
    <value>'{0}' is not declared. It may be inaccessible due to its protection level.</value>
  </data>
  <data name="ERR_BinaryOperands3" xml:space="preserve">
    <value>Operator '{0}' is not defined for types '{1}' and '{2}'.</value>
  </data>
  <data name="ERR_ExpectedProcedure" xml:space="preserve">
    <value>Expression is not a method.</value>
  </data>
  <data name="ERR_OmittedArgument2" xml:space="preserve">
    <value>Argument not specified for parameter '{0}' of '{1}'.</value>
  </data>
  <data name="ERR_NameNotMember2" xml:space="preserve">
    <value>'{0}' is not a member of '{1}'.</value>
  </data>
  <data name="ERR_EndClassNoClass" xml:space="preserve">
    <value>'End Class' must be preceded by a matching 'Class'.</value>
  </data>
  <data name="ERR_BadClassFlags1" xml:space="preserve">
    <value>Classes cannot be declared '{0}'.</value>
  </data>
  <data name="ERR_ImportsMustBeFirst" xml:space="preserve">
    <value>'Imports' statements must precede any declarations.</value>
  </data>
  <data name="ERR_NonNamespaceOrClassOnImport2" xml:space="preserve">
    <value>'{1}' for the Imports '{0}' does not refer to a Namespace, Class, Structure, Enum or Module.</value>
  </data>
  <data name="ERR_TypecharNotallowed" xml:space="preserve">
    <value>Type declaration characters are not valid in this context.</value>
  </data>
  <data name="ERR_ObjectReferenceNotSupplied" xml:space="preserve">
    <value>Reference to a non-shared member requires an object reference.</value>
  </data>
  <data name="ERR_MyClassNotInClass" xml:space="preserve">
    <value>'MyClass' cannot be used outside of a class.</value>
  </data>
  <data name="ERR_IndexedNotArrayOrProc" xml:space="preserve">
    <value>Expression is not an array or a method, and cannot have an argument list.</value>
  </data>
  <data name="ERR_EventSourceIsArray" xml:space="preserve">
    <value>'WithEvents' variables cannot be typed as arrays.</value>
  </data>
  <data name="ERR_SharedConstructorWithParams" xml:space="preserve">
    <value>Shared 'Sub New' cannot have any parameters.</value>
  </data>
  <data name="ERR_SharedConstructorIllegalSpec1" xml:space="preserve">
    <value>Shared 'Sub New' cannot be declared '{0}'.</value>
  </data>
  <data name="ERR_ExpectedEndClass" xml:space="preserve">
    <value>'Class' statement must end with a matching 'End Class'.</value>
  </data>
  <data name="ERR_UnaryOperand2" xml:space="preserve">
    <value>Operator '{0}' is not defined for type '{1}'.</value>
  </data>
  <data name="ERR_BadFlagsWithDefault1" xml:space="preserve">
    <value>'Default' cannot be combined with '{0}'.</value>
  </data>
  <data name="ERR_VoidValue" xml:space="preserve">
    <value>Expression does not produce a value.</value>
  </data>
  <data name="ERR_ConstructorFunction" xml:space="preserve">
    <value>Constructor must be declared as a Sub, not as a Function.</value>
  </data>
  <data name="ERR_InvalidLiteralExponent" xml:space="preserve">
    <value>Exponent is not valid.</value>
  </data>
  <data name="ERR_NewCannotHandleEvents" xml:space="preserve">
    <value>'Sub New' cannot handle events.</value>
  </data>
  <data name="ERR_CircularEvaluation1" xml:space="preserve">
    <value>Constant '{0}' cannot depend on its own value.</value>
  </data>
  <data name="ERR_BadFlagsOnSharedMeth1" xml:space="preserve">
    <value>'Shared' cannot be combined with '{0}' on a method declaration.</value>
  </data>
  <data name="ERR_BadFlagsOnSharedProperty1" xml:space="preserve">
    <value>'Shared' cannot be combined with '{0}' on a property declaration.</value>
  </data>
  <data name="ERR_BadFlagsOnStdModuleProperty1" xml:space="preserve">
    <value>Properties in a Module cannot be declared '{0}'.</value>
  </data>
  <data name="ERR_SharedOnProcThatImpl" xml:space="preserve">
    <value>Methods or events that implement interface members cannot be declared 'Shared'.</value>
  </data>
  <data name="ERR_NoWithEventsVarOnHandlesList" xml:space="preserve">
    <value>Handles clause requires a WithEvents variable defined in the containing type or one of its base types.</value>
  </data>
  <data name="ERR_InheritanceAccessMismatch5" xml:space="preserve">
    <value>'{0}' cannot inherit from {1} '{2}' because it expands the access of the base {1} to {3} '{4}'.</value>
  </data>
  <data name="ERR_NarrowingConversionDisallowed2" xml:space="preserve">
    <value>Option Strict On disallows implicit conversions from '{0}' to '{1}'.</value>
  </data>
  <data name="ERR_NoArgumentCountOverloadCandidates1" xml:space="preserve">
    <value>Overload resolution failed because no accessible '{0}' accepts this number of arguments.</value>
  </data>
  <data name="ERR_NoViableOverloadCandidates1" xml:space="preserve">
    <value>Overload resolution failed because no '{0}' is accessible.</value>
  </data>
  <data name="ERR_NoCallableOverloadCandidates2" xml:space="preserve">
    <value>Overload resolution failed because no accessible '{0}' can be called with these arguments:{1}</value>
  </data>
  <data name="ERR_BadOverloadCandidates2" xml:space="preserve">
    <value>Overload resolution failed because no accessible '{0}' can be called:{1}</value>
  </data>
  <data name="ERR_NoNonNarrowingOverloadCandidates2" xml:space="preserve">
    <value>Overload resolution failed because no accessible '{0}' can be called without a narrowing conversion:{1}</value>
  </data>
  <data name="ERR_ArgumentNarrowing3" xml:space="preserve">
    <value>Argument matching parameter '{0}' narrows from '{1}' to '{2}'.</value>
  </data>
  <data name="ERR_NoMostSpecificOverload2" xml:space="preserve">
    <value>Overload resolution failed because no accessible '{0}' is most specific for these arguments:{1}</value>
  </data>
  <data name="ERR_NotMostSpecificOverload" xml:space="preserve">
    <value>Not most specific.</value>
  </data>
  <data name="ERR_OverloadCandidate2" xml:space="preserve">
    <value>
    '{0}': {1}</value>
  </data>
  <data name="ERR_NoGetProperty1" xml:space="preserve">
    <value>Property '{0}' is 'WriteOnly'.</value>
  </data>
  <data name="ERR_NoSetProperty1" xml:space="preserve">
    <value>Property '{0}' is 'ReadOnly'.</value>
  </data>
  <data name="ERR_ParamTypingInconsistency" xml:space="preserve">
    <value>All parameters must be explicitly typed if any of them are explicitly typed.</value>
  </data>
  <data name="ERR_ParamNameFunctionNameCollision" xml:space="preserve">
    <value>Parameter cannot have the same name as its defining function.</value>
  </data>
  <data name="ERR_DateToDoubleConversion" xml:space="preserve">
    <value>Conversion from 'Date' to 'Double' requires calling the 'Date.ToOADate' method.</value>
  </data>
  <data name="ERR_DoubleToDateConversion" xml:space="preserve">
    <value>Conversion from 'Double' to 'Date' requires calling the 'Date.FromOADate' method.</value>
  </data>
  <data name="ERR_ZeroDivide" xml:space="preserve">
    <value>Division by zero occurred while evaluating this expression.</value>
  </data>
  <data name="ERR_TryAndOnErrorDoNotMix" xml:space="preserve">
    <value>Method cannot contain both a 'Try' statement and an 'On Error' or 'Resume' statement.</value>
  </data>
  <data name="ERR_PropertyAccessIgnored" xml:space="preserve">
    <value>Property access must assign to the property or use its value.</value>
  </data>
  <data name="ERR_InterfaceNoDefault1" xml:space="preserve">
    <value>'{0}' cannot be indexed because it has no default property.</value>
  </data>
  <data name="ERR_InvalidAssemblyAttribute1" xml:space="preserve">
    <value>Attribute '{0}' cannot be applied to an assembly.</value>
  </data>
  <data name="ERR_InvalidModuleAttribute1" xml:space="preserve">
    <value>Attribute '{0}' cannot be applied to a module.</value>
  </data>
  <data name="ERR_AmbiguousInUnnamedNamespace1" xml:space="preserve">
    <value>'{0}' is ambiguous.</value>
  </data>
  <data name="ERR_DefaultMemberNotProperty1" xml:space="preserve">
    <value>Default member of '{0}' is not a property.</value>
  </data>
  <data name="ERR_AmbiguousInNamespace2" xml:space="preserve">
    <value>'{0}' is ambiguous in the namespace '{1}'.</value>
  </data>
  <data name="ERR_AmbiguousInImports2" xml:space="preserve">
    <value>'{0}' is ambiguous, imported from the namespaces or types '{1}'.</value>
  </data>
  <data name="ERR_AmbiguousInModules2" xml:space="preserve">
    <value>'{0}' is ambiguous between declarations in Modules '{1}'.</value>
  </data>
  <data name="ERR_AmbiguousInNamespaces2" xml:space="preserve">
    <value>'{0}' is ambiguous between declarations in namespaces '{1}'.</value>
  </data>
  <data name="ERR_ArrayInitializerTooFewDimensions" xml:space="preserve">
    <value>Array initializer has too few dimensions.</value>
  </data>
  <data name="ERR_ArrayInitializerTooManyDimensions" xml:space="preserve">
    <value>Array initializer has too many dimensions.</value>
  </data>
  <data name="ERR_InitializerTooFewElements1" xml:space="preserve">
    <value>Array initializer is missing {0} elements.</value>
  </data>
  <data name="ERR_InitializerTooManyElements1" xml:space="preserve">
    <value>Array initializer has {0} too many elements.</value>
  </data>
  <data name="ERR_NewOnAbstractClass" xml:space="preserve">
    <value>'New' cannot be used on a class that is declared 'MustInherit'.</value>
  </data>
  <data name="ERR_DuplicateNamedImportAlias1" xml:space="preserve">
    <value>Alias '{0}' is already declared.</value>
  </data>
  <data name="ERR_DuplicatePrefix" xml:space="preserve">
    <value>XML namespace prefix '{0}' is already declared.</value>
  </data>
  <data name="ERR_StrictDisallowsLateBinding" xml:space="preserve">
    <value>Option Strict On disallows late binding.</value>
  </data>
  <data name="ERR_AddressOfOperandNotMethod" xml:space="preserve">
    <value>'AddressOf' operand must be the name of a method (without parentheses).</value>
  </data>
  <data name="ERR_EndExternalSource" xml:space="preserve">
    <value>'#End ExternalSource' must be preceded by a matching '#ExternalSource'.</value>
  </data>
  <data name="ERR_ExpectedEndExternalSource" xml:space="preserve">
    <value>'#ExternalSource' statement must end with a matching '#End ExternalSource'.</value>
  </data>
  <data name="ERR_NestedExternalSource" xml:space="preserve">
    <value>'#ExternalSource' directives cannot be nested.</value>
  </data>
  <data name="ERR_AddressOfNotDelegate1" xml:space="preserve">
    <value>'AddressOf' expression cannot be converted to '{0}' because '{0}' is not a delegate type.</value>
  </data>
  <data name="ERR_SyncLockRequiresReferenceType1" xml:space="preserve">
    <value>'SyncLock' operand cannot be of type '{0}' because '{0}' is not a reference type.</value>
  </data>
  <data name="ERR_MethodAlreadyImplemented2" xml:space="preserve">
    <value>'{0}.{1}' cannot be implemented more than once.</value>
  </data>
  <data name="ERR_DuplicateInInherits1" xml:space="preserve">
    <value>'{0}' cannot be inherited more than once.</value>
  </data>
  <data name="ERR_NamedParamArrayArgument" xml:space="preserve">
    <value>Named argument cannot match a ParamArray parameter.</value>
  </data>
  <data name="ERR_OmittedParamArrayArgument" xml:space="preserve">
    <value>Omitted argument cannot match a ParamArray parameter.</value>
  </data>
  <data name="ERR_ParamArrayArgumentMismatch" xml:space="preserve">
    <value>Argument cannot match a ParamArray parameter.</value>
  </data>
  <data name="ERR_EventNotFound1" xml:space="preserve">
    <value>Event '{0}' cannot be found.</value>
  </data>
  <data name="ERR_ModuleCantUseVariableSpecifier1" xml:space="preserve">
    <value>Variables in Modules cannot be declared '{0}'.</value>
  </data>
  <data name="ERR_SharedEventNeedsSharedHandler" xml:space="preserve">
    <value>Events of shared WithEvents variables cannot be handled by non-shared methods.</value>
  </data>
  <data name="ERR_ExpectedMinus" xml:space="preserve">
    <value>'-' expected.</value>
  </data>
  <data name="ERR_InterfaceMemberSyntax" xml:space="preserve">
    <value>Interface members must be methods, properties, events, or type definitions.</value>
  </data>
  <data name="ERR_InvInsideInterface" xml:space="preserve">
    <value>Statement cannot appear within an interface body.</value>
  </data>
  <data name="ERR_InvInsideEndsInterface" xml:space="preserve">
    <value>Statement cannot appear within an interface body. End of interface assumed.</value>
  </data>
  <data name="ERR_BadFlagsInNotInheritableClass1" xml:space="preserve">
    <value>'NotInheritable' classes cannot have members declared '{0}'.</value>
  </data>
  <data name="ERR_BaseOnlyClassesMustBeExplicit2" xml:space="preserve">
    <value>Class '{0}' must either be declared 'MustInherit' or override the following inherited 'MustOverride' member(s): {1}.</value>
  </data>
  <data name="ERR_MustInheritEventNotOverridden" xml:space="preserve">
    <value>'{0}' is a MustOverride event in the base class '{1}'. Visual Basic does not support event overriding. You must either provide an implementation for the event in the base class, or make class '{2}' MustInherit.</value>
  </data>
  <data name="ERR_NegativeArraySize" xml:space="preserve">
    <value>Array dimensions cannot have a negative size.</value>
  </data>
  <data name="ERR_MyClassAbstractCall1" xml:space="preserve">
    <value>'MustOverride' method '{0}' cannot be called with 'MyClass'.</value>
  </data>
  <data name="ERR_EndDisallowedInDllProjects" xml:space="preserve">
    <value>'End' statement cannot be used in class library projects.</value>
  </data>
  <data name="ERR_BlockLocalShadowing1" xml:space="preserve">
    <value>Variable '{0}' hides a variable in an enclosing block.</value>
  </data>
  <data name="ERR_ModuleNotAtNamespace" xml:space="preserve">
    <value>'Module' statements can occur only at file or namespace level.</value>
  </data>
  <data name="ERR_NamespaceNotAtNamespace" xml:space="preserve">
    <value>'Namespace' statements can occur only at file or namespace level.</value>
  </data>
  <data name="ERR_InvInsideEnum" xml:space="preserve">
    <value>Statement cannot appear within an Enum body.</value>
  </data>
  <data name="ERR_InvInsideEndsEnum" xml:space="preserve">
    <value>Statement cannot appear within an Enum body. End of Enum assumed.</value>
  </data>
  <data name="ERR_InvalidOptionStrict" xml:space="preserve">
    <value>'Option Strict' can be followed only by 'On' or 'Off'.</value>
  </data>
  <data name="ERR_EndStructureNoStructure" xml:space="preserve">
    <value>'End Structure' must be preceded by a matching 'Structure'.</value>
  </data>
  <data name="ERR_EndModuleNoModule" xml:space="preserve">
    <value>'End Module' must be preceded by a matching 'Module'.</value>
  </data>
  <data name="ERR_EndNamespaceNoNamespace" xml:space="preserve">
    <value>'End Namespace' must be preceded by a matching 'Namespace'.</value>
  </data>
  <data name="ERR_ExpectedEndStructure" xml:space="preserve">
    <value>'Structure' statement must end with a matching 'End Structure'.</value>
  </data>
  <data name="ERR_ExpectedEndModule" xml:space="preserve">
    <value>'Module' statement must end with a matching 'End Module'.</value>
  </data>
  <data name="ERR_ExpectedEndNamespace" xml:space="preserve">
    <value>'Namespace' statement must end with a matching 'End Namespace'.</value>
  </data>
  <data name="ERR_OptionStmtWrongOrder" xml:space="preserve">
    <value>'Option' statements must precede any declarations or 'Imports' statements.</value>
  </data>
  <data name="ERR_StructCantInherit" xml:space="preserve">
    <value>Structures cannot have 'Inherits' statements.</value>
  </data>
  <data name="ERR_NewInStruct" xml:space="preserve">
    <value>Structures cannot declare a non-shared 'Sub New' with no parameters.</value>
  </data>
  <data name="ERR_InvalidEndGet" xml:space="preserve">
    <value>'End Get' must be preceded by a matching 'Get'.</value>
  </data>
  <data name="ERR_MissingEndGet" xml:space="preserve">
    <value>'Get' statement must end with a matching 'End Get'.</value>
  </data>
  <data name="ERR_InvalidEndSet" xml:space="preserve">
    <value>'End Set' must be preceded by a matching 'Set'.</value>
  </data>
  <data name="ERR_MissingEndSet" xml:space="preserve">
    <value>'Set' statement must end with a matching 'End Set'.</value>
  </data>
  <data name="ERR_InvInsideEndsProperty" xml:space="preserve">
    <value>Statement cannot appear within a property body. End of property assumed.</value>
  </data>
  <data name="ERR_DuplicateWriteabilityCategoryUsed" xml:space="preserve">
    <value>'ReadOnly' and 'WriteOnly' cannot be combined.</value>
  </data>
  <data name="ERR_ExpectedGreater" xml:space="preserve">
    <value>'&gt;' expected.</value>
  </data>
  <data name="ERR_AttributeStmtWrongOrder" xml:space="preserve">
    <value>Assembly or Module attribute statements must precede any declarations in a file.</value>
  </data>
  <data name="ERR_NoExplicitArraySizes" xml:space="preserve">
    <value>Array bounds cannot appear in type specifiers.</value>
  </data>
  <data name="ERR_BadPropertyFlags1" xml:space="preserve">
    <value>Properties cannot be declared '{0}'.</value>
  </data>
  <data name="ERR_InvalidOptionExplicit" xml:space="preserve">
    <value>'Option Explicit' can be followed only by 'On' or 'Off'.</value>
  </data>
  <data name="ERR_MultipleParameterSpecifiers" xml:space="preserve">
    <value>'ByVal' and 'ByRef' cannot be combined.</value>
  </data>
  <data name="ERR_MultipleOptionalParameterSpecifiers" xml:space="preserve">
    <value>'Optional' and 'ParamArray' cannot be combined.</value>
  </data>
  <data name="ERR_UnsupportedProperty1" xml:space="preserve">
    <value>Property '{0}' is of an unsupported type.</value>
  </data>
  <data name="ERR_InvalidOptionalParameterUsage1" xml:space="preserve">
    <value>Attribute '{0}' cannot be applied to a method with optional parameters.</value>
  </data>
  <data name="ERR_ReturnFromNonFunction" xml:space="preserve">
    <value>'Return' statement in a Sub or a Set cannot return a value.</value>
  </data>
  <data name="ERR_UnterminatedStringLiteral" xml:space="preserve">
    <value>String constants must end with a double quote.</value>
  </data>
  <data name="ERR_UnsupportedType1" xml:space="preserve">
    <value>'{0}' is an unsupported type.</value>
  </data>
  <data name="ERR_InvalidEnumBase" xml:space="preserve">
    <value>Enums must be declared as an integral type.</value>
  </data>
  <data name="ERR_ByRefIllegal1" xml:space="preserve">
    <value>{0} parameters cannot be declared 'ByRef'.</value>
  </data>
  <data name="ERR_UnreferencedAssembly3" xml:space="preserve">
    <value>Reference required to assembly '{0}' containing the type '{1}'. Add one to your project.</value>
  </data>
  <data name="ERR_UnreferencedModule3" xml:space="preserve">
    <value>Reference required to module '{0}' containing the type '{1}'. Add one to your project.</value>
  </data>
  <data name="ERR_ReturnWithoutValue" xml:space="preserve">
    <value>'Return' statement in a Function, Get, or Operator must return a value.</value>
  </data>
  <data name="ERR_UnsupportedField1" xml:space="preserve">
    <value>Field '{0}' is of an unsupported type.</value>
  </data>
  <data name="ERR_UnsupportedMethod1" xml:space="preserve">
    <value>'{0}' has a return type that is not supported or parameter types that are not supported.</value>
  </data>
  <data name="ERR_NoNonIndexProperty1" xml:space="preserve">
    <value>Property '{0}' with no parameters cannot be found.</value>
  </data>
  <data name="ERR_BadAttributePropertyType1" xml:space="preserve">
    <value>Property or field '{0}' does not have a valid attribute type.</value>
  </data>
  <data name="ERR_LocalsCannotHaveAttributes" xml:space="preserve">
    <value>Attributes cannot be applied to local variables.</value>
  </data>
  <data name="ERR_PropertyOrFieldNotDefined1" xml:space="preserve">
    <value>Field or property '{0}' is not found.</value>
  </data>
  <data name="ERR_InvalidAttributeUsage2" xml:space="preserve">
    <value>Attribute '{0}' cannot be applied to '{1}' because the attribute is not valid on this declaration type.</value>
  </data>
  <data name="ERR_InvalidAttributeUsageOnAccessor" xml:space="preserve">
    <value>Attribute '{0}' cannot be applied to '{1}' of '{2}' because the attribute is not valid on this declaration type.</value>
  </data>
  <data name="ERR_NestedTypeInInheritsClause2" xml:space="preserve">
    <value>Class '{0}' cannot reference its nested type '{1}' in Inherits clause.</value>
  </data>
  <data name="ERR_TypeInItsInheritsClause1" xml:space="preserve">
    <value>Class '{0}' cannot reference itself in Inherits clause.</value>
  </data>
  <data name="ERR_BaseTypeReferences2" xml:space="preserve">
    <value>
    Base type of '{0}' needs '{1}' to be resolved.</value>
  </data>
  <data name="ERR_IllegalBaseTypeReferences3" xml:space="preserve">
    <value>Inherits clause of {0} '{1}' causes cyclic dependency: {2}</value>
  </data>
  <data name="ERR_InvalidMultipleAttributeUsage1" xml:space="preserve">
    <value>Attribute '{0}' cannot be applied multiple times.</value>
  </data>
  <data name="ERR_InvalidMultipleAttributeUsageInNetModule2" xml:space="preserve">
    <value>Attribute '{0}' in '{1}' cannot be applied multiple times.</value>
  </data>
  <data name="ERR_CantThrowNonException" xml:space="preserve">
    <value>'Throw' operand must derive from 'System.Exception'.</value>
  </data>
  <data name="ERR_MustBeInCatchToRethrow" xml:space="preserve">
    <value>'Throw' statement cannot omit operand outside a 'Catch' statement or inside a 'Finally' statement.</value>
  </data>
  <data name="ERR_ParamArrayMustBeByVal" xml:space="preserve">
    <value>ParamArray parameters must be declared 'ByVal'.</value>
  </data>
  <data name="ERR_UseOfObsoleteSymbol2" xml:space="preserve">
    <value>'{0}' is obsolete: '{1}'.</value>
  </data>
  <data name="ERR_RedimNoSizes" xml:space="preserve">
    <value>'ReDim' statements require a parenthesized list of the new bounds of each dimension of the array.</value>
  </data>
  <data name="ERR_InitWithMultipleDeclarators" xml:space="preserve">
    <value>Explicit initialization is not permitted with multiple variables declared with a single type specifier.</value>
  </data>
  <data name="ERR_InitWithExplicitArraySizes" xml:space="preserve">
    <value>Explicit initialization is not permitted for arrays declared with explicit bounds.</value>
  </data>
  <data name="ERR_EndSyncLockNoSyncLock" xml:space="preserve">
    <value>'End SyncLock' must be preceded by a matching 'SyncLock'.</value>
  </data>
  <data name="ERR_ExpectedEndSyncLock" xml:space="preserve">
    <value>'SyncLock' statement must end with a matching 'End SyncLock'.</value>
  </data>
  <data name="ERR_NameNotEvent2" xml:space="preserve">
    <value>'{0}' is not an event of '{1}'.</value>
  </data>
  <data name="ERR_AddOrRemoveHandlerEvent" xml:space="preserve">
    <value>'AddHandler' or 'RemoveHandler' statement event operand must be a dot-qualified expression or a simple name.</value>
  </data>
  <data name="ERR_UnrecognizedEnd" xml:space="preserve">
    <value>'End' statement not valid.</value>
  </data>
  <data name="ERR_ArrayInitForNonArray2" xml:space="preserve">
    <value>Array initializers are valid only for arrays, but the type of '{0}' is '{1}'.</value>
  </data>
  <data name="ERR_EndRegionNoRegion" xml:space="preserve">
    <value>'#End Region' must be preceded by a matching '#Region'.</value>
  </data>
  <data name="ERR_ExpectedEndRegion" xml:space="preserve">
    <value>'#Region' statement must end with a matching '#End Region'.</value>
  </data>
  <data name="ERR_InheritsStmtWrongOrder" xml:space="preserve">
    <value>'Inherits' statement must precede all declarations in a class.</value>
  </data>
  <data name="ERR_AmbiguousAcrossInterfaces3" xml:space="preserve">
    <value>'{0}' is ambiguous across the inherited interfaces '{1}' and '{2}'.</value>
  </data>
  <data name="ERR_DefaultPropertyAmbiguousAcrossInterfaces4" xml:space="preserve">
    <value>Default property access is ambiguous between the inherited interface members '{0}' of interface '{1}' and '{2}' of interface '{3}'.</value>
  </data>
  <data name="ERR_InterfaceEventCantUse1" xml:space="preserve">
    <value>Events in interfaces cannot be declared '{0}'.</value>
  </data>
  <data name="ERR_ExecutableAsDeclaration" xml:space="preserve">
    <value>Statement cannot appear outside of a method body.</value>
  </data>
  <data name="ERR_StructureNoDefault1" xml:space="preserve">
    <value>Structure '{0}' cannot be indexed because it has no default property.</value>
  </data>
  <data name="ERR_MustShadow2" xml:space="preserve">
    <value>{0} '{1}' must be declared 'Shadows' because another member with this name is declared 'Shadows'.</value>
  </data>
  <data name="ERR_OverrideWithOptionalTypes2" xml:space="preserve">
    <value>'{0}' cannot override '{1}' because they differ by the types of optional parameters.</value>
  </data>
  <data name="ERR_ExpectedEndOfExpression" xml:space="preserve">
    <value>End of expression expected.</value>
  </data>
  <data name="ERR_StructsCannotHandleEvents" xml:space="preserve">
    <value>Methods declared in structures cannot have 'Handles' clauses.</value>
  </data>
  <data name="ERR_OverridesImpliesOverridable" xml:space="preserve">
    <value>Methods declared 'Overrides' cannot be declared 'Overridable' because they are implicitly overridable.</value>
  </data>
  <data name="ERR_LocalNamedSameAsParam1" xml:space="preserve">
    <value>'{0}' is already declared as a parameter of this method.</value>
  </data>
  <data name="ERR_LocalNamedSameAsParamInLambda1" xml:space="preserve">
    <value>Variable '{0}' is already declared as a parameter of this or an enclosing lambda expression.</value>
  </data>
  <data name="ERR_ModuleCantUseTypeSpecifier1" xml:space="preserve">
    <value>Type in a Module cannot be declared '{0}'.</value>
  </data>
  <data name="ERR_InValidSubMainsFound1" xml:space="preserve">
    <value>No accessible 'Main' method with an appropriate signature was found in '{0}'.</value>
  </data>
  <data name="ERR_MoreThanOneValidMainWasFound2" xml:space="preserve">
    <value>'Sub Main' is declared more than once in '{0}': {1}</value>
  </data>
  <data name="ERR_CannotConvertValue2" xml:space="preserve">
    <value>Value '{0}' cannot be converted to '{1}'.</value>
  </data>
  <data name="ERR_OnErrorInSyncLock" xml:space="preserve">
    <value>'On Error' statements are not valid within 'SyncLock' statements.</value>
  </data>
  <data name="ERR_NarrowingConversionCollection2" xml:space="preserve">
    <value>Option Strict On disallows implicit conversions from '{0}' to '{1}'; the Visual Basic 6.0 collection type is not compatible with the .NET Framework collection type.</value>
  </data>
  <data name="ERR_GotoIntoTryHandler" xml:space="preserve">
    <value>'GoTo {0}' is not valid because '{0}' is inside a 'Try', 'Catch' or 'Finally' statement that does not contain this statement.</value>
  </data>
  <data name="ERR_GotoIntoSyncLock" xml:space="preserve">
    <value>'GoTo {0}' is not valid because '{0}' is inside a 'SyncLock' statement that does not contain this statement.</value>
  </data>
  <data name="ERR_GotoIntoWith" xml:space="preserve">
    <value>'GoTo {0}' is not valid because '{0}' is inside a 'With' statement that does not contain this statement.</value>
  </data>
  <data name="ERR_GotoIntoFor" xml:space="preserve">
    <value>'GoTo {0}' is not valid because '{0}' is inside a 'For' or 'For Each' statement that does not contain this statement.</value>
  </data>
  <data name="ERR_BadAttributeNonPublicConstructor" xml:space="preserve">
    <value>Attribute cannot be used because it does not have a Public constructor.</value>
  </data>
  <data name="ERR_DefaultEventNotFound1" xml:space="preserve">
    <value>Event '{0}' specified by the 'DefaultEvent' attribute is not a publicly accessible event for this class.</value>
  </data>
  <data name="ERR_InvalidNonSerializedUsage" xml:space="preserve">
    <value>'NonSerialized' attribute will not have any effect on this member because its containing class is not exposed as 'Serializable'.</value>
  </data>
  <data name="ERR_ExpectedContinueKind" xml:space="preserve">
    <value>'Continue' must be followed by 'Do', 'For' or 'While'.</value>
  </data>
  <data name="ERR_ContinueDoNotWithinDo" xml:space="preserve">
    <value>'Continue Do' can only appear inside a 'Do' statement.</value>
  </data>
  <data name="ERR_ContinueForNotWithinFor" xml:space="preserve">
    <value>'Continue For' can only appear inside a 'For' statement.</value>
  </data>
  <data name="ERR_ContinueWhileNotWithinWhile" xml:space="preserve">
    <value>'Continue While' can only appear inside a 'While' statement.</value>
  </data>
  <data name="ERR_DuplicateParameterSpecifier" xml:space="preserve">
    <value>Parameter specifier is duplicated.</value>
  </data>
  <data name="ERR_ModuleCantUseDLLDeclareSpecifier1" xml:space="preserve">
    <value>'Declare' statements in a Module cannot be declared '{0}'.</value>
  </data>
  <data name="ERR_StructCantUseDLLDeclareSpecifier1" xml:space="preserve">
    <value>'Declare' statements in a structure cannot be declared '{0}'.</value>
  </data>
  <data name="ERR_TryCastOfValueType1" xml:space="preserve">
    <value>'TryCast' operand must be reference type, but '{0}' is a value type.</value>
  </data>
  <data name="ERR_TryCastOfUnconstrainedTypeParam1" xml:space="preserve">
    <value>'TryCast' operands must be class-constrained type parameter, but '{0}' has no class constraint.</value>
  </data>
  <data name="ERR_AmbiguousDelegateBinding2" xml:space="preserve">
    <value>No accessible '{0}' is most specific: {1}</value>
  </data>
  <data name="ERR_SharedStructMemberCannotSpecifyNew" xml:space="preserve">
    <value>Non-shared members in a Structure cannot be declared 'New'.</value>
  </data>
  <data name="ERR_GenericSubMainsFound1" xml:space="preserve">
    <value>None of the accessible 'Main' methods with the appropriate signatures found in '{0}' can be the startup method since they are all either generic or nested in generic types.</value>
  </data>
  <data name="ERR_GeneralProjectImportsError3" xml:space="preserve">
    <value>Error in project-level import '{0}' at '{1}' : {2}</value>
  </data>
  <data name="ERR_InvalidTypeForAliasesImport2" xml:space="preserve">
    <value>'{1}' for the Imports alias to '{0}' does not refer to a Namespace, Class, Structure, Interface, Enum or Module.</value>
  </data>
  <data name="ERR_UnsupportedConstant2" xml:space="preserve">
    <value>Field '{0}.{1}' has an invalid constant value.</value>
  </data>
  <data name="ERR_ObsoleteArgumentsNeedParens" xml:space="preserve">
    <value>Method arguments must be enclosed in parentheses.</value>
  </data>
  <data name="ERR_ObsoleteLineNumbersAreLabels" xml:space="preserve">
    <value>Labels that are numbers must be followed by colons.</value>
  </data>
  <data name="ERR_ObsoleteStructureNotType" xml:space="preserve">
    <value>'Type' statements are no longer supported; use 'Structure' statements instead.</value>
  </data>
  <data name="ERR_ObsoleteObjectNotVariant" xml:space="preserve">
    <value>'Variant' is no longer a supported type; use the 'Object' type instead.</value>
  </data>
  <data name="ERR_ObsoleteLetSetNotNeeded" xml:space="preserve">
    <value>'Let' and 'Set' assignment statements are no longer supported.</value>
  </data>
  <data name="ERR_ObsoletePropertyGetLetSet" xml:space="preserve">
    <value>Property Get/Let/Set are no longer supported; use the new Property declaration syntax.</value>
  </data>
  <data name="ERR_ObsoleteWhileWend" xml:space="preserve">
    <value>'Wend' statements are no longer supported; use 'End While' statements instead.</value>
  </data>
  <data name="ERR_ObsoleteRedimAs" xml:space="preserve">
    <value>'ReDim' statements can no longer be used to declare array variables.</value>
  </data>
  <data name="ERR_ObsoleteOptionalWithoutValue" xml:space="preserve">
    <value>Optional parameters must specify a default value.</value>
  </data>
  <data name="ERR_ObsoleteGosub" xml:space="preserve">
    <value>'GoSub' statements are no longer supported.</value>
  </data>
  <data name="ERR_ObsoleteOnGotoGosub" xml:space="preserve">
    <value>'On GoTo' and 'On GoSub' statements are no longer supported.</value>
  </data>
  <data name="ERR_ObsoleteEndIf" xml:space="preserve">
    <value>'EndIf' statements are no longer supported; use 'End If' instead.</value>
  </data>
  <data name="ERR_ObsoleteExponent" xml:space="preserve">
    <value>'D' can no longer be used to indicate an exponent, use 'E' instead.</value>
  </data>
  <data name="ERR_ObsoleteAsAny" xml:space="preserve">
    <value>'As Any' is not supported in 'Declare' statements.</value>
  </data>
  <data name="ERR_ObsoleteGetStatement" xml:space="preserve">
    <value>'Get' statements are no longer supported. File I/O functionality is available in the 'Microsoft.VisualBasic' namespace.</value>
  </data>
  <data name="ERR_OverrideWithArrayVsParamArray2" xml:space="preserve">
    <value>'{0}' cannot override '{1}' because they differ by parameters declared 'ParamArray'.</value>
  </data>
  <data name="ERR_CircularBaseDependencies4" xml:space="preserve">
    <value>This inheritance causes circular dependencies between {0} '{1}' and its nested or base type '{2}'.</value>
  </data>
  <data name="ERR_NestedBase2" xml:space="preserve">
    <value>{0} '{1}' cannot inherit from a type nested within it.</value>
  </data>
  <data name="ERR_AccessMismatchOutsideAssembly4" xml:space="preserve">
    <value>'{0}' cannot expose type '{1}' outside the project through {2} '{3}'.</value>
  </data>
  <data name="ERR_InheritanceAccessMismatchOutside3" xml:space="preserve">
    <value>'{0}' cannot inherit from {1} '{2}' because it expands the access of the base {1} outside the assembly.</value>
  </data>
  <data name="ERR_UseOfObsoletePropertyAccessor3" xml:space="preserve">
    <value>'{0}' accessor of '{1}' is obsolete: '{2}'.</value>
  </data>
  <data name="ERR_UseOfObsoletePropertyAccessor2" xml:space="preserve">
    <value>'{0}' accessor of '{1}' is obsolete.</value>
  </data>
  <data name="ERR_AccessMismatchImplementedEvent6" xml:space="preserve">
    <value>'{0}' cannot expose the underlying delegate type '{1}' of the event it is implementing to {2} '{3}' through {4} '{5}'.</value>
  </data>
  <data name="ERR_AccessMismatchImplementedEvent4" xml:space="preserve">
    <value>'{0}' cannot expose the underlying delegate type '{1}' of the event it is implementing outside the project through {2} '{3}'.</value>
  </data>
  <data name="ERR_InheritanceCycleInImportedType1" xml:space="preserve">
    <value>Type '{0}' is not supported because it either directly or indirectly inherits from itself.</value>
  </data>
  <data name="ERR_NoNonObsoleteConstructorOnBase3" xml:space="preserve">
    <value>Class '{0}' must declare a 'Sub New' because the '{1}' in its base class '{2}' is marked obsolete.</value>
  </data>
  <data name="ERR_NoNonObsoleteConstructorOnBase4" xml:space="preserve">
    <value>Class '{0}' must declare a 'Sub New' because the '{1}' in its base class '{2}' is marked obsolete: '{3}'.</value>
  </data>
  <data name="ERR_RequiredNonObsoleteNewCall3" xml:space="preserve">
    <value>First statement of this 'Sub New' must be an explicit call to 'MyBase.New' or 'MyClass.New' because the '{0}' in the base class '{1}' of '{2}' is marked obsolete.</value>
  </data>
  <data name="ERR_RequiredNonObsoleteNewCall4" xml:space="preserve">
    <value>First statement of this 'Sub New' must be an explicit call to 'MyBase.New' or 'MyClass.New' because the '{0}' in the base class '{1}' of '{2}' is marked obsolete: '{3}'.</value>
  </data>
  <data name="ERR_InheritsTypeArgAccessMismatch7" xml:space="preserve">
    <value>'{0}' cannot inherit from {1} '{2}' because it expands the access of type '{3}' to {4} '{5}'.</value>
  </data>
  <data name="ERR_InheritsTypeArgAccessMismatchOutside5" xml:space="preserve">
    <value>'{0}' cannot inherit from {1} '{2}' because it expands the access of type '{3}' outside the assembly.</value>
  </data>
  <data name="ERR_PartialTypeAccessMismatch3" xml:space="preserve">
    <value>Specified access '{0}' for '{1}' does not match the access '{2}' specified on one of its other partial types.</value>
  </data>
  <data name="ERR_PartialTypeBadMustInherit1" xml:space="preserve">
    <value>'MustInherit' cannot be specified for partial type '{0}' because it cannot be combined with 'NotInheritable' specified for one of its other partial types.</value>
  </data>
  <data name="ERR_MustOverOnNotInheritPartClsMem1" xml:space="preserve">
    <value>'MustOverride' cannot be specified on this member because it is in a partial type that is declared 'NotInheritable' in another partial definition.</value>
  </data>
  <data name="ERR_BaseMismatchForPartialClass3" xml:space="preserve">
    <value>Base class '{0}' specified for class '{1}' cannot be different from the base class '{2}' of one of its other partial types.</value>
  </data>
  <data name="ERR_PartialTypeTypeParamNameMismatch3" xml:space="preserve">
    <value>Type parameter name '{0}' does not match the name '{1}' of the corresponding type parameter defined on one of the other partial types of '{2}'.</value>
  </data>
  <data name="ERR_PartialTypeConstraintMismatch1" xml:space="preserve">
    <value>Constraints for this type parameter do not match the constraints on the corresponding type parameter defined on one of the other partial types of '{0}'.</value>
  </data>
  <data name="ERR_LateBoundOverloadInterfaceCall1" xml:space="preserve">
    <value>Late bound overload resolution cannot be applied to '{0}' because the accessing instance is an interface type.</value>
  </data>
  <data name="ERR_RequiredAttributeConstConversion2" xml:space="preserve">
    <value>Conversion from '{0}' to '{1}' cannot occur in a constant expression used as an argument to an attribute.</value>
  </data>
  <data name="ERR_AmbiguousOverrides3" xml:space="preserve">
    <value>Member '{0}' that matches this signature cannot be overridden because the class '{1}' contains multiple members with this same name and signature: {2}</value>
  </data>
  <data name="ERR_OverriddenCandidate1" xml:space="preserve">
    <value>
   '{0}'</value>
  </data>
  <data name="ERR_AmbiguousImplements3" xml:space="preserve">
    <value>Member '{0}.{1}' that matches this signature cannot be implemented because the interface '{2}' contains multiple members with this same name and signature:
   '{3}'
   '{4}'</value>
  </data>
  <data name="ERR_AddressOfNotCreatableDelegate1" xml:space="preserve">
    <value>'AddressOf' expression cannot be converted to '{0}' because type '{0}' is declared 'MustInherit' and cannot be created.</value>
  </data>
  <data name="ERR_ComClassGenericMethod" xml:space="preserve">
    <value>Generic methods cannot be exposed to COM.</value>
  </data>
  <data name="ERR_SyntaxInCastOp" xml:space="preserve">
    <value>Syntax error in cast operator; two arguments separated by comma are required.</value>
  </data>
  <data name="ERR_ArrayInitializerForNonConstDim" xml:space="preserve">
    <value>Array initializer cannot be specified for a non constant dimension; use the empty initializer '{}'.</value>
  </data>
  <data name="ERR_DelegateBindingFailure3" xml:space="preserve">
    <value>No accessible method '{0}' has a signature compatible with delegate '{1}':{2}</value>
  </data>
  <data name="ERR_StructLayoutAttributeNotAllowed" xml:space="preserve">
    <value>Attribute 'StructLayout' cannot be applied to a generic type.</value>
  </data>
  <data name="ERR_IterationVariableShadowLocal1" xml:space="preserve">
    <value>Range variable '{0}' hides a variable in an enclosing block or a range variable previously defined in the query expression.</value>
  </data>
  <data name="ERR_InvalidOptionInfer" xml:space="preserve">
    <value>'Option Infer' can be followed only by 'On' or 'Off'.</value>
  </data>
  <data name="ERR_CircularInference1" xml:space="preserve">
    <value>Type of '{0}' cannot be inferred from an expression containing '{0}'.</value>
  </data>
  <data name="ERR_InAccessibleOverridingMethod5" xml:space="preserve">
    <value>'{0}' in class '{1}' cannot override '{2}' in class '{3}' because an intermediate class '{4}' overrides '{2}' in class '{3}' but is not accessible.</value>
  </data>
  <data name="ERR_NoSuitableWidestType1" xml:space="preserve">
    <value>Type of '{0}' cannot be inferred because the loop bounds and the step clause do not convert to the same type.</value>
  </data>
  <data name="ERR_AmbiguousWidestType3" xml:space="preserve">
    <value>Type of '{0}' is ambiguous because the loop bounds and the step clause do not convert to the same type.</value>
  </data>
  <data name="ERR_ExpectedAssignmentOperatorInInit" xml:space="preserve">
    <value>'=' expected (object initializer).</value>
  </data>
  <data name="ERR_ExpectedQualifiedNameInInit" xml:space="preserve">
    <value>Name of field or property being initialized in an object initializer must start with '.'.</value>
  </data>
  <data name="ERR_ExpectedLbrace" xml:space="preserve">
    <value>'{' expected.</value>
  </data>
  <data name="ERR_UnrecognizedTypeOrWith" xml:space="preserve">
    <value>Type or 'With' expected.</value>
  </data>
  <data name="ERR_DuplicateAggrMemberInit1" xml:space="preserve">
    <value>Multiple initializations of '{0}'.  Fields and properties can be initialized only once in an object initializer expression.</value>
  </data>
  <data name="ERR_NonFieldPropertyAggrMemberInit1" xml:space="preserve">
    <value>Member '{0}' cannot be initialized in an object initializer expression because it is not a field or property.</value>
  </data>
  <data name="ERR_SharedMemberAggrMemberInit1" xml:space="preserve">
    <value>Member '{0}' cannot be initialized in an object initializer expression because it is shared.</value>
  </data>
  <data name="ERR_ParameterizedPropertyInAggrInit1" xml:space="preserve">
    <value>Property '{0}' cannot be initialized in an object initializer expression because it requires arguments.</value>
  </data>
  <data name="ERR_NoZeroCountArgumentInitCandidates1" xml:space="preserve">
    <value>Property '{0}' cannot be initialized in an object initializer expression because all accessible overloads require arguments.</value>
  </data>
  <data name="ERR_AggrInitInvalidForObject" xml:space="preserve">
    <value>Object initializer syntax cannot be used to initialize an instance of 'System.Object'.</value>
  </data>
  <data name="ERR_InitializerExpected" xml:space="preserve">
    <value>Initializer expected.</value>
  </data>
  <data name="ERR_LineContWithCommentOrNoPrecSpace" xml:space="preserve">
    <value>Line continuation character '_' must be preceded by at least one white space and must be the last character on the line.</value>
  </data>
  <data name="ERR_BadModuleFile1" xml:space="preserve">
    <value>Unable to load module file '{0}': {1}</value>
  </data>
  <data name="ERR_BadRefLib1" xml:space="preserve">
    <value>Unable to load referenced library '{0}': {1}</value>
  </data>
  <data name="ERR_EventHandlerSignatureIncompatible2" xml:space="preserve">
    <value>Method '{0}' cannot handle event '{1}' because they do not have a compatible signature.</value>
  </data>
  <data name="ERR_ConditionalCompilationConstantNotValid" xml:space="preserve">
    <value>Conditional compilation constant '{1}' is not valid: {0}</value>
  </data>
  <data name="ERR_InterfaceImplementedTwice1" xml:space="preserve">
    <value>Interface '{0}' can be implemented only once by this type.</value>
  </data>
  <data name="ERR_InterfaceImplementedTwiceWithDifferentTupleNames2" xml:space="preserve">
    <value>Interface '{0}' can be implemented only once by this type, but already appears with different tuple element names, as '{1}'.</value>
  </data>
  <data name="ERR_InterfaceImplementedTwiceWithDifferentTupleNames3" xml:space="preserve">
    <value>Interface '{0}' can be implemented only once by this type, but already appears with different tuple element names, as '{1}' (via '{2}').</value>
  </data>
  <data name="ERR_InterfaceImplementedTwiceWithDifferentTupleNamesReverse3" xml:space="preserve">
    <value>Interface '{0}' (via '{1}') can be implemented only once by this type, but already appears with different tuple element names, as '{2}'.</value>
  </data>
  <data name="ERR_InterfaceImplementedTwiceWithDifferentTupleNames4" xml:space="preserve">
    <value>Interface '{0}' (via '{1}') can be implemented only once by this type, but already appears with different tuple element names, as '{2}' (via '{3}').</value>
  </data>
  <data name="ERR_InterfaceInheritedTwiceWithDifferentTupleNames2" xml:space="preserve">
    <value>Interface '{0}' can be inherited only once by this interface, but already appears with different tuple element names, as '{1}'.</value>
  </data>
  <data name="ERR_InterfaceInheritedTwiceWithDifferentTupleNames3" xml:space="preserve">
    <value>Interface '{0}' can be inherited only once by this interface, but already appears with different tuple element names, as '{1}' (via '{2}').</value>
  </data>
  <data name="ERR_InterfaceInheritedTwiceWithDifferentTupleNamesReverse3" xml:space="preserve">
    <value>Interface '{0}' (via '{1}') can be inherited only once by this interface, but already appears with different tuple element names, as '{2}'.</value>
  </data>
  <data name="ERR_InterfaceInheritedTwiceWithDifferentTupleNames4" xml:space="preserve">
    <value>Interface '{0}' (via '{1}') can be inherited only once by this interface, but already appears with different tuple element names, as '{2}' (via '{3}').</value>
  </data>
  <data name="ERR_InterfaceNotImplemented1" xml:space="preserve">
    <value>Interface '{0}' is not implemented by this class.</value>
  </data>
  <data name="ERR_AmbiguousImplementsMember3" xml:space="preserve">
    <value>'{0}' exists in multiple base interfaces. Use the name of the interface that declares '{0}' in the 'Implements' clause instead of the name of the derived interface.</value>
  </data>
  <data name="ERR_ImplementsOnNew" xml:space="preserve">
    <value>'Sub New' cannot implement interface members.</value>
  </data>
  <data name="ERR_ArrayInitInStruct" xml:space="preserve">
    <value>Arrays declared as structure members cannot be declared with an initial size.</value>
  </data>
  <data name="ERR_EventTypeNotDelegate" xml:space="preserve">
    <value>Events declared with an 'As' clause must have a delegate type.</value>
  </data>
  <data name="ERR_ProtectedTypeOutsideClass" xml:space="preserve">
    <value>Protected types can only be declared inside of a class.</value>
  </data>
  <data name="ERR_DefaultPropertyWithNoParams" xml:space="preserve">
    <value>Properties with no required parameters cannot be declared 'Default'.</value>
  </data>
  <data name="ERR_InitializerInStruct" xml:space="preserve">
    <value>Initializers on structure members are valid only for 'Shared' members and constants.</value>
  </data>
  <data name="ERR_DuplicateImport1" xml:space="preserve">
    <value>Namespace or type '{0}' has already been imported.</value>
  </data>
  <data name="ERR_BadModuleFlags1" xml:space="preserve">
    <value>Modules cannot be declared '{0}'.</value>
  </data>
  <data name="ERR_ImplementsStmtWrongOrder" xml:space="preserve">
    <value>'Implements' statements must follow any 'Inherits' statement and precede all declarations in a class.</value>
  </data>
  <data name="ERR_SynthMemberClashesWithSynth7" xml:space="preserve">
    <value>{0} '{1}' implicitly defines '{2}', which conflicts with a member implicitly declared for {3} '{4}' in {5} '{6}'.</value>
  </data>
  <data name="ERR_SynthMemberClashesWithMember5" xml:space="preserve">
    <value>{0} '{1}' implicitly defines '{2}', which conflicts with a member of the same name in {3} '{4}'.</value>
  </data>
  <data name="ERR_MemberClashesWithSynth6" xml:space="preserve">
    <value>{0} '{1}' conflicts with a member implicitly declared for {2} '{3}' in {4} '{5}'.</value>
  </data>
  <data name="ERR_TypeClashesWithVbCoreType4" xml:space="preserve">
    <value>{0} '{1}' conflicts with a Visual Basic Runtime {2} '{3}'.</value>
  </data>
  <data name="ERR_SecurityAttributeMissingAction" xml:space="preserve">
    <value>First argument to a security attribute must be a valid SecurityAction.</value>
  </data>
  <data name="ERR_SecurityAttributeInvalidAction" xml:space="preserve">
    <value>Security attribute '{0}' has an invalid SecurityAction value '{1}'.</value>
  </data>
  <data name="ERR_SecurityAttributeInvalidActionAssembly" xml:space="preserve">
    <value>SecurityAction value '{0}' is invalid for security attributes applied to an assembly.</value>
  </data>
  <data name="ERR_SecurityAttributeInvalidActionTypeOrMethod" xml:space="preserve">
    <value>SecurityAction value '{0}' is invalid for security attributes applied to a type or a method.</value>
  </data>
  <data name="ERR_PrincipalPermissionInvalidAction" xml:space="preserve">
    <value>SecurityAction value '{0}' is invalid for PrincipalPermission attribute.</value>
  </data>
  <data name="ERR_PermissionSetAttributeInvalidFile" xml:space="preserve">
    <value>Unable to resolve file path '{0}' specified for the named argument '{1}' for PermissionSet attribute.</value>
  </data>
  <data name="ERR_PermissionSetAttributeFileReadError" xml:space="preserve">
    <value>Error reading file '{0}' specified for the named argument '{1}' for PermissionSet attribute: '{2}'.</value>
  </data>
  <data name="ERR_SetHasOnlyOneParam" xml:space="preserve">
    <value>'Set' method cannot have more than one parameter.</value>
  </data>
  <data name="ERR_SetValueNotPropertyType" xml:space="preserve">
    <value>'Set' parameter must have the same type as the containing property.</value>
  </data>
  <data name="ERR_SetHasToBeByVal1" xml:space="preserve">
    <value>'Set' parameter cannot be declared '{0}'.</value>
  </data>
  <data name="ERR_StructureCantUseProtected" xml:space="preserve">
    <value>Method in a structure cannot be declared 'Protected', 'Protected Friend', or 'Private Protected'.</value>
  </data>
  <data name="ERR_BadInterfaceDelegateSpecifier1" xml:space="preserve">
    <value>Delegate in an interface cannot be declared '{0}'.</value>
  </data>
  <data name="ERR_BadInterfaceEnumSpecifier1" xml:space="preserve">
    <value>Enum in an interface cannot be declared '{0}'.</value>
  </data>
  <data name="ERR_BadInterfaceClassSpecifier1" xml:space="preserve">
    <value>Class in an interface cannot be declared '{0}'.</value>
  </data>
  <data name="ERR_BadInterfaceStructSpecifier1" xml:space="preserve">
    <value>Structure in an interface cannot be declared '{0}'.</value>
  </data>
  <data name="ERR_BadInterfaceInterfaceSpecifier1" xml:space="preserve">
    <value>Interface in an interface cannot be declared '{0}'.</value>
  </data>
  <data name="ERR_UseOfObsoleteSymbolNoMessage1" xml:space="preserve">
    <value>'{0}' is obsolete.</value>
  </data>
  <data name="ERR_MetaDataIsNotAssembly" xml:space="preserve">
    <value>'{0}' is a module and cannot be referenced as an assembly.</value>
  </data>
  <data name="ERR_MetaDataIsNotModule" xml:space="preserve">
    <value>'{0}' is an assembly and cannot be referenced as a module.</value>
  </data>
  <data name="ERR_ReferenceComparison3" xml:space="preserve">
    <value>Operator '{0}' is not defined for types '{1}' and '{2}'. Use 'Is' operator to compare two reference types.</value>
  </data>
  <data name="ERR_CatchVariableNotLocal1" xml:space="preserve">
    <value>'{0}' is not a local variable or parameter, and so cannot be used as a 'Catch' variable.</value>
  </data>
  <data name="ERR_ModuleMemberCantImplement" xml:space="preserve">
    <value>Members in a Module cannot implement interface members.</value>
  </data>
  <data name="ERR_EventDelegatesCantBeFunctions" xml:space="preserve">
    <value>Events cannot be declared with a delegate type that has a return type.</value>
  </data>
  <data name="ERR_InvalidDate" xml:space="preserve">
    <value>Date constant is not valid.</value>
  </data>
  <data name="ERR_CantOverride4" xml:space="preserve">
    <value>'{0}' cannot override '{1}' because it is not declared 'Overridable'.</value>
  </data>
  <data name="ERR_CantSpecifyArraysOnBoth" xml:space="preserve">
    <value>Array modifiers cannot be specified on both a variable and its type.</value>
  </data>
  <data name="ERR_NotOverridableRequiresOverrides" xml:space="preserve">
    <value>'NotOverridable' cannot be specified for methods that do not override another method.</value>
  </data>
  <data name="ERR_PrivateTypeOutsideType" xml:space="preserve">
    <value>Types declared 'Private' must be inside another type.</value>
  </data>
  <data name="ERR_TypeRefResolutionError3" xml:space="preserve">
    <value>Import of type '{0}' from assembly or module '{1}' failed.</value>
  </data>
  <data name="ERR_ValueTupleTypeRefResolutionError1" xml:space="preserve">
    <value>Predefined type '{0}' is not defined or imported.</value>
  </data>
  <data name="ERR_ParamArrayWrongType" xml:space="preserve">
    <value>ParamArray parameters must have an array type.</value>
  </data>
  <data name="ERR_CoClassMissing2" xml:space="preserve">
    <value>Implementing class '{0}' for interface '{1}' cannot be found.</value>
  </data>
  <data name="ERR_InvalidCoClass1" xml:space="preserve">
    <value>Type '{0}' cannot be used as an implementing class.</value>
  </data>
  <data name="ERR_InvalidMeReference" xml:space="preserve">
    <value>Reference to object under construction is not valid when calling another constructor.</value>
  </data>
  <data name="ERR_InvalidImplicitMeReference" xml:space="preserve">
    <value>Implicit reference to object under construction is not valid when calling another constructor.</value>
  </data>
  <data name="ERR_RuntimeMemberNotFound2" xml:space="preserve">
    <value>Member '{0}' cannot be found in class '{1}'. This condition is usually the result of a mismatched 'Microsoft.VisualBasic.dll'.</value>
  </data>
  <data name="ERR_BadPropertyAccessorFlags" xml:space="preserve">
    <value>Property accessors cannot be declared '{0}'.</value>
  </data>
  <data name="ERR_BadPropertyAccessorFlagsRestrict" xml:space="preserve">
    <value>Access modifier '{0}' is not valid. The access modifier of 'Get' and 'Set' should be more restrictive than the property access level.</value>
  </data>
  <data name="ERR_OnlyOneAccessorForGetSet" xml:space="preserve">
    <value>Access modifier can only be applied to either 'Get' or 'Set', but not both.</value>
  </data>
  <data name="ERR_NoAccessibleSet" xml:space="preserve">
    <value>'Set' accessor of property '{0}' is not accessible.</value>
  </data>
  <data name="ERR_NoAccessibleGet" xml:space="preserve">
    <value>'Get' accessor of property '{0}' is not accessible.</value>
  </data>
  <data name="ERR_WriteOnlyNoAccessorFlag" xml:space="preserve">
    <value>'WriteOnly' properties cannot have an access modifier on 'Set'.</value>
  </data>
  <data name="ERR_ReadOnlyNoAccessorFlag" xml:space="preserve">
    <value>'ReadOnly' properties cannot have an access modifier on 'Get'.</value>
  </data>
  <data name="ERR_BadPropertyAccessorFlags1" xml:space="preserve">
    <value>Property accessors cannot be declared '{0}' in a 'NotOverridable' property.</value>
  </data>
  <data name="ERR_BadPropertyAccessorFlags2" xml:space="preserve">
    <value>Property accessors cannot be declared '{0}' in a 'Default' property.</value>
  </data>
  <data name="ERR_BadPropertyAccessorFlags3" xml:space="preserve">
    <value>Property cannot be declared '{0}' because it contains a 'Private' accessor.</value>
  </data>
  <data name="ERR_InAccessibleCoClass3" xml:space="preserve">
    <value>Implementing class '{0}' for interface '{1}' is not accessible in this context because it is '{2}'.</value>
  </data>
  <data name="ERR_MissingValuesForArraysInApplAttrs" xml:space="preserve">
    <value>Arrays used as attribute arguments are required to explicitly specify values for all elements.</value>
  </data>
  <data name="ERR_ExitEventMemberNotInvalid" xml:space="preserve">
    <value>'Exit AddHandler', 'Exit RemoveHandler' and 'Exit RaiseEvent' are not valid. Use 'Return' to exit from event members.</value>
  </data>
  <data name="ERR_InvInsideEndsEvent" xml:space="preserve">
    <value>Statement cannot appear within an event body. End of event assumed.</value>
  </data>
  <data name="ERR_MissingEndEvent" xml:space="preserve">
    <value>'Custom Event' must end with a matching 'End Event'.</value>
  </data>
  <data name="ERR_MissingEndAddHandler" xml:space="preserve">
    <value>'AddHandler' declaration must end with a matching 'End AddHandler'.</value>
  </data>
  <data name="ERR_MissingEndRemoveHandler" xml:space="preserve">
    <value>'RemoveHandler' declaration must end with a matching 'End RemoveHandler'.</value>
  </data>
  <data name="ERR_MissingEndRaiseEvent" xml:space="preserve">
    <value>'RaiseEvent' declaration must end with a matching 'End RaiseEvent'.</value>
  </data>
  <data name="ERR_CustomEventInvInInterface" xml:space="preserve">
    <value>'Custom' modifier is not valid on events declared in interfaces.</value>
  </data>
  <data name="ERR_CustomEventRequiresAs" xml:space="preserve">
    <value>'Custom' modifier is not valid on events declared without explicit delegate types.</value>
  </data>
  <data name="ERR_InvalidEndEvent" xml:space="preserve">
    <value>'End Event' must be preceded by a matching 'Custom Event'.</value>
  </data>
  <data name="ERR_InvalidEndAddHandler" xml:space="preserve">
    <value>'End AddHandler' must be preceded by a matching 'AddHandler' declaration.</value>
  </data>
  <data name="ERR_InvalidEndRemoveHandler" xml:space="preserve">
    <value>'End RemoveHandler' must be preceded by a matching 'RemoveHandler' declaration.</value>
  </data>
  <data name="ERR_InvalidEndRaiseEvent" xml:space="preserve">
    <value>'End RaiseEvent' must be preceded by a matching 'RaiseEvent' declaration.</value>
  </data>
  <data name="ERR_DuplicateAddHandlerDef" xml:space="preserve">
    <value>'AddHandler' is already declared.</value>
  </data>
  <data name="ERR_DuplicateRemoveHandlerDef" xml:space="preserve">
    <value>'RemoveHandler' is already declared.</value>
  </data>
  <data name="ERR_DuplicateRaiseEventDef" xml:space="preserve">
    <value>'RaiseEvent' is already declared.</value>
  </data>
  <data name="ERR_MissingAddHandlerDef1" xml:space="preserve">
    <value>'AddHandler' definition missing for event '{0}'.</value>
  </data>
  <data name="ERR_MissingRemoveHandlerDef1" xml:space="preserve">
    <value>'RemoveHandler' definition missing for event '{0}'.</value>
  </data>
  <data name="ERR_MissingRaiseEventDef1" xml:space="preserve">
    <value>'RaiseEvent' definition missing for event '{0}'.</value>
  </data>
  <data name="ERR_EventAddRemoveHasOnlyOneParam" xml:space="preserve">
    <value>'AddHandler' and 'RemoveHandler' methods must have exactly one parameter.</value>
  </data>
  <data name="ERR_EventAddRemoveByrefParamIllegal" xml:space="preserve">
    <value>'AddHandler' and 'RemoveHandler' method parameters cannot be declared 'ByRef'.</value>
  </data>
  <data name="ERR_SpecifiersInvOnEventMethod" xml:space="preserve">
    <value>Specifiers are not valid on 'AddHandler', 'RemoveHandler' and 'RaiseEvent' methods.</value>
  </data>
  <data name="ERR_AddRemoveParamNotEventType" xml:space="preserve">
    <value>'AddHandler' and 'RemoveHandler' method parameters must have the same delegate type as the containing event.</value>
  </data>
  <data name="ERR_RaiseEventShapeMismatch1" xml:space="preserve">
    <value>'RaiseEvent' method must have the same signature as the containing event's delegate type '{0}'.</value>
  </data>
  <data name="ERR_EventMethodOptionalParamIllegal1" xml:space="preserve">
    <value>'AddHandler', 'RemoveHandler' and 'RaiseEvent' method parameters cannot be declared '{0}'.</value>
  </data>
  <data name="ERR_CantReferToMyGroupInsideGroupType1" xml:space="preserve">
    <value>'{0}' cannot refer to itself through its default instance; use 'Me' instead.</value>
  </data>
  <data name="ERR_InvalidUseOfCustomModifier" xml:space="preserve">
    <value>'Custom' modifier can only be used immediately before an 'Event' declaration.</value>
  </data>
  <data name="ERR_InvalidOptionStrictCustom" xml:space="preserve">
    <value>Option Strict Custom can only be used as an option to the command-line compiler (vbc.exe).</value>
  </data>
  <data name="ERR_ObsoleteInvalidOnEventMember" xml:space="preserve">
    <value>'{0}' cannot be applied to the 'AddHandler', 'RemoveHandler', or 'RaiseEvent' definitions. If required, apply the attribute directly to the event.</value>
  </data>
  <data name="ERR_DelegateBindingIncompatible2" xml:space="preserve">
    <value>Method '{0}' does not have a signature compatible with delegate '{1}'.</value>
  </data>
  <data name="ERR_ExpectedXmlName" xml:space="preserve">
    <value>XML name expected.</value>
  </data>
  <data name="ERR_UndefinedXmlPrefix" xml:space="preserve">
    <value>XML namespace prefix '{0}' is not defined.</value>
  </data>
  <data name="ERR_DuplicateXmlAttribute" xml:space="preserve">
    <value>Duplicate XML attribute '{0}'.</value>
  </data>
  <data name="ERR_MismatchedXmlEndTag" xml:space="preserve">
    <value>End tag &lt;/{0}{1}{2}&gt; expected.</value>
  </data>
  <data name="ERR_MissingXmlEndTag" xml:space="preserve">
    <value>Element is missing an end tag.</value>
  </data>
  <data name="ERR_ReservedXmlPrefix" xml:space="preserve">
    <value>XML namespace prefix '{0}' is reserved for use by XML and the namespace URI cannot be changed.</value>
  </data>
  <data name="ERR_MissingVersionInXmlDecl" xml:space="preserve">
    <value>Required attribute 'version' missing from XML declaration.</value>
  </data>
  <data name="ERR_IllegalAttributeInXmlDecl" xml:space="preserve">
    <value>XML declaration does not allow attribute '{0}{1}{2}'.</value>
  </data>
  <data name="ERR_QuotedEmbeddedExpression" xml:space="preserve">
    <value>Embedded expression cannot appear inside a quoted attribute value.  Try removing quotes.</value>
  </data>
  <data name="ERR_VersionMustBeFirstInXmlDecl" xml:space="preserve">
    <value>XML attribute 'version' must be the first attribute in XML declaration.</value>
  </data>
  <data name="ERR_AttributeOrder" xml:space="preserve">
    <value>XML attribute '{0}' must appear before XML attribute '{1}'.</value>
  </data>
  <data name="ERR_ExpectedXmlEndEmbedded" xml:space="preserve">
    <value>Expected closing '%&gt;' for embedded expression.</value>
  </data>
  <data name="ERR_ExpectedXmlEndPI" xml:space="preserve">
    <value>Expected closing '?&gt;' for XML processor instruction.</value>
  </data>
  <data name="ERR_ExpectedXmlEndComment" xml:space="preserve">
    <value>Expected closing '--&gt;' for XML comment.</value>
  </data>
  <data name="ERR_ExpectedXmlEndCData" xml:space="preserve">
    <value>Expected closing ']]&gt;' for XML CDATA section.</value>
  </data>
  <data name="ERR_ExpectedSQuote" xml:space="preserve">
    <value>Expected matching closing single quote for XML attribute value.</value>
  </data>
  <data name="ERR_ExpectedQuote" xml:space="preserve">
    <value>Expected matching closing double quote for XML attribute value.</value>
  </data>
  <data name="ERR_ExpectedLT" xml:space="preserve">
    <value>Expected beginning '&lt;' for an XML tag.</value>
  </data>
  <data name="ERR_StartAttributeValue" xml:space="preserve">
    <value>Expected quoted XML attribute value or embedded expression.</value>
  </data>
  <data name="ERR_ExpectedDiv" xml:space="preserve">
    <value>Expected '/' for XML end tag.</value>
  </data>
  <data name="ERR_NoXmlAxesLateBinding" xml:space="preserve">
    <value>XML axis properties do not support late binding.</value>
  </data>
  <data name="ERR_IllegalXmlStartNameChar" xml:space="preserve">
    <value>Character '{0}' ({1}) is not allowed at the beginning of an XML name.</value>
  </data>
  <data name="ERR_IllegalXmlNameChar" xml:space="preserve">
    <value>Character '{0}' ({1}) is not allowed in an XML name.</value>
  </data>
  <data name="ERR_IllegalXmlCommentChar" xml:space="preserve">
    <value>Character sequence '--' is not allowed in an XML comment.</value>
  </data>
  <data name="ERR_EmbeddedExpression" xml:space="preserve">
    <value>An embedded expression cannot be used here.</value>
  </data>
  <data name="ERR_ExpectedXmlWhiteSpace" xml:space="preserve">
    <value>Missing required white space.</value>
  </data>
  <data name="ERR_IllegalProcessingInstructionName" xml:space="preserve">
    <value>XML processing instruction name '{0}' is not valid.</value>
  </data>
  <data name="ERR_DTDNotSupported" xml:space="preserve">
    <value>XML DTDs are not supported.</value>
  </data>
  <data name="ERR_IllegalXmlWhiteSpace" xml:space="preserve">
    <value>White space cannot appear here.</value>
  </data>
  <data name="ERR_ExpectedSColon" xml:space="preserve">
    <value>Expected closing ';' for XML entity.</value>
  </data>
  <data name="ERR_ExpectedXmlBeginEmbedded" xml:space="preserve">
    <value>Expected '%=' at start of an embedded expression.</value>
  </data>
  <data name="ERR_XmlEntityReference" xml:space="preserve">
    <value>XML entity references are not supported.</value>
  </data>
  <data name="ERR_InvalidAttributeValue1" xml:space="preserve">
    <value>Attribute value is not valid; expecting '{0}'.</value>
  </data>
  <data name="ERR_InvalidAttributeValue2" xml:space="preserve">
    <value>Attribute value is not valid; expecting '{0}' or '{1}'.</value>
  </data>
  <data name="ERR_ReservedXmlNamespace" xml:space="preserve">
    <value>Prefix '{0}' cannot be bound to namespace name reserved for '{1}'.</value>
  </data>
  <data name="ERR_IllegalDefaultNamespace" xml:space="preserve">
    <value>Namespace declaration with prefix cannot have an empty value inside an XML literal.</value>
  </data>
  <data name="ERR_QualifiedNameNotAllowed" xml:space="preserve">
    <value>':' is not allowed. XML qualified names cannot be used in this context.</value>
  </data>
  <data name="ERR_ExpectedXmlns" xml:space="preserve">
    <value>Namespace declaration must start with 'xmlns'.</value>
  </data>
  <data name="ERR_IllegalXmlnsPrefix" xml:space="preserve">
    <value>Element names cannot use the 'xmlns' prefix.</value>
  </data>
  <data name="ERR_XmlFeaturesNotAvailable" xml:space="preserve">
    <value>XML literals and XML axis properties are not available. Add references to System.Xml, System.Xml.Linq, and System.Core or other assemblies declaring System.Linq.Enumerable, System.Xml.Linq.XElement, System.Xml.Linq.XName, System.Xml.Linq.XAttribute and System.Xml.Linq.XNamespace types.</value>
  </data>
  <data name="ERR_UnableToReadUacManifest2" xml:space="preserve">
    <value>Unable to open Win32 manifest file '{0}' : {1}</value>
  </data>
  <data name="WRN_UseValueForXmlExpression3" xml:space="preserve">
    <value>Cannot convert '{0}' to '{1}'. You can use the 'Value' property to get the string value of the first element of '{2}'.</value>
  </data>
  <data name="WRN_UseValueForXmlExpression3_Title" xml:space="preserve">
    <value>Cannot convert IEnumerable(Of XElement) to String</value>
  </data>
  <data name="ERR_TypeMismatchForXml3" xml:space="preserve">
    <value>Value of type '{0}' cannot be converted to '{1}'. You can use the 'Value' property to get the string value of the first element of '{2}'.</value>
  </data>
  <data name="ERR_BinaryOperandsForXml4" xml:space="preserve">
    <value>Operator '{0}' is not defined for types '{1}' and '{2}'. You can use the 'Value' property to get the string value of the first element of '{3}'.</value>
  </data>
  <data name="ERR_FullWidthAsXmlDelimiter" xml:space="preserve">
    <value>Full width characters are not valid as XML delimiters.</value>
  </data>
  <data name="ERR_InvalidSubsystemVersion" xml:space="preserve">
    <value>The value '{0}' is not a valid subsystem version. The version must be 6.02 or greater for ARM or AppContainerExe, and 4.00 or greater otherwise.</value>
  </data>
  <data name="ERR_InvalidFileAlignment" xml:space="preserve">
    <value>Invalid file section alignment '{0}'</value>
  </data>
  <data name="ERR_InvalidOutputName" xml:space="preserve">
    <value>Invalid output name: {0}</value>
  </data>
  <data name="ERR_InvalidDebugInformationFormat" xml:space="preserve">
    <value>Invalid debug information format: {0}</value>
  </data>
  <data name="ERR_LibAnycpu32bitPreferredConflict" xml:space="preserve">
    <value>/platform:anycpu32bitpreferred can only be used with /t:exe, /t:winexe and /t:appcontainerexe.</value>
  </data>
  <data name="ERR_RestrictedAccess" xml:space="preserve">
    <value>Expression has the type '{0}' which is a restricted type and cannot be used to access members inherited from 'Object' or 'ValueType'.</value>
  </data>
  <data name="ERR_RestrictedConversion1" xml:space="preserve">
    <value>Expression of type '{0}' cannot be converted to 'Object' or 'ValueType'.</value>
  </data>
  <data name="ERR_NoTypecharInLabel" xml:space="preserve">
    <value>Type characters are not allowed in label identifiers.</value>
  </data>
  <data name="ERR_RestrictedType1" xml:space="preserve">
    <value>'{0}' cannot be made nullable, and cannot be used as the data type of an array element, field, anonymous type member, type argument, 'ByRef' parameter, or return statement.</value>
  </data>
  <data name="ERR_NoTypecharInAlias" xml:space="preserve">
    <value>Type characters are not allowed on Imports aliases.</value>
  </data>
  <data name="ERR_NoAccessibleConstructorOnBase" xml:space="preserve">
    <value>Class '{0}' has no accessible 'Sub New' and cannot be inherited.</value>
  </data>
  <data name="ERR_BadStaticLocalInStruct" xml:space="preserve">
    <value>Local variables within methods of structures cannot be declared 'Static'.</value>
  </data>
  <data name="ERR_DuplicateLocalStatic1" xml:space="preserve">
    <value>Static local variable '{0}' is already declared.</value>
  </data>
  <data name="ERR_ImportAliasConflictsWithType2" xml:space="preserve">
    <value>Imports alias '{0}' conflicts with '{1}' declared in the root namespace.</value>
  </data>
  <data name="ERR_CantShadowAMustOverride1" xml:space="preserve">
    <value>'{0}' cannot shadow a method declared 'MustOverride'.</value>
  </data>
  <data name="ERR_MultipleEventImplMismatch3" xml:space="preserve">
    <value>Event '{0}' cannot implement event '{2}.{1}' because its delegate type does not match the delegate type of another event implemented by '{0}'.</value>
  </data>
  <data name="ERR_BadSpecifierCombo2" xml:space="preserve">
    <value>'{0}' and '{1}' cannot be combined.</value>
  </data>
  <data name="ERR_MustBeOverloads2" xml:space="preserve">
    <value>{0} '{1}' must be declared 'Overloads' because another '{1}' is declared 'Overloads' or 'Overrides'.</value>
  </data>
  <data name="ERR_MustOverridesInClass1" xml:space="preserve">
    <value>'{0}' must be declared 'MustInherit' because it contains methods declared 'MustOverride'.</value>
  </data>
  <data name="ERR_HandlesSyntaxInClass" xml:space="preserve">
    <value>'Handles' in classes must specify a 'WithEvents' variable, 'MyBase', 'MyClass' or 'Me' qualified with a single identifier.</value>
  </data>
  <data name="ERR_SynthMemberShadowsMustOverride5" xml:space="preserve">
    <value>'{0}', implicitly declared for {1} '{2}', cannot shadow a 'MustOverride' method in the base {3} '{4}'.</value>
  </data>
  <data name="ERR_CannotOverrideInAccessibleMember" xml:space="preserve">
    <value>'{0}' cannot override '{1}' because it is not accessible in this context.</value>
  </data>
  <data name="ERR_HandlesSyntaxInModule" xml:space="preserve">
    <value>'Handles' in modules must specify a 'WithEvents' variable qualified with a single identifier.</value>
  </data>
  <data name="ERR_IsNotOpRequiresReferenceTypes1" xml:space="preserve">
    <value>'IsNot' requires operands that have reference types, but this operand has the value type '{0}'.</value>
  </data>
  <data name="ERR_ClashWithReservedEnumMember1" xml:space="preserve">
    <value>'{0}' conflicts with the reserved member by this name that is implicitly declared in all enums.</value>
  </data>
  <data name="ERR_MultiplyDefinedEnumMember2" xml:space="preserve">
    <value>'{0}' is already declared in this {1}.</value>
  </data>
  <data name="ERR_BadUseOfVoid" xml:space="preserve">
    <value>'System.Void' can only be used in a GetType expression.</value>
  </data>
  <data name="ERR_EventImplMismatch5" xml:space="preserve">
    <value>Event '{0}' cannot implement event '{1}' on interface '{2}' because their delegate types '{3}' and '{4}' do not match.</value>
  </data>
  <data name="ERR_ForwardedTypeUnavailable3" xml:space="preserve">
    <value>Type '{0}' in assembly '{1}' has been forwarded to assembly '{2}'. Either a reference to '{2}' is missing from your project or the type '{0}' is missing from assembly '{2}'.</value>
  </data>
  <data name="ERR_TypeFwdCycle2" xml:space="preserve">
    <value>'{0}' in assembly '{1}' has been forwarded to itself and so is an unsupported type.</value>
  </data>
  <data name="ERR_BadTypeInCCExpression" xml:space="preserve">
    <value>Non-intrinsic type names are not allowed in conditional compilation expressions.</value>
  </data>
  <data name="ERR_BadCCExpression" xml:space="preserve">
    <value>Syntax error in conditional compilation expression.</value>
  </data>
  <data name="ERR_VoidArrayDisallowed" xml:space="preserve">
    <value>Arrays of type 'System.Void' are not allowed in this expression.</value>
  </data>
  <data name="ERR_MetadataMembersAmbiguous3" xml:space="preserve">
    <value>'{0}' is ambiguous because multiple kinds of members with this name exist in {1} '{2}'.</value>
  </data>
  <data name="ERR_TypeOfExprAlwaysFalse2" xml:space="preserve">
    <value>Expression of type '{0}' can never be of type '{1}'.</value>
  </data>
  <data name="ERR_OnlyPrivatePartialMethods1" xml:space="preserve">
    <value>Partial methods must be declared 'Private' instead of '{0}'.</value>
  </data>
  <data name="ERR_PartialMethodsMustBePrivate" xml:space="preserve">
    <value>Partial methods must be declared 'Private'.</value>
  </data>
  <data name="ERR_OnlyOnePartialMethodAllowed2" xml:space="preserve">
    <value>Method '{0}' cannot be declared 'Partial' because only one method '{1}' can be marked 'Partial'.</value>
  </data>
  <data name="ERR_OnlyOneImplementingMethodAllowed3" xml:space="preserve">
    <value>Method '{0}' cannot implement partial method '{1}' because '{2}' already implements it. Only one method can implement a partial method.</value>
  </data>
  <data name="ERR_PartialMethodMustBeEmpty" xml:space="preserve">
    <value>Partial methods must have empty method bodies.</value>
  </data>
  <data name="ERR_PartialMethodsMustBeSub1" xml:space="preserve">
    <value>'{0}' cannot be declared 'Partial' because partial methods must be Subs.</value>
  </data>
  <data name="ERR_PartialMethodGenericConstraints2" xml:space="preserve">
    <value>Method '{0}' does not have the same generic constraints as the partial method '{1}'.</value>
  </data>
  <data name="ERR_PartialDeclarationImplements1" xml:space="preserve">
    <value>Partial method '{0}' cannot use the 'Implements' keyword.</value>
  </data>
  <data name="ERR_NoPartialMethodInAddressOf1" xml:space="preserve">
    <value>'AddressOf' cannot be applied to '{0}' because '{0}' is a partial method without an implementation.</value>
  </data>
  <data name="ERR_ImplementationMustBePrivate2" xml:space="preserve">
    <value>Method '{0}' must be declared 'Private' in order to implement partial method '{1}'.</value>
  </data>
  <data name="ERR_PartialMethodParamNamesMustMatch3" xml:space="preserve">
    <value>Parameter name '{0}' does not match the name of the corresponding parameter, '{1}', defined on the partial method declaration '{2}'.</value>
  </data>
  <data name="ERR_PartialMethodTypeParamNameMismatch3" xml:space="preserve">
    <value>Name of type parameter '{0}' does not match '{1}', the corresponding type parameter defined on the partial method declaration '{2}'.</value>
  </data>
  <data name="ERR_BadAttributeSharedProperty1" xml:space="preserve">
    <value>'Shared' attribute property '{0}' cannot be the target of an assignment.</value>
  </data>
  <data name="ERR_BadAttributeReadOnlyProperty1" xml:space="preserve">
    <value>'ReadOnly' attribute property '{0}' cannot be the target of an assignment.</value>
  </data>
  <data name="ERR_DuplicateResourceName1" xml:space="preserve">
    <value>Resource name '{0}' cannot be used more than once.</value>
  </data>
  <data name="ERR_DuplicateResourceFileName1" xml:space="preserve">
    <value>Each linked resource and module must have a unique filename. Filename '{0}' is specified more than once in this assembly.</value>
  </data>
  <data name="ERR_AttributeMustBeClassNotStruct1" xml:space="preserve">
    <value>'{0}' cannot be used as an attribute because it is not a class.</value>
  </data>
  <data name="ERR_AttributeMustInheritSysAttr" xml:space="preserve">
    <value>'{0}' cannot be used as an attribute because it does not inherit from 'System.Attribute'.</value>
  </data>
  <data name="ERR_AttributeCannotBeAbstract" xml:space="preserve">
    <value>'{0}' cannot be used as an attribute because it is declared 'MustInherit'.</value>
  </data>
  <data name="ERR_UnableToOpenResourceFile1" xml:space="preserve">
    <value>Unable to open resource file '{0}': {1}</value>
  </data>
  <data name="ERR_BadAttributeNonPublicProperty1" xml:space="preserve">
    <value>Attribute member '{0}' cannot be the target of an assignment because it is not declared 'Public'.</value>
  </data>
  <data name="ERR_STAThreadAndMTAThread0" xml:space="preserve">
    <value>'System.STAThreadAttribute' and 'System.MTAThreadAttribute' cannot both be applied to the same method.</value>
  </data>
  <data name="ERR_IndirectUnreferencedAssembly4" xml:space="preserve">
    <value>Project '{0}' makes an indirect reference to assembly '{1}', which contains '{2}'. Add a file reference to '{3}' to your project.</value>
  </data>
  <data name="ERR_BadAttributeNonPublicType1" xml:space="preserve">
    <value>Type '{0}' cannot be used in an attribute because it is not declared 'Public'.</value>
  </data>
  <data name="ERR_BadAttributeNonPublicContType2" xml:space="preserve">
    <value>Type '{0}' cannot be used in an attribute because its container '{1}' is not declared 'Public'.</value>
  </data>
  <data name="ERR_DllImportOnNonEmptySubOrFunction" xml:space="preserve">
    <value>'System.Runtime.InteropServices.DllImportAttribute' cannot be applied to a Sub, Function, or Operator with a non-empty body.</value>
  </data>
  <data name="ERR_DllImportNotLegalOnDeclare" xml:space="preserve">
    <value>'System.Runtime.InteropServices.DllImportAttribute' cannot be applied to a Declare.</value>
  </data>
  <data name="ERR_DllImportNotLegalOnGetOrSet" xml:space="preserve">
    <value>'System.Runtime.InteropServices.DllImportAttribute' cannot be applied to a Get or Set.</value>
  </data>
  <data name="ERR_DllImportOnGenericSubOrFunction" xml:space="preserve">
    <value>'System.Runtime.InteropServices.DllImportAttribute' cannot be applied to a method that is generic or contained in a generic type.</value>
  </data>
  <data name="ERR_ComClassOnGeneric" xml:space="preserve">
    <value>'Microsoft.VisualBasic.ComClassAttribute' cannot be applied to a class that is generic or contained inside a generic type.</value>
  </data>
  <data name="ERR_DllImportOnInstanceMethod" xml:space="preserve">
    <value>'System.Runtime.InteropServices.DllImportAttribute' cannot be applied to instance method.</value>
  </data>
  <data name="ERR_DllImportOnInterfaceMethod" xml:space="preserve">
    <value>'System.Runtime.InteropServices.DllImportAttribute' cannot be applied to interface methods.</value>
  </data>
  <data name="ERR_DllImportNotLegalOnEventMethod" xml:space="preserve">
    <value>'System.Runtime.InteropServices.DllImportAttribute' cannot be applied to 'AddHandler', 'RemoveHandler' or 'RaiseEvent' method.</value>
  </data>
  <data name="ERR_FriendAssemblyBadArguments" xml:space="preserve">
    <value>Friend assembly reference '{0}' is invalid. InternalsVisibleTo declarations cannot have a version, culture, public key token, or processor architecture specified.</value>
  </data>
  <data name="ERR_FriendAssemblyStrongNameRequired" xml:space="preserve">
    <value>Friend assembly reference '{0}' is invalid. Strong-name signed assemblies must specify a public key in their InternalsVisibleTo declarations.</value>
  </data>
  <data name="ERR_FriendAssemblyNameInvalid" xml:space="preserve">
    <value>Friend declaration '{0}' is invalid and cannot be resolved.</value>
  </data>
  <data name="ERR_FriendAssemblyBadAccessOverride2" xml:space="preserve">
    <value>Member '{0}' cannot override member '{1}' defined in another assembly/project because the access modifier 'Protected Friend' expands accessibility. Use 'Protected' instead.</value>
  </data>
  <data name="ERR_UseOfLocalBeforeDeclaration1" xml:space="preserve">
    <value>Local variable '{0}' cannot be referred to before it is declared.</value>
  </data>
  <data name="ERR_UseOfKeywordFromModule1" xml:space="preserve">
    <value>'{0}' is not valid within a Module.</value>
  </data>
  <data name="ERR_BogusWithinLineIf" xml:space="preserve">
    <value>Statement cannot end a block outside of a line 'If' statement.</value>
  </data>
  <data name="ERR_CharToIntegralTypeMismatch1" xml:space="preserve">
    <value>'Char' values cannot be converted to '{0}'. Use 'Microsoft.VisualBasic.AscW' to interpret a character as a Unicode value or 'Microsoft.VisualBasic.Val' to interpret it as a digit.</value>
  </data>
  <data name="ERR_IntegralToCharTypeMismatch1" xml:space="preserve">
    <value>'{0}' values cannot be converted to 'Char'. Use 'Microsoft.VisualBasic.ChrW' to interpret a numeric value as a Unicode character or first convert it to 'String' to produce a digit.</value>
  </data>
  <data name="ERR_NoDirectDelegateConstruction1" xml:space="preserve">
    <value>Delegate '{0}' requires an 'AddressOf' expression or lambda expression as the only argument to its constructor.</value>
  </data>
  <data name="ERR_MethodMustBeFirstStatementOnLine" xml:space="preserve">
    <value>Method declaration statements must be the first statement on a logical line.</value>
  </data>
  <data name="ERR_AttrAssignmentNotFieldOrProp1" xml:space="preserve">
    <value>'{0}' cannot be named as a parameter in an attribute specifier because it is not a field or property.</value>
  </data>
  <data name="ERR_StrictDisallowsObjectComparison1" xml:space="preserve">
    <value>Option Strict On disallows operands of type Object for operator '{0}'. Use the 'Is' operator to test for object identity.</value>
  </data>
  <data name="ERR_NoConstituentArraySizes" xml:space="preserve">
    <value>Bounds can be specified only for the top-level array when initializing an array of arrays.</value>
  </data>
  <data name="ERR_FileAttributeNotAssemblyOrModule" xml:space="preserve">
    <value>'Assembly' or 'Module' expected.</value>
  </data>
  <data name="ERR_FunctionResultCannotBeIndexed1" xml:space="preserve">
    <value>'{0}' has no parameters and its return type cannot be indexed.</value>
  </data>
  <data name="ERR_ArgumentSyntax" xml:space="preserve">
    <value>Comma, ')', or a valid expression continuation expected.</value>
  </data>
  <data name="ERR_ExpectedResumeOrGoto" xml:space="preserve">
    <value>'Resume' or 'GoTo' expected.</value>
  </data>
  <data name="ERR_ExpectedAssignmentOperator" xml:space="preserve">
    <value>'=' expected.</value>
  </data>
  <data name="ERR_NamedArgAlsoOmitted2" xml:space="preserve">
    <value>Parameter '{0}' in '{1}' already has a matching omitted argument.</value>
  </data>
  <data name="ERR_CannotCallEvent1" xml:space="preserve">
    <value>'{0}' is an event, and cannot be called directly. Use a 'RaiseEvent' statement to raise an event.</value>
  </data>
  <data name="ERR_ForEachCollectionDesignPattern1" xml:space="preserve">
    <value>Expression is of type '{0}', which is not a collection type.</value>
  </data>
  <data name="ERR_DefaultValueForNonOptionalParam" xml:space="preserve">
    <value>Default values cannot be supplied for parameters that are not declared 'Optional'.</value>
  </data>
  <data name="ERR_ExpectedDotAfterMyBase" xml:space="preserve">
    <value>'MyBase' must be followed by '.' and an identifier.</value>
  </data>
  <data name="ERR_ExpectedDotAfterMyClass" xml:space="preserve">
    <value>'MyClass' must be followed by '.' and an identifier.</value>
  </data>
  <data name="ERR_StrictArgumentCopyBackNarrowing3" xml:space="preserve">
    <value>Option Strict On disallows narrowing from type '{1}' to type '{2}' in copying the value of 'ByRef' parameter '{0}' back to the matching argument.</value>
  </data>
  <data name="ERR_LbElseifAfterElse" xml:space="preserve">
    <value>'#ElseIf' cannot follow '#Else' as part of a '#If' block.</value>
  </data>
  <data name="ERR_StandaloneAttribute" xml:space="preserve">
    <value>Attribute specifier is not a complete statement. Use a line continuation to apply the attribute to the following statement.</value>
  </data>
  <data name="ERR_NoUniqueConstructorOnBase2" xml:space="preserve">
    <value>Class '{0}' must declare a 'Sub New' because its base class '{1}' has more than one accessible 'Sub New' that can be called with no arguments.</value>
  </data>
  <data name="ERR_ExtraNextVariable" xml:space="preserve">
    <value>'Next' statement names more variables than there are matching 'For' statements.</value>
  </data>
  <data name="ERR_RequiredNewCallTooMany2" xml:space="preserve">
    <value>First statement of this 'Sub New' must be a call to 'MyBase.New' or 'MyClass.New' because base class '{0}' of '{1}' has more than one accessible 'Sub New' that can be called with no arguments.</value>
  </data>
  <data name="ERR_ForCtlVarArraySizesSpecified" xml:space="preserve">
    <value>Array declared as for loop control variable cannot be declared with an initial size.</value>
  </data>
  <data name="ERR_BadFlagsOnNewOverloads" xml:space="preserve">
    <value>The '{0}' keyword is used to overload inherited members; do not use the '{0}' keyword when overloading 'Sub New'.</value>
  </data>
  <data name="ERR_TypeCharOnGenericParam" xml:space="preserve">
    <value>Type character cannot be used in a type parameter declaration.</value>
  </data>
  <data name="ERR_TooFewGenericArguments1" xml:space="preserve">
    <value>Too few type arguments to '{0}'.</value>
  </data>
  <data name="ERR_TooManyGenericArguments1" xml:space="preserve">
    <value>Too many type arguments to '{0}'.</value>
  </data>
  <data name="ERR_GenericConstraintNotSatisfied2" xml:space="preserve">
    <value>Type argument '{0}' does not inherit from or implement the constraint type '{1}'.</value>
  </data>
  <data name="ERR_TypeOrMemberNotGeneric1" xml:space="preserve">
    <value>'{0}' has no type parameters and so cannot have type arguments.</value>
  </data>
  <data name="ERR_NewIfNullOnGenericParam" xml:space="preserve">
    <value>'New' cannot be used on a type parameter that does not have a 'New' constraint.</value>
  </data>
  <data name="ERR_MultipleClassConstraints1" xml:space="preserve">
    <value>Type parameter '{0}' can only have one constraint that is a class.</value>
  </data>
  <data name="ERR_ConstNotClassInterfaceOrTypeParam1" xml:space="preserve">
    <value>Type constraint '{0}' must be either a class, interface or type parameter.</value>
  </data>
  <data name="ERR_DuplicateTypeParamName1" xml:space="preserve">
    <value>Type parameter already declared with name '{0}'.</value>
  </data>
  <data name="ERR_UnboundTypeParam2" xml:space="preserve">
    <value>Type parameter '{0}' for '{1}' cannot be inferred.</value>
  </data>
  <data name="ERR_IsOperatorGenericParam1" xml:space="preserve">
    <value>'Is' operand of type '{0}' can be compared only to 'Nothing' because '{0}' is a type parameter with no class constraint.</value>
  </data>
  <data name="ERR_ArgumentCopyBackNarrowing3" xml:space="preserve">
    <value>Copying the value of 'ByRef' parameter '{0}' back to the matching argument narrows from type '{1}' to type '{2}'.</value>
  </data>
  <data name="ERR_ShadowingGenericParamWithMember1" xml:space="preserve">
    <value>'{0}' has the same name as a type parameter.</value>
  </data>
  <data name="ERR_GenericParamBase2" xml:space="preserve">
    <value>{0} '{1}' cannot inherit from a type parameter.</value>
  </data>
  <data name="ERR_ImplementsGenericParam" xml:space="preserve">
    <value>Type parameter not allowed in 'Implements' clause.</value>
  </data>
  <data name="ERR_OnlyNullLowerBound" xml:space="preserve">
    <value>Array lower bounds can be only '0'.</value>
  </data>
  <data name="ERR_ClassConstraintNotInheritable1" xml:space="preserve">
    <value>Type constraint cannot be a 'NotInheritable' class.</value>
  </data>
  <data name="ERR_ConstraintIsRestrictedType1" xml:space="preserve">
    <value>'{0}' cannot be used as a type constraint.</value>
  </data>
  <data name="ERR_GenericParamsOnInvalidMember" xml:space="preserve">
    <value>Type parameters cannot be specified on this declaration.</value>
  </data>
  <data name="ERR_GenericArgsOnAttributeSpecifier" xml:space="preserve">
    <value>Type arguments are not valid because attributes cannot be generic.</value>
  </data>
  <data name="ERR_AttrCannotBeGenerics" xml:space="preserve">
    <value>Type parameters, generic types or types contained in generic types cannot be used as attributes.</value>
  </data>
  <data name="ERR_BadStaticLocalInGenericMethod" xml:space="preserve">
    <value>Local variables within generic methods cannot be declared 'Static'.</value>
  </data>
  <data name="ERR_SyntMemberShadowsGenericParam3" xml:space="preserve">
    <value>{0} '{1}' implicitly defines a member '{2}' which has the same name as a type parameter.</value>
  </data>
  <data name="ERR_ConstraintAlreadyExists1" xml:space="preserve">
    <value>Constraint type '{0}' already specified for this type parameter.</value>
  </data>
  <data name="ERR_InterfacePossiblyImplTwice2" xml:space="preserve">
    <value>Cannot implement interface '{0}' because its implementation could conflict with the implementation of another implemented interface '{1}' for some type arguments.</value>
  </data>
  <data name="ERR_ModulesCannotBeGeneric" xml:space="preserve">
    <value>Modules cannot be generic.</value>
  </data>
  <data name="ERR_GenericClassCannotInheritAttr" xml:space="preserve">
    <value>Classes that are generic or contained in a generic type cannot inherit from an attribute class.</value>
  </data>
  <data name="ERR_DeclaresCantBeInGeneric" xml:space="preserve">
    <value>'Declare' statements are not allowed in generic types or types contained in generic types.</value>
  </data>
  <data name="ERR_OverrideWithConstraintMismatch2" xml:space="preserve">
    <value>'{0}' cannot override '{1}' because they differ by type parameter constraints.</value>
  </data>
  <data name="ERR_ImplementsWithConstraintMismatch3" xml:space="preserve">
    <value>'{0}' cannot implement '{1}.{2}' because they differ by type parameter constraints.</value>
  </data>
  <data name="ERR_OpenTypeDisallowed" xml:space="preserve">
    <value>Type parameters or types constructed with type parameters are not allowed in attribute arguments.</value>
  </data>
  <data name="ERR_HandlesInvalidOnGenericMethod" xml:space="preserve">
    <value>Generic methods cannot use 'Handles' clause.</value>
  </data>
  <data name="ERR_MultipleNewConstraints" xml:space="preserve">
    <value>'New' constraint cannot be specified multiple times for the same type parameter.</value>
  </data>
  <data name="ERR_MustInheritForNewConstraint2" xml:space="preserve">
    <value>Type argument '{0}' is declared 'MustInherit' and does not satisfy the 'New' constraint for type parameter '{1}'.</value>
  </data>
  <data name="ERR_NoSuitableNewForNewConstraint2" xml:space="preserve">
    <value>Type argument '{0}' must have a public parameterless instance constructor to satisfy the 'New' constraint for type parameter '{1}'.</value>
  </data>
  <data name="ERR_BadGenericParamForNewConstraint2" xml:space="preserve">
    <value>Type parameter '{0}' must have either a 'New' constraint or a 'Structure' constraint to satisfy the 'New' constraint for type parameter '{1}'.</value>
  </data>
  <data name="ERR_NewArgsDisallowedForTypeParam" xml:space="preserve">
    <value>Arguments cannot be passed to a 'New' used on a type parameter.</value>
  </data>
  <data name="ERR_DuplicateRawGenericTypeImport1" xml:space="preserve">
    <value>Generic type '{0}' cannot be imported more than once.</value>
  </data>
  <data name="ERR_NoTypeArgumentCountOverloadCand1" xml:space="preserve">
    <value>Overload resolution failed because no accessible '{0}' accepts this number of type arguments.</value>
  </data>
  <data name="ERR_TypeArgsUnexpected" xml:space="preserve">
    <value>Type arguments unexpected.</value>
  </data>
  <data name="ERR_NameSameAsMethodTypeParam1" xml:space="preserve">
    <value>'{0}' is already declared as a type parameter of this method.</value>
  </data>
  <data name="ERR_TypeParamNameFunctionNameCollision" xml:space="preserve">
    <value>Type parameter cannot have the same name as its defining function.</value>
  </data>
  <data name="ERR_BadConstraintSyntax" xml:space="preserve">
    <value>Type or 'New' expected.</value>
  </data>
  <data name="ERR_OfExpected" xml:space="preserve">
    <value>'Of' required when specifying type arguments for a generic type or method.</value>
  </data>
  <data name="ERR_ArrayOfRawGenericInvalid" xml:space="preserve">
    <value>'(' unexpected. Arrays of uninstantiated generic types are not allowed.</value>
  </data>
  <data name="ERR_ForEachAmbiguousIEnumerable1" xml:space="preserve">
    <value>'For Each' on type '{0}' is ambiguous because the type implements multiple instantiations of 'System.Collections.Generic.IEnumerable(Of T)'.</value>
  </data>
  <data name="ERR_IsNotOperatorGenericParam1" xml:space="preserve">
    <value>'IsNot' operand of type '{0}' can be compared only to 'Nothing' because '{0}' is a type parameter with no class constraint.</value>
  </data>
  <data name="ERR_TypeParamQualifierDisallowed" xml:space="preserve">
    <value>Type parameters cannot be used as qualifiers.</value>
  </data>
  <data name="ERR_TypeParamMissingCommaOrRParen" xml:space="preserve">
    <value>Comma or ')' expected.</value>
  </data>
  <data name="ERR_TypeParamMissingAsCommaOrRParen" xml:space="preserve">
    <value>'As', comma or ')' expected.</value>
  </data>
  <data name="ERR_MultipleReferenceConstraints" xml:space="preserve">
    <value>'Class' constraint cannot be specified multiple times for the same type parameter.</value>
  </data>
  <data name="ERR_MultipleValueConstraints" xml:space="preserve">
    <value>'Structure' constraint cannot be specified multiple times for the same type parameter.</value>
  </data>
  <data name="ERR_NewAndValueConstraintsCombined" xml:space="preserve">
    <value>'New' constraint and 'Structure' constraint cannot be combined.</value>
  </data>
  <data name="ERR_RefAndValueConstraintsCombined" xml:space="preserve">
    <value>'Class' constraint and 'Structure' constraint cannot be combined.</value>
  </data>
  <data name="ERR_BadTypeArgForStructConstraint2" xml:space="preserve">
    <value>Type argument '{0}' does not satisfy the 'Structure' constraint for type parameter '{1}'.</value>
  </data>
  <data name="ERR_BadTypeArgForRefConstraint2" xml:space="preserve">
    <value>Type argument '{0}' does not satisfy the 'Class' constraint for type parameter '{1}'.</value>
  </data>
  <data name="ERR_RefAndClassTypeConstrCombined" xml:space="preserve">
    <value>'Class' constraint and a specific class type constraint cannot be combined.</value>
  </data>
  <data name="ERR_ValueAndClassTypeConstrCombined" xml:space="preserve">
    <value>'Structure' constraint and a specific class type constraint cannot be combined.</value>
  </data>
  <data name="ERR_ConstraintClashIndirectIndirect4" xml:space="preserve">
    <value>Indirect constraint '{0}' obtained from the type parameter constraint '{1}' conflicts with the indirect constraint '{2}' obtained from the type parameter constraint '{3}'.</value>
  </data>
  <data name="ERR_ConstraintClashDirectIndirect3" xml:space="preserve">
    <value>Constraint '{0}' conflicts with the indirect constraint '{1}' obtained from the type parameter constraint '{2}'.</value>
  </data>
  <data name="ERR_ConstraintClashIndirectDirect3" xml:space="preserve">
    <value>Indirect constraint '{0}' obtained from the type parameter constraint '{1}' conflicts with the constraint '{2}'.</value>
  </data>
  <data name="ERR_ConstraintCycleLink2" xml:space="preserve">
    <value>
    '{0}' is constrained to '{1}'.</value>
  </data>
  <data name="ERR_ConstraintCycle2" xml:space="preserve">
    <value>Type parameter '{0}' cannot be constrained to itself: {1}</value>
  </data>
  <data name="ERR_TypeParamWithStructConstAsConst" xml:space="preserve">
    <value>Type parameter with a 'Structure' constraint cannot be used as a constraint.</value>
  </data>
  <data name="ERR_NullableDisallowedForStructConstr1" xml:space="preserve">
    <value>'System.Nullable' does not satisfy the 'Structure' constraint for type parameter '{0}'. Only non-nullable 'Structure' types are allowed.</value>
  </data>
  <data name="ERR_ConflictingDirectConstraints3" xml:space="preserve">
    <value>Constraint '{0}' conflicts with the constraint '{1}' already specified for type parameter '{2}'.</value>
  </data>
  <data name="ERR_InterfaceUnifiesWithInterface2" xml:space="preserve">
    <value>Cannot inherit interface '{0}' because it could be identical to interface '{1}' for some type arguments.</value>
  </data>
  <data name="ERR_BaseUnifiesWithInterfaces3" xml:space="preserve">
    <value>Cannot inherit interface '{0}' because the interface '{1}' from which it inherits could be identical to interface '{2}' for some type arguments.</value>
  </data>
  <data name="ERR_InterfaceBaseUnifiesWithBase4" xml:space="preserve">
    <value>Cannot inherit interface '{0}' because the interface '{1}' from which it inherits could be identical to interface '{2}' from which the interface '{3}' inherits for some type arguments.</value>
  </data>
  <data name="ERR_InterfaceUnifiesWithBase3" xml:space="preserve">
    <value>Cannot inherit interface '{0}' because it could be identical to interface '{1}' from which the interface '{2}' inherits for some type arguments.</value>
  </data>
  <data name="ERR_ClassInheritsBaseUnifiesWithInterfaces3" xml:space="preserve">
    <value>Cannot implement interface '{0}' because the interface '{1}' from which it inherits could be identical to implemented interface '{2}' for some type arguments.</value>
  </data>
  <data name="ERR_ClassInheritsInterfaceBaseUnifiesWithBase4" xml:space="preserve">
    <value>Cannot implement interface '{0}' because the interface '{1}' from which it inherits could be identical to interface '{2}' from which the implemented interface '{3}' inherits for some type arguments.</value>
  </data>
  <data name="ERR_ClassInheritsInterfaceUnifiesWithBase3" xml:space="preserve">
    <value>Cannot implement interface '{0}' because it could be identical to interface '{1}' from which the implemented interface '{2}' inherits for some type arguments.</value>
  </data>
  <data name="ERR_OptionalsCantBeStructGenericParams" xml:space="preserve">
    <value>Generic parameters used as optional parameter types must be class constrained.</value>
  </data>
  <data name="ERR_AddressOfNullableMethod" xml:space="preserve">
    <value>Methods of 'System.Nullable(Of T)' cannot be used as operands of the 'AddressOf' operator.</value>
  </data>
  <data name="ERR_IsOperatorNullable1" xml:space="preserve">
    <value>'Is' operand of type '{0}' can be compared only to 'Nothing' because '{0}' is a nullable type.</value>
  </data>
  <data name="ERR_IsNotOperatorNullable1" xml:space="preserve">
    <value>'IsNot' operand of type '{0}' can be compared only to 'Nothing' because '{0}' is a nullable type.</value>
  </data>
  <data name="ERR_ShadowingTypeOutsideClass1" xml:space="preserve">
    <value>'{0}' cannot be declared 'Shadows' outside of a class, structure, or interface.</value>
  </data>
  <data name="ERR_PropertySetParamCollisionWithValue" xml:space="preserve">
    <value>Property parameters cannot have the name 'Value'.</value>
  </data>
  <data name="ERR_SxSIndirectRefHigherThanDirectRef3" xml:space="preserve">
    <value>The project currently contains references to more than one version of '{0}', a direct reference to version {2} and an indirect reference to version {1}. Change the direct reference to use version {1} (or higher) of {0}.</value>
  </data>
  <data name="ERR_DuplicateReferenceStrong" xml:space="preserve">
    <value>Multiple assemblies with equivalent identity have been imported: '{0}' and '{1}'. Remove one of the duplicate references.</value>
  </data>
  <data name="ERR_DuplicateReference2" xml:space="preserve">
    <value>Project already has a reference to assembly '{0}'. A second reference to '{1}' cannot be added.</value>
  </data>
  <data name="ERR_IllegalCallOrIndex" xml:space="preserve">
    <value>Illegal call expression or index expression.</value>
  </data>
  <data name="ERR_ConflictDefaultPropertyAttribute" xml:space="preserve">
    <value>Conflict between the default property and the 'DefaultMemberAttribute' defined on '{0}'.</value>
  </data>
  <data name="ERR_BadAttributeUuid2" xml:space="preserve">
    <value>'{0}' cannot be applied because the format of the GUID '{1}' is not correct.</value>
  </data>
  <data name="ERR_ComClassAndReservedAttribute1" xml:space="preserve">
    <value>'Microsoft.VisualBasic.ComClassAttribute' and '{0}' cannot both be applied to the same class.</value>
  </data>
  <data name="ERR_ComClassRequiresPublicClass2" xml:space="preserve">
    <value>'Microsoft.VisualBasic.ComClassAttribute' cannot be applied to '{0}' because its container '{1}' is not declared 'Public'.</value>
  </data>
  <data name="ERR_ComClassReservedDispIdZero1" xml:space="preserve">
    <value>'System.Runtime.InteropServices.DispIdAttribute' cannot be applied to '{0}' because 'Microsoft.VisualBasic.ComClassAttribute' reserves zero for the default property.</value>
  </data>
  <data name="ERR_ComClassReservedDispId1" xml:space="preserve">
    <value>'System.Runtime.InteropServices.DispIdAttribute' cannot be applied to '{0}' because 'Microsoft.VisualBasic.ComClassAttribute' reserves values less than zero.</value>
  </data>
  <data name="ERR_ComClassDuplicateGuids1" xml:space="preserve">
    <value>'InterfaceId' and 'EventsId' parameters for 'Microsoft.VisualBasic.ComClassAttribute' on '{0}' cannot have the same value.</value>
  </data>
  <data name="ERR_ComClassCantBeAbstract0" xml:space="preserve">
    <value>'Microsoft.VisualBasic.ComClassAttribute' cannot be applied to a class that is declared 'MustInherit'.</value>
  </data>
  <data name="ERR_ComClassRequiresPublicClass1" xml:space="preserve">
    <value>'Microsoft.VisualBasic.ComClassAttribute' cannot be applied to '{0}' because it is not declared 'Public'.</value>
  </data>
  <data name="ERR_UnknownOperator" xml:space="preserve">
    <value>Operator declaration must be one of:  +, -, *, \, /, ^, &amp;, Like, Mod, And, Or, Xor, Not, &lt;&lt;, &gt;&gt;, =, &lt;&gt;, &lt;, &lt;=, &gt;, &gt;=, CType, IsTrue, IsFalse.</value>
  </data>
  <data name="ERR_DuplicateConversionCategoryUsed" xml:space="preserve">
    <value>'Widening' and 'Narrowing' cannot be combined.</value>
  </data>
  <data name="ERR_OperatorNotOverloadable" xml:space="preserve">
    <value>Operator is not overloadable. Operator declaration must be one of:  +, -, *, \, /, ^, &amp;, Like, Mod, And, Or, Xor, Not, &lt;&lt;, &gt;&gt;, =, &lt;&gt;, &lt;, &lt;=, &gt;, &gt;=, CType, IsTrue, IsFalse.</value>
  </data>
  <data name="ERR_InvalidHandles" xml:space="preserve">
    <value>'Handles' is not valid on operator declarations.</value>
  </data>
  <data name="ERR_InvalidImplements" xml:space="preserve">
    <value>'Implements' is not valid on operator declarations.</value>
  </data>
  <data name="ERR_EndOperatorExpected" xml:space="preserve">
    <value>'End Operator' expected.</value>
  </data>
  <data name="ERR_EndOperatorNotAtLineStart" xml:space="preserve">
    <value>'End Operator' must be the first statement on a line.</value>
  </data>
  <data name="ERR_InvalidEndOperator" xml:space="preserve">
    <value>'End Operator' must be preceded by a matching 'Operator'.</value>
  </data>
  <data name="ERR_ExitOperatorNotValid" xml:space="preserve">
    <value>'Exit Operator' is not valid. Use 'Return' to exit an operator.</value>
  </data>
  <data name="ERR_ParamArrayIllegal1" xml:space="preserve">
    <value>'{0}' parameters cannot be declared 'ParamArray'.</value>
  </data>
  <data name="ERR_OptionalIllegal1" xml:space="preserve">
    <value>'{0}' parameters cannot be declared 'Optional'.</value>
  </data>
  <data name="ERR_OperatorMustBePublic" xml:space="preserve">
    <value>Operators must be declared 'Public'.</value>
  </data>
  <data name="ERR_OperatorMustBeShared" xml:space="preserve">
    <value>Operators must be declared 'Shared'.</value>
  </data>
  <data name="ERR_BadOperatorFlags1" xml:space="preserve">
    <value>Operators cannot be declared '{0}'.</value>
  </data>
  <data name="ERR_OneParameterRequired1" xml:space="preserve">
    <value>Operator '{0}' must have one parameter.</value>
  </data>
  <data name="ERR_TwoParametersRequired1" xml:space="preserve">
    <value>Operator '{0}' must have two parameters.</value>
  </data>
  <data name="ERR_OneOrTwoParametersRequired1" xml:space="preserve">
    <value>Operator '{0}' must have either one or two parameters.</value>
  </data>
  <data name="ERR_ConvMustBeWideningOrNarrowing" xml:space="preserve">
    <value>Conversion operators must be declared either 'Widening' or 'Narrowing'.</value>
  </data>
  <data name="ERR_OperatorDeclaredInModule" xml:space="preserve">
    <value>Operators cannot be declared in modules.</value>
  </data>
  <data name="ERR_InvalidSpecifierOnNonConversion1" xml:space="preserve">
    <value>Only conversion operators can be declared '{0}'.</value>
  </data>
  <data name="ERR_UnaryParamMustBeContainingType1" xml:space="preserve">
    <value>Parameter of this unary operator must be of the containing type '{0}'.</value>
  </data>
  <data name="ERR_BinaryParamMustBeContainingType1" xml:space="preserve">
    <value>At least one parameter of this binary operator must be of the containing type '{0}'.</value>
  </data>
  <data name="ERR_ConvParamMustBeContainingType1" xml:space="preserve">
    <value>Either the parameter type or the return type of this conversion operator must be of the containing type '{0}'.</value>
  </data>
  <data name="ERR_OperatorRequiresBoolReturnType1" xml:space="preserve">
    <value>Operator '{0}' must have a return type of Boolean.</value>
  </data>
  <data name="ERR_ConversionToSameType" xml:space="preserve">
    <value>Conversion operators cannot convert from a type to the same type.</value>
  </data>
  <data name="ERR_ConversionToInterfaceType" xml:space="preserve">
    <value>Conversion operators cannot convert to an interface type.</value>
  </data>
  <data name="ERR_ConversionToBaseType" xml:space="preserve">
    <value>Conversion operators cannot convert from a type to its base type.</value>
  </data>
  <data name="ERR_ConversionToDerivedType" xml:space="preserve">
    <value>Conversion operators cannot convert from a type to its derived type.</value>
  </data>
  <data name="ERR_ConversionToObject" xml:space="preserve">
    <value>Conversion operators cannot convert to Object.</value>
  </data>
  <data name="ERR_ConversionFromInterfaceType" xml:space="preserve">
    <value>Conversion operators cannot convert from an interface type.</value>
  </data>
  <data name="ERR_ConversionFromBaseType" xml:space="preserve">
    <value>Conversion operators cannot convert from a base type.</value>
  </data>
  <data name="ERR_ConversionFromDerivedType" xml:space="preserve">
    <value>Conversion operators cannot convert from a derived type.</value>
  </data>
  <data name="ERR_ConversionFromObject" xml:space="preserve">
    <value>Conversion operators cannot convert from Object.</value>
  </data>
  <data name="ERR_MatchingOperatorExpected2" xml:space="preserve">
    <value>Matching '{0}' operator is required for '{1}'.</value>
  </data>
  <data name="ERR_UnacceptableLogicalOperator3" xml:space="preserve">
    <value>Return and parameter types of '{0}' must be '{1}' to be used in a '{2}' expression.</value>
  </data>
  <data name="ERR_ConditionOperatorRequired3" xml:space="preserve">
    <value>Type '{0}' must define operator '{1}' to be used in a '{2}' expression.</value>
  </data>
  <data name="ERR_CopyBackTypeMismatch3" xml:space="preserve">
    <value>Cannot copy the value of 'ByRef' parameter '{0}' back to the matching argument because type '{1}' cannot be converted to type '{2}'.</value>
  </data>
  <data name="ERR_ForLoopOperatorRequired2" xml:space="preserve">
    <value>Type '{0}' must define operator '{1}' to be used in a 'For' statement.</value>
  </data>
  <data name="ERR_UnacceptableForLoopOperator2" xml:space="preserve">
    <value>Return and parameter types of '{0}' must be '{1}' to be used in a 'For' statement.</value>
  </data>
  <data name="ERR_UnacceptableForLoopRelOperator2" xml:space="preserve">
    <value>Parameter types of '{0}' must be '{1}' to be used in a 'For' statement.</value>
  </data>
  <data name="ERR_OperatorRequiresIntegerParameter1" xml:space="preserve">
    <value>Operator '{0}' must have a second parameter of type 'Integer' or 'Integer?'.</value>
  </data>
  <data name="ERR_CantSpecifyNullableOnBoth" xml:space="preserve">
    <value>Nullable modifier cannot be specified on both a variable and its type.</value>
  </data>
  <data name="ERR_BadTypeArgForStructConstraintNull" xml:space="preserve">
    <value>Type '{0}' must be a value type or a type argument constrained to 'Structure' in order to be used with 'Nullable' or nullable modifier '?'.</value>
  </data>
  <data name="ERR_CantSpecifyArrayAndNullableOnBoth" xml:space="preserve">
    <value>Nullable modifier '?' and array modifiers '(' and ')' cannot be specified on both a variable and its type.</value>
  </data>
  <data name="ERR_CantSpecifyTypeCharacterOnIIF" xml:space="preserve">
    <value>Expressions used with an 'If' expression cannot contain type characters.</value>
  </data>
  <data name="ERR_IllegalOperandInIIFName" xml:space="preserve">
    <value>'If' operands cannot be named arguments.</value>
  </data>
  <data name="ERR_IllegalOperandInIIFConversion" xml:space="preserve">
    <value>Cannot infer a common type for the second and third operands of the 'If' operator. One must have a widening conversion to the other.</value>
  </data>
  <data name="ERR_IllegalCondTypeInIIF" xml:space="preserve">
    <value>First operand in a binary 'If' expression must be nullable or a reference type.</value>
  </data>
  <data name="ERR_CantCallIIF" xml:space="preserve">
    <value>'If' operator cannot be used in a 'Call' statement.</value>
  </data>
  <data name="ERR_CantSpecifyAsNewAndNullable" xml:space="preserve">
    <value>Nullable modifier cannot be specified in variable declarations with 'As New'.</value>
  </data>
  <data name="ERR_IllegalOperandInIIFConversion2" xml:space="preserve">
    <value>Cannot infer a common type for the first and second operands of the binary 'If' operator. One must have a widening conversion to the other.</value>
  </data>
  <data name="ERR_BadNullTypeInCCExpression" xml:space="preserve">
    <value>Nullable types are not allowed in conditional compilation expressions.</value>
  </data>
  <data name="ERR_NullableImplicit" xml:space="preserve">
    <value>Nullable modifier cannot be used with a variable whose implicit type is 'Object'.</value>
  </data>
  <data name="ERR_MissingRuntimeHelper" xml:space="preserve">
    <value>Requested operation is not available because the runtime library function '{0}' is not defined.</value>
  </data>
  <data name="ERR_ExpectedDotAfterGlobalNameSpace" xml:space="preserve">
    <value>'Global' must be followed by '.' and an identifier.</value>
  </data>
  <data name="ERR_NoGlobalExpectedIdentifier" xml:space="preserve">
    <value>'Global' not allowed in this context; identifier expected.</value>
  </data>
  <data name="ERR_NoGlobalInHandles" xml:space="preserve">
    <value>'Global' not allowed in handles; local name expected.</value>
  </data>
  <data name="ERR_ElseIfNoMatchingIf" xml:space="preserve">
    <value>'ElseIf' must be preceded by a matching 'If' or 'ElseIf'.</value>
  </data>
  <data name="ERR_BadAttributeConstructor2" xml:space="preserve">
    <value>Attribute constructor has a 'ByRef' parameter of type '{0}'; cannot use constructors with byref parameters to apply the attribute.</value>
  </data>
  <data name="ERR_EndUsingWithoutUsing" xml:space="preserve">
    <value>'End Using' must be preceded by a matching 'Using'.</value>
  </data>
  <data name="ERR_ExpectedEndUsing" xml:space="preserve">
    <value>'Using' must end with a matching 'End Using'.</value>
  </data>
  <data name="ERR_GotoIntoUsing" xml:space="preserve">
    <value>'GoTo {0}' is not valid because '{0}' is inside a 'Using' statement that does not contain this statement.</value>
  </data>
  <data name="ERR_UsingRequiresDisposePattern" xml:space="preserve">
    <value>'Using' operand of type '{0}' must implement 'System.IDisposable'.</value>
  </data>
  <data name="ERR_UsingResourceVarNeedsInitializer" xml:space="preserve">
    <value>'Using' resource variable must have an explicit initialization.</value>
  </data>
  <data name="ERR_UsingResourceVarCantBeArray" xml:space="preserve">
    <value>'Using' resource variable type can not be array type.</value>
  </data>
  <data name="ERR_OnErrorInUsing" xml:space="preserve">
    <value>'On Error' statements are not valid within 'Using' statements.</value>
  </data>
  <data name="ERR_PropertyNameConflictInMyCollection" xml:space="preserve">
    <value>'{0}' has the same name as a member used for type '{1}' exposed in a 'My' group. Rename the type or its enclosing namespace.</value>
  </data>
  <data name="ERR_InvalidImplicitVar" xml:space="preserve">
    <value>Implicit variable '{0}' is invalid because of '{1}'.</value>
  </data>
  <data name="ERR_ObjectInitializerRequiresFieldName" xml:space="preserve">
    <value>Object initializers require a field name to initialize.</value>
  </data>
  <data name="ERR_ExpectedFrom" xml:space="preserve">
    <value>'From' expected.</value>
  </data>
  <data name="ERR_LambdaBindingMismatch1" xml:space="preserve">
    <value>Nested function does not have the same signature as delegate '{0}'.</value>
  </data>
  <data name="ERR_LambdaBindingMismatch2" xml:space="preserve">
    <value>Nested sub does not have a signature that is compatible with delegate '{0}'.</value>
  </data>
  <data name="ERR_CannotLiftByRefParamQuery1" xml:space="preserve">
    <value>'ByRef' parameter '{0}' cannot be used in a query expression.</value>
  </data>
  <data name="ERR_ExpressionTreeNotSupported" xml:space="preserve">
    <value>Expression cannot be converted into an expression tree.</value>
  </data>
  <data name="ERR_CannotLiftStructureMeQuery" xml:space="preserve">
    <value>Instance members and 'Me' cannot be used within query expressions in structures.</value>
  </data>
  <data name="ERR_InferringNonArrayType1" xml:space="preserve">
    <value>Variable cannot be initialized with non-array type '{0}'.</value>
  </data>
  <data name="ERR_ByRefParamInExpressionTree" xml:space="preserve">
    <value>References to 'ByRef' parameters cannot be converted to an expression tree.</value>
  </data>
  <data name="ERR_DuplicateAnonTypeMemberName1" xml:space="preserve">
    <value>Anonymous type member or property '{0}' is already declared.</value>
  </data>
  <data name="ERR_BadAnonymousTypeForExprTree" xml:space="preserve">
    <value>Cannot convert anonymous type to an expression tree because a property of the type is used to initialize another property.</value>
  </data>
  <data name="ERR_CannotLiftAnonymousType1" xml:space="preserve">
    <value>Anonymous type property '{0}' cannot be used in the definition of a lambda expression within the same initialization list.</value>
  </data>
  <data name="ERR_ExtensionOnlyAllowedOnModuleSubOrFunction" xml:space="preserve">
    <value>'Extension' attribute can be applied only to 'Module', 'Sub', or 'Function' declarations.</value>
  </data>
  <data name="ERR_ExtensionMethodNotInModule" xml:space="preserve">
    <value>Extension methods can be defined only in modules.</value>
  </data>
  <data name="ERR_ExtensionMethodNoParams" xml:space="preserve">
    <value>Extension methods must declare at least one parameter. The first parameter specifies which type to extend.</value>
  </data>
  <data name="ERR_ExtensionMethodOptionalFirstArg" xml:space="preserve">
    <value>'Optional' cannot be applied to the first parameter of an extension method. The first parameter specifies which type to extend.</value>
  </data>
  <data name="ERR_ExtensionMethodParamArrayFirstArg" xml:space="preserve">
    <value>'ParamArray' cannot be applied to the first parameter of an extension method. The first parameter specifies which type to extend.</value>
  </data>
  <data name="ERR_AnonymousTypeFieldNameInference" xml:space="preserve">
    <value>Anonymous type member name can be inferred only from a simple or qualified name with no arguments.</value>
  </data>
  <data name="ERR_NameNotMemberOfAnonymousType2" xml:space="preserve">
    <value>'{0}' is not a member of '{1}'; it does not exist in the current context.</value>
  </data>
  <data name="ERR_ExtensionAttributeInvalid" xml:space="preserve">
    <value>The custom-designed version of 'System.Runtime.CompilerServices.ExtensionAttribute' found by the compiler is not valid. Its attribute usage flags must be set to allow assemblies, classes, and methods.</value>
  </data>
  <data name="ERR_AnonymousTypePropertyOutOfOrder1" xml:space="preserve">
    <value>Anonymous type member property '{0}' cannot be used to infer the type of another member property because the type of '{0}' is not yet established.</value>
  </data>
  <data name="ERR_AnonymousTypeDisallowsTypeChar" xml:space="preserve">
    <value>Type characters cannot be used in anonymous type declarations.</value>
  </data>
  <data name="ERR_TupleLiteralDisallowsTypeChar" xml:space="preserve">
    <value>Type characters cannot be used in tuple literals.</value>
  </data>
  <data name="ERR_NewWithTupleTypeSyntax" xml:space="preserve">
    <value>'New' cannot be used with tuple type. Use a tuple literal expression instead.</value>
  </data>
  <data name="ERR_PredefinedValueTupleTypeMustBeStruct" xml:space="preserve">
    <value>Predefined type '{0}' must be a structure.</value>
  </data>
  <data name="ERR_ExtensionMethodUncallable1" xml:space="preserve">
    <value>Extension method '{0}' has type constraints that can never be satisfied.</value>
  </data>
  <data name="ERR_ExtensionMethodOverloadCandidate3" xml:space="preserve">
    <value>
    Extension method '{0}' defined in '{1}': {2}</value>
  </data>
  <data name="ERR_DelegateBindingMismatch" xml:space="preserve">
    <value>Method does not have a signature compatible with the delegate.</value>
  </data>
  <data name="ERR_DelegateBindingTypeInferenceFails" xml:space="preserve">
    <value>Type arguments could not be inferred from the delegate.</value>
  </data>
  <data name="ERR_TooManyArgs" xml:space="preserve">
    <value>Too many arguments.</value>
  </data>
  <data name="ERR_NamedArgAlsoOmitted1" xml:space="preserve">
    <value>Parameter '{0}' already has a matching omitted argument.</value>
  </data>
  <data name="ERR_NamedArgUsedTwice1" xml:space="preserve">
    <value>Parameter '{0}' already has a matching argument.</value>
  </data>
  <data name="ERR_NamedParamNotFound1" xml:space="preserve">
    <value>'{0}' is not a method parameter.</value>
  </data>
  <data name="ERR_OmittedArgument1" xml:space="preserve">
    <value>Argument not specified for parameter '{0}'.</value>
  </data>
  <data name="ERR_UnboundTypeParam1" xml:space="preserve">
    <value>Type parameter '{0}' cannot be inferred.</value>
  </data>
  <data name="ERR_ExtensionMethodOverloadCandidate2" xml:space="preserve">
    <value>
    Extension method '{0}' defined in '{1}'.</value>
  </data>
  <data name="ERR_AnonymousTypeNeedField" xml:space="preserve">
    <value>Anonymous type must contain at least one member.</value>
  </data>
  <data name="ERR_AnonymousTypeNameWithoutPeriod" xml:space="preserve">
    <value>Anonymous type member name must be preceded by a period.</value>
  </data>
  <data name="ERR_AnonymousTypeExpectedIdentifier" xml:space="preserve">
    <value>Identifier expected, preceded with a period.</value>
  </data>
  <data name="ERR_TooManyArgs2" xml:space="preserve">
    <value>Too many arguments to extension method '{0}' defined in '{1}'.</value>
  </data>
  <data name="ERR_NamedArgAlsoOmitted3" xml:space="preserve">
    <value>Parameter '{0}' in extension method '{1}' defined in '{2}' already has a matching omitted argument.</value>
  </data>
  <data name="ERR_NamedArgUsedTwice3" xml:space="preserve">
    <value>Parameter '{0}' of extension method '{1}' defined in '{2}' already has a matching argument.</value>
  </data>
  <data name="ERR_NamedParamNotFound3" xml:space="preserve">
    <value>'{0}' is not a parameter of extension method '{1}' defined in '{2}'.</value>
  </data>
  <data name="ERR_OmittedArgument3" xml:space="preserve">
    <value>Argument not specified for parameter '{0}' of extension method '{1}' defined in '{2}'.</value>
  </data>
  <data name="ERR_UnboundTypeParam3" xml:space="preserve">
    <value>Type parameter '{0}' for extension method '{1}' defined in '{2}' cannot be inferred.</value>
  </data>
  <data name="ERR_TooFewGenericArguments2" xml:space="preserve">
    <value>Too few type arguments to extension method '{0}' defined in '{1}'.</value>
  </data>
  <data name="ERR_TooManyGenericArguments2" xml:space="preserve">
    <value>Too many type arguments to extension method '{0}' defined in '{1}'.</value>
  </data>
  <data name="ERR_ExpectedInOrEq" xml:space="preserve">
    <value>'In' or '=' expected.</value>
  </data>
  <data name="ERR_ExpectedQueryableSource" xml:space="preserve">
    <value>Expression of type '{0}' is not queryable. Make sure you are not missing an assembly reference and/or namespace import for the LINQ provider.</value>
  </data>
  <data name="ERR_QueryOperatorNotFound" xml:space="preserve">
    <value>Definition of method '{0}' is not accessible in this context.</value>
  </data>
  <data name="ERR_CannotUseOnErrorGotoWithClosure" xml:space="preserve">
    <value>Method cannot contain both a '{0}' statement and a definition of a variable that is used in a lambda or query expression.</value>
  </data>
  <data name="ERR_CannotGotoNonScopeBlocksWithClosure" xml:space="preserve">
    <value>'{0}{1}' is not valid because '{2}' is inside a scope that defines a variable that is used in a lambda or query expression.</value>
  </data>
  <data name="ERR_CannotLiftRestrictedTypeQuery" xml:space="preserve">
    <value>Instance of restricted type '{0}' cannot be used in a query expression.</value>
  </data>
  <data name="ERR_QueryAnonymousTypeFieldNameInference" xml:space="preserve">
    <value>Range variable name can be inferred only from a simple or qualified name with no arguments.</value>
  </data>
  <data name="ERR_QueryDuplicateAnonTypeMemberName1" xml:space="preserve">
    <value>Range variable '{0}' is already declared.</value>
  </data>
  <data name="ERR_QueryAnonymousTypeDisallowsTypeChar" xml:space="preserve">
    <value>Type characters cannot be used in range variable declarations.</value>
  </data>
  <data name="ERR_ReadOnlyInClosure" xml:space="preserve">
    <value>'ReadOnly' variable cannot be the target of an assignment in a lambda expression inside a constructor.</value>
  </data>
  <data name="ERR_ExprTreeNoMultiDimArrayCreation" xml:space="preserve">
    <value>Multi-dimensional array cannot be converted to an expression tree.</value>
  </data>
  <data name="ERR_ExprTreeNoLateBind" xml:space="preserve">
    <value>Late binding operations cannot be converted to an expression tree.</value>
  </data>
  <data name="ERR_ExpectedBy" xml:space="preserve">
    <value>'By' expected.</value>
  </data>
  <data name="ERR_QueryInvalidControlVariableName1" xml:space="preserve">
    <value>Range variable name cannot match the name of a member of the 'Object' class.</value>
  </data>
  <data name="ERR_ExpectedIn" xml:space="preserve">
    <value>'In' expected.</value>
  </data>
  <data name="ERR_QueryNameNotDeclared" xml:space="preserve">
    <value>Name '{0}' is either not declared or not in the current scope.</value>
  </data>
  <data name="ERR_NestedFunctionArgumentNarrowing3" xml:space="preserve">
    <value>Return type of nested function matching parameter '{0}' narrows from '{1}' to '{2}'.</value>
  </data>
  <data name="ERR_AnonTypeFieldXMLNameInference" xml:space="preserve">
    <value>Anonymous type member name cannot be inferred from an XML identifier that is not a valid Visual Basic identifier.</value>
  </data>
  <data name="ERR_QueryAnonTypeFieldXMLNameInference" xml:space="preserve">
    <value>Range variable name cannot be inferred from an XML identifier that is not a valid Visual Basic identifier.</value>
  </data>
  <data name="ERR_ExpectedInto" xml:space="preserve">
    <value>'Into' expected.</value>
  </data>
  <data name="ERR_TypeCharOnAggregation" xml:space="preserve">
    <value>Aggregate function name cannot be used with a type character.</value>
  </data>
  <data name="ERR_ExpectedOn" xml:space="preserve">
    <value>'On' expected.</value>
  </data>
  <data name="ERR_ExpectedEquals" xml:space="preserve">
    <value>'Equals' expected.</value>
  </data>
  <data name="ERR_ExpectedAnd" xml:space="preserve">
    <value>'And' expected.</value>
  </data>
  <data name="ERR_EqualsTypeMismatch" xml:space="preserve">
    <value>'Equals' cannot compare a value of type '{0}' with a value of type '{1}'.</value>
  </data>
  <data name="ERR_EqualsOperandIsBad" xml:space="preserve">
    <value>You must reference at least one range variable on both sides of the 'Equals' operator. Range variable(s) {0} must appear on one side of the 'Equals' operator, and range variable(s) {1} must appear on the other.</value>
  </data>
  <data name="ERR_LambdaNotDelegate1" xml:space="preserve">
    <value>Lambda expression cannot be converted to '{0}' because '{0}' is not a delegate type.</value>
  </data>
  <data name="ERR_LambdaNotCreatableDelegate1" xml:space="preserve">
    <value>Lambda expression cannot be converted to '{0}' because type '{0}' is declared 'MustInherit' and cannot be created.</value>
  </data>
  <data name="ERR_CannotInferNullableForVariable1" xml:space="preserve">
    <value>A nullable type cannot be inferred for variable '{0}'.</value>
  </data>
  <data name="ERR_NullableTypeInferenceNotSupported" xml:space="preserve">
    <value>Nullable type inference is not supported in this context.</value>
  </data>
  <data name="ERR_ExpectedJoin" xml:space="preserve">
    <value>'Join' expected.</value>
  </data>
  <data name="ERR_NullableParameterMustSpecifyType" xml:space="preserve">
    <value>Nullable parameters must specify a type.</value>
  </data>
  <data name="ERR_IterationVariableShadowLocal2" xml:space="preserve">
    <value>Range variable '{0}' hides a variable in an enclosing block, a previously defined range variable, or an implicitly declared variable in a query expression.</value>
  </data>
  <data name="ERR_LambdasCannotHaveAttributes" xml:space="preserve">
    <value>Attributes cannot be applied to parameters of lambda expressions.</value>
  </data>
  <data name="ERR_LambdaInSelectCaseExpr" xml:space="preserve">
    <value>Lambda expressions are not valid in the first expression of a 'Select Case' statement.</value>
  </data>
  <data name="ERR_AddressOfInSelectCaseExpr" xml:space="preserve">
    <value>'AddressOf' expressions are not valid in the first expression of a 'Select Case' statement.</value>
  </data>
  <data name="ERR_NullableCharNotSupported" xml:space="preserve">
    <value>The '?' character cannot be used here.</value>
  </data>
  <data name="ERR_CannotLiftStructureMeLambda" xml:space="preserve">
    <value>Instance members and 'Me' cannot be used within a lambda expression in structures.</value>
  </data>
  <data name="ERR_CannotLiftByRefParamLambda1" xml:space="preserve">
    <value>'ByRef' parameter '{0}' cannot be used in a lambda expression.</value>
  </data>
  <data name="ERR_CannotLiftRestrictedTypeLambda" xml:space="preserve">
    <value>Instance of restricted type '{0}' cannot be used in a lambda expression.</value>
  </data>
  <data name="ERR_LambdaParamShadowLocal1" xml:space="preserve">
    <value>Lambda parameter '{0}' hides a variable in an enclosing block, a previously defined range variable, or an implicitly declared variable in a query expression.</value>
  </data>
  <data name="ERR_StrictDisallowImplicitObjectLambda" xml:space="preserve">
    <value>Option Strict On requires each lambda expression parameter to be declared with an 'As' clause if its type cannot be inferred.</value>
  </data>
  <data name="ERR_CantSpecifyParamsOnLambdaParamNoType" xml:space="preserve">
    <value>Array modifiers cannot be specified on lambda expression parameter name. They must be specified on its type.</value>
  </data>
  <data name="ERR_TypeInferenceFailure1" xml:space="preserve">
    <value>Data type(s) of the type parameter(s) cannot be inferred from these arguments. Specifying the data type(s) explicitly might correct this error.</value>
  </data>
  <data name="ERR_TypeInferenceFailure2" xml:space="preserve">
    <value>Data type(s) of the type parameter(s) in method '{0}' cannot be inferred from these arguments. Specifying the data type(s) explicitly might correct this error.</value>
  </data>
  <data name="ERR_TypeInferenceFailure3" xml:space="preserve">
    <value>Data type(s) of the type parameter(s) in extension method '{0}' defined in '{1}' cannot be inferred from these arguments. Specifying the data type(s) explicitly might correct this error.</value>
  </data>
  <data name="ERR_TypeInferenceFailureNoExplicit1" xml:space="preserve">
    <value>Data type(s) of the type parameter(s) cannot be inferred from these arguments.</value>
  </data>
  <data name="ERR_TypeInferenceFailureNoExplicit2" xml:space="preserve">
    <value>Data type(s) of the type parameter(s) in method '{0}' cannot be inferred from these arguments.</value>
  </data>
  <data name="ERR_TypeInferenceFailureNoExplicit3" xml:space="preserve">
    <value>Data type(s) of the type parameter(s) in extension method '{0}' defined in '{1}' cannot be inferred from these arguments.</value>
  </data>
  <data name="ERR_TypeInferenceFailureAmbiguous1" xml:space="preserve">
    <value>Data type(s) of the type parameter(s) cannot be inferred from these arguments because more than one type is possible. Specifying the data type(s) explicitly might correct this error.</value>
  </data>
  <data name="ERR_TypeInferenceFailureAmbiguous2" xml:space="preserve">
    <value>Data type(s) of the type parameter(s) in method '{0}' cannot be inferred from these arguments because more than one type is possible. Specifying the data type(s) explicitly might correct this error.</value>
  </data>
  <data name="ERR_TypeInferenceFailureAmbiguous3" xml:space="preserve">
    <value>Data type(s) of the type parameter(s) in extension method '{0}' defined in '{1}' cannot be inferred from these arguments because more than one type is possible. Specifying the data type(s) explicitly might correct this error.</value>
  </data>
  <data name="ERR_TypeInferenceFailureNoExplicitAmbiguous1" xml:space="preserve">
    <value>Data type(s) of the type parameter(s) cannot be inferred from these arguments because more than one type is possible.</value>
  </data>
  <data name="ERR_TypeInferenceFailureNoExplicitAmbiguous2" xml:space="preserve">
    <value>Data type(s) of the type parameter(s) in method '{0}' cannot be inferred from these arguments because more than one type is possible.</value>
  </data>
  <data name="ERR_TypeInferenceFailureNoExplicitAmbiguous3" xml:space="preserve">
    <value>Data type(s) of the type parameter(s) in extension method '{0}' defined in '{1}' cannot be inferred from these arguments because more than one type is possible.</value>
  </data>
  <data name="ERR_TypeInferenceFailureNoBest1" xml:space="preserve">
    <value>Data type(s) of the type parameter(s) cannot be inferred from these arguments because they do not convert to the same type. Specifying the data type(s) explicitly might correct this error.</value>
  </data>
  <data name="ERR_TypeInferenceFailureNoBest2" xml:space="preserve">
    <value>Data type(s) of the type parameter(s) in method '{0}' cannot be inferred from these arguments because they do not convert to the same type. Specifying the data type(s) explicitly might correct this error.</value>
  </data>
  <data name="ERR_TypeInferenceFailureNoBest3" xml:space="preserve">
    <value>Data type(s) of the type parameter(s) in extension method '{0}' defined in '{1}' cannot be inferred from these arguments because they do not convert to the same type. Specifying the data type(s) explicitly might correct this error.</value>
  </data>
  <data name="ERR_TypeInferenceFailureNoExplicitNoBest1" xml:space="preserve">
    <value>Data type(s) of the type parameter(s) cannot be inferred from these arguments because they do not convert to the same type.</value>
  </data>
  <data name="ERR_TypeInferenceFailureNoExplicitNoBest2" xml:space="preserve">
    <value>Data type(s) of the type parameter(s) in method '{0}' cannot be inferred from these arguments because they do not convert to the same type.</value>
  </data>
  <data name="ERR_TypeInferenceFailureNoExplicitNoBest3" xml:space="preserve">
    <value>Data type(s) of the type parameter(s) in extension method '{0}' defined in '{1}' cannot be inferred from these arguments because they do not convert to the same type.</value>
  </data>
  <data name="ERR_DelegateBindingMismatchStrictOff2" xml:space="preserve">
    <value>Option Strict On does not allow narrowing in implicit type conversions between method '{0}' and delegate '{1}'.</value>
  </data>
  <data name="ERR_InaccessibleReturnTypeOfMember2" xml:space="preserve">
    <value>'{0}' is not accessible in this context because the return type is not accessible.</value>
  </data>
  <data name="ERR_ExpectedIdentifierOrGroup" xml:space="preserve">
    <value>'Group' or an identifier expected.</value>
  </data>
  <data name="ERR_UnexpectedGroup" xml:space="preserve">
    <value>'Group' not allowed in this context; identifier expected.</value>
  </data>
  <data name="ERR_DelegateBindingMismatchStrictOff3" xml:space="preserve">
    <value>Option Strict On does not allow narrowing in implicit type conversions between extension method '{0}' defined in '{2}' and delegate '{1}'.</value>
  </data>
  <data name="ERR_DelegateBindingIncompatible3" xml:space="preserve">
    <value>Extension Method '{0}' defined in '{2}' does not have a signature compatible with delegate '{1}'.</value>
  </data>
  <data name="ERR_ArgumentNarrowing2" xml:space="preserve">
    <value>Argument matching parameter '{0}' narrows to '{1}'.</value>
  </data>
  <data name="ERR_OverloadCandidate1" xml:space="preserve">
    <value>
    {0}</value>
  </data>
  <data name="ERR_AutoPropertyInitializedInStructure" xml:space="preserve">
    <value>Auto-implemented Properties contained in Structures cannot have initializers unless they are marked 'Shared'.</value>
  </data>
  <data name="ERR_TypeDisallowsElements" xml:space="preserve">
    <value>XML elements cannot be selected from type '{0}'.</value>
  </data>
  <data name="ERR_TypeDisallowsAttributes" xml:space="preserve">
    <value>XML attributes cannot be selected from type '{0}'.</value>
  </data>
  <data name="ERR_TypeDisallowsDescendants" xml:space="preserve">
    <value>XML descendant elements cannot be selected from type '{0}'.</value>
  </data>
  <data name="ERR_TypeOrMemberNotGeneric2" xml:space="preserve">
    <value>Extension method '{0}' defined in '{1}' is not generic (or has no free type parameters) and so cannot have type arguments.</value>
  </data>
  <data name="ERR_ExtensionMethodCannotBeLateBound" xml:space="preserve">
    <value>Late-bound extension methods are not supported.</value>
  </data>
  <data name="ERR_TypeInferenceArrayRankMismatch1" xml:space="preserve">
    <value>Cannot infer a data type for '{0}' because the array dimensions do not match.</value>
  </data>
  <data name="ERR_QueryStrictDisallowImplicitObject" xml:space="preserve">
    <value>Type of the range variable cannot be inferred, and late binding is not allowed with Option Strict on. Use an 'As' clause to specify the type.</value>
  </data>
  <data name="ERR_CannotEmbedInterfaceWithGeneric" xml:space="preserve">
    <value>Type '{0}' cannot be embedded because it has generic argument. Consider disabling the embedding of interop types.</value>
  </data>
  <data name="ERR_CannotUseGenericTypeAcrossAssemblyBoundaries" xml:space="preserve">
    <value>Type '{0}' cannot be used across assembly boundaries because it has a generic type argument that is an embedded interop type.</value>
  </data>
  <data name="WRN_UseOfObsoleteSymbol2" xml:space="preserve">
    <value>'{0}' is obsolete: '{1}'.</value>
  </data>
  <data name="WRN_UseOfObsoleteSymbol2_Title" xml:space="preserve">
    <value>Type or member is obsolete</value>
  </data>
  <data name="WRN_MustOverloadBase4" xml:space="preserve">
    <value>{0} '{1}' shadows an overloadable member declared in the base {2} '{3}'.  If you want to overload the base method, this method must be declared 'Overloads'.</value>
  </data>
  <data name="WRN_MustOverloadBase4_Title" xml:space="preserve">
    <value>Member shadows an overloadable member declared in the base type</value>
  </data>
  <data name="WRN_OverrideType5" xml:space="preserve">
    <value>{0} '{1}' conflicts with {2} '{1}' in the base {3} '{4}' and should be declared 'Shadows'.</value>
  </data>
  <data name="WRN_OverrideType5_Title" xml:space="preserve">
    <value>Member conflicts with member in the base type and should be declared 'Shadows'</value>
  </data>
  <data name="WRN_MustOverride2" xml:space="preserve">
    <value>{0} '{1}' shadows an overridable method in the base {2} '{3}'. To override the base method, this method must be declared 'Overrides'.</value>
  </data>
  <data name="WRN_MustOverride2_Title" xml:space="preserve">
    <value>Member shadows an overridable method in the base type</value>
  </data>
  <data name="WRN_DefaultnessShadowed4" xml:space="preserve">
    <value>Default property '{0}' conflicts with the default property '{1}' in the base {2} '{3}'. '{0}' will be the default property. '{0}' should be declared 'Shadows'.</value>
  </data>
  <data name="WRN_DefaultnessShadowed4_Title" xml:space="preserve">
    <value>Default property conflicts with the default property in the base type</value>
  </data>
  <data name="WRN_UseOfObsoleteSymbolNoMessage1" xml:space="preserve">
    <value>'{0}' is obsolete.</value>
  </data>
  <data name="WRN_UseOfObsoleteSymbolNoMessage1_Title" xml:space="preserve">
    <value>Type or member is obsolete</value>
  </data>
  <data name="WRN_AssemblyGeneration0" xml:space="preserve">
    <value>Possible problem detected while building assembly: {0}</value>
  </data>
  <data name="WRN_AssemblyGeneration0_Title" xml:space="preserve">
    <value>Possible problem detected while building assembly</value>
  </data>
  <data name="WRN_AssemblyGeneration1" xml:space="preserve">
    <value>Possible problem detected while building assembly '{0}': {1}</value>
  </data>
  <data name="WRN_AssemblyGeneration1_Title" xml:space="preserve">
    <value>Possible problem detected while building assembly</value>
  </data>
  <data name="WRN_ComClassNoMembers1" xml:space="preserve">
    <value>'Microsoft.VisualBasic.ComClassAttribute' is specified for class '{0}' but '{0}' has no public members that can be exposed to COM; therefore, no COM interfaces are generated.</value>
  </data>
  <data name="WRN_ComClassNoMembers1_Title" xml:space="preserve">
    <value>'Microsoft.VisualBasic.ComClassAttribute' is specified for class but class has no public members that can be exposed to COM</value>
  </data>
  <data name="WRN_SynthMemberShadowsMember5" xml:space="preserve">
    <value>{0} '{1}' implicitly declares '{2}', which conflicts with a member in the base {3} '{4}', and so the {0} should be declared 'Shadows'.</value>
  </data>
  <data name="WRN_SynthMemberShadowsMember5_Title" xml:space="preserve">
    <value>Property or event implicitly declares type or member that conflicts with a member in the base type</value>
  </data>
  <data name="WRN_MemberShadowsSynthMember6" xml:space="preserve">
    <value>{0} '{1}' conflicts with a member implicitly declared for {2} '{3}' in the base {4} '{5}' and should be declared 'Shadows'.</value>
  </data>
  <data name="WRN_MemberShadowsSynthMember6_Title" xml:space="preserve">
    <value>Member conflicts with a member implicitly declared for property or event in the base type</value>
  </data>
  <data name="WRN_SynthMemberShadowsSynthMember7" xml:space="preserve">
    <value>{0} '{1}' implicitly declares '{2}', which conflicts with a member implicitly declared for {3} '{4}' in the base {5} '{6}'. {0} should be declared 'Shadows'.</value>
  </data>
  <data name="WRN_SynthMemberShadowsSynthMember7_Title" xml:space="preserve">
    <value>Property or event implicitly declares member, which conflicts with a member implicitly declared for property or event in the base type</value>
  </data>
  <data name="WRN_UseOfObsoletePropertyAccessor3" xml:space="preserve">
    <value>'{0}' accessor of '{1}' is obsolete: '{2}'.</value>
  </data>
  <data name="WRN_UseOfObsoletePropertyAccessor3_Title" xml:space="preserve">
    <value>Property accessor is obsolete</value>
  </data>
  <data name="WRN_UseOfObsoletePropertyAccessor2" xml:space="preserve">
    <value>'{0}' accessor of '{1}' is obsolete.</value>
  </data>
  <data name="WRN_UseOfObsoletePropertyAccessor2_Title" xml:space="preserve">
    <value>Property accessor is obsolete</value>
  </data>
  <data name="WRN_FieldNotCLSCompliant1" xml:space="preserve">
    <value>Type of member '{0}' is not CLS-compliant.</value>
  </data>
  <data name="WRN_FieldNotCLSCompliant1_Title" xml:space="preserve">
    <value>Type of member is not CLS-compliant</value>
  </data>
  <data name="WRN_BaseClassNotCLSCompliant2" xml:space="preserve">
    <value>'{0}' is not CLS-compliant because it derives from '{1}', which is not CLS-compliant.</value>
  </data>
  <data name="WRN_BaseClassNotCLSCompliant2_Title" xml:space="preserve">
    <value>Type is not CLS-compliant because it derives from base type that is not CLS-compliant</value>
  </data>
  <data name="WRN_ProcTypeNotCLSCompliant1" xml:space="preserve">
    <value>Return type of function '{0}' is not CLS-compliant.</value>
  </data>
  <data name="WRN_ProcTypeNotCLSCompliant1_Title" xml:space="preserve">
    <value>Return type of function is not CLS-compliant</value>
  </data>
  <data name="WRN_ParamNotCLSCompliant1" xml:space="preserve">
    <value>Type of parameter '{0}' is not CLS-compliant.</value>
  </data>
  <data name="WRN_ParamNotCLSCompliant1_Title" xml:space="preserve">
    <value>Type of parameter is not CLS-compliant</value>
  </data>
  <data name="WRN_InheritedInterfaceNotCLSCompliant2" xml:space="preserve">
    <value>'{0}' is not CLS-compliant because the interface '{1}' it inherits from is not CLS-compliant.</value>
  </data>
  <data name="WRN_InheritedInterfaceNotCLSCompliant2_Title" xml:space="preserve">
    <value>Type is not CLS-compliant because the interface it inherits from is not CLS-compliant</value>
  </data>
  <data name="WRN_CLSMemberInNonCLSType3" xml:space="preserve">
    <value>{0} '{1}' cannot be marked CLS-compliant because its containing type '{2}' is not CLS-compliant.</value>
  </data>
  <data name="WRN_CLSMemberInNonCLSType3_Title" xml:space="preserve">
    <value>Member cannot be marked CLS-compliant because its containing type is not CLS-compliant</value>
  </data>
  <data name="WRN_NameNotCLSCompliant1" xml:space="preserve">
    <value>Name '{0}' is not CLS-compliant.</value>
  </data>
  <data name="WRN_NameNotCLSCompliant1_Title" xml:space="preserve">
    <value>Name is not CLS-compliant</value>
  </data>
  <data name="WRN_EnumUnderlyingTypeNotCLS1" xml:space="preserve">
    <value>Underlying type '{0}' of Enum is not CLS-compliant.</value>
  </data>
  <data name="WRN_EnumUnderlyingTypeNotCLS1_Title" xml:space="preserve">
    <value>Underlying type of Enum is not CLS-compliant</value>
  </data>
  <data name="WRN_NonCLSMemberInCLSInterface1" xml:space="preserve">
    <value>Non CLS-compliant '{0}' is not allowed in a CLS-compliant interface.</value>
  </data>
  <data name="WRN_NonCLSMemberInCLSInterface1_Title" xml:space="preserve">
    <value>Non CLS-compliant member is not allowed in a CLS-compliant interface</value>
  </data>
  <data name="WRN_NonCLSMustOverrideInCLSType1" xml:space="preserve">
    <value>Non CLS-compliant 'MustOverride' member is not allowed in CLS-compliant type '{0}'.</value>
  </data>
  <data name="WRN_NonCLSMustOverrideInCLSType1_Title" xml:space="preserve">
    <value>Non CLS-compliant 'MustOverride' member is not allowed in CLS-compliant type</value>
  </data>
  <data name="WRN_ArrayOverloadsNonCLS2" xml:space="preserve">
    <value>'{0}' is not CLS-compliant because it overloads '{1}' which differs from it only by array of array parameter types or by the rank of the array parameter types.</value>
  </data>
  <data name="WRN_ArrayOverloadsNonCLS2_Title" xml:space="preserve">
    <value>Method is not CLS-compliant because it overloads method which differs from it only by array of array parameter types or by the rank of the array parameter types</value>
  </data>
  <data name="WRN_RootNamespaceNotCLSCompliant1" xml:space="preserve">
    <value>Root namespace '{0}' is not CLS-compliant.</value>
  </data>
  <data name="WRN_RootNamespaceNotCLSCompliant1_Title" xml:space="preserve">
    <value>Root namespace is not CLS-compliant</value>
  </data>
  <data name="WRN_RootNamespaceNotCLSCompliant2" xml:space="preserve">
    <value>Name '{0}' in the root namespace '{1}' is not CLS-compliant.</value>
  </data>
  <data name="WRN_RootNamespaceNotCLSCompliant2_Title" xml:space="preserve">
    <value>Part of the root namespace is not CLS-compliant</value>
  </data>
  <data name="WRN_GenericConstraintNotCLSCompliant1" xml:space="preserve">
    <value>Generic parameter constraint type '{0}' is not CLS-compliant.</value>
  </data>
  <data name="WRN_GenericConstraintNotCLSCompliant1_Title" xml:space="preserve">
    <value>Generic parameter constraint type is not CLS-compliant</value>
  </data>
  <data name="WRN_TypeNotCLSCompliant1" xml:space="preserve">
    <value>Type '{0}' is not CLS-compliant.</value>
  </data>
  <data name="WRN_TypeNotCLSCompliant1_Title" xml:space="preserve">
    <value>Type is not CLS-compliant</value>
  </data>
  <data name="WRN_OptionalValueNotCLSCompliant1" xml:space="preserve">
    <value>Type of optional value for optional parameter '{0}' is not CLS-compliant.</value>
  </data>
  <data name="WRN_OptionalValueNotCLSCompliant1_Title" xml:space="preserve">
    <value>Type of optional value for optional parameter is not CLS-compliant</value>
  </data>
  <data name="WRN_CLSAttrInvalidOnGetSet" xml:space="preserve">
    <value>System.CLSCompliantAttribute cannot be applied to property 'Get' or 'Set'.</value>
  </data>
  <data name="WRN_CLSAttrInvalidOnGetSet_Title" xml:space="preserve">
    <value>System.CLSCompliantAttribute cannot be applied to property 'Get' or 'Set'</value>
  </data>
  <data name="WRN_TypeConflictButMerged6" xml:space="preserve">
    <value>{0} '{1}' and partial {2} '{3}' conflict in {4} '{5}', but are being merged because one of them is declared partial.</value>
  </data>
  <data name="WRN_TypeConflictButMerged6_Title" xml:space="preserve">
    <value>Type and partial type conflict, but are being merged because one of them is declared partial</value>
  </data>
  <data name="WRN_ShadowingGenericParamWithParam1" xml:space="preserve">
    <value>Type parameter '{0}' has the same name as a type parameter of an enclosing type. Enclosing type's type parameter will be shadowed.</value>
  </data>
  <data name="WRN_ShadowingGenericParamWithParam1_Title" xml:space="preserve">
    <value>Type parameter has the same name as a type parameter of an enclosing type</value>
  </data>
  <data name="WRN_CannotFindStandardLibrary1" xml:space="preserve">
    <value>Could not find standard library '{0}'.</value>
  </data>
  <data name="WRN_CannotFindStandardLibrary1_Title" xml:space="preserve">
    <value>Could not find standard library</value>
  </data>
  <data name="WRN_EventDelegateTypeNotCLSCompliant2" xml:space="preserve">
    <value>Delegate type '{0}' of event '{1}' is not CLS-compliant.</value>
  </data>
  <data name="WRN_EventDelegateTypeNotCLSCompliant2_Title" xml:space="preserve">
    <value>Delegate type of event is not CLS-compliant</value>
  </data>
  <data name="WRN_DebuggerHiddenIgnoredOnProperties" xml:space="preserve">
    <value>System.Diagnostics.DebuggerHiddenAttribute does not affect 'Get' or 'Set' when applied to the Property definition.  Apply the attribute directly to the 'Get' and 'Set' procedures as appropriate.</value>
  </data>
  <data name="WRN_DebuggerHiddenIgnoredOnProperties_Title" xml:space="preserve">
    <value>System.Diagnostics.DebuggerHiddenAttribute does not affect 'Get' or 'Set' when applied to the Property definition</value>
  </data>
  <data name="WRN_SelectCaseInvalidRange" xml:space="preserve">
    <value>Range specified for 'Case' statement is not valid. Make sure that the lower bound is less than or equal to the upper bound.</value>
  </data>
  <data name="WRN_SelectCaseInvalidRange_Title" xml:space="preserve">
    <value>Range specified for 'Case' statement is not valid</value>
  </data>
  <data name="WRN_CLSEventMethodInNonCLSType3" xml:space="preserve">
    <value>'{0}' method for event '{1}' cannot be marked CLS compliant because its containing type '{2}' is not CLS compliant.</value>
  </data>
  <data name="WRN_CLSEventMethodInNonCLSType3_Title" xml:space="preserve">
    <value>AddHandler or RemoveHandler method for event cannot be marked CLS compliant because its containing type is not CLS compliant</value>
  </data>
  <data name="WRN_ExpectedInitComponentCall2" xml:space="preserve">
    <value>'{0}' in designer-generated type '{1}' should call InitializeComponent method.</value>
  </data>
  <data name="WRN_ExpectedInitComponentCall2_Title" xml:space="preserve">
    <value>Constructor in designer-generated type should call InitializeComponent method</value>
  </data>
  <data name="WRN_NamespaceCaseMismatch3" xml:space="preserve">
    <value>Casing of namespace name '{0}' does not match casing of namespace name '{1}' in '{2}'.</value>
  </data>
  <data name="WRN_NamespaceCaseMismatch3_Title" xml:space="preserve">
    <value>Casing of namespace name does not match</value>
  </data>
  <data name="WRN_UndefinedOrEmptyNamespaceOrClass1" xml:space="preserve">
    <value>Namespace or type specified in the Imports '{0}' doesn't contain any public member or cannot be found. Make sure the namespace or the type is defined and contains at least one public member. Make sure the imported element name doesn't use any aliases.</value>
  </data>
  <data name="WRN_UndefinedOrEmptyNamespaceOrClass1_Title" xml:space="preserve">
    <value>Namespace or type specified in Imports statement doesn't contain any public member or cannot be found</value>
  </data>
  <data name="WRN_UndefinedOrEmptyProjectNamespaceOrClass1" xml:space="preserve">
    <value>Namespace or type specified in the project-level Imports '{0}' doesn't contain any public member or cannot be found. Make sure the namespace or the type is defined and contains at least one public member. Make sure the imported element name doesn't use any aliases.</value>
  </data>
  <data name="WRN_UndefinedOrEmptyProjectNamespaceOrClass1_Title" xml:space="preserve">
    <value>Namespace or type imported at project level doesn't contain any public member or cannot be found</value>
  </data>
  <data name="WRN_IndirectRefToLinkedAssembly2" xml:space="preserve">
    <value>A reference was created to embedded interop assembly '{0}' because of an indirect reference to that assembly from assembly '{1}'. Consider changing the 'Embed Interop Types' property on either assembly.</value>
  </data>
  <data name="WRN_IndirectRefToLinkedAssembly2_Title" xml:space="preserve">
    <value>A reference was created to embedded interop assembly because of an indirect reference to that assembly</value>
  </data>
  <data name="WRN_NoNonObsoleteConstructorOnBase3" xml:space="preserve">
    <value>Class '{0}' should declare a 'Sub New' because the '{1}' in its base class '{2}' is marked obsolete.</value>
  </data>
  <data name="WRN_NoNonObsoleteConstructorOnBase3_Title" xml:space="preserve">
    <value>Class should declare a 'Sub New' because the constructor in its base class is marked obsolete</value>
  </data>
  <data name="WRN_NoNonObsoleteConstructorOnBase4" xml:space="preserve">
    <value>Class '{0}' should declare a 'Sub New' because the '{1}' in its base class '{2}' is marked obsolete: '{3}'.</value>
  </data>
  <data name="WRN_NoNonObsoleteConstructorOnBase4_Title" xml:space="preserve">
    <value>Class should declare a 'Sub New' because the constructor in its base class is marked obsolete</value>
  </data>
  <data name="WRN_RequiredNonObsoleteNewCall3" xml:space="preserve">
    <value>First statement of this 'Sub New' should be an explicit call to 'MyBase.New' or 'MyClass.New' because the '{0}' in the base class '{1}' of '{2}' is marked obsolete.</value>
  </data>
  <data name="WRN_RequiredNonObsoleteNewCall3_Title" xml:space="preserve">
    <value>First statement of this 'Sub New' should be an explicit call to 'MyBase.New' or 'MyClass.New' because the constructor in the base class is marked obsolete</value>
  </data>
  <data name="WRN_RequiredNonObsoleteNewCall4" xml:space="preserve">
    <value>First statement of this 'Sub New' should be an explicit call to 'MyBase.New' or 'MyClass.New' because the '{0}' in the base class '{1}' of '{2}' is marked obsolete: '{3}'</value>
  </data>
  <data name="WRN_RequiredNonObsoleteNewCall4_Title" xml:space="preserve">
    <value>First statement of this 'Sub New' should be an explicit call to 'MyBase.New' or 'MyClass.New' because the constructor in the base class is marked obsolete</value>
  </data>
  <data name="WRN_MissingAsClauseinOperator" xml:space="preserve">
    <value>Operator without an 'As' clause; type of Object assumed.</value>
  </data>
  <data name="WRN_MissingAsClauseinOperator_Title" xml:space="preserve">
    <value>Operator without an 'As' clause</value>
  </data>
  <data name="WRN_ConstraintsFailedForInferredArgs2" xml:space="preserve">
    <value>Type arguments inferred for method '{0}' result in the following warnings :{1}</value>
  </data>
  <data name="WRN_ConstraintsFailedForInferredArgs2_Title" xml:space="preserve">
    <value>Type arguments inferred for method result in warnings</value>
  </data>
  <data name="WRN_ConditionalNotValidOnFunction" xml:space="preserve">
    <value>Attribute 'Conditional' is only valid on 'Sub' declarations.</value>
  </data>
  <data name="WRN_ConditionalNotValidOnFunction_Title" xml:space="preserve">
    <value>Attribute 'Conditional' is only valid on 'Sub' declarations</value>
  </data>
  <data name="WRN_UseSwitchInsteadOfAttribute" xml:space="preserve">
    <value>Use command-line option '{0}' or appropriate project settings instead of '{1}'.</value>
  </data>
  <data name="WRN_UseSwitchInsteadOfAttribute_Title" xml:space="preserve">
    <value>Use command-line option /keyfile, /keycontainer, or /delaysign instead of AssemblyKeyFileAttribute, AssemblyKeyNameAttribute, or AssemblyDelaySignAttribute</value>
  </data>
  <data name="WRN_RecursiveAddHandlerCall" xml:space="preserve">
    <value>Statement recursively calls the containing '{0}' for event '{1}'.</value>
  </data>
  <data name="WRN_RecursiveAddHandlerCall_Title" xml:space="preserve">
    <value>Statement recursively calls the event's containing AddHandler</value>
  </data>
  <data name="WRN_ImplicitConversionCopyBack" xml:space="preserve">
    <value>Implicit conversion from '{1}' to '{2}' in copying the value of 'ByRef' parameter '{0}' back to the matching argument.</value>
  </data>
  <data name="WRN_ImplicitConversionCopyBack_Title" xml:space="preserve">
    <value>Implicit conversion in copying the value of 'ByRef' parameter back to the matching argument</value>
  </data>
  <data name="WRN_MustShadowOnMultipleInheritance2" xml:space="preserve">
    <value>{0} '{1}' conflicts with other members of the same name across the inheritance hierarchy and so should be declared 'Shadows'.</value>
  </data>
  <data name="WRN_MustShadowOnMultipleInheritance2_Title" xml:space="preserve">
    <value>Method conflicts with other members of the same name across the inheritance hierarchy and so should be declared 'Shadows'</value>
  </data>
  <data name="WRN_RecursiveOperatorCall" xml:space="preserve">
    <value>Expression recursively calls the containing Operator '{0}'.</value>
  </data>
  <data name="WRN_RecursiveOperatorCall_Title" xml:space="preserve">
    <value>Expression recursively calls the containing Operator</value>
  </data>
  <data name="WRN_ImplicitConversion2" xml:space="preserve">
    <value>Implicit conversion from '{0}' to '{1}'.</value>
  </data>
  <data name="WRN_ImplicitConversion2_Title" xml:space="preserve">
    <value>Implicit conversion</value>
  </data>
  <data name="WRN_MutableStructureInUsing" xml:space="preserve">
    <value>Local variable '{0}' is read-only and its type is a structure. Invoking its members or passing it ByRef does not change its content and might lead to unexpected results. Consider declaring this variable outside of the 'Using' block.</value>
  </data>
  <data name="WRN_MutableStructureInUsing_Title" xml:space="preserve">
    <value>Local variable declared by Using statement is read-only and its type is a structure</value>
  </data>
  <data name="WRN_MutableGenericStructureInUsing" xml:space="preserve">
    <value>Local variable '{0}' is read-only. When its type is a structure, invoking its members or passing it ByRef does not change its content and might lead to unexpected results. Consider declaring this variable outside of the 'Using' block.</value>
  </data>
  <data name="WRN_MutableGenericStructureInUsing_Title" xml:space="preserve">
    <value>Local variable declared by Using statement is read-only and its type may be a structure</value>
  </data>
  <data name="WRN_ImplicitConversionSubst1" xml:space="preserve">
    <value>{0}</value>
  </data>
  <data name="WRN_ImplicitConversionSubst1_Title" xml:space="preserve">
    <value>Implicit conversion</value>
  </data>
  <data name="WRN_LateBindingResolution" xml:space="preserve">
    <value>Late bound resolution; runtime errors could occur.</value>
  </data>
  <data name="WRN_LateBindingResolution_Title" xml:space="preserve">
    <value>Late bound resolution</value>
  </data>
  <data name="WRN_ObjectMath1" xml:space="preserve">
    <value>Operands of type Object used for operator '{0}'; use the 'Is' operator to test object identity.</value>
  </data>
  <data name="WRN_ObjectMath1_Title" xml:space="preserve">
    <value>Operands of type Object used for operator</value>
  </data>
  <data name="WRN_ObjectMath2" xml:space="preserve">
    <value>Operands of type Object used for operator '{0}'; runtime errors could occur.</value>
  </data>
  <data name="WRN_ObjectMath2_Title" xml:space="preserve">
    <value>Operands of type Object used for operator</value>
  </data>
  <data name="WRN_ObjectAssumedVar1" xml:space="preserve">
    <value>{0}</value>
  </data>
  <data name="WRN_ObjectAssumedVar1_Title" xml:space="preserve">
    <value>Variable declaration without an 'As' clause</value>
  </data>
  <data name="WRN_ObjectAssumed1" xml:space="preserve">
    <value>{0}</value>
  </data>
  <data name="WRN_ObjectAssumed1_Title" xml:space="preserve">
    <value>Function without an 'As' clause</value>
  </data>
  <data name="WRN_ObjectAssumedProperty1" xml:space="preserve">
    <value>{0}</value>
  </data>
  <data name="WRN_ObjectAssumedProperty1_Title" xml:space="preserve">
    <value>Property without an 'As' clause</value>
  </data>
  <data name="WRN_MissingAsClauseinVarDecl" xml:space="preserve">
    <value>Variable declaration without an 'As' clause; type of Object assumed.</value>
  </data>
  <data name="WRN_MissingAsClauseinVarDecl_Title" xml:space="preserve">
    <value>Variable declaration without an 'As' clause</value>
  </data>
  <data name="WRN_MissingAsClauseinFunction" xml:space="preserve">
    <value>Function without an 'As' clause; return type of Object assumed.</value>
  </data>
  <data name="WRN_MissingAsClauseinFunction_Title" xml:space="preserve">
    <value>Function without an 'As' clause</value>
  </data>
  <data name="WRN_MissingAsClauseinProperty" xml:space="preserve">
    <value>Property without an 'As' clause; type of Object assumed.</value>
  </data>
  <data name="WRN_MissingAsClauseinProperty_Title" xml:space="preserve">
    <value>Property without an 'As' clause</value>
  </data>
  <data name="WRN_UnusedLocal" xml:space="preserve">
    <value>Unused local variable: '{0}'.</value>
  </data>
  <data name="WRN_UnusedLocal_Title" xml:space="preserve">
    <value>Unused local variable</value>
  </data>
  <data name="WRN_SharedMemberThroughInstance" xml:space="preserve">
    <value>Access of shared member, constant member, enum member or nested type through an instance; qualifying expression will not be evaluated.</value>
  </data>
  <data name="WRN_SharedMemberThroughInstance_Title" xml:space="preserve">
    <value>Access of shared member, constant member, enum member or nested type through an instance</value>
  </data>
  <data name="WRN_RecursivePropertyCall" xml:space="preserve">
    <value>Expression recursively calls the containing property '{0}'.</value>
  </data>
  <data name="WRN_RecursivePropertyCall_Title" xml:space="preserve">
    <value>Expression recursively calls the containing property</value>
  </data>
  <data name="WRN_OverlappingCatch" xml:space="preserve">
    <value>'Catch' block never reached, because '{0}' inherits from '{1}'.</value>
  </data>
  <data name="WRN_OverlappingCatch_Title" xml:space="preserve">
    <value>'Catch' block never reached; exception type's base type handled above in the same Try statement</value>
  </data>
  <data name="WRN_DefAsgUseNullRefByRef" xml:space="preserve">
    <value>Variable '{0}' is passed by reference before it has been assigned a value. A null reference exception could result at runtime.</value>
  </data>
  <data name="WRN_DefAsgUseNullRefByRef_Title" xml:space="preserve">
    <value>Variable is passed by reference before it has been assigned a value</value>
  </data>
  <data name="WRN_DuplicateCatch" xml:space="preserve">
    <value>'Catch' block never reached; '{0}' handled above in the same Try statement.</value>
  </data>
  <data name="WRN_DuplicateCatch_Title" xml:space="preserve">
    <value>'Catch' block never reached; exception type handled above in the same Try statement</value>
  </data>
  <data name="WRN_ObjectMath1Not" xml:space="preserve">
    <value>Operands of type Object used for operator '{0}'; use the 'IsNot' operator to test object identity.</value>
  </data>
  <data name="WRN_ObjectMath1Not_Title" xml:space="preserve">
    <value>Operands of type Object used for operator &lt;&gt;</value>
  </data>
  <data name="WRN_BadChecksumValExtChecksum" xml:space="preserve">
    <value>Bad checksum value, non hex digits or odd number of hex digits.</value>
  </data>
  <data name="WRN_BadChecksumValExtChecksum_Title" xml:space="preserve">
    <value>Bad checksum value, non hex digits or odd number of hex digits</value>
  </data>
  <data name="WRN_MultipleDeclFileExtChecksum" xml:space="preserve">
    <value>File name already declared with a different GUID and checksum value.</value>
  </data>
  <data name="WRN_MultipleDeclFileExtChecksum_Title" xml:space="preserve">
    <value>File name already declared with a different GUID and checksum value</value>
  </data>
  <data name="WRN_BadGUIDFormatExtChecksum" xml:space="preserve">
    <value>Bad GUID format.</value>
  </data>
  <data name="WRN_BadGUIDFormatExtChecksum_Title" xml:space="preserve">
    <value>Bad GUID format</value>
  </data>
  <data name="WRN_ObjectMathSelectCase" xml:space="preserve">
    <value>Operands of type Object used in expressions for 'Select', 'Case' statements; runtime errors could occur.</value>
  </data>
  <data name="WRN_ObjectMathSelectCase_Title" xml:space="preserve">
    <value>Operands of type Object used in expressions for 'Select', 'Case' statements</value>
  </data>
  <data name="WRN_EqualToLiteralNothing" xml:space="preserve">
    <value>This expression will always evaluate to Nothing (due to null propagation from the equals operator). To check if the value is null consider using 'Is Nothing'.</value>
  </data>
  <data name="WRN_EqualToLiteralNothing_Title" xml:space="preserve">
    <value>This expression will always evaluate to Nothing</value>
  </data>
  <data name="WRN_NotEqualToLiteralNothing" xml:space="preserve">
    <value>This expression will always evaluate to Nothing (due to null propagation from the equals operator). To check if the value is not null consider using 'IsNot Nothing'.</value>
  </data>
  <data name="WRN_NotEqualToLiteralNothing_Title" xml:space="preserve">
    <value>This expression will always evaluate to Nothing</value>
  </data>
  <data name="WRN_UnusedLocalConst" xml:space="preserve">
    <value>Unused local constant: '{0}'.</value>
  </data>
  <data name="WRN_UnusedLocalConst_Title" xml:space="preserve">
    <value>Unused local constant</value>
  </data>
  <data name="WRN_ComClassInterfaceShadows5" xml:space="preserve">
    <value>'Microsoft.VisualBasic.ComClassAttribute' on class '{0}' implicitly declares {1} '{2}', which conflicts with a member of the same name in {3} '{4}'. Use 'Microsoft.VisualBasic.ComClassAttribute(InterfaceShadows:=True)' if you want to hide the name on the base {4}.</value>
  </data>
  <data name="WRN_ComClassInterfaceShadows5_Title" xml:space="preserve">
    <value>'Microsoft.VisualBasic.ComClassAttribute' on class implicitly declares member, which conflicts with a member of the same name</value>
  </data>
  <data name="WRN_ComClassPropertySetObject1" xml:space="preserve">
    <value>'{0}' cannot be exposed to COM as a property 'Let'. You will not be able to assign non-object values (such as numbers or strings) to this property from Visual Basic 6.0 using a 'Let' statement.</value>
  </data>
  <data name="WRN_ComClassPropertySetObject1_Title" xml:space="preserve">
    <value>Property cannot be exposed to COM as a property 'Let'</value>
  </data>
  <data name="WRN_DefAsgUseNullRef" xml:space="preserve">
    <value>Variable '{0}' is used before it has been assigned a value. A null reference exception could result at runtime.</value>
  </data>
  <data name="WRN_DefAsgUseNullRef_Title" xml:space="preserve">
    <value>Variable is used before it has been assigned a value</value>
  </data>
  <data name="WRN_DefAsgNoRetValFuncRef1" xml:space="preserve">
    <value>Function '{0}' doesn't return a value on all code paths. A null reference exception could occur at run time when the result is used.</value>
  </data>
  <data name="WRN_DefAsgNoRetValFuncRef1_Title" xml:space="preserve">
    <value>Function doesn't return a value on all code paths</value>
  </data>
  <data name="WRN_DefAsgNoRetValOpRef1" xml:space="preserve">
    <value>Operator '{0}' doesn't return a value on all code paths. A null reference exception could occur at run time when the result is used.</value>
  </data>
  <data name="WRN_DefAsgNoRetValOpRef1_Title" xml:space="preserve">
    <value>Operator doesn't return a value on all code paths</value>
  </data>
  <data name="WRN_DefAsgNoRetValPropRef1" xml:space="preserve">
    <value>Property '{0}' doesn't return a value on all code paths. A null reference exception could occur at run time when the result is used.</value>
  </data>
  <data name="WRN_DefAsgNoRetValPropRef1_Title" xml:space="preserve">
    <value>Property doesn't return a value on all code paths</value>
  </data>
  <data name="WRN_DefAsgUseNullRefByRefStr" xml:space="preserve">
    <value>Variable '{0}' is passed by reference before it has been assigned a value. A null reference exception could result at runtime. Make sure the structure or all the reference members are initialized before use</value>
  </data>
  <data name="WRN_DefAsgUseNullRefByRefStr_Title" xml:space="preserve">
    <value>Variable is passed by reference before it has been assigned a value</value>
  </data>
  <data name="WRN_DefAsgUseNullRefStr" xml:space="preserve">
    <value>Variable '{0}' is used before it has been assigned a value. A null reference exception could result at runtime. Make sure the structure or all the reference members are initialized before use</value>
  </data>
  <data name="WRN_DefAsgUseNullRefStr_Title" xml:space="preserve">
    <value>Variable is used before it has been assigned a value</value>
  </data>
  <data name="WRN_StaticLocalNoInference" xml:space="preserve">
    <value>Static variable declared without an 'As' clause; type of Object assumed.</value>
  </data>
  <data name="WRN_StaticLocalNoInference_Title" xml:space="preserve">
    <value>Static variable declared without an 'As' clause</value>
  </data>
  <data name="WRN_InvalidAssemblyName" xml:space="preserve">
    <value>Assembly reference '{0}' is invalid and cannot be resolved.</value>
  </data>
  <data name="WRN_InvalidAssemblyName_Title" xml:space="preserve">
    <value>Assembly reference is invalid and cannot be resolved</value>
  </data>
  <data name="WRN_XMLDocBadXMLLine" xml:space="preserve">
    <value>XML comment block must immediately precede the language element to which it applies. XML comment will be ignored.</value>
  </data>
  <data name="WRN_XMLDocBadXMLLine_Title" xml:space="preserve">
    <value>XML comment block must immediately precede the language element to which it applies</value>
  </data>
  <data name="WRN_XMLDocMoreThanOneCommentBlock" xml:space="preserve">
    <value>Only one XML comment block is allowed per language element.</value>
  </data>
  <data name="WRN_XMLDocMoreThanOneCommentBlock_Title" xml:space="preserve">
    <value>Only one XML comment block is allowed per language element</value>
  </data>
  <data name="WRN_XMLDocNotFirstOnLine" xml:space="preserve">
    <value>XML comment must be the first statement on a line. XML comment will be ignored.</value>
  </data>
  <data name="WRN_XMLDocNotFirstOnLine_Title" xml:space="preserve">
    <value>XML comment must be the first statement on a line</value>
  </data>
  <data name="WRN_XMLDocInsideMethod" xml:space="preserve">
    <value>XML comment cannot appear within a method or a property. XML comment will be ignored.</value>
  </data>
  <data name="WRN_XMLDocInsideMethod_Title" xml:space="preserve">
    <value>XML comment cannot appear within a method or a property</value>
  </data>
  <data name="WRN_XMLDocParseError1" xml:space="preserve">
    <value>XML documentation parse error: {0} XML comment will be ignored.</value>
  </data>
  <data name="WRN_XMLDocParseError1_Title" xml:space="preserve">
    <value>XML documentation parse error</value>
  </data>
  <data name="WRN_XMLDocDuplicateXMLNode1" xml:space="preserve">
    <value>XML comment tag '{0}' appears with identical attributes more than once in the same XML comment block.</value>
  </data>
  <data name="WRN_XMLDocDuplicateXMLNode1_Title" xml:space="preserve">
    <value>XML comment tag appears with identical attributes more than once in the same XML comment block</value>
  </data>
  <data name="WRN_XMLDocIllegalTagOnElement2" xml:space="preserve">
    <value>XML comment tag '{0}' is not permitted on a '{1}' language element.</value>
  </data>
  <data name="WRN_XMLDocIllegalTagOnElement2_Title" xml:space="preserve">
    <value>XML comment tag is not permitted on language element</value>
  </data>
  <data name="WRN_XMLDocBadParamTag2" xml:space="preserve">
    <value>XML comment parameter '{0}' does not match a parameter on the corresponding '{1}' statement.</value>
  </data>
  <data name="WRN_XMLDocBadParamTag2_Title" xml:space="preserve">
    <value>XML comment parameter does not match a parameter on the corresponding declaration statement</value>
  </data>
  <data name="WRN_XMLDocParamTagWithoutName" xml:space="preserve">
    <value>XML comment parameter must have a 'name' attribute.</value>
  </data>
  <data name="WRN_XMLDocParamTagWithoutName_Title" xml:space="preserve">
    <value>XML comment parameter must have a 'name' attribute</value>
  </data>
  <data name="WRN_XMLDocCrefAttributeNotFound1" xml:space="preserve">
    <value>XML comment has a tag with a 'cref' attribute '{0}' that could not be resolved.</value>
  </data>
  <data name="WRN_XMLDocCrefAttributeNotFound1_Title" xml:space="preserve">
    <value>XML comment has a tag with a 'cref' attribute that could not be resolved</value>
  </data>
  <data name="WRN_XMLMissingFileOrPathAttribute1" xml:space="preserve">
    <value>XML comment tag 'include' must have a '{0}' attribute. XML comment will be ignored.</value>
  </data>
  <data name="WRN_XMLMissingFileOrPathAttribute1_Title" xml:space="preserve">
    <value>XML comment tag 'include' must have 'file' and 'path' attributes</value>
  </data>
  <data name="WRN_XMLCannotWriteToXMLDocFile2" xml:space="preserve">
    <value>Unable to create XML documentation file '{0}': {1}</value>
  </data>
  <data name="WRN_XMLCannotWriteToXMLDocFile2_Title" xml:space="preserve">
    <value>Unable to create XML documentation file</value>
  </data>
  <data name="WRN_XMLDocWithoutLanguageElement" xml:space="preserve">
    <value>XML documentation comments must precede member or type declarations.</value>
  </data>
  <data name="WRN_XMLDocWithoutLanguageElement_Title" xml:space="preserve">
    <value>XML documentation comments must precede member or type declarations</value>
  </data>
  <data name="WRN_XMLDocReturnsOnWriteOnlyProperty" xml:space="preserve">
    <value>XML comment tag 'returns' is not permitted on a 'WriteOnly' Property.</value>
  </data>
  <data name="WRN_XMLDocReturnsOnWriteOnlyProperty_Title" xml:space="preserve">
    <value>XML comment tag 'returns' is not permitted on a 'WriteOnly' Property</value>
  </data>
  <data name="WRN_XMLDocOnAPartialType" xml:space="preserve">
    <value>XML comment cannot be applied more than once on a partial {0}. XML comments for this {0} will be ignored.</value>
  </data>
  <data name="WRN_XMLDocOnAPartialType_Title" xml:space="preserve">
    <value>XML comment cannot be applied more than once on a partial type</value>
  </data>
  <data name="WRN_XMLDocReturnsOnADeclareSub" xml:space="preserve">
    <value>XML comment tag 'returns' is not permitted on a 'declare sub' language element.</value>
  </data>
  <data name="WRN_XMLDocReturnsOnADeclareSub_Title" xml:space="preserve">
    <value>XML comment tag 'returns' is not permitted on a 'declare sub' language element</value>
  </data>
  <data name="WRN_XMLDocStartTagWithNoEndTag" xml:space="preserve">
    <value>XML documentation parse error: Start tag '{0}' doesn't have a matching end tag. XML comment will be ignored.</value>
  </data>
  <data name="WRN_XMLDocStartTagWithNoEndTag_Title" xml:space="preserve">
    <value>XML documentation parse error: Start tag doesn't have a matching end tag</value>
  </data>
  <data name="WRN_XMLDocBadGenericParamTag2" xml:space="preserve">
    <value>XML comment type parameter '{0}' does not match a type parameter on the corresponding '{1}' statement.</value>
  </data>
  <data name="WRN_XMLDocBadGenericParamTag2_Title" xml:space="preserve">
    <value>XML comment type parameter does not match a type parameter on the corresponding declaration statement</value>
  </data>
  <data name="WRN_XMLDocGenericParamTagWithoutName" xml:space="preserve">
    <value>XML comment type parameter must have a 'name' attribute.</value>
  </data>
  <data name="WRN_XMLDocGenericParamTagWithoutName_Title" xml:space="preserve">
    <value>XML comment type parameter must have a 'name' attribute</value>
  </data>
  <data name="WRN_XMLDocExceptionTagWithoutCRef" xml:space="preserve">
    <value>XML comment exception must have a 'cref' attribute.</value>
  </data>
  <data name="WRN_XMLDocExceptionTagWithoutCRef_Title" xml:space="preserve">
    <value>XML comment exception must have a 'cref' attribute</value>
  </data>
  <data name="WRN_XMLDocInvalidXMLFragment" xml:space="preserve">
    <value>Unable to include XML fragment '{0}' of file '{1}'.</value>
  </data>
  <data name="WRN_XMLDocInvalidXMLFragment_Title" xml:space="preserve">
    <value>Unable to include XML fragment</value>
  </data>
  <data name="WRN_XMLDocBadFormedXML" xml:space="preserve">
    <value>Unable to include XML fragment '{1}' of file '{0}'. {2}</value>
  </data>
  <data name="WRN_XMLDocBadFormedXML_Title" xml:space="preserve">
    <value>Unable to include XML fragment</value>
  </data>
  <data name="WRN_InterfaceConversion2" xml:space="preserve">
    <value>Runtime errors might occur when converting '{0}' to '{1}'.</value>
  </data>
  <data name="WRN_InterfaceConversion2_Title" xml:space="preserve">
    <value>Runtime errors might occur when converting to or from interface type</value>
  </data>
  <data name="WRN_LiftControlVariableLambda" xml:space="preserve">
    <value>Using the iteration variable in a lambda expression may have unexpected results.  Instead, create a local variable within the loop and assign it the value of the iteration variable.</value>
  </data>
  <data name="WRN_LiftControlVariableLambda_Title" xml:space="preserve">
    <value>Using the iteration variable in a lambda expression may have unexpected results</value>
  </data>
  <data name="WRN_LambdaPassedToRemoveHandler" xml:space="preserve">
    <value>Lambda expression will not be removed from this event handler. Assign the lambda expression to a variable and use the variable to add and remove the event.</value>
  </data>
  <data name="WRN_LambdaPassedToRemoveHandler_Title" xml:space="preserve">
    <value>Lambda expression will not be removed from this event handler</value>
  </data>
  <data name="WRN_LiftControlVariableQuery" xml:space="preserve">
    <value>Using the iteration variable in a query expression may have unexpected results.  Instead, create a local variable within the loop and assign it the value of the iteration variable.</value>
  </data>
  <data name="WRN_LiftControlVariableQuery_Title" xml:space="preserve">
    <value>Using the iteration variable in a query expression may have unexpected results</value>
  </data>
  <data name="WRN_RelDelegatePassedToRemoveHandler" xml:space="preserve">
    <value>The 'AddressOf' expression has no effect in this context because the method argument to 'AddressOf' requires a relaxed conversion to the delegate type of the event. Assign the 'AddressOf' expression to a variable, and use the variable to add or remove the method as the handler.</value>
  </data>
  <data name="WRN_RelDelegatePassedToRemoveHandler_Title" xml:space="preserve">
    <value>The 'AddressOf' expression has no effect in this context because the method argument to 'AddressOf' requires a relaxed conversion to the delegate type of the event</value>
  </data>
  <data name="WRN_QueryMissingAsClauseinVarDecl" xml:space="preserve">
    <value>Range variable is assumed to be of type Object because its type cannot be inferred. Use an 'As' clause to specify a different type.</value>
  </data>
  <data name="WRN_QueryMissingAsClauseinVarDecl_Title" xml:space="preserve">
    <value>Range variable is assumed to be of type Object because its type cannot be inferred</value>
  </data>
  <data name="ERR_MultilineLambdaMissingFunction" xml:space="preserve">
    <value>Multiline lambda expression is missing 'End Function'.</value>
  </data>
  <data name="ERR_MultilineLambdaMissingSub" xml:space="preserve">
    <value>Multiline lambda expression is missing 'End Sub'.</value>
  </data>
  <data name="ERR_AttributeOnLambdaReturnType" xml:space="preserve">
    <value>Attributes cannot be applied to return types of lambda expressions.</value>
  </data>
  <data name="ERR_SubDisallowsStatement" xml:space="preserve">
    <value>Statement is not valid inside a single-line statement lambda.</value>
  </data>
  <data name="ERR_SubRequiresParenthesesBang" xml:space="preserve">
    <value>This single-line statement lambda must be enclosed in parentheses. For example: (Sub() &lt;statement&gt;)!key</value>
  </data>
  <data name="ERR_SubRequiresParenthesesDot" xml:space="preserve">
    <value>This single-line statement lambda must be enclosed in parentheses. For example: (Sub() &lt;statement&gt;).Invoke()</value>
  </data>
  <data name="ERR_SubRequiresParenthesesLParen" xml:space="preserve">
    <value>This single-line statement lambda must be enclosed in parentheses. For example: Call (Sub() &lt;statement&gt;) ()</value>
  </data>
  <data name="ERR_SubRequiresSingleStatement" xml:space="preserve">
    <value>Single-line statement lambdas must include exactly one statement.</value>
  </data>
  <data name="ERR_StaticInLambda" xml:space="preserve">
    <value>Static local variables cannot be declared inside lambda expressions.</value>
  </data>
  <data name="ERR_InitializedExpandedProperty" xml:space="preserve">
    <value>Expanded Properties cannot be initialized.</value>
  </data>
  <data name="ERR_AutoPropertyCantHaveParams" xml:space="preserve">
    <value>Auto-implemented properties cannot have parameters.</value>
  </data>
  <data name="ERR_AutoPropertyCantBeWriteOnly" xml:space="preserve">
    <value>Auto-implemented properties cannot be WriteOnly.</value>
  </data>
  <data name="ERR_IllegalOperandInIIFCount" xml:space="preserve">
    <value>'If' operator requires either two or three operands.</value>
  </data>
  <data name="ERR_NotACollection1" xml:space="preserve">
    <value>Cannot initialize the type '{0}' with a collection initializer because it is not a collection type.</value>
  </data>
  <data name="ERR_NoAddMethod1" xml:space="preserve">
    <value>Cannot initialize the type '{0}' with a collection initializer because it does not have an accessible 'Add' method.</value>
  </data>
  <data name="ERR_CantCombineInitializers" xml:space="preserve">
    <value>An Object Initializer and a Collection Initializer cannot be combined in the same initialization.</value>
  </data>
  <data name="ERR_EmptyAggregateInitializer" xml:space="preserve">
    <value>An aggregate collection initializer entry must contain at least one element.</value>
  </data>
  <data name="ERR_XmlEndElementNoMatchingStart" xml:space="preserve">
    <value>XML end element must be preceded by a matching start element.</value>
  </data>
  <data name="ERR_MultilineLambdasCannotContainOnError" xml:space="preserve">
    <value>'On Error' and 'Resume' cannot appear inside a lambda expression.</value>
  </data>
  <data name="ERR_VarianceDisallowedHere" xml:space="preserve">
    <value>Keywords 'Out' and 'In' can only be used in interface and delegate declarations.</value>
  </data>
  <data name="ERR_XmlEndCDataNotAllowedInContent" xml:space="preserve">
    <value>The literal string ']]&gt;' is not allowed in element content.</value>
  </data>
  <data name="ERR_OverloadsModifierInModule" xml:space="preserve">
    <value>Inappropriate use of '{0}' keyword in a module.</value>
  </data>
  <data name="ERR_UndefinedTypeOrNamespace1" xml:space="preserve">
    <value>Type or namespace '{0}' is not defined.</value>
  </data>
  <data name="ERR_IdentityDirectCastForFloat" xml:space="preserve">
    <value>Using DirectCast operator to cast a floating-point value to the same type is not supported.</value>
  </data>
  <data name="WRN_ObsoleteIdentityDirectCastForValueType" xml:space="preserve">
    <value>Using DirectCast operator to cast a value-type to the same type is obsolete.</value>
  </data>
  <data name="WRN_ObsoleteIdentityDirectCastForValueType_Title" xml:space="preserve">
    <value>Using DirectCast operator to cast a value-type to the same type is obsolete</value>
  </data>
  <data name="WRN_UnreachableCode" xml:space="preserve">
    <value>Unreachable code detected.</value>
  </data>
  <data name="WRN_UnreachableCode_Title" xml:space="preserve">
    <value>Unreachable code detected</value>
  </data>
  <data name="WRN_DefAsgNoRetValFuncVal1" xml:space="preserve">
    <value>Function '{0}' doesn't return a value on all code paths. Are you missing a 'Return' statement?</value>
  </data>
  <data name="WRN_DefAsgNoRetValFuncVal1_Title" xml:space="preserve">
    <value>Function doesn't return a value on all code paths</value>
  </data>
  <data name="WRN_DefAsgNoRetValOpVal1" xml:space="preserve">
    <value>Operator '{0}' doesn't return a value on all code paths. Are you missing a 'Return' statement?</value>
  </data>
  <data name="WRN_DefAsgNoRetValOpVal1_Title" xml:space="preserve">
    <value>Operator doesn't return a value on all code paths</value>
  </data>
  <data name="WRN_DefAsgNoRetValPropVal1" xml:space="preserve">
    <value>Property '{0}' doesn't return a value on all code paths. Are you missing a 'Return' statement?</value>
  </data>
  <data name="WRN_DefAsgNoRetValPropVal1_Title" xml:space="preserve">
    <value>Property doesn't return a value on all code paths</value>
  </data>
  <data name="ERR_NestedGlobalNamespace" xml:space="preserve">
    <value>Global namespace may not be nested in another namespace.</value>
  </data>
  <data name="ERR_AccessMismatch6" xml:space="preserve">
    <value>'{0}' cannot expose type '{1}' in {2} '{3}' through {4} '{5}'.</value>
  </data>
  <data name="ERR_BadMetaDataReference1" xml:space="preserve">
    <value>'{0}' cannot be referenced because it is not a valid assembly.</value>
  </data>
  <data name="ERR_PropertyDoesntImplementAllAccessors" xml:space="preserve">
    <value>'{0}' cannot be implemented by a {1} property.</value>
  </data>
  <data name="ERR_UnimplementedMustOverride" xml:space="preserve">
    <value>
    {0}: {1}</value>
  </data>
  <data name="ERR_IfTooManyTypesObjectDisallowed" xml:space="preserve">
    <value>Cannot infer a common type because more than one type is possible.</value>
  </data>
  <data name="WRN_IfTooManyTypesObjectAssumed" xml:space="preserve">
    <value>Cannot infer a common type because more than one type is possible; 'Object' assumed.</value>
  </data>
  <data name="WRN_IfTooManyTypesObjectAssumed_Title" xml:space="preserve">
    <value>Cannot infer a common type because more than one type is possible</value>
  </data>
  <data name="ERR_IfNoTypeObjectDisallowed" xml:space="preserve">
    <value>Cannot infer a common type, and Option Strict On does not allow 'Object' to be assumed.</value>
  </data>
  <data name="WRN_IfNoTypeObjectAssumed" xml:space="preserve">
    <value>Cannot infer a common type; 'Object' assumed.</value>
  </data>
  <data name="WRN_IfNoTypeObjectAssumed_Title" xml:space="preserve">
    <value>Cannot infer a common type</value>
  </data>
  <data name="ERR_IfNoType" xml:space="preserve">
    <value>Cannot infer a common type.</value>
  </data>
  <data name="ERR_PublicKeyFileFailure" xml:space="preserve">
    <value>Error extracting public key from file '{0}': {1}</value>
  </data>
  <data name="ERR_PublicKeyContainerFailure" xml:space="preserve">
    <value>Error extracting public key from container '{0}': {1}</value>
  </data>
  <data name="ERR_FriendRefNotEqualToThis" xml:space="preserve">
    <value>Friend access was granted by '{0}', but the public key of the output assembly does not match that specified by the attribute in the granting assembly.</value>
  </data>
  <data name="ERR_FriendRefSigningMismatch" xml:space="preserve">
    <value>Friend access was granted by '{0}', but the strong name signing state of the output assembly does not match that of the granting assembly.</value>
  </data>
  <data name="ERR_PublicSignNoKey" xml:space="preserve">
    <value>Public sign was specified and requires a public key, but no public key was specified</value>
  </data>
  <data name="ERR_PublicSignNetModule" xml:space="preserve">
    <value>Public signing is not supported for netmodules.</value>
  </data>
  <data name="WRN_AttributeIgnoredWhenPublicSigning" xml:space="preserve">
    <value>Attribute '{0}' is ignored when public signing is specified.</value>
  </data>
  <data name="WRN_AttributeIgnoredWhenPublicSigning_Title" xml:space="preserve">
    <value>Attribute is ignored when public signing is specified.</value>
  </data>
  <data name="WRN_DelaySignButNoKey" xml:space="preserve">
    <value>Delay signing was specified and requires a public key, but no public key was specified.</value>
  </data>
  <data name="WRN_DelaySignButNoKey_Title" xml:space="preserve">
    <value>Delay signing was specified and requires a public key, but no public key was specified</value>
  </data>
  <data name="ERR_SignButNoPrivateKey" xml:space="preserve">
    <value>Key file '{0}' is missing the private key needed for signing.</value>
  </data>
  <data name="ERR_FailureSigningAssembly" xml:space="preserve">
    <value>Error signing assembly '{0}': {1}</value>
  </data>
  <data name="ERR_InvalidVersionFormat" xml:space="preserve">
    <value>The specified version string does not conform to the required format - major[.minor[.build|*[.revision|*]]]</value>
  </data>
  <data name="WRN_InvalidVersionFormat" xml:space="preserve">
    <value>The specified version string does not conform to the recommended format - major.minor.build.revision</value>
  </data>
  <data name="WRN_InvalidVersionFormat_Title" xml:space="preserve">
    <value>The specified version string does not conform to the recommended format</value>
  </data>
  <data name="ERR_InvalidVersionFormat2" xml:space="preserve">
    <value>The specified version string does not conform to the recommended format - major.minor.build.revision</value>
  </data>
  <data name="ERR_InvalidAssemblyCultureForExe" xml:space="preserve">
    <value>Executables cannot be satellite assemblies; culture should always be empty</value>
  </data>
  <data name="WRN_MainIgnored" xml:space="preserve">
    <value>The entry point of the program is global script code; ignoring '{0}' entry point.</value>
  </data>
  <data name="WRN_MainIgnored_Title" xml:space="preserve">
    <value>The entry point of the program is global script code; ignoring entry point</value>
  </data>
  <data name="WRN_EmptyPrefixAndXmlnsLocalName" xml:space="preserve">
    <value>The xmlns attribute has special meaning and should not be written with a prefix.</value>
  </data>
  <data name="WRN_EmptyPrefixAndXmlnsLocalName_Title" xml:space="preserve">
    <value>The xmlns attribute has special meaning and should not be written with a prefix</value>
  </data>
  <data name="WRN_PrefixAndXmlnsLocalName" xml:space="preserve">
    <value>It is not recommended to have attributes named xmlns. Did you mean to write 'xmlns:{0}' to define a prefix named '{0}'?</value>
  </data>
  <data name="WRN_PrefixAndXmlnsLocalName_Title" xml:space="preserve">
    <value>It is not recommended to have attributes named xmlns</value>
  </data>
  <data name="ERR_ExpectedSingleScript" xml:space="preserve">
    <value>Expected a single script (.vbx file)</value>
  </data>
  <data name="ERR_ReservedAssemblyName" xml:space="preserve">
    <value>The assembly name '{0}' is reserved and cannot be used as a reference in an interactive session</value>
  </data>
  <data name="ERR_ReferenceDirectiveOnlyAllowedInScripts" xml:space="preserve">
    <value>#R is only allowed in scripts</value>
  </data>
  <data name="ERR_NamespaceNotAllowedInScript" xml:space="preserve">
    <value>You cannot declare Namespace in script code</value>
  </data>
  <data name="ERR_KeywordNotAllowedInScript" xml:space="preserve">
    <value>You cannot use '{0}' in top-level script code</value>
  </data>
  <data name="ERR_LambdaNoType" xml:space="preserve">
    <value>Cannot infer a return type.  Consider adding an 'As' clause to specify the return type.</value>
  </data>
  <data name="WRN_LambdaNoTypeObjectAssumed" xml:space="preserve">
    <value>Cannot infer a return type; 'Object' assumed.</value>
  </data>
  <data name="WRN_LambdaNoTypeObjectAssumed_Title" xml:space="preserve">
    <value>Cannot infer a return type</value>
  </data>
  <data name="WRN_LambdaTooManyTypesObjectAssumed" xml:space="preserve">
    <value>Cannot infer a return type because more than one type is possible; 'Object' assumed.</value>
  </data>
  <data name="WRN_LambdaTooManyTypesObjectAssumed_Title" xml:space="preserve">
    <value>Cannot infer a return type because more than one type is possible</value>
  </data>
  <data name="ERR_LambdaNoTypeObjectDisallowed" xml:space="preserve">
    <value>Cannot infer a return type. Consider adding an 'As' clause to specify the return type.</value>
  </data>
  <data name="ERR_LambdaTooManyTypesObjectDisallowed" xml:space="preserve">
    <value>Cannot infer a return type because more than one type is possible. Consider adding an 'As' clause to specify the return type.</value>
  </data>
  <data name="WRN_UnimplementedCommandLineSwitch" xml:space="preserve">
    <value>The command line switch '{0}' is not yet implemented and was ignored.</value>
  </data>
  <data name="WRN_UnimplementedCommandLineSwitch_Title" xml:space="preserve">
    <value>Command line switch is not yet implemented</value>
  </data>
  <data name="ERR_ArrayInitNoTypeObjectDisallowed" xml:space="preserve">
    <value>Cannot infer an element type, and Option Strict On does not allow 'Object' to be assumed. Specifying the type of the array might correct this error.</value>
  </data>
  <data name="ERR_ArrayInitNoType" xml:space="preserve">
    <value>Cannot infer an element type. Specifying the type of the array might correct this error.</value>
  </data>
  <data name="ERR_ArrayInitTooManyTypesObjectDisallowed" xml:space="preserve">
    <value>Cannot infer an element type because more than one type is possible. Specifying the type of the array might correct this error.</value>
  </data>
  <data name="WRN_ArrayInitNoTypeObjectAssumed" xml:space="preserve">
    <value>Cannot infer an element type; 'Object' assumed.</value>
  </data>
  <data name="WRN_ArrayInitNoTypeObjectAssumed_Title" xml:space="preserve">
    <value>Cannot infer an element type</value>
  </data>
  <data name="WRN_ArrayInitTooManyTypesObjectAssumed" xml:space="preserve">
    <value>Cannot infer an element type because more than one type is possible; 'Object' assumed.</value>
  </data>
  <data name="WRN_ArrayInitTooManyTypesObjectAssumed_Title" xml:space="preserve">
    <value>Cannot infer an element type because more than one type is possible</value>
  </data>
  <data name="WRN_TypeInferenceAssumed3" xml:space="preserve">
    <value>Data type of '{0}' in '{1}' could not be inferred. '{2}' assumed.</value>
  </data>
  <data name="WRN_TypeInferenceAssumed3_Title" xml:space="preserve">
    <value>Data type could not be inferred</value>
  </data>
  <data name="ERR_AmbiguousCastConversion2" xml:space="preserve">
    <value>Option Strict On does not allow implicit conversions from '{0}' to '{1}' because the conversion is ambiguous.</value>
  </data>
  <data name="WRN_AmbiguousCastConversion2" xml:space="preserve">
    <value>Conversion from '{0}' to '{1}' may be ambiguous.</value>
  </data>
  <data name="WRN_AmbiguousCastConversion2_Title" xml:space="preserve">
    <value>Conversion may be ambiguous</value>
  </data>
  <data name="ERR_VarianceIEnumerableSuggestion3" xml:space="preserve">
    <value>'{0}' cannot be converted to '{1}'. Consider using '{2}' instead.</value>
  </data>
  <data name="WRN_VarianceIEnumerableSuggestion3" xml:space="preserve">
    <value>'{0}' cannot be converted to '{1}'. Consider using '{2}' instead.</value>
  </data>
  <data name="WRN_VarianceIEnumerableSuggestion3_Title" xml:space="preserve">
    <value>Type cannot be converted to target collection type</value>
  </data>
  <data name="ERR_VarianceConversionFailedIn6" xml:space="preserve">
    <value>'{4}' cannot be converted to '{5}' because '{0}' is not derived from '{1}', as required for the 'In' generic parameter '{2}' in '{3}'.</value>
  </data>
  <data name="ERR_VarianceConversionFailedOut6" xml:space="preserve">
    <value>'{4}' cannot be converted to '{5}' because '{0}' is not derived from '{1}', as required for the 'Out' generic parameter '{2}' in '{3}'.</value>
  </data>
  <data name="WRN_VarianceConversionFailedIn6" xml:space="preserve">
    <value>Implicit conversion from '{4}' to '{5}'; this conversion may fail because '{0}' is not derived from '{1}', as required for the 'In' generic parameter '{2}' in '{3}'.</value>
  </data>
  <data name="WRN_VarianceConversionFailedIn6_Title" xml:space="preserve">
    <value>Implicit conversion; this conversion may fail because the target type is not derived from the source type, as required for 'In' generic parameter</value>
  </data>
  <data name="WRN_VarianceConversionFailedOut6" xml:space="preserve">
    <value>Implicit conversion from '{4}' to '{5}'; this conversion may fail because '{0}' is not derived from '{1}', as required for the 'Out' generic parameter '{2}' in '{3}'.</value>
  </data>
  <data name="WRN_VarianceConversionFailedOut6_Title" xml:space="preserve">
    <value>Implicit conversion; this conversion may fail because the target type is not derived from the source type, as required for 'Out' generic parameter</value>
  </data>
  <data name="ERR_VarianceConversionFailedTryIn4" xml:space="preserve">
    <value>'{0}' cannot be converted to '{1}'. Consider changing the '{2}' in the definition of '{3}' to an In type parameter, 'In {2}'.</value>
  </data>
  <data name="ERR_VarianceConversionFailedTryOut4" xml:space="preserve">
    <value>'{0}' cannot be converted to '{1}'. Consider changing the '{2}' in the definition of '{3}' to an Out type parameter, 'Out {2}'.</value>
  </data>
  <data name="WRN_VarianceConversionFailedTryIn4" xml:space="preserve">
    <value>'{0}' cannot be converted to '{1}'. Consider changing the '{2}' in the definition of '{3}' to an In type parameter, 'In {2}'.</value>
  </data>
  <data name="WRN_VarianceConversionFailedTryIn4_Title" xml:space="preserve">
    <value>Type cannot be converted to target type</value>
  </data>
  <data name="WRN_VarianceConversionFailedTryOut4" xml:space="preserve">
    <value>'{0}' cannot be converted to '{1}'. Consider changing the '{2}' in the definition of '{3}' to an Out type parameter, 'Out {2}'.</value>
  </data>
  <data name="WRN_VarianceConversionFailedTryOut4_Title" xml:space="preserve">
    <value>Type cannot be converted to target type</value>
  </data>
  <data name="WRN_VarianceDeclarationAmbiguous3" xml:space="preserve">
    <value>Interface '{0}' is ambiguous with another implemented interface '{1}' due to the 'In' and 'Out' parameters in '{2}'.</value>
  </data>
  <data name="WRN_VarianceDeclarationAmbiguous3_Title" xml:space="preserve">
    <value>Interface is ambiguous with another implemented interface due to 'In' and 'Out' parameters</value>
  </data>
  <data name="ERR_VarianceInterfaceNesting" xml:space="preserve">
    <value>Enumerations, classes, and structures cannot be declared in an interface that has an 'In' or 'Out' type parameter.</value>
  </data>
  <data name="ERR_VariancePreventsSynthesizedEvents2" xml:space="preserve">
    <value>Event definitions with parameters are not allowed in an interface such as '{0}' that has 'In' or 'Out' type parameters. Consider declaring the event by using a delegate type which is not defined within '{0}'. For example, 'Event {1} As Action(Of ...)'.</value>
  </data>
  <data name="ERR_VarianceInByRefDisallowed1" xml:space="preserve">
    <value>Type '{0}' cannot be used in this context because 'In' and 'Out' type parameters cannot be used for ByRef parameter types, and '{0}' is an 'In' type parameter.</value>
  </data>
  <data name="ERR_VarianceInNullableDisallowed2" xml:space="preserve">
    <value>Type '{0}' cannot be used in '{1}' because 'In' and 'Out' type parameters cannot be made nullable, and '{0}' is an 'In' type parameter.</value>
  </data>
  <data name="ERR_VarianceInParamDisallowed1" xml:space="preserve">
    <value>Type '{0}' cannot be used in this context because '{0}' is an 'In' type parameter.</value>
  </data>
  <data name="ERR_VarianceInParamDisallowedForGeneric3" xml:space="preserve">
    <value>Type '{0}' cannot be used for the '{1}' in '{2}' in this context because '{0}' is an 'In' type parameter.</value>
  </data>
  <data name="ERR_VarianceInParamDisallowedHere2" xml:space="preserve">
    <value>Type '{0}' cannot be used in '{1}' in this context because '{0}' is an 'In' type parameter.</value>
  </data>
  <data name="ERR_VarianceInParamDisallowedHereForGeneric4" xml:space="preserve">
    <value>Type '{0}' cannot be used for the '{2}' of '{3}' in '{1}' in this context because '{0}' is an 'In' type parameter.</value>
  </data>
  <data name="ERR_VarianceInPropertyDisallowed1" xml:space="preserve">
    <value>Type '{0}' cannot be used as a property type in this context because '{0}' is an 'In' type parameter and the property is not marked WriteOnly.</value>
  </data>
  <data name="ERR_VarianceInReadOnlyPropertyDisallowed1" xml:space="preserve">
    <value>Type '{0}' cannot be used as a ReadOnly property type because '{0}' is an 'In' type parameter.</value>
  </data>
  <data name="ERR_VarianceInReturnDisallowed1" xml:space="preserve">
    <value>Type '{0}' cannot be used as a return type because '{0}' is an 'In' type parameter.</value>
  </data>
  <data name="ERR_VarianceOutByRefDisallowed1" xml:space="preserve">
    <value>Type '{0}' cannot be used in this context because 'In' and 'Out' type parameters cannot be used for ByRef parameter types, and '{0}' is an 'Out' type parameter.</value>
  </data>
  <data name="ERR_VarianceOutByValDisallowed1" xml:space="preserve">
    <value>Type '{0}' cannot be used as a ByVal parameter type because '{0}' is an 'Out' type parameter.</value>
  </data>
  <data name="ERR_VarianceOutConstraintDisallowed1" xml:space="preserve">
    <value>Type '{0}' cannot be used as a generic type constraint because '{0}' is an 'Out' type parameter.</value>
  </data>
  <data name="ERR_VarianceOutNullableDisallowed2" xml:space="preserve">
    <value>Type '{0}' cannot be used in '{1}' because 'In' and 'Out' type parameters cannot be made nullable, and '{0}' is an 'Out' type parameter.</value>
  </data>
  <data name="ERR_VarianceOutParamDisallowed1" xml:space="preserve">
    <value>Type '{0}' cannot be used in this context because '{0}' is an 'Out' type parameter.</value>
  </data>
  <data name="ERR_VarianceOutParamDisallowedForGeneric3" xml:space="preserve">
    <value>Type '{0}' cannot be used for the '{1}' in '{2}' in this context because '{0}' is an 'Out' type parameter.</value>
  </data>
  <data name="ERR_VarianceOutParamDisallowedHere2" xml:space="preserve">
    <value>Type '{0}' cannot be used in '{1}' in this context because '{0}' is an 'Out' type parameter.</value>
  </data>
  <data name="ERR_VarianceOutParamDisallowedHereForGeneric4" xml:space="preserve">
    <value>Type '{0}' cannot be used for the '{2}' of '{3}' in '{1}' in this context because '{0}' is an 'Out' type parameter.</value>
  </data>
  <data name="ERR_VarianceOutPropertyDisallowed1" xml:space="preserve">
    <value>Type '{0}' cannot be used as a property type in this context because '{0}' is an 'Out' type parameter and the property is not marked ReadOnly.</value>
  </data>
  <data name="ERR_VarianceOutWriteOnlyPropertyDisallowed1" xml:space="preserve">
    <value>Type '{0}' cannot be used as a WriteOnly property type because '{0}' is an 'Out' type parameter.</value>
  </data>
  <data name="ERR_VarianceTypeDisallowed2" xml:space="preserve">
    <value>Type '{0}' cannot be used in this context because both the context and the definition of '{0}' are nested within interface '{1}', and '{1}' has 'In' or 'Out' type parameters. Consider moving the definition of '{0}' outside of '{1}'.</value>
  </data>
  <data name="ERR_VarianceTypeDisallowedForGeneric4" xml:space="preserve">
    <value>Type '{0}' cannot be used for the '{2}' in '{3}' in this context because both the context and the definition of '{0}' are nested within interface '{1}', and '{1}' has 'In' or 'Out' type parameters. Consider moving the definition of '{0}' outside of '{1}'.</value>
  </data>
  <data name="ERR_VarianceTypeDisallowedHere3" xml:space="preserve">
    <value>Type '{0}' cannot be used in '{2}' in this context because both the context and the definition of '{0}' are nested within interface '{1}', and '{1}' has 'In' or 'Out' type parameters. Consider moving the definition of '{0}' outside of '{1}'.</value>
  </data>
  <data name="ERR_VarianceTypeDisallowedHereForGeneric5" xml:space="preserve">
    <value>Type '{0}' cannot be used for the '{3}' of '{4}' in '{2}' in this context because both the context and the definition of '{0}' are nested within interface '{1}', and '{1}' has 'In' or 'Out' type parameters. Consider moving the definition of '{0}' outside of '{1}'.</value>
  </data>
  <data name="ERR_ParameterNotValidForType" xml:space="preserve">
    <value>Parameter not valid for the specified unmanaged type.</value>
  </data>
  <data name="ERR_MarshalUnmanagedTypeNotValidForFields" xml:space="preserve">
    <value>Unmanaged type '{0}' not valid for fields.</value>
  </data>
  <data name="ERR_MarshalUnmanagedTypeOnlyValidForFields" xml:space="preserve">
    <value>Unmanaged type '{0}' is only valid for fields.</value>
  </data>
  <data name="ERR_AttributeParameterRequired1" xml:space="preserve">
    <value>Attribute parameter '{0}' must be specified.</value>
  </data>
  <data name="ERR_AttributeParameterRequired2" xml:space="preserve">
    <value>Attribute parameter '{0}' or '{1}' must be specified.</value>
  </data>
  <data name="ERR_MemberConflictWithSynth4" xml:space="preserve">
    <value>Conflicts with '{0}', which is implicitly declared for '{1}' in {2} '{3}'.</value>
  </data>
  <data name="IDS_ProjectSettingsLocationName" xml:space="preserve">
    <value>&lt;project settings&gt;</value>
  </data>
  <data name="WRN_ReturnTypeAttributeOnWriteOnlyProperty" xml:space="preserve">
    <value>Attributes applied on a return type of a WriteOnly Property have no effect.</value>
  </data>
  <data name="WRN_ReturnTypeAttributeOnWriteOnlyProperty_Title" xml:space="preserve">
    <value>Attributes applied on a return type of a WriteOnly Property have no effect</value>
  </data>
  <data name="ERR_SecurityAttributeInvalidTarget" xml:space="preserve">
    <value>Security attribute '{0}' is not valid on this declaration type. Security attributes are only valid on assembly, type and method declarations.</value>
  </data>
  <data name="ERR_AbsentReferenceToPIA1" xml:space="preserve">
    <value>Cannot find the interop type that matches the embedded type '{0}'. Are you missing an assembly reference?</value>
  </data>
  <data name="ERR_CannotLinkClassWithNoPIA1" xml:space="preserve">
    <value>Reference to class '{0}' is not allowed when its assembly is configured to embed interop types.</value>
  </data>
  <data name="ERR_InvalidStructMemberNoPIA1" xml:space="preserve">
    <value>Embedded interop structure '{0}' can contain only public instance fields.</value>
  </data>
  <data name="ERR_NoPIAAttributeMissing2" xml:space="preserve">
    <value>Interop type '{0}' cannot be embedded because it is missing the required '{1}' attribute.</value>
  </data>
  <data name="ERR_PIAHasNoAssemblyGuid1" xml:space="preserve">
    <value>Cannot embed interop types from assembly '{0}' because it is missing the '{1}' attribute.</value>
  </data>
  <data name="ERR_DuplicateLocalTypes3" xml:space="preserve">
    <value>Cannot embed interop type '{0}' found in both assembly '{1}' and '{2}'. Consider disabling the embedding of interop types.</value>
  </data>
  <data name="ERR_PIAHasNoTypeLibAttribute1" xml:space="preserve">
    <value>Cannot embed interop types from assembly '{0}' because it is missing either the '{1}' attribute or the '{2}' attribute.</value>
  </data>
  <data name="ERR_SourceInterfaceMustBeInterface" xml:space="preserve">
    <value>Interface '{0}' has an invalid source interface which is required to embed event '{1}'.</value>
  </data>
  <data name="ERR_EventNoPIANoBackingMember" xml:space="preserve">
    <value>Source interface '{0}' is missing method '{1}', which is required to embed event '{2}'.</value>
  </data>
  <data name="ERR_NestedInteropType" xml:space="preserve">
    <value>Nested type '{0}' cannot be embedded.</value>
  </data>
  <data name="ERR_LocalTypeNameClash2" xml:space="preserve">
    <value>Embedding the interop type '{0}' from assembly '{1}' causes a name clash in the current assembly. Consider disabling the embedding of interop types.</value>
  </data>
  <data name="ERR_InteropMethodWithBody1" xml:space="preserve">
    <value>Embedded interop method '{0}' contains a body.</value>
  </data>
  <data name="ERR_BadAsyncInQuery" xml:space="preserve">
    <value>'Await' may only be used in a query expression within the first collection expression of the initial 'From' clause or within the collection expression of a 'Join' clause.</value>
  </data>
  <data name="ERR_BadGetAwaiterMethod1" xml:space="preserve">
    <value>'Await' requires that the type '{0}' have a suitable GetAwaiter method.</value>
  </data>
  <data name="ERR_BadIsCompletedOnCompletedGetResult2" xml:space="preserve">
    <value>'Await' requires that the return type '{0}' of '{1}.GetAwaiter()' have suitable IsCompleted, OnCompleted and GetResult members, and implement INotifyCompletion or ICriticalNotifyCompletion.</value>
  </data>
  <data name="ERR_DoesntImplementAwaitInterface2" xml:space="preserve">
    <value>'{0}' does not implement '{1}'.</value>
  </data>
  <data name="ERR_BadAwaitNothing" xml:space="preserve">
    <value>Cannot await Nothing. Consider awaiting 'Task.Yield()' instead.</value>
  </data>
  <data name="ERR_BadAsyncByRefParam" xml:space="preserve">
    <value>Async methods cannot have ByRef parameters.</value>
  </data>
  <data name="ERR_InvalidAsyncIteratorModifiers" xml:space="preserve">
    <value>'Async' and 'Iterator' modifiers cannot be used together.</value>
  </data>
  <data name="ERR_BadResumableAccessReturnVariable" xml:space="preserve">
    <value>The implicit return variable of an Iterator or Async method cannot be accessed.</value>
  </data>
  <data name="ERR_ReturnFromNonGenericTaskAsync" xml:space="preserve">
    <value>'Return' statements in this Async method cannot return a value since the return type of the function is 'Task'. Consider changing the function's return type to 'Task(Of T)'.</value>
  </data>
  <data name="ERR_BadAsyncReturnOperand1" xml:space="preserve">
    <value>Since this is an async method, the return expression must be of type '{0}' rather than 'Task(Of {0})'.</value>
  </data>
  <data name="ERR_BadAsyncReturn" xml:space="preserve">
    <value>The 'Async' modifier can only be used on Subs, or on Functions that return Task or Task(Of T).</value>
  </data>
  <data name="ERR_CantAwaitAsyncSub1" xml:space="preserve">
    <value>'{0}' does not return a Task and cannot be awaited. Consider changing it to an Async Function.</value>
  </data>
  <data name="ERR_InvalidLambdaModifier" xml:space="preserve">
    <value>'Only the 'Async' or 'Iterator' modifier is valid on a lambda.</value>
  </data>
  <data name="ERR_BadAwaitInNonAsyncMethod" xml:space="preserve">
    <value>'Await' can only be used within an Async method. Consider marking this method with the 'Async' modifier and changing its return type to 'Task(Of {0})'.</value>
  </data>
  <data name="ERR_BadAwaitInNonAsyncVoidMethod" xml:space="preserve">
    <value>'Await' can only be used within an Async method. Consider marking this method with the 'Async' modifier and changing its return type to 'Task'.</value>
  </data>
  <data name="ERR_BadAwaitInNonAsyncLambda" xml:space="preserve">
    <value>'Await' can only be used within an Async lambda expression. Consider marking this lambda expression with the 'Async' modifier.</value>
  </data>
  <data name="ERR_BadAwaitNotInAsyncMethodOrLambda" xml:space="preserve">
    <value>'Await' can only be used when contained within a method or lambda expression marked with the 'Async' modifier.</value>
  </data>
  <data name="ERR_StatementLambdaInExpressionTree" xml:space="preserve">
    <value>Statement lambdas cannot be converted to expression trees.</value>
  </data>
  <data name="WRN_UnobservedAwaitableExpression" xml:space="preserve">
    <value>Because this call is not awaited, execution of the current method continues before the call is completed. Consider applying the Await operator to the result of the call.</value>
  </data>
  <data name="WRN_UnobservedAwaitableExpression_Title" xml:space="preserve">
    <value>Because this call is not awaited, execution of the current method continues before the call is completed</value>
  </data>
  <data name="ERR_LoopControlMustNotAwait" xml:space="preserve">
    <value>Loop control variable cannot include an 'Await'.</value>
  </data>
  <data name="ERR_BadStaticInitializerInResumable" xml:space="preserve">
    <value>Static variables cannot appear inside Async or Iterator methods.</value>
  </data>
  <data name="ERR_RestrictedResumableType1" xml:space="preserve">
    <value>'{0}' cannot be used as a parameter type for an Iterator or Async method.</value>
  </data>
  <data name="ERR_ConstructorAsync" xml:space="preserve">
    <value>Constructor must not have the 'Async' modifier.</value>
  </data>
  <data name="ERR_PartialMethodsMustNotBeAsync1" xml:space="preserve">
    <value>'{0}' cannot be declared 'Partial' because it has the 'Async' modifier.</value>
  </data>
  <data name="ERR_ResumablesCannotContainOnError" xml:space="preserve">
    <value>'On Error' and 'Resume' cannot appear inside async or iterator methods.</value>
  </data>
  <data name="ERR_ResumableLambdaInExpressionTree" xml:space="preserve">
    <value>Lambdas with the 'Async' or 'Iterator' modifiers cannot be converted to expression trees.</value>
  </data>
  <data name="ERR_CannotLiftRestrictedTypeResumable1" xml:space="preserve">
    <value>Variable of restricted type '{0}' cannot be declared in an Async or Iterator method.</value>
  </data>
  <data name="ERR_BadAwaitInTryHandler" xml:space="preserve">
    <value>'Await' cannot be used inside a 'Catch' statement, a 'Finally' statement, or a 'SyncLock' statement.</value>
  </data>
  <data name="WRN_AsyncLacksAwaits" xml:space="preserve">
    <value>This async method lacks 'Await' operators and so will run synchronously. Consider using the 'Await' operator to await non-blocking API calls, or 'Await Task.Run(...)' to do CPU-bound work on a background thread.</value>
  </data>
  <data name="WRN_AsyncLacksAwaits_Title" xml:space="preserve">
    <value>This async method lacks 'Await' operators and so will run synchronously</value>
  </data>
  <data name="WRN_UnobservedAwaitableDelegate" xml:space="preserve">
    <value>The Task returned from this Async Function will be dropped, and any exceptions in it ignored. Consider changing it to an Async Sub so its exceptions are propagated.</value>
  </data>
  <data name="WRN_UnobservedAwaitableDelegate_Title" xml:space="preserve">
    <value>The Task returned from this Async Function will be dropped, and any exceptions in it ignored</value>
  </data>
  <data name="ERR_SecurityCriticalAsyncInClassOrStruct" xml:space="preserve">
    <value>Async and Iterator methods are not allowed in a [Class|Structure|Interface|Module] that has the 'SecurityCritical' or 'SecuritySafeCritical' attribute.</value>
  </data>
  <data name="ERR_SecurityCriticalAsync" xml:space="preserve">
    <value>Security attribute '{0}' cannot be applied to an Async or Iterator method.</value>
  </data>
  <data name="ERR_DllImportOnResumableMethod" xml:space="preserve">
    <value>'System.Runtime.InteropServices.DllImportAttribute' cannot be applied to an Async or Iterator method.</value>
  </data>
  <data name="ERR_SynchronizedAsyncMethod" xml:space="preserve">
    <value>'MethodImplOptions.Synchronized' cannot be applied to an Async method.</value>
  </data>
  <data name="ERR_AsyncSubMain" xml:space="preserve">
    <value>The 'Main' method cannot be marked 'Async'.</value>
  </data>
  <data name="WRN_AsyncSubCouldBeFunction" xml:space="preserve">
    <value>Some overloads here take an Async Function rather than an Async Sub. Consider either using an Async Function, or casting this Async Sub explicitly to the desired type.</value>
  </data>
  <data name="WRN_AsyncSubCouldBeFunction_Title" xml:space="preserve">
    <value>Some overloads here take an Async Function rather than an Async Sub</value>
  </data>
  <data name="ERR_MyGroupCollectionAttributeCycle" xml:space="preserve">
    <value>MyGroupCollectionAttribute cannot be applied to itself.</value>
  </data>
  <data name="ERR_LiteralExpected" xml:space="preserve">
    <value>Literal expected.</value>
  </data>
  <data name="ERR_WinRTEventWithoutDelegate" xml:space="preserve">
    <value>Event declarations that target WinMD must specify a delegate type.  Add an As clause to the event declaration.</value>
  </data>
  <data name="ERR_MixingWinRTAndNETEvents" xml:space="preserve">
    <value>Event '{0}' cannot implement a Windows Runtime event '{1}' and a regular .NET event '{2}'</value>
  </data>
  <data name="ERR_EventImplRemoveHandlerParamWrong" xml:space="preserve">
    <value>Event '{0}' cannot implement event '{1}' on interface '{2}' because the parameters of their 'RemoveHandler' methods do not match.</value>
  </data>
  <data name="ERR_AddParamWrongForWinRT" xml:space="preserve">
    <value>The type of the 'AddHandler' method's parameter must be the same as the type of the event.</value>
  </data>
  <data name="ERR_RemoveParamWrongForWinRT" xml:space="preserve">
    <value>In a Windows Runtime event, the type of the 'RemoveHandler' method parameter must be 'EventRegistrationToken'</value>
  </data>
  <data name="ERR_ReImplementingWinRTInterface5" xml:space="preserve">
    <value>'{0}.{1}' from 'implements {2}' is already implemented by the base class '{3}'. Re-implementation of Windows Runtime Interface '{4}' is not allowed</value>
  </data>
  <data name="ERR_ReImplementingWinRTInterface4" xml:space="preserve">
    <value>'{0}.{1}' is already implemented by the base class '{2}'. Re-implementation of Windows Runtime Interface '{3}' is not allowed</value>
  </data>
  <data name="ERR_BadIteratorByRefParam" xml:space="preserve">
    <value>Iterator methods cannot have ByRef parameters.</value>
  </data>
  <data name="ERR_BadIteratorExpressionLambda" xml:space="preserve">
    <value>Single-line lambdas cannot have the 'Iterator' modifier. Use a multiline lambda instead.</value>
  </data>
  <data name="ERR_BadIteratorReturn" xml:space="preserve">
    <value>Iterator functions must return either IEnumerable(Of T), or IEnumerator(Of T), or the non-generic forms IEnumerable or IEnumerator.</value>
  </data>
  <data name="ERR_BadReturnValueInIterator" xml:space="preserve">
    <value>To return a value from an Iterator function, use 'Yield' rather than 'Return'.</value>
  </data>
  <data name="ERR_BadYieldInNonIteratorMethod" xml:space="preserve">
    <value>'Yield' can only be used in a method marked with the 'Iterator' modifier.</value>
  </data>
  <data name="ERR_BadYieldInTryHandler" xml:space="preserve">
    <value>'Yield' cannot be used inside a 'Catch' statement or a 'Finally' statement.</value>
  </data>
  <data name="WRN_DefAsgNoRetValWinRtEventVal1" xml:space="preserve">
    <value>The AddHandler for Windows Runtime event '{0}' doesn't return a value on all code paths. Are you missing a 'Return' statement?</value>
  </data>
  <data name="WRN_DefAsgNoRetValWinRtEventVal1_Title" xml:space="preserve">
    <value>The AddHandler for Windows Runtime event doesn't return a value on all code paths</value>
  </data>
  <data name="ERR_PartialMethodDefaultParameterValueMismatch2" xml:space="preserve">
    <value>Optional parameter of a method '{0}' does not have the same default value as the corresponding parameter of the partial method '{1}'.</value>
  </data>
  <data name="ERR_PartialMethodParamArrayMismatch2" xml:space="preserve">
    <value>Parameter of a method '{0}' differs by ParamArray modifier from the corresponding parameter of the partial method '{1}'.</value>
  </data>
  <data name="ERR_NetModuleNameMismatch" xml:space="preserve">
    <value>Module name '{0}' stored in '{1}' must match its filename.</value>
  </data>
  <data name="ERR_BadModuleName" xml:space="preserve">
    <value>Invalid module name: {0}</value>
  </data>
  <data name="WRN_AssemblyAttributeFromModuleIsOverridden" xml:space="preserve">
    <value>Attribute '{0}' from module '{1}' will be ignored in favor of the instance appearing in source.</value>
  </data>
  <data name="WRN_AssemblyAttributeFromModuleIsOverridden_Title" xml:space="preserve">
    <value>Attribute from module will be ignored in favor of the instance appearing in source</value>
  </data>
  <data name="ERR_CmdOptionConflictsSource" xml:space="preserve">
    <value>Attribute '{0}' given in a source file conflicts with option '{1}'.</value>
  </data>
  <data name="WRN_ReferencedAssemblyDoesNotHaveStrongName" xml:space="preserve">
    <value>Referenced assembly '{0}' does not have a strong name.</value>
  </data>
  <data name="WRN_ReferencedAssemblyDoesNotHaveStrongName_Title" xml:space="preserve">
    <value>Referenced assembly does not have a strong name</value>
  </data>
  <data name="ERR_InvalidSignaturePublicKey" xml:space="preserve">
    <value>Invalid signature public key specified in AssemblySignatureKeyAttribute.</value>
  </data>
  <data name="ERR_CollisionWithPublicTypeInModule" xml:space="preserve">
    <value>Type '{0}' conflicts with public type defined in added module '{1}'.</value>
  </data>
  <data name="ERR_ExportedTypeConflictsWithDeclaration" xml:space="preserve">
    <value>Type '{0}' exported from module '{1}' conflicts with type declared in primary module of this assembly.</value>
  </data>
  <data name="ERR_ExportedTypesConflict" xml:space="preserve">
    <value>Type '{0}' exported from module '{1}' conflicts with type '{2}' exported from module '{3}'.</value>
  </data>
  <data name="WRN_RefCultureMismatch" xml:space="preserve">
    <value>Referenced assembly '{0}' has different culture setting of '{1}'.</value>
  </data>
  <data name="WRN_RefCultureMismatch_Title" xml:space="preserve">
    <value>Referenced assembly has different culture setting</value>
  </data>
  <data name="ERR_AgnosticToMachineModule" xml:space="preserve">
    <value>Agnostic assembly cannot have a processor specific module '{0}'.</value>
  </data>
  <data name="ERR_ConflictingMachineModule" xml:space="preserve">
    <value>Assembly and module '{0}' cannot target different processors.</value>
  </data>
  <data name="WRN_ConflictingMachineAssembly" xml:space="preserve">
    <value>Referenced assembly '{0}' targets a different processor.</value>
  </data>
  <data name="WRN_ConflictingMachineAssembly_Title" xml:space="preserve">
    <value>Referenced assembly targets a different processor</value>
  </data>
  <data name="ERR_CryptoHashFailed" xml:space="preserve">
    <value>Cryptographic failure while creating hashes.</value>
  </data>
  <data name="ERR_CantHaveWin32ResAndManifest" xml:space="preserve">
    <value>Conflicting options specified: Win32 resource file; Win32 manifest.</value>
  </data>
  <data name="ERR_ForwardedTypeConflictsWithDeclaration" xml:space="preserve">
    <value>Forwarded type '{0}' conflicts with type declared in primary module of this assembly.</value>
  </data>
  <data name="ERR_ForwardedTypesConflict" xml:space="preserve">
    <value>Type '{0}' forwarded to assembly '{1}' conflicts with type '{2}' forwarded to assembly '{3}'.</value>
  </data>
  <data name="ERR_TooLongMetadataName" xml:space="preserve">
    <value>Name '{0}' exceeds the maximum length allowed in metadata.</value>
  </data>
  <data name="ERR_MissingNetModuleReference" xml:space="preserve">
    <value>Reference to '{0}' netmodule missing.</value>
  </data>
  <data name="ERR_NetModuleNameMustBeUnique" xml:space="preserve">
    <value>Module '{0}' is already defined in this assembly. Each module must have a unique filename.</value>
  </data>
  <data name="ERR_ForwardedTypeConflictsWithExportedType" xml:space="preserve">
    <value>Type '{0}' forwarded to assembly '{1}' conflicts with type '{2}' exported from module '{3}'.</value>
  </data>
  <data name="IDS_MSG_ADDREFERENCE" xml:space="preserve">
    <value>Adding assembly reference '{0}'</value>
  </data>
  <data name="IDS_MSG_ADDLINKREFERENCE" xml:space="preserve">
    <value>Adding embedded assembly reference '{0}'</value>
  </data>
  <data name="IDS_MSG_ADDMODULE" xml:space="preserve">
    <value>Adding module reference '{0}'</value>
  </data>
  <data name="ERR_NestingViolatesCLS1" xml:space="preserve">
    <value>Type '{0}' does not inherit the generic type parameters of its container.</value>
  </data>
  <data name="ERR_PDBWritingFailed" xml:space="preserve">
    <value>Failure writing debug information: {0}</value>
  </data>
  <data name="ERR_ParamDefaultValueDiffersFromAttribute" xml:space="preserve">
    <value>The parameter has multiple distinct default values.</value>
  </data>
  <data name="ERR_FieldHasMultipleDistinctConstantValues" xml:space="preserve">
    <value>The field has multiple distinct constant values.</value>
  </data>
  <data name="ERR_EncNoPIAReference" xml:space="preserve">
    <value>Cannot continue since the edit includes a reference to an embedded type: '{0}'.</value>
  </data>
  <data name="ERR_EncReferenceToAddedMember" xml:space="preserve">
    <value>Member '{0}' added during the current debug session can only be accessed from within its declaring assembly '{1}'.</value>
  </data>
  <data name="ERR_UnsupportedModule1" xml:space="preserve">
    <value>'{0}' is an unsupported .NET module.</value>
  </data>
  <data name="ERR_UnsupportedEvent1" xml:space="preserve">
    <value>'{0}' is an unsupported event.</value>
  </data>
  <data name="PropertiesCanNotHaveTypeArguments" xml:space="preserve">
    <value>Properties can not have type arguments</value>
  </data>
  <data name="IdentifierSyntaxNotWithinSyntaxTree" xml:space="preserve">
    <value>IdentifierSyntax not within syntax tree</value>
  </data>
  <data name="AnonymousObjectCreationExpressionSyntaxNotWithinTree" xml:space="preserve">
    <value>AnonymousObjectCreationExpressionSyntax not within syntax tree</value>
  </data>
  <data name="FieldInitializerSyntaxNotWithinSyntaxTree" xml:space="preserve">
    <value>FieldInitializerSyntax not within syntax tree</value>
  </data>
  <data name="IDS_TheSystemCannotFindThePathSpecified" xml:space="preserve">
    <value>The system cannot find the path specified</value>
  </data>
  <data name="ThereAreNoPointerTypesInVB" xml:space="preserve">
    <value>There are no pointer types in VB.</value>
  </data>
  <data name="ThereIsNoDynamicTypeInVB" xml:space="preserve">
    <value>There is no dynamic type in VB.</value>
  </data>
  <data name="VariableSyntaxNotWithinSyntaxTree" xml:space="preserve">
    <value>variableSyntax not within syntax tree</value>
  </data>
  <data name="AggregateSyntaxNotWithinSyntaxTree" xml:space="preserve">
    <value>AggregateSyntax not within syntax tree</value>
  </data>
  <data name="FunctionSyntaxNotWithinSyntaxTree" xml:space="preserve">
    <value>FunctionSyntax not within syntax tree</value>
  </data>
  <data name="PositionIsNotWithinSyntax" xml:space="preserve">
    <value>Position is not within syntax tree</value>
  </data>
  <data name="RangeVariableSyntaxNotWithinSyntaxTree" xml:space="preserve">
    <value>RangeVariableSyntax not within syntax tree</value>
  </data>
  <data name="DeclarationSyntaxNotWithinSyntaxTree" xml:space="preserve">
    <value>DeclarationSyntax not within syntax tree</value>
  </data>
  <data name="StatementOrExpressionIsNotAValidType" xml:space="preserve">
    <value>StatementOrExpression is not an ExecutableStatementSyntax or an ExpressionSyntax</value>
  </data>
  <data name="DeclarationSyntaxNotWithinTree" xml:space="preserve">
    <value>DeclarationSyntax not within tree</value>
  </data>
  <data name="TypeParameterNotWithinTree" xml:space="preserve">
    <value>TypeParameter not within tree</value>
  </data>
  <data name="NotWithinTree" xml:space="preserve">
    <value> not within tree</value>
  </data>
  <data name="LocationMustBeProvided" xml:space="preserve">
    <value>Location must be provided in order to provide minimal type qualification.</value>
  </data>
  <data name="SemanticModelMustBeProvided" xml:space="preserve">
    <value>SemanticModel must be provided in order to provide minimal type qualification.</value>
  </data>
  <data name="NumberOfTypeParametersAndArgumentsMustMatch" xml:space="preserve">
    <value>the number of type parameters and arguments should be the same</value>
  </data>
  <data name="ERR_ResourceInModule" xml:space="preserve">
    <value>Cannot link resource files when building a module</value>
  </data>
  <data name="NotAVbSymbol" xml:space="preserve">
    <value>Not a VB symbol.</value>
  </data>
  <data name="ElementsCannotBeNull" xml:space="preserve">
    <value>Elements cannot be null.</value>
  </data>
  <data name="HDN_UnusedImportClause" xml:space="preserve">
    <value>Unused import clause.</value>
  </data>
  <data name="HDN_UnusedImportStatement" xml:space="preserve">
    <value>Unused import statement.</value>
  </data>
  <data name="WrongSemanticModelType" xml:space="preserve">
    <value>Expected a {0} SemanticModel.</value>
  </data>
  <data name="PositionNotWithinTree" xml:space="preserve">
    <value>Position must be within span of the syntax tree.</value>
  </data>
  <data name="SpeculatedSyntaxNodeCannotBelongToCurrentCompilation" xml:space="preserve">
    <value>Syntax node to be speculated cannot belong to a syntax tree from the current compilation.</value>
  </data>
  <data name="ChainingSpeculativeModelIsNotSupported" xml:space="preserve">
    <value>Chaining speculative semantic model is not supported. You should create a speculative model from the non-speculative ParentModel.</value>
  </data>
  <data name="IDS_ToolName" xml:space="preserve">
    <value>Microsoft (R) Visual Basic Compiler</value>
  </data>
  <data name="IDS_LogoLine1" xml:space="preserve">
    <value>{0} version {1}</value>
  </data>
  <data name="IDS_LogoLine2" xml:space="preserve">
    <value>Copyright (C) Microsoft Corporation. All rights reserved.</value>
  </data>
  <data name="IDS_LangVersions" xml:space="preserve">
    <value>Supported language versions:</value>
  </data>
  <data name="IDS_VBCHelp" xml:space="preserve">
    <value>                  Visual Basic Compiler Options

                                  - OUTPUT FILE -
/out:&lt;file&gt;                       Specifies the output file name.
/target:exe                       Create a console application (default). 
                                  (Short form: /t)
/target:winexe                    Create a Windows application.
/target:library                   Create a library assembly.
/target:module                    Create a module that can be added to an 
                                  assembly.
/target:appcontainerexe           Create a Windows application that runs in 
                                  AppContainer.
/target:winmdobj                  Create a Windows Metadata intermediate file
/doc[+|-]                         Generates XML documentation file.
/doc:&lt;file&gt;                       Generates XML documentation file to &lt;file&gt;.
/refout:&lt;file&gt;                    Reference assembly output to generate

                                  - INPUT FILES -
/addmodule:&lt;file_list&gt;            Reference metadata from the specified modules
/link:&lt;file_list&gt;                 Embed metadata from the specified interop 
                                  assembly. (Short form: /l)
/recurse:&lt;wildcard&gt;               Include all files in the current directory 
                                  and subdirectories according to the
                                  wildcard specifications.
/reference:&lt;file_list&gt;            Reference metadata from the specified 
                                  assembly. (Short form: /r)
/analyzer:&lt;file_list&gt;             Run the analyzers from this assembly
                                  (Short form: /a)
/additionalfile:&lt;file list&gt;       Additional files that don't directly affect code
                                  generation but may be used by analyzers for producing
                                  errors or warnings.

                                  - RESOURCES -
/linkresource:&lt;resinfo&gt;           Links the specified file as an external 
                                  assembly resource.
                                  resinfo:&lt;file&gt;[,&lt;name&gt;[,public|private]] 
                                  (Short form: /linkres)
/nowin32manifest                  The default manifest should not be embedded 
                                  in the manifest section of the output PE.
/resource:&lt;resinfo&gt;               Adds the specified file as an embedded 
                                  assembly resource.
                                  resinfo:&lt;file&gt;[,&lt;name&gt;[,public|private]] 
                                  (Short form: /res)
/win32icon:&lt;file&gt;                 Specifies a Win32 icon file (.ico) for the 
                                  default Win32 resources.
/win32manifest:&lt;file&gt;             The provided file is embedded in the manifest
                                  section of the output PE.
/win32resource:&lt;file&gt;             Specifies a Win32 resource file (.res).

                                  - CODE GENERATION -
/optimize[+|-]                    Enable optimizations.
/removeintchecks[+|-]             Remove integer checks. Default off.
/debug[+|-]                       Emit debugging information.
/debug:full                       Emit full debugging information (default).
/debug:pdbonly                    Emit full debugging information.
/debug:portable                   Emit cross-platform debugging information.
/debug:embedded                   Emit cross-platform debugging information into 
                                  the target .dll or .exe.
/deterministic                    Produce a deterministic assembly
                                  (including module version GUID and timestamp)
/refonly                          Produce a reference assembly in place of the main output
/instrument:TestCoverage          Produce an assembly instrumented to collect
                                  coverage information
/sourcelink:&lt;file&gt;                Source link info to embed into PDB.

                                  - ERRORS AND WARNINGS -
/nowarn                           Disable all warnings.
/nowarn:&lt;number_list&gt;             Disable a list of individual warnings.
/warnaserror[+|-]                 Treat all warnings as errors.
/warnaserror[+|-]:&lt;number_list&gt;   Treat a list of warnings as errors.
/ruleset:&lt;file&gt;                   Specify a ruleset file that disables specific
                                  diagnostics.
/errorlog:&lt;file&gt;                  Specify a file to log all compiler and analyzer
                                  diagnostics.
/reportanalyzer                   Report additional analyzer information, such as
                                  execution time.

                                  - LANGUAGE -
/define:&lt;symbol_list&gt;             Declare global conditional compilation 
                                  symbol(s). symbol_list:name=value,... 
                                  (Short form: /d)
/imports:&lt;import_list&gt;            Declare global Imports for namespaces in 
                                  referenced metadata files. 
                                  import_list:namespace,...
/langversion:?                    Display the allowed values for language version
/langversion:&lt;string&gt;             Specify language version such as
                                  `default` (latest major version), or
                                  `latest` (latest version, including minor versions),
                                  or specific versions like `14` or `15.3`
/optionexplicit[+|-]              Require explicit declaration of variables.
/optioninfer[+|-]                 Allow type inference of variables.
/rootnamespace:&lt;string&gt;           Specifies the root Namespace for all type 
                                  declarations.
/optionstrict[+|-]                Enforce strict language semantics.
/optionstrict:custom              Warn when strict language semantics are not
                                  respected.
/optioncompare:binary             Specifies binary-style string comparisons.
                                  This is the default.
/optioncompare:text               Specifies text-style string comparisons.

                                  - MISCELLANEOUS -
/help                             Display this usage message. (Short form: /?)
/noconfig                         Do not auto-include VBC.RSP file.
/nologo                           Do not display compiler copyright banner.
/quiet                            Quiet output mode.
/verbose                          Display verbose messages.
/parallel[+|-]                    Concurrent build. 
/version                          Display the compiler version number and exit.

                                  - ADVANCED -
/baseaddress:&lt;number&gt;             The base address for a library or module 
                                  (hex).
/checksumalgorithm:&lt;alg&gt;          Specify algorithm for calculating source file 
                                  checksum stored in PDB. Supported values are:
                                  SHA1 (default) or SHA256.
/codepage:&lt;number&gt;                Specifies the codepage to use when opening 
                                  source files.
/delaysign[+|-]                   Delay-sign the assembly using only the public
                                  portion of the strong name key.
/publicsign[+|-]                  Public-sign the assembly using only the public
                                  portion of the strong name key.
/errorreport:&lt;string&gt;             Specifies how to handle internal compiler
                                  errors; must be prompt, send, none, or queue
                                  (default).
/filealign:&lt;number&gt;               Specify the alignment used for output file 
                                  sections.
/highentropyva[+|-]               Enable high-entropy ASLR.
/keycontainer:&lt;string&gt;            Specifies a strong name key container.
/keyfile:&lt;file&gt;                   Specifies a strong name key file.
/libpath:&lt;path_list&gt;              List of directories to search for metadata 
                                  references. (Semi-colon delimited.)
/main:&lt;class&gt;                     Specifies the Class or Module that contains 
                                  Sub Main. It can also be a Class that 
                                  inherits from System.Windows.Forms.Form. 
                                  (Short form: /m)
/moduleassemblyname:&lt;string&gt;      Name of the assembly which this module will 
                                  be a part of.
/netcf                            Target the .NET Compact Framework.
/nostdlib                         Do not reference standard libraries 
                                  (system.dll and VBC.RSP file).
/pathmap:&lt;K1&gt;=&lt;V1&gt;,&lt;K2&gt;=&lt;V2&gt;,...
                                  Specify a mapping for source path names output by
                                  the compiler.
/platform:&lt;string&gt;                Limit which platforms this code can run on; 
                                  must be x86, x64, Itanium, arm,
                                  AnyCPU32BitPreferred or anycpu (default).
/preferreduilang                  Specify the preferred output language name.
/sdkpath:&lt;path&gt;                   Location of the .NET Framework SDK directory
                                  (mscorlib.dll).
/subsystemversion:&lt;version&gt;       Specify subsystem version of the output PE. 
                                  version:&lt;number&gt;[.&lt;number&gt;]
/utf8output[+|-]                  Emit compiler output in UTF8 character 
                                  encoding.
@&lt;file&gt;                           Insert command-line settings from a text file
/vbruntime[+|-|*]                 Compile with/without the default Visual Basic
                                  runtime.
/vbruntime:&lt;file&gt;                 Compile with the alternate Visual Basic 
                                  runtime in &lt;file&gt;.
</value>
  </data>
  <data name="WRN_PdbLocalNameTooLong" xml:space="preserve">
    <value>Local name '{0}' is too long for PDB.  Consider shortening or compiling without /debug.</value>
  </data>
  <data name="WRN_PdbLocalNameTooLong_Title" xml:space="preserve">
    <value>Local name is too long for PDB</value>
  </data>
  <data name="WRN_PdbUsingNameTooLong" xml:space="preserve">
    <value>Import string '{0}' is too long for PDB.  Consider shortening or compiling without /debug.</value>
  </data>
  <data name="WRN_PdbUsingNameTooLong_Title" xml:space="preserve">
    <value>Import string is too long for PDB</value>
  </data>
  <data name="WRN_XMLDocCrefToTypeParameter" xml:space="preserve">
    <value>XML comment has a tag with a 'cref' attribute '{0}' that bound to a type parameter.  Use the &lt;typeparamref&gt; tag instead.</value>
  </data>
  <data name="WRN_XMLDocCrefToTypeParameter_Title" xml:space="preserve">
    <value>XML comment has a tag with a 'cref' attribute that bound to a type parameter</value>
  </data>
  <data name="ERR_LinkedNetmoduleMetadataMustProvideFullPEImage" xml:space="preserve">
    <value>Linked netmodule metadata must provide a full PE image: '{0}'.</value>
  </data>
  <data name="WRN_AnalyzerCannotBeCreated" xml:space="preserve">
    <value>An instance of analyzer {0} cannot be created from {1} : {2}.</value>
  </data>
  <data name="WRN_AnalyzerCannotBeCreated_Title" xml:space="preserve">
    <value>Instance of analyzer cannot be created</value>
  </data>
  <data name="WRN_NoAnalyzerInAssembly" xml:space="preserve">
    <value>The assembly {0} does not contain any analyzers.</value>
  </data>
  <data name="WRN_NoAnalyzerInAssembly_Title" xml:space="preserve">
    <value>Assembly does not contain any analyzers</value>
  </data>
  <data name="WRN_UnableToLoadAnalyzer" xml:space="preserve">
    <value>Unable to load analyzer assembly {0} : {1}.</value>
  </data>
  <data name="WRN_UnableToLoadAnalyzer_Title" xml:space="preserve">
    <value>Unable to load analyzer assembly</value>
  </data>
  <data name="INF_UnableToLoadSomeTypesInAnalyzer" xml:space="preserve">
    <value>Skipping some types in analyzer assembly {0} due to a ReflectionTypeLoadException : {1}.</value>
  </data>
  <data name="INF_UnableToLoadSomeTypesInAnalyzer_Title" xml:space="preserve">
    <value>Skip loading types in analyzer assembly that fail due to a ReflectionTypeLoadException</value>
  </data>
  <data name="ERR_CantReadRulesetFile" xml:space="preserve">
    <value>Error reading ruleset file {0} - {1}</value>
  </data>
  <data name="ERR_PlatformDoesntSupport" xml:space="preserve">
    <value>{0} is not supported in current project type.</value>
  </data>
  <data name="ERR_CantUseRequiredAttribute" xml:space="preserve">
    <value>The RequiredAttribute attribute is not permitted on Visual Basic types.</value>
  </data>
  <data name="ERR_EncodinglessSyntaxTree" xml:space="preserve">
    <value>Cannot emit debug information for a source text without encoding.</value>
  </data>
  <data name="ERR_InvalidFormatSpecifier" xml:space="preserve">
    <value>'{0}' is not a valid format specifier</value>
  </data>
  <data name="ERR_InvalidPreprocessorConstantType" xml:space="preserve">
    <value>Preprocessor constant '{0}' of type '{1}' is not supported, only primitive types are allowed.</value>
  </data>
  <data name="ERR_ExpectedWarningKeyword" xml:space="preserve">
    <value>'Warning' expected.</value>
  </data>
  <data name="ERR_CannotBeMadeNullable1" xml:space="preserve">
    <value>'{0}' cannot be made nullable.</value>
  </data>
  <data name="ERR_BadConditionalWithRef" xml:space="preserve">
    <value>Leading '?' can only appear inside a 'With' statement, but not inside an object member initializer.</value>
  </data>
  <data name="ERR_NullPropagatingOpInExpressionTree" xml:space="preserve">
    <value>A null propagating operator cannot be converted into an expression tree.</value>
  </data>
  <data name="ERR_TooLongOrComplexExpression" xml:space="preserve">
    <value>An expression is too long or complex to compile</value>
  </data>
  <data name="ERR_ExpressionDoesntHaveName" xml:space="preserve">
    <value>This expression does not have a name.</value>
  </data>
  <data name="ERR_InvalidNameOfSubExpression" xml:space="preserve">
    <value>This sub-expression cannot be used inside NameOf argument.</value>
  </data>
  <data name="ERR_MethodTypeArgsUnexpected" xml:space="preserve">
    <value>Method type arguments unexpected.</value>
  </data>
  <data name="NoNoneSearchCriteria" xml:space="preserve">
    <value>SearchCriteria is expected.</value>
  </data>
  <data name="ERR_InvalidAssemblyCulture" xml:space="preserve">
    <value>Assembly culture strings may not contain embedded NUL characters.</value>
  </data>
  <data name="ERR_InReferencedAssembly" xml:space="preserve">
    <value>There is an error in a referenced assembly '{0}'.</value>
  </data>
  <data name="ERR_InterpolationFormatWhitespace" xml:space="preserve">
    <value>Format specifier may not contain trailing whitespace.</value>
  </data>
  <data name="ERR_InterpolationAlignmentOutOfRange" xml:space="preserve">
    <value>Alignment value is outside of the supported range.</value>
  </data>
  <data name="ERR_InterpolatedStringFactoryError" xml:space="preserve">
    <value>There were one or more errors emitting a call to {0}.{1}. Method or its return type may be missing or malformed.</value>
  </data>
  <data name="HDN_UnusedImportClause_Title" xml:space="preserve">
    <value>Unused import clause</value>
  </data>
  <data name="HDN_UnusedImportStatement_Title" xml:space="preserve">
    <value>Unused import statement</value>
  </data>
  <data name="ERR_ConstantStringTooLong" xml:space="preserve">
    <value>Length of String constant exceeds current memory limit.  Try splitting the string into multiple constants.</value>
  </data>
  <data name="ERR_LanguageVersion" xml:space="preserve">
    <value>Visual Basic {0} does not support {1}.</value>
  </data>
  <data name="ERR_BadPdbData" xml:space="preserve">
    <value>Error reading debug information for '{0}'</value>
  </data>
  <data name="FEATURE_ArrayLiterals" xml:space="preserve">
    <value>array literal expressions</value>
  </data>
  <data name="FEATURE_AsyncExpressions" xml:space="preserve">
    <value>async methods or lambdas</value>
  </data>
  <data name="FEATURE_AutoProperties" xml:space="preserve">
    <value>auto-implemented properties</value>
  </data>
  <data name="FEATURE_ReadonlyAutoProperties" xml:space="preserve">
    <value>readonly auto-implemented properties</value>
  </data>
  <data name="FEATURE_CoContraVariance" xml:space="preserve">
    <value>variance</value>
  </data>
  <data name="FEATURE_CollectionInitializers" xml:space="preserve">
    <value>collection initializers</value>
  </data>
  <data name="FEATURE_GlobalNamespace" xml:space="preserve">
    <value>declaring a Global namespace</value>
  </data>
  <data name="FEATURE_Iterators" xml:space="preserve">
    <value>iterators</value>
  </data>
  <data name="FEATURE_LineContinuation" xml:space="preserve">
    <value>implicit line continuation</value>
  </data>
  <data name="FEATURE_StatementLambdas" xml:space="preserve">
    <value>multi-line lambda expressions</value>
  </data>
  <data name="FEATURE_SubLambdas" xml:space="preserve">
    <value>'Sub' lambda expressions</value>
  </data>
  <data name="FEATURE_NullPropagatingOperator" xml:space="preserve">
    <value>null conditional operations</value>
  </data>
  <data name="FEATURE_NameOfExpressions" xml:space="preserve">
    <value>'nameof' expressions</value>
  </data>
  <data name="FEATURE_RegionsEverywhere" xml:space="preserve">
    <value>region directives within method bodies or regions crossing boundaries of declaration blocks</value>
  </data>
  <data name="FEATURE_MultilineStringLiterals" xml:space="preserve">
    <value>multiline string literals</value>
  </data>
  <data name="FEATURE_CObjInAttributeArguments" xml:space="preserve">
    <value>CObj in attribute arguments</value>
  </data>
  <data name="FEATURE_LineContinuationComments" xml:space="preserve">
    <value>line continuation comments</value>
  </data>
  <data name="FEATURE_TypeOfIsNot" xml:space="preserve">
    <value>TypeOf IsNot expression</value>
  </data>
  <data name="FEATURE_YearFirstDateLiterals" xml:space="preserve">
    <value>year-first date literals</value>
  </data>
  <data name="FEATURE_WarningDirectives" xml:space="preserve">
    <value>warning directives</value>
  </data>
  <data name="FEATURE_PartialModules" xml:space="preserve">
    <value>partial modules</value>
  </data>
  <data name="FEATURE_PartialInterfaces" xml:space="preserve">
    <value>partial interfaces</value>
  </data>
  <data name="FEATURE_ImplementingReadonlyOrWriteonlyPropertyWithReadwrite" xml:space="preserve">
    <value>implementing read-only or write-only property with read-write property</value>
  </data>
  <data name="FEATURE_DigitSeparators" xml:space="preserve">
    <value>digit separators</value>
  </data>
  <data name="FEATURE_BinaryLiterals" xml:space="preserve">
    <value>binary literals</value>
  </data>
  <data name="FEATURE_Tuples" xml:space="preserve">
    <value>tuples</value>
  </data>
  <data name="FEATURE_PrivateProtected" xml:space="preserve">
    <value>Private Protected</value>
  </data>
  <data name="ERR_DebugEntryPointNotSourceMethodDefinition" xml:space="preserve">
    <value>Debug entry point must be a definition of a method declared in the current compilation.</value>
  </data>
  <data name="ERR_InvalidPathMap" xml:space="preserve">
    <value>The pathmap option was incorrectly formatted.</value>
  </data>
  <data name="SyntaxTreeIsNotASubmission" xml:space="preserve">
    <value>Syntax tree should be created from a submission.</value>
  </data>
  <data name="ERR_TooManyUserStrings" xml:space="preserve">
    <value>Combined length of user strings used by the program exceeds allowed limit. Try to decrease use of string or XML literals.</value>
  </data>
  <data name="ERR_PeWritingFailure" xml:space="preserve">
    <value>An error occurred while writing the output file: {0}</value>
  </data>
  <data name="ERR_OptionMustBeAbsolutePath" xml:space="preserve">
    <value>Option '{0}' must be an absolute path.</value>
  </data>
  <data name="ERR_SourceLinkRequiresPdb" xml:space="preserve">
    <value>/sourcelink switch is only supported when emitting PDB.</value>
  </data>
  <data name="ERR_TupleDuplicateElementName" xml:space="preserve">
    <value>Tuple element names must be unique.</value>
  </data>
  <data name="WRN_TupleLiteralNameMismatch" xml:space="preserve">
    <value>The tuple element name '{0}' is ignored because a different name or no name is specified by the target type '{1}'.</value>
  </data>
  <data name="WRN_TupleLiteralNameMismatch_Title" xml:space="preserve">
    <value>The tuple element name is ignored because a different name or no name is specified by the assignment target.</value>
  </data>
  <data name="ERR_TupleReservedElementName" xml:space="preserve">
    <value>Tuple element name '{0}' is only allowed at position {1}.</value>
  </data>
  <data name="ERR_TupleReservedElementNameAnyPosition" xml:space="preserve">
    <value>Tuple element name '{0}' is disallowed at any position.</value>
  </data>
  <data name="ERR_TupleTooFewElements" xml:space="preserve">
    <value>Tuple must contain at least two elements.</value>
  </data>
  <data name="ERR_TupleElementNamesAttributeMissing" xml:space="preserve">
    <value>Cannot define a class or member that utilizes tuples because the compiler required type '{0}' cannot be found. Are you missing a reference?</value>
  </data>
  <data name="ERR_ExplicitTupleElementNamesAttribute" xml:space="preserve">
    <value>Cannot reference 'System.Runtime.CompilerServices.TupleElementNamesAttribute' explicitly. Use the tuple syntax to define tuple names.</value>
  </data>
  <data name="ERR_RefReturningCallInExpressionTree" xml:space="preserve">
    <value>An expression tree may not contain a call to a method or property that returns by reference.</value>
  </data>
  <data name="ERR_CannotEmbedWithoutPdb" xml:space="preserve">
    <value>/embed switch is only supported when emitting a PDB.</value>
  </data>
  <data name="ERR_InvalidInstrumentationKind" xml:space="preserve">
    <value>Invalid instrumentation kind: {0}</value>
  </data>
  <data name="ERR_DocFileGen" xml:space="preserve">
    <value>Error writing to XML documentation file: {0}</value>
  </data>
  <data name="ERR_BadAssemblyName" xml:space="preserve">
    <value>Invalid assembly name: {0}</value>
  </data>
  <data name="ERR_TypeForwardedToMultipleAssemblies" xml:space="preserve">
    <value>Module '{0}' in assembly '{1}' is forwarding the type '{2}' to multiple assemblies: '{3}' and '{4}'.</value>
  </data>
  <data name="ERR_Merge_conflict_marker_encountered" xml:space="preserve">
    <value>Merge conflict marker encountered</value>
  </data>
  <data name="ERR_NoRefOutWhenRefOnly" xml:space="preserve">
    <value>Do not use refout when using refonly.</value>
  </data>
  <data name="ERR_NoNetModuleOutputWhenRefOutOrRefOnly" xml:space="preserve">
    <value>Cannot compile net modules when using /refout or /refonly.</value>
  </data>
  <data name="ERR_BadNonTrailingNamedArgument" xml:space="preserve">
    <value>Named argument '{0}' is used out-of-position but is followed by an unnamed argument</value>
  </data>
  <data name="ERR_BadDocumentationMode" xml:space="preserve">
    <value>Provided documentation mode is unsupported or invalid: '{0}'.</value>
  </data>
  <data name="ERR_BadLanguageVersion" xml:space="preserve">
    <value>Provided language version is unsupported or invalid: '{0}'.</value>
  </data>
  <data name="ERR_BadSourceCodeKind" xml:space="preserve">
    <value>Provided source code kind is unsupported or invalid: '{0}'</value>
  </data>
  <data name="ERR_TupleInferredNamesNotAvailable" xml:space="preserve">
    <value>Tuple element name '{0}' is inferred. Please use language version {1} or greater to access an element by its inferred name.</value>
  </data>
  <data name="WRN_Experimental" xml:space="preserve">
    <value>'{0}' is for evaluation purposes only and is subject to change or removal in future updates.</value>
  </data>
  <data name="WRN_Experimental_Title" xml:space="preserve">
    <value>Type is for evaluation purposes only and is subject to change or removal in future updates.</value>
  </data>
  <data name="ERR_InvalidDebugInfo" xml:space="preserve">
    <value>Unable to read debug information of method '{0}' (token 0x{1}) from assembly '{2}'</value>
  </data>
<<<<<<< HEAD
  <data name="IConversionExpressionIsNotVisualBasicConversion" xml:space="preserve">
    <value>{0} is not a valid Visual Basic conversion expression</value>
  </data>
  <data name="IArgumentIsNotVisualBasicArgument" xml:space="preserve">
    <value>{0} is not a valid Visual Basic argument</value>
  </data>
  <data name="FEATURE_LeadingDigitSeparator" xml:space="preserve">
    <value>leading digit separator</value>
  </data>
  <data name="FEATURE_OptionalParameterDefault" xml:space="preserve">
    <value>Optional Parameter Default</value>
  </data>
</root>
=======
  <data name="FEATURE_OptionalParameterDefault" xml:space="preserve">
    <value>Optional Parameter Default</value>
  </data>
</root>
>>>>>>> 57e53a3b
<|MERGE_RESOLUTION|>--- conflicted
+++ resolved
@@ -5512,7 +5512,9 @@
   <data name="ERR_InvalidDebugInfo" xml:space="preserve">
     <value>Unable to read debug information of method '{0}' (token 0x{1}) from assembly '{2}'</value>
   </data>
-<<<<<<< HEAD
+  <data name="FEATURE_OptionalParameterDefault" xml:space="preserve">
+    <value>Optional Parameter Default</value>
+  </data>
   <data name="IConversionExpressionIsNotVisualBasicConversion" xml:space="preserve">
     <value>{0} is not a valid Visual Basic conversion expression</value>
   </data>
@@ -5525,10 +5527,4 @@
   <data name="FEATURE_OptionalParameterDefault" xml:space="preserve">
     <value>Optional Parameter Default</value>
   </data>
-</root>
-=======
-  <data name="FEATURE_OptionalParameterDefault" xml:space="preserve">
-    <value>Optional Parameter Default</value>
-  </data>
-</root>
->>>>>>> 57e53a3b
+</root>