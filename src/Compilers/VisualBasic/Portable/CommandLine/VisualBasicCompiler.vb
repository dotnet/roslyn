--- conflicted
+++ resolved
@@ -264,11 +264,7 @@
             ByRef generators As ImmutableArray(Of ISourceGenerator),
             ByRef transformers As ImmutableArray(Of ISourceTransformer))
 
-<<<<<<< HEAD
-            Arguments.ResolveAnalyzersFromArguments(LanguageNames.VisualBasic, diagnostics, messageProvider, AssemblyLoader, compilationOptions, skipAnalyzers, transformerOrder, analyzers, generators, transformers, plugins)
-=======
-            Arguments.ResolveAnalyzersFromArguments(LanguageNames.VisualBasic, diagnostics, messageProvider, AssemblyLoader, skipAnalyzers, transformerOrder, analyzers, generators, transformers)
->>>>>>> 91f6a1ca
+            Arguments.ResolveAnalyzersFromArguments(LanguageNames.VisualBasic, diagnostics, messageProvider, AssemblyLoader, compilationOptions, skipAnalyzers, transformerOrder, analyzers, generators, transformers)
         End Sub
 
         Protected Overrides Sub ResolveEmbeddedFilesFromExternalSourceDirectives(
