--- conflicted
+++ resolved
@@ -265,11 +265,7 @@
             ByRef transformers As ImmutableArray(Of ISourceTransformer),
             ByRef plugins As ImmutableArray(Of Object))
 
-<<<<<<< HEAD
-            Arguments.ResolveAnalyzersFromArguments(LanguageNames.VisualBasic, diagnostics, messageProvider, AssemblyLoader, skipAnalyzers, transformerOrder, analyzers, generators, transformers, plugins)
-=======
-            Arguments.ResolveAnalyzersFromArguments(LanguageNames.VisualBasic, diagnostics, messageProvider, AssemblyLoader, compilationOptions, skipAnalyzers, analyzers, generators)
->>>>>>> 43b0b05c
+            Arguments.ResolveAnalyzersFromArguments(LanguageNames.VisualBasic, diagnostics, messageProvider, AssemblyLoader, compilationOptions, skipAnalyzers, transformerOrder, analyzers, generators, transformers, plugins)
         End Sub
 
         Protected Overrides Sub ResolveEmbeddedFilesFromExternalSourceDirectives(
