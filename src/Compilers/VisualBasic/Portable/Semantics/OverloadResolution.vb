--- conflicted
+++ resolved
@@ -1093,12 +1093,8 @@
             ' Given the way VB name lookup works, the least derived forms are also among the candidates and are getting filtered out by CombineCandidates.
             ' Therefore, this simple check gets to them as well without explicitly traversing the overrides hierarchy.
             Dim someCandidatesHaveOverloadResolutionPriority As Boolean =
-<<<<<<< HEAD
                 binder.BindingLocation <> BindingLocation.Attribute AndAlso
-=======
-                candidates.Count > 1 AndAlso ' PROTOTYPE(Priority): AttributeTests_ObsoleteAttribute.TestObsoleteAttributeCycles fails with a stack overflow otherwise. Might need a more robust way to break a cycle.
                 InternalSyntax.Parser.CheckFeatureAvailability(binder.Compilation.LanguageVersion, InternalSyntax.Feature.OverloadResolutionPriority) AndAlso
->>>>>>> 9c882b73
                 candidates.Any(Function(candidate) candidate.OverloadResolutionPriority <> 0)
 
             CollectOverloadedCandidates(binder, results, candidates, ImmutableArray(Of TypeSymbol).Empty,
