--- conflicted
+++ resolved
@@ -534,20 +534,9 @@
         Protected Overrides Function IsEquivalentToCore(node As SyntaxNode, Optional topLevel As Boolean = False) As Boolean
             Return SyntaxFactory.AreEquivalent(Me, DirectCast(node, VisualBasicSyntaxNode), topLevel)
         End Function
-<<<<<<< HEAD
-
-        Friend Overrides Function TryGetCorrespondingLambdaBody(body As SyntaxNode) As SyntaxNode
-            Return LambdaUtilities.GetCorrespondingLambdaBody(body, Me)
-        End Function
-
-        Friend Overrides Function GetLambda() As SyntaxNode
-            Return LambdaUtilities.GetLambda(Me)
-        End Function
 
         Friend Overrides Function ShouldCreateWeakList() As Boolean
             Return TypeOf Me Is MethodBlockBaseSyntax
         End Function
-=======
->>>>>>> d2d1f848
     End Class
 End Namespace