﻿' Copyright (c) Microsoft.  All Rights Reserved.  Licensed under the Apache License, Version 2.0.  See License.txt in the project root for license information.

Imports System.Collections.Immutable
Imports Microsoft.CodeAnalysis.PooledObjects
Imports Microsoft.CodeAnalysis.VisualBasic
Imports Microsoft.CodeAnalysis.VisualBasic.Symbols
Imports Microsoft.CodeAnalysis.VisualBasic.Syntax

Namespace Microsoft.CodeAnalysis.Operations
    Partial Friend NotInheritable Class VisualBasicOperationFactory
        Private Shared Function ConvertToOptional(value As ConstantValue) As [Optional](Of Object)
            Return If(value Is Nothing OrElse value.IsBad, New [Optional](Of Object)(), New [Optional](Of Object)(value.Value))
        End Function

        Private Shared Function GetAssignmentKind(value As BoundAssignmentOperator) As OperationKind
            If value.LeftOnTheRightOpt IsNot Nothing Then
                Select Case value.Right.Kind
                    Case BoundKind.BinaryOperator
                        Dim rightBinary As BoundBinaryOperator = DirectCast(value.Right, BoundBinaryOperator)
                        If rightBinary.Left Is value.LeftOnTheRightOpt Then
                            Return OperationKind.CompoundAssignment
                        End If
                    Case BoundKind.UserDefinedBinaryOperator
                        Dim rightOperatorBinary As BoundUserDefinedBinaryOperator = DirectCast(value.Right, BoundUserDefinedBinaryOperator)

                        ' It is not permissible to access the Left property of a BoundUserDefinedBinaryOperator unconditionally,
                        ' because that property can throw an exception if the operator expression is semantically invalid.
                        ' get it through helper method
                        Dim leftOperand = GetUserDefinedBinaryOperatorChildBoundNode(rightOperatorBinary, 0)
                        If leftOperand Is value.LeftOnTheRightOpt Then
                            Return OperationKind.CompoundAssignment
                        End If
                End Select
            End If

            Return OperationKind.SimpleAssignment
        End Function

        Private Function GetUserDefinedBinaryOperatorChild([operator] As BoundUserDefinedBinaryOperator, index As Integer) As IOperation
            Dim child = Create(GetUserDefinedBinaryOperatorChildBoundNode([operator], index))
            If child IsNot Nothing Then
                Return child
            End If
            Dim isImplicit As Boolean = [operator].WasCompilerGenerated
            Return OperationFactory.CreateInvalidExpression(_semanticModel, [operator].UnderlyingExpression.Syntax, ImmutableArray(Of IOperation).Empty, isImplicit)
        End Function

        Private Shared Function GetUserDefinedBinaryOperatorChildBoundNode([operator] As BoundUserDefinedBinaryOperator, index As Integer) As BoundNode
            If [operator].UnderlyingExpression.Kind = BoundKind.Call Then
                If index = 0 Then
                    Return [operator].Left
                ElseIf index = 1 Then
                    Return [operator].Right
                Else
                    Throw ExceptionUtilities.UnexpectedValue(index)
                End If
            End If

            Return GetChildOfBadExpressionBoundNode([operator].UnderlyingExpression, index)
        End Function

        Friend Function DeriveArguments(boundArguments As ImmutableArray(Of BoundExpression), parameters As ImmutableArray(Of VisualBasic.Symbols.ParameterSymbol), invocationWasCompilerGenerated As Boolean) As ImmutableArray(Of IArgumentOperation)
            Dim argumentsLength As Integer = boundArguments.Length
            Debug.Assert(argumentsLength = parameters.Length)

            Dim arguments As ArrayBuilder(Of IArgumentOperation) = ArrayBuilder(Of IArgumentOperation).GetInstance(argumentsLength)
            For index As Integer = 0 To argumentsLength - 1 Step 1
                arguments.Add(DeriveArgument(index, boundArguments(index), parameters, invocationWasCompilerGenerated))
            Next

            Return arguments.ToImmutableAndFree()
        End Function

        Private Function CreateConversion(expression As BoundExpression) As Conversion
            If expression.Kind = BoundKind.Conversion Then
                Dim conversion = DirectCast(expression, BoundConversion)
                Dim conversionKind = conversion.ConversionKind
                Dim method As MethodSymbol = Nothing
                If conversionKind.HasFlag(VisualBasic.ConversionKind.UserDefined) AndAlso conversion.Operand.Kind = BoundKind.UserDefinedConversion Then
                    method = DirectCast(conversion.Operand, BoundUserDefinedConversion).Call.Method
                End If
                Return New Conversion(KeyValuePair.Create(conversionKind, method))
            End If
            Return New Conversion(Conversions.Identity)
        End Function

        Private Function DeriveArgument(
            index As Integer,
            argument As BoundExpression,
            parameters As ImmutableArray(Of VisualBasic.Symbols.ParameterSymbol),
            invocationWasCompilerGenerated As Boolean
        ) As IArgumentOperation
            Dim isImplicit As Boolean = argument.WasCompilerGenerated AndAlso argument.Syntax.Kind <> SyntaxKind.OmittedArgument
            Select Case argument.Kind
                Case BoundKind.ByRefArgumentWithCopyBack
                    Dim byRefArgument = DirectCast(argument, BoundByRefArgumentWithCopyBack)
                    Dim parameter = parameters(index)
                    Dim value = Create(byRefArgument.OriginalArgument)

                    Return CreateArgumentOperation(
                        ArgumentKind.Explicit,
                        parameter,
                        value,
                        CreateConversion(byRefArgument.InConversion),
                        CreateConversion(byRefArgument.OutConversion),
                        isImplicit)
                Case Else
                    Dim lastParameterIndex = parameters.Length - 1
                    Dim kind As ArgumentKind = ArgumentKind.Explicit

                    If argument.WasCompilerGenerated AndAlso Not invocationWasCompilerGenerated Then

                        If index = lastParameterIndex AndAlso ParameterIsParamArray(parameters(lastParameterIndex)) Then
                            ' TODO: figure out if this is true:
                            '       a compiler generated argument for a ParamArray parameter is created iff
                            '       a list of arguments (including 0 argument) is provided for ParamArray parameter in source
                            '       https://github.com/dotnet/roslyn/issues/18550
                            If argument.Kind = BoundKind.ArrayCreation Then
                                kind = ArgumentKind.ParamArray
                            End If
                        Else
                            ' TODO: figure our if this is true:
                            '       a compiler generated argument for an Optional parameter is created iff
                            '       the argument is omitted from the source
                            '       https://github.com/dotnet/roslyn/issues/18550
                            kind = ArgumentKind.DefaultValue
                        End If
                    End If

                    Dim value = Create(argument)
                    Return CreateArgumentOperation(
                        kind,
                        parameters(index),
                        value,
                        New Conversion(Conversions.Identity),
                        New Conversion(Conversions.Identity),
                        isImplicit)
            End Select
        End Function

        Private Function CreateArgumentOperation(
            kind As ArgumentKind,
            parameter As IParameterSymbol,
            value As IOperation,
            inConversion As Conversion,
            outConversion As Conversion,
            isImplicit As Boolean) As IArgumentOperation

            ' put argument syntax to argument operation
            Dim argument = If(value.Syntax.Kind = SyntaxKind.OmittedArgument, value.Syntax, TryCast(value.Syntax?.Parent, ArgumentSyntax))

            ' if argument syntax doesn't exist, then this operation is implicit
            Return New VisualBasicArgument(
                kind,
                parameter,
                value,
                inConversion:=inConversion,
                outConversion:=outConversion,
                semanticModel:=_semanticModel,
                syntax:=If(argument, value.Syntax),
                type:=Nothing,
                constantValue:=Nothing,
                isImplicit:=isImplicit OrElse argument Is Nothing)
        End Function

        Private Shared Function ParameterIsParamArray(parameter As VisualBasic.Symbols.ParameterSymbol) As Boolean
            Return If(parameter.IsParamArray AndAlso parameter.Type.Kind = SymbolKind.ArrayType, DirectCast(parameter.Type, VisualBasic.Symbols.ArrayTypeSymbol).IsSZArray, False)
        End Function

        Private Function GetChildOfBadExpression(parent As BoundNode, index As Integer) As IOperation
            Dim child = Create(GetChildOfBadExpressionBoundNode(parent, index))
            If child IsNot Nothing Then
                Return child
            End If
            Dim isImplicit As Boolean = parent.WasCompilerGenerated
            Return OperationFactory.CreateInvalidExpression(_semanticModel, parent.Syntax, ImmutableArray(Of IOperation).Empty, isImplicit)
        End Function

        Private Shared Function GetChildOfBadExpressionBoundNode(parent As BoundNode, index As Integer) As BoundNode
            Dim badParent As BoundBadExpression = TryCast(parent, BoundBadExpression)
            If badParent?.ChildBoundNodes.Length > index Then
                Dim child As BoundNode = badParent.ChildBoundNodes(index)
                If child IsNot Nothing Then
                    Return child
                End If
            End If

            Return Nothing
        End Function

        Private Function GetObjectCreationInitializers(expression As BoundObjectCreationExpression) As ImmutableArray(Of IOperation)
            Return If(expression.InitializerOpt IsNot Nothing, expression.InitializerOpt.Initializers.SelectAsArray(Function(n) Create(n)), ImmutableArray(Of IOperation).Empty)
        End Function

        Private Function GetAnonymousTypeCreationInitializers(expression As BoundAnonymousTypeCreationExpression) As ImmutableArray(Of IOperation)
            Debug.Assert(expression.Arguments.Length >= expression.Declarations.Length)

            Dim builder = ArrayBuilder(Of IOperation).GetInstance(expression.Arguments.Length)
            For i As Integer = 0 To expression.Arguments.Length - 1
                Dim value As IOperation = Create(expression.Arguments(i))
                If i >= expression.Declarations.Length Then
                    builder.Add(value)
                    Continue For
                End If

                Dim isRef As Boolean = False
                Dim target As IOperation = Create(expression.Declarations(i))
                Dim syntax As SyntaxNode = If(value.Syntax?.Parent, expression.Syntax)
                Dim type As ITypeSymbol = target.Type
                Dim constantValue As [Optional](Of Object) = value.ConstantValue
<<<<<<< HEAD
                Dim assignment = New SimpleAssignmentExpression(target, isRef, value, _semanticModel, syntax, type, constantValue, isImplicit:=value.IsImplicit)
=======
                Dim assignment = New SimpleAssignmentExpression(target, value, _semanticModel, syntax, type, constantValue, isImplicit:=expression.WasCompilerGenerated)
>>>>>>> 289aebf0
                builder.Add(assignment)
            Next i

            Return builder.ToImmutableAndFree()
        End Function

        Private Shared Function GetSingleValueCaseClauseValue(clause As BoundSimpleCaseClause) As BoundExpression
            If clause.ValueOpt IsNot Nothing Then
                Return clause.ValueOpt
            End If

            If clause.ConditionOpt IsNot Nothing AndAlso clause.ConditionOpt.Kind = BoundKind.BinaryOperator Then
                Dim value As BoundBinaryOperator = DirectCast(clause.ConditionOpt, BoundBinaryOperator)
                If value.OperatorKind = VisualBasic.BinaryOperatorKind.Equals Then
                    Return value.Right
                End If
            End If

            Return Nothing
        End Function

        Private Shared Function GetRelationalCaseClauseValue(clause As BoundRelationalCaseClause) As BoundExpression
            If clause.OperandOpt IsNot Nothing Then
                Return clause.OperandOpt
            End If

            If clause.ConditionOpt?.Kind = BoundKind.BinaryOperator Then
                Return DirectCast(clause.ConditionOpt, BoundBinaryOperator).Right
            End If

            Return Nothing
        End Function

        Private Function GetVariableDeclarationStatementVariables(declarations As ImmutableArray(Of BoundLocalDeclarationBase)) As ImmutableArray(Of IVariableDeclarationOperation)
            ' Group the declarations by their VariableDeclaratorSyntaxes. The issue we're compensating for here is that the
            ' the declarations that are BoundLocalDeclaration nodes have a ModifiedIdentifierSyntax as their syntax nodes,
            ' not a VariableDeclaratorSyntax. We want to group BoundLocalDeclarations by their parent VariableDeclaratorSyntax
            ' nodes, and deduplicate based on that. As an example:
            '
            ' Dim x, y = 1
            '
            ' This is an error scenario, but if we just use the BoundLocalDeclaration.Syntax.Parent directly, without deduplicating,
            ' we'll end up with two IVariableDeclarators that have the same syntax node. So, we group by VariableDeclaratorSyntax
            ' to put x and y in the same IMutliVariableDeclaration
            Dim groupedDeclarations = declarations.GroupBy(Function(declaration)
                                                               If declaration.Kind = BoundKind.LocalDeclaration AndAlso
                                                                  declaration.Syntax.IsKind(SyntaxKind.ModifiedIdentifier) Then
                                                                   Debug.Assert(declaration.Syntax.Parent.IsKind(SyntaxKind.VariableDeclarator))
                                                                   Return declaration.Syntax.Parent
                                                               Else
                                                                   Return declaration.Syntax
                                                               End If
                                                           End Function)

            Dim builder = ArrayBuilder(Of IVariableDeclarationOperation).GetInstance()
            For Each declarationGroup In groupedDeclarations
                Dim first = declarationGroup.First()
                Dim declarators As ImmutableArray(Of IVariableDeclaratorOperation) = Nothing
                Dim initializer As IVariableInitializerOperation = Nothing
                If first.Kind = BoundKind.LocalDeclaration Then
                    declarators = declarationGroup.Cast(Of BoundLocalDeclaration).SelectAsArray(AddressOf GetVariableDeclarator)

                    ' The initializer we use for this group is the initializer attached to the last declaration in this declarator, as that's
                    ' where it will be parsed in an error case.
                    ' Initializer is only created if it's not the array initializer for the variable. That initializer is the initializer
                    ' of the VariableDeclarator child.
                    Dim last = DirectCast(declarationGroup.Last(), BoundLocalDeclaration)
                    If last.DeclarationInitializerOpt IsNot Nothing Then
                        Debug.Assert(last.Syntax.IsKind(SyntaxKind.ModifiedIdentifier))
                        Dim initializerValue As IOperation = Create(last.InitializerOpt)
                        Dim declaratorSyntax = DirectCast(last.Syntax.Parent, VariableDeclaratorSyntax)
                        Dim initializerSyntax As SyntaxNode = declaratorSyntax.Initializer

                        ' As New clauses with a single variable are bound as BoundLocalDeclarations, so adjust appropriately
                        Dim isImplicit As Boolean = False
                        If last.InitializedByAsNew Then
                            initializerSyntax = declaratorSyntax.AsClause
                        ElseIf initializerSyntax Is Nothing Then
                            ' There is no explicit syntax for the initializer, so we use the initializerValue's syntax and mark the operation as implicit.
                            initializerSyntax = initializerValue.Syntax
                            isImplicit = True
                        End If
                        initializer = OperationFactory.CreateVariableInitializer(initializerSyntax, initializerValue, _semanticModel, isImplicit)
                    End If
                Else
                    Dim asNewDeclarations = DirectCast(first, BoundAsNewLocalDeclarations)
                    declarators = asNewDeclarations.LocalDeclarations.SelectAsArray(AddressOf GetVariableDeclarator)
                    Dim initializerSyntax As AsClauseSyntax = DirectCast(asNewDeclarations.Syntax, VariableDeclaratorSyntax).AsClause
                    Dim initializerValue As IOperation = Create(asNewDeclarations.Initializer)
                    initializer = OperationFactory.CreateVariableInitializer(initializerSyntax, initializerValue, _semanticModel, isImplicit:=False)
                End If

                builder.Add(New VariableDeclaration(declarators,
                                                         initializer,
                                                         _semanticModel,
                                                         declarationGroup.Key,
                                                         type:=Nothing,
                                                         constantValue:=Nothing,
                                                         isImplicit:=False))
            Next

            Return builder.ToImmutableAndFree()
        End Function

        Private Function GetVariableDeclarator(boundLocalDeclaration As BoundLocalDeclaration) As IVariableDeclaratorOperation
            Dim initializer As Lazy(Of IVariableInitializerOperation) = New Lazy(Of IVariableInitializerOperation)(
                Function()
                    If boundLocalDeclaration.IdentifierInitializerOpt IsNot Nothing Then
                        Dim syntax = boundLocalDeclaration.Syntax
                        Dim initializerValue As Lazy(Of IOperation) = New Lazy(Of IOperation)(Function() Create(boundLocalDeclaration.IdentifierInitializerOpt))
                        Return New LazyVariableInitializer(initializerValue, _semanticModel, syntax, type:=Nothing, constantValue:=Nothing, isImplicit:=True)
                    Else
                        Return Nothing
                    End If
                End Function)

            Return New LazyVariableDeclarator(boundLocalDeclaration.LocalSymbol, initializer, _semanticModel, boundLocalDeclaration.Syntax, type:=Nothing, constantValue:=Nothing, isImplicit:=boundLocalDeclaration.WasCompilerGenerated)
        End Function

        Private Function GetUsingStatementDeclaration(resourceList As ImmutableArray(Of BoundLocalDeclarationBase), syntax As SyntaxNode) As IVariableDeclarationGroupOperation
            Return New VariableDeclarationGroupOperation(
                            GetVariableDeclarationStatementVariables(resourceList),
                            _semanticModel,
                            syntax,
                            type:=Nothing,
                            constantValue:=Nothing,
                            isImplicit:=False) ' Declaration is always explicit
        End Function

        Private Function GetAddRemoveHandlerStatementExpression(statement As BoundAddRemoveHandlerStatement) As IOperation
            Dim eventAccess As BoundEventAccess = TryCast(statement.EventAccess, BoundEventAccess)
            Dim eventReference = If(eventAccess Is Nothing, Nothing, CreateBoundEventAccessOperation(eventAccess))
            Dim adds = statement.Kind = BoundKind.AddHandlerStatement
            Return New EventAssignmentOperation(
                eventReference, Create(statement.Handler), adds:=adds, semanticModel:=_semanticModel, syntax:=statement.Syntax, type:=Nothing, constantValue:=Nothing, isImplicit:=True)
        End Function

        Private Shared Function IsDelegateCreation(conversionKind As ConversionKind, conversionSyntax As SyntaxNode, operand As BoundNode, targetType As TypeSymbol) As Boolean
            If Not targetType.IsDelegateType() Then
                Return False
            End If

            ' Any of the explicit cast types, as well as New DelegateType(AddressOf Method)
            ' Additionally, AddressOf, if the child AddressOf is the same SyntaxNode (ie, an implicit delegate creation)
            ' In the case of AddressOf, the operand can be a BoundDelegateCreationExpression, a BoundAddressOfOperator, or
            ' a BoundBadExpression. For simplicity, we just do a syntax check to make sure it's an AddressOfExpression so
            ' we don't have to compare against all 3 BoundKinds
            Dim validAddressOfConversionSyntax = operand.Syntax.Kind() = SyntaxKind.AddressOfExpression AndAlso
                                                 (conversionSyntax.Kind() = SyntaxKind.CTypeExpression OrElse
                                                  conversionSyntax.Kind() = SyntaxKind.DirectCastExpression OrElse
                                                  conversionSyntax.Kind() = SyntaxKind.TryCastExpression OrElse
                                                  conversionSyntax.Kind() = SyntaxKind.ObjectCreationExpression OrElse
                                                  (conversionSyntax.Kind() = SyntaxKind.AddressOfExpression AndAlso
                                                   conversionSyntax Is operand.Syntax))

            Dim validLambdaConversionNode = operand.Kind = BoundKind.Lambda OrElse
                                              operand.Kind = BoundKind.QueryLambda OrElse
                                              operand.Kind = BoundKind.UnboundLambda

            Return validAddressOfConversionSyntax OrElse validLambdaConversionNode
        End Function

        ''' <summary>
        ''' Creates the Lazy IOperation from a delegate creation operand or a bound conversion operand, handling when the conversion
        ''' is actually a delegate creation.
        ''' </summary>
        Private Function CreateConversionOperand(operand As BoundNode, conversionKind As ConversionKind, conversionSyntax As SyntaxNode, targetType As TypeSymbol
                                                   ) As (MethodSymbol As MethodSymbol, Operation As Lazy(Of IOperation), IsDelegateCreation As Boolean)
            If (conversionKind And VisualBasic.ConversionKind.UserDefined) = VisualBasic.ConversionKind.UserDefined Then
                Dim userDefinedConversion As BoundUserDefinedConversion = DirectCast(operand, BoundUserDefinedConversion)
                Return (userDefinedConversion.Call.Method, New Lazy(Of IOperation)(Function() Create(userDefinedConversion.Operand)), IsDelegateCreation:=False)
            ElseIf IsDelegateCreation(conversionKind, conversionSyntax, operand, targetType) Then
                Dim methodSymbol As MethodSymbol = Nothing
                Dim operandLazy As Lazy(Of IOperation)
                If operand.Kind = BoundKind.DelegateCreationExpression Then
                    ' If the child is a BoundDelegateCreationExpression, we don't want to generate a nested IDelegateCreationExpression.
                    ' So, the operand for the conversion will be the child of the BoundDelegateCreationExpression.
                    ' We see this in this syntax: Dim x = New Action(AddressOf M2)
                    ' This should be semantically equivalent to: Dim x = AddressOf M2
                    ' However, if we didn't fix this up, we would have nested IDelegateCreationExpressions here for the former case.
                    operandLazy = New Lazy(Of IOperation)(Function() CreateBoundDelegateCreationExpressionChildOperation(DirectCast(operand, BoundDelegateCreationExpression)))
                Else
                    ' This is either a lambda, or an AddressOf error scenario in which we have a delegate conversion, but it failed to bind correctly.
                    ' Delegate to standard operation handling for this.
                    operandLazy = New Lazy(Of IOperation)(Function() Create(operand))
                End If
                Return (methodSymbol, operandLazy, IsDelegateCreation:=True)
            Else
                Dim methodSymbol As MethodSymbol = Nothing
                Return (methodSymbol, New Lazy(Of IOperation)(Function() Create(operand)), IsDelegateCreation:=False)
            End If
        End Function

        Friend Class Helper
            Friend Shared Function DeriveUnaryOperatorKind(operatorKind As VisualBasic.UnaryOperatorKind) As UnaryOperatorKind
                Select Case operatorKind And VisualBasic.UnaryOperatorKind.OpMask
                    Case VisualBasic.UnaryOperatorKind.Plus
                        Return UnaryOperatorKind.Plus
                    Case VisualBasic.UnaryOperatorKind.Minus
                        Return UnaryOperatorKind.Minus
                    Case VisualBasic.UnaryOperatorKind.Not
                        Return UnaryOperatorKind.Not
                    Case VisualBasic.UnaryOperatorKind.IsTrue
                        Return UnaryOperatorKind.True
                    Case VisualBasic.UnaryOperatorKind.IsFalse
                        Return UnaryOperatorKind.False
                    Case Else
                        Return UnaryOperatorKind.None
                End Select
            End Function

            Friend Shared Function DeriveBinaryOperatorKind(operatorKind As VisualBasic.BinaryOperatorKind, leftOpt As BoundExpression) As BinaryOperatorKind
                Select Case operatorKind And VisualBasic.BinaryOperatorKind.OpMask
                    Case VisualBasic.BinaryOperatorKind.Add
                        Return BinaryOperatorKind.Add
                    Case VisualBasic.BinaryOperatorKind.Subtract
                        Return BinaryOperatorKind.Subtract
                    Case VisualBasic.BinaryOperatorKind.Multiply
                        Return BinaryOperatorKind.Multiply
                    Case VisualBasic.BinaryOperatorKind.Divide
                        Return BinaryOperatorKind.Divide
                    Case VisualBasic.BinaryOperatorKind.IntegerDivide
                        Return BinaryOperatorKind.IntegerDivide
                    Case VisualBasic.BinaryOperatorKind.Modulo
                        Return BinaryOperatorKind.Remainder
                    Case VisualBasic.BinaryOperatorKind.And
                        Return BinaryOperatorKind.And
                    Case VisualBasic.BinaryOperatorKind.Or
                        Return BinaryOperatorKind.Or
                    Case VisualBasic.BinaryOperatorKind.Xor
                        Return BinaryOperatorKind.ExclusiveOr
                    Case VisualBasic.BinaryOperatorKind.AndAlso
                        Return BinaryOperatorKind.ConditionalAnd
                    Case VisualBasic.BinaryOperatorKind.OrElse
                        Return BinaryOperatorKind.ConditionalOr
                    Case VisualBasic.BinaryOperatorKind.LeftShift
                        Return BinaryOperatorKind.LeftShift
                    Case VisualBasic.BinaryOperatorKind.RightShift
                        Return BinaryOperatorKind.RightShift
                    Case VisualBasic.BinaryOperatorKind.LessThan
                        Return BinaryOperatorKind.LessThan
                    Case VisualBasic.BinaryOperatorKind.LessThanOrEqual
                        Return BinaryOperatorKind.LessThanOrEqual
                    Case VisualBasic.BinaryOperatorKind.Equals
                        Return If(leftOpt?.Type?.SpecialType = SpecialType.System_Object, BinaryOperatorKind.ObjectValueEquals, BinaryOperatorKind.Equals)
                    Case VisualBasic.BinaryOperatorKind.NotEquals
                        Return If(leftOpt?.Type?.SpecialType = SpecialType.System_Object, BinaryOperatorKind.ObjectValueNotEquals, BinaryOperatorKind.NotEquals)
                    Case VisualBasic.BinaryOperatorKind.Is
                        Return BinaryOperatorKind.Equals
                    Case VisualBasic.BinaryOperatorKind.IsNot
                        Return BinaryOperatorKind.NotEquals
                    Case VisualBasic.BinaryOperatorKind.GreaterThanOrEqual
                        Return BinaryOperatorKind.GreaterThanOrEqual
                    Case VisualBasic.BinaryOperatorKind.GreaterThan
                        Return BinaryOperatorKind.GreaterThan
                    Case VisualBasic.BinaryOperatorKind.Power
                        Return BinaryOperatorKind.Power
                    Case VisualBasic.BinaryOperatorKind.Like
                        Return BinaryOperatorKind.Like
                    Case VisualBasic.BinaryOperatorKind.Concatenate
                        Return BinaryOperatorKind.Concatenate
                    Case Else
                        Return BinaryOperatorKind.None
                End Select
            End Function
        End Class
    End Class
End Namespace<|MERGE_RESOLUTION|>--- conflicted
+++ resolved
@@ -208,11 +208,7 @@
                 Dim syntax As SyntaxNode = If(value.Syntax?.Parent, expression.Syntax)
                 Dim type As ITypeSymbol = target.Type
                 Dim constantValue As [Optional](Of Object) = value.ConstantValue
-<<<<<<< HEAD
-                Dim assignment = New SimpleAssignmentExpression(target, isRef, value, _semanticModel, syntax, type, constantValue, isImplicit:=value.IsImplicit)
-=======
-                Dim assignment = New SimpleAssignmentExpression(target, value, _semanticModel, syntax, type, constantValue, isImplicit:=expression.WasCompilerGenerated)
->>>>>>> 289aebf0
+                Dim assignment = New SimpleAssignmentExpression(target, isRef, value, _semanticModel, syntax, type, constantValue, isImplicit:=expression.WasCompilerGenerated)
                 builder.Add(assignment)
             Next i
 
