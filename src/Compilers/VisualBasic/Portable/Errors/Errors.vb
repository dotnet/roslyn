--- conflicted
+++ resolved
@@ -1952,10 +1952,7 @@
         FEATURE_PartialModules
         FEATURE_PartialInterfaces
         FEATURE_ImplementingReadonlyOrWriteonlyPropertyWithReadwrite
-<<<<<<< HEAD
         FEATURE_DigitSeparators
         FEATURE_BinaryLiterals
-=======
->>>>>>> 108a1a88
     End Enum
 End Namespace