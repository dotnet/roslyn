--- conflicted
+++ resolved
@@ -1969,17 +1969,11 @@
         WRN_AttributeIgnoredWhenPublicSigning = 42379
         WRN_Experimental = 42380
 
-<<<<<<< HEAD
         WRN_AttributeNotSupportedInVB = 42381
-
-        ' // AVAILABLE                             42382 - 49998
-        ERRWRN_NextAvailable = 42382
-=======
         ERR_MultipleAnalyzerConfigsInSameDir = 42500
 
         ' // AVAILABLE                             42600 - 49998
         ERRWRN_NextAvailable = 42600
->>>>>>> 1bd191ea
 
         '// HIDDENS AND INFOS BEGIN HERE
         HDN_UnusedImportClause = 50000
