--- conflicted
+++ resolved
@@ -2013,11 +2013,8 @@
         FEATURE_BinaryLiterals
         FEATURE_Tuples
         FEATURE_IOperation
-<<<<<<< HEAD
         FEATURE_LeadingDigitSeparator
         FEATURE_PrivateProtected
-=======
->>>>>>> 57e53a3b
         FEATURE_OptionalParameterDefault
-    End Enum
+     End Enum
 End Namespace