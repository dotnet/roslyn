﻿<?xml version="1.0" encoding="utf-8"?>
<!-- Copyright (c)  Microsoft.  All Rights Reserved.  Licensed under the Apache License, Version 2.0.  See License.txt in the project root for license information. -->
<Project ToolsVersion="14.0" DefaultTargets="Build" xmlns="http://schemas.microsoft.com/developer/msbuild/2003">
  <Import Project="..\..\..\..\build\Targets\SettingsSdk.props" />
  <PropertyGroup>
    <Platform Condition="'$(Platform)' == ''">AnyCPU</Platform>
    <PlatformTarget>AnyCPU</PlatformTarget>
    <ProjectGuid>{E3CD2895-76A8-4D11-A316-EA67CB5EA42C}</ProjectGuid>
    <OutputType>Exe</OutputType>
    <RootNamespace>Microsoft.CodeAnalysis.CSharp.CommandLine</RootNamespace>
    <AssemblyName>csc</AssemblyName>
    <Prefer32Bit>false</Prefer32Bit>
    <LargeAddressAware>true</LargeAddressAware>
    <StartupObject>Microsoft.CodeAnalysis.CSharp.CommandLine.Program</StartupObject>
    <ServiceablePackage>true</ServiceablePackage>
    <AutoGenerateBindingRedirects>True</AutoGenerateBindingRedirects>
    <ProjectTypeGuids>{786C830F-07A1-408B-BD7F-6EE04809D6DB};{FAE04EC0-301F-11D3-BF4B-00C04F79EFBC}</ProjectTypeGuids>
    <TargetFramework>netcoreapp1.1</TargetFramework>
    <RuntimeIdentifiers>win7-x64;ubuntu.14.04-x64;ubuntu.16.04-x64;osx.10.12-x64</RuntimeIdentifiers>
    <PackageTargetFallback>portable-net452</PackageTargetFallback>
    <NoStdLib>true</NoStdLib>
  </PropertyGroup>
  <ItemGroup Label="Project References">
    <ProjectReference Include="..\..\Core\Portable\CodeAnalysis.csproj">
      <Project>{1EE8CAD3-55F9-4D91-96B2-084641DA9A6C}</Project>
      <Name>CodeAnalysis</Name>
    </ProjectReference>
    <ProjectReference Include="..\Portable\CSharpCodeAnalysis.csproj">
      <Project>{B501A547-C911-4A05-AC6E-274A50DFF30E}</Project>
      <Name>CSharpCodeAnalysis</Name>
    </ProjectReference>
  </ItemGroup>
  <ItemGroup>
    <PackageReference Include="Microsoft.NETCore.App" Version="$(MicrosoftNETCoreAppVersion)" />
    <PackageReference Include="System.Runtime.Loader" Version="$(SystemRuntimeLoaderVersion)" />
  </ItemGroup>
  <ItemGroup>
    <Compile Include="..\..\Shared\BuildClient.cs">
      <Link>BuildClient.cs</Link>
    </Compile>
    <Compile Include="..\..\Shared\CoreClrAnalyzerAssemblyLoader.cs">
      <Link>CoreClrAnalyzerAssemblyLoader.cs</Link>
    </Compile>
    <Compile Include="..\..\Shared\CoreClrBuildClient.cs">
      <Link>CoreClrBuildClient.cs</Link>
    </Compile>
    <Compile Include="..\..\Shared\Csc.cs">
      <Link>Csc.cs</Link>
    </Compile>
    <Compile Include="Program.cs" />
  </ItemGroup>
  <ItemGroup>
    <InternalsVisibleToTest Include="Roslyn.Compilers.CSharp.CommandLine.UnitTests" />
  </ItemGroup>
<<<<<<< HEAD
  <ItemGroup>
    <None Include="csc.cmd">
      <CopyToOutputDirectory>PreserveNewest</CopyToOutputDirectory>
    </None>
    <None Include="csc">
      <CopyToOutputDirectory>PreserveNewest</CopyToOutputDirectory>
    </None>
    <None Include="csc.deps.json">
      <CopyToOutputDirectory>PreserveNewest</CopyToOutputDirectory>
    </None>
    <None Include="csc.runtimeconfig.json">
      <CopyToOutputDirectory>PreserveNewest</CopyToOutputDirectory>
    </None>
    <None Include="project.json" />
  </ItemGroup>
=======
>>>>>>> c0d14727
  <Import Project="..\..\Core\CommandLine\CommandLine.projitems" Label="Shared" />
  <Import Project="..\..\..\..\build\Targets\Imports.targets" />
</Project><|MERGE_RESOLUTION|>--- conflicted
+++ resolved
@@ -52,7 +52,6 @@
   <ItemGroup>
     <InternalsVisibleToTest Include="Roslyn.Compilers.CSharp.CommandLine.UnitTests" />
   </ItemGroup>
-<<<<<<< HEAD
   <ItemGroup>
     <None Include="csc.cmd">
       <CopyToOutputDirectory>PreserveNewest</CopyToOutputDirectory>
@@ -68,8 +67,6 @@
     </None>
     <None Include="project.json" />
   </ItemGroup>
-=======
->>>>>>> c0d14727
   <Import Project="..\..\Core\CommandLine\CommandLine.projitems" Label="Shared" />
   <Import Project="..\..\..\..\build\Targets\Imports.targets" />
 </Project>