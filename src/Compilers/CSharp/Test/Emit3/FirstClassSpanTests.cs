--- conflicted
+++ resolved
@@ -253,26 +253,8 @@
                 public static void M<T>(this IEnumerable<T> e, T x) => Console.Write(2);
             }
             """;
-<<<<<<< HEAD
-        var comp = CreateCompilationWithSpan(source, parseOptions: TestOptions.Regular.WithLanguageVersion(langVersion));
+        var comp = CreateCompilationWithSpanAndMemoryExtensions(source, parseOptions: TestOptions.Regular.WithLanguageVersion(langVersion));
         CompileAndVerify(comp, expectedOutput: "2").VerifyDiagnostics();
-=======
-
-        var comp = CreateCompilationWithSpanAndMemoryExtensions(source, parseOptions: TestOptions.Regular13);
-        CompileAndVerify(comp, expectedOutput: "2").VerifyDiagnostics();
-
-        // PROTOTYPE: Can we avoid this break?
-
-        var expectedDiagnostics = new[]
-        {
-            // (5,5): error CS1113: Extension method 'E.M<int>(Span<int>, int)' defined on value type 'Span<int>' cannot be used to create delegates
-            // E.R(arr.M);
-            Diagnostic(ErrorCode.ERR_ValueTypeExtDelegate, "arr.M").WithArguments("E.M<int>(System.Span<int>, int)", "System.Span<int>").WithLocation(5, 5)
-        };
-
-        CreateCompilationWithSpanAndMemoryExtensions(source, parseOptions: TestOptions.RegularNext).VerifyDiagnostics(expectedDiagnostics);
-        CreateCompilationWithSpanAndMemoryExtensions(source).VerifyDiagnostics(expectedDiagnostics);
->>>>>>> 991adeb9
     }
 
     [Theory, MemberData(nameof(LangVersions))]
