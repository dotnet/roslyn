﻿// Licensed to the .NET Foundation under one or more agreements.
// The .NET Foundation licenses this file to you under the MIT license.
// See the LICENSE file in the project root for more information.

#pragma warning disable RSEXPERIMENTAL001 // Internal usage of experimental API
#nullable disable

using System;
using System.Collections.Concurrent;
using System.Collections.Generic;
using System.Collections.Immutable;
using System.Linq;
using System.Runtime.ExceptionServices;
using System.Text;
using System.Threading;
using System.Threading.Tasks;
using Microsoft.CodeAnalysis.CSharp.Syntax;
using Microsoft.CodeAnalysis.CSharp.Test.Utilities;
using Microsoft.CodeAnalysis.Diagnostics;
using Microsoft.CodeAnalysis.Diagnostics.CSharp;
using Microsoft.CodeAnalysis.FlowAnalysis;
using Microsoft.CodeAnalysis.PooledObjects;
using Microsoft.CodeAnalysis.Test.Utilities;
using Microsoft.CodeAnalysis.Text;
using Roslyn.Test.Utilities;
using Roslyn.Test.Utilities.TestGenerators;
using Roslyn.Utilities;
using Xunit;

using static Microsoft.CodeAnalysis.CommonDiagnosticAnalyzers;

namespace Microsoft.CodeAnalysis.CSharp.UnitTests
{
    public partial class DiagnosticAnalyzerTests : CompilingTestBase
    {
        private class ComplainAboutX : DiagnosticAnalyzer
        {
            private static readonly DiagnosticDescriptor s_CA9999_UseOfVariableThatStartsWithX =
                new DiagnosticDescriptor(id: "CA9999_UseOfVariableThatStartsWithX", title: "CA9999_UseOfVariableThatStartsWithX", messageFormat: "Use of variable whose name starts with 'x': '{0}'", category: "Test", defaultSeverity: DiagnosticSeverity.Warning, isEnabledByDefault: true);

            public override ImmutableArray<DiagnosticDescriptor> SupportedDiagnostics
            {
                get
                {
                    return ImmutableArray.Create(s_CA9999_UseOfVariableThatStartsWithX);
                }
            }

            public override void Initialize(AnalysisContext context)
            {
                context.RegisterSyntaxNodeAction(AnalyzeNode, SyntaxKind.IdentifierName);
            }

            private static void AnalyzeNode(SyntaxNodeAnalysisContext context)
            {
                var id = (IdentifierNameSyntax)context.Node;
                if (id.Identifier.ValueText.StartsWith("x", StringComparison.Ordinal))
                {
                    context.ReportDiagnostic(CodeAnalysis.Diagnostic.Create(s_CA9999_UseOfVariableThatStartsWithX, id.Location, id.Identifier.ValueText));
                }
            }
        }

        [WorkItem(892467, "http://vstfdevdiv:8080/DevDiv2/DevDiv/_workitems/edit/892467")]
        [Fact]
        public void SimplestDiagnosticAnalyzerTest()
        {
            string source =
@"public class C : NotFound
{
    int x1(int x2)
    {
        int x3 = x1(x2);
        return x3 + 1;
    }
}";
            CreateCompilationWithMscorlib461(source)
            .VerifyDiagnostics(
                // (1,18): error CS0246: The type or namespace name 'NotFound' could not be found (are you missing a using directive or an assembly reference?)
                // public class C : NotFound
                Diagnostic(ErrorCode.ERR_SingleTypeNameNotFound, "NotFound").WithArguments("NotFound")
                )
            .VerifyAnalyzerDiagnostics(new DiagnosticAnalyzer[] { new ComplainAboutX() }, null, null,
                // (5,18): warning CA9999_UseOfVariableThatStartsWithX: Use of variable whose name starts with 'x': 'x1'
                //         int x3 = x1(x2);
                Diagnostic("CA9999_UseOfVariableThatStartsWithX", "x1").WithArguments("x1"),
                // (5,21): warning CA9999_UseOfVariableThatStartsWithX: Use of variable whose name starts with 'x': 'x2'
                //         int x3 = x1(x2);
                Diagnostic("CA9999_UseOfVariableThatStartsWithX", "x2").WithArguments("x2"),
                // (6,16): warning CA9999_UseOfVariableThatStartsWithX: Use of variable whose name starts with 'x': 'x3'
                //         return x3 + 1;
                Diagnostic("CA9999_UseOfVariableThatStartsWithX", "x3").WithArguments("x3")
                );
        }

        [WorkItem(892467, "http://vstfdevdiv:8080/DevDiv2/DevDiv/_workitems/edit/892467")]
        [Fact]
        public void SimplestDiagnosticAnalyzerTestInInitializer()
        {
            string source =
@"delegate int D(out int x);
public class C : NotFound
{
    static int x1 = 2;
    static int x2 = 3;
    int x3 = x1 + x2;
    D d1 = (out int x4) => (x4 = 1) + @x4;
}";
            // TODO: Compilation create doesn't accept analyzers anymore.
            CreateCompilationWithMscorlib461(source).VerifyDiagnostics(
                // (2,18): error CS0246: The type or namespace name 'NotFound' could not be found (are you missing a using directive or an assembly reference?)
                // public class C : NotFound
                Diagnostic(ErrorCode.ERR_SingleTypeNameNotFound, "NotFound").WithArguments("NotFound")
                )
            .VerifyAnalyzerDiagnostics(new DiagnosticAnalyzer[] { new ComplainAboutX() }, null, null,
                // (6,14): warning CA9999_UseOfVariableThatStartsWithX: Use of variable whose name starts with 'x': 'x1'
                //     int x3 = x1 + x2;
                Diagnostic("CA9999_UseOfVariableThatStartsWithX", "x1").WithArguments("x1"),
                // (6,19): warning CA9999_UseOfVariableThatStartsWithX: Use of variable whose name starts with 'x': 'x2'
                //     int x3 = x1 + x2;
                Diagnostic("CA9999_UseOfVariableThatStartsWithX", "x2").WithArguments("x2"),
                // (7,29): warning CA9999_UseOfVariableThatStartsWithX: Use of variable whose name starts with 'x': 'x4'
                //     D d1 = (out int x4) => (x4 = 1) + @x4;
                Diagnostic("CA9999_UseOfVariableThatStartsWithX", "x4").WithArguments("x4"),
                // (7,39): warning CA9999_UseOfVariableThatStartsWithX: Use of variable whose name starts with 'x': 'x4'
                //     D d1 = (out int x4) => (x4 = 1) + @x4;
                Diagnostic("CA9999_UseOfVariableThatStartsWithX", "@x4").WithArguments("x4")
                );
        }

        [WorkItem(892467, "http://vstfdevdiv:8080/DevDiv2/DevDiv/_workitems/edit/892467")]
        [Fact]
        public void DiagnosticAnalyzerSuppressDiagnostic()
        {
            string source = @"
public class C : NotFound
{
    int x1(int x2)
    {
        int x3 = x1(x2);
        return x3 + 1;
    }
}";
            // TODO: Compilation create doesn't accept analyzers anymore.
            var options = TestOptions.ReleaseDll.WithSpecificDiagnosticOptions(
                new[] { KeyValuePair.Create("CA9999_UseOfVariableThatStartsWithX", ReportDiagnostic.Suppress) });

            CreateCompilationWithMscorlib461(source, options: options/*, analyzers: new IDiagnosticAnalyzerFactory[] { new ComplainAboutX() }*/).VerifyDiagnostics(
                // (2,18): error CS0246: The type or namespace name 'NotFound' could not be found (are you missing a using directive or an assembly reference?)
                // public class C : NotFound
                Diagnostic(ErrorCode.ERR_SingleTypeNameNotFound, "NotFound").WithArguments("NotFound"));
        }

        [WorkItem(892467, "http://vstfdevdiv:8080/DevDiv2/DevDiv/_workitems/edit/892467")]
        [Fact]
        public void DiagnosticAnalyzerWarnAsError()
        {
            string source = @"
public class C : NotFound
{
    int x1(int x2)
    {
        int x3 = x1(x2);
        return x3 + 1;
    }
}";
            // TODO: Compilation create doesn't accept analyzers anymore.
            var options = TestOptions.ReleaseDll.WithSpecificDiagnosticOptions(
                new[] { KeyValuePair.Create("CA9999_UseOfVariableThatStartsWithX", ReportDiagnostic.Error) });

            CreateCompilationWithMscorlib461(source, options: options).VerifyDiagnostics(
                // (2,18): error CS0246: The type or namespace name 'NotFound' could not be found (are you missing a using directive or an assembly reference?)
                // public class C : NotFound
                Diagnostic(ErrorCode.ERR_SingleTypeNameNotFound, "NotFound").WithArguments("NotFound"))
            .VerifyAnalyzerDiagnostics(new DiagnosticAnalyzer[] { new ComplainAboutX() }, null, null,
                // (6,18): error CA9999_UseOfVariableThatStartsWithX: Use of variable whose name starts with 'x': 'x1'
                //         int x3 = x1(x2);
                Diagnostic("CA9999_UseOfVariableThatStartsWithX", "x1").WithArguments("x1").WithWarningAsError(true),
                // (6,21): error CA9999_UseOfVariableThatStartsWithX: Use of variable whose name starts with 'x': 'x2'
                //         int x3 = x1(x2);
                Diagnostic("CA9999_UseOfVariableThatStartsWithX", "x2").WithArguments("x2").WithWarningAsError(true),
                // (7,16): error CA9999_UseOfVariableThatStartsWithX: Use of variable whose name starts with 'x': 'x3'
                //         return x3 + 1;
                Diagnostic("CA9999_UseOfVariableThatStartsWithX", "x3").WithArguments("x3").WithWarningAsError(true)
                );
        }

        [WorkItem(892467, "http://vstfdevdiv:8080/DevDiv2/DevDiv/_workitems/edit/892467")]
        [Fact]
        public void DiagnosticAnalyzerWarnAsErrorGlobal()
        {
            string source = @"
public class C : NotFound
{
    int x1(int x2)
    {
        int x3 = x1(x2);
        return x3 + 1;
    }
}";
            var options = TestOptions.ReleaseDll.WithGeneralDiagnosticOption(ReportDiagnostic.Error);

            CreateCompilationWithMscorlib461(source, options: options).VerifyDiagnostics(
                // (2,18): error CS0246: The type or namespace name 'NotFound' could not be found (are you missing a using directive or an assembly reference?)
                // public class C : NotFound
                Diagnostic(ErrorCode.ERR_SingleTypeNameNotFound, "NotFound").WithArguments("NotFound")
                )
            .VerifyAnalyzerDiagnostics(new DiagnosticAnalyzer[] { new ComplainAboutX() }, null, null,
                // (6,18): error CA9999_UseOfVariableThatStartsWithX: Use of variable whose name starts with 'x': 'x1'
                //         int x3 = x1(x2);
                Diagnostic("CA9999_UseOfVariableThatStartsWithX", "x1").WithArguments("x1").WithWarningAsError(true),
                // (6,21): error CA9999_UseOfVariableThatStartsWithX: Use of variable whose name starts with 'x': 'x2'
                //         int x3 = x1(x2);
                Diagnostic("CA9999_UseOfVariableThatStartsWithX", "x2").WithArguments("x2").WithWarningAsError(true),
                // (7,16): error CA9999_UseOfVariableThatStartsWithX: Use of variable whose name starts with 'x': 'x3'
                //         return x3 + 1;
                Diagnostic("CA9999_UseOfVariableThatStartsWithX", "x3").WithArguments("x3").WithWarningAsError(true));
        }

        [Fact, WorkItem(1038025, "http://vstfdevdiv:8080/DevDiv2/DevDiv/_workitems/edit/1038025")]
        public void TestImplicitlyDeclaredSymbolsNotAnalyzed()
        {
            string source = @"
using System;
public class C
{
    public event EventHandler e;
}";
            CreateCompilationWithMscorlib461(source)
                .VerifyAnalyzerDiagnostics(new DiagnosticAnalyzer[] { new ImplicitlyDeclaredSymbolAnalyzer() });
        }

        private class SyntaxAndSymbolAnalyzer : DiagnosticAnalyzer
        {
            private static readonly DiagnosticDescriptor s_descriptor = new DiagnosticDescriptor("XX0001", "My Syntax/Symbol Diagnostic", "My Syntax/Symbol Diagnostic for '{0}'", "Compiler", DiagnosticSeverity.Warning, isEnabledByDefault: true);
            public override ImmutableArray<DiagnosticDescriptor> SupportedDiagnostics
            {
                get
                {
                    return ImmutableArray.Create(s_descriptor);
                }
            }

            public override void Initialize(AnalysisContext context)
            {
                context.RegisterSyntaxNodeAction(AnalyzeNode, SyntaxKind.Attribute, SyntaxKind.ClassDeclaration, SyntaxKind.UsingDirective);
                context.RegisterSymbolAction(AnalyzeSymbol, SymbolKind.NamedType);
            }

            private void AnalyzeNode(SyntaxNodeAnalysisContext context)
            {
                switch (context.Node.Kind())
                {
                    case SyntaxKind.Attribute:
                        var diag1 = CodeAnalysis.Diagnostic.Create(s_descriptor, context.Node.GetLocation(), "Attribute");
                        context.ReportDiagnostic(diag1);
                        break;

                    case SyntaxKind.ClassDeclaration:
                        var diag2 = CodeAnalysis.Diagnostic.Create(s_descriptor, context.Node.GetLocation(), "ClassDeclaration");
                        context.ReportDiagnostic(diag2);
                        break;

                    case SyntaxKind.UsingDirective:
                        var diag3 = CodeAnalysis.Diagnostic.Create(s_descriptor, context.Node.GetLocation(), "UsingDirective");
                        context.ReportDiagnostic(diag3);
                        break;
                }
            }

            private void AnalyzeSymbol(SymbolAnalysisContext context)
            {
                var diag1 = CodeAnalysis.Diagnostic.Create(s_descriptor, context.Symbol.Locations[0], "NamedType");
                context.ReportDiagnostic(diag1);
            }
        }

        [WorkItem(914236, "http://vstfdevdiv:8080/DevDiv2/DevDiv/_workitems/edit/914236")]
        [Fact]
        public void DiagnosticAnalyzerSyntaxNodeAndSymbolAnalysis()
        {
            string source = @"
using System;

[Obsolete]
public class C { }";
            var options = TestOptions.ReleaseDll.WithGeneralDiagnosticOption(ReportDiagnostic.Error);

            CreateCompilationWithMscorlib461(source, options: options)
                .VerifyDiagnostics()
                .VerifyAnalyzerDiagnostics(new DiagnosticAnalyzer[] { new SyntaxAndSymbolAnalyzer() }, null, null,
                    // Symbol diagnostics
                    Diagnostic("XX0001", "C").WithArguments("NamedType").WithWarningAsError(true),
                    // Syntax diagnostics
                    Diagnostic("XX0001", "using System;").WithArguments("UsingDirective").WithWarningAsError(true), // using directive
                    Diagnostic("XX0001", "Obsolete").WithArguments("Attribute").WithWarningAsError(true), // attribute syntax
                    Diagnostic("XX0001", @"[Obsolete]
public class C { }").WithArguments("ClassDeclaration").WithWarningAsError(true)); // class declaration
        }

        [Fact]
        public void TestGetEffectiveDiagnostics()
        {
            var noneDiagDescriptor = new DiagnosticDescriptor("XX0001", "DummyDescription", "DummyMessage", "DummyCategory", DiagnosticSeverity.Hidden, isEnabledByDefault: true);
            var infoDiagDescriptor = new DiagnosticDescriptor("XX0002", "DummyDescription", "DummyMessage", "DummyCategory", DiagnosticSeverity.Info, isEnabledByDefault: true);
            var warningDiagDescriptor = new DiagnosticDescriptor("XX0003", "DummyDescription", "DummyMessage", "DummyCategory", DiagnosticSeverity.Warning, isEnabledByDefault: true);
            var errorDiagDescriptor = new DiagnosticDescriptor("XX0004", "DummyDescription", "DummyMessage", "DummyCategory", DiagnosticSeverity.Error, isEnabledByDefault: true);

            var noneDiag = CodeAnalysis.Diagnostic.Create(noneDiagDescriptor, Location.None);
            var infoDiag = CodeAnalysis.Diagnostic.Create(infoDiagDescriptor, Location.None);
            var warningDiag = CodeAnalysis.Diagnostic.Create(warningDiagDescriptor, Location.None);
            var errorDiag = CodeAnalysis.Diagnostic.Create(errorDiagDescriptor, Location.None);

            var diags = new[] { noneDiag, infoDiag, warningDiag, errorDiag };

            // Escalate all diagnostics to error.
            var specificDiagOptions = new Dictionary<string, ReportDiagnostic>();
            specificDiagOptions.Add(noneDiagDescriptor.Id, ReportDiagnostic.Error);
            specificDiagOptions.Add(infoDiagDescriptor.Id, ReportDiagnostic.Error);
            specificDiagOptions.Add(warningDiagDescriptor.Id, ReportDiagnostic.Error);
            var options = TestOptions.ReleaseDll.WithSpecificDiagnosticOptions(specificDiagOptions);

            var comp = CreateCompilationWithMscorlib461("", options: options);
            var effectiveDiags = comp.GetEffectiveDiagnostics(diags).ToArray();
            Assert.Equal(diags.Length, effectiveDiags.Length);
            foreach (var effectiveDiag in effectiveDiags)
            {
                Assert.True(effectiveDiag.Severity == DiagnosticSeverity.Error);
            }

            // Suppress all diagnostics.
            specificDiagOptions = new Dictionary<string, ReportDiagnostic>();
            specificDiagOptions.Add(noneDiagDescriptor.Id, ReportDiagnostic.Suppress);
            specificDiagOptions.Add(infoDiagDescriptor.Id, ReportDiagnostic.Suppress);
            specificDiagOptions.Add(warningDiagDescriptor.Id, ReportDiagnostic.Suppress);
            specificDiagOptions.Add(errorDiagDescriptor.Id, ReportDiagnostic.Suppress);
            options = TestOptions.ReleaseDll.WithSpecificDiagnosticOptions(specificDiagOptions);

            comp = CreateCompilationWithMscorlib461("", options: options);
            effectiveDiags = comp.GetEffectiveDiagnostics(diags).ToArray();
            Assert.Equal(0, effectiveDiags.Length);

            // Shuffle diagnostic severity.
            specificDiagOptions = new Dictionary<string, ReportDiagnostic>();
            specificDiagOptions.Add(noneDiagDescriptor.Id, ReportDiagnostic.Info);
            specificDiagOptions.Add(infoDiagDescriptor.Id, ReportDiagnostic.Hidden);
            specificDiagOptions.Add(warningDiagDescriptor.Id, ReportDiagnostic.Error);
            specificDiagOptions.Add(errorDiagDescriptor.Id, ReportDiagnostic.Warn);
            options = TestOptions.ReleaseDll.WithSpecificDiagnosticOptions(specificDiagOptions);

            comp = CreateCompilationWithMscorlib461("", options: options);
            effectiveDiags = comp.GetEffectiveDiagnostics(diags).ToArray();
            Assert.Equal(diags.Length, effectiveDiags.Length);
            var diagIds = new HashSet<string>(diags.Select(d => d.Id));
            foreach (var effectiveDiag in effectiveDiags)
            {
                Assert.True(diagIds.Remove(effectiveDiag.Id));

                switch (effectiveDiag.Severity)
                {
                    case DiagnosticSeverity.Hidden:
                        Assert.Equal(infoDiagDescriptor.Id, effectiveDiag.Id);
                        break;

                    case DiagnosticSeverity.Info:
                        Assert.Equal(noneDiagDescriptor.Id, effectiveDiag.Id);
                        break;

                    case DiagnosticSeverity.Warning:
                        Assert.Equal(errorDiagDescriptor.Id, effectiveDiag.Id);
                        break;

                    case DiagnosticSeverity.Error:
                        Assert.Equal(warningDiagDescriptor.Id, effectiveDiag.Id);
                        break;

                    default:
                        throw ExceptionUtilities.Unreachable();
                }
            }

            Assert.Empty(diagIds);
        }

        [Fact]
        public void TestGetEffectiveDiagnosticsGlobal()
        {
            var noneDiagDescriptor = new DiagnosticDescriptor("XX0001", "DummyDescription", "DummyMessage", "DummyCategory", DiagnosticSeverity.Hidden, isEnabledByDefault: true);
            var infoDiagDescriptor = new DiagnosticDescriptor("XX0002", "DummyDescription", "DummyMessage", "DummyCategory", DiagnosticSeverity.Info, isEnabledByDefault: true);
            var warningDiagDescriptor = new DiagnosticDescriptor("XX0003", "DummyDescription", "DummyMessage", "DummyCategory", DiagnosticSeverity.Warning, isEnabledByDefault: true);
            var errorDiagDescriptor = new DiagnosticDescriptor("XX0004", "DummyDescription", "DummyMessage", "DummyCategory", DiagnosticSeverity.Error, isEnabledByDefault: true);

            var noneDiag = Microsoft.CodeAnalysis.Diagnostic.Create(noneDiagDescriptor, Location.None);
            var infoDiag = Microsoft.CodeAnalysis.Diagnostic.Create(infoDiagDescriptor, Location.None);
            var warningDiag = Microsoft.CodeAnalysis.Diagnostic.Create(warningDiagDescriptor, Location.None);
            var errorDiag = Microsoft.CodeAnalysis.Diagnostic.Create(errorDiagDescriptor, Location.None);

            var diags = new[] { noneDiag, infoDiag, warningDiag, errorDiag };

            var options = TestOptions.ReleaseDll.WithGeneralDiagnosticOption(ReportDiagnostic.Default);
            var comp = CreateCompilationWithMscorlib461("", options: options);
            var effectiveDiags = comp.GetEffectiveDiagnostics(diags).ToArray();
            Assert.Equal(4, effectiveDiags.Length);

            options = TestOptions.ReleaseDll.WithGeneralDiagnosticOption(ReportDiagnostic.Error);
            comp = CreateCompilationWithMscorlib461("", options: options);
            effectiveDiags = comp.GetEffectiveDiagnostics(diags).ToArray();
            Assert.Equal(4, effectiveDiags.Length);
            Assert.Equal(1, effectiveDiags.Count(d => d.IsWarningAsError));

            options = TestOptions.ReleaseDll.WithGeneralDiagnosticOption(ReportDiagnostic.Warn);
            comp = CreateCompilationWithMscorlib461("", options: options);
            effectiveDiags = comp.GetEffectiveDiagnostics(diags).ToArray();
            Assert.Equal(4, effectiveDiags.Length);
            Assert.Equal(1, effectiveDiags.Count(d => d.Severity == DiagnosticSeverity.Error));
            Assert.Equal(1, effectiveDiags.Count(d => d.Severity == DiagnosticSeverity.Warning));

            options = TestOptions.ReleaseDll.WithGeneralDiagnosticOption(ReportDiagnostic.Info);
            comp = CreateCompilationWithMscorlib461("", options: options);
            effectiveDiags = comp.GetEffectiveDiagnostics(diags).ToArray();
            Assert.Equal(4, effectiveDiags.Length);
            Assert.Equal(1, effectiveDiags.Count(d => d.Severity == DiagnosticSeverity.Error));
            Assert.Equal(1, effectiveDiags.Count(d => d.Severity == DiagnosticSeverity.Info));

            options = TestOptions.ReleaseDll.WithGeneralDiagnosticOption(ReportDiagnostic.Hidden);
            comp = CreateCompilationWithMscorlib461("", options: options);
            effectiveDiags = comp.GetEffectiveDiagnostics(diags).ToArray();
            Assert.Equal(4, effectiveDiags.Length);
            Assert.Equal(1, effectiveDiags.Count(d => d.Severity == DiagnosticSeverity.Error));
            Assert.Equal(1, effectiveDiags.Count(d => d.Severity == DiagnosticSeverity.Hidden));

            options = TestOptions.ReleaseDll.WithGeneralDiagnosticOption(ReportDiagnostic.Suppress);
            comp = CreateCompilationWithMscorlib461("", options: options);
            effectiveDiags = comp.GetEffectiveDiagnostics(diags).ToArray();
            Assert.Equal(2, effectiveDiags.Length);
            Assert.Equal(1, effectiveDiags.Count(d => d.Severity == DiagnosticSeverity.Error));
            Assert.Equal(1, effectiveDiags.Count(d => d.Severity == DiagnosticSeverity.Hidden));
        }

        [Fact]
        public void TestDisabledDiagnostics()
        {
            var disabledDiagDescriptor = new DiagnosticDescriptor("XX001", "DummyDescription", "DummyMessage", "DummyCategory", DiagnosticSeverity.Warning, isEnabledByDefault: false);
            var enabledDiagDescriptor = new DiagnosticDescriptor("XX002", "DummyDescription", "DummyMessage", "DummyCategory", DiagnosticSeverity.Warning, isEnabledByDefault: true);

            var disabledDiag = CodeAnalysis.Diagnostic.Create(disabledDiagDescriptor, Location.None);
            var enabledDiag = CodeAnalysis.Diagnostic.Create(enabledDiagDescriptor, Location.None);

            var diags = new[] { disabledDiag, enabledDiag };

            // Verify that only the enabled diag shows up after filtering.
            var options = TestOptions.ReleaseDll;
            var comp = CreateCompilationWithMscorlib461("", options: options);
            var effectiveDiags = comp.GetEffectiveDiagnostics(diags).ToArray();
            Assert.Equal(1, effectiveDiags.Length);
            Assert.Contains(enabledDiag, effectiveDiags);

            // If the disabled diag was enabled through options, then it should show up.
            var specificDiagOptions = new Dictionary<string, ReportDiagnostic>();
            specificDiagOptions.Add(disabledDiagDescriptor.Id, ReportDiagnostic.Warn);
            specificDiagOptions.Add(enabledDiagDescriptor.Id, ReportDiagnostic.Suppress);

            options = TestOptions.ReleaseDll.WithSpecificDiagnosticOptions(specificDiagOptions);
            comp = CreateCompilationWithMscorlib461("", options: options);
            effectiveDiags = comp.GetEffectiveDiagnostics(diags).ToArray();
            Assert.Equal(1, effectiveDiags.Length);
            Assert.Contains(disabledDiag, effectiveDiags);
        }

        internal class FullyDisabledAnalyzer : DiagnosticAnalyzer
        {
            public static DiagnosticDescriptor desc1 = new DiagnosticDescriptor("XX001", "DummyDescription", "DummyMessage", "DummyCategory", DiagnosticSeverity.Warning, isEnabledByDefault: false);
            public static DiagnosticDescriptor desc2 = new DiagnosticDescriptor("XX002", "DummyDescription", "DummyMessage", "DummyCategory", DiagnosticSeverity.Warning, isEnabledByDefault: false);
            public static DiagnosticDescriptor desc3 = new DiagnosticDescriptor("XX003", "DummyDescription", "DummyMessage", "DummyCategory", DiagnosticSeverity.Warning, isEnabledByDefault: false, customTags: WellKnownDiagnosticTags.NotConfigurable);

            public override ImmutableArray<DiagnosticDescriptor> SupportedDiagnostics
            {
                get { return ImmutableArray.Create(desc1, desc2, desc3); }
            }

            public override void Initialize(AnalysisContext context)
            {
            }
        }

        internal class PartiallyDisabledAnalyzer : DiagnosticAnalyzer
        {
            public static DiagnosticDescriptor desc1 = new DiagnosticDescriptor("XX003", "DummyDescription", "DummyMessage", "DummyCategory", DiagnosticSeverity.Warning, isEnabledByDefault: false);
            public static DiagnosticDescriptor desc2 = new DiagnosticDescriptor("XX004", "DummyDescription", "DummyMessage", "DummyCategory", DiagnosticSeverity.Warning, isEnabledByDefault: true);

            public override ImmutableArray<DiagnosticDescriptor> SupportedDiagnostics
            {
                get { return ImmutableArray.Create(desc1, desc2); }
            }

            public override void Initialize(AnalysisContext context)
            {
            }
        }

        internal class ImplicitlyDeclaredSymbolAnalyzer : DiagnosticAnalyzer
        {
            public static DiagnosticDescriptor desc1 = new DiagnosticDescriptor("DummyId", "DummyDescription", "DummyMessage", "DummyCategory", DiagnosticSeverity.Warning, isEnabledByDefault: false);

            public override ImmutableArray<DiagnosticDescriptor> SupportedDiagnostics
            {
                get { return ImmutableArray.Create(desc1); }
            }

            public override void Initialize(AnalysisContext context)
            {
                context.RegisterSymbolAction(
                    (c) =>
                    {
                        Assert.False(c.Symbol.IsImplicitlyDeclared);
                    },
                    SymbolKind.Namespace, SymbolKind.NamedType, SymbolKind.Event, SymbolKind.Field, SymbolKind.Method, SymbolKind.Property);
            }
        }

        [Fact, Obsolete(message: "IsDiagnosticAnalyzerSuppressed is an obsolete public API")]
        public void TestDisabledAnalyzers()
        {
            var fullyDisabledAnalyzer = new FullyDisabledAnalyzer();
            var partiallyDisabledAnalyzer = new PartiallyDisabledAnalyzer();

            var options = TestOptions.ReleaseDll;
            Assert.True(fullyDisabledAnalyzer.IsDiagnosticAnalyzerSuppressed(options));
            Assert.False(partiallyDisabledAnalyzer.IsDiagnosticAnalyzerSuppressed(options));

            var specificDiagOptions = new Dictionary<string, ReportDiagnostic>();
            specificDiagOptions.Add(FullyDisabledAnalyzer.desc1.Id, ReportDiagnostic.Warn);
            specificDiagOptions.Add(PartiallyDisabledAnalyzer.desc2.Id, ReportDiagnostic.Suppress);

            options = TestOptions.ReleaseDll.WithSpecificDiagnosticOptions(specificDiagOptions);
            Assert.False(fullyDisabledAnalyzer.IsDiagnosticAnalyzerSuppressed(options));
            Assert.True(partiallyDisabledAnalyzer.IsDiagnosticAnalyzerSuppressed(options));

            // Verify not configurable disabled diagnostic cannot be enabled, and hence cannot affect IsDiagnosticAnalyzerSuppressed computation.
            specificDiagOptions = new Dictionary<string, ReportDiagnostic>();
            specificDiagOptions.Add(FullyDisabledAnalyzer.desc3.Id, ReportDiagnostic.Warn);
            options = TestOptions.ReleaseDll.WithSpecificDiagnosticOptions(specificDiagOptions);
            Assert.True(fullyDisabledAnalyzer.IsDiagnosticAnalyzerSuppressed(options));
        }

        [Fact, WorkItem(1008059, "http://vstfdevdiv:8080/DevDiv2/DevDiv/_workitems/edit/1008059")]
        public void TestCodeBlockAnalyzersForNoExecutableCode()
        {
            string noExecutableCodeSource = @"
public abstract class C
{
    public int P { get; set; }
    public int field;
    public abstract int Method();
}";
            var analyzers = new DiagnosticAnalyzer[] { new CodeBlockOrSyntaxNodeAnalyzer(isCodeBlockAnalyzer: true) };

            CreateCompilationWithMscorlib461(noExecutableCodeSource)
                .VerifyDiagnostics()
                .VerifyAnalyzerDiagnostics(analyzers);
        }

        [Fact, WorkItem(1008059, "http://vstfdevdiv:8080/DevDiv2/DevDiv/_workitems/edit/1008059")]
        public void TestCodeBlockAnalyzersForBaseConstructorInitializer()
        {
            string baseCtorSource = @"
public class B
{
    public B(int x) {}
}

public class C : B
{
    public C() : base(x: 10) {}
}";
            var analyzers = new DiagnosticAnalyzer[] { new CodeBlockOrSyntaxNodeAnalyzer(isCodeBlockAnalyzer: true) };

            CreateCompilationWithMscorlib461(baseCtorSource)
                .VerifyDiagnostics()
                .VerifyAnalyzerDiagnostics(analyzers, null, null,
                    Diagnostic("ConstructorInitializerDiagnostic"),
                    Diagnostic("CodeBlockDiagnostic"),
                    Diagnostic("CodeBlockDiagnostic"));
        }

        [Fact, WorkItem(1067286, "http://vstfdevdiv:8080/DevDiv2/DevDiv/_workitems/edit/1067286")]
        public void TestCodeBlockAnalyzersForExpressionBody()
        {
            string source = @"
public class B
{
    public int Property => 0;
    public int Method() => 0;
    public int this[int i] => 0;
}";
            var analyzers = new DiagnosticAnalyzer[] { new CodeBlockOrSyntaxNodeAnalyzer(isCodeBlockAnalyzer: true) };

            CreateCompilationWithMscorlib461(source)
                .VerifyDiagnostics()
                .VerifyAnalyzerDiagnostics(analyzers, null, null,
                    Diagnostic("CodeBlockDiagnostic"),
                    Diagnostic("CodeBlockDiagnostic"),
                    Diagnostic("CodeBlockDiagnostic"),
                    Diagnostic("PropertyExpressionBodyDiagnostic"),
                    Diagnostic("IndexerExpressionBodyDiagnostic"),
                    Diagnostic("MethodExpressionBodyDiagnostic"));
        }

        [Fact, WorkItem(592, "https://github.com/dotnet/roslyn/issues/592")]
        public void TestSyntaxNodeAnalyzersForExpressionBody()
        {
            string source = @"
public class B
{
    public int Property => 0;
    public int Method() => 0;
    public int this[int i] => 0;
}";
            var analyzers = new DiagnosticAnalyzer[] { new CodeBlockOrSyntaxNodeAnalyzer(isCodeBlockAnalyzer: false) };

            CreateCompilationWithMscorlib461(source)
                .VerifyDiagnostics()
                .VerifyAnalyzerDiagnostics(analyzers, null, null,
                    Diagnostic("PropertyExpressionBodyDiagnostic"),
                    Diagnostic("IndexerExpressionBodyDiagnostic"),
                    Diagnostic("MethodExpressionBodyDiagnostic"));
        }

        [Fact, WorkItem(592, "https://github.com/dotnet/roslyn/issues/592")]
        public void TestMethodSymbolAnalyzersForExpressionBody()
        {
            string source = @"
public class B
{
    public int Property => 0;
    public int Method() => 0;
    public int this[int i] => 0;
}";
            var analyzers = new DiagnosticAnalyzer[] { new MethodSymbolAnalyzer() };

            CreateCompilationWithMscorlib461(source)
                .VerifyDiagnostics()
                .VerifyAnalyzerDiagnostics(analyzers, null, null,
                    Diagnostic("MethodSymbolDiagnostic", "0").WithArguments("B.Property.get").WithLocation(4, 28),
                    Diagnostic("MethodSymbolDiagnostic", "Method").WithArguments("B.Method()").WithLocation(5, 16),
                    Diagnostic("MethodSymbolDiagnostic", "0").WithArguments("B.this[int].get").WithLocation(6, 31));
        }

        [DiagnosticAnalyzer(LanguageNames.CSharp)]
        public class FieldDeclarationAnalyzer : DiagnosticAnalyzer
        {
            public const string DiagnosticId = "MyFieldDiagnostic";
            internal const string Title = "MyFieldDiagnostic";
            internal const string MessageFormat = "MyFieldDiagnostic";
            internal const string Category = "Naming";

            internal static DiagnosticDescriptor Rule = new DiagnosticDescriptor(DiagnosticId, Title, MessageFormat, Category, DiagnosticSeverity.Warning, isEnabledByDefault: true);

            public override ImmutableArray<DiagnosticDescriptor> SupportedDiagnostics { get { return ImmutableArray.Create(Rule); } }

            public override void Initialize(AnalysisContext context)
            {
                context.RegisterSyntaxNodeAction(AnalyzeFieldDeclaration, SyntaxKind.FieldDeclaration);
            }

            private static void AnalyzeFieldDeclaration(SyntaxNodeAnalysisContext context)
            {
                var fieldDeclaration = (FieldDeclarationSyntax)context.Node;
                var diagnostic = CodeAnalysis.Diagnostic.Create(Rule, fieldDeclaration.GetLocation());
                context.ReportDiagnostic(diagnostic);
            }
        }

        [Fact]
        public void TestNoDuplicateCallbacksForFieldDeclaration()
        {
            string source = @"
public class B
{
    public string field = ""field"";
}";
            var analyzers = new DiagnosticAnalyzer[] { new FieldDeclarationAnalyzer() };

            CreateCompilationWithMscorlib461(source)
                .VerifyDiagnostics()
                .VerifyAnalyzerDiagnostics(analyzers, null, null,
                     Diagnostic("MyFieldDiagnostic", @"public string field = ""field"";").WithLocation(4, 5));
        }

        [Fact, WorkItem(565, "https://github.com/dotnet/roslyn/issues/565")]
        public void TestCallbacksForFieldDeclarationWithMultipleVariables()
        {
            string source = @"
public class B
{
    public string field1, field2;
    public int field3 = 0, field4 = 1;
    public int field5, field6 = 1;
}";
            var analyzers = new DiagnosticAnalyzer[] { new FieldDeclarationAnalyzer() };

            CreateCompilationWithMscorlib461(source)
                .VerifyDiagnostics()
                .VerifyAnalyzerDiagnostics(analyzers, null, null,
                     Diagnostic("MyFieldDiagnostic", @"public string field1, field2;").WithLocation(4, 5),
                     Diagnostic("MyFieldDiagnostic", @"public int field3 = 0, field4 = 1;").WithLocation(5, 5),
                     Diagnostic("MyFieldDiagnostic", @"public int field5, field6 = 1;").WithLocation(6, 5));
        }

        [Fact, WorkItem(1096600, "http://vstfdevdiv:8080/DevDiv2/DevDiv/_workitems/edit/1096600")]
        public void TestDescriptorForConfigurableCompilerDiagnostics()
        {
            // Verify that all configurable compiler diagnostics, i.e. all non-error diagnostics,
            // have a non-null and non-empty Title and Category.
            // These diagnostic descriptor fields show up in the ruleset editor and hence must have a valid value.

            var analyzer = new CSharpCompilerDiagnosticAnalyzer();
            foreach (var descriptor in analyzer.SupportedDiagnostics)
            {
                if (descriptor.IsNotConfigurable())
                {
                    continue;
                }

                var title = descriptor.Title.ToString();
                if (string.IsNullOrEmpty(title))
                {
                    var id = Int32.Parse(descriptor.Id.Substring(2));
                    var missingResource = Enum.GetName(typeof(ErrorCode), id) + "_Title";
                    var message = string.Format("Add resource string named '{0}' for Title of '{1}' to '{2}'", missingResource, descriptor.Id, nameof(CSharpResources));

                    // This assert will fire if you are adding a new compiler diagnostic (non-error severity),
                    // but did not add a title resource string for the diagnostic.
                    Assert.True(false, message);
                }

                var category = descriptor.Category;
                if (string.IsNullOrEmpty(title))
                {
                    var message = string.Format("'{0}' must have a non-null non-empty 'Category'", descriptor.Id);
                    Assert.True(false, message);
                }
            }
        }

        public class CodeBlockOrSyntaxNodeAnalyzer : DiagnosticAnalyzer
        {
            private readonly bool _isCodeBlockAnalyzer;

            public static DiagnosticDescriptor Descriptor1 = DescriptorFactory.CreateSimpleDescriptor("CodeBlockDiagnostic");
            public static DiagnosticDescriptor Descriptor2 = DescriptorFactory.CreateSimpleDescriptor("EqualsValueDiagnostic");
            public static DiagnosticDescriptor Descriptor3 = DescriptorFactory.CreateSimpleDescriptor("ConstructorInitializerDiagnostic");
            public static DiagnosticDescriptor Descriptor4 = DescriptorFactory.CreateSimpleDescriptor("PropertyExpressionBodyDiagnostic");
            public static DiagnosticDescriptor Descriptor5 = DescriptorFactory.CreateSimpleDescriptor("IndexerExpressionBodyDiagnostic");
            public static DiagnosticDescriptor Descriptor6 = DescriptorFactory.CreateSimpleDescriptor("MethodExpressionBodyDiagnostic");

            public CodeBlockOrSyntaxNodeAnalyzer(bool isCodeBlockAnalyzer)
            {
                _isCodeBlockAnalyzer = isCodeBlockAnalyzer;
            }

            public override ImmutableArray<DiagnosticDescriptor> SupportedDiagnostics
            {
                get { return ImmutableArray.Create(Descriptor1, Descriptor2, Descriptor3, Descriptor4, Descriptor5, Descriptor6); }
            }

            public override void Initialize(AnalysisContext context)
            {
                if (_isCodeBlockAnalyzer)
                {
                    context.RegisterCodeBlockStartAction<SyntaxKind>(OnCodeBlockStarted);
                    context.RegisterCodeBlockAction(OnCodeBlockEnded);
                }
                else
                {
                    Action<Action<SyntaxNodeAnalysisContext>, ImmutableArray<SyntaxKind>> registerMethod =
                        (action, Kinds) => context.RegisterSyntaxNodeAction(action, Kinds);
                    var analyzer = new NodeAnalyzer();
                    analyzer.Initialize(registerMethod);
                }
            }

            public static void OnCodeBlockEnded(CodeBlockAnalysisContext context)
            {
                context.ReportDiagnostic(CodeAnalysis.Diagnostic.Create(Descriptor1, Location.None));
            }

            public static void OnCodeBlockStarted(CodeBlockStartAnalysisContext<SyntaxKind> context)
            {
                Action<Action<SyntaxNodeAnalysisContext>, ImmutableArray<SyntaxKind>> registerMethod =
                    (action, Kinds) => context.RegisterSyntaxNodeAction(action, Kinds);
                var analyzer = new NodeAnalyzer();
                analyzer.Initialize(registerMethod);
            }

            protected class NodeAnalyzer
            {
                public void Initialize(Action<Action<SyntaxNodeAnalysisContext>, ImmutableArray<SyntaxKind>> registerSyntaxNodeAction)
                {
                    registerSyntaxNodeAction(context => { context.ReportDiagnostic(CodeAnalysis.Diagnostic.Create(Descriptor2, Location.None)); },
                        ImmutableArray.Create(SyntaxKind.EqualsValueClause));

                    registerSyntaxNodeAction(context => { context.ReportDiagnostic(CodeAnalysis.Diagnostic.Create(Descriptor3, Location.None)); },
                        ImmutableArray.Create(SyntaxKind.BaseConstructorInitializer));

                    registerSyntaxNodeAction(context =>
                    {
                        var descriptor = (DiagnosticDescriptor)null;
                        switch (CSharpExtensions.Kind(context.Node.Parent))
                        {
                            case SyntaxKind.PropertyDeclaration:
                                descriptor = Descriptor4;
                                break;
                            case SyntaxKind.IndexerDeclaration:
                                descriptor = Descriptor5;
                                break;
                            default:
                                descriptor = Descriptor6;
                                break;
                        }

                        context.ReportDiagnostic(CodeAnalysis.Diagnostic.Create(descriptor, Location.None));
                    }, ImmutableArray.Create(SyntaxKind.ArrowExpressionClause));
                }
            }
        }

        public class MethodSymbolAnalyzer : DiagnosticAnalyzer
        {
            public static DiagnosticDescriptor Descriptor1 = new DiagnosticDescriptor("MethodSymbolDiagnostic", "MethodSymbolDiagnostic", "{0}", "MethodSymbolDiagnostic", DiagnosticSeverity.Warning, isEnabledByDefault: true);

            public override ImmutableArray<DiagnosticDescriptor> SupportedDiagnostics
            {
                get { return ImmutableArray.Create(Descriptor1); }
            }

            public override void Initialize(AnalysisContext context)
            {
                context.RegisterSymbolAction(ctxt =>
                {
                    var method = ((IMethodSymbol)ctxt.Symbol);
                    ctxt.ReportDiagnostic(CodeAnalysis.Diagnostic.Create(Descriptor1, method.Locations[0], method.ToDisplayString()));
                }, SymbolKind.Method);
            }
        }

        [Fact, WorkItem(252, "https://github.com/dotnet/roslyn/issues/252"), WorkItem(1392, "https://github.com/dotnet/roslyn/issues/1392")]
        public void TestReportingUnsupportedDiagnostic()
        {
            string source = @"";
            CSharpCompilation compilation = CreateCompilationWithMscorlib461(source);

            var analyzer = new AnalyzerReportingUnsupportedDiagnostic();
            var analyzers = new DiagnosticAnalyzer[] { analyzer };
            string message = new ArgumentException(string.Format(CodeAnalysisResources.UnsupportedDiagnosticReported, AnalyzerReportingUnsupportedDiagnostic.UnsupportedDescriptor.Id), "diagnostic").Message;
            IFormattable context = $@"{string.Format(CodeAnalysisResources.ExceptionContext, $@"Compilation: {compilation.AssemblyName}")}

{new LazyToString(() => analyzer.ThrownException)}
-----

{string.Format(CodeAnalysisResources.DisableAnalyzerDiagnosticsMessage, "ID_1")}";

            compilation
                .VerifyDiagnostics()
                .VerifyAnalyzerDiagnostics(analyzers, null, null, expected: Diagnostic("AD0001")
                     .WithArguments("Microsoft.CodeAnalysis.CSharp.UnitTests.DiagnosticAnalyzerTests+AnalyzerReportingUnsupportedDiagnostic", "System.ArgumentException", message, context)
                     .WithLocation(1, 1));
        }

        [DiagnosticAnalyzer(LanguageNames.CSharp, LanguageNames.VisualBasic)]
        public class AnalyzerReportingUnsupportedDiagnostic : DiagnosticAnalyzer
        {
            public static readonly DiagnosticDescriptor SupportedDescriptor =
                new DiagnosticDescriptor("ID_1", "DummyTitle", "DummyMessage", "DummyCategory", DiagnosticSeverity.Warning, isEnabledByDefault: true);

            public static readonly DiagnosticDescriptor UnsupportedDescriptor =
                new DiagnosticDescriptor("ID_2", "DummyTitle", "DummyMessage", "DummyCategory", DiagnosticSeverity.Warning, isEnabledByDefault: true);

            public Exception ThrownException { get; set; }

            public override ImmutableArray<DiagnosticDescriptor> SupportedDiagnostics
            {
                get
                {
                    return ImmutableArray.Create(SupportedDescriptor);
                }
            }

            public override void Initialize(AnalysisContext context)
            {
                context.RegisterCompilationAction(compilationContext =>
                {
                    try
                    {
                        ThrownException = null;
                        compilationContext.ReportDiagnostic(CodeAnalysis.Diagnostic.Create(UnsupportedDescriptor, Location.None));
                    }
                    catch (Exception e)
                    {
                        ThrownException = e;
                        throw;
                    }
                });
            }
        }

        [Fact, WorkItem(4376, "https://github.com/dotnet/roslyn/issues/4376")]
        public void TestReportingDiagnosticWithInvalidId()
        {
            string source = @"";
            CSharpCompilation compilation = CreateCompilationWithMscorlib461(source);
            var analyzers = new DiagnosticAnalyzer[] { new AnalyzerWithInvalidDiagnosticId() };
            string message = new ArgumentException(string.Format(CodeAnalysisResources.InvalidDiagnosticIdReported, AnalyzerWithInvalidDiagnosticId.Descriptor.Id), "diagnostic").Message;
            Exception analyzerException = null;
            IFormattable context = $@"{string.Format(CodeAnalysisResources.ExceptionContext, $@"Compilation: {compilation.AssemblyName}")}

{new LazyToString(() => analyzerException)}
-----

{string.Format(CodeAnalysisResources.DisableAnalyzerDiagnosticsMessage, "Invalid ID")}";

            EventHandler<FirstChanceExceptionEventArgs> firstChanceException = (sender, e) =>
            {
                if (e.Exception is ArgumentException
                    && e.Exception.Message == message)
                {
                    analyzerException = e.Exception;
                }
            };

            try
            {
                AppDomain.CurrentDomain.FirstChanceException += firstChanceException;

                compilation
                    .VerifyDiagnostics()
                    .VerifyAnalyzerDiagnostics(analyzers, null, null, expected: Diagnostic("AD0001")
                         .WithArguments("Microsoft.CodeAnalysis.CommonDiagnosticAnalyzers+AnalyzerWithInvalidDiagnosticId", "System.ArgumentException", message, context)
                         .WithLocation(1, 1));
            }
            finally
            {
                AppDomain.CurrentDomain.FirstChanceException -= firstChanceException;
            }
        }

        [Fact, WorkItem(30453, "https://github.com/dotnet/roslyn/issues/30453")]
        public void TestAnalyzerWithNullDescriptor()
        {
            string source = @"";
            var analyzers = new DiagnosticAnalyzer[] { new AnalyzerWithNullDescriptor() };
            var analyzerFullName = "Microsoft.CodeAnalysis.CommonDiagnosticAnalyzers+AnalyzerWithNullDescriptor";
            string message = new ArgumentException(string.Format(CodeAnalysisResources.SupportedDiagnosticsHasNullDescriptor, analyzerFullName), "SupportedDiagnostics").Message;
            Exception analyzerException = null;
            IFormattable context = $@"{new LazyToString(() => analyzerException)}
-----";

            EventHandler<FirstChanceExceptionEventArgs> firstChanceException = (sender, e) =>
            {
                if (e.Exception is ArgumentException
                    && e.Exception.Message == message)
                {
                    analyzerException = e.Exception;
                }
            };

            try
            {
                AppDomain.CurrentDomain.FirstChanceException += firstChanceException;

                CreateCompilationWithMscorlib461(source)
                    .VerifyDiagnostics()
                    .VerifyAnalyzerDiagnostics(analyzers, null, null, expected: Diagnostic("AD0001")
                         .WithArguments(analyzerFullName, "System.ArgumentException", message, context)
                         .WithLocation(1, 1));
            }
            finally
            {
                AppDomain.CurrentDomain.FirstChanceException -= firstChanceException;
            }
        }

        [Fact, WorkItem(25748, "https://github.com/dotnet/roslyn/issues/25748")]
        public void TestReportingDiagnosticWithCSharpCompilerId()
        {
            string source = @"";
            var analyzers = new DiagnosticAnalyzer[] { new AnalyzerWithCSharpCompilerDiagnosticId() };

            CreateCompilationWithMscorlib461(source)
                .VerifyDiagnostics()
                .VerifyAnalyzerDiagnostics(analyzers, null, null, Diagnostic("CS101").WithLocation(1, 1));
        }

        [Fact, WorkItem(25748, "https://github.com/dotnet/roslyn/issues/25748")]
        public void TestReportingDiagnosticWithBasicCompilerId()
        {
            string source = @"";
            var analyzers = new DiagnosticAnalyzer[] { new AnalyzerWithBasicCompilerDiagnosticId() };

            CreateCompilationWithMscorlib461(source)
                .VerifyDiagnostics()
                .VerifyAnalyzerDiagnostics(analyzers, null, null, Diagnostic("BC101").WithLocation(1, 1));
        }

        [Theory, WorkItem(7173, "https://github.com/dotnet/roslyn/issues/7173")]
        [CombinatorialData]
        public void TestReportingDiagnosticWithInvalidLocation(AnalyzerWithInvalidDiagnosticLocation.ActionKind actionKind, bool testInvalidAdditionalLocation)
        {
            var source1 = @"class C1 { void M() { int i = 0; i++; } }";
            var source2 = @"class C2 { void M() { int i = 0; i++; } }";
            var compilation = CreateCompilationWithMscorlib461(source1);
            var anotherCompilation = CreateCompilationWithMscorlib461(source2);
            var treeInAnotherCompilation = anotherCompilation.SyntaxTrees.Single();

            string message = new ArgumentException(
                string.Format(CodeAnalysisResources.InvalidDiagnosticLocationReported, AnalyzerWithInvalidDiagnosticLocation.Descriptor.Id, treeInAnotherCompilation.FilePath), "diagnostic").Message;

            compilation.VerifyDiagnostics();

            var analyzer = new AnalyzerWithInvalidDiagnosticLocation(treeInAnotherCompilation, actionKind, testInvalidAdditionalLocation);
            var analyzers = new DiagnosticAnalyzer[] { analyzer };
            Exception analyzerException = null;

            string contextDetail;
            switch (actionKind)
            {
                case AnalyzerWithInvalidDiagnosticLocation.ActionKind.Symbol:
                    contextDetail = $@"Compilation: {compilation.AssemblyName}
ISymbol: C1 (NamedType)";
                    break;

                case AnalyzerWithInvalidDiagnosticLocation.ActionKind.CodeBlock:
                    contextDetail = $@"Compilation: {compilation.AssemblyName}
ISymbol: M (Method)
SyntaxTree: 
SyntaxNode: void M() {{ int i = 0; i++; }} [MethodDeclarationSyntax]@[11..39) (0,11)-(0,39)";
                    break;

                case AnalyzerWithInvalidDiagnosticLocation.ActionKind.Operation:
                    contextDetail = $@"Compilation: {compilation.AssemblyName}
IOperation: VariableDeclarationGroup
SyntaxTree: 
SyntaxNode: int i = 0; [LocalDeclarationStatementSyntax]@[22..32) (0,22)-(0,32)";
                    break;

                case AnalyzerWithInvalidDiagnosticLocation.ActionKind.OperationBlockEnd:
                    contextDetail = $@"Compilation: {compilation.AssemblyName}
ISymbol: M (Method)";
                    break;

                case AnalyzerWithInvalidDiagnosticLocation.ActionKind.Compilation:
                case AnalyzerWithInvalidDiagnosticLocation.ActionKind.CompilationEnd:
                    contextDetail = $@"Compilation: {compilation.AssemblyName}";
                    break;

                case AnalyzerWithInvalidDiagnosticLocation.ActionKind.SyntaxTree:
                    contextDetail = $@"Compilation: {compilation.AssemblyName}
SyntaxTree: ";
                    break;

                default:
                    throw ExceptionUtilities.Unreachable();
            }

            IFormattable context = $@"{string.Format(CodeAnalysisResources.ExceptionContext, contextDetail)}

{new LazyToString(() => analyzerException)}
-----

{string.Format(CodeAnalysisResources.DisableAnalyzerDiagnosticsMessage, "ID")}";

            EventHandler<FirstChanceExceptionEventArgs> firstChanceException = (sender, e) =>
            {
                if (e.Exception is ArgumentException
                    && e.Exception.Message == message)
                {
                    analyzerException = e.Exception;
                }
            };

            try
            {
                AppDomain.CurrentDomain.FirstChanceException += firstChanceException;

                compilation
                    .VerifyAnalyzerDiagnostics(analyzers, null, null, expected:
                        Diagnostic("AD0001")
                            .WithArguments("Microsoft.CodeAnalysis.CommonDiagnosticAnalyzers+AnalyzerWithInvalidDiagnosticLocation", "System.ArgumentException", message, context)
                            .WithLocation(1, 1)
                    );
            }
            finally
            {
                AppDomain.CurrentDomain.FirstChanceException -= firstChanceException;
            }
        }

        [Fact]
        public void TestReportingDiagnosticWithInvalidSpan()
        {
            var source1 = @"class C1 { void M() { int i = 0; i++; } }";
            var compilation = CreateCompilationWithMscorlib461(source1);
            var treeInAnotherCompilation = compilation.SyntaxTrees.Single();

            var badSpan = new Text.TextSpan(100000, 10000);

            var analyzer = new AnalyzerWithInvalidDiagnosticSpan(badSpan);
            string message = new ArgumentException(
                string.Format(CodeAnalysisResources.InvalidDiagnosticSpanReported, AnalyzerWithInvalidDiagnosticSpan.Descriptor.Id, badSpan, treeInAnotherCompilation.FilePath), "diagnostic").Message;
            IFormattable context = $@"{string.Format(CodeAnalysisResources.ExceptionContext, $@"Compilation: {compilation.AssemblyName}
SyntaxTree: ")}

{new LazyToString(() => analyzer.ThrownException)}
-----

{string.Format(CodeAnalysisResources.DisableAnalyzerDiagnosticsMessage, "ID")}";

            compilation.VerifyDiagnostics();

            var analyzers = new DiagnosticAnalyzer[] { analyzer };
            compilation
                .VerifyAnalyzerDiagnostics(analyzers, null, null, expected:
                    Diagnostic("AD0001")
                        .WithArguments("Microsoft.CodeAnalysis.CommonDiagnosticAnalyzers+AnalyzerWithInvalidDiagnosticSpan", "System.ArgumentException", message, context)
                        .WithLocation(1, 1)
                );
        }

        [Fact, WorkItem(1473, "https://github.com/dotnet/roslyn/issues/1473")]
        public void TestReportingNotConfigurableDiagnostic()
        {
            string source = @"";
            var analyzers = new DiagnosticAnalyzer[] { new NotConfigurableDiagnosticAnalyzer() };

            // Verify, not configurable enabled diagnostic is always reported and disabled diagnostic is never reported..
            CreateCompilationWithMscorlib461(source)
                .VerifyDiagnostics()
                .VerifyAnalyzerDiagnostics(analyzers, null, null, expected: Diagnostic(NotConfigurableDiagnosticAnalyzer.EnabledRule.Id));

            // Verify not configurable enabled diagnostic cannot be suppressed.
            var specificDiagOptions = new Dictionary<string, ReportDiagnostic>();
            specificDiagOptions.Add(NotConfigurableDiagnosticAnalyzer.EnabledRule.Id, ReportDiagnostic.Suppress);
            var options = TestOptions.ReleaseDll.WithSpecificDiagnosticOptions(specificDiagOptions);

            CreateCompilationWithMscorlib461(source, options: options)
                .VerifyDiagnostics()
                .VerifyAnalyzerDiagnostics(analyzers, null, null, expected: Diagnostic(NotConfigurableDiagnosticAnalyzer.EnabledRule.Id));

            // Verify not configurable disabled diagnostic cannot be enabled.
            specificDiagOptions.Clear();
            specificDiagOptions.Add(NotConfigurableDiagnosticAnalyzer.DisabledRule.Id, ReportDiagnostic.Warn);
            options = TestOptions.ReleaseDll.WithSpecificDiagnosticOptions(specificDiagOptions);

            CreateCompilationWithMscorlib461(source, options: options)
                .VerifyDiagnostics()
                .VerifyAnalyzerDiagnostics(analyzers, null, null, expected: Diagnostic(NotConfigurableDiagnosticAnalyzer.EnabledRule.Id));
        }

        [Fact, WorkItem(1709, "https://github.com/dotnet/roslyn/issues/1709")]
        public void TestCodeBlockAction()
        {
            string source = @"
class C
{
    public void M() {}
}";
            var analyzers = new DiagnosticAnalyzer[] { new CodeBlockActionAnalyzer() };

            // Verify, code block action diagnostics.
            CreateCompilationWithMscorlib461(source)
                .VerifyDiagnostics()
                .VerifyAnalyzerDiagnostics(analyzers, null, null, expected: new[] {
                        Diagnostic(CodeBlockActionAnalyzer.CodeBlockTopLevelRule.Id, "M").WithArguments("M").WithLocation(4, 17),
                        Diagnostic(CodeBlockActionAnalyzer.CodeBlockPerCompilationRule.Id, "M").WithArguments("M").WithLocation(4, 17)
                    });
        }

        [Fact, WorkItem(1709, "https://github.com/dotnet/roslyn/issues/1709")]
        public void TestCodeBlockAction_OnlyStatelessAction()
        {
            string source = @"
class C
{
    public void M() {}
}";
            var analyzers = new DiagnosticAnalyzer[] { new CodeBlockActionAnalyzer(onlyStatelessAction: true) };

            // Verify, code block action diagnostics.
            CreateCompilationWithMscorlib461(source)
                .VerifyDiagnostics()
                .VerifyAnalyzerDiagnostics(analyzers, null, null, expected: Diagnostic(CodeBlockActionAnalyzer.CodeBlockTopLevelRule.Id, "M").WithArguments("M").WithLocation(4, 17));
        }

        [Fact, WorkItem(2614, "https://github.com/dotnet/roslyn/issues/2614")]
        public void TestGenericName()
        {
            var source = @"
using System;
using System.Text;

namespace ConsoleApplication1
{
    class MyClass
    {   
        private Nullable<int> myVar = 5;
        void Method()
        {

        }
    }
}";

            TestGenericNameCore(source, new CSharpGenericNameAnalyzer());
        }

        private void TestGenericNameCore(string source, params DiagnosticAnalyzer[] analyzers)
        {
            // Verify, no duplicate diagnostics on generic name.
            CreateCompilationWithMscorlib461(source)
                .VerifyAnalyzerDiagnostics(analyzers, null, null,
                Diagnostic(CSharpGenericNameAnalyzer.DiagnosticId, @"Nullable<int>").WithLocation(9, 17));
        }

        [Fact, WorkItem(4745, "https://github.com/dotnet/roslyn/issues/4745")]
        public void TestNamespaceDeclarationAnalyzer()
        {
            var source = @"
namespace Goo.Bar.GooBar { }
";
            var analyzers = new DiagnosticAnalyzer[] { new CSharpNamespaceDeclarationAnalyzer() };

            // Verify, no duplicate diagnostics on qualified name.
            CreateCompilationWithMscorlib461(source)
                .VerifyAnalyzerDiagnostics(analyzers, null, null,
                Diagnostic(CSharpNamespaceDeclarationAnalyzer.DiagnosticId, @"namespace Goo.Bar.GooBar { }").WithLocation(2, 1));
        }

        [Fact, WorkItem(2980, "https://github.com/dotnet/roslyn/issues/2980")]
        public void TestAnalyzerWithNoActions()
        {
            var source = @"
using System;
using System.Text;

namespace ConsoleApplication1
{
    class MyClass
    {   
        private Nullable<int> myVar = 5;
        void Method()
        {

        }
    }
}";

            // Ensure that adding a dummy analyzer with no actions doesn't bring down entire analysis.
            // See https://github.com/dotnet/roslyn/issues/2980 for details.
            TestGenericNameCore(source, new AnalyzerWithNoActions(), new CSharpGenericNameAnalyzer());
        }

        [Fact, WorkItem(4055, "https://github.com/dotnet/roslyn/issues/4055")]
        public void TestAnalyzerWithNoSupportedDiagnostics()
        {
            var source = @"
class MyClass
{
}";
            // Ensure that adding a dummy analyzer with no supported diagnostics doesn't bring down entire analysis.
            var analyzers = new DiagnosticAnalyzer[] { new AnalyzerWithNoSupportedDiagnostics() };
            CreateCompilationWithMscorlib461(source)
                .VerifyDiagnostics()
                .VerifyAnalyzerDiagnostics(analyzers);
        }

        private static void TestEffectiveSeverity(
            DiagnosticSeverity defaultSeverity,
            ReportDiagnostic expectedEffectiveSeverity,
            Dictionary<string, ReportDiagnostic> specificOptions = null,
            ReportDiagnostic generalOption = ReportDiagnostic.Default,
            bool isEnabledByDefault = true)
        {
            specificOptions = specificOptions ?? new Dictionary<string, ReportDiagnostic>();
            var options = new CSharpCompilationOptions(OutputKind.ConsoleApplication, generalDiagnosticOption: generalOption, specificDiagnosticOptions: specificOptions);
            var descriptor = new DiagnosticDescriptor(id: "Test0001", title: "Test0001", messageFormat: "Test0001", category: "Test0001", defaultSeverity: defaultSeverity, isEnabledByDefault: isEnabledByDefault);
            var effectiveSeverity = descriptor.GetEffectiveSeverity(options);
            Assert.Equal(expectedEffectiveSeverity, effectiveSeverity);
        }

        [Fact]
        [WorkItem(1107500, "http://vstfdevdiv:8080/DevDiv2/DevDiv/_workitems/edit/1107500")]
        [WorkItem(2598, "https://github.com/dotnet/roslyn/issues/2598")]
        public void EffectiveSeverity_DiagnosticDefault1()
        {
            TestEffectiveSeverity(DiagnosticSeverity.Warning, ReportDiagnostic.Warn);
        }

        [Fact]
        [WorkItem(1107500, "http://vstfdevdiv:8080/DevDiv2/DevDiv/_workitems/edit/1107500")]
        [WorkItem(2598, "https://github.com/dotnet/roslyn/issues/2598")]
        public void EffectiveSeverity_DiagnosticDefault2()
        {
            var specificOptions = new Dictionary<string, ReportDiagnostic>() { { "Test0001", ReportDiagnostic.Default } };
            var generalOption = ReportDiagnostic.Error;

            TestEffectiveSeverity(DiagnosticSeverity.Warning, expectedEffectiveSeverity: ReportDiagnostic.Warn, specificOptions: specificOptions, generalOption: generalOption);
        }

        [Fact]
        [WorkItem(1107500, "http://vstfdevdiv:8080/DevDiv2/DevDiv/_workitems/edit/1107500")]
        [WorkItem(2598, "https://github.com/dotnet/roslyn/issues/2598")]
        public void EffectiveSeverity_GeneralOption()
        {
            var generalOption = ReportDiagnostic.Error;
            TestEffectiveSeverity(DiagnosticSeverity.Warning, expectedEffectiveSeverity: generalOption, generalOption: generalOption);
        }

        [Fact]
        [WorkItem(1107500, "http://vstfdevdiv:8080/DevDiv2/DevDiv/_workitems/edit/1107500")]
        [WorkItem(2598, "https://github.com/dotnet/roslyn/issues/2598")]
        public void EffectiveSeverity_SpecificOption()
        {
            var specificOption = ReportDiagnostic.Suppress;
            var specificOptions = new Dictionary<string, ReportDiagnostic>() { { "Test0001", specificOption } };
            var generalOption = ReportDiagnostic.Error;

            TestEffectiveSeverity(DiagnosticSeverity.Warning, expectedEffectiveSeverity: specificOption, specificOptions: specificOptions, generalOption: generalOption);
        }

        [Fact]
        [WorkItem(1107500, "http://vstfdevdiv:8080/DevDiv2/DevDiv/_workitems/edit/1107500")]
        [WorkItem(2598, "https://github.com/dotnet/roslyn/issues/2598")]
        public void EffectiveSeverity_GeneralOptionDoesNotEnableDisabledDiagnostic()
        {
            var generalOption = ReportDiagnostic.Error;
            var enabledByDefault = false;

            TestEffectiveSeverity(DiagnosticSeverity.Warning, expectedEffectiveSeverity: ReportDiagnostic.Suppress, generalOption: generalOption, isEnabledByDefault: enabledByDefault);
        }

        [Fact()]
        [WorkItem(1107500, "http://vstfdevdiv:8080/DevDiv2/DevDiv/_workitems/edit/1107500")]
        [WorkItem(2598, "https://github.com/dotnet/roslyn/issues/2598")]
        public void EffectiveSeverity_SpecificOptionEnablesDisabledDiagnostic()
        {
            var specificOption = ReportDiagnostic.Warn;
            var specificOptions = new Dictionary<string, ReportDiagnostic>() { { "Test0001", specificOption } };
            var generalOption = ReportDiagnostic.Error;
            var enabledByDefault = false;

            TestEffectiveSeverity(DiagnosticSeverity.Warning, expectedEffectiveSeverity: specificOption, specificOptions: specificOptions, generalOption: generalOption, isEnabledByDefault: enabledByDefault);
        }

        [Fact, WorkItem(5463, "https://github.com/dotnet/roslyn/issues/5463")]
        public void TestObjectCreationInCodeBlockAnalyzer()
        {
            string source = @"
class C { }
class D
{
    public C x = new C();
}";
            var analyzers = new DiagnosticAnalyzer[] { new CSharpCodeBlockObjectCreationAnalyzer() };

            // Verify, code block action diagnostics.
            CreateCompilationWithMscorlib461(source)
                .VerifyDiagnostics()
                .VerifyAnalyzerDiagnostics(analyzers, null, null, expected: new[] {
                        Diagnostic(CSharpCodeBlockObjectCreationAnalyzer.DiagnosticDescriptor.Id, "new C()").WithLocation(5, 18)
                    });
        }

        private static Compilation GetCompilationWithConcurrentBuildEnabled(string source)
        {
            var compilation = CreateCompilationWithMscorlib461(source);

            // NOTE: We set the concurrentBuild option to true after creating the compilation as CreateCompilationWithMscorlib
            //       always sets concurrentBuild to false if debugger is attached, even if we had passed options with concurrentBuild = true to that API.
            //       We want the tests using GetCompilationWithConcurrentBuildEnabled to have identical behavior with and without debugger being attached.
            var options = compilation.Options.WithConcurrentBuild(true);
            return compilation.WithOptions(options);
        }

        [Fact, WorkItem(6737, "https://github.com/dotnet/roslyn/issues/6737")]
        public void TestNonConcurrentAnalyzer()
        {
            var builder = new StringBuilder();
            var typeCount = 100;
            for (int i = 1; i <= typeCount; i++)
            {
                var typeName = $"C{i}";
                builder.Append($"\r\nclass {typeName} {{ }}");
            }

            var source = builder.ToString();
            var analyzers = new DiagnosticAnalyzer[] { new NonConcurrentAnalyzer() };

            // Verify no diagnostics.
            var compilation = GetCompilationWithConcurrentBuildEnabled(source);
            compilation.VerifyDiagnostics();
            compilation.VerifyAnalyzerDiagnostics(analyzers);
        }

        [Fact, WorkItem(6737, "https://github.com/dotnet/roslyn/issues/6737")]
        public void TestConcurrentAnalyzer()
        {
            if (Environment.ProcessorCount <= 1)
            {
                // Don't test for non-concurrent environment.
                return;
            }

            var builder = new StringBuilder();
            var typeCount = 100;
            var typeNames = new string[typeCount];
            for (int i = 1; i <= typeCount; i++)
            {
                var typeName = $"C{i}";
                typeNames[i - 1] = typeName;
                builder.Append($"\r\nclass {typeName} {{ }}");
            }

            var source = builder.ToString();
            var compilation = GetCompilationWithConcurrentBuildEnabled(source);
            compilation.VerifyDiagnostics();

            // Verify analyzer diagnostics for Concurrent analyzer only.
            var analyzers = new DiagnosticAnalyzer[] { new ConcurrentAnalyzer(typeNames) };
            var expected = new DiagnosticDescription[typeCount];
            for (int i = 0; i < typeCount; i++)
            {
                var typeName = $"C{i + 1}";
                expected[i] = Diagnostic(ConcurrentAnalyzer.Descriptor.Id, typeName)
                    .WithArguments(typeName)
                    .WithLocation(i + 2, 7);
            }

            compilation.VerifyAnalyzerDiagnostics(analyzers, expected: expected);

            // Verify analyzer diagnostics for Concurrent and NonConcurrent analyzer together (latter reports diagnostics only for error cases).
            analyzers = new DiagnosticAnalyzer[] { new ConcurrentAnalyzer(typeNames), new NonConcurrentAnalyzer() };
            compilation.VerifyAnalyzerDiagnostics(analyzers, expected: expected);
        }

        [Fact, WorkItem(6998, "https://github.com/dotnet/roslyn/issues/6998")]
        public void TestGeneratedCodeAnalyzer()
        {
            string source = @"
[System.CodeDom.Compiler.GeneratedCodeAttribute(""tool"", ""version"")]
class GeneratedCode{0}
{{
    private class Nested{0} {{ void NestedMethod() {{ System.Console.WriteLine(0); }} }}

    void GeneratedCodeMethod() {{ System.Console.WriteLine(0); }}
}}

class NonGeneratedCode{0}
{{
    [System.CodeDom.Compiler.GeneratedCodeAttribute(""tool"", ""version"")]
    private class NestedGeneratedCode{0} {{ void NestedGeneratedCodeMethod() {{ System.Console.WriteLine(0); }} }}

    void NonGeneratedCodeMethod() {{ System.Console.WriteLine(0); }}
}}
";
            var generatedFileNames = new List<string>
            {
                "TemporaryGeneratedFile_036C0B5B-1481-4323-8D20-8F5ADCB23D92.cs",
                "Test.designer.cs",
                "Test.Designer.cs",
                "Test.generated.cs",
                "Test.g.cs",
                "Test.g.i.cs"
            };

            var builder = ImmutableArray.CreateBuilder<SyntaxTree>();
            int treeNum = 0;

            // Trees with non-generated code file names
            var tree = CSharpSyntaxTree.ParseText(string.Format(source, treeNum++), path: "SourceFileRegular.cs");
            builder.Add(tree);
            tree = CSharpSyntaxTree.ParseText(string.Format(source, treeNum++), path: "AssemblyInfo.cs");
            builder.Add(tree);

            // Trees with generated code file names
            foreach (var fileName in generatedFileNames)
            {
                tree = CSharpSyntaxTree.ParseText(string.Format(source, treeNum++), path: fileName);
                builder.Add(tree);
            }

            var autoGeneratedPrefixes = new[] { @"// <auto-generated>", @"// <autogenerated>", @"/* <auto-generated> */" };

            for (var i = 0; i < autoGeneratedPrefixes.Length; i++)
            {
                // Tree with '<auto-generated>' comment
                var autoGeneratedPrefix = autoGeneratedPrefixes[i];
                tree = CSharpSyntaxTree.ParseText(string.Format(autoGeneratedPrefix + source, treeNum++), path: $"SourceFileWithAutoGeneratedComment{i++}.cs");
                builder.Add(tree);
            }

            // Files with editorconfig based "generated_code" configuration
            var analyzerConfigOptionsPerTreeBuilder = ImmutableDictionary.CreateBuilder<object, AnalyzerConfigOptions>();

            // (1) "generated_code = true"
            const string myGeneratedFileTrueName = "MyGeneratedFileTrue.cs";
            generatedFileNames.Add(myGeneratedFileTrueName);
            tree = CSharpSyntaxTree.ParseText(string.Format(source, treeNum++), path: myGeneratedFileTrueName);
            builder.Add(tree);
            var analyzerConfigOptions = new DictionaryAnalyzerConfigOptions(ImmutableDictionary<string, string>.Empty.Add("generated_code", "true"));
            analyzerConfigOptionsPerTreeBuilder.Add(tree, analyzerConfigOptions);

            // (2) "generated_code = TRUE" (case insensitive)
            const string myGeneratedFileCaseInsensitiveTrueName = "MyGeneratedFileCaseInsensitiveTrue.cs";
            generatedFileNames.Add(myGeneratedFileCaseInsensitiveTrueName);
            tree = CSharpSyntaxTree.ParseText(string.Format(source, treeNum++), path: myGeneratedFileCaseInsensitiveTrueName);
            builder.Add(tree);
            analyzerConfigOptions = new DictionaryAnalyzerConfigOptions(ImmutableDictionary<string, string>.Empty.Add("generated_code", "TRUE"));
            analyzerConfigOptionsPerTreeBuilder.Add(tree, analyzerConfigOptions);

            // (3) "generated_code = false"
            tree = CSharpSyntaxTree.ParseText(string.Format(source, treeNum++), path: "MyGeneratedFileFalse.cs");
            builder.Add(tree);
            analyzerConfigOptions = new DictionaryAnalyzerConfigOptions(ImmutableDictionary<string, string>.Empty.Add("generated_code", "false"));
            analyzerConfigOptionsPerTreeBuilder.Add(tree, analyzerConfigOptions);

            // (4) "generated_code = auto"
            tree = CSharpSyntaxTree.ParseText(string.Format(source, treeNum++), path: "MyGeneratedFileAuto.cs");
            builder.Add(tree);
            analyzerConfigOptions = new DictionaryAnalyzerConfigOptions(ImmutableDictionary<string, string>.Empty.Add("generated_code", "auto"));
            analyzerConfigOptionsPerTreeBuilder.Add(tree, analyzerConfigOptions);

            var analyzerConfigOptionsProvider = new CompilerAnalyzerConfigOptionsProvider(analyzerConfigOptionsPerTreeBuilder.ToImmutable(), DictionaryAnalyzerConfigOptions.Empty);
            var analyzerOptions = new AnalyzerOptions(additionalFiles: ImmutableArray<AdditionalText>.Empty, analyzerConfigOptionsProvider);

            // Verify no compiler diagnostics.
            var trees = builder.ToImmutable();
            var compilation = CreateCompilationWithMscorlib461(trees, new MetadataReference[] { SystemRef });
            compilation.VerifyDiagnostics();

            Func<string, bool> isGeneratedFile = fileName => fileName.Contains("SourceFileWithAutoGeneratedComment") || generatedFileNames.Contains(fileName);

            // (1) Verify default mode of analysis when there is no generated code configuration.
            VerifyGeneratedCodeAnalyzerDiagnostics(compilation, analyzerOptions, isGeneratedFile, generatedCodeAnalysisFlagsOpt: null);

            // (2) Verify ConfigureGeneratedCodeAnalysis with different combinations of GeneratedCodeAnalysisFlags.
            VerifyGeneratedCodeAnalyzerDiagnostics(compilation, analyzerOptions, isGeneratedFile, GeneratedCodeAnalysisFlags.None);
            VerifyGeneratedCodeAnalyzerDiagnostics(compilation, analyzerOptions, isGeneratedFile, AnalyzerDriver.DefaultGeneratedCodeAnalysisFlags);
            VerifyGeneratedCodeAnalyzerDiagnostics(compilation, analyzerOptions, isGeneratedFile, GeneratedCodeAnalysisFlags.Analyze);
            VerifyGeneratedCodeAnalyzerDiagnostics(compilation, analyzerOptions, isGeneratedFile, GeneratedCodeAnalysisFlags.ReportDiagnostics);
            VerifyGeneratedCodeAnalyzerDiagnostics(compilation, analyzerOptions, isGeneratedFile, GeneratedCodeAnalysisFlags.Analyze | GeneratedCodeAnalysisFlags.ReportDiagnostics);

            // (4) Ensure warnaserror doesn't produce noise in generated files.
            var options = compilation.Options.WithGeneralDiagnosticOption(ReportDiagnostic.Error);
            var warnAsErrorCompilation = compilation.WithOptions(options);
            VerifyGeneratedCodeAnalyzerDiagnostics(warnAsErrorCompilation, analyzerOptions, isGeneratedFile, generatedCodeAnalysisFlagsOpt: null);
        }

        [Fact, WorkItem(6998, "https://github.com/dotnet/roslyn/issues/6998")]
        public void TestGeneratedCodeAnalyzerPartialType()
        {
            string source = @"
[System.CodeDom.Compiler.GeneratedCodeAttribute(""tool"", ""version"")]
partial class PartialType
{
}

partial class PartialType
{
}
";
            var tree = CSharpSyntaxTree.ParseText(source, path: "SourceFileRegular.cs");
            var compilation = CreateCompilationWithMscorlib461(new[] { tree }, new MetadataReference[] { SystemRef });
            compilation.VerifyDiagnostics();

            var builder = ArrayBuilder<DiagnosticDescription>.GetInstance();

            // Expected symbol diagnostics
            var squiggledText = "PartialType";
            var diagnosticArgument = squiggledText;
            var line = 3;
            var column = 15;
            AddExpectedLocalDiagnostics(builder, false, squiggledText, line, column, GeneratedCodeAnalysisFlags.ReportDiagnostics, diagnosticArgument);

            // Expected tree diagnostics
            squiggledText = "}";
            diagnosticArgument = tree.FilePath;
            line = 9;
            column = 1;
            AddExpectedLocalDiagnostics(builder, false, squiggledText, line, column, GeneratedCodeAnalysisFlags.ReportDiagnostics, diagnosticArgument);

            // Expected compilation diagnostics
            AddExpectedNonLocalDiagnostic(builder, GeneratedCodeAnalyzer.Summary, "PartialType(IsGeneratedCode:False)", $"{compilation.SyntaxTrees[0].FilePath}(IsGeneratedCode:False)");

            var expected = builder.ToArrayAndFree();

            VerifyGeneratedCodeAnalyzerDiagnostics(compilation, expected, generatedCodeAnalysisFlagsOpt: null);
            VerifyGeneratedCodeAnalyzerDiagnostics(compilation, expected, GeneratedCodeAnalysisFlags.None);
            VerifyGeneratedCodeAnalyzerDiagnostics(compilation, expected, AnalyzerDriver.DefaultGeneratedCodeAnalysisFlags);
            VerifyGeneratedCodeAnalyzerDiagnostics(compilation, expected, GeneratedCodeAnalysisFlags.Analyze);
            VerifyGeneratedCodeAnalyzerDiagnostics(compilation, expected, GeneratedCodeAnalysisFlags.ReportDiagnostics);
            VerifyGeneratedCodeAnalyzerDiagnostics(compilation, expected, GeneratedCodeAnalysisFlags.Analyze | GeneratedCodeAnalysisFlags.ReportDiagnostics);
        }

        [Fact, WorkItem(11217, "https://github.com/dotnet/roslyn/issues/11217")]
        public void TestGeneratedCodeAnalyzerNoReportDiagnostics()
        {
            string source1 = @"
class TypeInUserFile { }
";
            string source2 = @"
class TypeInGeneratedFile { }
";
            var tree1 = CSharpSyntaxTree.ParseText(source1, path: "SourceFileRegular.cs");
            var tree2 = CSharpSyntaxTree.ParseText(source2, path: "SourceFileRegular.Designer.cs");
            var compilation = CreateCompilationWithMscorlib461(new[] { tree1, tree2 }, new MetadataReference[] { SystemRef });
            compilation.VerifyDiagnostics();

            var analyzers = new DiagnosticAnalyzer[] { new GeneratedCodeAnalyzer2() };
            compilation.VerifyAnalyzerDiagnostics(analyzers,
                expected: Diagnostic("GeneratedCodeAnalyzer2Warning", "TypeInUserFile").WithArguments("TypeInUserFile", "2").WithLocation(2, 7));
        }

        [DiagnosticAnalyzer(LanguageNames.CSharp)]
        internal sealed class GeneratedCodeAnalyzer : AbstractGeneratedCodeAnalyzer<SyntaxKind>
        {
            public GeneratedCodeAnalyzer(GeneratedCodeAnalysisFlags? generatedCodeAnalysisFlags, bool testIsGeneratedCodeInCallbacks = false)
                : base(generatedCodeAnalysisFlags, testIsGeneratedCodeInCallbacks)
            {
            }

            protected override SyntaxKind ClassDeclarationSyntaxKind => SyntaxKind.ClassDeclaration;
        }

        internal class OwningSymbolTestAnalyzer : DiagnosticAnalyzer
        {
            public static readonly DiagnosticDescriptor ExpressionDescriptor = new DiagnosticDescriptor(
                "Expression",
                "Expression",
                "Expression found.",
                "Testing",
                DiagnosticSeverity.Warning,
                isEnabledByDefault: true);

            public sealed override ImmutableArray<DiagnosticDescriptor> SupportedDiagnostics
            {
                get { return ImmutableArray.Create(ExpressionDescriptor); }
            }

            public sealed override void Initialize(AnalysisContext context)
            {
                context.RegisterSyntaxNodeAction(
                     (nodeContext) =>
                     {
                         if (nodeContext.ContainingSymbol.Name.StartsWith("Funky") && nodeContext.Compilation.Language == "C#")
                         {
                             nodeContext.ReportDiagnostic(CodeAnalysis.Diagnostic.Create(ExpressionDescriptor, nodeContext.Node.GetLocation()));
                         }
                     },
                     SyntaxKind.IdentifierName,
                     SyntaxKind.NumericLiteralExpression);
            }
        }

        [Fact]
        public void OwningSymbolTest()
        {
            const string source = @"
class C
{
    public void UnFunkyMethod()
    {
        int x = 0;
        int y = x;
    }

    public void FunkyMethod()
    {
        int x = 0;
        int y = x;
    }

    public int FunkyField = 12;
    public int UnFunkyField = 12;
}
";
            CreateCompilationWithMscorlib461(source)
            .VerifyDiagnostics()
            .VerifyAnalyzerDiagnostics(new DiagnosticAnalyzer[] { new OwningSymbolTestAnalyzer() }, null, null,
                Diagnostic(OwningSymbolTestAnalyzer.ExpressionDescriptor.Id, "0").WithLocation(12, 17),
                Diagnostic(OwningSymbolTestAnalyzer.ExpressionDescriptor.Id, "x").WithLocation(13, 17),
                Diagnostic(OwningSymbolTestAnalyzer.ExpressionDescriptor.Id, "12").WithLocation(16, 29));
        }

        private static void VerifyGeneratedCodeAnalyzerDiagnostics(Compilation compilation, AnalyzerOptions analyzerOptions, Func<string, bool> isGeneratedFileName, GeneratedCodeAnalysisFlags? generatedCodeAnalysisFlagsOpt)
        {
            var expected = GetExpectedGeneratedCodeAnalyzerDiagnostics(compilation, isGeneratedFileName, generatedCodeAnalysisFlagsOpt);
            VerifyGeneratedCodeAnalyzerDiagnostics(compilation, expected, generatedCodeAnalysisFlagsOpt, analyzerOptions, testIsGeneratedCodeInCallbacks: true);
        }

        private static void VerifyGeneratedCodeAnalyzerDiagnostics(Compilation compilation, DiagnosticDescription[] expected, GeneratedCodeAnalysisFlags? generatedCodeAnalysisFlagsOpt, AnalyzerOptions analyzerOptions = null, bool testIsGeneratedCodeInCallbacks = false)
        {
            var analyzers = new DiagnosticAnalyzer[] { new GeneratedCodeAnalyzer(generatedCodeAnalysisFlagsOpt, testIsGeneratedCodeInCallbacks) };
            compilation.VerifyAnalyzerDiagnostics(analyzers, analyzerOptions, null, expected: expected);
        }

        private static DiagnosticDescription[] GetExpectedGeneratedCodeAnalyzerDiagnostics(Compilation compilation, Func<string, bool> isGeneratedFileName, GeneratedCodeAnalysisFlags? generatedCodeAnalysisFlagsOpt)
        {
            var analyzers = new DiagnosticAnalyzer[] { new GeneratedCodeAnalyzer(generatedCodeAnalysisFlagsOpt, testIsGeneratedCodeInCallbacks: true) };
            var files = compilation.SyntaxTrees.Select(t => t.FilePath).ToImmutableArray();
            var sortedCallbackSymbolNames = new SortedSet<string>();
            var sortedCallbackTreePaths = new SortedSet<string>();
            var sortedCallbackSyntaxNodeNames = new SortedSet<string>();
            var sortedCallbackOperationNames = new SortedSet<string>();
            var sortedCallbackSemanticModelPaths = new SortedSet<string>();
            var sortedCallbackSymbolStartNames = new SortedSet<string>();
            var sortedCallbackSymbolEndNames = new SortedSet<string>();
            var sortedCallbackOperationBlockStartNames = new SortedSet<string>();
            var sortedCallbackOperationBlockEndNames = new SortedSet<string>();
            var sortedCallbackOperationBlockNames = new SortedSet<string>();
            var sortedCallbackCodeBlockStartNames = new SortedSet<string>();
            var sortedCallbackCodeBlockEndNames = new SortedSet<string>();
            var sortedCallbackCodeBlockNames = new SortedSet<string>();
            var builder = ArrayBuilder<DiagnosticDescription>.GetInstance();
            for (int i = 0; i < compilation.SyntaxTrees.Count(); i++)
            {
                var file = files[i];
                var isGeneratedFile = isGeneratedFileName(file);

                // Type "GeneratedCode{0}"
                var squiggledText = string.Format("GeneratedCode{0}", i);
                var diagnosticArgument = squiggledText;
                var line = 3;
                var column = 7;
                var isGeneratedCode = true;
                AddExpectedLocalDiagnostics(builder, isGeneratedCode, squiggledText, line, column, generatedCodeAnalysisFlagsOpt, diagnosticArgument);

                // Type "Nested{0}"
                squiggledText = string.Format("Nested{0}", i);
                diagnosticArgument = squiggledText;
                line = 5;
                column = 19;
                isGeneratedCode = true;
                AddExpectedLocalDiagnostics(builder, isGeneratedCode, squiggledText, line, column, generatedCodeAnalysisFlagsOpt, diagnosticArgument);

                // Type "NonGeneratedCode{0}"
                squiggledText = string.Format("NonGeneratedCode{0}", i);
                diagnosticArgument = squiggledText;
                line = 10;
                column = 7;
                isGeneratedCode = isGeneratedFile;
                AddExpectedLocalDiagnostics(builder, isGeneratedCode, squiggledText, line, column, generatedCodeAnalysisFlagsOpt, diagnosticArgument);

                // Type "NestedGeneratedCode{0}"
                squiggledText = string.Format("NestedGeneratedCode{0}", i);
                diagnosticArgument = squiggledText;
                line = 13;
                column = 19;
                isGeneratedCode = true;
                AddExpectedLocalDiagnostics(builder, isGeneratedCode, squiggledText, line, column, generatedCodeAnalysisFlagsOpt, diagnosticArgument);

                // File diagnostic
                squiggledText = "}"; // last token in file.
                diagnosticArgument = file;
                line = 16;
                column = 1;
                isGeneratedCode = isGeneratedFile;
                AddExpectedLocalDiagnostics(builder, isGeneratedCode, squiggledText, line, column, generatedCodeAnalysisFlagsOpt, diagnosticArgument);

                // Compilation end summary diagnostic (verify callbacks into analyzer)
                // Analyzer always called for generated code, unless generated code analysis is explicitly disabled.
                Action<SortedSet<string>> addNames = null;
                Action<SortedSet<string>> addPath = null;
                if (generatedCodeAnalysisFlagsOpt == null || (generatedCodeAnalysisFlagsOpt & GeneratedCodeAnalysisFlags.Analyze) != 0)
                {
                    addNames = names =>
                    {
                        names.Add(string.Format("GeneratedCode{0}(IsGeneratedCode:True)", i));
                        names.Add(string.Format("Nested{0}(IsGeneratedCode:True)", i));
                        names.Add(string.Format("NonGeneratedCode{0}(IsGeneratedCode:{1})", i, isGeneratedFile));
                        names.Add(string.Format("NestedGeneratedCode{0}(IsGeneratedCode:True)", i));
                    };

                    addPath = paths => paths.Add($"{file}(IsGeneratedCode:{isGeneratedFile})");
                }
                else if (!isGeneratedFile)
                {
                    // Analyzer always called for non-generated code.
                    addNames = names => names.Add(string.Format("NonGeneratedCode{0}(IsGeneratedCode:False)", i));

                    addPath = paths => paths.Add($"{file}(IsGeneratedCode:False)");
                }

                if (addNames != null)
                {
                    addNames(sortedCallbackSymbolNames);
                    addNames(sortedCallbackSyntaxNodeNames);
                    addNames(sortedCallbackSymbolStartNames);
                    addNames(sortedCallbackSymbolEndNames);
                    addNames(sortedCallbackOperationNames);
                    addNames(sortedCallbackOperationBlockStartNames);
                    addNames(sortedCallbackOperationBlockEndNames);
                    addNames(sortedCallbackOperationBlockNames);
                    addNames(sortedCallbackCodeBlockStartNames);
                    addNames(sortedCallbackCodeBlockEndNames);
                    addNames(sortedCallbackCodeBlockNames);
                }

                if (addPath != null)
                {
                    addPath(sortedCallbackTreePaths);
                    addPath(sortedCallbackSemanticModelPaths);
                }
            }

            // Compilation end summary diagnostic (verify callbacks into analyzer)
            var arg1 = sortedCallbackSymbolNames.Join(",");
            var arg2 = sortedCallbackTreePaths.Join(",");
            var arg3 = sortedCallbackSyntaxNodeNames.Join(",") + ";" +
                sortedCallbackOperationNames.Join(",") + ";" +
                sortedCallbackSemanticModelPaths.Join(",") + ";" +
                sortedCallbackSymbolStartNames.Join(",") + ";" +
                sortedCallbackSymbolEndNames.Join(",") + ";" +
                sortedCallbackOperationBlockStartNames.Join(",") + ";" +
                sortedCallbackOperationBlockEndNames.Join(",") + ";" +
                sortedCallbackOperationBlockNames.Join(",") + ";" +
                sortedCallbackCodeBlockStartNames.Join(",") + ";" +
                sortedCallbackCodeBlockEndNames.Join(",") + ";" +
                sortedCallbackCodeBlockNames.Join(",");
            AddExpectedNonLocalDiagnostic(builder, GeneratedCodeAnalyzer.Summary2, arguments: new[] { arg1, arg2, arg3 });

            if (compilation.Options.GeneralDiagnosticOption == ReportDiagnostic.Error)
            {
                for (int i = 0; i < builder.Count; i++)
                {
                    if (((string)builder[i].Code) != GeneratedCodeAnalyzer.Error.Id)
                    {
                        builder[i] = builder[i].WithWarningAsError(true);
                    }
                }
            }

            return builder.ToArrayAndFree();
        }

        private static void AddExpectedLocalDiagnostics(
            ArrayBuilder<DiagnosticDescription> builder,
            bool isGeneratedCode,
            string squiggledText,
            int line,
            int column,
            GeneratedCodeAnalysisFlags? generatedCodeAnalysisFlagsOpt,
            params string[] arguments)
        {
            // Always report diagnostics in generated code, unless explicitly suppressed or we are not even analyzing generated code.
            var reportInGeneratedCode = generatedCodeAnalysisFlagsOpt == null ||
                ((generatedCodeAnalysisFlagsOpt & GeneratedCodeAnalysisFlags.ReportDiagnostics) != 0 &&
                 (generatedCodeAnalysisFlagsOpt & GeneratedCodeAnalysisFlags.Analyze) != 0);

            if (!isGeneratedCode || reportInGeneratedCode)
            {
                var diagnostic = Diagnostic(GeneratedCodeAnalyzer.Warning.Id, squiggledText).WithArguments(arguments).WithLocation(line, column);
                builder.Add(diagnostic);

                diagnostic = Diagnostic(GeneratedCodeAnalyzer.Error.Id, squiggledText).WithArguments(arguments).WithLocation(line, column);
                builder.Add(diagnostic);
            }
        }

        private static void AddExpectedNonLocalDiagnostic(ArrayBuilder<DiagnosticDescription> builder, DiagnosticDescriptor descriptor, params string[] arguments)
        {
            AddExpectedDiagnostic(builder, descriptor.Id, squiggledText: null, line: 1, column: 1, arguments: arguments);
        }

        private static void AddExpectedDiagnostic(ArrayBuilder<DiagnosticDescription> builder, string diagnosticId, string squiggledText, int line, int column, params string[] arguments)
        {
            var diagnostic = Diagnostic(diagnosticId, squiggledText).WithArguments(arguments).WithLocation(line, column);
            builder.Add(diagnostic);
        }

        [Fact]
        public void TestEnsureNoMergedNamespaceSymbolAnalyzer()
        {
            var source = @"namespace N1.N2 { }";

            var metadataReference = CreateCompilation(source).ToMetadataReference();
            var compilation = CreateCompilation(source, new[] { metadataReference });
            compilation.VerifyDiagnostics();

            // Analyzer reports a diagnostic if it receives a merged namespace symbol across assemblies in compilation.
            var analyzers = new DiagnosticAnalyzer[] { new EnsureNoMergedNamespaceSymbolAnalyzer() };
            compilation.VerifyAnalyzerDiagnostics(analyzers);
        }

        [Fact, WorkItem(6324, "https://github.com/dotnet/roslyn/issues/6324")]
        public void TestSharedStateAnalyzer()
        {
            string source1 = @"
public partial class C { }
";
            string source2 = @"
public partial class C2 { }
";
            string source3 = @"
public partial class C33 { }
";
            var tree1 = CSharpSyntaxTree.ParseText(source1, path: "Source1_File1.cs");
            var tree2 = CSharpSyntaxTree.ParseText(source1, path: "Source1_File2.cs");
            var tree3 = CSharpSyntaxTree.ParseText(source2, path: "Source2_File3.cs");
            var tree4 = CSharpSyntaxTree.ParseText(source3, path: "Source3_File4.generated.cs");
            var tree5 = CSharpSyntaxTree.ParseText(source3, path: "Source3_File5.designer.cs");

            var compilation = CreateCompilationWithMscorlib461(new[] { tree1, tree2, tree3, tree4, tree5 });
            compilation.VerifyDiagnostics();

            var analyzers = new DiagnosticAnalyzer[] { new SharedStateAnalyzer() };
            compilation.VerifyAnalyzerDiagnostics(analyzers, null, null,
                Diagnostic("UserCodeDiagnostic").WithArguments("Source1_File1.cs").WithLocation(1, 1),
                Diagnostic("UniqueTextFileDiagnostic").WithArguments("Source1_File1.cs").WithLocation(1, 1),
                Diagnostic("GeneratedCodeDiagnostic", "C33").WithArguments("C33").WithLocation(2, 22),
                Diagnostic("UserCodeDiagnostic", "C2").WithArguments("C2").WithLocation(2, 22),
                Diagnostic("UserCodeDiagnostic", "C").WithArguments("C").WithLocation(2, 22),
                Diagnostic("UserCodeDiagnostic").WithArguments("Source1_File2.cs").WithLocation(1, 1),
                Diagnostic("UniqueTextFileDiagnostic").WithArguments("Source1_File2.cs").WithLocation(1, 1),
                Diagnostic("UserCodeDiagnostic").WithArguments("Source2_File3.cs").WithLocation(1, 1),
                Diagnostic("UniqueTextFileDiagnostic").WithArguments("Source2_File3.cs").WithLocation(1, 1),
                Diagnostic("GeneratedCodeDiagnostic").WithArguments("Source3_File4.generated.cs").WithLocation(1, 1),
                Diagnostic("UniqueTextFileDiagnostic").WithArguments("Source3_File4.generated.cs").WithLocation(1, 1),
                Diagnostic("GeneratedCodeDiagnostic").WithArguments("Source3_File5.designer.cs").WithLocation(1, 1),
                Diagnostic("UniqueTextFileDiagnostic").WithArguments("Source3_File5.designer.cs").WithLocation(1, 1),
                Diagnostic("NumberOfUniqueTextFileDescriptor").WithArguments("3").WithLocation(1, 1));
        }

        [Fact, WorkItem(8753, "https://github.com/dotnet/roslyn/issues/8753")]
        public void TestParametersAnalyzer_InConstructor()
        {
            string source = @"
public class C
{
    public C(int a, int b)
    {
    }
}
";
            var tree = CSharpSyntaxTree.ParseText(source, path: "Source.cs");
            var compilation = CreateCompilationWithMscorlib461(new[] { tree });
            compilation.VerifyDiagnostics();

            var analyzers = new DiagnosticAnalyzer[] { new AnalyzerForParameters() };
            compilation.VerifyAnalyzerDiagnostics(analyzers, null, null,
                    Diagnostic("Parameter_ID", "a").WithLocation(4, 18),
                    Diagnostic("Parameter_ID", "b").WithLocation(4, 25));
        }

        [Fact, WorkItem(8753, "https://github.com/dotnet/roslyn/issues/8753")]
        public void TestParametersAnalyzer_InRegularMethod()
        {
            string source = @"
public class C
{
    void M1(string a, string b)
    {
    }
}
";
            var tree = CSharpSyntaxTree.ParseText(source, path: "Source.cs");
            var compilation = CreateCompilationWithMscorlib461(new[] { tree });
            compilation.VerifyDiagnostics();

            var analyzers = new DiagnosticAnalyzer[] { new AnalyzerForParameters() };
            compilation.VerifyAnalyzerDiagnostics(analyzers, null, null,
                    Diagnostic("Parameter_ID", "a").WithLocation(4, 20),
                    Diagnostic("Parameter_ID", "b").WithLocation(4, 30));
        }

        [Fact, WorkItem(8753, "https://github.com/dotnet/roslyn/issues/8753")]
        public void TestParametersAnalyzer_InIndexers()
        {
            string source = @"
public class C
{
    public int this[int index]
    {
        get { return 0; }
        set { }
    }
}
";
            var tree = CSharpSyntaxTree.ParseText(source, path: "Source.cs");
            var compilation = CreateCompilationWithMscorlib461(new[] { tree });
            compilation.VerifyDiagnostics();

            var analyzers = new DiagnosticAnalyzer[] { new AnalyzerForParameters() };
            compilation.VerifyAnalyzerDiagnostics(analyzers, null, null,
                    Diagnostic("Parameter_ID", "index").WithLocation(4, 25));
        }

        [Fact(Skip = "https://github.com/dotnet/roslyn/issues/14061"), WorkItem(8753, "https://github.com/dotnet/roslyn/issues/8753")]
        public void TestParametersAnalyzer_Lambdas()
        {
            string source = @"
public class C
{
    void M2()
    {
        System.Func<int, int, int> x = (int a, int b) => b;
    }
}
";
            var tree = CSharpSyntaxTree.ParseText(source, path: "Source.cs");
            var compilation = CreateCompilationWithMscorlib461(new[] { tree });
            compilation.VerifyDiagnostics();

            var analyzers = new DiagnosticAnalyzer[] { new AnalyzerForParameters() };
            compilation.VerifyAnalyzerDiagnostics(analyzers, null, null,
                    Diagnostic("Local_ID", "x").WithLocation(6, 36),
                    Diagnostic("Parameter_ID", "a").WithLocation(6, 45),
                    Diagnostic("Parameter_ID", "b").WithLocation(6, 52));
        }

        [Fact(Skip = "https://github.com/dotnet/roslyn/issues/14061"), WorkItem(8753, "https://github.com/dotnet/roslyn/issues/8753")]
        public void TestParametersAnalyzer_InAnonymousMethods()
        {
            string source = @"
public class C
{
    void M3()
    {
        M4(delegate (int x, int y) { });
    }

    void M4(System.Action<int, int> a) { }
}
";
            var tree = CSharpSyntaxTree.ParseText(source, path: "Source.cs");
            var compilation = CreateCompilationWithMscorlib461(new[] { tree });
            compilation.VerifyDiagnostics();

            var analyzers = new DiagnosticAnalyzer[] { new AnalyzerForParameters() };
            compilation.VerifyAnalyzerDiagnostics(analyzers, null, null,
                        Diagnostic("Parameter_ID", "a").WithLocation(9, 37),
                        Diagnostic("Parameter_ID", "x").WithLocation(6, 26),
                        Diagnostic("Parameter_ID", "y").WithLocation(6, 33));
        }

        [Fact, WorkItem(8753, "https://github.com/dotnet/roslyn/issues/8753")]
        public void TestParametersAnalyzer_InDelegateTypes()
        {
            string source = @"
public class C
{
    delegate void D(int x, string y);
}
";
            var tree = CSharpSyntaxTree.ParseText(source, path: "Source.cs");
            var compilation = CreateCompilationWithMscorlib461(new[] { tree });
            compilation.VerifyDiagnostics();

            var analyzers = new DiagnosticAnalyzer[] { new AnalyzerForParameters() };
            compilation.VerifyAnalyzerDiagnostics(analyzers, null, null,
                    Diagnostic("Parameter_ID", "x").WithLocation(4, 25),
                    Diagnostic("Parameter_ID", "y").WithLocation(4, 35));
        }

        [Fact, WorkItem(8753, "https://github.com/dotnet/roslyn/issues/8753")]
        public void TestParametersAnalyzer_InOperators()
        {
            string source = @"
public class C
{
    public static implicit operator int (C c) { return 0; }
}
";
            var tree = CSharpSyntaxTree.ParseText(source, path: "Source.cs");
            var compilation = CreateCompilationWithMscorlib461(new[] { tree });
            compilation.VerifyDiagnostics();

            var analyzers = new DiagnosticAnalyzer[] { new AnalyzerForParameters() };
            compilation.VerifyAnalyzerDiagnostics(analyzers, null, null,
                    Diagnostic("Parameter_ID", "c").WithLocation(4, 44));
        }

        [Fact, WorkItem(8753, "https://github.com/dotnet/roslyn/issues/8753")]
        public void TestParametersAnalyzer_InExplicitInterfaceImplementations()
        {
            string source = @"
interface I
{
    void M(int a, int b);
}

public class C : I
{
    void I.M(int c, int d) { }
}
";
            var tree = CSharpSyntaxTree.ParseText(source, path: "Source.cs");
            var compilation = CreateCompilationWithMscorlib461(new[] { tree });
            compilation.VerifyDiagnostics();

            var analyzers = new DiagnosticAnalyzer[] { new AnalyzerForParameters() };
            compilation.VerifyAnalyzerDiagnostics(analyzers, null, null,
                    Diagnostic("Parameter_ID", "c").WithLocation(9, 18),
                    Diagnostic("Parameter_ID", "d").WithLocation(9, 25),
                    Diagnostic("Parameter_ID", "a").WithLocation(4, 16),
                    Diagnostic("Parameter_ID", "b").WithLocation(4, 23));
        }

        [Fact, WorkItem(8753, "https://github.com/dotnet/roslyn/issues/8753")]
        public void TestParametersAnalyzer_InExtensionMethods()
        {
            string source = @"
public static class C
{
    static void M(this int x, int y) { }
}
";
            var tree = CSharpSyntaxTree.ParseText(source, path: "Source.cs");
            var compilation = CreateCompilationWithMscorlib461(new[] { tree });
            compilation.VerifyDiagnostics();

            var analyzers = new DiagnosticAnalyzer[] { new AnalyzerForParameters() };
            compilation.VerifyAnalyzerDiagnostics(analyzers, null, null,
                    Diagnostic("Parameter_ID", "x").WithLocation(4, 28),
                    Diagnostic("Parameter_ID", "y").WithLocation(4, 35));
        }

        [Fact(Skip = "https://github.com/dotnet/roslyn/issues/14061"), WorkItem(8753, "https://github.com/dotnet/roslyn/issues/8753")]
        public void TestParametersAnalyzer_InLocalFunctions()
        {
            string source = @"
public class C
{
    void M1() 
    { 
        M2(1, 2);

        void M2(int a, int b)
        {
        }
    }
}
";
            var tree = CSharpSyntaxTree.ParseText(source, path: "Source.cs");
            var compilation = CreateCompilationWithMscorlib461(new[] { tree });
            compilation.VerifyDiagnostics();

            var analyzers = new DiagnosticAnalyzer[] { new AnalyzerForParameters() };
            compilation.VerifyAnalyzerDiagnostics(analyzers, null, null,
                    Diagnostic("Parameter_ID", "a").WithLocation(4, 18), // ctor
                    Diagnostic("Parameter_ID", "b").WithLocation(4, 25),
                    Diagnostic("Local_ID", "c").WithLocation(6, 13),
                    Diagnostic("Local_ID", "d").WithLocation(6, 20),
                    Diagnostic("Parameter_ID", "a").WithLocation(10, 20), // M1
                    Diagnostic("Parameter_ID", "b").WithLocation(10, 30),
                    Diagnostic("Local_ID", "c").WithLocation(12, 11),
                    Diagnostic("Local_ID", "x").WithLocation(18, 36), // M2
                    Diagnostic("Parameter_ID", "a").WithLocation(26, 37), // M4
                    Diagnostic("Parameter_ID", "index").WithLocation(28, 25)); // indexer
        }

        [Fact, WorkItem(15903, "https://github.com/dotnet/roslyn/issues/15903")]
        public void TestSymbolAnalyzer_HiddenRegions()
        {
            string source = @"

#line hidden
public class HiddenClass
{
}

#line default
public class RegularClass
{
}
";
            var tree = CSharpSyntaxTree.ParseText(source, path: "Source.cs");
            var compilation = CreateCompilationWithMscorlib461(new[] { tree });
            compilation.VerifyDiagnostics();

            var analyzers = new DiagnosticAnalyzer[] { new GeneratedCodeAnalyzer(GeneratedCodeAnalysisFlags.None) };
            compilation.VerifyAnalyzerDiagnostics(analyzers, null, null,
                Diagnostic("GeneratedCodeAnalyzerWarning", "}").WithArguments("Source.cs").WithLocation(11, 1),
                Diagnostic("GeneratedCodeAnalyzerError", "}").WithArguments("Source.cs").WithLocation(11, 1),
                Diagnostic("GeneratedCodeAnalyzerWarning", "RegularClass").WithArguments("RegularClass").WithLocation(9, 14),
                Diagnostic("GeneratedCodeAnalyzerError", "RegularClass").WithArguments("RegularClass").WithLocation(9, 14),
                Diagnostic("GeneratedCodeAnalyzerSummary").WithArguments("RegularClass(IsGeneratedCode:False)", "Source.cs(IsGeneratedCode:False)").WithLocation(1, 1));

            analyzers = new DiagnosticAnalyzer[] { new GeneratedCodeAnalyzer(GeneratedCodeAnalysisFlags.Analyze) };
            compilation.VerifyAnalyzerDiagnostics(analyzers, null, null,
                Diagnostic("GeneratedCodeAnalyzerWarning", "}").WithArguments("Source.cs").WithLocation(11, 1),
                Diagnostic("GeneratedCodeAnalyzerError", "}").WithArguments("Source.cs").WithLocation(11, 1),
                Diagnostic("GeneratedCodeAnalyzerWarning", "RegularClass").WithArguments("RegularClass").WithLocation(9, 14),
                Diagnostic("GeneratedCodeAnalyzerError", "RegularClass").WithArguments("RegularClass").WithLocation(9, 14),
                Diagnostic("GeneratedCodeAnalyzerSummary").WithArguments("HiddenClass(IsGeneratedCode:True),RegularClass(IsGeneratedCode:False)", "Source.cs(IsGeneratedCode:False)").WithLocation(1, 1));

            analyzers = new DiagnosticAnalyzer[] { new GeneratedCodeAnalyzer(GeneratedCodeAnalysisFlags.Analyze | GeneratedCodeAnalysisFlags.ReportDiagnostics) };
            compilation.VerifyAnalyzerDiagnostics(analyzers, null, null,
                Diagnostic("GeneratedCodeAnalyzerWarning", "}").WithArguments("Source.cs").WithLocation(11, 1),
                Diagnostic("GeneratedCodeAnalyzerError", "}").WithArguments("Source.cs").WithLocation(11, 1),
                Diagnostic("GeneratedCodeAnalyzerWarning", "HiddenClass").WithArguments("HiddenClass").WithLocation(4, 14),
                Diagnostic("GeneratedCodeAnalyzerError", "HiddenClass").WithArguments("HiddenClass").WithLocation(4, 14),
                Diagnostic("GeneratedCodeAnalyzerWarning", "RegularClass").WithArguments("RegularClass").WithLocation(9, 14),
                Diagnostic("GeneratedCodeAnalyzerError", "RegularClass").WithArguments("RegularClass").WithLocation(9, 14),
                Diagnostic("GeneratedCodeAnalyzerSummary").WithArguments("HiddenClass(IsGeneratedCode:True),RegularClass(IsGeneratedCode:False)", "Source.cs(IsGeneratedCode:False)").WithLocation(1, 1));
        }

        [Fact, WorkItem(15903, "https://github.com/dotnet/roslyn/issues/15903")]
        public void TestSyntaxAndOperationAnalyzer_HiddenRegions()
        {
            string source = @"

public class Class
{
    void DummyMethod(int i) { }

#line hidden
    void HiddenMethod()
    {
        var hiddenVar = 0;
        DummyMethod(hiddenVar);
    }
#line default

    void NonHiddenMethod()
    {
        var userVar = 0;
        DummyMethod(userVar);
    }

    void MixMethod()
    {
#line hidden
        var mixMethodHiddenVar = 0;
#line default
        var mixMethodUserVar = 0;

        DummyMethod(mixMethodHiddenVar + mixMethodUserVar);
    }
}
";
            var tree = CSharpSyntaxTree.ParseText(source, path: "Source.cs");
            var compilation = CreateCompilationWithMscorlib461(new[] { tree });
            compilation.VerifyDiagnostics();

            var syntaxKinds = ImmutableArray.Create(SyntaxKind.VariableDeclaration);
            var operationKinds = ImmutableArray.Create(OperationKind.VariableDeclarator);

            var analyzers = new DiagnosticAnalyzer[] { new GeneratedCodeSyntaxAndOperationAnalyzer(GeneratedCodeAnalysisFlags.None, syntaxKinds, operationKinds) };
            compilation.VerifyAnalyzerDiagnostics(analyzers, null, null,
                Diagnostic("GeneratedCodeAnalyzerWarning", "var userVar = 0").WithArguments("Node: var userVar = 0").WithLocation(17, 9),
                Diagnostic("GeneratedCodeAnalyzerWarning", "var mixMethodUserVar = 0").WithArguments("Node: var mixMethodUserVar = 0").WithLocation(26, 9),
                Diagnostic("GeneratedCodeAnalyzerWarning", "userVar = 0").WithArguments("Operation: NonHiddenMethod").WithLocation(17, 13),
                Diagnostic("GeneratedCodeAnalyzerWarning", "mixMethodUserVar = 0").WithArguments("Operation: MixMethod").WithLocation(26, 13),
                Diagnostic("GeneratedCodeAnalyzerSummary").WithArguments("Node: var mixMethodUserVar = 0,Node: var userVar = 0,Operation: MixMethod,Operation: NonHiddenMethod").WithLocation(1, 1));

            analyzers = new DiagnosticAnalyzer[] { new GeneratedCodeSyntaxAndOperationAnalyzer(GeneratedCodeAnalysisFlags.Analyze, syntaxKinds, operationKinds) };
            compilation.VerifyAnalyzerDiagnostics(analyzers, null, null,
                Diagnostic("GeneratedCodeAnalyzerWarning", "var userVar = 0").WithArguments("Node: var userVar = 0").WithLocation(17, 9),
                Diagnostic("GeneratedCodeAnalyzerWarning", "userVar = 0").WithArguments("Operation: NonHiddenMethod").WithLocation(17, 13),
                Diagnostic("GeneratedCodeAnalyzerWarning", "var mixMethodUserVar = 0").WithArguments("Node: var mixMethodUserVar = 0").WithLocation(26, 9),
                Diagnostic("GeneratedCodeAnalyzerWarning", "mixMethodUserVar = 0").WithArguments("Operation: MixMethod").WithLocation(26, 13),
                Diagnostic("GeneratedCodeAnalyzerSummary").WithArguments("Node: var hiddenVar = 0,Node: var mixMethodHiddenVar = 0,Node: var mixMethodUserVar = 0,Node: var userVar = 0,Operation: HiddenMethod,Operation: MixMethod,Operation: NonHiddenMethod").WithLocation(1, 1));

            analyzers = new DiagnosticAnalyzer[] { new GeneratedCodeSyntaxAndOperationAnalyzer(GeneratedCodeAnalysisFlags.Analyze | GeneratedCodeAnalysisFlags.ReportDiagnostics, syntaxKinds, operationKinds) };
            compilation.VerifyAnalyzerDiagnostics(analyzers, null, null,
                Diagnostic("GeneratedCodeAnalyzerWarning", "var hiddenVar = 0").WithArguments("Node: var hiddenVar = 0").WithLocation(10, 9),
                Diagnostic("GeneratedCodeAnalyzerWarning", "hiddenVar = 0").WithArguments("Operation: HiddenMethod").WithLocation(10, 13),
                Diagnostic("GeneratedCodeAnalyzerWarning", "var userVar = 0").WithArguments("Node: var userVar = 0").WithLocation(17, 9),
                Diagnostic("GeneratedCodeAnalyzerWarning", "userVar = 0").WithArguments("Operation: NonHiddenMethod").WithLocation(17, 13),
                Diagnostic("GeneratedCodeAnalyzerWarning", "var mixMethodHiddenVar = 0").WithArguments("Node: var mixMethodHiddenVar = 0").WithLocation(24, 9),
                Diagnostic("GeneratedCodeAnalyzerWarning", "var mixMethodUserVar = 0").WithArguments("Node: var mixMethodUserVar = 0").WithLocation(26, 9),
                Diagnostic("GeneratedCodeAnalyzerWarning", "mixMethodHiddenVar = 0").WithArguments("Operation: MixMethod").WithLocation(24, 13),
                Diagnostic("GeneratedCodeAnalyzerWarning", "mixMethodUserVar = 0").WithArguments("Operation: MixMethod").WithLocation(26, 13),
                Diagnostic("GeneratedCodeAnalyzerSummary").WithArguments("Node: var hiddenVar = 0,Node: var mixMethodHiddenVar = 0,Node: var mixMethodUserVar = 0,Node: var userVar = 0,Operation: HiddenMethod,Operation: MixMethod,Operation: NonHiddenMethod").WithLocation(1, 1));
        }

        [DiagnosticAnalyzer(LanguageNames.CSharp)]
        public class GeneratedCodeSyntaxAndOperationAnalyzer : DiagnosticAnalyzer
        {
            private readonly GeneratedCodeAnalysisFlags? _generatedCodeAnalysisFlagsOpt;
            private readonly ImmutableArray<SyntaxKind> _syntaxKinds;
            private readonly ImmutableArray<OperationKind> _operationKinds;

            public static readonly DiagnosticDescriptor Warning = new DiagnosticDescriptor(
                "GeneratedCodeAnalyzerWarning",
                "Title",
                "GeneratedCodeAnalyzerMessage for '{0}'",
                "Category",
                DiagnosticSeverity.Warning,
                true);

            public static readonly DiagnosticDescriptor Summary = new DiagnosticDescriptor(
                "GeneratedCodeAnalyzerSummary",
                "Title2",
                "GeneratedCodeAnalyzer received callbacks for: '{0}' entities",
                "Category",
                DiagnosticSeverity.Warning,
                true);

            public GeneratedCodeSyntaxAndOperationAnalyzer(GeneratedCodeAnalysisFlags? generatedCodeAnalysisFlagsOpt, ImmutableArray<SyntaxKind> syntaxKinds, ImmutableArray<OperationKind> operationKinds)
            {
                _generatedCodeAnalysisFlagsOpt = generatedCodeAnalysisFlagsOpt;
                _syntaxKinds = syntaxKinds;
                _operationKinds = operationKinds;
            }

            public override ImmutableArray<DiagnosticDescriptor> SupportedDiagnostics => ImmutableArray.Create(Warning, Summary);
            public override void Initialize(AnalysisContext context)
            {
                context.RegisterCompilationStartAction(this.OnCompilationStart);

                if (_generatedCodeAnalysisFlagsOpt.HasValue)
                {
                    // Configure analysis on generated code.
                    context.ConfigureGeneratedCodeAnalysis(_generatedCodeAnalysisFlagsOpt.Value);
                }
            }

            private void OnCompilationStart(CompilationStartAnalysisContext context)
            {
                var sortedCallbackEntityNames = new SortedSet<string>();
                context.RegisterSyntaxNodeAction(syntaxContext =>
                {
                    sortedCallbackEntityNames.Add($"Node: {syntaxContext.Node.ToString()}");
                    ReportNodeDiagnostics(syntaxContext.Node, syntaxContext.ReportDiagnostic);
                }, _syntaxKinds);

                context.RegisterOperationAction(operationContext =>
                {
                    sortedCallbackEntityNames.Add($"Operation: {operationContext.ContainingSymbol.Name}");
                    ReportOperationDiagnostics(operationContext.Operation, operationContext.ContainingSymbol.Name, operationContext.ReportDiagnostic);
                }, _operationKinds);

                context.RegisterCompilationEndAction(endContext =>
                {
                    // Summary diagnostic about received callbacks.
                    var diagnostic = CodeAnalysis.Diagnostic.Create(Summary, Location.None, sortedCallbackEntityNames.Join(","));
                    endContext.ReportDiagnostic(diagnostic);
                });
            }

            private void ReportNodeDiagnostics(SyntaxNode node, Action<Diagnostic> addDiagnostic)
            {
                ReportDiagnosticsCore(addDiagnostic, node.Location, $"Node: {node.ToString()}");
            }

            private void ReportOperationDiagnostics(IOperation operation, string name, Action<Diagnostic> addDiagnostic)
            {
                ReportDiagnosticsCore(addDiagnostic, operation.Syntax.Location, $"Operation: {name}");
            }

            private void ReportDiagnosticsCore(Action<Diagnostic> addDiagnostic, Location location, params object[] messageArguments)
            {
                // warning diagnostic
                var diagnostic = CodeAnalysis.Diagnostic.Create(Warning, location, messageArguments);
                addDiagnostic(diagnostic);
            }
        }

        [Fact, WorkItem(23309, "https://github.com/dotnet/roslyn/issues/23309")]
        public void TestFieldReferenceAnalyzer_InAttributes()
        {
            string source = @"
using System;

[assembly: MyAttribute(C.FieldForAssembly)]
[module: MyAttribute(C.FieldForModule)]

internal class MyAttribute : Attribute
{
    public MyAttribute(int f) { }
}

internal interface MyInterface
{
    event EventHandler MyEvent;
}

[MyAttribute(FieldForClass)]
internal class C : MyInterface
{
    internal const int FieldForClass = 1, FieldForStruct = 2, FieldForInterface = 3, FieldForField = 4, FieldForMethod = 5,
        FieldForEnum = 6, FieldForEnumMember = 7, FieldForDelegate = 8, FieldForEventField = 9, FieldForEvent = 10,
        FieldForAddHandler = 11, FieldForRemoveHandler = 12, FieldForProperty = 13, FieldForPropertyGetter = 14, FieldForPropertySetter = 15,
        FieldForIndexer = 16, FieldForIndexerGetter = 17, FieldForIndexerSetter = 18, FieldForExpressionBodiedMethod = 19, FieldForExpressionBodiedProperty = 20,
        FieldForMethodParameter = 21, FieldForDelegateParameter = 22, FieldForIndexerParameter = 23, FieldForMethodTypeParameter = 24, FieldForTypeTypeParameter = 25,
        FieldForDelegateTypeParameter = 26, FieldForMethodReturnType = 27, FieldForAssembly = 28, FieldForModule = 29, FieldForPropertyInitSetter = 30;

    [MyAttribute(FieldForStruct)]
    private struct S<[MyAttribute(FieldForTypeTypeParameter)] T> { }

    [MyAttribute(FieldForInterface)]
    private interface I { }

    [MyAttribute(FieldForField)]
    private int field2 = 0, field3 = 0;

    [return: MyAttribute(FieldForMethodReturnType)]
    [MyAttribute(FieldForMethod)]
    private void M1<[MyAttribute(FieldForMethodTypeParameter)]T>([MyAttribute(FieldForMethodParameter)]int p1) { }

    [MyAttribute(FieldForEnum)]
    private enum E
    {
        [MyAttribute(FieldForEnumMember)]
        F = 0
    }

    [MyAttribute(FieldForDelegate)]
    public delegate void Delegate<[MyAttribute(FieldForDelegateTypeParameter)]T>([MyAttribute(FieldForDelegateParameter)]int p1);

    [MyAttribute(FieldForEventField)]
    public event Delegate<int> MyEvent;

    [MyAttribute(FieldForEvent)]
    event EventHandler MyInterface.MyEvent
    {
        [MyAttribute(FieldForAddHandler)]
        add
        {
        }
        [MyAttribute(FieldForRemoveHandler)]
        remove
        {
        }
    }

    [MyAttribute(FieldForProperty)]
    private int P1
    {
        [MyAttribute(FieldForPropertyGetter)]
        get;
        [MyAttribute(FieldForPropertySetter)]
        set;
    }

    [MyAttribute(FieldForIndexer)]
    private int this[[MyAttribute(FieldForIndexerParameter)]int index]
    {
        [MyAttribute(FieldForIndexerGetter)]
        get { return 0; }
        [MyAttribute(FieldForIndexerSetter)]
        set { }
    }

    [MyAttribute(FieldForExpressionBodiedMethod)]
    private int M2 => 0;

    [MyAttribute(FieldForExpressionBodiedProperty)]
    private int P2 => 0;

    private int P3
    {
        [MyAttribute(FieldForPropertyInitSetter)]
        init { }
    }
}
";
            var compilation = CreateCompilationWithMscorlib461(new[] { source, IsExternalInitTypeDefinition }, parseOptions: TestOptions.Regular9);
            compilation.VerifyDiagnostics(
                // (51,32): warning CS0067: The event 'C.MyEvent' is never used
                //     public event Delegate<int> MyEvent;
                Diagnostic(ErrorCode.WRN_UnreferencedEvent, "MyEvent").WithArguments("C.MyEvent").WithLocation(51, 32),
                // (34,17): warning CS0414: The field 'C.field2' is assigned but its value is never used
                //     private int field2 = 0, field3 = 0;
                Diagnostic(ErrorCode.WRN_UnreferencedFieldAssg, "field2").WithArguments("C.field2").WithLocation(34, 17),
                // (34,29): warning CS0414: The field 'C.field3' is assigned but its value is never used
                //     private int field2 = 0, field3 = 0;
                Diagnostic(ErrorCode.WRN_UnreferencedFieldAssg, "field3").WithArguments("C.field3").WithLocation(34, 29));

            // Test RegisterOperationBlockAction
            testFieldReferenceAnalyzer_InAttributes_Core(compilation, doOperationBlockAnalysis: true);

            // Test RegisterOperationAction
            testFieldReferenceAnalyzer_InAttributes_Core(compilation, doOperationBlockAnalysis: false);

            static void testFieldReferenceAnalyzer_InAttributes_Core(Compilation compilation, bool doOperationBlockAnalysis)
            {
                var analyzers = new DiagnosticAnalyzer[] { new FieldReferenceOperationAnalyzer(doOperationBlockAnalysis) };
                compilation.VerifyAnalyzerDiagnostics(analyzers, null, null,
                    Diagnostic("ID", "FieldForPropertyInitSetter").WithArguments("FieldForPropertyInitSetter", "30").WithLocation(92, 22),
                    Diagnostic("ID", "FieldForClass").WithArguments("FieldForClass", "1").WithLocation(17, 14),
                    Diagnostic("ID", "FieldForStruct").WithArguments("FieldForStruct", "2").WithLocation(27, 18),
                    Diagnostic("ID", "FieldForInterface").WithArguments("FieldForInterface", "3").WithLocation(30, 18),
                    Diagnostic("ID", "FieldForField").WithArguments("FieldForField", "4").WithLocation(33, 18),
                    Diagnostic("ID", "FieldForField").WithArguments("FieldForField", "4").WithLocation(33, 18),
                    Diagnostic("ID", "FieldForMethod").WithArguments("FieldForMethod", "5").WithLocation(37, 18),
                    Diagnostic("ID", "FieldForEnum").WithArguments("FieldForEnum", "6").WithLocation(40, 18),
                    Diagnostic("ID", "FieldForEnumMember").WithArguments("FieldForEnumMember", "7").WithLocation(43, 22),
                    Diagnostic("ID", "FieldForDelegate").WithArguments("FieldForDelegate", "8").WithLocation(47, 18),
                    Diagnostic("ID", "FieldForEventField").WithArguments("FieldForEventField", "9").WithLocation(50, 18),
                    Diagnostic("ID", "FieldForEvent").WithArguments("FieldForEvent", "10").WithLocation(53, 18),
                    Diagnostic("ID", "FieldForAddHandler").WithArguments("FieldForAddHandler", "11").WithLocation(56, 22),
                    Diagnostic("ID", "FieldForRemoveHandler").WithArguments("FieldForRemoveHandler", "12").WithLocation(60, 22),
                    Diagnostic("ID", "FieldForProperty").WithArguments("FieldForProperty", "13").WithLocation(66, 18),
                    Diagnostic("ID", "FieldForPropertyGetter").WithArguments("FieldForPropertyGetter", "14").WithLocation(69, 22),
                    Diagnostic("ID", "FieldForPropertySetter").WithArguments("FieldForPropertySetter", "15").WithLocation(71, 22),
                    Diagnostic("ID", "FieldForIndexer").WithArguments("FieldForIndexer", "16").WithLocation(75, 18),
                    Diagnostic("ID", "FieldForIndexerGetter").WithArguments("FieldForIndexerGetter", "17").WithLocation(78, 22),
                    Diagnostic("ID", "FieldForIndexerSetter").WithArguments("FieldForIndexerSetter", "18").WithLocation(80, 22),
                    Diagnostic("ID", "FieldForExpressionBodiedMethod").WithArguments("FieldForExpressionBodiedMethod", "19").WithLocation(84, 18),
                    Diagnostic("ID", "FieldForExpressionBodiedProperty").WithArguments("FieldForExpressionBodiedProperty", "20").WithLocation(87, 18),
                    Diagnostic("ID", "FieldForMethodParameter").WithArguments("FieldForMethodParameter", "21").WithLocation(38, 79),
                    Diagnostic("ID", "FieldForDelegateParameter").WithArguments("FieldForDelegateParameter", "22").WithLocation(48, 95),
                    Diagnostic("ID", "FieldForIndexerParameter").WithArguments("FieldForIndexerParameter", "23").WithLocation(76, 35),
                    Diagnostic("ID", "FieldForMethodTypeParameter").WithArguments("FieldForMethodTypeParameter", "24").WithLocation(38, 34),
                    Diagnostic("ID", "FieldForTypeTypeParameter").WithArguments("FieldForTypeTypeParameter", "25").WithLocation(28, 35),
                    Diagnostic("ID", "FieldForDelegateTypeParameter").WithArguments("FieldForDelegateTypeParameter", "26").WithLocation(48, 48),
                    Diagnostic("ID", "FieldForMethodReturnType").WithArguments("FieldForMethodReturnType", "27").WithLocation(36, 26),
                    Diagnostic("ID", "C.FieldForAssembly").WithArguments("FieldForAssembly", "28").WithLocation(4, 24),
                    Diagnostic("ID", "C.FieldForModule").WithArguments("FieldForModule", "29").WithLocation(5, 22));
            }
        }

        [Fact, WorkItem(23309, "https://github.com/dotnet/roslyn/issues/23309")]
        public void TestFieldReferenceAnalyzer_InConstructorInitializer()
        {
            string source = @"
internal class Base
{
    protected Base(int i) { }
}

internal class Derived : Base
{
    private const int Field = 0;

    public Derived() : base(Field)
    {
    }
}";

            var tree = CSharpSyntaxTree.ParseText(source);
            var compilation = CreateCompilationWithMscorlib461(new[] { tree });
            compilation.VerifyDiagnostics();

            // Test RegisterOperationBlockAction
            TestFieldReferenceAnalyzer_InConstructorInitializer_Core(compilation, doOperationBlockAnalysis: true);

            // Test RegisterOperationAction
            TestFieldReferenceAnalyzer_InConstructorInitializer_Core(compilation, doOperationBlockAnalysis: false);
        }

        private static void TestFieldReferenceAnalyzer_InConstructorInitializer_Core(Compilation compilation, bool doOperationBlockAnalysis)
        {
            var analyzers = new DiagnosticAnalyzer[] { new FieldReferenceOperationAnalyzer(doOperationBlockAnalysis) };
            compilation.VerifyAnalyzerDiagnostics(analyzers, null, null,
                Diagnostic("ID", "Field").WithArguments("Field", "0").WithLocation(11, 29));
        }

        [Fact, WorkItem(26520, "https://github.com/dotnet/roslyn/issues/26520")]
        public void TestFieldReferenceAnalyzer_InConstructorDestructorExpressionBody()
        {
            string source = @"
internal class C
{
    public bool Flag;
    public C() => Flag = true;
    ~C() => Flag = false;
}";

            var tree = CSharpSyntaxTree.ParseText(source);
            var compilation = CreateCompilationWithMscorlib461(new[] { tree });
            compilation.VerifyDiagnostics();

            // Test RegisterOperationBlockAction
            TestFieldReferenceAnalyzer_InConstructorDestructorExpressionBody_Core(compilation, doOperationBlockAnalysis: true);

            // Test RegisterOperationAction
            TestFieldReferenceAnalyzer_InConstructorDestructorExpressionBody_Core(compilation, doOperationBlockAnalysis: false);
        }

        private static void TestFieldReferenceAnalyzer_InConstructorDestructorExpressionBody_Core(Compilation compilation, bool doOperationBlockAnalysis)
        {
            var analyzers = new DiagnosticAnalyzer[] { new FieldReferenceOperationAnalyzer(doOperationBlockAnalysis) };
            compilation.VerifyAnalyzerDiagnostics(analyzers, null, null,
                Diagnostic("ID", "Flag").WithArguments("Flag", "").WithLocation(5, 19),
                Diagnostic("ID", "Flag").WithArguments("Flag", "").WithLocation(6, 13));
        }

        [Fact, WorkItem(25167, "https://github.com/dotnet/roslyn/issues/25167")]
        public void TestMethodBodyOperationAnalyzer()
        {
            string source = @"
internal class A
{
    public void M() { }
}";

            var tree = CSharpSyntaxTree.ParseText(source);
            var compilation = CreateCompilationWithMscorlib461(new[] { tree });
            compilation.VerifyDiagnostics();

            var analyzers = new DiagnosticAnalyzer[] { new MethodOrConstructorBodyOperationAnalyzer() };
            compilation.VerifyAnalyzerDiagnostics(analyzers,
                expected: Diagnostic("ID", squiggledText: "public void M() { }").WithArguments("M").WithLocation(4, 5));
        }

        [Fact, WorkItem(25167, "https://github.com/dotnet/roslyn/issues/25167")]
        public void TestMethodBodyOperationAnalyzer_WithParameterInitializers()
        {
            string source = @"
internal class A
{
    public void M(int p = 0) { }
}";

            var tree = CSharpSyntaxTree.ParseText(source);
            var compilation = CreateCompilationWithMscorlib461(new[] { tree });
            compilation.VerifyDiagnostics();

            var analyzers = new DiagnosticAnalyzer[] { new MethodOrConstructorBodyOperationAnalyzer() };
            compilation.VerifyAnalyzerDiagnostics(analyzers,
                expected: Diagnostic("ID", squiggledText: "public void M(int p = 0) { }").WithArguments("M").WithLocation(4, 5));
        }

        [Fact, WorkItem(25167, "https://github.com/dotnet/roslyn/issues/25167")]
        public void TestMethodBodyOperationAnalyzer_WithExpressionAndMethodBody()
        {
            string source = @"
internal class A
{
    public int M() { return 0; } => 0;
}";

            var tree = CSharpSyntaxTree.ParseText(source);
            var compilation = CreateCompilationWithMscorlib461(new[] { tree });
            compilation.VerifyDiagnostics(
                // (4,5): error CS8057: Block bodies and expression bodies cannot both be provided.
                //     public int M() { return 0; } => 0;
                Diagnostic(ErrorCode.ERR_BlockBodyAndExpressionBody, "public int M() { return 0; } => 0;").WithLocation(4, 5));

            var analyzers = new DiagnosticAnalyzer[] { new MethodOrConstructorBodyOperationAnalyzer() };
            compilation.VerifyAnalyzerDiagnostics(analyzers,
                expected: Diagnostic("ID", squiggledText: "public int M() { return 0; } => 0;").WithArguments("M").WithLocation(4, 5));
        }

        [Fact, WorkItem(25167, "https://github.com/dotnet/roslyn/issues/25167")]
        public void TestConstructorBodyOperationAnalyzer()
        {
            string source = @"
internal class Base
{
    protected Base(int i) { }
}

internal class Derived : Base
{
    private const int Field = 0;

    public Derived() : base(Field) { }
}";

            var tree = CSharpSyntaxTree.ParseText(source);
            var compilation = CreateCompilationWithMscorlib461(new[] { tree });
            compilation.VerifyDiagnostics();

            var analyzers = new DiagnosticAnalyzer[] { new MethodOrConstructorBodyOperationAnalyzer() };
            compilation.VerifyAnalyzerDiagnostics(analyzers,
                expected: new[] {
                    Diagnostic("ID", squiggledText: "protected Base(int i) { }").WithArguments(".ctor").WithLocation(4, 5),
                    Diagnostic("ID", squiggledText: "public Derived() : base(Field) { }").WithArguments(".ctor").WithLocation(11, 5)
                });
        }

        [CompilerTrait(CompilerFeature.IOperation, CompilerFeature.Dataflow)]
        [Fact]
        public void TestGetControlFlowGraphInOperationAnalyzers()
        {
            string source = @"class C { void M(int p = 0) { int x = 1 + 2; } }";

            var compilation = CreateCompilationWithMscorlib461(source);
            compilation.VerifyDiagnostics(
                // (1,35): warning CS0219: The variable 'x' is assigned but its value is never used
                // class C { void M(int p = 0) { int x = 1 + 2; } }
                Diagnostic(ErrorCode.WRN_UnreferencedVarAssg, "x").WithArguments("x").WithLocation(1, 35));

            var expectedFlowGraphs = new[]
            {
                // Method body
                @"
Block[B0] - Entry
    Statements (0)
    Next (Regular) Block[B1]
        Entering: {R1}

.locals {R1}
{
    Locals: [System.Int32 x]
    Block[B1] - Block
        Predecessors: [B0]
        Statements (1)
            ISimpleAssignmentOperation (OperationKind.SimpleAssignment, Type: System.Int32, IsImplicit) (Syntax: 'x = 1 + 2')
              Left: 
                ILocalReferenceOperation: x (IsDeclaration: True) (OperationKind.LocalReference, Type: System.Int32, IsImplicit) (Syntax: 'x = 1 + 2')
              Right: 
                IBinaryOperation (BinaryOperatorKind.Add) (OperationKind.Binary, Type: System.Int32, Constant: 3) (Syntax: '1 + 2')
                  Left: 
                    ILiteralOperation (OperationKind.Literal, Type: System.Int32, Constant: 1) (Syntax: '1')
                  Right: 
                    ILiteralOperation (OperationKind.Literal, Type: System.Int32, Constant: 2) (Syntax: '2')

        Next (Regular) Block[B2]
            Leaving: {R1}
}

Block[B2] - Exit
    Predecessors: [B1]
    Statements (0)",

                // Parameter initializer
                @"
Block[B0] - Entry
    Statements (0)
    Next (Regular) Block[B1]
Block[B1] - Block
    Predecessors: [B0]
    Statements (1)
        ISimpleAssignmentOperation (OperationKind.SimpleAssignment, Type: System.Int32, IsImplicit) (Syntax: '= 0')
          Left: 
            IParameterReferenceOperation: p (OperationKind.ParameterReference, Type: System.Int32, IsImplicit) (Syntax: '= 0')
          Right: 
            ILiteralOperation (OperationKind.Literal, Type: System.Int32, Constant: 0) (Syntax: '0')

    Next (Regular) Block[B2]
Block[B2] - Exit
    Predecessors: [B1]
    Statements (0)"
            };

            // Verify analyzer diagnostics and flow graphs for different kind of operation analyzers.

            var analyzer = new OperationAnalyzer(OperationAnalyzer.ActionKind.Operation, verifyGetControlFlowGraph: true);
            compilation.VerifyAnalyzerDiagnostics(new DiagnosticAnalyzer[] { analyzer },
                expected: new[] {
                    Diagnostic("ID", "0").WithArguments("Operation").WithLocation(1, 26),
                    Diagnostic("ID", "1").WithArguments("Operation").WithLocation(1, 39),
                    Diagnostic("ID", "2").WithArguments("Operation").WithLocation(1, 43)
                });
            verifyFlowGraphs(analyzer.GetControlFlowGraphs());

            analyzer = new OperationAnalyzer(OperationAnalyzer.ActionKind.OperationInOperationBlockStart, verifyGetControlFlowGraph: true);
            compilation.VerifyAnalyzerDiagnostics(new DiagnosticAnalyzer[] { analyzer },
                expected: new[] {
                Diagnostic("ID", "0").WithArguments("OperationInOperationBlockStart").WithLocation(1, 26),
                Diagnostic("ID", "1").WithArguments("OperationInOperationBlockStart").WithLocation(1, 39),
                Diagnostic("ID", "2").WithArguments("OperationInOperationBlockStart").WithLocation(1, 43)
            });
            verifyFlowGraphs(analyzer.GetControlFlowGraphs());

            analyzer = new OperationAnalyzer(OperationAnalyzer.ActionKind.OperationBlock, verifyGetControlFlowGraph: true);
            compilation.VerifyAnalyzerDiagnostics(new DiagnosticAnalyzer[] { analyzer },
                expected: new[] {
                    Diagnostic("ID", "M").WithArguments("OperationBlock").WithLocation(1, 16)
                });
            verifyFlowGraphs(analyzer.GetControlFlowGraphs());

            analyzer = new OperationAnalyzer(OperationAnalyzer.ActionKind.OperationBlockEnd, verifyGetControlFlowGraph: true);
            compilation.VerifyAnalyzerDiagnostics(new DiagnosticAnalyzer[] { analyzer },
                expected: new[] {
                    Diagnostic("ID", "M").WithArguments("OperationBlockEnd").WithLocation(1, 16)
                });
            verifyFlowGraphs(analyzer.GetControlFlowGraphs());

            void verifyFlowGraphs(ImmutableArray<(ControlFlowGraph Graph, ISymbol AssociatedSymbol)> flowGraphs)
            {
                for (int i = 0; i < expectedFlowGraphs.Length; i++)
                {
                    string expectedFlowGraph = expectedFlowGraphs[i];
                    (ControlFlowGraph actualFlowGraph, ISymbol associatedSymbol) = flowGraphs[i];
                    ControlFlowGraphVerifier.VerifyGraph(compilation, expectedFlowGraph, actualFlowGraph, associatedSymbol);
                }
            }
        }

        private static void TestSymbolStartAnalyzerCore(SymbolStartAnalyzer analyzer, params DiagnosticDescription[] diagnostics)
        {
            TestSymbolStartAnalyzerCore(new DiagnosticAnalyzer[] { analyzer }, diagnostics);
        }

        private static void TestSymbolStartAnalyzerCore(DiagnosticAnalyzer[] analyzers, params DiagnosticDescription[] diagnostics)
        {
            var source = @"
#pragma warning disable CS0219 // unused local
#pragma warning disable CS0067 // unused event

class C1
{
    void M1() { int localInTypeInGlobalNamespace = 0; }
}

class C2
{
    class NestedType
    {
        void M2() { int localInNestedType = 0; }
    }
}

namespace N1 { }

namespace N2
{
    namespace N3
    {
        class C3
        {
            void M3(int p) { int localInTypeInNamespace = 0; }
            void M4() { }
        }
    }
}

namespace N2.N3
{
    class C4
    {
        public int f1 = 0;
    }
}

namespace N4
{
    class C5
    {
        void M5() { }
    }
    class C6
    {
        void M6() { }
        void M7() { }
    }
}

namespace N5
{
    partial class C7
    {
        void M8() { }
        int P1 { get; set; }
        public event System.EventHandler e1;
    }
    partial class C7
    {
        void M9() { }
        void M10() { }
    }
}
";
            var tree = CSharpSyntaxTree.ParseText(source);
            var compilation = CreateCompilationWithMscorlib461(new[] { tree });
            compilation.VerifyDiagnostics();

            compilation.VerifyAnalyzerDiagnostics(analyzers, expected: diagnostics);
        }

        [Fact]
        public void TestSymbolStartAnalyzer_NamedType()
        {
            TestSymbolStartAnalyzerCore(new SymbolStartAnalyzer(topLevelAction: false, SymbolKind.NamedType),
                Diagnostic("SymbolStartRuleId").WithArguments("NestedType", "Analyzer1").WithLocation(1, 1),
                Diagnostic("SymbolStartRuleId").WithArguments("C1", "Analyzer1").WithLocation(1, 1),
                Diagnostic("SymbolStartRuleId").WithArguments("C2", "Analyzer1").WithLocation(1, 1),
                Diagnostic("SymbolStartRuleId").WithArguments("C3", "Analyzer1").WithLocation(1, 1),
                Diagnostic("SymbolStartRuleId").WithArguments("C4", "Analyzer1").WithLocation(1, 1),
                Diagnostic("SymbolStartRuleId").WithArguments("C5", "Analyzer1").WithLocation(1, 1),
                Diagnostic("SymbolStartRuleId").WithArguments("C6", "Analyzer1").WithLocation(1, 1),
                Diagnostic("SymbolStartRuleId").WithArguments("C7", "Analyzer1").WithLocation(1, 1));
        }

        [Fact]
        public void TestSymbolStartAnalyzer_Namespace()
        {
            TestSymbolStartAnalyzerCore(new SymbolStartAnalyzer(topLevelAction: false, SymbolKind.Namespace),
                Diagnostic("SymbolStartRuleId").WithArguments("N1", "Analyzer1").WithLocation(1, 1),
                Diagnostic("SymbolStartRuleId").WithArguments("N2", "Analyzer1").WithLocation(1, 1),
                Diagnostic("SymbolStartRuleId").WithArguments("N3", "Analyzer1").WithLocation(1, 1),
                Diagnostic("SymbolStartRuleId").WithArguments("N4", "Analyzer1").WithLocation(1, 1),
                Diagnostic("SymbolStartRuleId").WithArguments("N5", "Analyzer1").WithLocation(1, 1));
        }

        [Fact]
        public void TestSymbolStartAnalyzer_Method()
        {
            TestSymbolStartAnalyzerCore(new SymbolStartAnalyzer(topLevelAction: false, SymbolKind.Method),
                Diagnostic("SymbolStartRuleId").WithArguments("M1", "Analyzer1").WithLocation(1, 1),
                Diagnostic("SymbolStartRuleId").WithArguments("M2", "Analyzer1").WithLocation(1, 1),
                Diagnostic("SymbolStartRuleId").WithArguments("M3", "Analyzer1").WithLocation(1, 1),
                Diagnostic("SymbolStartRuleId").WithArguments("M4", "Analyzer1").WithLocation(1, 1),
                Diagnostic("SymbolStartRuleId").WithArguments("M5", "Analyzer1").WithLocation(1, 1),
                Diagnostic("SymbolStartRuleId").WithArguments("M6", "Analyzer1").WithLocation(1, 1),
                Diagnostic("SymbolStartRuleId").WithArguments("M7", "Analyzer1").WithLocation(1, 1),
                Diagnostic("SymbolStartRuleId").WithArguments("M8", "Analyzer1").WithLocation(1, 1),
                Diagnostic("SymbolStartRuleId").WithArguments("M9", "Analyzer1").WithLocation(1, 1),
                Diagnostic("SymbolStartRuleId").WithArguments("M10", "Analyzer1").WithLocation(1, 1),
                Diagnostic("SymbolStartRuleId").WithArguments("get_P1", "Analyzer1").WithLocation(1, 1),
                Diagnostic("SymbolStartRuleId").WithArguments("set_P1", "Analyzer1").WithLocation(1, 1));
        }

        [Fact]
        public void TestSymbolStartAnalyzer_Field()
        {
            TestSymbolStartAnalyzerCore(new SymbolStartAnalyzer(topLevelAction: false, SymbolKind.Field),
                Diagnostic("SymbolStartRuleId").WithArguments("f1", "Analyzer1").WithLocation(1, 1));
        }

        [Fact]
        public void TestSymbolStartAnalyzer_Property()
        {
            TestSymbolStartAnalyzerCore(new SymbolStartAnalyzer(topLevelAction: false, SymbolKind.Property),
                Diagnostic("SymbolStartRuleId").WithArguments("P1", "Analyzer1").WithLocation(1, 1));
        }

        [Fact]
        public void TestSymbolStartAnalyzer_Event()
        {
            TestSymbolStartAnalyzerCore(new SymbolStartAnalyzer(topLevelAction: false, SymbolKind.Event),
                Diagnostic("SymbolStartRuleId").WithArguments("e1", "Analyzer1").WithLocation(1, 1));
        }

        [Fact]
        public void TestSymbolStartAnalyzer_Parameter()
        {
            TestSymbolStartAnalyzerCore(new SymbolStartAnalyzer(topLevelAction: false, SymbolKind.Parameter));
        }

        [Fact]
        public void TestSymbolStartAnalyzer_MultipleAnalyzers_NamespaceAndMethods()
        {
            var analyzer1 = new SymbolStartAnalyzer(topLevelAction: false, SymbolKind.Namespace, analyzerId: 1);
            var analyzer2 = new SymbolStartAnalyzer(topLevelAction: false, SymbolKind.Method, analyzerId: 2);

            TestSymbolStartAnalyzerCore(new DiagnosticAnalyzer[] { analyzer1, analyzer2 },
                Diagnostic("SymbolStartRuleId").WithArguments("N1", "Analyzer1").WithLocation(1, 1),
                Diagnostic("SymbolStartRuleId").WithArguments("N2", "Analyzer1").WithLocation(1, 1),
                Diagnostic("SymbolStartRuleId").WithArguments("N3", "Analyzer1").WithLocation(1, 1),
                Diagnostic("SymbolStartRuleId").WithArguments("N4", "Analyzer1").WithLocation(1, 1),
                Diagnostic("SymbolStartRuleId").WithArguments("N5", "Analyzer1").WithLocation(1, 1),
                Diagnostic("SymbolStartRuleId").WithArguments("M1", "Analyzer2").WithLocation(1, 1),
                Diagnostic("SymbolStartRuleId").WithArguments("M2", "Analyzer2").WithLocation(1, 1),
                Diagnostic("SymbolStartRuleId").WithArguments("M3", "Analyzer2").WithLocation(1, 1),
                Diagnostic("SymbolStartRuleId").WithArguments("M4", "Analyzer2").WithLocation(1, 1),
                Diagnostic("SymbolStartRuleId").WithArguments("M5", "Analyzer2").WithLocation(1, 1),
                Diagnostic("SymbolStartRuleId").WithArguments("M6", "Analyzer2").WithLocation(1, 1),
                Diagnostic("SymbolStartRuleId").WithArguments("M7", "Analyzer2").WithLocation(1, 1),
                Diagnostic("SymbolStartRuleId").WithArguments("M8", "Analyzer2").WithLocation(1, 1),
                Diagnostic("SymbolStartRuleId").WithArguments("M9", "Analyzer2").WithLocation(1, 1),
                Diagnostic("SymbolStartRuleId").WithArguments("M10", "Analyzer2").WithLocation(1, 1),
                Diagnostic("SymbolStartRuleId").WithArguments("get_P1", "Analyzer2").WithLocation(1, 1),
                Diagnostic("SymbolStartRuleId").WithArguments("set_P1", "Analyzer2").WithLocation(1, 1));
        }

        [Fact]
        public void TestSymbolStartAnalyzer_MultipleAnalyzers_NamedTypeAndMethods()
        {
            var analyzer1 = new SymbolStartAnalyzer(topLevelAction: false, SymbolKind.NamedType, analyzerId: 1);
            var analyzer2 = new SymbolStartAnalyzer(topLevelAction: false, SymbolKind.Method, analyzerId: 2);

            TestSymbolStartAnalyzerCore(new DiagnosticAnalyzer[] { analyzer1, analyzer2 },
                Diagnostic("SymbolStartRuleId").WithArguments("NestedType", "Analyzer1").WithLocation(1, 1),
                Diagnostic("SymbolStartRuleId").WithArguments("C1", "Analyzer1").WithLocation(1, 1),
                Diagnostic("SymbolStartRuleId").WithArguments("C2", "Analyzer1").WithLocation(1, 1),
                Diagnostic("SymbolStartRuleId").WithArguments("C3", "Analyzer1").WithLocation(1, 1),
                Diagnostic("SymbolStartRuleId").WithArguments("C4", "Analyzer1").WithLocation(1, 1),
                Diagnostic("SymbolStartRuleId").WithArguments("C5", "Analyzer1").WithLocation(1, 1),
                Diagnostic("SymbolStartRuleId").WithArguments("C6", "Analyzer1").WithLocation(1, 1),
                Diagnostic("SymbolStartRuleId").WithArguments("C7", "Analyzer1").WithLocation(1, 1),
                Diagnostic("SymbolStartRuleId").WithArguments("M1", "Analyzer2").WithLocation(1, 1),
                Diagnostic("SymbolStartRuleId").WithArguments("M2", "Analyzer2").WithLocation(1, 1),
                Diagnostic("SymbolStartRuleId").WithArguments("M3", "Analyzer2").WithLocation(1, 1),
                Diagnostic("SymbolStartRuleId").WithArguments("M4", "Analyzer2").WithLocation(1, 1),
                Diagnostic("SymbolStartRuleId").WithArguments("M5", "Analyzer2").WithLocation(1, 1),
                Diagnostic("SymbolStartRuleId").WithArguments("M6", "Analyzer2").WithLocation(1, 1),
                Diagnostic("SymbolStartRuleId").WithArguments("M7", "Analyzer2").WithLocation(1, 1),
                Diagnostic("SymbolStartRuleId").WithArguments("M8", "Analyzer2").WithLocation(1, 1),
                Diagnostic("SymbolStartRuleId").WithArguments("M9", "Analyzer2").WithLocation(1, 1),
                Diagnostic("SymbolStartRuleId").WithArguments("M10", "Analyzer2").WithLocation(1, 1),
                Diagnostic("SymbolStartRuleId").WithArguments("get_P1", "Analyzer2").WithLocation(1, 1),
                Diagnostic("SymbolStartRuleId").WithArguments("set_P1", "Analyzer2").WithLocation(1, 1));
        }

        [Fact]
        public void TestSymbolStartAnalyzer_MultipleAnalyzers_AllSymbolKinds()
        {
            testCore("SymbolStartTopLevelRuleId", topLevel: true);
            testCore("SymbolStartRuleId", topLevel: false);

            void testCore(string ruleId, bool topLevel)
            {
                var symbolKinds = new[] { SymbolKind.NamedType, SymbolKind.Namespace, SymbolKind.Method,
                    SymbolKind.Property, SymbolKind.Event, SymbolKind.Field, SymbolKind.Parameter };

                var analyzers = new DiagnosticAnalyzer[symbolKinds.Length];
                for (int i = 0; i < symbolKinds.Length; i++)
                {
                    analyzers[i] = new SymbolStartAnalyzer(topLevel, symbolKinds[i], analyzerId: i + 1);
                }

                TestSymbolStartAnalyzerCore(analyzers,
                    Diagnostic(ruleId).WithArguments("NestedType", "Analyzer1").WithLocation(1, 1),
                    Diagnostic(ruleId).WithArguments("C1", "Analyzer1").WithLocation(1, 1),
                    Diagnostic(ruleId).WithArguments("C2", "Analyzer1").WithLocation(1, 1),
                    Diagnostic(ruleId).WithArguments("C3", "Analyzer1").WithLocation(1, 1),
                    Diagnostic(ruleId).WithArguments("C4", "Analyzer1").WithLocation(1, 1),
                    Diagnostic(ruleId).WithArguments("C5", "Analyzer1").WithLocation(1, 1),
                    Diagnostic(ruleId).WithArguments("C6", "Analyzer1").WithLocation(1, 1),
                    Diagnostic(ruleId).WithArguments("C7", "Analyzer1").WithLocation(1, 1),
                    Diagnostic(ruleId).WithArguments("N1", "Analyzer2").WithLocation(1, 1),
                    Diagnostic(ruleId).WithArguments("N2", "Analyzer2").WithLocation(1, 1),
                    Diagnostic(ruleId).WithArguments("N3", "Analyzer2").WithLocation(1, 1),
                    Diagnostic(ruleId).WithArguments("N4", "Analyzer2").WithLocation(1, 1),
                    Diagnostic(ruleId).WithArguments("N5", "Analyzer2").WithLocation(1, 1),
                    Diagnostic(ruleId).WithArguments("M1", "Analyzer3").WithLocation(1, 1),
                    Diagnostic(ruleId).WithArguments("M2", "Analyzer3").WithLocation(1, 1),
                    Diagnostic(ruleId).WithArguments("M3", "Analyzer3").WithLocation(1, 1),
                    Diagnostic(ruleId).WithArguments("M4", "Analyzer3").WithLocation(1, 1),
                    Diagnostic(ruleId).WithArguments("M5", "Analyzer3").WithLocation(1, 1),
                    Diagnostic(ruleId).WithArguments("M6", "Analyzer3").WithLocation(1, 1),
                    Diagnostic(ruleId).WithArguments("M7", "Analyzer3").WithLocation(1, 1),
                    Diagnostic(ruleId).WithArguments("M8", "Analyzer3").WithLocation(1, 1),
                    Diagnostic(ruleId).WithArguments("M9", "Analyzer3").WithLocation(1, 1),
                    Diagnostic(ruleId).WithArguments("M10", "Analyzer3").WithLocation(1, 1),
                    Diagnostic(ruleId).WithArguments("get_P1", "Analyzer3").WithLocation(1, 1),
                    Diagnostic(ruleId).WithArguments("set_P1", "Analyzer3").WithLocation(1, 1),
                    Diagnostic(ruleId).WithArguments("P1", "Analyzer4").WithLocation(1, 1),
                    Diagnostic(ruleId).WithArguments("e1", "Analyzer5").WithLocation(1, 1),
                    Diagnostic(ruleId).WithArguments("f1", "Analyzer6").WithLocation(1, 1));
            }
        }

        [Fact]
        public void TestSymbolStartAnalyzer_NestedOperationAction_Inside_Namespace()
        {
            TestSymbolStartAnalyzerCore(new SymbolStartAnalyzer(topLevelAction: false, SymbolKind.Namespace, OperationKind.VariableDeclarationGroup),
                Diagnostic("SymbolStartRuleId").WithArguments("N1", "Analyzer1").WithLocation(1, 1),
                Diagnostic("SymbolStartRuleId").WithArguments("N2", "Analyzer1").WithLocation(1, 1),
                Diagnostic("SymbolStartRuleId").WithArguments("N3", "Analyzer1").WithLocation(1, 1),
                Diagnostic("SymbolStartRuleId").WithArguments("N4", "Analyzer1").WithLocation(1, 1),
                Diagnostic("SymbolStartRuleId").WithArguments("N5", "Analyzer1").WithLocation(1, 1),
                Diagnostic("OperationRuleId").WithArguments("N3", "M3", "int localInTypeInNamespace = 0;", "Analyzer1").WithLocation(1, 1));
        }

        [Fact]
        public void TestSymbolStartAnalyzer_NestedOperationAction_Inside_NamedType()
        {
            TestSymbolStartAnalyzerCore(new SymbolStartAnalyzer(topLevelAction: false, SymbolKind.NamedType, OperationKind.VariableDeclarationGroup),
                Diagnostic("SymbolStartRuleId").WithArguments("NestedType", "Analyzer1").WithLocation(1, 1),
                Diagnostic("SymbolStartRuleId").WithArguments("C1", "Analyzer1").WithLocation(1, 1),
                Diagnostic("SymbolStartRuleId").WithArguments("C2", "Analyzer1").WithLocation(1, 1),
                Diagnostic("SymbolStartRuleId").WithArguments("C3", "Analyzer1").WithLocation(1, 1),
                Diagnostic("SymbolStartRuleId").WithArguments("C4", "Analyzer1").WithLocation(1, 1),
                Diagnostic("SymbolStartRuleId").WithArguments("C5", "Analyzer1").WithLocation(1, 1),
                Diagnostic("SymbolStartRuleId").WithArguments("C6", "Analyzer1").WithLocation(1, 1),
                Diagnostic("SymbolStartRuleId").WithArguments("C7", "Analyzer1").WithLocation(1, 1),
                Diagnostic("OperationRuleId").WithArguments("C1", "M1", "int localInTypeInGlobalNamespace = 0;", "Analyzer1").WithLocation(1, 1),
                Diagnostic("OperationRuleId").WithArguments("NestedType", "M2", "int localInNestedType = 0;", "Analyzer1").WithLocation(1, 1),
                Diagnostic("OperationRuleId").WithArguments("C3", "M3", "int localInTypeInNamespace = 0;", "Analyzer1").WithLocation(1, 1));
        }

        [Fact]
        public void TestSymbolStartAnalyzer_NestedOperationAction_Inside_Method()
        {
            TestSymbolStartAnalyzerCore(new SymbolStartAnalyzer(topLevelAction: true, SymbolKind.Method, OperationKind.VariableDeclarationGroup),
                Diagnostic("SymbolStartTopLevelRuleId").WithArguments("M1", "Analyzer1").WithLocation(1, 1),
                Diagnostic("SymbolStartTopLevelRuleId").WithArguments("M2", "Analyzer1").WithLocation(1, 1),
                Diagnostic("SymbolStartTopLevelRuleId").WithArguments("M3", "Analyzer1").WithLocation(1, 1),
                Diagnostic("SymbolStartTopLevelRuleId").WithArguments("M4", "Analyzer1").WithLocation(1, 1),
                Diagnostic("SymbolStartTopLevelRuleId").WithArguments("M5", "Analyzer1").WithLocation(1, 1),
                Diagnostic("SymbolStartTopLevelRuleId").WithArguments("M6", "Analyzer1").WithLocation(1, 1),
                Diagnostic("SymbolStartTopLevelRuleId").WithArguments("M7", "Analyzer1").WithLocation(1, 1),
                Diagnostic("SymbolStartTopLevelRuleId").WithArguments("M8", "Analyzer1").WithLocation(1, 1),
                Diagnostic("SymbolStartTopLevelRuleId").WithArguments("M9", "Analyzer1").WithLocation(1, 1),
                Diagnostic("SymbolStartTopLevelRuleId").WithArguments("M10", "Analyzer1").WithLocation(1, 1),
                Diagnostic("SymbolStartTopLevelRuleId").WithArguments("get_P1", "Analyzer1").WithLocation(1, 1),
                Diagnostic("SymbolStartTopLevelRuleId").WithArguments("set_P1", "Analyzer1").WithLocation(1, 1),
                Diagnostic("OperationRuleId").WithArguments("M1", "M1", "int localInTypeInGlobalNamespace = 0;", "Analyzer1").WithLocation(1, 1),
                Diagnostic("OperationRuleId").WithArguments("M2", "M2", "int localInNestedType = 0;", "Analyzer1").WithLocation(1, 1),
                Diagnostic("OperationRuleId").WithArguments("M3", "M3", "int localInTypeInNamespace = 0;", "Analyzer1").WithLocation(1, 1));
        }

        [Fact]
        public void TestSymbolStartAnalyzer_NestedOperationAction_Inside_AllSymbolKinds()
        {
            var symbolKinds = new[] { SymbolKind.NamedType, SymbolKind.Namespace, SymbolKind.Method,
                    SymbolKind.Property, SymbolKind.Event, SymbolKind.Field, SymbolKind.Parameter };

            var analyzers = new DiagnosticAnalyzer[symbolKinds.Length];
            for (int i = 0; i < symbolKinds.Length; i++)
            {
                analyzers[i] = new SymbolStartAnalyzer(topLevelAction: false, symbolKinds[i], OperationKind.VariableDeclarationGroup, analyzerId: i + 1);
            }

            TestSymbolStartAnalyzerCore(analyzers,
                Diagnostic("SymbolStartRuleId").WithArguments("NestedType", "Analyzer1").WithLocation(1, 1),
                Diagnostic("SymbolStartRuleId").WithArguments("C1", "Analyzer1").WithLocation(1, 1),
                Diagnostic("SymbolStartRuleId").WithArguments("C2", "Analyzer1").WithLocation(1, 1),
                Diagnostic("SymbolStartRuleId").WithArguments("C3", "Analyzer1").WithLocation(1, 1),
                Diagnostic("SymbolStartRuleId").WithArguments("C4", "Analyzer1").WithLocation(1, 1),
                Diagnostic("SymbolStartRuleId").WithArguments("C5", "Analyzer1").WithLocation(1, 1),
                Diagnostic("SymbolStartRuleId").WithArguments("C6", "Analyzer1").WithLocation(1, 1),
                Diagnostic("SymbolStartRuleId").WithArguments("C7", "Analyzer1").WithLocation(1, 1),
                Diagnostic("OperationRuleId").WithArguments("C1", "M1", "int localInTypeInGlobalNamespace = 0;", "Analyzer1").WithLocation(1, 1),
                Diagnostic("OperationRuleId").WithArguments("NestedType", "M2", "int localInNestedType = 0;", "Analyzer1").WithLocation(1, 1),
                Diagnostic("OperationRuleId").WithArguments("C3", "M3", "int localInTypeInNamespace = 0;", "Analyzer1").WithLocation(1, 1),
                Diagnostic("SymbolStartRuleId").WithArguments("N1", "Analyzer2").WithLocation(1, 1),
                Diagnostic("SymbolStartRuleId").WithArguments("N2", "Analyzer2").WithLocation(1, 1),
                Diagnostic("SymbolStartRuleId").WithArguments("N3", "Analyzer2").WithLocation(1, 1),
                Diagnostic("SymbolStartRuleId").WithArguments("N4", "Analyzer2").WithLocation(1, 1),
                Diagnostic("SymbolStartRuleId").WithArguments("N5", "Analyzer2").WithLocation(1, 1),
                Diagnostic("OperationRuleId").WithArguments("N3", "M3", "int localInTypeInNamespace = 0;", "Analyzer2").WithLocation(1, 1),
                Diagnostic("SymbolStartRuleId").WithArguments("M1", "Analyzer3").WithLocation(1, 1),
                Diagnostic("SymbolStartRuleId").WithArguments("M2", "Analyzer3").WithLocation(1, 1),
                Diagnostic("SymbolStartRuleId").WithArguments("M3", "Analyzer3").WithLocation(1, 1),
                Diagnostic("SymbolStartRuleId").WithArguments("M4", "Analyzer3").WithLocation(1, 1),
                Diagnostic("SymbolStartRuleId").WithArguments("M5", "Analyzer3").WithLocation(1, 1),
                Diagnostic("SymbolStartRuleId").WithArguments("M6", "Analyzer3").WithLocation(1, 1),
                Diagnostic("SymbolStartRuleId").WithArguments("M7", "Analyzer3").WithLocation(1, 1),
                Diagnostic("SymbolStartRuleId").WithArguments("M8", "Analyzer3").WithLocation(1, 1),
                Diagnostic("SymbolStartRuleId").WithArguments("M9", "Analyzer3").WithLocation(1, 1),
                Diagnostic("SymbolStartRuleId").WithArguments("M10", "Analyzer3").WithLocation(1, 1),
                Diagnostic("SymbolStartRuleId").WithArguments("get_P1", "Analyzer3").WithLocation(1, 1),
                Diagnostic("SymbolStartRuleId").WithArguments("set_P1", "Analyzer3").WithLocation(1, 1),
                Diagnostic("OperationRuleId").WithArguments("M1", "M1", "int localInTypeInGlobalNamespace = 0;", "Analyzer3").WithLocation(1, 1),
                Diagnostic("OperationRuleId").WithArguments("M2", "M2", "int localInNestedType = 0;", "Analyzer3").WithLocation(1, 1),
                Diagnostic("OperationRuleId").WithArguments("M3", "M3", "int localInTypeInNamespace = 0;", "Analyzer3").WithLocation(1, 1),
                Diagnostic("SymbolStartRuleId").WithArguments("P1", "Analyzer4").WithLocation(1, 1),
                Diagnostic("SymbolStartRuleId").WithArguments("e1", "Analyzer5").WithLocation(1, 1),
                Diagnostic("SymbolStartRuleId").WithArguments("f1", "Analyzer6").WithLocation(1, 1));
        }

        [Fact]
        public void TestInitOnlyProperty()
        {
            string source1 = @"
class C
{
    int P1 { get; init; }
    int P2 { get; set; }
}";

            var compilation = CreateCompilation(new[] { source1, IsExternalInitTypeDefinition }, parseOptions: TestOptions.Regular9);
            compilation.VerifyDiagnostics();

            var symbolKinds = new[] { SymbolKind.NamedType, SymbolKind.Namespace, SymbolKind.Method,
                    SymbolKind.Property, SymbolKind.Event, SymbolKind.Field, SymbolKind.Parameter };

            var analyzers = new DiagnosticAnalyzer[symbolKinds.Length];
            for (int i = 0; i < symbolKinds.Length; i++)
            {
                analyzers[i] = new SymbolStartAnalyzer(topLevelAction: false, symbolKinds[i], OperationKind.VariableDeclarationGroup, analyzerId: i + 1);
            }

            var expected = new[] {
                Diagnostic("SymbolStartRuleId").WithArguments("get_P1", "Analyzer3").WithLocation(1, 1),
                Diagnostic("SymbolStartRuleId").WithArguments("IsExternalInit", "Analyzer1").WithLocation(1, 1),
                Diagnostic("SymbolStartRuleId").WithArguments("P2", "Analyzer4").WithLocation(1, 1),
                Diagnostic("SymbolStartRuleId").WithArguments("P1", "Analyzer4").WithLocation(1, 1),
                Diagnostic("SymbolStartRuleId").WithArguments("get_P2", "Analyzer3").WithLocation(1, 1),
                Diagnostic("SymbolStartRuleId").WithArguments("set_P1", "Analyzer3").WithLocation(1, 1),
                Diagnostic("SymbolStartRuleId").WithArguments("set_P2", "Analyzer3").WithLocation(1, 1),
                Diagnostic("SymbolStartRuleId").WithArguments("C", "Analyzer1").WithLocation(1, 1),
                Diagnostic("SymbolStartRuleId").WithArguments("CompilerServices", "Analyzer2").WithLocation(1, 1),
                Diagnostic("SymbolStartRuleId").WithArguments("Runtime", "Analyzer2").WithLocation(1, 1),
                Diagnostic("SymbolStartRuleId").WithArguments("System", "Analyzer2").WithLocation(1, 1)
            };

            compilation.VerifyAnalyzerDiagnostics(analyzers, expected: expected);
        }

        [Fact, WorkItem(32702, "https://github.com/dotnet/roslyn/issues/32702")]
        public void TestInvocationInPartialMethod()
        {
            string source1 = @"
static partial class B
{
    static partial void PartialMethod();
}";
            string source2 = @"
static partial class B
{
    static partial void PartialMethod()
    {
        M();
    }

    private static void M() { }
}";

            var compilation = CreateCompilationWithMscorlib461(new[] { source1, source2 });
            compilation.VerifyDiagnostics();

            var analyzers = new DiagnosticAnalyzer[] { new SymbolStartAnalyzer(topLevelAction: false, SymbolKind.NamedType, OperationKind.Invocation) };

            var expected = new[] {
                Diagnostic("OperationRuleId").WithArguments("B", "PartialMethod", "M()", "Analyzer1").WithLocation(1, 1),
                Diagnostic("SymbolStartRuleId").WithArguments("B", "Analyzer1").WithLocation(1, 1)
            };

            compilation.VerifyAnalyzerDiagnostics(analyzers, expected: expected);
        }

        [Fact, WorkItem(32702, "https://github.com/dotnet/roslyn/issues/32702")]
        public void TestFieldReferenceInPartialMethod()
        {
            string source1 = @"
static partial class B
{
    static partial void PartialMethod();
}";
            string source2 = @"
static partial class B
{
    static partial void PartialMethod()
    {
        var x = _field;
    }

    private static int _field = 0;
}";

            var compilation = CreateCompilationWithMscorlib461(new[] { source1, source2 });
            compilation.VerifyDiagnostics();

            var analyzers = new DiagnosticAnalyzer[] { new SymbolStartAnalyzer(topLevelAction: true, SymbolKind.NamedType, OperationKind.FieldReference) };

            var expected = new[] {
                Diagnostic("OperationRuleId").WithArguments("B", "PartialMethod", "_field", "Analyzer1").WithLocation(1, 1),
                Diagnostic("SymbolStartTopLevelRuleId").WithArguments("B", "Analyzer1").WithLocation(1, 1)
            };

            compilation.VerifyAnalyzerDiagnostics(analyzers, expected: expected);
        }

        [Theory, CombinatorialData, WorkItem(32702, "https://github.com/dotnet/roslyn/issues/71149")]
        public async Task TestPartialMethodFileSymbolEndDiagnosticsAsync(bool separateFiles)
        {
            string definition1 = @"
internal partial class Test
{
    private partial object Method();
    public Test(object _) { }
}";
            string definition2 = @"
internal partial class Test
{
    private partial object Method() => new();
}";

            string source1, source2;
            if (separateFiles)
            {
                source1 = definition1;
                source2 = definition2;
            }
            else
            {
                source1 = definition1 + definition2;
                source2 = string.Empty;
            }

            var compilation = CreateCompilationWithMscorlib461([source1, source2]);
            compilation.VerifyDiagnostics();

            var tree1 = compilation.SyntaxTrees[0];
            var semanticModel1 = compilation.GetSemanticModel(tree1);
            var analyzers = ImmutableArray.Create<DiagnosticAnalyzer>(new SymbolStartAnalyzer(topLevelAction: false, SymbolKind.NamedType));
            var compilationWithAnalyzers = compilation.WithAnalyzers(analyzers);

            // Requesting diagnostics on a single tree should run the SymbolStart/End actions on all the partials across the compilation
            // and the analysis result should contain the diagnostics reported at SymbolEnd action.
            var analysisResult = await compilationWithAnalyzers.GetAnalysisResultAsync(semanticModel1, filterSpan: null, analyzers, CancellationToken.None);
            Assert.Empty(analysisResult.SyntaxDiagnostics);
            Assert.Empty(analysisResult.SemanticDiagnostics);
            var compilationDiagnostics = analysisResult.CompilationDiagnostics[analyzers[0]];
            compilationDiagnostics.Verify(
                Diagnostic("SymbolStartRuleId").WithArguments("Test", "Analyzer1").WithLocation(1, 1)
            );
        }

        [Theory, CombinatorialData, WorkItem(32702, "https://github.com/dotnet/roslyn/issues/71149")]
        public async Task TestPartialPropertyFileSymbolEndDiagnosticsAsync(bool separateFiles)
        {
            string definition1 = @"
internal partial class Test
{
    private partial object Prop { get; set; }
    public Test(object _) { }
}";
            string definition2 = @"
internal partial class Test
{
    private partial object Prop { get => new(); set { } }
}";

            string source1, source2;
            if (separateFiles)
            {
                source1 = definition1;
                source2 = definition2;
            }
            else
            {
                source1 = definition1 + definition2;
                source2 = string.Empty;
            }

            var compilation = CreateCompilationWithMscorlib461([source1, source2]);
            compilation.VerifyDiagnostics();

            var tree1 = compilation.SyntaxTrees[0];
            var semanticModel1 = compilation.GetSemanticModel(tree1);
            var analyzers = ImmutableArray.Create<DiagnosticAnalyzer>(new SymbolStartAnalyzer(topLevelAction: false, SymbolKind.NamedType));
            var compilationWithAnalyzers = compilation.WithAnalyzers(analyzers);

            // Requesting diagnostics on a single tree should run the SymbolStart/End actions on all the partials across the compilation
            // and the analysis result should contain the diagnostics reported at SymbolEnd action.
            var analysisResult = await compilationWithAnalyzers.GetAnalysisResultAsync(semanticModel1, filterSpan: null, analyzers, CancellationToken.None);
            Assert.Empty(analysisResult.SyntaxDiagnostics);
            Assert.Empty(analysisResult.SemanticDiagnostics);
            var compilationDiagnostics = analysisResult.CompilationDiagnostics[analyzers[0]];
            compilationDiagnostics.Verify(
                Diagnostic("SymbolStartRuleId").WithArguments("Test", "Analyzer1").WithLocation(1, 1)
            );
        }

        [Fact, WorkItem(922802, "https://dev.azure.com/devdiv/DevDiv/_workitems/edit/922802")]
        public async Task TestAnalysisScopeForGetAnalyzerSemanticDiagnosticsAsync()
        {
            string source1 = @"
partial class B
{
    private int _field1 = 1;
}";
            string source2 = @"
partial class B
{
    private int _field2 = 2;
}";
            string source3 = @"
class C
{
    private int _field3 = 3;
}";

            var compilation = CreateCompilationWithMscorlib461(new[] { source1, source2, source3 });
            var tree1 = compilation.SyntaxTrees[0];
            var semanticModel1 = compilation.GetSemanticModel(tree1);
            var analyzer1 = new SymbolStartAnalyzer(topLevelAction: true, SymbolKind.Field, analyzerId: 1);
            var analyzer2 = new SymbolStartAnalyzer(topLevelAction: true, SymbolKind.Field, analyzerId: 2);
            var compilationWithAnalyzers = compilation.WithAnalyzers(ImmutableArray.Create<DiagnosticAnalyzer>(analyzer1, analyzer2));

            // Invoke "GetAnalyzerSemanticDiagnosticsAsync" for a single analyzer on a single tree and
            // ensure that the API respects the requested analysis scope:
            // 1. It should never force analyze the non-requested analyzer.
            // 2. It should only analyze the requested tree. If the requested tree has partial type declaration(s),
            //    then it should also analyze additional trees with other partial declarations for partial types in the original tree,
            //    but not other tree.
            var tree1SemanticDiagnostics = await compilationWithAnalyzers.GetAnalyzerSemanticDiagnosticsAsync(semanticModel1, filterSpan: null, ImmutableArray.Create<DiagnosticAnalyzer>(analyzer1), CancellationToken.None);
            Assert.Equal(2, analyzer1.SymbolsStarted.Count);
            var sortedSymbolNames = analyzer1.SymbolsStarted.Select(s => s.Name).ToImmutableSortedSet();
            Assert.Equal("_field1", sortedSymbolNames[0]);
            Assert.Equal("_field2", sortedSymbolNames[1]);
            Assert.Empty(analyzer2.SymbolsStarted);
            Assert.Empty(tree1SemanticDiagnostics);
        }

        [Fact]
        public void TestAnalyzerCallbacksWithSuppressedFile_SymbolAction()
        {
            var tree1 = Parse("partial class A { }");
            var tree2 = Parse("partial class A { private class B { } }");
            var compilation = CreateCompilationWithMscorlib461(new[] { tree1, tree2 });
            compilation.VerifyDiagnostics();

            // Verify analyzer diagnostics and callbacks without suppression.
            var namedTypeAnalyzer = new NamedTypeAnalyzer(NamedTypeAnalyzer.AnalysisKind.Symbol);
            compilation.VerifyAnalyzerDiagnostics(new DiagnosticAnalyzer[] { namedTypeAnalyzer },
                expected: new[] {
                    Diagnostic(NamedTypeAnalyzer.RuleId, "A").WithArguments("A").WithLocation(1, 15),
                    Diagnostic(NamedTypeAnalyzer.RuleId, "B").WithArguments("B").WithLocation(1, 33)
                });

            Assert.Equal("A, B", namedTypeAnalyzer.GetSortedSymbolCallbacksString());

            // Verify suppressed analyzer diagnostic and callback with suppression on second file.
            var options = TestOptions.DebugDll.WithSyntaxTreeOptionsProvider(
                new TestSyntaxTreeOptionsProvider(tree2, (NamedTypeAnalyzer.RuleId, ReportDiagnostic.Suppress)));
            compilation = CreateCompilation(new[] { tree1, tree2 }, options: options);
            compilation.VerifyDiagnostics();

            namedTypeAnalyzer = new NamedTypeAnalyzer(NamedTypeAnalyzer.AnalysisKind.Symbol);
            compilation.VerifyAnalyzerDiagnostics(new DiagnosticAnalyzer[] { namedTypeAnalyzer },
                expected: new[] {
                    Diagnostic(NamedTypeAnalyzer.RuleId, "A").WithArguments("A").WithLocation(1, 15)
                });

            Assert.Equal("A", namedTypeAnalyzer.GetSortedSymbolCallbacksString());

            // Verify analyzer diagnostics and callbacks for non-configurable diagnostic even suppression on second file.
            namedTypeAnalyzer = new NamedTypeAnalyzer(NamedTypeAnalyzer.AnalysisKind.Symbol, configurable: false);
            compilation.VerifyAnalyzerDiagnostics(new DiagnosticAnalyzer[] { namedTypeAnalyzer },
                expected: new[] {
                    Diagnostic(NamedTypeAnalyzer.RuleId, "A").WithArguments("A").WithLocation(1, 15),
                    Diagnostic(NamedTypeAnalyzer.RuleId, "B").WithArguments("B").WithLocation(1, 33)
                });

            Assert.Equal("A, B", namedTypeAnalyzer.GetSortedSymbolCallbacksString());
        }

        [Fact]
        public void TestAnalyzerCallbacksWithSuppressedFile_SymbolStartEndAction()
        {
            var tree1 = Parse("partial class A { }");
            var tree2 = Parse("partial class A { private class B { } }");
            var compilation = CreateCompilationWithMscorlib461(new[] { tree1, tree2 });
            compilation.VerifyDiagnostics();

            // Verify analyzer diagnostics and callbacks without suppression.
            var namedTypeAnalyzer = new NamedTypeAnalyzer(NamedTypeAnalyzer.AnalysisKind.SymbolStartEnd);
            compilation.VerifyAnalyzerDiagnostics(new DiagnosticAnalyzer[] { namedTypeAnalyzer },
                expected: new[] {
                    Diagnostic(NamedTypeAnalyzer.RuleId, "A").WithArguments("A").WithLocation(1, 15),
                    Diagnostic(NamedTypeAnalyzer.RuleId, "B").WithArguments("B").WithLocation(1, 33)
                });

            Assert.Equal("A, B", namedTypeAnalyzer.GetSortedSymbolCallbacksString());

            // Verify same callbacks even with suppression on second file when using GeneratedCodeAnalysisFlags.Analyze.
            var options = TestOptions.DebugDll.WithSyntaxTreeOptionsProvider(
                new TestSyntaxTreeOptionsProvider(tree2, (NamedTypeAnalyzer.RuleId, ReportDiagnostic.Suppress))
            );
            compilation = CreateCompilation(new[] { tree1, tree2 }, options: options);
            compilation.VerifyDiagnostics();

            namedTypeAnalyzer = new NamedTypeAnalyzer(NamedTypeAnalyzer.AnalysisKind.SymbolStartEnd, GeneratedCodeAnalysisFlags.Analyze);
            compilation.VerifyAnalyzerDiagnostics(new DiagnosticAnalyzer[] { namedTypeAnalyzer },
                expected: new[] {
                    Diagnostic(NamedTypeAnalyzer.RuleId, "A").WithArguments("A").WithLocation(1, 15)
                });

            Assert.Equal("A, B", namedTypeAnalyzer.GetSortedSymbolCallbacksString());

            // Verify suppressed analyzer diagnostic and callback with suppression on second file when not using GeneratedCodeAnalysisFlags.Analyze.
            namedTypeAnalyzer = new NamedTypeAnalyzer(NamedTypeAnalyzer.AnalysisKind.SymbolStartEnd, GeneratedCodeAnalysisFlags.None);
            compilation.VerifyAnalyzerDiagnostics(new DiagnosticAnalyzer[] { namedTypeAnalyzer },
                expected: new[] {
                    Diagnostic(NamedTypeAnalyzer.RuleId, "A").WithArguments("A").WithLocation(1, 15)
                });

            Assert.Equal("A", namedTypeAnalyzer.GetSortedSymbolCallbacksString());

            // Verify analyzer diagnostics and callbacks for non-configurable diagnostics even with suppression on second file when not using GeneratedCodeAnalysisFlags.Analyze.
            namedTypeAnalyzer = new NamedTypeAnalyzer(NamedTypeAnalyzer.AnalysisKind.SymbolStartEnd, configurable: false);
            compilation.VerifyAnalyzerDiagnostics(new DiagnosticAnalyzer[] { namedTypeAnalyzer },
                expected: new[] {
                    Diagnostic(NamedTypeAnalyzer.RuleId, "A").WithArguments("A").WithLocation(1, 15),
                    Diagnostic(NamedTypeAnalyzer.RuleId, "B").WithArguments("B").WithLocation(1, 33)
                });

            Assert.Equal("A, B", namedTypeAnalyzer.GetSortedSymbolCallbacksString());
        }

        [Fact]
        public void TestAnalyzerCallbacksWithSuppressedFile_CompilationStartEndAction()
        {
            var tree1 = Parse("partial class A { }");
            var tree2 = Parse("partial class A { private class B { } }");
            var compilation = CreateCompilationWithMscorlib461(new[] { tree1, tree2 });
            compilation.VerifyDiagnostics();

            // Verify analyzer diagnostics and callbacks without suppression.
            var namedTypeAnalyzer = new NamedTypeAnalyzer(NamedTypeAnalyzer.AnalysisKind.CompilationStartEnd);
            compilation.VerifyAnalyzerDiagnostics(new DiagnosticAnalyzer[] { namedTypeAnalyzer },
                expected: new[] {
                    Diagnostic(NamedTypeAnalyzer.RuleId).WithArguments("A, B").WithLocation(1, 1)
                });

            Assert.Equal("A, B", namedTypeAnalyzer.GetSortedSymbolCallbacksString());

            // Verify same diagnostics and callbacks even with suppression on second file when using GeneratedCodeAnalysisFlags.Analyze.
            var options = TestOptions.DebugDll.WithSyntaxTreeOptionsProvider(
                new TestSyntaxTreeOptionsProvider(tree2, (NamedTypeAnalyzer.RuleId, ReportDiagnostic.Suppress))
            );
            compilation = CreateCompilation(new[] { tree1, tree2 }, options: options);
            compilation.VerifyDiagnostics();

            namedTypeAnalyzer = new NamedTypeAnalyzer(NamedTypeAnalyzer.AnalysisKind.CompilationStartEnd, GeneratedCodeAnalysisFlags.Analyze);
            compilation.VerifyAnalyzerDiagnostics(new DiagnosticAnalyzer[] { namedTypeAnalyzer },
                expected: new[] {
                    Diagnostic(NamedTypeAnalyzer.RuleId).WithArguments("A, B").WithLocation(1, 1)
                });

            Assert.Equal("A, B", namedTypeAnalyzer.GetSortedSymbolCallbacksString());

            // Verify suppressed analyzer diagnostic and callback with suppression on second file when not using GeneratedCodeAnalysisFlags.Analyze.
            namedTypeAnalyzer = new NamedTypeAnalyzer(NamedTypeAnalyzer.AnalysisKind.CompilationStartEnd, GeneratedCodeAnalysisFlags.None);
            compilation.VerifyAnalyzerDiagnostics(new DiagnosticAnalyzer[] { namedTypeAnalyzer },
                expected: new[] {
                    Diagnostic(NamedTypeAnalyzer.RuleId).WithArguments("A").WithLocation(1, 1)
                });

            Assert.Equal("A", namedTypeAnalyzer.GetSortedSymbolCallbacksString());

            // Verify analyzer diagnostics and callbacks for non-configurable diagnostics even with suppression on second file.
            namedTypeAnalyzer = new NamedTypeAnalyzer(NamedTypeAnalyzer.AnalysisKind.CompilationStartEnd, configurable: false);
            compilation.VerifyAnalyzerDiagnostics(new DiagnosticAnalyzer[] { namedTypeAnalyzer },
                expected: new[] {
                    Diagnostic(NamedTypeAnalyzer.RuleId).WithArguments("A, B").WithLocation(1, 1)
                });

            Assert.Equal("A, B", namedTypeAnalyzer.GetSortedSymbolCallbacksString());
        }

        [Fact]
        public void TestAnalyzerCallbacksWithGloballySuppressedFile_SymbolAction()
        {
            var tree1 = Parse("partial class A { }");
            var tree2 = Parse("partial class A { private class B { } }");
            var compilation = CreateCompilationWithMscorlib461(new[] { tree1, tree2 });
            compilation.VerifyDiagnostics();

            // Verify analyzer diagnostics and callbacks without suppression.
            var namedTypeAnalyzer = new NamedTypeAnalyzer(NamedTypeAnalyzer.AnalysisKind.Symbol);
            compilation.VerifyAnalyzerDiagnostics(new DiagnosticAnalyzer[] { namedTypeAnalyzer },
                expected: new[] {
                    Diagnostic(NamedTypeAnalyzer.RuleId, "A").WithArguments("A").WithLocation(1, 15),
                    Diagnostic(NamedTypeAnalyzer.RuleId, "B").WithArguments("B").WithLocation(1, 33)
                });

            Assert.Equal("A, B", namedTypeAnalyzer.GetSortedSymbolCallbacksString());

            // Verify suppressed analyzer diagnostic for both files when specified globally
            var options = TestOptions.DebugDll.WithSyntaxTreeOptionsProvider(
                new TestSyntaxTreeOptionsProvider((NamedTypeAnalyzer.RuleId, ReportDiagnostic.Suppress)));
            compilation = CreateCompilation(new[] { tree1, tree2 }, options: options);
            compilation.VerifyDiagnostics();

            namedTypeAnalyzer = new NamedTypeAnalyzer(NamedTypeAnalyzer.AnalysisKind.Symbol);
            compilation.VerifyAnalyzerDiagnostics(new DiagnosticAnalyzer[] { namedTypeAnalyzer });

            Assert.Equal("", namedTypeAnalyzer.GetSortedSymbolCallbacksString());

            // Verify analyzer diagnostics and callbacks for non-configurable diagnostic even suppression on second file.
            namedTypeAnalyzer = new NamedTypeAnalyzer(NamedTypeAnalyzer.AnalysisKind.Symbol, configurable: false);
            compilation.VerifyAnalyzerDiagnostics(new DiagnosticAnalyzer[] { namedTypeAnalyzer },
                expected: new[] {
                    Diagnostic(NamedTypeAnalyzer.RuleId, "A").WithArguments("A").WithLocation(1, 15),
                    Diagnostic(NamedTypeAnalyzer.RuleId, "B").WithArguments("B").WithLocation(1, 33)
                });

            Assert.Equal("A, B", namedTypeAnalyzer.GetSortedSymbolCallbacksString());

            // Verify analyzer diagnostics and callbacks for a single file when suppressed globally and un-suppressed for a single file
            options = TestOptions.DebugDll.WithSyntaxTreeOptionsProvider(
            new TestSyntaxTreeOptionsProvider((NamedTypeAnalyzer.RuleId, ReportDiagnostic.Suppress), (tree1, new[] { (NamedTypeAnalyzer.RuleId, ReportDiagnostic.Default) })));
            compilation = CreateCompilation(new[] { tree1, tree2 }, options: options);
            compilation.VerifyDiagnostics();

            namedTypeAnalyzer = new NamedTypeAnalyzer(NamedTypeAnalyzer.AnalysisKind.Symbol);
            compilation.VerifyAnalyzerDiagnostics(new DiagnosticAnalyzer[] { namedTypeAnalyzer },
                expected: new[] {
                    Diagnostic(NamedTypeAnalyzer.RuleId, "A").WithArguments("A").WithLocation(1, 15)
                });
            Assert.Equal("A", namedTypeAnalyzer.GetSortedSymbolCallbacksString());
        }

        [Fact]
        public void TestConcurrentAnalyzerActions()
        {
            var first = AnalyzerActions.Empty;
            var second = AnalyzerActions.Empty;
            first.EnableConcurrentExecution();

            Assert.True(first.Concurrent);
            Assert.False(second.Concurrent);
            Assert.True(first.Append(second).Concurrent);

            Assert.True(first.Concurrent);
            Assert.False(second.Concurrent);
            Assert.True(second.Append(first).Concurrent);
        }

        [Fact, WorkItem(41402, "https://github.com/dotnet/roslyn/issues/41402")]
        public async Task TestRegisterOperationBlockAndOperationActionOnSameContext()
        {
            string source = @"
internal class A
{
    public void M() { }
}";

            var tree = CSharpSyntaxTree.ParseText(source);
            var compilation = CreateCompilationWithMscorlib461(new[] { tree });
            compilation.VerifyDiagnostics();

            // Verify analyzer execution from command line
            // 'VerifyAnalyzerDiagnostics' helper executes the analyzers on the entire compilation without any state-based analysis.
            var analyzers = new DiagnosticAnalyzer[] { new RegisterOperationBlockAndOperationActionAnalyzer() };
            compilation.VerifyAnalyzerDiagnostics(analyzers,
                expected: Diagnostic("ID0001", "M").WithLocation(4, 17));

            // Now verify analyzer execution for a single file.
            // 'GetAnalyzerSemanticDiagnosticsAsync' executes the analyzers on the given file with state-based analysis.
            var model = compilation.GetSemanticModel(tree);
            var compWithAnalyzers = new CompilationWithAnalyzers(
                compilation,
                analyzers.ToImmutableArray(),
                new AnalyzerOptions(ImmutableArray<AdditionalText>.Empty));
            var diagnostics = await compWithAnalyzers.GetAnalyzerSemanticDiagnosticsAsync(model, filterSpan: null, CancellationToken.None);
            diagnostics.Verify(Diagnostic("ID0001", "M").WithLocation(4, 17));
        }

        [Fact, WorkItem(26217, "https://github.com/dotnet/roslyn/issues/26217")]
        public void TestConstructorInitializerWithExpressionBody()
        {
            string source = @"
class C
{
    C() : base() => _ = 0;
}";

            var tree = CSharpSyntaxTree.ParseText(source);
            var compilation = CreateCompilationWithMscorlib461(new[] { tree });
            compilation.VerifyDiagnostics();

            var analyzers = new DiagnosticAnalyzer[] { new RegisterOperationBlockAndOperationActionAnalyzer() };
            compilation.VerifyAnalyzerDiagnostics(analyzers,
                expected: Diagnostic("ID0001", "C").WithLocation(4, 5));
        }

        [Fact, WorkItem(43106, "https://github.com/dotnet/roslyn/issues/43106")]
        public void TestConstructorInitializerWithoutBody()
        {
            string source = @"
class B
{
    // Haven't typed { } on the next line yet
    public B() : this(1) 

    public B(int a) { } 
}";

            var tree = CSharpSyntaxTree.ParseText(source);
            var compilation = CreateCompilationWithMscorlib461(new[] { tree });
            compilation.VerifyDiagnostics(
                // (5,12): error CS0501: 'B.B()' must declare a body because it is not marked abstract, extern, or partial
                //     public B() : this(1) 
                Diagnostic(ErrorCode.ERR_ConcreteMissingBody, "B").WithArguments("B.B()").WithLocation(5, 12),
                // (5,25): error CS1002: ; expected
                //     public B() : this(1) 
                Diagnostic(ErrorCode.ERR_SemicolonExpected, "").WithLocation(5, 25));

            var analyzers = new DiagnosticAnalyzer[] { new RegisterOperationBlockAndOperationActionAnalyzer() };
            compilation.VerifyAnalyzerDiagnostics(analyzers,
                expected: new[]
                {
                    Diagnostic("ID0001", "B").WithLocation(5, 12),
                    Diagnostic("ID0001", "B").WithLocation(7, 12)
                });
        }

        [Theory, CombinatorialData]
        public async Task TestGetAnalysisResultAsync(bool syntax, bool singleAnalyzer)
        {
            string source1 = @"
partial class B
{
    private int _field1 = 1;
}";
            string source2 = @"
partial class B
{
    private int _field2 = 2;
}";
            string source3 = @"
class C
{
    private int _field3 = 3;
}";

            var compilation = CreateCompilationWithMscorlib461(new[] { source1, source2, source3 });
            var tree1 = compilation.SyntaxTrees[0];
            var field1 = tree1.GetRoot().DescendantNodes().OfType<FieldDeclarationSyntax>().Single().Declaration.Variables.Single().Identifier;
            var semanticModel1 = compilation.GetSemanticModel(tree1);
            var analyzer1 = new FieldAnalyzer("ID0001", syntax);
            var analyzer2 = new FieldAnalyzer("ID0002", syntax);
            var allAnalyzers = ImmutableArray.Create<DiagnosticAnalyzer>(analyzer1, analyzer2);
            var compilationWithAnalyzers = compilation.WithAnalyzers(allAnalyzers);

            // Invoke "GetAnalysisResultAsync" for a single analyzer on a single tree and
            // ensure that the API respects the requested analysis scope:
            // 1. It only reports diagnostics for the requested analyzer.
            // 2. It only reports diagnostics for the requested tree.

            var analyzersToQuery = singleAnalyzer ? ImmutableArray.Create<DiagnosticAnalyzer>(analyzer1) : allAnalyzers;

            AnalysisResult analysisResult;
            if (singleAnalyzer)
            {
                analysisResult = syntax ?
                    await compilationWithAnalyzers.GetAnalysisResultAsync(tree1, analyzersToQuery, CancellationToken.None) :
                    await compilationWithAnalyzers.GetAnalysisResultAsync(semanticModel1, filterSpan: null, analyzersToQuery, CancellationToken.None);
            }
            else
            {
                analysisResult = syntax ?
                    await compilationWithAnalyzers.GetAnalysisResultAsync(tree1, CancellationToken.None) :
                    await compilationWithAnalyzers.GetAnalysisResultAsync(semanticModel1, filterSpan: null, CancellationToken.None);
            }

            var diagnosticsMap = syntax ? analysisResult.SyntaxDiagnostics : analysisResult.SemanticDiagnostics;
            var diagnostics = diagnosticsMap.TryGetValue(tree1, out var value) ? value : ImmutableDictionary<DiagnosticAnalyzer, ImmutableArray<Diagnostic>>.Empty;

            foreach (var analyzer in allAnalyzers)
            {
                if (analyzersToQuery.Contains(analyzer))
                {
                    Assert.True(diagnostics.ContainsKey(analyzer));
                    var diagnostic = Assert.Single(diagnostics[analyzer]);
                    Assert.Equal(((FieldAnalyzer)analyzer).Descriptor.Id, diagnostic.Id);
                    Assert.Equal(field1.GetLocation(), diagnostic.Location);
                }
                else
                {
                    Assert.False(diagnostics.ContainsKey(analyzer));
                }
            }
        }

        [Theory, WorkItem(63205, "https://github.com/dotnet/roslyn/issues/63205")]
        [CombinatorialData]
        public async Task TestGetAnalysisResultWithFilterSpanAsync(bool testSyntaxNodeAction)
        {
            string source = @"
class B
{
    void M1()
    {
        int local1 = 1;
    }

    void M2()
    {
        int local2 = 1;
    }
}";

            var compilation = CreateCompilationWithMscorlib461(new[] { source });
            var tree = compilation.SyntaxTrees[0];
            var localDecl1 = tree.GetRoot().DescendantNodes().OfType<LocalDeclarationStatementSyntax>().First();
            var semanticModel = compilation.GetSemanticModel(tree);
            var analyzer1 = new VariableDeclarationAnalyzer("ID0001", testSyntaxNodeAction);
            var analyzer2 = new CSharpCompilerDiagnosticAnalyzer();
            var allAnalyzers = ImmutableArray.Create<DiagnosticAnalyzer>(analyzer1, analyzer2);
            var compilationWithAnalyzers = compilation.WithAnalyzers(allAnalyzers);

            // Invoke "GetAnalysisResultAsync" for a a sub-span and then
            // for the entire tree span and verify no duplicate diagnostics.

            var analysisResult = await compilationWithAnalyzers.GetAnalysisResultAsync(
                semanticModel,
                filterSpan: localDecl1.FullSpan,
                CancellationToken.None);

            var diagnostics1 = analysisResult.SemanticDiagnostics[tree][analyzer1];
            diagnostics1.Verify(
                Diagnostic("ID0001", "int local1 = 1").WithLocation(6, 9));

            var diagnostics2 = analysisResult.SemanticDiagnostics[tree][analyzer2];
            diagnostics2.Verify(
                // (6,13): warning CS0219: The variable 'local1' is assigned but its value is never used
                //         int local1 = 1;
                Diagnostic(ErrorCode.WRN_UnreferencedVarAssg, "local1").WithArguments("local1").WithLocation(6, 13));

            analysisResult = await compilationWithAnalyzers.GetAnalysisResultAsync(
                semanticModel,
                filterSpan: null,
                CancellationToken.None);

            diagnostics1 = analysisResult.SemanticDiagnostics[tree][analyzer1];
            diagnostics1.Verify(
                Diagnostic("ID0001", "int local1 = 1").WithLocation(6, 9),
                Diagnostic("ID0001", "int local2 = 1").WithLocation(11, 9));

            diagnostics2 = analysisResult.SemanticDiagnostics[tree][analyzer2];
            diagnostics2.Verify(
                // (6,13): warning CS0219: The variable 'local1' is assigned but its value is never used
                //         int local1 = 1;
                Diagnostic(ErrorCode.WRN_UnreferencedVarAssg, "local1").WithArguments("local1").WithLocation(6, 13),
                // (11,13): warning CS0219: The variable 'local2' is assigned but its value is never used
                //         int local2 = 1;
                Diagnostic(ErrorCode.WRN_UnreferencedVarAssg, "local2").WithArguments("local2").WithLocation(11, 13));
        }

        [Theory, CombinatorialData]
        [WorkItem(63466, "https://github.com/dotnet/roslyn/issues/63466")]
        public async Task TestAnalyzerWithActionsRegisteredAtDifferentScopesAsync(bool testSyntaxNodeAction)
        {
            string source = @"
public class C
{
    void M()
    {
        System.Console.WriteLine(1 + 1);
    }
}
";
            var compilation = CreateCompilation(source)
                .VerifyDiagnostics();

            var tree = compilation.SyntaxTrees[0];
            var semanticModel = compilation.GetSemanticModel(tree);
            var analyzer = new ActionsRegisteredAtDifferentScopesAnalyzer(testSyntaxNodeAction);
            var analyzers = ImmutableArray.Create<DiagnosticAnalyzer>(analyzer);
            var compilationWithAnalyzers = compilation.WithAnalyzers(analyzers);
            var analysisResult = await compilationWithAnalyzers.GetAnalysisResultAsync(
                semanticModel,
                filterSpan: null,
                CancellationToken.None);

            var diagnostics1 = analysisResult.SemanticDiagnostics[tree][analyzer];
            diagnostics1.Verify(
                Diagnostic("MyDiagnostic", "System.Console.WriteLine(1 + 1)").WithLocation(6, 9),
                Diagnostic("MyDiagnostic", "1 + 1").WithLocation(6, 34));
        }

        [DiagnosticAnalyzer(LanguageNames.CSharp)]
        public class ActionsRegisteredAtDifferentScopesAnalyzer : DiagnosticAnalyzer
        {
            public const string DiagnosticId = "MyDiagnostic";
            internal const string Title = "MyDiagnostic";
            internal const string MessageFormat = "MyDiagnostic";
            internal const string Category = "Category";

            private readonly bool _testSyntaxNodeAction;

            public ActionsRegisteredAtDifferentScopesAnalyzer(bool testSyntaxNodeAction)
            {
                _testSyntaxNodeAction = testSyntaxNodeAction;
            }

            internal static DiagnosticDescriptor Rule = new(DiagnosticId, Title, MessageFormat, Category, DiagnosticSeverity.Warning, isEnabledByDefault: true);

            public override ImmutableArray<DiagnosticDescriptor> SupportedDiagnostics { get { return ImmutableArray.Create(Rule); } }

            public override void Initialize(AnalysisContext context)
            {
                if (_testSyntaxNodeAction)
                {
                    context.RegisterSyntaxNodeAction(
                        context => context.ReportDiagnostic(CodeAnalysis.Diagnostic.Create(Rule, context.Node.GetLocation())),
                        SyntaxKind.InvocationExpression);

                    context.RegisterCodeBlockStartAction<SyntaxKind>(context =>
                    {
                        context.RegisterSyntaxNodeAction(
                            context => context.ReportDiagnostic(CodeAnalysis.Diagnostic.Create(Rule, context.Node.GetLocation())),
                            SyntaxKind.AddExpression);
                    });
                }
                else
                {
                    context.RegisterOperationAction(
                        context => context.ReportDiagnostic(CodeAnalysis.Diagnostic.Create(Rule, context.Operation.Syntax.GetLocation())),
                        OperationKind.Invocation);

                    context.RegisterOperationBlockStartAction(context =>
                    {
                        context.RegisterOperationAction(
                            context => context.ReportDiagnostic(CodeAnalysis.Diagnostic.Create(Rule, context.Operation.Syntax.GetLocation())),
                            OperationKind.Binary);
                    });
                }
            }
        }

        [Theory, CombinatorialData]
        public async Task TestAdditionalFileAnalyzer(bool registerFromInitialize)
        {
            var tree = CSharpSyntaxTree.ParseText(string.Empty);
            var compilation = CreateCompilation(new[] { tree });
            compilation.VerifyDiagnostics();

            AdditionalText additionalFile = new TestAdditionalText("Additional File Text");
            var options = new AnalyzerOptions(ImmutableArray.Create(additionalFile));
            var diagnosticSpan = new TextSpan(2, 2);
            var analyzer = new AdditionalFileAnalyzer(registerFromInitialize, diagnosticSpan);
            var analyzers = ImmutableArray.Create<DiagnosticAnalyzer>(analyzer);

            var diagnostics = await compilation.WithAnalyzers(analyzers, options).GetAnalyzerDiagnosticsAsync(CancellationToken.None);
            verifyDiagnostics(diagnostics);

            var analysisResult = await compilation.WithAnalyzers(analyzers, options).GetAnalysisResultAsync(additionalFile, CancellationToken.None);
            verifyDiagnostics(analysisResult.GetAllDiagnostics());
            verifyDiagnostics(analysisResult.AdditionalFileDiagnostics[additionalFile][analyzer]);

            analysisResult = await compilation.WithAnalyzers(analyzers, options).GetAnalysisResultAsync(CancellationToken.None);
            verifyDiagnostics(analysisResult.GetAllDiagnostics());
            verifyDiagnostics(analysisResult.AdditionalFileDiagnostics[additionalFile][analyzer]);

            void verifyDiagnostics(ImmutableArray<Diagnostic> diagnostics)
            {
                var diagnostic = Assert.Single(diagnostics);
                Assert.Equal(analyzer.Descriptor.Id, diagnostic.Id);
                Assert.Equal(LocationKind.ExternalFile, diagnostic.Location.Kind);
                var location = (ExternalFileLocation)diagnostic.Location;
                Assert.Equal(additionalFile.Path, location.GetLineSpan().Path);
                Assert.Equal(diagnosticSpan, location.SourceSpan);
            }
        }

        [Theory, CombinatorialData]
        public async Task TestMultipleAdditionalFileAnalyzers(bool registerFromInitialize, bool additionalFilesHaveSamePaths, bool firstAdditionalFileHasNullPath)
        {
            var tree = CSharpSyntaxTree.ParseText(string.Empty);
            var compilation = CreateCompilationWithMscorlib461(new[] { tree });
            compilation.VerifyDiagnostics();

            var path1 = firstAdditionalFileHasNullPath ? null : @"c:\file.txt";
            var path2 = additionalFilesHaveSamePaths ? path1 : @"file2.txt";

            AdditionalText additionalFile1 = new TestAdditionalText("Additional File1 Text", path: path1);
            AdditionalText additionalFile2 = new TestAdditionalText("Additional File2 Text", path: path2);
            var additionalFiles = ImmutableArray.Create(additionalFile1, additionalFile2);
            var options = new AnalyzerOptions(additionalFiles);

            var diagnosticSpan = new TextSpan(2, 2);
            var analyzer1 = new AdditionalFileAnalyzer(registerFromInitialize, diagnosticSpan, id: "ID0001");
            var analyzer2 = new AdditionalFileAnalyzer(registerFromInitialize, diagnosticSpan, id: "ID0002");
            var analyzers = ImmutableArray.Create<DiagnosticAnalyzer>(analyzer1, analyzer2);

            var diagnostics = await compilation.WithAnalyzers(analyzers, options).GetAnalyzerDiagnosticsAsync(CancellationToken.None);
            verifyDiagnostics(diagnostics, analyzers, additionalFiles, diagnosticSpan, additionalFilesHaveSamePaths);

            var analysisResult = await compilation.WithAnalyzers(analyzers, options).GetAnalysisResultAsync(additionalFile1, CancellationToken.None);
            verifyAnalysisResult(analysisResult, analyzers, ImmutableArray.Create(additionalFile1), diagnosticSpan, additionalFilesHaveSamePaths);
            analysisResult = await compilation.WithAnalyzers(analyzers, options).GetAnalysisResultAsync(additionalFile2, CancellationToken.None);
            verifyAnalysisResult(analysisResult, analyzers, ImmutableArray.Create(additionalFile2), diagnosticSpan, additionalFilesHaveSamePaths);

            var singleAnalyzerArray = ImmutableArray.Create<DiagnosticAnalyzer>(analyzer1);
            analysisResult = await compilation.WithAnalyzers(analyzers, options).GetAnalysisResultAsync(additionalFile1, singleAnalyzerArray, CancellationToken.None);
            verifyAnalysisResult(analysisResult, singleAnalyzerArray, ImmutableArray.Create(additionalFile1), diagnosticSpan, additionalFilesHaveSamePaths);
            analysisResult = await compilation.WithAnalyzers(analyzers, options).GetAnalysisResultAsync(additionalFile2, singleAnalyzerArray, CancellationToken.None);
            verifyAnalysisResult(analysisResult, singleAnalyzerArray, ImmutableArray.Create(additionalFile2), diagnosticSpan, additionalFilesHaveSamePaths);

            analysisResult = await compilation.WithAnalyzers(analyzers, options).GetAnalysisResultAsync(CancellationToken.None);
            verifyDiagnostics(analysisResult.GetAllDiagnostics(), analyzers, additionalFiles, diagnosticSpan, additionalFilesHaveSamePaths);

            if (!additionalFilesHaveSamePaths)
            {
                verifyAnalysisResult(analysisResult, analyzers, additionalFiles, diagnosticSpan, additionalFilesHaveSamePaths, verifyGetAllDiagnostics: false);
            }

            return;

            static void verifyDiagnostics(
                ImmutableArray<Diagnostic> diagnostics,
                ImmutableArray<DiagnosticAnalyzer> analyzers,
                ImmutableArray<AdditionalText> additionalFiles,
                TextSpan diagnosticSpan,
                bool additionalFilesHaveSamePaths)
            {
                foreach (AdditionalFileAnalyzer analyzer in analyzers)
                {
                    var fileIndex = 0;
                    foreach (var additionalFile in additionalFiles)
                    {
                        var applicableDiagnostics = diagnostics.WhereAsArray(
                            d => d.Id == analyzer.Descriptor.Id && PathUtilities.Comparer.Equals(d.Location.GetLineSpan().Path, additionalFile.Path));
                        if (additionalFile.Path == null)
                        {
                            Assert.Empty(applicableDiagnostics);
                            continue;
                        }

                        var expectedCount = additionalFilesHaveSamePaths ? additionalFiles.Length : 1;
                        Assert.Equal(expectedCount, applicableDiagnostics.Length);

                        foreach (var diagnostic in applicableDiagnostics)
                        {
                            Assert.Equal(LocationKind.ExternalFile, diagnostic.Location.Kind);
                            var location = (ExternalFileLocation)diagnostic.Location;
                            Assert.Equal(diagnosticSpan, location.SourceSpan);
                        }

                        fileIndex++;
                        if (!additionalFilesHaveSamePaths || fileIndex == additionalFiles.Length)
                        {
                            diagnostics = diagnostics.RemoveRange(applicableDiagnostics);
                        }
                    }
                }

                Assert.Empty(diagnostics);
            }

            static void verifyAnalysisResult(
                AnalysisResult analysisResult,
                ImmutableArray<DiagnosticAnalyzer> analyzers,
                ImmutableArray<AdditionalText> additionalFiles,
                TextSpan diagnosticSpan,
                bool additionalFilesHaveSamePaths,
                bool verifyGetAllDiagnostics = true)
            {
                if (verifyGetAllDiagnostics)
                {
                    verifyDiagnostics(analysisResult.GetAllDiagnostics(), analyzers, additionalFiles, diagnosticSpan, additionalFilesHaveSamePaths);
                }

                foreach (var analyzer in analyzers)
                {
                    var singleAnalyzerArray = ImmutableArray.Create(analyzer);
                    foreach (var additionalFile in additionalFiles)
                    {
                        var reportedDiagnostics = getReportedDiagnostics(analysisResult, analyzer, additionalFile);
                        verifyDiagnostics(reportedDiagnostics, singleAnalyzerArray, ImmutableArray.Create(additionalFile), diagnosticSpan, additionalFilesHaveSamePaths);
                    }
                }

                return;

                static ImmutableArray<Diagnostic> getReportedDiagnostics(AnalysisResult analysisResult, DiagnosticAnalyzer analyzer, AdditionalText additionalFile)
                {
                    if (analysisResult.AdditionalFileDiagnostics.TryGetValue(additionalFile, out var diagnosticsMap) &&
                        diagnosticsMap.TryGetValue(analyzer, out var diagnostics))
                    {
                        return diagnostics;
                    }

                    return ImmutableArray<Diagnostic>.Empty;
                }
            }
        }

        [Fact]
        public void TestSemanticModelProvider()
        {
            var tree = CSharpSyntaxTree.ParseText(@"class C { }");
            Compilation compilation = CreateCompilation(new[] { tree });

            var semanticModelProvider = new MySemanticModelProvider();
            compilation = compilation.WithSemanticModelProvider(semanticModelProvider);

            // Verify semantic model provider is used by Compilation.GetSemanticModel API
            var model = compilation.GetSemanticModel(tree);
            semanticModelProvider.VerifyCachedModel(tree, model);

            // Verify semantic model provider is used by CSharpCompilation.GetSemanticModel API
            model = ((CSharpCompilation)compilation).GetSemanticModel(tree, ignoreAccessibility: false);
            semanticModelProvider.VerifyCachedModel(tree, model);
        }

        private sealed class MySemanticModelProvider : SemanticModelProvider
        {
            private readonly ConcurrentDictionary<SyntaxTree, SemanticModel> _cache = new ConcurrentDictionary<SyntaxTree, SemanticModel>();

            public override SemanticModel GetSemanticModel(SyntaxTree tree, Compilation compilation, SemanticModelOptions options)
            {
                return _cache.GetOrAdd(tree, compilation.CreateSemanticModel(tree, options));
            }

            public void VerifyCachedModel(SyntaxTree tree, SemanticModel model)
            {
                Assert.Same(model, _cache[tree]);
            }
        }

        [DiagnosticAnalyzer(LanguageNames.CSharp)]
        public class RecordDeclarationAnalyzer : DiagnosticAnalyzer
        {
            public const string DiagnosticId = "MyDiagnostic";
            internal const string Title = "MyDiagnostic";
            internal const string MessageFormat = "MyDiagnostic";
            internal const string Category = "Category";

            internal static DiagnosticDescriptor Rule = new DiagnosticDescriptor(DiagnosticId, Title, MessageFormat, Category, DiagnosticSeverity.Warning, isEnabledByDefault: true);

            public override ImmutableArray<DiagnosticDescriptor> SupportedDiagnostics { get { return ImmutableArray.Create(Rule); } }

            public override void Initialize(AnalysisContext context)
            {
                context.RegisterSyntaxNodeAction(AnalyzeRecordDeclaration, SyntaxKind.RecordDeclaration);
            }

            private static void AnalyzeRecordDeclaration(SyntaxNodeAnalysisContext context)
            {
                var recordDeclaration = (RecordDeclarationSyntax)context.Node;
                var diagnostic = CodeAnalysis.Diagnostic.Create(Rule, recordDeclaration.GetLocation());
                context.ReportDiagnostic(diagnostic);
            }
        }

        [Fact, WorkItem(53136, "https://github.com/dotnet/roslyn/issues/53136")]
        public void TestNoDuplicateCallbacksForRecordDeclaration()
        {
            string source = @"
public record A(int X, int Y);";
            var analyzers = new DiagnosticAnalyzer[] { new RecordDeclarationAnalyzer() };

            CreateCompilation(new[] { source, IsExternalInitTypeDefinition })
                .VerifyDiagnostics()
                .VerifyAnalyzerDiagnostics(analyzers, null, null,
                     Diagnostic("MyDiagnostic", @"public record A(int X, int Y);").WithLocation(2, 1));
        }

        [DiagnosticAnalyzer(LanguageNames.CSharp)]
        public class PrimaryConstructorBaseTypeAnalyzer : DiagnosticAnalyzer
        {
            public const string DiagnosticId = "MyDiagnostic";
            internal const string Title = "MyDiagnostic";
            internal const string MessageFormat = "SyntaxKind: {0}, Symbol: {1}";
            internal const string Category = "Category";
            private readonly SyntaxNode _topmostNode;
            private readonly ImmutableArray<SyntaxKind> _syntaxKinds;
            internal static DiagnosticDescriptor Rule = new DiagnosticDescriptor(DiagnosticId, Title, MessageFormat, Category, DiagnosticSeverity.Warning, isEnabledByDefault: true);

            public PrimaryConstructorBaseTypeAnalyzer(SyntaxNode topmostNode, ImmutableArray<SyntaxKind> syntaxKinds)
            {
                _topmostNode = topmostNode;
                _syntaxKinds = syntaxKinds;
            }

            public override ImmutableArray<DiagnosticDescriptor> SupportedDiagnostics { get { return ImmutableArray.Create(Rule); } }

            public override void Initialize(AnalysisContext context)
            {
                context.RegisterSyntaxNodeAction(AnalyzePrimaryConstructorBaseType, _syntaxKinds);
            }

            private void AnalyzePrimaryConstructorBaseType(SyntaxNodeAnalysisContext context)
            {
                // Bail out on callbacks outside the topmost node to analyze.
                if (!_topmostNode.FullSpan.Contains(context.Node.FullSpan))
                    return;

                var diagnostic = CodeAnalysis.Diagnostic.Create(Rule, context.Node.GetLocation(), context.Node.Kind(), context.ContainingSymbol.Name);
                context.ReportDiagnostic(diagnostic);
            }
        }

        [Fact, WorkItem("https://github.com/dotnet/roslyn/issues/70488")]
        public void TestNoDuplicateCallbacksForPrimaryConstructorBaseType()
        {
            string source = @"#pragma warning disable CS9113 // warning CS9113: Parameter 'a' is unread.
class Base(int a) { }

class Derived(int a) : Base(a);";

            var compilation = CreateCompilation(source);

            var tree = compilation.SyntaxTrees[0];
            var root = tree.GetRoot();
            var baseListNode = root.DescendantNodes().OfType<BaseListSyntax>().Single();
            var syntaxKinds = baseListNode.DescendantNodesAndSelf().Select(node => node.Kind()).Distinct().AsImmutable();
            var analyzers = new DiagnosticAnalyzer[] { new PrimaryConstructorBaseTypeAnalyzer(baseListNode, syntaxKinds) };

            compilation
                .VerifyDiagnostics()
                .VerifyAnalyzerDiagnostics(analyzers, null, null,
                    Diagnostic("MyDiagnostic", ": Base(a)").WithArguments("BaseList", "Derived").WithLocation(4, 22),
                    Diagnostic("MyDiagnostic", "Base(a)").WithArguments("PrimaryConstructorBaseType", ".ctor").WithLocation(4, 24),
                    Diagnostic("MyDiagnostic", "Base").WithArguments("IdentifierName", "Derived").WithLocation(4, 24),
                    Diagnostic("MyDiagnostic", "(a)").WithArguments("ArgumentList", ".ctor").WithLocation(4, 28),
                    Diagnostic("MyDiagnostic", "a").WithArguments("Argument", ".ctor").WithLocation(4, 29),
                    Diagnostic("MyDiagnostic", "a").WithArguments("IdentifierName", ".ctor").WithLocation(4, 29));
        }

        [Theory, CombinatorialData]
        [WorkItem(64771, "https://github.com/dotnet/roslyn/issues/64771")]
        [WorkItem(66085, "https://github.com/dotnet/roslyn/issues/66085")]
        public void TestDisabledByDefaultAnalyzerEnabledForSingleFile(bool treeBasedOptions)
        {
            var source1 = "class C1 { }";
            var source2 = "class C2 { }";
            var source3 = "class C3 { }";
            var analyzer = new AnalyzerWithDisabledRules();

            var compilation = CreateCompilation(new[] { source1, source2, source3 });

            CSharpCompilationOptions options;
            if (treeBasedOptions)
            {
                // Enable disabled by default analyzer for first source file with analyzer config options.
                var tree1 = compilation.SyntaxTrees[0];
                options = compilation.Options.WithSyntaxTreeOptionsProvider(
                    new TestSyntaxTreeOptionsProvider(tree1, (AnalyzerWithDisabledRules.Rule.Id, ReportDiagnostic.Warn)));
            }
            else
            {
                // Enable disabled by default analyzer for entire compilation with SpecificDiagnosticOptions
                // and disable the analyzer for second and third source file with analyzer config options.
                // So, effectively the analyzer is enabled only for first source file.
                var tree2 = compilation.SyntaxTrees[1];
                var tree3 = compilation.SyntaxTrees[2];
                options = compilation.Options
                    .WithSpecificDiagnosticOptions(ImmutableDictionary<string, ReportDiagnostic>.Empty.Add(AnalyzerWithDisabledRules.Rule.Id, ReportDiagnostic.Warn))
                    .WithSyntaxTreeOptionsProvider(new TestSyntaxTreeOptionsProvider(
                        (tree2, new[] { (AnalyzerWithDisabledRules.Rule.Id, ReportDiagnostic.Suppress) }),
                        (tree3, new[] { (AnalyzerWithDisabledRules.Rule.Id, ReportDiagnostic.Suppress) })));
            }

            compilation = compilation.WithOptions(options);

            // Verify single analyzer diagnostic reported in the compilation.
            compilation.VerifyDiagnostics()
                .VerifyAnalyzerDiagnostics(new DiagnosticAnalyzer[] { analyzer }, null, null,
                    Diagnostic("ID1", "C1").WithLocation(1, 7));

            // PERF: Verify no analyzer callbacks are made for source files where the analyzer was not enabled.
            var symbol = Assert.Single(analyzer.CallbackSymbols);
            Assert.Equal("C1", symbol.Name);
        }

        [Theory, CombinatorialData]
        [WorkItem(67084, "https://github.com/dotnet/roslyn/issues/67084")]
        internal async Task TestCancellationDuringDiagnosticComputation(AnalyzerRegisterActionKind actionKind)
        {
            var compilation = CreateCompilation(@"
class C
{
    void M()
    {
        int x = 0;
    }
}");
            var options = compilation.Options.WithSyntaxTreeOptionsProvider(new CancellingSyntaxTreeOptionsProvider());
            compilation = compilation.WithOptions(options);

            var analyzer = new CancellationTestAnalyzer(actionKind);
            var compilationWithAnalyzers = compilation.WithAnalyzers(ImmutableArray.Create<DiagnosticAnalyzer>(analyzer));

            // First invoke analysis with analyzer's cancellation token.
            // Analyzer itself throws an OperationCanceledException to mimic cancellation during first callback.
            // Verify canceled compilation and no reported diagnostics.
            Assert.Empty(analyzer.CanceledCompilations);
            try
            {
                _ = await getDiagnosticsAsync(analyzer.CancellationToken).ConfigureAwait(false);

                throw ExceptionUtilities.Unreachable();
            }
            catch (OperationCanceledException ex) when (ex.CancellationToken == analyzer.CancellationToken)
            {
            }

            Assert.Single(analyzer.CanceledCompilations);

            // Then invoke analysis with a new cancellation token, and verify reported analyzer diagnostic.
            var cancellationSource = new CancellationTokenSource();
            var diagnostics = await getDiagnosticsAsync(cancellationSource.Token).ConfigureAwait(false);
            var diagnostic = Assert.Single(diagnostics);
            Assert.Equal(CancellationTestAnalyzer.DiagnosticId, diagnostic.Id);

            async Task<ImmutableArray<Diagnostic>> getDiagnosticsAsync(CancellationToken cancellationToken)
            {
                var tree = compilation.SyntaxTrees[0];
                var model = compilation.GetSemanticModel(tree, ignoreAccessibility: true);
                return actionKind == AnalyzerRegisterActionKind.SyntaxTree ?
                    await compilationWithAnalyzers.GetAnalyzerSyntaxDiagnosticsAsync(tree, cancellationToken).ConfigureAwait(false) :
                    await compilationWithAnalyzers.GetAnalyzerSemanticDiagnosticsAsync(model, filterSpan: null, cancellationToken).ConfigureAwait(false);
            }
        }

        private sealed class CancellingSyntaxTreeOptionsProvider : SyntaxTreeOptionsProvider
        {
            public override GeneratedKind IsGenerated(SyntaxTree tree, CancellationToken cancellationToken)
            {
                cancellationToken.ThrowIfCancellationRequested();
                return GeneratedKind.NotGenerated;
            }

            public override bool TryGetDiagnosticValue(SyntaxTree tree, string diagnosticId, CancellationToken cancellationToken, out ReportDiagnostic severity)
            {
                cancellationToken.ThrowIfCancellationRequested();
                severity = ReportDiagnostic.Default;
                return false;
            }

            public override bool TryGetGlobalDiagnosticValue(string diagnosticId, CancellationToken cancellationToken, out ReportDiagnostic severity)
            {
                cancellationToken.ThrowIfCancellationRequested();
                severity = ReportDiagnostic.Default;
                return false;
            }
        }

        [Theory, WorkItem(67257, "https://github.com/dotnet/roslyn/issues/67257")]
        [CombinatorialData]
        public async Task TestFilterSpanOnContextAsync(FilterSpanTestAnalyzer.AnalysisKind analysisKind, bool testGetAnalysisResultApi, bool testAnalyzersBasedOverload)
        {
            string source1 = @"
partial class B
{
    void M()
    {
        int x = 1;
    }
}";
            string source2 = @"
partial class B
{
    void M2()
    {
        int x2 = 1;
    }
}";
            string additionalText = @"This is an additional file!";

            var compilation = CreateCompilationWithMscorlib461(new[] { source1, source2 });
            var tree = compilation.SyntaxTrees[0];
            var localDeclaration = tree.GetRoot().DescendantNodes().OfType<LocalDeclarationStatementSyntax>().First();
            var semanticModel = compilation.GetSemanticModel(tree);

            var analyzer = new FilterSpanTestAnalyzer(analysisKind);
            var analyzers = ImmutableArray.Create<DiagnosticAnalyzer>(analyzer);
            var additionalTextFile = new TestAdditionalText(additionalText);
            var analyzerOptions = new AnalyzerOptions(ImmutableArray.Create<AdditionalText>(additionalTextFile));
            var options = new CompilationWithAnalyzersOptions(analyzerOptions, onAnalyzerException: null, concurrentAnalysis: true, logAnalyzerExecutionTime: true);
            var compilationWithAnalyzers = compilation.WithAnalyzers(analyzers, options);

            // Invoke "GetAnalysisResultAsync" for a sub-span and then
            // for the entire tree span and verify FilterSpan/FilterTree on the callback context.
            Assert.Null(analyzer.CallbackFilterSpan);
            Assert.Null(analyzer.CallbackFilterTree);
            var filterSpan = analysisKind == FilterSpanTestAnalyzer.AnalysisKind.AdditionalFile
                ? new TextSpan(0, 1)
                : localDeclaration.Span;
            await verifyCallbackSpanAsync(filterSpan);
            await verifyCallbackSpanAsync(filterSpan: null);

            async Task verifyCallbackSpanAsync(TextSpan? filterSpan)
            {
                switch (analysisKind)
                {
                    case FilterSpanTestAnalyzer.AnalysisKind.SyntaxTree:
                        if (testGetAnalysisResultApi)
                        {
                            _ = testAnalyzersBasedOverload
                                ? await compilationWithAnalyzers.GetAnalysisResultAsync(semanticModel.SyntaxTree, filterSpan, analyzers, CancellationToken.None)
                                : await compilationWithAnalyzers.GetAnalysisResultAsync(semanticModel.SyntaxTree, filterSpan, CancellationToken.None);
                        }
                        else
                        {
                            _ = testAnalyzersBasedOverload
                                ? await compilationWithAnalyzers.GetAnalyzerSyntaxDiagnosticsAsync(semanticModel.SyntaxTree, filterSpan, analyzers, CancellationToken.None)
                                : await compilationWithAnalyzers.GetAnalyzerSyntaxDiagnosticsAsync(semanticModel.SyntaxTree, filterSpan, CancellationToken.None);
                        }

                        break;

                    case FilterSpanTestAnalyzer.AnalysisKind.AdditionalFile:
                        _ = testAnalyzersBasedOverload
                            ? await compilationWithAnalyzers.GetAnalysisResultAsync(additionalTextFile, filterSpan, analyzers, CancellationToken.None)
                            : await compilationWithAnalyzers.GetAnalysisResultAsync(additionalTextFile, filterSpan, CancellationToken.None);
                        break;

                    default:
                        if (testGetAnalysisResultApi)
                        {
                            _ = testAnalyzersBasedOverload
                                ? await compilationWithAnalyzers.GetAnalysisResultAsync(semanticModel, filterSpan, analyzers, CancellationToken.None)
                                : await compilationWithAnalyzers.GetAnalysisResultAsync(semanticModel, filterSpan, CancellationToken.None);
                        }
                        else
                        {
                            _ = testAnalyzersBasedOverload
                                ? await compilationWithAnalyzers.GetAnalyzerSemanticDiagnosticsAsync(semanticModel, filterSpan, analyzers, CancellationToken.None)
                                : await compilationWithAnalyzers.GetAnalyzerSemanticDiagnosticsAsync(semanticModel, filterSpan, CancellationToken.None);
                        }
                        break;
                }

                Assert.Equal(filterSpan, analyzer.CallbackFilterSpan);
                if (analysisKind == FilterSpanTestAnalyzer.AnalysisKind.AdditionalFile)
                {
                    Assert.Equal(additionalTextFile, analyzer.CallbackFilterFile);
                    Assert.Null(analyzer.CallbackFilterTree);
                }
                else
                {
                    Assert.Equal(tree, analyzer.CallbackFilterTree);
                    Assert.Null(analyzer.CallbackFilterFile);
                }
            }
        }

        [Theory]
        // IDE scenario where no reported severities are filtered.
        [InlineData(SeverityFilter.None, DiagnosticSeverity.Hidden)]
        // Command line scenario where hidden and info severities are filtered.
        [InlineData(SeverityFilter.Hidden | SeverityFilter.Info, DiagnosticSeverity.Warning)]
        internal async Task TestMinimumReportedSeverity(SeverityFilter severityFilter, DiagnosticSeverity expectedMinimumReportedSeverity)
        {
            var tree = CSharpSyntaxTree.ParseText(@"class C { }");
            var compilation = CreateCompilation(new[] { tree });

            var analyzer = new MinimumReportedSeverityAnalyzer();
            var analyzersArray = ImmutableArray.Create<DiagnosticAnalyzer>(analyzer);
            var analyzerManager = new AnalyzerManager(analyzersArray);
            var driver = AnalyzerDriver.CreateAndAttachToCompilation(compilation, analyzersArray, AnalyzerOptions.Empty, analyzerManager, onAnalyzerException: null,
                analyzerExceptionFilter: null, reportAnalyzer: false, severityFilter, trackSuppressedDiagnosticIds: false, out var newCompilation, CancellationToken.None);

            // Force complete compilation event queue and analyzer execution.
            _ = newCompilation.GetDiagnostics(CancellationToken.None);
            _ = await driver.GetDiagnosticsAsync(newCompilation, CancellationToken.None);

            Assert.True(analyzer.AnalyzerInvoked);
            Assert.Equal(expectedMinimumReportedSeverity, analyzer.MinimumReportedSeverity);
        }

        [Fact, WorkItem("https://github.com/dotnet/roslyn/issues/74315")]
        public async Task TestOperationConstructorBlockCallbackOnInvalidBaseCall()
        {
            // lang=C#-Test
            string source = """
                record B(int I) : A(I);
                """;

            var tree = CSharpSyntaxTree.ParseText(source);
            var compilation = CreateCompilationWithCSharp(new[] { tree, CSharpSyntaxTree.ParseText(IsExternalInitTypeDefinition) });
            compilation.VerifyDiagnostics(
                // (1,19): error CS0246: The type or namespace name 'A' could not be found (are you missing a using directive or an assembly reference?)
                // record B(int I) : A(I);
                Diagnostic(ErrorCode.ERR_SingleTypeNameNotFound, "A").WithArguments("A").WithLocation(1, 19),
                // (1,20): error CS1729: 'A' does not contain a constructor that takes 1 arguments
                // record B(int I) : A(I);
                Diagnostic(ErrorCode.ERR_BadCtorArgCount, "(I)").WithArguments("A", "1").WithLocation(1, 20));

            // Verify analyzer execution from command line
            // 'VerifyAnalyzerDiagnostics' helper executes the analyzers on the entire compilation without any state-based analysis.
            var analyzer = new RegisterOperationBlockAndOperationActionAnalyzer();
            compilation.VerifyAnalyzerDiagnostics([analyzer],
                expected: Diagnostic("ID0001", "B").WithLocation(1, 8));

            // Now verify analyzer execution for a single file.
            // 'GetAnalyzerSemanticDiagnosticsAsync' executes the analyzers on the given file with state-based analysis.
            var model = compilation.GetSemanticModel(tree);
            var compWithAnalyzers = new CompilationWithAnalyzers(
                compilation,
                [analyzer],
                new AnalyzerOptions([]));
            var diagnostics = await compWithAnalyzers.GetAnalyzerSemanticDiagnosticsAsync(model, filterSpan: null, CancellationToken.None);
            diagnostics.Verify(Diagnostic("ID0001", "B").WithLocation(1, 8));
        }

        private sealed class OptionsOverrideDiagnosticAnalyzer(AnalyzerConfigOptionsProvider customOptions) : DiagnosticAnalyzer
        {
            private static readonly DiagnosticDescriptor s_descriptor = new DiagnosticDescriptor(
                id: "ID0001",
                title: "Title",
                messageFormat: "Message",
                category: "Category",
                defaultSeverity: DiagnosticSeverity.Warning,
                isEnabledByDefault: true);

            private readonly AnalyzerConfigOptionsProvider _customOptions = customOptions;

            public override ImmutableArray<DiagnosticDescriptor> SupportedDiagnostics => [s_descriptor];

            public bool RegisterAdditionalFileActionInvoked { get; private set; }
            public bool RegisterCodeBlockActionInvoked { get; private set; }
            public bool RegisterCodeBlockStartActionInvoked { get; private set; }
            public bool RegisterCompilationActionInvoked { get; private set; }
            public bool RegisterOperationActionInvoked { get; private set; }
            public bool RegisterOperationBlockActionInvoked { get; private set; }
            public bool RegisterSemanticModelActionInvoked { get; private set; }
            public bool RegisterSymbolActionInvoked { get; private set; }
            public bool RegisterSyntaxNodeActionInvoked { get; private set; }
            public bool RegisterSyntaxTreeActionInvoked { get; private set; }

            public bool RegisterOperationBlockStartActionInvoked { get; private set; }
            public bool RegisterOperationBlockEndActionInvoked { get; private set; }
            public bool RegisterCompilationStartActionInvoked { get; private set; }
            public bool RegisterCompilationEndActionInvoked { get; private set; }
            public bool RegisterSymbolStartActionInvoked { get; private set; }
            public bool RegisterSymbolEndActionInvoked { get; private set; }

            public AnalyzerOptions SeenOptions;

            private void AssertSame(AnalyzerOptions options)
            {
                // First, assert that the options provider we see is the custom one the test sets.
                Assert.Same(options.AnalyzerConfigOptionsProvider, _customOptions);

                if (SeenOptions is null)
                    SeenOptions = options;

                // Also ensure that the compiler actually passes the same AnalyzerOptions wrapper around
                // the options provider.  That ensures we're not accidentally creating new instances unnecessarily.
                Assert.Same(SeenOptions, options);
            }

            public override void Initialize(AnalysisContext context)
            {
                context.RegisterAdditionalFileAction(context => { AssertSame(context.Options); RegisterAdditionalFileActionInvoked = true; });
                context.RegisterCodeBlockAction(context => { AssertSame(context.Options); RegisterCodeBlockActionInvoked = true; });
                context.RegisterCodeBlockStartAction<SyntaxKind>(context => { AssertSame(context.Options); RegisterCodeBlockStartActionInvoked = true; });
                context.RegisterCompilationAction(context => { AssertSame(context.Options); RegisterCompilationActionInvoked = true; });
                context.RegisterOperationAction(context => { AssertSame(context.Options); RegisterOperationActionInvoked = true; }, OperationKind.Block);
                context.RegisterOperationBlockAction(context => { AssertSame(context.Options); RegisterOperationBlockActionInvoked = true; });
                context.RegisterSemanticModelAction(context => { AssertSame(context.Options); RegisterSemanticModelActionInvoked = true; });
                context.RegisterSymbolAction(context => { AssertSame(context.Options); RegisterSymbolActionInvoked = true; }, SymbolKind.NamedType);
                context.RegisterSyntaxNodeAction(context => { AssertSame(context.Options); RegisterSyntaxNodeActionInvoked = true; }, SyntaxKind.ClassDeclaration);
                context.RegisterSyntaxTreeAction(context => { AssertSame(context.Options); RegisterSyntaxTreeActionInvoked = true; });

                context.RegisterOperationBlockStartAction(context =>
                {
                    AssertSame(context.Options);
                    RegisterOperationBlockStartActionInvoked = true;
                    context.RegisterOperationBlockEndAction(context =>
                    {
                        AssertSame(context.Options);
                        RegisterOperationBlockEndActionInvoked = true;
                    });
                });

                context.RegisterCompilationStartAction(context =>
                {
                    AssertSame(context.Options);
                    RegisterCompilationStartActionInvoked = true;
                    context.RegisterCompilationEndAction(context =>
                    {
                        AssertSame(context.Options);
                        RegisterCompilationEndActionInvoked = true;
                    });
                });
                context.RegisterSymbolStartAction(context =>
                {
                    AssertSame(context.Options);
                    RegisterSymbolStartActionInvoked = true;
                    context.RegisterSymbolEndAction(context =>
                    {
                        AssertSame(context.Options);
                        RegisterSymbolEndActionInvoked = true;
                    });
                }, SymbolKind.NamedType);
            }

            public void AssertAllCallbacksInvoked()
            {
                Assert.NotNull(SeenOptions);

                Assert.True(RegisterAdditionalFileActionInvoked);

                Assert.True(RegisterAdditionalFileActionInvoked);
                Assert.True(RegisterCodeBlockActionInvoked);
                Assert.True(RegisterCodeBlockStartActionInvoked);
                Assert.True(RegisterCompilationActionInvoked);
                Assert.True(RegisterOperationActionInvoked);
                Assert.True(RegisterOperationBlockActionInvoked);
                Assert.True(RegisterSemanticModelActionInvoked);
                Assert.True(RegisterSymbolActionInvoked);
                Assert.True(RegisterSyntaxNodeActionInvoked);
                Assert.True(RegisterSyntaxTreeActionInvoked);

                Assert.True(RegisterOperationBlockStartActionInvoked);
                Assert.True(RegisterOperationBlockEndActionInvoked);
                Assert.True(RegisterCompilationStartActionInvoked);
                Assert.True(RegisterCompilationEndActionInvoked);
                Assert.True(RegisterSymbolStartActionInvoked);
                Assert.True(RegisterSymbolEndActionInvoked);
            }
        }

        [Fact]
        public async Task TestAnalyzerSpecificOptionsFactory()
        {
            // lang=C#-Test
            string source = """
                class C
                {
                    void M()
                    {
                        int x = 0;
                    }
                }
                """;

            var tree = CSharpSyntaxTree.ParseText(source);
            var compilation = CreateCompilationWithCSharp(new[] { tree, CSharpSyntaxTree.ParseText(IsExternalInitTypeDefinition) });
            compilation.VerifyDiagnostics(
                // (5,13): warning CS0219: The variable 'x' is assigned but its value is never used
                //         int x = 0;
                Diagnostic(ErrorCode.WRN_UnreferencedVarAssg, "x").WithArguments("x").WithLocation(5, 13));

            var additionalText = new InMemoryAdditionalText("path", "content");

            // Ensure that the analyzer only sees the custom options passed to the callbacks, and never the shared options.
            var sharedOptions = new AnalyzerOptions([additionalText]);

            // Test1.  Just a single analyzer.  Ensure all callbacks get the custom options.
            {
                var customOptions = new CompilerAnalyzerConfigOptionsProvider(
                    ImmutableDictionary<object, AnalyzerConfigOptions>.Empty,
                    new DictionaryAnalyzerConfigOptions(
                        ImmutableDictionary<string, string>.Empty));
                Assert.NotSame(sharedOptions, customOptions);

                var analyzer = new OptionsOverrideDiagnosticAnalyzer(customOptions);

                var compWithAnalyzers = new CompilationWithAnalyzers(
                    compilation,
                    [analyzer],
                    new CompilationWithAnalyzersOptions(
                        sharedOptions, onAnalyzerException: null, concurrentAnalysis: false, logAnalyzerExecutionTime: false, reportSuppressedDiagnostics: false, analyzerExceptionFilter: null,
                        _ => customOptions));

                var diagnostics = await compWithAnalyzers.GetAllDiagnosticsAsync();
                Assert.Single(diagnostics);

                analyzer.AssertAllCallbacksInvoked();
            }

            // Test2. Two analyzers.  Ensure both gets the custom options across all callbacks.
            // Also, ensure that across the analyzers we're getting the exact same AnalyzerOptions instance.
            {
                var customOptions = new CompilerAnalyzerConfigOptionsProvider(
                    ImmutableDictionary<object, AnalyzerConfigOptions>.Empty,
                    new DictionaryAnalyzerConfigOptions(
                        ImmutableDictionary<string, string>.Empty));
                Assert.NotSame(sharedOptions, customOptions);

                var analyzer1 = new OptionsOverrideDiagnosticAnalyzer(customOptions);
                var analyzer2 = new OptionsOverrideDiagnosticAnalyzer(customOptions);

                var compWithAnalyzers = new CompilationWithAnalyzers(
                    compilation,
                    [analyzer1, analyzer2],
                    new CompilationWithAnalyzersOptions(
                        sharedOptions, onAnalyzerException: null, concurrentAnalysis: false, logAnalyzerExecutionTime: false, reportSuppressedDiagnostics: false, analyzerExceptionFilter: null,
                        _ => customOptions));

                var diagnostics = await compWithAnalyzers.GetAllDiagnosticsAsync();
                Assert.Single(diagnostics);

                analyzer1.AssertAllCallbacksInvoked();
                analyzer2.AssertAllCallbacksInvoked();

<<<<<<< HEAD
                // Both analyzers should get the exact same AnalyzerOptions instance since they used teh same customOptions.
=======
                // Both analyzers should get the exact same AnalyzerOptions instance since they used the same customOptions.
>>>>>>> 906c2665
                Assert.Same(analyzer1.SeenOptions, analyzer2.SeenOptions);
            }
        }
    }
}<|MERGE_RESOLUTION|>--- conflicted
+++ resolved
@@ -4636,11 +4636,7 @@
                 analyzer1.AssertAllCallbacksInvoked();
                 analyzer2.AssertAllCallbacksInvoked();
 
-<<<<<<< HEAD
-                // Both analyzers should get the exact same AnalyzerOptions instance since they used teh same customOptions.
-=======
                 // Both analyzers should get the exact same AnalyzerOptions instance since they used the same customOptions.
->>>>>>> 906c2665
                 Assert.Same(analyzer1.SeenOptions, analyzer2.SeenOptions);
             }
         }
