--- conflicted
+++ resolved
@@ -2361,7 +2361,77 @@
     }
 
     [Fact]
-<<<<<<< HEAD
+    public void Ambiguity_01()
+    {
+        var src = """
+var x = object.M; // 1
+x();
+
+System.Action y = object.M; // 2
+
+static class E1
+{
+    extension(object)
+    {
+        public static void M() { }
+    }
+}
+
+static class E2
+{
+    extension(object)
+    {
+        public static int M => 0;
+    }
+}
+""";
+
+        var comp = CreateCompilation(src);
+        // Tracked by https://github.com/dotnet/roslyn/issues/76130 : the diagnostic should describe what went wrong
+        comp.VerifyEmitDiagnostics(
+            // (1,9): error CS9286: 'object' does not contain a definition for 'M' and no accessible extension member 'M' for receiver of type 'object' could be found (are you missing a using directive or an assembly reference?)
+            // var x = object.M; // 1
+            Diagnostic(ErrorCode.ERR_ExtensionResolutionFailed, "object.M").WithArguments("object", "M").WithLocation(1, 9),
+            // (4,19): error CS9286: 'object' does not contain a definition for 'M' and no accessible extension member 'M' for receiver of type 'object' could be found (are you missing a using directive or an assembly reference?)
+            // System.Action y = object.M; // 2
+            Diagnostic(ErrorCode.ERR_ExtensionResolutionFailed, "object.M").WithArguments("object", "M").WithLocation(4, 19));
+
+        src = """
+var x = I.M; // binds to I1.M (method)
+x();
+
+System.Action y = I.M; // binds to I1.M (method)
+y();
+
+interface I1 { static void M() { System.Console.Write("I1.M() "); } }
+interface I2 { static int M => 0;   }
+interface I3 { static int M = 0;   }
+interface I : I1, I2, I3 { }
+""";
+
+        comp = CreateCompilation(src, targetFramework: TargetFramework.Net90);
+        CompileAndVerify(comp, expectedOutput: ExpectedOutput("I1.M() I1.M()"), verify: Verification.Skipped).VerifyDiagnostics();
+
+        src = """
+I i = new C();
+var x = i.M; // binds to I1.M (method)
+x();
+
+System.Action y = i.M; // binds to I1.M (method)
+y();
+
+interface I1 { void M() { System.Console.Write("I1.M() "); } }
+interface I2 { int M => 0;   }
+interface I : I1, I2 { }
+
+class C : I { }
+""";
+
+        comp = CreateCompilation(src, targetFramework: TargetFramework.Net90);
+        CompileAndVerify(comp, expectedOutput: ExpectedOutput("I1.M() I1.M()"), verify: Verification.Skipped).VerifyDiagnostics();
+    }
+
+    [Fact]
     public void Cref_01()
     {
         var src = """
@@ -3647,24 +3717,12 @@
 """;
         var src2 = """
 file static class E
-=======
-    public void Ambiguity_01()
-    {
-        var src = """
-var x = object.M; // 1
-x();
-
-System.Action y = object.M; // 2
-
-static class E1
->>>>>>> d2732059
 {
     extension(object)
     {
         public static void M() { }
     }
 }
-<<<<<<< HEAD
 """;
         var comp = CreateCompilation([(src1, "file1"), (src2, "file2")], parseOptions: TestOptions.RegularPreviewWithDocumentationComments);
         comp.VerifyEmitDiagnostics(
@@ -4172,60 +4230,5 @@
 
         comp = CreateCompilation(src, references: [libRef], parseOptions: TestOptions.RegularPreviewWithDocumentationComments);
         comp.VerifyEmitDiagnostics();
-=======
-
-static class E2
-{
-    extension(object)
-    {
-        public static int M => 0;
-    }
-}
-""";
-
-        var comp = CreateCompilation(src);
-        // Tracked by https://github.com/dotnet/roslyn/issues/76130 : the diagnostic should describe what went wrong
-        comp.VerifyEmitDiagnostics(
-            // (1,9): error CS9286: 'object' does not contain a definition for 'M' and no accessible extension member 'M' for receiver of type 'object' could be found (are you missing a using directive or an assembly reference?)
-            // var x = object.M; // 1
-            Diagnostic(ErrorCode.ERR_ExtensionResolutionFailed, "object.M").WithArguments("object", "M").WithLocation(1, 9),
-            // (4,19): error CS9286: 'object' does not contain a definition for 'M' and no accessible extension member 'M' for receiver of type 'object' could be found (are you missing a using directive or an assembly reference?)
-            // System.Action y = object.M; // 2
-            Diagnostic(ErrorCode.ERR_ExtensionResolutionFailed, "object.M").WithArguments("object", "M").WithLocation(4, 19));
-
-        src = """
-var x = I.M; // binds to I1.M (method)
-x();
-
-System.Action y = I.M; // binds to I1.M (method)
-y();
-
-interface I1 { static void M() { System.Console.Write("I1.M() "); } }
-interface I2 { static int M => 0;   }
-interface I3 { static int M = 0;   }
-interface I : I1, I2, I3 { }
-""";
-
-        comp = CreateCompilation(src, targetFramework: TargetFramework.Net90);
-        CompileAndVerify(comp, expectedOutput: ExpectedOutput("I1.M() I1.M()"), verify: Verification.Skipped).VerifyDiagnostics();
-
-        src = """
-I i = new C();
-var x = i.M; // binds to I1.M (method)
-x();
-
-System.Action y = i.M; // binds to I1.M (method)
-y();
-
-interface I1 { void M() { System.Console.Write("I1.M() "); } }
-interface I2 { int M => 0;   }
-interface I : I1, I2 { }
-
-class C : I { }
-""";
-
-        comp = CreateCompilation(src, targetFramework: TargetFramework.Net90);
-        CompileAndVerify(comp, expectedOutput: ExpectedOutput("I1.M() I1.M()"), verify: Verification.Skipped).VerifyDiagnostics();
->>>>>>> d2732059
-    }
-}
+    }
+}
