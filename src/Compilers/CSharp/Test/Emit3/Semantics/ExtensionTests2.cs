--- conflicted
+++ resolved
@@ -2433,7 +2433,1291 @@
     }
 
     [Fact]
-<<<<<<< HEAD
+    public void CS1943ERR_QueryTypeInferenceFailedSelectMany()
+    {
+        // ReportQueryInferenceFailedSelectMany
+        var comp = CreateCompilation("""
+using System;
+using System.Collections.Generic;
+
+class Test
+{
+    class TestClass
+    { }
+
+    static void Main()
+    {
+        int[] nums = { 0, 1, 2, 3, 4, 5 };
+        TestClass tc = new TestClass();
+
+        var x = from n in nums
+                from s in tc // CS1943
+                select n + s;
+    }
+}
+
+static class E
+{
+    extension<TSource>(IEnumerable<TSource> source)
+    {
+        public IEnumerable<TResult> SelectMany<TCollection, TResult>(
+            Func<TSource, IEnumerable<TCollection>> collectionSelector,
+            Func<TSource, TCollection,TResult> resultSelector)
+            => throw null;
+    }
+}
+""");
+
+        comp.VerifyEmitDiagnostics(
+            // (13,27): error CS1943: An expression of type 'Test.TestClass' is not allowed in a subsequent from clause in a query expression with source type 'int[]'.  Type inference failed in the call to 'SelectMany'.
+            // tc
+            Diagnostic(ErrorCode.ERR_QueryTypeInferenceFailedSelectMany, "tc").WithArguments("Test.TestClass", "int[]", "SelectMany"));
+    }
+
+    [Fact]
+    public void Foreach_Extension_01()
+    {
+        var src = """
+class Program
+{
+    public static void M(Buffer4<int> x)
+    {
+        foreach(var s in x)
+        {
+        }
+    }
+}
+
+namespace System
+{
+    public readonly ref struct Span<T>
+    {
+    }
+}
+
+static class Ext 
+{
+    extension<T>(System.Span<T> f)
+    {
+        public Enumerator<T> GetEnumerator() => default;
+    }
+
+    public ref struct Enumerator<T>
+    {
+        public ref T Current => throw null;
+
+        public bool MoveNext() => false;
+    }
+}
+
+[System.Runtime.CompilerServices.InlineArray(4)]
+public struct Buffer4<T>
+{
+    private T _element0;
+}
+""";
+        var comp = CreateCompilation(src, targetFramework: TargetFramework.Net80, options: TestOptions.ReleaseDll);
+        comp.VerifyEmitDiagnostics(
+            // (5,26): error CS9189: foreach statement on an inline array of type 'Buffer4<int>' is not supported
+            //         foreach(var s in x)
+            Diagnostic(ErrorCode.ERR_InlineArrayForEachNotSupported, "x").WithArguments("Buffer4<int>").WithLocation(5, 26),
+            // (20,25): warning CS0436: The type 'Span<T>' in '' conflicts with the imported type 'Span<T>' in 'System.Runtime, Version=8.0.0.0, Culture=neutral, PublicKeyToken=b03f5f7f11d50a3a'. Using the type defined in ''.
+            //     extension<T>(System.Span<T> f)
+            Diagnostic(ErrorCode.WRN_SameFullNameThisAggAgg, "Span<T>").WithArguments("", "System.Span<T>", "System.Runtime, Version=8.0.0.0, Culture=neutral, PublicKeyToken=b03f5f7f11d50a3a", "System.Span<T>").WithLocation(20, 25)
+            );
+    }
+
+    [Fact]
+    public void DelegateCreation_01()
+    {
+        var src = """
+string s;
+_ = new System.Action(s.M);
+
+string s2;
+_ = new System.Action(s2.M2);
+
+_ = new System.Action(string.M2);
+
+static class E 
+{
+    extension(string s)
+    {
+        public void M() { }
+        public static void M2() { }
+    }
+}
+""";
+        var comp = CreateCompilation(src);
+        comp.VerifyEmitDiagnostics(
+            // (2,23): error CS0165: Use of unassigned local variable 's'
+            // _ = new System.Action(s.M);
+            Diagnostic(ErrorCode.ERR_UseDefViolation, "s").WithArguments("s").WithLocation(2, 23),
+            // (4,8): warning CS0168: The variable 's2' is declared but never used
+            // string s2;
+            Diagnostic(ErrorCode.WRN_UnreferencedVar, "s2").WithArguments("s2").WithLocation(4, 8),
+            // (5,23): error CS0176: Member 'E.extension(string).M2()' cannot be accessed with an instance reference; qualify it with a type name instead
+            // _ = new System.Action(s2.M2);
+            Diagnostic(ErrorCode.ERR_ObjectProhibited, "s2.M2").WithArguments("E.extension(string).M2()").WithLocation(5, 23));
+    }
+
+    [Fact]
+    public void AsyncMethodBuilder_01()
+    {
+        var src = """
+using System;
+using System.Runtime.CompilerServices;
+using System.Threading.Tasks;
+
+Console.Write(await object.M());
+
+static class C
+{
+    extension(object)
+    {
+        [AsyncMethodBuilder(typeof(MyTaskMethodBuilder<>))]
+        public static async MyTask<int> M() { await Task.Yield(); Console.Write("M "); return 3; }
+    }
+}
+
+public class MyTask<T>
+{
+    private Action _continuation;
+    private bool _isCompleted;
+    internal  T _result;
+
+    public Awaiter GetAwaiter() => new Awaiter(this);
+    public T Result => _result;
+
+    internal void Complete(T result)
+    {
+        _result = result;
+        _isCompleted = true;
+        _continuation?.Invoke();
+    }
+
+    public readonly struct Awaiter : ICriticalNotifyCompletion
+    {
+        private readonly MyTask<T> _task;
+        internal Awaiter(MyTask<T> task) => _task = task;
+
+        public bool IsCompleted => _task._isCompleted;
+        public T GetResult() => _task._result;
+
+        public void OnCompleted(Action cont) => HandleCompletion(cont);
+        public void UnsafeOnCompleted(Action cont) => HandleCompletion(cont);
+
+        private void HandleCompletion(Action cont)
+        {
+            if (_task._isCompleted) { cont(); return; }
+
+            _task._continuation = cont;
+        }
+    }
+}
+
+public struct MyTaskMethodBuilder<T>
+{
+    private readonly MyTask<T> _task;
+    private MyTaskMethodBuilder(MyTask<T> task) => _task = task;
+
+    public static MyTaskMethodBuilder<T> Create() => new MyTaskMethodBuilder<T>(new MyTask<T>());
+    public MyTask<T> Task => _task;
+    public void Start<TSM>(ref TSM sm) where TSM : IAsyncStateMachine => sm.MoveNext();
+
+    public void SetStateMachine(IAsyncStateMachine _) { }
+    public void SetResult(T result) => _task.Complete(result);
+    public void SetException(Exception e) => throw null;
+
+    public void AwaitOnCompleted<TA, TSM>(ref TA a, ref TSM sm) where TA : INotifyCompletion where TSM: IAsyncStateMachine => a.OnCompleted(sm.MoveNext);
+    public void AwaitUnsafeOnCompleted<TA, TSM>(ref TA a, ref TSM sm) where TA : ICriticalNotifyCompletion where TSM: IAsyncStateMachine => a.UnsafeOnCompleted(sm.MoveNext);
+}
+
+namespace System.Runtime.CompilerServices { class AsyncMethodBuilderAttribute : System.Attribute { public AsyncMethodBuilderAttribute(System.Type t) { } } } 
+""";
+        var comp = CreateCompilation(src);
+        CompileAndVerify(comp, expectedOutput: "M 3").VerifyDiagnostics();
+    }
+
+    [Fact]
+    public void PEMethodSymbol_GetUseSiteInfo()
+    {
+        // missing implementation method for M
+        var ilSrc = """
+.class public auto ansi abstract sealed beforefieldinit E
+	extends [mscorlib]System.Object
+{
+	.custom instance void [mscorlib]System.Runtime.CompilerServices.ExtensionAttribute::.ctor() = ( 01 00 00 00 )
+	.class nested public auto ansi sealed specialname beforefieldinit '<>E__0'
+		extends [mscorlib]System.Object
+	{
+		.method private hidebysig specialname static void '<Extension>$' ( int32 '' ) cil managed 
+		{
+			.custom instance void [mscorlib]System.Runtime.CompilerServices.CompilerGeneratedAttribute::.ctor() = ( 01 00 00 00 )
+			IL_0000: ret
+		}
+
+		.method public hidebysig static void M () cil managed 
+		{
+			IL_0000: ldnull
+			IL_0001: throw
+		}
+	}
+}
+""";
+        var src = """
+int.M();
+""";
+        var comp = CreateCompilationWithIL(src, ilSrc);
+        comp.VerifyEmitDiagnostics(
+            // (1,5): error CS0570: 'E.extension(int).M()' is not supported by the language
+            // int.M();
+            Diagnostic(ErrorCode.ERR_BindToBogus, "M").WithArguments("E.extension(int).M()").WithLocation(1, 5));
+    }
+
+    [Fact]
+    public void Retargeting_01()
+    {
+        var libSrc = """
+public static class E
+{
+    extension(object)
+    {
+        public static void M() { }
+    }
+}
+
+namespace System.Runtime.CompilerServices
+{
+    public class ExtensionAttribute : System.Attribute {}
+}
+""";
+        var libComp = CreateCompilation(libSrc, targetFramework: TargetFramework.Mscorlib40);
+
+        var src = """
+object.M();
+""";
+        var comp = CreateCompilation(src, targetFramework: TargetFramework.Mscorlib46, references: [libComp.ToMetadataReference()]);
+        comp.VerifyEmitDiagnostics();
+
+        var extension = comp.GlobalNamespace.GetTypeMember("E").GetTypeMembers().Single();
+        Assert.IsType<RetargetingNamedTypeSymbol>(extension);
+        AssertExtensionDeclaration(extension.GetPublicSymbol());
+    }
+
+    [Theory]
+    [InlineData("public")]
+    [InlineData("assembly")]
+    [InlineData("family")]
+    public void PENamedTypeSymbol_01(string accessibility)
+    {
+        // Accessibility of extension marker is not private
+        var ilSrc = $$"""
+.class public auto ansi abstract sealed beforefieldinit E
+	extends [mscorlib]System.Object
+{
+	.custom instance void [mscorlib]System.Runtime.CompilerServices.ExtensionAttribute::.ctor() = ( 01 00 00 00 )
+	.class nested public auto ansi sealed specialname beforefieldinit '<>E__0'
+		extends [mscorlib]System.Object
+	{
+		.method {{accessibility}} hidebysig specialname static void '<Extension>$' ( int32 '' ) cil managed 
+		{
+			.custom instance void [mscorlib]System.Runtime.CompilerServices.CompilerGeneratedAttribute::.ctor() = ( 01 00 00 00 )
+			IL_0000: ret
+		}
+
+		.method public hidebysig static void M () cil managed 
+		{
+			IL_0000: ldnull
+			IL_0001: throw
+		}
+	}
+
+    .method public hidebysig static void M () cil managed 
+    {
+        IL_0000: nop
+        IL_0001: ret
+    }
+}
+""";
+        var src = """
+int.M();
+""";
+        var comp = CreateCompilationWithIL(src, ilSrc);
+        comp.VerifyEmitDiagnostics(
+            // (1,5): error CS0117: 'int' does not contain a definition for 'M'
+            // int.M();
+            Diagnostic(ErrorCode.ERR_NoSuchMember, "M").WithArguments("int", "M").WithLocation(1, 5));
+
+        var tree = comp.SyntaxTrees[0];
+        var model = comp.GetSemanticModel(tree);
+        var invocation = GetSyntax<InvocationExpressionSyntax>(tree, "int.M()");
+        Assert.Null(model.GetSymbolInfo(invocation).Symbol);
+        Assert.Equal([], model.GetSymbolInfo(invocation).CandidateSymbols.ToTestDisplayStrings());
+        Assert.Equal([], model.GetMemberGroup(invocation).ToTestDisplayStrings());
+    }
+
+    [Fact]
+    public void PENamedTypeSymbol_02()
+    {
+        // Accessibility of extension marker is not private, instance extension method
+        var ilSrc = $$"""
+.class public auto ansi abstract sealed beforefieldinit E
+	extends [mscorlib]System.Object
+{
+	.custom instance void [mscorlib]System.Runtime.CompilerServices.ExtensionAttribute::.ctor() = ( 01 00 00 00 )
+	.class nested public auto ansi sealed specialname beforefieldinit '<>E__0'
+		extends [mscorlib]System.Object
+	{
+		.method public hidebysig specialname static void '<Extension>$' ( int32 i ) cil managed 
+		{
+			.custom instance void [mscorlib]System.Runtime.CompilerServices.CompilerGeneratedAttribute::.ctor() = ( 01 00 00 00 )
+			IL_0000: ret
+		}
+
+		.method public hidebysig instance void M () cil managed 
+		{
+			IL_0000: ldnull
+			IL_0001: throw
+		}
+	}
+
+    .method public hidebysig static void M ( int32 i ) cil managed 
+    {
+        IL_0000: nop
+        IL_0001: ret
+    }
+}
+""";
+        var src = """
+42.M();
+""";
+        var comp = CreateCompilationWithIL(src, ilSrc);
+        comp.VerifyEmitDiagnostics(
+            // (1,4): error CS1061: 'int' does not contain a definition for 'M' and no accessible extension method 'M' accepting a first argument of type 'int' could be found (are you missing a using directive or an assembly reference?)
+            // 42.M();
+            Diagnostic(ErrorCode.ERR_NoSuchMemberOrExtension, "M").WithArguments("int", "M").WithLocation(1, 4));
+    }
+
+    [Fact]
+    public void PENamedTypeSymbol_03()
+    {
+        // Extension marker method is generic
+        var ilSrc = """
+.class public auto ansi abstract sealed beforefieldinit E
+	extends [mscorlib]System.Object
+{
+	.custom instance void [mscorlib]System.Runtime.CompilerServices.ExtensionAttribute::.ctor() = ( 01 00 00 00 )
+	.class nested public auto ansi sealed specialname beforefieldinit '<>E__0'
+		extends [mscorlib]System.Object
+	{
+		.method private hidebysig specialname static void '<Extension>$'<T> ( int32 '' ) cil managed 
+		{
+			.custom instance void [mscorlib]System.Runtime.CompilerServices.CompilerGeneratedAttribute::.ctor() = ( 01 00 00 00 )
+			IL_0000: ret
+		}
+
+		.method public hidebysig static void M () cil managed 
+		{
+			IL_0000: ldnull
+			IL_0001: throw
+		}
+	}
+
+    .method public hidebysig static void M () cil managed 
+    {
+        IL_0000: nop
+        IL_0001: ret
+    }
+}
+""";
+        var src = """
+int.M();
+""";
+        var comp = CreateCompilationWithIL(src, ilSrc);
+        comp.VerifyEmitDiagnostics(
+            // (1,5): error CS0117: 'int' does not contain a definition for 'M'
+            // int.M();
+            Diagnostic(ErrorCode.ERR_NoSuchMember, "M").WithArguments("int", "M").WithLocation(1, 5));
+    }
+
+    [Fact]
+    public void PENamedTypeSymbol_04()
+    {
+        // Extension marker method is not static
+        var ilSrc = """
+.class public auto ansi abstract sealed beforefieldinit E
+	extends [mscorlib]System.Object
+{
+	.custom instance void [mscorlib]System.Runtime.CompilerServices.ExtensionAttribute::.ctor() = ( 01 00 00 00 )
+	.class nested public auto ansi sealed specialname beforefieldinit '<>E__0'
+		extends [mscorlib]System.Object
+	{
+		.method private hidebysig specialname void '<Extension>$' ( int32 '' ) cil managed 
+		{
+			.custom instance void [mscorlib]System.Runtime.CompilerServices.CompilerGeneratedAttribute::.ctor() = ( 01 00 00 00 )
+			IL_0000: ret
+		}
+
+		.method public hidebysig static void M () cil managed 
+		{
+			IL_0000: ldnull
+			IL_0001: throw
+		}
+	}
+
+    .method public hidebysig static void M () cil managed 
+    {
+        IL_0000: nop
+        IL_0001: ret
+    }
+}
+""";
+        var src = """
+int.M();
+""";
+        var comp = CreateCompilationWithIL(src, ilSrc);
+        comp.VerifyEmitDiagnostics(
+            // (1,5): error CS0117: 'int' does not contain a definition for 'M'
+            // int.M();
+            Diagnostic(ErrorCode.ERR_NoSuchMember, "M").WithArguments("int", "M").WithLocation(1, 5));
+    }
+
+    [Fact]
+    public void PENamedTypeSymbol_05()
+    {
+        // Extension marker doesn't return void
+        var ilSrc = """
+.class public auto ansi abstract sealed beforefieldinit E
+	extends [mscorlib]System.Object
+{
+	.custom instance void [mscorlib]System.Runtime.CompilerServices.ExtensionAttribute::.ctor() = ( 01 00 00 00 )
+	.class nested public auto ansi sealed specialname beforefieldinit '<>E__0'
+		extends [mscorlib]System.Object
+	{
+		.method private hidebysig specialname static int32 '<Extension>$' ( int32 '' ) cil managed 
+		{
+			.custom instance void [mscorlib]System.Runtime.CompilerServices.CompilerGeneratedAttribute::.ctor() = ( 01 00 00 00 )
+            IL_0000: ldc.i4.0
+            IL_0001: ret
+		}
+
+		.method public hidebysig static void M () cil managed 
+		{
+			IL_0000: ldnull
+			IL_0001: throw
+		}
+	}
+
+    .method public hidebysig static void M () cil managed 
+    {
+        IL_0000: nop
+        IL_0001: ret
+    }
+}
+""";
+        var src = """
+int.M();
+""";
+        var comp = CreateCompilationWithIL(src, ilSrc);
+        comp.VerifyEmitDiagnostics(
+            // (1,5): error CS0117: 'int' does not contain a definition for 'M'
+            // int.M();
+            Diagnostic(ErrorCode.ERR_NoSuchMember, "M").WithArguments("int", "M").WithLocation(1, 5));
+    }
+
+    [Fact]
+    public void PENamedTypeSymbol_06()
+    {
+        // Extension marker lacks its parameter
+        var ilSrc = """
+.class public auto ansi abstract sealed beforefieldinit E
+	extends [mscorlib]System.Object
+{
+	.custom instance void [mscorlib]System.Runtime.CompilerServices.ExtensionAttribute::.ctor() = ( 01 00 00 00 )
+	.class nested public auto ansi sealed specialname beforefieldinit '<>E__0'
+		extends [mscorlib]System.Object
+	{
+		.method private hidebysig specialname static void '<Extension>$' () cil managed 
+		{
+			.custom instance void [mscorlib]System.Runtime.CompilerServices.CompilerGeneratedAttribute::.ctor() = ( 01 00 00 00 )
+			IL_0000: ret
+		}
+
+		.method public hidebysig static void M () cil managed 
+		{
+			IL_0000: ldnull
+			IL_0001: throw
+		}
+	}
+
+    .method public hidebysig static void M () cil managed 
+    {
+        IL_0000: nop
+        IL_0001: ret
+    }
+}
+""";
+        var src = """
+int.M();
+""";
+        var comp = CreateCompilationWithIL(src, ilSrc);
+        comp.VerifyEmitDiagnostics(
+            // (1,5): error CS0117: 'int' does not contain a definition for 'M'
+            // int.M();
+            Diagnostic(ErrorCode.ERR_NoSuchMember, "M").WithArguments("int", "M").WithLocation(1, 5));
+    }
+
+    [Fact]
+    public void PENamedTypeSymbol_07()
+    {
+        // Extension marker has an extra parameter
+        var ilSrc = """
+.class public auto ansi abstract sealed beforefieldinit E
+	extends [mscorlib]System.Object
+{
+	.custom instance void [mscorlib]System.Runtime.CompilerServices.ExtensionAttribute::.ctor() = ( 01 00 00 00 )
+	.class nested public auto ansi sealed specialname beforefieldinit '<>E__0'
+		extends [mscorlib]System.Object
+	{
+		.method private hidebysig specialname static void '<Extension>$' ( int32 '', string s ) cil managed 
+		{
+			.custom instance void [mscorlib]System.Runtime.CompilerServices.CompilerGeneratedAttribute::.ctor() = ( 01 00 00 00 )
+			IL_0000: ret
+		}
+
+		.method public hidebysig static void M () cil managed 
+		{
+			IL_0000: ldnull
+			IL_0001: throw
+		}
+	}
+
+    .method public hidebysig static void M () cil managed 
+    {
+        IL_0000: nop
+        IL_0001: ret
+    }
+}
+""";
+        var src = """
+int.M();
+""";
+        var comp = CreateCompilationWithIL(src, ilSrc);
+        comp.VerifyEmitDiagnostics(
+            // (1,5): error CS0117: 'int' does not contain a definition for 'M'
+            // int.M();
+            Diagnostic(ErrorCode.ERR_NoSuchMember, "M").WithArguments("int", "M").WithLocation(1, 5));
+    }
+
+    [Fact]
+    public void PENamedTypeSymbol_08()
+    {
+        // No containing type
+        var ilSrc = """
+.class public auto ansi sealed specialname beforefieldinit '<>E__0'
+    extends [mscorlib]System.Object
+{
+    .method private hidebysig specialname static void '<Extension>$' ( int32 '' ) cil managed 
+    {
+        .custom instance void [mscorlib]System.Runtime.CompilerServices.CompilerGeneratedAttribute::.ctor() = ( 01 00 00 00 )
+        IL_0000: ret
+    }
+
+    .method public hidebysig static void M () cil managed 
+    {
+        IL_0000: ldnull
+        IL_0001: throw
+    }
+}
+""";
+        var src = """
+int.M();
+""";
+        var comp = CreateCompilationWithIL(src, ilSrc);
+        comp.VerifyEmitDiagnostics(
+            // (1,5): error CS0117: 'int' does not contain a definition for 'M'
+            // int.M();
+            Diagnostic(ErrorCode.ERR_NoSuchMember, "M").WithArguments("int", "M").WithLocation(1, 5));
+
+        var extension = comp.GlobalNamespace.GetTypeMember("<>E__0");
+        Assert.True(extension.IsExtension);
+    }
+
+    [Fact]
+    public void PENamedTypeSymbol_09()
+    {
+        // Two extension markers
+        var ilSrc = """
+.class public auto ansi abstract sealed beforefieldinit E
+	extends [mscorlib]System.Object
+{
+	.custom instance void [mscorlib]System.Runtime.CompilerServices.ExtensionAttribute::.ctor() = ( 01 00 00 00 )
+	.class nested public auto ansi sealed specialname beforefieldinit '<>E__0'
+		extends [mscorlib]System.Object
+	{
+		.method private hidebysig specialname static void '<Extension>$' ( int32 '' ) cil managed 
+		{
+			.custom instance void [mscorlib]System.Runtime.CompilerServices.CompilerGeneratedAttribute::.ctor() = ( 01 00 00 00 )
+			IL_0000: ret
+		}
+
+		.method private hidebysig specialname static void '<Extension>$' ( string '' ) cil managed 
+		{
+			.custom instance void [mscorlib]System.Runtime.CompilerServices.CompilerGeneratedAttribute::.ctor() = ( 01 00 00 00 )
+			IL_0000: ret
+		}
+
+		.method public hidebysig static void M () cil managed 
+		{
+			IL_0000: ldnull
+			IL_0001: throw
+		}
+	}
+
+    .method public hidebysig static void M () cil managed 
+    {
+        IL_0000: nop
+        IL_0001: ret
+    }
+}
+""";
+        var src = """
+int.M();
+""";
+        var comp = CreateCompilationWithIL(src, ilSrc);
+        comp.VerifyEmitDiagnostics(
+            // (1,5): error CS0117: 'int' does not contain a definition for 'M'
+            // int.M();
+            Diagnostic(ErrorCode.ERR_NoSuchMember, "M").WithArguments("int", "M").WithLocation(1, 5));
+    }
+
+    [Fact]
+    public void PENamedTypeSymbol_10()
+    {
+        // Arity mismatch between skeleton and implementation
+        var ilSrc = """
+.class public auto ansi abstract sealed beforefieldinit E
+	extends [mscorlib]System.Object
+{
+	.custom instance void [mscorlib]System.Runtime.CompilerServices.ExtensionAttribute::.ctor() = ( 01 00 00 00 )
+	.class nested public auto ansi sealed specialname beforefieldinit '<>E__0'
+		extends [mscorlib]System.Object
+	{
+		.method private hidebysig specialname static void '<Extension>$' ( int32 '' ) cil managed 
+		{
+			.custom instance void [mscorlib]System.Runtime.CompilerServices.CompilerGeneratedAttribute::.ctor() = ( 01 00 00 00 )
+			IL_0000: ret
+		}
+
+		.method public hidebysig static void M () cil managed 
+		{
+			IL_0000: ldnull
+			IL_0001: throw
+		}
+	}
+
+    .method public hidebysig static void M<T> () cil managed 
+    {
+        IL_0000: nop
+        IL_0001: ret
+    }
+}
+""";
+        var src = """
+int.M();
+""";
+        var comp = CreateCompilationWithIL(src, ilSrc);
+        comp.VerifyEmitDiagnostics(
+            // (1,5): error CS0570: 'E.extension(int).M()' is not supported by the language
+            // int.M();
+            Diagnostic(ErrorCode.ERR_BindToBogus, "M").WithArguments("E.extension(int).M()").WithLocation(1, 5));
+    }
+
+    [Fact]
+    public void PENamedTypeSymbol_11()
+    {
+        // Accessibility mismatch between skeleton and implementation
+        var ilSrc = """
+.class public auto ansi abstract sealed beforefieldinit E
+	extends [mscorlib]System.Object
+{
+	.custom instance void [mscorlib]System.Runtime.CompilerServices.ExtensionAttribute::.ctor() = ( 01 00 00 00 )
+	.class nested public auto ansi sealed specialname beforefieldinit '<>E__0'
+		extends [mscorlib]System.Object
+	{
+		.method private hidebysig specialname static void '<Extension>$' ( int32 '' ) cil managed 
+		{
+			.custom instance void [mscorlib]System.Runtime.CompilerServices.CompilerGeneratedAttribute::.ctor() = ( 01 00 00 00 )
+			IL_0000: ret
+		}
+
+		.method public hidebysig static void M () cil managed 
+		{
+			IL_0000: ldnull
+			IL_0001: throw
+		}
+	}
+
+    .method assembly hidebysig static void M () cil managed 
+    {
+        IL_0000: nop
+        IL_0001: ret
+    }
+}
+""";
+        var src = """
+int.M();
+""";
+        var comp = CreateCompilationWithIL(src, ilSrc);
+        comp.VerifyEmitDiagnostics(
+            // (1,5): error CS0570: 'E.extension(int).M()' is not supported by the language
+            // int.M();
+            Diagnostic(ErrorCode.ERR_BindToBogus, "M").WithArguments("E.extension(int).M()").WithLocation(1, 5));
+    }
+
+    [Fact]
+    public void PENamedTypeSymbol_12()
+    {
+        // parameter count mismatch between skeleton and implementation
+        var ilSrc = """
+.class public auto ansi abstract sealed beforefieldinit E
+	extends [mscorlib]System.Object
+{
+	.custom instance void [mscorlib]System.Runtime.CompilerServices.ExtensionAttribute::.ctor() = ( 01 00 00 00 )
+	.class nested public auto ansi sealed specialname beforefieldinit '<>E__0'
+		extends [mscorlib]System.Object
+	{
+		.method private hidebysig specialname static void '<Extension>$' ( int32 '' ) cil managed 
+		{
+			.custom instance void [mscorlib]System.Runtime.CompilerServices.CompilerGeneratedAttribute::.ctor() = ( 01 00 00 00 )
+			IL_0000: ret
+		}
+
+		.method public hidebysig static void M () cil managed 
+		{
+			IL_0000: ldnull
+			IL_0001: throw
+		}
+	}
+
+    .method public hidebysig static void M (string s) cil managed 
+    {
+        IL_0000: nop
+        IL_0001: ret
+    }
+}
+""";
+        var src = """
+int.M();
+""";
+        var comp = CreateCompilationWithIL(src, ilSrc);
+        comp.VerifyEmitDiagnostics(
+            // (1,5): error CS0570: 'E.extension(int).M()' is not supported by the language
+            // int.M();
+            Diagnostic(ErrorCode.ERR_BindToBogus, "M").WithArguments("E.extension(int).M()").WithLocation(1, 5));
+    }
+
+    [Fact]
+    public void PENamedTypeSymbol_13()
+    {
+        // return type mismatch between skeleton and implementation
+        var ilSrc = """
+.class public auto ansi abstract sealed beforefieldinit E
+	extends [mscorlib]System.Object
+{
+	.custom instance void [mscorlib]System.Runtime.CompilerServices.ExtensionAttribute::.ctor() = ( 01 00 00 00 )
+	.class nested public auto ansi sealed specialname beforefieldinit '<>E__0'
+		extends [mscorlib]System.Object
+	{
+		.method private hidebysig specialname static void '<Extension>$' ( int32 '' ) cil managed 
+		{
+			.custom instance void [mscorlib]System.Runtime.CompilerServices.CompilerGeneratedAttribute::.ctor() = ( 01 00 00 00 )
+			IL_0000: ret
+		}
+
+		.method public hidebysig static void M () cil managed 
+		{
+			IL_0000: ldnull
+			IL_0001: throw
+		}
+	}
+
+    .method public hidebysig static int32 M () cil managed 
+    {
+        IL_0000: nop
+        IL_0001: ret
+    }
+}
+""";
+        var src = """
+int.M();
+""";
+        var comp = CreateCompilationWithIL(src, ilSrc);
+        comp.VerifyEmitDiagnostics(
+            // (1,5): error CS0570: 'E.extension(int).M()' is not supported by the language
+            // int.M();
+            Diagnostic(ErrorCode.ERR_BindToBogus, "M").WithArguments("E.extension(int).M()").WithLocation(1, 5));
+    }
+
+    [Fact]
+    public void PENamedTypeSymbol_14()
+    {
+        // parameter type mismatch, instance method
+        var ilSrc = """
+.class public auto ansi abstract sealed beforefieldinit E
+	extends [mscorlib]System.Object
+{
+	.custom instance void [mscorlib]System.Runtime.CompilerServices.ExtensionAttribute::.ctor() = ( 01 00 00 00 )
+	.class nested public auto ansi sealed specialname beforefieldinit '<>E__0'
+		extends [mscorlib]System.Object
+	{
+		.method private hidebysig specialname static void '<Extension>$' ( int32 i ) cil managed 
+		{
+			.custom instance void [mscorlib]System.Runtime.CompilerServices.CompilerGeneratedAttribute::.ctor() = ( 01 00 00 00 )
+			IL_0000: ret
+		}
+
+		.method public hidebysig instance void M () cil managed 
+		{
+			IL_0000: ldnull
+			IL_0001: throw
+		}
+	}
+
+    .method public hidebysig static void M ( object i ) cil managed 
+    {
+        IL_0000: nop
+        IL_0001: ret
+    }
+}
+""";
+        var src = """
+42.M();
+""";
+        var comp = CreateCompilationWithIL(src, ilSrc);
+        comp.VerifyEmitDiagnostics(
+            // (1,4): error CS0570: 'E.extension(int).M()' is not supported by the language
+            // 42.M();
+            Diagnostic(ErrorCode.ERR_BindToBogus, "M").WithArguments("E.extension(int).M()").WithLocation(1, 4));
+    }
+
+    [Fact]
+    public void PENamedTypeSymbol_15()
+    {
+        // parameter type mismatch, instance method
+        var ilSrc = """
+.class public auto ansi abstract sealed beforefieldinit E
+	extends [mscorlib]System.Object
+{
+	.custom instance void [mscorlib]System.Runtime.CompilerServices.ExtensionAttribute::.ctor() = ( 01 00 00 00 )
+	.class nested public auto ansi sealed specialname beforefieldinit '<>E__0'
+		extends [mscorlib]System.Object
+	{
+		.method private hidebysig specialname static void '<Extension>$' ( int32 i ) cil managed 
+		{
+			.custom instance void [mscorlib]System.Runtime.CompilerServices.CompilerGeneratedAttribute::.ctor() = ( 01 00 00 00 )
+			IL_0000: ret
+		}
+
+		.method public hidebysig instance void M ( string s ) cil managed 
+		{
+			IL_0000: ldnull
+			IL_0001: throw
+		}
+	}
+
+    .method public hidebysig static void M ( int32 i, object s ) cil managed 
+    {
+        IL_0000: nop
+        IL_0001: ret
+    }
+}
+""";
+        var src = """
+42.M();
+""";
+        var comp = CreateCompilationWithIL(src, ilSrc);
+        comp.VerifyEmitDiagnostics(
+            // (1,4): error CS0570: 'E.extension(int).M(string)' is not supported by the language
+            // 42.M();
+            Diagnostic(ErrorCode.ERR_BindToBogus, "M").WithArguments("E.extension(int).M(string)").WithLocation(1, 4));
+    }
+
+    [Fact]
+    public void PENamedTypeSymbol_16()
+    {
+        // constraint mismatch between skeleton and implementation
+        var ilSrc = """
+.class public auto ansi abstract sealed beforefieldinit E
+	extends [mscorlib]System.Object
+{
+	.custom instance void [mscorlib]System.Runtime.CompilerServices.ExtensionAttribute::.ctor() = ( 01 00 00 00 )
+	.class nested public auto ansi sealed specialname beforefieldinit '<>E__0'
+		extends [mscorlib]System.Object
+	{
+		.method private hidebysig specialname static void '<Extension>$' ( int32 '' ) cil managed 
+		{
+			.custom instance void [mscorlib]System.Runtime.CompilerServices.CompilerGeneratedAttribute::.ctor() = ( 01 00 00 00 )
+			IL_0000: ret
+		}
+
+		.method public hidebysig static void M<T> () cil managed 
+		{
+			IL_0000: ldnull
+			IL_0001: throw
+		}
+	}
+
+    .method public hidebysig static void M<class T> () cil managed 
+    {
+        IL_0000: nop
+        IL_0001: ret
+    }
+}
+""";
+        var src = """
+int.M();
+""";
+        var comp = CreateCompilationWithIL(src, ilSrc);
+        comp.VerifyEmitDiagnostics(
+            // (1,5): error CS0570: 'E.extension(int).M<T>()' is not supported by the language
+            // int.M();
+            Diagnostic(ErrorCode.ERR_BindToBogus, "M").WithArguments("E.extension(int).M<T>()").WithLocation(1, 5));
+    }
+
+    [Fact]
+    public void PENamedTypeSymbol_17()
+    {
+        // implementation is not static
+        var ilSrc = """
+.class public auto ansi abstract sealed beforefieldinit E
+	extends [mscorlib]System.Object
+{
+	.custom instance void [mscorlib]System.Runtime.CompilerServices.ExtensionAttribute::.ctor() = ( 01 00 00 00 )
+	.class nested public auto ansi sealed specialname beforefieldinit '<>E__0'
+		extends [mscorlib]System.Object
+	{
+		.method private hidebysig specialname static void '<Extension>$' ( int32 '' ) cil managed 
+		{
+			.custom instance void [mscorlib]System.Runtime.CompilerServices.CompilerGeneratedAttribute::.ctor() = ( 01 00 00 00 )
+			IL_0000: ret
+		}
+
+		.method public hidebysig static void M () cil managed 
+		{
+			IL_0000: ldnull
+			IL_0001: throw
+		}
+	}
+
+    .method public hidebysig instance void M () cil managed 
+    {
+        IL_0000: nop
+        IL_0001: ret
+    }
+}
+""";
+        var src = """
+int.M();
+""";
+        var comp = CreateCompilationWithIL(src, ilSrc);
+        comp.VerifyEmitDiagnostics(
+            // (1,5): error CS0570: 'E.extension(int).M()' is not supported by the language
+            // int.M();
+            Diagnostic(ErrorCode.ERR_BindToBogus, "M").WithArguments("E.extension(int).M()").WithLocation(1, 5));
+    }
+
+    [Fact]
+    public void PENamedTypeSymbol_18()
+    {
+        // skeleton type is not sealed
+        var ilSrc = """
+.class public auto ansi abstract sealed beforefieldinit E
+	extends [mscorlib]System.Object
+{
+	.custom instance void [mscorlib]System.Runtime.CompilerServices.ExtensionAttribute::.ctor() = ( 01 00 00 00 )
+	.class nested public auto ansi specialname beforefieldinit '<>E__0'
+		extends [mscorlib]System.Object
+	{
+		.method private hidebysig specialname static void '<Extension>$' ( int32 '' ) cil managed 
+		{
+			.custom instance void [mscorlib]System.Runtime.CompilerServices.CompilerGeneratedAttribute::.ctor() = ( 01 00 00 00 )
+			IL_0000: ret
+		}
+
+		.method public hidebysig static void M () cil managed 
+		{
+			IL_0000: ldnull
+			IL_0001: throw
+		}
+	}
+
+    .method public hidebysig static void M () cil managed 
+    {
+        IL_0000: nop
+        IL_0001: ret
+    }
+}
+""";
+        var src = """
+int.M();
+""";
+        var comp = CreateCompilationWithIL(src, ilSrc);
+        comp.VerifyEmitDiagnostics(
+            // (1,5): error CS0117: 'int' does not contain a definition for 'M'
+            // int.M();
+            Diagnostic(ErrorCode.ERR_NoSuchMember, "M").WithArguments("int", "M").WithLocation(1, 5));
+
+        Assert.False(comp.GetTypeByMetadataName("E").GetTypeMembers().Single().IsExtension);
+    }
+
+    [Theory]
+    [InlineData("assembly")]
+    [InlineData("family")]
+    public void PENamedTypeSymbol_19(string accessibility)
+    {
+        // skeleton type is not public
+        var ilSrc = $$"""
+.class public auto ansi abstract sealed beforefieldinit E
+	extends [mscorlib]System.Object
+{
+	.custom instance void [mscorlib]System.Runtime.CompilerServices.ExtensionAttribute::.ctor() = ( 01 00 00 00 )
+	.class nested {{accessibility}} auto ansi specialname beforefieldinit sealed '<>E__0'
+		extends [mscorlib]System.Object
+	{
+		.method private hidebysig specialname static void '<Extension>$' ( int32 '' ) cil managed 
+		{
+			.custom instance void [mscorlib]System.Runtime.CompilerServices.CompilerGeneratedAttribute::.ctor() = ( 01 00 00 00 )
+			IL_0000: ret
+		}
+
+		.method public hidebysig static void M () cil managed 
+		{
+			IL_0000: ldnull
+			IL_0001: throw
+		}
+	}
+
+    .method public hidebysig static void M () cil managed 
+    {
+        IL_0000: nop
+        IL_0001: ret
+    }
+}
+""";
+        var src = """
+int.M();
+""";
+        var comp = CreateCompilationWithIL(src, ilSrc);
+        comp.VerifyEmitDiagnostics(
+            // (1,5): error CS0117: 'int' does not contain a definition for 'M'
+            // int.M();
+            Diagnostic(ErrorCode.ERR_NoSuchMember, "M").WithArguments("int", "M").WithLocation(1, 5));
+
+        Assert.False(comp.GetTypeByMetadataName("E").GetTypeMembers().Single().IsExtension);
+    }
+
+    [Fact]
+    public void PENamedTypeSymbol_20()
+    {
+        // skeleton type not sealed
+        var ilSrc = """
+.class public auto ansi abstract sealed beforefieldinit E
+	extends [mscorlib]System.Object
+{
+	.custom instance void [mscorlib]System.Runtime.CompilerServices.ExtensionAttribute::.ctor() = ( 01 00 00 00 )
+	.class nested public auto ansi specialname beforefieldinit '<>E__0'
+		extends [mscorlib]System.Object
+	{
+		.method private hidebysig specialname static void '<Extension>$' ( int32 '' ) cil managed 
+		{
+			.custom instance void [mscorlib]System.Runtime.CompilerServices.CompilerGeneratedAttribute::.ctor() = ( 01 00 00 00 )
+			IL_0000: ret
+		}
+
+		.method public hidebysig static void M () cil managed 
+		{
+			IL_0000: ldnull
+			IL_0001: throw
+		}
+	}
+
+    .method public hidebysig static void M () cil managed 
+    {
+        IL_0000: nop
+        IL_0001: ret
+    }
+}
+""";
+        var src = """
+int.M();
+""";
+        var comp = CreateCompilationWithIL(src, ilSrc);
+        comp.VerifyEmitDiagnostics(
+            // (1,5): error CS0117: 'int' does not contain a definition for 'M'
+            // int.M();
+            Diagnostic(ErrorCode.ERR_NoSuchMember, "M").WithArguments("int", "M").WithLocation(1, 5));
+
+        Assert.False(comp.GetTypeByMetadataName("E").GetTypeMembers().Single().IsExtension);
+    }
+
+    [Fact]
+    public void PENamedTypeSymbol_21()
+    {
+        // skeleton type has a base that's not object
+        var ilSrc = """
+.class public auto ansi abstract sealed beforefieldinit E
+	extends [mscorlib]System.Object
+{
+	.custom instance void [mscorlib]System.Runtime.CompilerServices.ExtensionAttribute::.ctor() = ( 01 00 00 00 )
+	.class nested public auto ansi specialname beforefieldinit sealed '<>E__0'
+		extends [mscorlib]System.String
+	{
+		.method private hidebysig specialname static void '<Extension>$' ( int32 '' ) cil managed 
+		{
+			.custom instance void [mscorlib]System.Runtime.CompilerServices.CompilerGeneratedAttribute::.ctor() = ( 01 00 00 00 )
+			IL_0000: ret
+		}
+
+		.method public hidebysig static void M () cil managed 
+		{
+			IL_0000: ldnull
+			IL_0001: throw
+		}
+	}
+
+    .method public hidebysig static void M () cil managed 
+    {
+        IL_0000: nop
+        IL_0001: ret
+    }
+}
+""";
+        var src = """
+int.M();
+""";
+        var comp = CreateCompilationWithIL(src, ilSrc);
+        comp.VerifyEmitDiagnostics(
+            // (1,5): error CS0117: 'int' does not contain a definition for 'M'
+            // int.M();
+            Diagnostic(ErrorCode.ERR_NoSuchMember, "M").WithArguments("int", "M").WithLocation(1, 5));
+
+        Assert.False(comp.GetTypeByMetadataName("E").GetTypeMembers().Single().IsExtension);
+    }
+
+    [Fact]
+    public void PENamedTypeSymbol_22()
+    {
+        // skeleton type implements an interface
+        var ilSrc = """
+.class public auto ansi abstract sealed beforefieldinit E
+	extends [mscorlib]System.Object
+{
+	.custom instance void [mscorlib]System.Runtime.CompilerServices.ExtensionAttribute::.ctor() = ( 01 00 00 00 )
+	.class nested public auto ansi specialname beforefieldinit sealed '<>E__0'
+		extends [mscorlib]System.Object
+        implements I
+	{
+		.method private hidebysig specialname static void '<Extension>$' ( int32 '' ) cil managed 
+		{
+			.custom instance void [mscorlib]System.Runtime.CompilerServices.CompilerGeneratedAttribute::.ctor() = ( 01 00 00 00 )
+			IL_0000: ret
+		}
+
+		.method public hidebysig static void M () cil managed 
+		{
+			IL_0000: ldnull
+			IL_0001: throw
+		}
+	}
+
+    .method public hidebysig static void M () cil managed 
+    {
+        IL_0000: nop
+        IL_0001: ret
+    }
+}
+
+.class interface private auto ansi abstract beforefieldinit I
+{
+}
+""";
+        var src = """
+int.M();
+""";
+        var comp = CreateCompilationWithIL(src, ilSrc);
+        comp.VerifyEmitDiagnostics(
+            // (1,5): error CS0117: 'int' does not contain a definition for 'M'
+            // int.M();
+            Diagnostic(ErrorCode.ERR_NoSuchMember, "M").WithArguments("int", "M").WithLocation(1, 5));
+
+        Assert.False(comp.GetTypeByMetadataName("E").GetTypeMembers().Single().IsExtension);
+    }
+
+    [Fact]
+    public void PENamedTypeSymbol_23()
+    {
+        // parameter type mismatch, static method
+        var ilSrc = """
+.class public auto ansi abstract sealed beforefieldinit E
+	extends [mscorlib]System.Object
+{
+	.custom instance void [mscorlib]System.Runtime.CompilerServices.ExtensionAttribute::.ctor() = ( 01 00 00 00 )
+	.class nested public auto ansi sealed specialname beforefieldinit '<>E__0'
+		extends [mscorlib]System.Object
+	{
+		.method private hidebysig specialname static void '<Extension>$' ( int32 i ) cil managed 
+		{
+			.custom instance void [mscorlib]System.Runtime.CompilerServices.CompilerGeneratedAttribute::.ctor() = ( 01 00 00 00 )
+			IL_0000: ret
+		}
+
+		.method public hidebysig static void M ( string s ) cil managed 
+		{
+			IL_0000: ldnull
+			IL_0001: throw
+		}
+	}
+
+    .method public hidebysig static void M ( object s ) cil managed 
+    {
+        IL_0000: nop
+        IL_0001: ret
+    }
+}
+""";
+        var src = """
+int.M();
+""";
+        var comp = CreateCompilationWithIL(src, ilSrc);
+        comp.VerifyEmitDiagnostics(
+            // (1,5): error CS0570: 'E.extension(int).M(string)' is not supported by the language
+            // int.M();
+            Diagnostic(ErrorCode.ERR_BindToBogus, "M").WithArguments("E.extension(int).M(string)").WithLocation(1, 5));
+    }
+
+    [Fact]
+    public void RefReadonlyExtensionParameterWithOneExplicitRefArgument()
+    {
+        var src = """
+int i = 0;
+42.Copy(ref i);
+System.Console.Write(i);
+
+static class E
+{
+    extension(ref readonly int i)
+    {
+        public void Copy(ref int j) { j = i; }
+    }
+}
+""";
+        var comp = CreateCompilation(src);
+        CompileAndVerify(comp, expectedOutput: "42");
+    }
+
+    [Fact]
     public void Cref_01()
     {
         var src = """
@@ -3425,262 +4709,12 @@
         var src = """
 /// <see cref="E.extension(missing).M"/>
 static class E
-=======
-    public void CS1943ERR_QueryTypeInferenceFailedSelectMany()
-    {
-        // ReportQueryInferenceFailedSelectMany
-        var comp = CreateCompilation("""
-using System;
-using System.Collections.Generic;
-
-class Test
-{
-    class TestClass
-    { }
-
-    static void Main()
-    {
-        int[] nums = { 0, 1, 2, 3, 4, 5 };
-        TestClass tc = new TestClass();
-
-        var x = from n in nums
-                from s in tc // CS1943
-                select n + s;
-    }
-}
-
-static class E
-{
-    extension<TSource>(IEnumerable<TSource> source)
-    {
-        public IEnumerable<TResult> SelectMany<TCollection, TResult>(
-            Func<TSource, IEnumerable<TCollection>> collectionSelector,
-            Func<TSource, TCollection,TResult> resultSelector)
-            => throw null;
-    }
-}
-""");
-
-        comp.VerifyEmitDiagnostics(
-            // (13,27): error CS1943: An expression of type 'Test.TestClass' is not allowed in a subsequent from clause in a query expression with source type 'int[]'.  Type inference failed in the call to 'SelectMany'.
-            // tc
-            Diagnostic(ErrorCode.ERR_QueryTypeInferenceFailedSelectMany, "tc").WithArguments("Test.TestClass", "int[]", "SelectMany"));
-    }
-
-    [Fact]
-    public void Foreach_Extension_01()
-    {
-        var src = """
-class Program
-{
-    public static void M(Buffer4<int> x)
-    {
-        foreach(var s in x)
-        {
-        }
-    }
-}
-
-namespace System
-{
-    public readonly ref struct Span<T>
-    {
-    }
-}
-
-static class Ext 
-{
-    extension<T>(System.Span<T> f)
-    {
-        public Enumerator<T> GetEnumerator() => default;
-    }
-
-    public ref struct Enumerator<T>
-    {
-        public ref T Current => throw null;
-
-        public bool MoveNext() => false;
-    }
-}
-
-[System.Runtime.CompilerServices.InlineArray(4)]
-public struct Buffer4<T>
-{
-    private T _element0;
-}
-""";
-        var comp = CreateCompilation(src, targetFramework: TargetFramework.Net80, options: TestOptions.ReleaseDll);
-        comp.VerifyEmitDiagnostics(
-            // (5,26): error CS9189: foreach statement on an inline array of type 'Buffer4<int>' is not supported
-            //         foreach(var s in x)
-            Diagnostic(ErrorCode.ERR_InlineArrayForEachNotSupported, "x").WithArguments("Buffer4<int>").WithLocation(5, 26),
-            // (20,25): warning CS0436: The type 'Span<T>' in '' conflicts with the imported type 'Span<T>' in 'System.Runtime, Version=8.0.0.0, Culture=neutral, PublicKeyToken=b03f5f7f11d50a3a'. Using the type defined in ''.
-            //     extension<T>(System.Span<T> f)
-            Diagnostic(ErrorCode.WRN_SameFullNameThisAggAgg, "Span<T>").WithArguments("", "System.Span<T>", "System.Runtime, Version=8.0.0.0, Culture=neutral, PublicKeyToken=b03f5f7f11d50a3a", "System.Span<T>").WithLocation(20, 25)
-            );
-    }
-
-    [Fact]
-    public void DelegateCreation_01()
-    {
-        var src = """
-string s;
-_ = new System.Action(s.M);
-
-string s2;
-_ = new System.Action(s2.M2);
-
-_ = new System.Action(string.M2);
-
-static class E 
-{
-    extension(string s)
-    {
-        public void M() { }
-        public static void M2() { }
-    }
-}
-""";
-        var comp = CreateCompilation(src);
-        comp.VerifyEmitDiagnostics(
-            // (2,23): error CS0165: Use of unassigned local variable 's'
-            // _ = new System.Action(s.M);
-            Diagnostic(ErrorCode.ERR_UseDefViolation, "s").WithArguments("s").WithLocation(2, 23),
-            // (4,8): warning CS0168: The variable 's2' is declared but never used
-            // string s2;
-            Diagnostic(ErrorCode.WRN_UnreferencedVar, "s2").WithArguments("s2").WithLocation(4, 8),
-            // (5,23): error CS0176: Member 'E.extension(string).M2()' cannot be accessed with an instance reference; qualify it with a type name instead
-            // _ = new System.Action(s2.M2);
-            Diagnostic(ErrorCode.ERR_ObjectProhibited, "s2.M2").WithArguments("E.extension(string).M2()").WithLocation(5, 23));
-    }
-
-    [Fact]
-    public void AsyncMethodBuilder_01()
-    {
-        var src = """
-using System;
-using System.Runtime.CompilerServices;
-using System.Threading.Tasks;
-
-Console.Write(await object.M());
-
-static class C
 {
     extension(object)
     {
-        [AsyncMethodBuilder(typeof(MyTaskMethodBuilder<>))]
-        public static async MyTask<int> M() { await Task.Yield(); Console.Write("M "); return 3; }
-    }
-}
-
-public class MyTask<T>
-{
-    private Action _continuation;
-    private bool _isCompleted;
-    internal  T _result;
-
-    public Awaiter GetAwaiter() => new Awaiter(this);
-    public T Result => _result;
-
-    internal void Complete(T result)
-    {
-        _result = result;
-        _isCompleted = true;
-        _continuation?.Invoke();
-    }
-
-    public readonly struct Awaiter : ICriticalNotifyCompletion
-    {
-        private readonly MyTask<T> _task;
-        internal Awaiter(MyTask<T> task) => _task = task;
-
-        public bool IsCompleted => _task._isCompleted;
-        public T GetResult() => _task._result;
-
-        public void OnCompleted(Action cont) => HandleCompletion(cont);
-        public void UnsafeOnCompleted(Action cont) => HandleCompletion(cont);
-
-        private void HandleCompletion(Action cont)
-        {
-            if (_task._isCompleted) { cont(); return; }
-
-            _task._continuation = cont;
-        }
-    }
-}
-
-public struct MyTaskMethodBuilder<T>
-{
-    private readonly MyTask<T> _task;
-    private MyTaskMethodBuilder(MyTask<T> task) => _task = task;
-
-    public static MyTaskMethodBuilder<T> Create() => new MyTaskMethodBuilder<T>(new MyTask<T>());
-    public MyTask<T> Task => _task;
-    public void Start<TSM>(ref TSM sm) where TSM : IAsyncStateMachine => sm.MoveNext();
-
-    public void SetStateMachine(IAsyncStateMachine _) { }
-    public void SetResult(T result) => _task.Complete(result);
-    public void SetException(Exception e) => throw null;
-
-    public void AwaitOnCompleted<TA, TSM>(ref TA a, ref TSM sm) where TA : INotifyCompletion where TSM: IAsyncStateMachine => a.OnCompleted(sm.MoveNext);
-    public void AwaitUnsafeOnCompleted<TA, TSM>(ref TA a, ref TSM sm) where TA : ICriticalNotifyCompletion where TSM: IAsyncStateMachine => a.UnsafeOnCompleted(sm.MoveNext);
-}
-
-namespace System.Runtime.CompilerServices { class AsyncMethodBuilderAttribute : System.Attribute { public AsyncMethodBuilderAttribute(System.Type t) { } } } 
-""";
-        var comp = CreateCompilation(src);
-        CompileAndVerify(comp, expectedOutput: "M 3").VerifyDiagnostics();
-    }
-
-    [Fact]
-    public void PEMethodSymbol_GetUseSiteInfo()
-    {
-        // missing implementation method for M
-        var ilSrc = """
-.class public auto ansi abstract sealed beforefieldinit E
-	extends [mscorlib]System.Object
-{
-	.custom instance void [mscorlib]System.Runtime.CompilerServices.ExtensionAttribute::.ctor() = ( 01 00 00 00 )
-	.class nested public auto ansi sealed specialname beforefieldinit '<>E__0'
-		extends [mscorlib]System.Object
-	{
-		.method private hidebysig specialname static void '<Extension>$' ( int32 '' ) cil managed 
-		{
-			.custom instance void [mscorlib]System.Runtime.CompilerServices.CompilerGeneratedAttribute::.ctor() = ( 01 00 00 00 )
-			IL_0000: ret
-		}
-
-		.method public hidebysig static void M () cil managed 
-		{
-			IL_0000: ldnull
-			IL_0001: throw
-		}
-	}
-}
-""";
-        var src = """
-int.M();
-""";
-        var comp = CreateCompilationWithIL(src, ilSrc);
-        comp.VerifyEmitDiagnostics(
-            // (1,5): error CS0570: 'E.extension(int).M()' is not supported by the language
-            // int.M();
-            Diagnostic(ErrorCode.ERR_BindToBogus, "M").WithArguments("E.extension(int).M()").WithLocation(1, 5));
-    }
-
-    [Fact]
-    public void Retargeting_01()
-    {
-        var libSrc = """
-public static class E
->>>>>>> 225e7f25
-{
-    extension(object)
-    {
         public static void M() { }
     }
 }
-<<<<<<< HEAD
 """;
         var comp = CreateCompilation(src, parseOptions: TestOptions.RegularPreviewWithDocumentationComments);
         comp.VerifyEmitDiagnostics(
@@ -4510,1036 +5544,5 @@
             // (1,16): warning CS1574: XML comment has cref attribute 'M(string)' that could not be resolved
             // /// <see cref="E.M(string)"/>
             Diagnostic(ErrorCode.WRN_BadXMLRef, "E.M(string)").WithArguments("M(string)").WithLocation(1, 16));
-=======
-
-namespace System.Runtime.CompilerServices
-{
-    public class ExtensionAttribute : System.Attribute {}
-}
-""";
-        var libComp = CreateCompilation(libSrc, targetFramework: TargetFramework.Mscorlib40);
-
-        var src = """
-object.M();
-""";
-        var comp = CreateCompilation(src, targetFramework: TargetFramework.Mscorlib46, references: [libComp.ToMetadataReference()]);
-        comp.VerifyEmitDiagnostics();
-
-        var extension = comp.GlobalNamespace.GetTypeMember("E").GetTypeMembers().Single();
-        Assert.IsType<RetargetingNamedTypeSymbol>(extension);
-        AssertExtensionDeclaration(extension.GetPublicSymbol());
-    }
-
-    [Theory]
-    [InlineData("public")]
-    [InlineData("assembly")]
-    [InlineData("family")]
-    public void PENamedTypeSymbol_01(string accessibility)
-    {
-        // Accessibility of extension marker is not private
-        var ilSrc = $$"""
-.class public auto ansi abstract sealed beforefieldinit E
-	extends [mscorlib]System.Object
-{
-	.custom instance void [mscorlib]System.Runtime.CompilerServices.ExtensionAttribute::.ctor() = ( 01 00 00 00 )
-	.class nested public auto ansi sealed specialname beforefieldinit '<>E__0'
-		extends [mscorlib]System.Object
-	{
-		.method {{accessibility}} hidebysig specialname static void '<Extension>$' ( int32 '' ) cil managed 
-		{
-			.custom instance void [mscorlib]System.Runtime.CompilerServices.CompilerGeneratedAttribute::.ctor() = ( 01 00 00 00 )
-			IL_0000: ret
-		}
-
-		.method public hidebysig static void M () cil managed 
-		{
-			IL_0000: ldnull
-			IL_0001: throw
-		}
-	}
-
-    .method public hidebysig static void M () cil managed 
-    {
-        IL_0000: nop
-        IL_0001: ret
-    }
-}
-""";
-        var src = """
-int.M();
-""";
-        var comp = CreateCompilationWithIL(src, ilSrc);
-        comp.VerifyEmitDiagnostics(
-            // (1,5): error CS0117: 'int' does not contain a definition for 'M'
-            // int.M();
-            Diagnostic(ErrorCode.ERR_NoSuchMember, "M").WithArguments("int", "M").WithLocation(1, 5));
-
-        var tree = comp.SyntaxTrees[0];
-        var model = comp.GetSemanticModel(tree);
-        var invocation = GetSyntax<InvocationExpressionSyntax>(tree, "int.M()");
-        Assert.Null(model.GetSymbolInfo(invocation).Symbol);
-        Assert.Equal([], model.GetSymbolInfo(invocation).CandidateSymbols.ToTestDisplayStrings());
-        Assert.Equal([], model.GetMemberGroup(invocation).ToTestDisplayStrings());
-    }
-
-    [Fact]
-    public void PENamedTypeSymbol_02()
-    {
-        // Accessibility of extension marker is not private, instance extension method
-        var ilSrc = $$"""
-.class public auto ansi abstract sealed beforefieldinit E
-	extends [mscorlib]System.Object
-{
-	.custom instance void [mscorlib]System.Runtime.CompilerServices.ExtensionAttribute::.ctor() = ( 01 00 00 00 )
-	.class nested public auto ansi sealed specialname beforefieldinit '<>E__0'
-		extends [mscorlib]System.Object
-	{
-		.method public hidebysig specialname static void '<Extension>$' ( int32 i ) cil managed 
-		{
-			.custom instance void [mscorlib]System.Runtime.CompilerServices.CompilerGeneratedAttribute::.ctor() = ( 01 00 00 00 )
-			IL_0000: ret
-		}
-
-		.method public hidebysig instance void M () cil managed 
-		{
-			IL_0000: ldnull
-			IL_0001: throw
-		}
-	}
-
-    .method public hidebysig static void M ( int32 i ) cil managed 
-    {
-        IL_0000: nop
-        IL_0001: ret
-    }
-}
-""";
-        var src = """
-42.M();
-""";
-        var comp = CreateCompilationWithIL(src, ilSrc);
-        comp.VerifyEmitDiagnostics(
-            // (1,4): error CS1061: 'int' does not contain a definition for 'M' and no accessible extension method 'M' accepting a first argument of type 'int' could be found (are you missing a using directive or an assembly reference?)
-            // 42.M();
-            Diagnostic(ErrorCode.ERR_NoSuchMemberOrExtension, "M").WithArguments("int", "M").WithLocation(1, 4));
-    }
-
-    [Fact]
-    public void PENamedTypeSymbol_03()
-    {
-        // Extension marker method is generic
-        var ilSrc = """
-.class public auto ansi abstract sealed beforefieldinit E
-	extends [mscorlib]System.Object
-{
-	.custom instance void [mscorlib]System.Runtime.CompilerServices.ExtensionAttribute::.ctor() = ( 01 00 00 00 )
-	.class nested public auto ansi sealed specialname beforefieldinit '<>E__0'
-		extends [mscorlib]System.Object
-	{
-		.method private hidebysig specialname static void '<Extension>$'<T> ( int32 '' ) cil managed 
-		{
-			.custom instance void [mscorlib]System.Runtime.CompilerServices.CompilerGeneratedAttribute::.ctor() = ( 01 00 00 00 )
-			IL_0000: ret
-		}
-
-		.method public hidebysig static void M () cil managed 
-		{
-			IL_0000: ldnull
-			IL_0001: throw
-		}
-	}
-
-    .method public hidebysig static void M () cil managed 
-    {
-        IL_0000: nop
-        IL_0001: ret
-    }
-}
-""";
-        var src = """
-int.M();
-""";
-        var comp = CreateCompilationWithIL(src, ilSrc);
-        comp.VerifyEmitDiagnostics(
-            // (1,5): error CS0117: 'int' does not contain a definition for 'M'
-            // int.M();
-            Diagnostic(ErrorCode.ERR_NoSuchMember, "M").WithArguments("int", "M").WithLocation(1, 5));
-    }
-
-    [Fact]
-    public void PENamedTypeSymbol_04()
-    {
-        // Extension marker method is not static
-        var ilSrc = """
-.class public auto ansi abstract sealed beforefieldinit E
-	extends [mscorlib]System.Object
-{
-	.custom instance void [mscorlib]System.Runtime.CompilerServices.ExtensionAttribute::.ctor() = ( 01 00 00 00 )
-	.class nested public auto ansi sealed specialname beforefieldinit '<>E__0'
-		extends [mscorlib]System.Object
-	{
-		.method private hidebysig specialname void '<Extension>$' ( int32 '' ) cil managed 
-		{
-			.custom instance void [mscorlib]System.Runtime.CompilerServices.CompilerGeneratedAttribute::.ctor() = ( 01 00 00 00 )
-			IL_0000: ret
-		}
-
-		.method public hidebysig static void M () cil managed 
-		{
-			IL_0000: ldnull
-			IL_0001: throw
-		}
-	}
-
-    .method public hidebysig static void M () cil managed 
-    {
-        IL_0000: nop
-        IL_0001: ret
-    }
-}
-""";
-        var src = """
-int.M();
-""";
-        var comp = CreateCompilationWithIL(src, ilSrc);
-        comp.VerifyEmitDiagnostics(
-            // (1,5): error CS0117: 'int' does not contain a definition for 'M'
-            // int.M();
-            Diagnostic(ErrorCode.ERR_NoSuchMember, "M").WithArguments("int", "M").WithLocation(1, 5));
-    }
-
-    [Fact]
-    public void PENamedTypeSymbol_05()
-    {
-        // Extension marker doesn't return void
-        var ilSrc = """
-.class public auto ansi abstract sealed beforefieldinit E
-	extends [mscorlib]System.Object
-{
-	.custom instance void [mscorlib]System.Runtime.CompilerServices.ExtensionAttribute::.ctor() = ( 01 00 00 00 )
-	.class nested public auto ansi sealed specialname beforefieldinit '<>E__0'
-		extends [mscorlib]System.Object
-	{
-		.method private hidebysig specialname static int32 '<Extension>$' ( int32 '' ) cil managed 
-		{
-			.custom instance void [mscorlib]System.Runtime.CompilerServices.CompilerGeneratedAttribute::.ctor() = ( 01 00 00 00 )
-            IL_0000: ldc.i4.0
-            IL_0001: ret
-		}
-
-		.method public hidebysig static void M () cil managed 
-		{
-			IL_0000: ldnull
-			IL_0001: throw
-		}
-	}
-
-    .method public hidebysig static void M () cil managed 
-    {
-        IL_0000: nop
-        IL_0001: ret
-    }
-}
-""";
-        var src = """
-int.M();
-""";
-        var comp = CreateCompilationWithIL(src, ilSrc);
-        comp.VerifyEmitDiagnostics(
-            // (1,5): error CS0117: 'int' does not contain a definition for 'M'
-            // int.M();
-            Diagnostic(ErrorCode.ERR_NoSuchMember, "M").WithArguments("int", "M").WithLocation(1, 5));
-    }
-
-    [Fact]
-    public void PENamedTypeSymbol_06()
-    {
-        // Extension marker lacks its parameter
-        var ilSrc = """
-.class public auto ansi abstract sealed beforefieldinit E
-	extends [mscorlib]System.Object
-{
-	.custom instance void [mscorlib]System.Runtime.CompilerServices.ExtensionAttribute::.ctor() = ( 01 00 00 00 )
-	.class nested public auto ansi sealed specialname beforefieldinit '<>E__0'
-		extends [mscorlib]System.Object
-	{
-		.method private hidebysig specialname static void '<Extension>$' () cil managed 
-		{
-			.custom instance void [mscorlib]System.Runtime.CompilerServices.CompilerGeneratedAttribute::.ctor() = ( 01 00 00 00 )
-			IL_0000: ret
-		}
-
-		.method public hidebysig static void M () cil managed 
-		{
-			IL_0000: ldnull
-			IL_0001: throw
-		}
-	}
-
-    .method public hidebysig static void M () cil managed 
-    {
-        IL_0000: nop
-        IL_0001: ret
-    }
-}
-""";
-        var src = """
-int.M();
-""";
-        var comp = CreateCompilationWithIL(src, ilSrc);
-        comp.VerifyEmitDiagnostics(
-            // (1,5): error CS0117: 'int' does not contain a definition for 'M'
-            // int.M();
-            Diagnostic(ErrorCode.ERR_NoSuchMember, "M").WithArguments("int", "M").WithLocation(1, 5));
-    }
-
-    [Fact]
-    public void PENamedTypeSymbol_07()
-    {
-        // Extension marker has an extra parameter
-        var ilSrc = """
-.class public auto ansi abstract sealed beforefieldinit E
-	extends [mscorlib]System.Object
-{
-	.custom instance void [mscorlib]System.Runtime.CompilerServices.ExtensionAttribute::.ctor() = ( 01 00 00 00 )
-	.class nested public auto ansi sealed specialname beforefieldinit '<>E__0'
-		extends [mscorlib]System.Object
-	{
-		.method private hidebysig specialname static void '<Extension>$' ( int32 '', string s ) cil managed 
-		{
-			.custom instance void [mscorlib]System.Runtime.CompilerServices.CompilerGeneratedAttribute::.ctor() = ( 01 00 00 00 )
-			IL_0000: ret
-		}
-
-		.method public hidebysig static void M () cil managed 
-		{
-			IL_0000: ldnull
-			IL_0001: throw
-		}
-	}
-
-    .method public hidebysig static void M () cil managed 
-    {
-        IL_0000: nop
-        IL_0001: ret
-    }
-}
-""";
-        var src = """
-int.M();
-""";
-        var comp = CreateCompilationWithIL(src, ilSrc);
-        comp.VerifyEmitDiagnostics(
-            // (1,5): error CS0117: 'int' does not contain a definition for 'M'
-            // int.M();
-            Diagnostic(ErrorCode.ERR_NoSuchMember, "M").WithArguments("int", "M").WithLocation(1, 5));
-    }
-
-    [Fact]
-    public void PENamedTypeSymbol_08()
-    {
-        // No containing type
-        var ilSrc = """
-.class public auto ansi sealed specialname beforefieldinit '<>E__0'
-    extends [mscorlib]System.Object
-{
-    .method private hidebysig specialname static void '<Extension>$' ( int32 '' ) cil managed 
-    {
-        .custom instance void [mscorlib]System.Runtime.CompilerServices.CompilerGeneratedAttribute::.ctor() = ( 01 00 00 00 )
-        IL_0000: ret
-    }
-
-    .method public hidebysig static void M () cil managed 
-    {
-        IL_0000: ldnull
-        IL_0001: throw
-    }
-}
-""";
-        var src = """
-int.M();
-""";
-        var comp = CreateCompilationWithIL(src, ilSrc);
-        comp.VerifyEmitDiagnostics(
-            // (1,5): error CS0117: 'int' does not contain a definition for 'M'
-            // int.M();
-            Diagnostic(ErrorCode.ERR_NoSuchMember, "M").WithArguments("int", "M").WithLocation(1, 5));
-
-        var extension = comp.GlobalNamespace.GetTypeMember("<>E__0");
-        Assert.True(extension.IsExtension);
-    }
-
-    [Fact]
-    public void PENamedTypeSymbol_09()
-    {
-        // Two extension markers
-        var ilSrc = """
-.class public auto ansi abstract sealed beforefieldinit E
-	extends [mscorlib]System.Object
-{
-	.custom instance void [mscorlib]System.Runtime.CompilerServices.ExtensionAttribute::.ctor() = ( 01 00 00 00 )
-	.class nested public auto ansi sealed specialname beforefieldinit '<>E__0'
-		extends [mscorlib]System.Object
-	{
-		.method private hidebysig specialname static void '<Extension>$' ( int32 '' ) cil managed 
-		{
-			.custom instance void [mscorlib]System.Runtime.CompilerServices.CompilerGeneratedAttribute::.ctor() = ( 01 00 00 00 )
-			IL_0000: ret
-		}
-
-		.method private hidebysig specialname static void '<Extension>$' ( string '' ) cil managed 
-		{
-			.custom instance void [mscorlib]System.Runtime.CompilerServices.CompilerGeneratedAttribute::.ctor() = ( 01 00 00 00 )
-			IL_0000: ret
-		}
-
-		.method public hidebysig static void M () cil managed 
-		{
-			IL_0000: ldnull
-			IL_0001: throw
-		}
-	}
-
-    .method public hidebysig static void M () cil managed 
-    {
-        IL_0000: nop
-        IL_0001: ret
-    }
-}
-""";
-        var src = """
-int.M();
-""";
-        var comp = CreateCompilationWithIL(src, ilSrc);
-        comp.VerifyEmitDiagnostics(
-            // (1,5): error CS0117: 'int' does not contain a definition for 'M'
-            // int.M();
-            Diagnostic(ErrorCode.ERR_NoSuchMember, "M").WithArguments("int", "M").WithLocation(1, 5));
-    }
-
-    [Fact]
-    public void PENamedTypeSymbol_10()
-    {
-        // Arity mismatch between skeleton and implementation
-        var ilSrc = """
-.class public auto ansi abstract sealed beforefieldinit E
-	extends [mscorlib]System.Object
-{
-	.custom instance void [mscorlib]System.Runtime.CompilerServices.ExtensionAttribute::.ctor() = ( 01 00 00 00 )
-	.class nested public auto ansi sealed specialname beforefieldinit '<>E__0'
-		extends [mscorlib]System.Object
-	{
-		.method private hidebysig specialname static void '<Extension>$' ( int32 '' ) cil managed 
-		{
-			.custom instance void [mscorlib]System.Runtime.CompilerServices.CompilerGeneratedAttribute::.ctor() = ( 01 00 00 00 )
-			IL_0000: ret
-		}
-
-		.method public hidebysig static void M () cil managed 
-		{
-			IL_0000: ldnull
-			IL_0001: throw
-		}
-	}
-
-    .method public hidebysig static void M<T> () cil managed 
-    {
-        IL_0000: nop
-        IL_0001: ret
-    }
-}
-""";
-        var src = """
-int.M();
-""";
-        var comp = CreateCompilationWithIL(src, ilSrc);
-        comp.VerifyEmitDiagnostics(
-            // (1,5): error CS0570: 'E.extension(int).M()' is not supported by the language
-            // int.M();
-            Diagnostic(ErrorCode.ERR_BindToBogus, "M").WithArguments("E.extension(int).M()").WithLocation(1, 5));
-    }
-
-    [Fact]
-    public void PENamedTypeSymbol_11()
-    {
-        // Accessibility mismatch between skeleton and implementation
-        var ilSrc = """
-.class public auto ansi abstract sealed beforefieldinit E
-	extends [mscorlib]System.Object
-{
-	.custom instance void [mscorlib]System.Runtime.CompilerServices.ExtensionAttribute::.ctor() = ( 01 00 00 00 )
-	.class nested public auto ansi sealed specialname beforefieldinit '<>E__0'
-		extends [mscorlib]System.Object
-	{
-		.method private hidebysig specialname static void '<Extension>$' ( int32 '' ) cil managed 
-		{
-			.custom instance void [mscorlib]System.Runtime.CompilerServices.CompilerGeneratedAttribute::.ctor() = ( 01 00 00 00 )
-			IL_0000: ret
-		}
-
-		.method public hidebysig static void M () cil managed 
-		{
-			IL_0000: ldnull
-			IL_0001: throw
-		}
-	}
-
-    .method assembly hidebysig static void M () cil managed 
-    {
-        IL_0000: nop
-        IL_0001: ret
-    }
-}
-""";
-        var src = """
-int.M();
-""";
-        var comp = CreateCompilationWithIL(src, ilSrc);
-        comp.VerifyEmitDiagnostics(
-            // (1,5): error CS0570: 'E.extension(int).M()' is not supported by the language
-            // int.M();
-            Diagnostic(ErrorCode.ERR_BindToBogus, "M").WithArguments("E.extension(int).M()").WithLocation(1, 5));
-    }
-
-    [Fact]
-    public void PENamedTypeSymbol_12()
-    {
-        // parameter count mismatch between skeleton and implementation
-        var ilSrc = """
-.class public auto ansi abstract sealed beforefieldinit E
-	extends [mscorlib]System.Object
-{
-	.custom instance void [mscorlib]System.Runtime.CompilerServices.ExtensionAttribute::.ctor() = ( 01 00 00 00 )
-	.class nested public auto ansi sealed specialname beforefieldinit '<>E__0'
-		extends [mscorlib]System.Object
-	{
-		.method private hidebysig specialname static void '<Extension>$' ( int32 '' ) cil managed 
-		{
-			.custom instance void [mscorlib]System.Runtime.CompilerServices.CompilerGeneratedAttribute::.ctor() = ( 01 00 00 00 )
-			IL_0000: ret
-		}
-
-		.method public hidebysig static void M () cil managed 
-		{
-			IL_0000: ldnull
-			IL_0001: throw
-		}
-	}
-
-    .method public hidebysig static void M (string s) cil managed 
-    {
-        IL_0000: nop
-        IL_0001: ret
-    }
-}
-""";
-        var src = """
-int.M();
-""";
-        var comp = CreateCompilationWithIL(src, ilSrc);
-        comp.VerifyEmitDiagnostics(
-            // (1,5): error CS0570: 'E.extension(int).M()' is not supported by the language
-            // int.M();
-            Diagnostic(ErrorCode.ERR_BindToBogus, "M").WithArguments("E.extension(int).M()").WithLocation(1, 5));
-    }
-
-    [Fact]
-    public void PENamedTypeSymbol_13()
-    {
-        // return type mismatch between skeleton and implementation
-        var ilSrc = """
-.class public auto ansi abstract sealed beforefieldinit E
-	extends [mscorlib]System.Object
-{
-	.custom instance void [mscorlib]System.Runtime.CompilerServices.ExtensionAttribute::.ctor() = ( 01 00 00 00 )
-	.class nested public auto ansi sealed specialname beforefieldinit '<>E__0'
-		extends [mscorlib]System.Object
-	{
-		.method private hidebysig specialname static void '<Extension>$' ( int32 '' ) cil managed 
-		{
-			.custom instance void [mscorlib]System.Runtime.CompilerServices.CompilerGeneratedAttribute::.ctor() = ( 01 00 00 00 )
-			IL_0000: ret
-		}
-
-		.method public hidebysig static void M () cil managed 
-		{
-			IL_0000: ldnull
-			IL_0001: throw
-		}
-	}
-
-    .method public hidebysig static int32 M () cil managed 
-    {
-        IL_0000: nop
-        IL_0001: ret
-    }
-}
-""";
-        var src = """
-int.M();
-""";
-        var comp = CreateCompilationWithIL(src, ilSrc);
-        comp.VerifyEmitDiagnostics(
-            // (1,5): error CS0570: 'E.extension(int).M()' is not supported by the language
-            // int.M();
-            Diagnostic(ErrorCode.ERR_BindToBogus, "M").WithArguments("E.extension(int).M()").WithLocation(1, 5));
-    }
-
-    [Fact]
-    public void PENamedTypeSymbol_14()
-    {
-        // parameter type mismatch, instance method
-        var ilSrc = """
-.class public auto ansi abstract sealed beforefieldinit E
-	extends [mscorlib]System.Object
-{
-	.custom instance void [mscorlib]System.Runtime.CompilerServices.ExtensionAttribute::.ctor() = ( 01 00 00 00 )
-	.class nested public auto ansi sealed specialname beforefieldinit '<>E__0'
-		extends [mscorlib]System.Object
-	{
-		.method private hidebysig specialname static void '<Extension>$' ( int32 i ) cil managed 
-		{
-			.custom instance void [mscorlib]System.Runtime.CompilerServices.CompilerGeneratedAttribute::.ctor() = ( 01 00 00 00 )
-			IL_0000: ret
-		}
-
-		.method public hidebysig instance void M () cil managed 
-		{
-			IL_0000: ldnull
-			IL_0001: throw
-		}
-	}
-
-    .method public hidebysig static void M ( object i ) cil managed 
-    {
-        IL_0000: nop
-        IL_0001: ret
-    }
-}
-""";
-        var src = """
-42.M();
-""";
-        var comp = CreateCompilationWithIL(src, ilSrc);
-        comp.VerifyEmitDiagnostics(
-            // (1,4): error CS0570: 'E.extension(int).M()' is not supported by the language
-            // 42.M();
-            Diagnostic(ErrorCode.ERR_BindToBogus, "M").WithArguments("E.extension(int).M()").WithLocation(1, 4));
-    }
-
-    [Fact]
-    public void PENamedTypeSymbol_15()
-    {
-        // parameter type mismatch, instance method
-        var ilSrc = """
-.class public auto ansi abstract sealed beforefieldinit E
-	extends [mscorlib]System.Object
-{
-	.custom instance void [mscorlib]System.Runtime.CompilerServices.ExtensionAttribute::.ctor() = ( 01 00 00 00 )
-	.class nested public auto ansi sealed specialname beforefieldinit '<>E__0'
-		extends [mscorlib]System.Object
-	{
-		.method private hidebysig specialname static void '<Extension>$' ( int32 i ) cil managed 
-		{
-			.custom instance void [mscorlib]System.Runtime.CompilerServices.CompilerGeneratedAttribute::.ctor() = ( 01 00 00 00 )
-			IL_0000: ret
-		}
-
-		.method public hidebysig instance void M ( string s ) cil managed 
-		{
-			IL_0000: ldnull
-			IL_0001: throw
-		}
-	}
-
-    .method public hidebysig static void M ( int32 i, object s ) cil managed 
-    {
-        IL_0000: nop
-        IL_0001: ret
-    }
-}
-""";
-        var src = """
-42.M();
-""";
-        var comp = CreateCompilationWithIL(src, ilSrc);
-        comp.VerifyEmitDiagnostics(
-            // (1,4): error CS0570: 'E.extension(int).M(string)' is not supported by the language
-            // 42.M();
-            Diagnostic(ErrorCode.ERR_BindToBogus, "M").WithArguments("E.extension(int).M(string)").WithLocation(1, 4));
-    }
-
-    [Fact]
-    public void PENamedTypeSymbol_16()
-    {
-        // constraint mismatch between skeleton and implementation
-        var ilSrc = """
-.class public auto ansi abstract sealed beforefieldinit E
-	extends [mscorlib]System.Object
-{
-	.custom instance void [mscorlib]System.Runtime.CompilerServices.ExtensionAttribute::.ctor() = ( 01 00 00 00 )
-	.class nested public auto ansi sealed specialname beforefieldinit '<>E__0'
-		extends [mscorlib]System.Object
-	{
-		.method private hidebysig specialname static void '<Extension>$' ( int32 '' ) cil managed 
-		{
-			.custom instance void [mscorlib]System.Runtime.CompilerServices.CompilerGeneratedAttribute::.ctor() = ( 01 00 00 00 )
-			IL_0000: ret
-		}
-
-		.method public hidebysig static void M<T> () cil managed 
-		{
-			IL_0000: ldnull
-			IL_0001: throw
-		}
-	}
-
-    .method public hidebysig static void M<class T> () cil managed 
-    {
-        IL_0000: nop
-        IL_0001: ret
-    }
-}
-""";
-        var src = """
-int.M();
-""";
-        var comp = CreateCompilationWithIL(src, ilSrc);
-        comp.VerifyEmitDiagnostics(
-            // (1,5): error CS0570: 'E.extension(int).M<T>()' is not supported by the language
-            // int.M();
-            Diagnostic(ErrorCode.ERR_BindToBogus, "M").WithArguments("E.extension(int).M<T>()").WithLocation(1, 5));
-    }
-
-    [Fact]
-    public void PENamedTypeSymbol_17()
-    {
-        // implementation is not static
-        var ilSrc = """
-.class public auto ansi abstract sealed beforefieldinit E
-	extends [mscorlib]System.Object
-{
-	.custom instance void [mscorlib]System.Runtime.CompilerServices.ExtensionAttribute::.ctor() = ( 01 00 00 00 )
-	.class nested public auto ansi sealed specialname beforefieldinit '<>E__0'
-		extends [mscorlib]System.Object
-	{
-		.method private hidebysig specialname static void '<Extension>$' ( int32 '' ) cil managed 
-		{
-			.custom instance void [mscorlib]System.Runtime.CompilerServices.CompilerGeneratedAttribute::.ctor() = ( 01 00 00 00 )
-			IL_0000: ret
-		}
-
-		.method public hidebysig static void M () cil managed 
-		{
-			IL_0000: ldnull
-			IL_0001: throw
-		}
-	}
-
-    .method public hidebysig instance void M () cil managed 
-    {
-        IL_0000: nop
-        IL_0001: ret
-    }
-}
-""";
-        var src = """
-int.M();
-""";
-        var comp = CreateCompilationWithIL(src, ilSrc);
-        comp.VerifyEmitDiagnostics(
-            // (1,5): error CS0570: 'E.extension(int).M()' is not supported by the language
-            // int.M();
-            Diagnostic(ErrorCode.ERR_BindToBogus, "M").WithArguments("E.extension(int).M()").WithLocation(1, 5));
-    }
-
-    [Fact]
-    public void PENamedTypeSymbol_18()
-    {
-        // skeleton type is not sealed
-        var ilSrc = """
-.class public auto ansi abstract sealed beforefieldinit E
-	extends [mscorlib]System.Object
-{
-	.custom instance void [mscorlib]System.Runtime.CompilerServices.ExtensionAttribute::.ctor() = ( 01 00 00 00 )
-	.class nested public auto ansi specialname beforefieldinit '<>E__0'
-		extends [mscorlib]System.Object
-	{
-		.method private hidebysig specialname static void '<Extension>$' ( int32 '' ) cil managed 
-		{
-			.custom instance void [mscorlib]System.Runtime.CompilerServices.CompilerGeneratedAttribute::.ctor() = ( 01 00 00 00 )
-			IL_0000: ret
-		}
-
-		.method public hidebysig static void M () cil managed 
-		{
-			IL_0000: ldnull
-			IL_0001: throw
-		}
-	}
-
-    .method public hidebysig static void M () cil managed 
-    {
-        IL_0000: nop
-        IL_0001: ret
-    }
-}
-""";
-        var src = """
-int.M();
-""";
-        var comp = CreateCompilationWithIL(src, ilSrc);
-        comp.VerifyEmitDiagnostics(
-            // (1,5): error CS0117: 'int' does not contain a definition for 'M'
-            // int.M();
-            Diagnostic(ErrorCode.ERR_NoSuchMember, "M").WithArguments("int", "M").WithLocation(1, 5));
-
-        Assert.False(comp.GetTypeByMetadataName("E").GetTypeMembers().Single().IsExtension);
-    }
-
-    [Theory]
-    [InlineData("assembly")]
-    [InlineData("family")]
-    public void PENamedTypeSymbol_19(string accessibility)
-    {
-        // skeleton type is not public
-        var ilSrc = $$"""
-.class public auto ansi abstract sealed beforefieldinit E
-	extends [mscorlib]System.Object
-{
-	.custom instance void [mscorlib]System.Runtime.CompilerServices.ExtensionAttribute::.ctor() = ( 01 00 00 00 )
-	.class nested {{accessibility}} auto ansi specialname beforefieldinit sealed '<>E__0'
-		extends [mscorlib]System.Object
-	{
-		.method private hidebysig specialname static void '<Extension>$' ( int32 '' ) cil managed 
-		{
-			.custom instance void [mscorlib]System.Runtime.CompilerServices.CompilerGeneratedAttribute::.ctor() = ( 01 00 00 00 )
-			IL_0000: ret
-		}
-
-		.method public hidebysig static void M () cil managed 
-		{
-			IL_0000: ldnull
-			IL_0001: throw
-		}
-	}
-
-    .method public hidebysig static void M () cil managed 
-    {
-        IL_0000: nop
-        IL_0001: ret
-    }
-}
-""";
-        var src = """
-int.M();
-""";
-        var comp = CreateCompilationWithIL(src, ilSrc);
-        comp.VerifyEmitDiagnostics(
-            // (1,5): error CS0117: 'int' does not contain a definition for 'M'
-            // int.M();
-            Diagnostic(ErrorCode.ERR_NoSuchMember, "M").WithArguments("int", "M").WithLocation(1, 5));
-
-        Assert.False(comp.GetTypeByMetadataName("E").GetTypeMembers().Single().IsExtension);
-    }
-
-    [Fact]
-    public void PENamedTypeSymbol_20()
-    {
-        // skeleton type not sealed
-        var ilSrc = """
-.class public auto ansi abstract sealed beforefieldinit E
-	extends [mscorlib]System.Object
-{
-	.custom instance void [mscorlib]System.Runtime.CompilerServices.ExtensionAttribute::.ctor() = ( 01 00 00 00 )
-	.class nested public auto ansi specialname beforefieldinit '<>E__0'
-		extends [mscorlib]System.Object
-	{
-		.method private hidebysig specialname static void '<Extension>$' ( int32 '' ) cil managed 
-		{
-			.custom instance void [mscorlib]System.Runtime.CompilerServices.CompilerGeneratedAttribute::.ctor() = ( 01 00 00 00 )
-			IL_0000: ret
-		}
-
-		.method public hidebysig static void M () cil managed 
-		{
-			IL_0000: ldnull
-			IL_0001: throw
-		}
-	}
-
-    .method public hidebysig static void M () cil managed 
-    {
-        IL_0000: nop
-        IL_0001: ret
-    }
-}
-""";
-        var src = """
-int.M();
-""";
-        var comp = CreateCompilationWithIL(src, ilSrc);
-        comp.VerifyEmitDiagnostics(
-            // (1,5): error CS0117: 'int' does not contain a definition for 'M'
-            // int.M();
-            Diagnostic(ErrorCode.ERR_NoSuchMember, "M").WithArguments("int", "M").WithLocation(1, 5));
-
-        Assert.False(comp.GetTypeByMetadataName("E").GetTypeMembers().Single().IsExtension);
-    }
-
-    [Fact]
-    public void PENamedTypeSymbol_21()
-    {
-        // skeleton type has a base that's not object
-        var ilSrc = """
-.class public auto ansi abstract sealed beforefieldinit E
-	extends [mscorlib]System.Object
-{
-	.custom instance void [mscorlib]System.Runtime.CompilerServices.ExtensionAttribute::.ctor() = ( 01 00 00 00 )
-	.class nested public auto ansi specialname beforefieldinit sealed '<>E__0'
-		extends [mscorlib]System.String
-	{
-		.method private hidebysig specialname static void '<Extension>$' ( int32 '' ) cil managed 
-		{
-			.custom instance void [mscorlib]System.Runtime.CompilerServices.CompilerGeneratedAttribute::.ctor() = ( 01 00 00 00 )
-			IL_0000: ret
-		}
-
-		.method public hidebysig static void M () cil managed 
-		{
-			IL_0000: ldnull
-			IL_0001: throw
-		}
-	}
-
-    .method public hidebysig static void M () cil managed 
-    {
-        IL_0000: nop
-        IL_0001: ret
-    }
-}
-""";
-        var src = """
-int.M();
-""";
-        var comp = CreateCompilationWithIL(src, ilSrc);
-        comp.VerifyEmitDiagnostics(
-            // (1,5): error CS0117: 'int' does not contain a definition for 'M'
-            // int.M();
-            Diagnostic(ErrorCode.ERR_NoSuchMember, "M").WithArguments("int", "M").WithLocation(1, 5));
-
-        Assert.False(comp.GetTypeByMetadataName("E").GetTypeMembers().Single().IsExtension);
-    }
-
-    [Fact]
-    public void PENamedTypeSymbol_22()
-    {
-        // skeleton type implements an interface
-        var ilSrc = """
-.class public auto ansi abstract sealed beforefieldinit E
-	extends [mscorlib]System.Object
-{
-	.custom instance void [mscorlib]System.Runtime.CompilerServices.ExtensionAttribute::.ctor() = ( 01 00 00 00 )
-	.class nested public auto ansi specialname beforefieldinit sealed '<>E__0'
-		extends [mscorlib]System.Object
-        implements I
-	{
-		.method private hidebysig specialname static void '<Extension>$' ( int32 '' ) cil managed 
-		{
-			.custom instance void [mscorlib]System.Runtime.CompilerServices.CompilerGeneratedAttribute::.ctor() = ( 01 00 00 00 )
-			IL_0000: ret
-		}
-
-		.method public hidebysig static void M () cil managed 
-		{
-			IL_0000: ldnull
-			IL_0001: throw
-		}
-	}
-
-    .method public hidebysig static void M () cil managed 
-    {
-        IL_0000: nop
-        IL_0001: ret
-    }
-}
-
-.class interface private auto ansi abstract beforefieldinit I
-{
-}
-""";
-        var src = """
-int.M();
-""";
-        var comp = CreateCompilationWithIL(src, ilSrc);
-        comp.VerifyEmitDiagnostics(
-            // (1,5): error CS0117: 'int' does not contain a definition for 'M'
-            // int.M();
-            Diagnostic(ErrorCode.ERR_NoSuchMember, "M").WithArguments("int", "M").WithLocation(1, 5));
-
-        Assert.False(comp.GetTypeByMetadataName("E").GetTypeMembers().Single().IsExtension);
-    }
-
-    [Fact]
-    public void PENamedTypeSymbol_23()
-    {
-        // parameter type mismatch, static method
-        var ilSrc = """
-.class public auto ansi abstract sealed beforefieldinit E
-	extends [mscorlib]System.Object
-{
-	.custom instance void [mscorlib]System.Runtime.CompilerServices.ExtensionAttribute::.ctor() = ( 01 00 00 00 )
-	.class nested public auto ansi sealed specialname beforefieldinit '<>E__0'
-		extends [mscorlib]System.Object
-	{
-		.method private hidebysig specialname static void '<Extension>$' ( int32 i ) cil managed 
-		{
-			.custom instance void [mscorlib]System.Runtime.CompilerServices.CompilerGeneratedAttribute::.ctor() = ( 01 00 00 00 )
-			IL_0000: ret
-		}
-
-		.method public hidebysig static void M ( string s ) cil managed 
-		{
-			IL_0000: ldnull
-			IL_0001: throw
-		}
-	}
-
-    .method public hidebysig static void M ( object s ) cil managed 
-    {
-        IL_0000: nop
-        IL_0001: ret
-    }
-}
-""";
-        var src = """
-int.M();
-""";
-        var comp = CreateCompilationWithIL(src, ilSrc);
-        comp.VerifyEmitDiagnostics(
-            // (1,5): error CS0570: 'E.extension(int).M(string)' is not supported by the language
-            // int.M();
-            Diagnostic(ErrorCode.ERR_BindToBogus, "M").WithArguments("E.extension(int).M(string)").WithLocation(1, 5));
-    }
-
-    [Fact]
-    public void RefReadonlyExtensionParameterWithOneExplicitRefArgument()
-    {
-        var src = """
-int i = 0;
-42.Copy(ref i);
-System.Console.Write(i);
-
-static class E
-{
-    extension(ref readonly int i)
-    {
-        public void Copy(ref int j) { j = i; }
-    }
-}
-""";
-        var comp = CreateCompilation(src);
-        CompileAndVerify(comp, expectedOutput: "42");
->>>>>>> 225e7f25
-    }
-}
+    }
+}
