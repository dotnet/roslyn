﻿// Licensed to the .NET Foundation under one or more agreements.
// The .NET Foundation licenses this file to you under the MIT license.
// See the LICENSE file in the project root for more information.

using System;
using System.Collections.Generic;
using System.Linq;
using System.Reflection.Metadata.Ecma335;
using Microsoft.CodeAnalysis.CSharp.Symbols;
using Microsoft.CodeAnalysis.CSharp.Symbols.Metadata.PE;
using Microsoft.CodeAnalysis.CSharp.Test.Utilities;
using Microsoft.CodeAnalysis.Test.Utilities;
using Roslyn.Utilities;
using Xunit;

namespace Microsoft.CodeAnalysis.CSharp.UnitTests.Semantics;

[CompilerTrait(CompilerFeature.Unsafe)]
public sealed class UnsafeEvolutionTests : CompilingTestBase
{
    /// <param name="expectedUnsafeSymbols">See <see cref="VerifyRequiresUnsafeAttribute"/>.</param>
    /// <param name="expectedSafeSymbols">See <see cref="VerifyRequiresUnsafeAttribute"/>.</param>
    private void CompileAndVerify(
        string lib,
        string caller,
        object[] expectedUnsafeSymbols,
        object[] expectedSafeSymbols,
<<<<<<< HEAD
        DiagnosticDescription[] expectedDiagnostics,
        ReadOnlySpan<string> additionalSources = default,
        Verification verify = default)
=======
        DiagnosticDescription[] expectedDiagnostics)
>>>>>>> 3edba5a1
    {
        CreateCompilation([lib, caller, .. additionalSources],
            options: TestOptions.UnsafeReleaseExe.WithUpdatedMemorySafetyRules())
            .VerifyDiagnostics(expectedDiagnostics);

        var libUpdated = CompileAndVerify([lib, .. additionalSources],
            options: TestOptions.UnsafeReleaseDll.WithUpdatedMemorySafetyRules(),
            verify: verify,
            symbolValidator: symbolValidator)
            .VerifyDiagnostics();

        var libUpdatedRefs = new MetadataReference[] { libUpdated.GetImageReference(), libUpdated.Compilation.ToMetadataReference() };

        foreach (var libUpdatedRef in libUpdatedRefs)
        {
            CreateCompilation([caller, .. additionalSources], [libUpdatedRef],
                options: TestOptions.UnsafeReleaseExe.WithUpdatedMemorySafetyRules())
                .VerifyDiagnostics(expectedDiagnostics);

            var libAssemblySymbol = CreateCompilation("", [libUpdatedRef],
                options: TestOptions.UnsafeReleaseDll.WithUpdatedMemorySafetyRules())
                .VerifyDiagnostics()
                .GetReferencedAssemblySymbol(libUpdatedRef);
            symbolValidator(libAssemblySymbol.Modules.Single());
        }

<<<<<<< HEAD
        var libLegacy = CreateCompilation([lib, .. additionalSources],
            options: TestOptions.UnsafeReleaseDll)
=======
        var libLegacy = CompileAndVerify(lib,
            options: TestOptions.UnsafeReleaseDll,
            symbolValidator: module =>
            {
                VerifyMemorySafetyRulesAttribute(module, includesAttributeDefinition: false, includesAttributeUse: false);
                VerifyRequiresUnsafeAttribute(
                    module,
                    includesAttributeDefinition: false,
                    expectedUnsafeSymbols: [],
                    expectedSafeSymbols: [.. expectedUnsafeSymbols, .. expectedSafeSymbols]);
            })
>>>>>>> 3edba5a1
            .VerifyDiagnostics()
            .GetImageReference();

        CreateCompilation([caller, .. additionalSources], [libLegacy],
            options: TestOptions.UnsafeReleaseExe.WithUpdatedMemorySafetyRules())
            .VerifyEmitDiagnostics();

        void symbolValidator(ModuleSymbol module)
        {
            if (module is SourceModuleSymbol)
            {
                VerifyMemorySafetyRulesAttribute(module, includesAttributeDefinition: false, includesAttributeUse: false);
                VerifyRequiresUnsafeAttribute(module, includesAttributeDefinition: false, expectedUnsafeSymbols: expectedUnsafeSymbols, expectedSafeSymbols: expectedSafeSymbols);
            }
            else
            {
                VerifyMemorySafetyRulesAttribute(module, includesAttributeDefinition: true, includesAttributeUse: true, isSynthesized: true);
                VerifyRequiresUnsafeAttribute(module, includesAttributeDefinition: true, isSynthesized: true, expectedUnsafeSymbols: expectedUnsafeSymbols, expectedSafeSymbols: expectedSafeSymbols);
            }
        }
    }

    private static Func<ModuleSymbol, Symbol> ExtensionMember(string containerName, string memberName)
    {
        return module => module.GlobalNamespace
            .GetMember<NamedTypeSymbol>(containerName)
            .GetMembers("")
            .Cast<NamedTypeSymbol>()
            .SelectMany(block => block.GetMembers(memberName))
            .SingleOrDefault()
            ?? throw new InvalidOperationException($"Cannot find '{containerName}.{memberName}'.");
    }

    private static Func<ModuleSymbol, Symbol> Overload(string qualifiedName, int parameterCount)
    {
        return module => module.GlobalNamespace
            .GetMembersByQualifiedName<MethodSymbol>(qualifiedName)
            .SingleOrDefault(m => m.Parameters.Length == parameterCount)
            ?? throw new InvalidOperationException($"Cannot find '{qualifiedName}' with {parameterCount} parameters.");
    }

    private static void VerifyMemorySafetyRulesAttribute(
        ModuleSymbol module,
        bool includesAttributeDefinition,
        bool includesAttributeUse,
        bool? isSynthesized = null)
    {
        const string Name = "MemorySafetyRulesAttribute";
        const string FullName = $"System.Runtime.CompilerServices.{Name}";
        var type = (NamedTypeSymbol)module.GlobalNamespace.GetMember(FullName);
        var attribute = module.GetAttributes().SingleOrDefault(a => a.AttributeClass?.Name == Name);

        if (includesAttributeDefinition)
        {
            Assert.NotNull(type);

            Assert.NotNull(isSynthesized);
            if (isSynthesized.Value)
            {
                var attributeAttributes = type.GetAttributes()
                    .Select(a => a.AttributeClass.ToTestDisplayString())
                    .OrderBy(StringComparer.Ordinal);
                Assert.Equal(
                    [
                        "Microsoft.CodeAnalysis.EmbeddedAttribute",
                        "System.AttributeUsageAttribute",
                        "System.Runtime.CompilerServices.CompilerGeneratedAttribute",
                    ],
                    attributeAttributes);
            }
        }
        else
        {
            Assert.Null(type);
            if (includesAttributeUse)
            {
                Assert.NotNull(attribute);
                type = attribute.AttributeClass;
            }
        }

        if (type is { })
        {
            Assert.NotNull(isSynthesized);
            Assert.Equal(isSynthesized.Value ? Accessibility.Internal : Accessibility.Public, type.DeclaredAccessibility);
        }
        else
        {
            Assert.Null(isSynthesized);
        }

        if (includesAttributeUse)
        {
            Assert.NotNull(attribute);
            Assert.Equal(type, attribute.AttributeClass);
            Assert.Equal([2], attribute.ConstructorArguments.Select(a => a.Value));
            Assert.Equal([], attribute.NamedArguments);
        }
        else
        {
            Assert.Null(attribute);
        }
    }

    /// <remarks>
    /// <paramref name="expectedUnsafeSymbols"/> (and <paramref name="expectedSafeSymbols"/>) should be symbol names (<see cref="string"/>)
    /// or symbol getters (<c><![CDATA[Func<ModuleSymbol, Symbol>]]></c>) of symbols that are expected to be unsafe (or safe, respectively).
    /// </remarks>
    private static void VerifyRequiresUnsafeAttribute(
        ModuleSymbol module,
        bool includesAttributeDefinition,
        ReadOnlySpan<object> expectedUnsafeSymbols,
        ReadOnlySpan<object> expectedSafeSymbols,
        bool? isSynthesized = null,
        bool expectedAttributeInMetadata = true)
    {
        const string Name = "RequiresUnsafeAttribute";
        const string FullName = $"System.Runtime.CompilerServices.{Name}";
        var type = (NamedTypeSymbol)module.GlobalNamespace.GetMember(FullName);

        if (includesAttributeDefinition)
        {
            Assert.NotNull(type);

            Assert.NotNull(isSynthesized);
            Assert.Equal(isSynthesized.Value ? Accessibility.Internal : Accessibility.Public, type.DeclaredAccessibility);

            if (isSynthesized.Value)
            {
                var attributeAttributes = type.GetAttributes()
                    .Select(a => a.AttributeClass.ToTestDisplayString())
                    .OrderBy(StringComparer.Ordinal);
                Assert.Equal(
                    [
                        "Microsoft.CodeAnalysis.EmbeddedAttribute",
                        "System.Runtime.CompilerServices.CompilerGeneratedAttribute",
                    ],
                    attributeAttributes);
            }
        }
        else
        {
            Assert.Null(type);
            Assert.Null(isSynthesized);
        }

        var seenSymbols = new HashSet<Symbol>();

        foreach (var symbol in expectedUnsafeSymbols)
        {
            verifySymbol(symbol, shouldBeUnsafe: true);
        }

        foreach (var symbol in expectedSafeSymbols)
        {
            verifySymbol(symbol, shouldBeUnsafe: false);
        }

        void verifySymbol(object symbolGetter, bool shouldBeUnsafe)
        {
            var symbol = symbolGetter switch
            {
                string symbolName => module.GlobalNamespace.GetMember(symbolName),
                Func<ModuleSymbol, Symbol> func => func(module),
                _ => throw ExceptionUtilities.UnexpectedValue(symbolGetter),
            };
            Assert.False(symbol is null, $"Cannot find symbol '{symbolGetter}'");

            var attribute = symbol.GetAttributes().SingleOrDefault(a => a.AttributeClass?.Name == Name);
            Assert.True(attribute is null, $"Attribute should not be exposed by '{symbol.ToTestDisplayString()}'");

            if (symbol.ContainingModule is PEModuleSymbol peModuleSymbol)
            {
                var unfilteredAttributes = peModuleSymbol.GetCustomAttributesForToken(MetadataTokens.EntityHandle(symbol.MetadataToken));
                var unfilteredAttribute = unfilteredAttributes.SingleOrDefault(a => a.AttributeClass?.Name == Name);
                var expectedUnfilteredAttribute = expectedAttributeInMetadata && shouldBeUnsafe;
                Assert.True((unfilteredAttribute != null) == expectedUnfilteredAttribute, $"Attribute should{(expectedUnfilteredAttribute ? "" : " not")} be in metadata for '{symbol.ToTestDisplayString()}'");
            }
            else
            {
                Assert.True(symbol.ContainingModule is SourceModuleSymbol or null);
            }

            var expectedUnsafeMode = !shouldBeUnsafe
                ? CallerUnsafeMode.None
                : expectedAttributeInMetadata
                ? CallerUnsafeMode.Explicit
                : CallerUnsafeMode.Implicit;
            Assert.True(expectedUnsafeMode == symbol.CallerUnsafeMode, $"Expected '{symbol.ToTestDisplayString()}' to have {nameof(CallerUnsafeMode)}.{expectedUnsafeMode} (got {symbol.CallerUnsafeMode})");

            Assert.True(seenSymbols.Add(symbol), $"Symbol '{symbol.ToTestDisplayString()}' specified multiple times.");
        }
    }

    [Fact]
    public void RulesAttribute_Synthesized()
    {
        var source = """
            class C;
            """;

        CompileAndVerify(source,
            symbolValidator: m => VerifyMemorySafetyRulesAttribute(m, includesAttributeDefinition: false, includesAttributeUse: false))
            .VerifyDiagnostics();

        var ref1 = CompileAndVerify(source,
            options: TestOptions.ReleaseDll.WithUpdatedMemorySafetyRules(),
            symbolValidator: m => VerifyMemorySafetyRulesAttribute(m, includesAttributeDefinition: true, includesAttributeUse: true, isSynthesized: true))
            .VerifyDiagnostics()
            .GetImageReference();

        CompileAndVerify("", [ref1],
            options: TestOptions.ReleaseDll.WithUpdatedMemorySafetyRules(),
            symbolValidator: m => VerifyMemorySafetyRulesAttribute(m, includesAttributeDefinition: true, includesAttributeUse: true, isSynthesized: true))
            .VerifyDiagnostics();

        var source2 = """
            class B;
            """;

        CompileAndVerify(source2, [ref1],
            options: TestOptions.ReleaseDll.WithUpdatedMemorySafetyRules(),
            symbolValidator: m => VerifyMemorySafetyRulesAttribute(m, includesAttributeDefinition: true, includesAttributeUse: true, isSynthesized: true))
            .VerifyDiagnostics();

        CompileAndVerify(source,
            options: TestOptions.ReleaseModule,
            verify: Verification.Skipped,
            symbolValidator: m => VerifyMemorySafetyRulesAttribute(m, includesAttributeDefinition: false, includesAttributeUse: false))
            .VerifyDiagnostics();

        CreateCompilation(source,
            options: TestOptions.ReleaseModule.WithUpdatedMemorySafetyRules())
            .VerifyDiagnostics(
            // (1,1): error CS0518: Predefined type 'System.Runtime.CompilerServices.MemorySafetyRulesAttribute' is not defined or imported
            Diagnostic(ErrorCode.ERR_PredefinedTypeNotFound).WithArguments("System.Runtime.CompilerServices.MemorySafetyRulesAttribute").WithLocation(1, 1));

        // Script compilation.
        source = "System.Console.WriteLine();";

        CompileAndVerify(source,
            parseOptions: TestOptions.Script,
            options: TestOptions.ReleaseModule,
            verify: Verification.Skipped,
            symbolValidator: m => VerifyMemorySafetyRulesAttribute(m, includesAttributeDefinition: false, includesAttributeUse: false))
            .VerifyDiagnostics();

        CreateCompilation(source,
            parseOptions: TestOptions.Script,
            options: TestOptions.ReleaseModule.WithUpdatedMemorySafetyRules())
            .VerifyDiagnostics(
            // (1,1): error CS0518: Predefined type 'System.Runtime.CompilerServices.MemorySafetyRulesAttribute' is not defined or imported
            Diagnostic(ErrorCode.ERR_PredefinedTypeNotFound).WithArguments("System.Runtime.CompilerServices.MemorySafetyRulesAttribute").WithLocation(1, 1));

        // No types and members in the compilation, but the attribute is still synthesized if updated rules are enabled.
        source = """
            [assembly: System.Reflection.AssemblyDescriptionAttribute(null)]
            """;

        CompileAndVerify(source,
            symbolValidator: m => VerifyMemorySafetyRulesAttribute(m, includesAttributeDefinition: false, includesAttributeUse: false))
            .VerifyDiagnostics();

        CompileAndVerify(source,
            options: TestOptions.ReleaseDll.WithUpdatedMemorySafetyRules(),
            symbolValidator: m => VerifyMemorySafetyRulesAttribute(m, includesAttributeDefinition: true, includesAttributeUse: true, isSynthesized: true))
            .VerifyDiagnostics();

        CreateCompilation(source,
            options: TestOptions.ReleaseModule.WithUpdatedMemorySafetyRules())
            .VerifyDiagnostics(
            // (1,1): error CS0518: Predefined type 'System.Runtime.CompilerServices.MemorySafetyRulesAttribute' is not defined or imported
            Diagnostic(ErrorCode.ERR_PredefinedTypeNotFound).WithArguments("System.Runtime.CompilerServices.MemorySafetyRulesAttribute").WithLocation(1, 1));
    }

    [Theory, CombinatorialData]
    public void RulesAttribute_TypeForwardedTo(
        bool updatedRulesA,
        bool updatedRulesB,
        bool useCompilationReference)
    {
        var sourceA = """
            public class A { }
            """;
        var comp = CreateCompilation(sourceA,
            options: TestOptions.ReleaseDll.WithUpdatedMemorySafetyRules(updatedRulesA))
            .VerifyDiagnostics();
        var refA = AsReference(comp, useCompilationReference);
        Assert.Equal(updatedRulesA, comp.SourceModule.UseUpdatedMemorySafetyRules);
        CompileAndVerify(comp,
            symbolValidator: m => VerifyMemorySafetyRulesAttribute(m, includesAttributeDefinition: updatedRulesA, includesAttributeUse: updatedRulesA, isSynthesized: updatedRulesA ? true : null))
            .VerifyDiagnostics();

        var sourceB = """
            using System.Runtime.CompilerServices;
            [assembly: TypeForwardedTo(typeof(A))]
            """;
        comp = CreateCompilation(sourceB, [refA], options: TestOptions.ReleaseDll.WithUpdatedMemorySafetyRules(updatedRulesB));
        Assert.Equal(updatedRulesB, comp.SourceModule.UseUpdatedMemorySafetyRules);
        CompileAndVerify(comp,
            symbolValidator: m => VerifyMemorySafetyRulesAttribute(m, includesAttributeDefinition: updatedRulesB, includesAttributeUse: updatedRulesB, isSynthesized: updatedRulesB ? true : null))
            .VerifyDiagnostics();
    }

    [Fact]
    public void RulesAttribute_Reflection()
    {
        var sourceA = """
            using System;
            using System.Linq;
            public class A
            {
                public static int GetAttributeValue(Type type)
                {
                    var module = type.Assembly.Modules.Single();
                    var attribute = module.GetCustomAttributes(inherit: false).Single(a => a.GetType().Name == "MemorySafetyRulesAttribute");
                    var prop = attribute.GetType().GetProperty("Version");
                    return (int)prop.GetValue(attribute);
                }
            }
            """;
        var refA = CreateCompilation(sourceA,
            options: TestOptions.ReleaseDll.WithUpdatedMemorySafetyRules())
            .VerifyDiagnostics()
            .EmitToImageReference();

        var sourceB = """
            using System;
            class B : A
            {
                static void Main()
                {
                    Console.Write(GetAttributeValue(typeof(A)));
                    Console.Write(" ");
                    Console.Write(GetAttributeValue(typeof(B)));
                }
            }
            """;
        CompileAndVerify(sourceB, [refA],
            options: TestOptions.ReleaseExe.WithUpdatedMemorySafetyRules(),
            expectedOutput: "2 2")
            .VerifyDiagnostics();
    }

    [Fact]
    public void RulesAttribute_FromSource()
    {
        var source = """
            class C;
            """;

        CompileAndVerify([source, MemorySafetyRulesAttributeDefinition],
            symbolValidator: m => VerifyMemorySafetyRulesAttribute(m, includesAttributeDefinition: true, includesAttributeUse: false, isSynthesized: false))
            .VerifyDiagnostics();

        CompileAndVerify([source, MemorySafetyRulesAttributeDefinition],
            options: TestOptions.ReleaseDll.WithUpdatedMemorySafetyRules(),
            symbolValidator: m => VerifyMemorySafetyRulesAttribute(m, includesAttributeDefinition: true, includesAttributeUse: true, isSynthesized: false))
            .VerifyDiagnostics();
    }

    [Theory, CombinatorialData]
    public void RulesAttribute_FromMetadata(bool useCompilationReference)
    {
        var comp = CreateCompilation(MemorySafetyRulesAttributeDefinition);
        CompileAndVerify(comp,
            symbolValidator: m => VerifyMemorySafetyRulesAttribute(m, includesAttributeDefinition: true, includesAttributeUse: false, isSynthesized: false))
            .VerifyDiagnostics();
        var ref1 = AsReference(comp, useCompilationReference);

        var source = """
            class C;
            """;

        CompileAndVerify(source, [ref1],
            options: TestOptions.ReleaseDll.WithUpdatedMemorySafetyRules(),
            symbolValidator: m => VerifyMemorySafetyRulesAttribute(m, includesAttributeDefinition: false, includesAttributeUse: true, isSynthesized: false))
            .VerifyDiagnostics();
    }

    [Theory, CombinatorialData]
    public void RulesAttribute_FromMetadata_Multiple(bool useCompilationReference)
    {
        var comp1 = CreateCompilation(MemorySafetyRulesAttributeDefinition).VerifyDiagnostics();
        var ref1 = AsReference(comp1, useCompilationReference);

        var comp2 = CreateCompilation(MemorySafetyRulesAttributeDefinition).VerifyDiagnostics();
        var ref2 = AsReference(comp2, useCompilationReference);

        var source = """
            class C;
            """;

        // Ambiguous attribute definitions from references => synthesize our own.
        CompileAndVerify(source, [ref1, ref2],
            options: TestOptions.ReleaseDll.WithUpdatedMemorySafetyRules(),
            symbolValidator: m => VerifyMemorySafetyRulesAttribute(m, includesAttributeDefinition: true, includesAttributeUse: true, isSynthesized: true))
            .VerifyDiagnostics();

        // Also defined in source.
        CompileAndVerify([source, MemorySafetyRulesAttributeDefinition], [ref1, ref2],
            options: TestOptions.ReleaseDll.WithUpdatedMemorySafetyRules(),
            symbolValidator: m => VerifyMemorySafetyRulesAttribute(m, includesAttributeDefinition: true, includesAttributeUse: true, isSynthesized: false))
            .VerifyDiagnostics();
    }

    [Theory, CombinatorialData]
    public void RulesAttribute_FromMetadata_Multiple_AndCorLib(bool useCompilationReference)
    {
        var corlibSource = """
            namespace System
            {
                public class Object;
                public class ValueType;
                public class Attribute;
                public struct Void;
                public struct Int32;
                public struct Boolean;
                public class AttributeUsageAttribute
                {
                    public AttributeUsageAttribute(AttributeTargets t) { }
                    public bool AllowMultiple { get; set; }
                    public bool Inherited { get; set; }
                }
                public class Enum;
                public enum AttributeTargets;
            }
            """;

        var corlib = CreateEmptyCompilation([corlibSource, MemorySafetyRulesAttributeDefinition]).VerifyDiagnostics();
        var corlibRef = AsReference(corlib, useCompilationReference);

        var comp1 = CreateEmptyCompilation(MemorySafetyRulesAttributeDefinition, [corlibRef]).VerifyDiagnostics();
        var ref1 = AsReference(comp1, useCompilationReference);

        var comp2 = CreateEmptyCompilation(MemorySafetyRulesAttributeDefinition, [corlibRef]).VerifyDiagnostics();
        var ref2 = AsReference(comp2, useCompilationReference);

        var source = """
            class C;
            """;

        // Using the attribute from corlib even if there are ambiguous definitions in other references.
        var verifier = CompileAndVerify(CreateEmptyCompilation(source, [ref1, ref2, corlibRef],
            options: TestOptions.ReleaseDll.WithUpdatedMemorySafetyRules()),
            verify: Verification.Skipped,
            symbolValidator: m => VerifyMemorySafetyRulesAttribute(m, includesAttributeDefinition: false, includesAttributeUse: true, isSynthesized: false));

        verifier.Diagnostics.WhereAsArray(d => d.Code != (int)ErrorCode.WRN_NoRuntimeMetadataVersion).Verify();

        var comp = (CSharpCompilation)verifier.Compilation;
        Assert.Same(comp.Assembly.CorLibrary, comp.GetReferencedAssemblySymbol(corlibRef));
    }

    [Theory]
    [InlineData(0)]
    [InlineData(-1)]
    [InlineData(1)]
    [InlineData(2, true)]
    [InlineData(3)]
    [InlineData(int.MinValue)]
    [InlineData(int.MaxValue)]
    public void RulesAttribute_FromMetadata_Version(int version, bool correctVersion = false)
    {
        // [module: MemorySafetyRules({version})]
        // public class A { public static void M() => throw null; }
        var sourceA = $$"""
            .assembly extern mscorlib { .ver 4:0:0:0 .publickeytoken = (B7 7A 5C 56 19 34 E0 89) }
            .assembly '<<GeneratedFileName>>' { }
            .module '<<GeneratedFileName>>.dll'
            .custom instance void System.Runtime.CompilerServices.MemorySafetyRulesAttribute::.ctor(int32) = { int32({{version}}) }
            .class private System.Runtime.CompilerServices.MemorySafetyRulesAttribute extends [mscorlib]System.Attribute
            {
                .method public hidebysig specialname rtspecialname instance void .ctor(int32 version) cil managed { ret }
            }
            .class public A
            {
                .method public static void M() { ldnull throw }
            }
            """;
        var refA = CompileIL(sourceA, prependDefaultHeader: false);

        var sourceB = """
            class B
            {
                void M() => A.M();
            }
            """;
        var comp = CreateCompilation(sourceB, [refA]);
        if (correctVersion)
        {
            comp.VerifyEmitDiagnostics();
        }
        else
        {
            comp.VerifyDiagnostics(
                // (3,17): error CS9103: 'A.M()' is defined in a module with an unrecognized System.Runtime.CompilerServices.MemorySafetyRulesAttribute version, expecting '2'.
                //     void M() => A.M();
                Diagnostic(ErrorCode.ERR_UnrecognizedAttributeVersion, "A.M").WithArguments("A.M()", "System.Runtime.CompilerServices.MemorySafetyRulesAttribute", "2").WithLocation(3, 17));
        }

        var method = comp.GetMember<MethodSymbol>("B.M");
        Assert.False(method.ContainingModule.UseUpdatedMemorySafetyRules);

        // 'A.M' not used => no error.
        CreateCompilation("class C;", references: [refA]).VerifyEmitDiagnostics();
    }

    [Theory]
    [InlineData(2, 0, true)]
    [InlineData(0, 2, false)]
    public void RulesAttribute_FromMetadata_Version_Multiple(int version1, int version2, bool correctVersion)
    {
        // [module: MemorySafetyRules({version1})]
        // [module: MemorySafetyRules({version2})]
        // public class A { public static void M() => throw null; }
        var sourceA = $$"""
            .assembly extern mscorlib { .ver 4:0:0:0 .publickeytoken = (B7 7A 5C 56 19 34 E0 89) }
            .assembly '<<GeneratedFileName>>' { }
            .module '<<GeneratedFileName>>.dll'
            .custom instance void System.Runtime.CompilerServices.MemorySafetyRulesAttribute::.ctor(int32) = { int32({{version1}}) }
            .custom instance void System.Runtime.CompilerServices.MemorySafetyRulesAttribute::.ctor(int32) = { int32({{version2}}) }
            .class private System.Runtime.CompilerServices.MemorySafetyRulesAttribute extends [mscorlib]System.Attribute
            {
                .method public hidebysig specialname rtspecialname instance void .ctor(int32 version) cil managed { ret }
            }
            .class public A
            {
                .method public static void M() { ldnull throw }
            }
            """;
        var refA = CompileIL(sourceA, prependDefaultHeader: false);

        var a = CreateCompilation("", [refA]).GetReferencedAssemblySymbol(refA);
        Assert.Equal(correctVersion, a.Modules.Single().UseUpdatedMemorySafetyRules);

        var sourceB = """
            class B
            {
                void M() => A.M();
            }
            """;
        var comp = CreateCompilation(sourceB, [refA]);
        if (correctVersion)
        {
            comp.VerifyEmitDiagnostics();
        }
        else
        {
            comp.VerifyDiagnostics(
                // (3,17): error CS9103: 'A.M()' is defined in a module with an unrecognized System.Runtime.CompilerServices.MemorySafetyRulesAttribute version, expecting '2'.
                //     void M() => A.M();
                Diagnostic(ErrorCode.ERR_UnrecognizedAttributeVersion, "A.M").WithArguments("A.M()", "System.Runtime.CompilerServices.MemorySafetyRulesAttribute", "2").WithLocation(3, 17));
        }

        var method = comp.GetMember<MethodSymbol>("B.M");
        Assert.False(method.ContainingModule.UseUpdatedMemorySafetyRules);

        // 'A.M' not used => no error.
        CreateCompilation("class C;", references: [refA]).VerifyEmitDiagnostics();
    }

    [Fact]
    public void RulesAttribute_FromMetadata_UnrecognizedConstructor_NoArguments()
    {
        // [module: MemorySafetyRules()]
        // public class A { public static void M() => throw null; }
        var sourceA = """
            .assembly extern mscorlib { .ver 4:0:0:0 .publickeytoken = (B7 7A 5C 56 19 34 E0 89) }
            .assembly '<<GeneratedFileName>>' { }
            .module '<<GeneratedFileName>>.dll'
            .custom instance void System.Runtime.CompilerServices.MemorySafetyRulesAttribute::.ctor() = ( 01 00 00 00 ) 
            .class private System.Runtime.CompilerServices.MemorySafetyRulesAttribute extends [mscorlib]System.Attribute
            {
                .method public hidebysig specialname rtspecialname instance void .ctor() cil managed { ret }
            }
            .class public A
            {
                .method public static void M() { ldnull throw }
            }
            """;
        var refA = CompileIL(sourceA, prependDefaultHeader: false);

        var sourceB = """
            class B
            {
                void M() => A.M();
            }
            """;
        var comp = CreateCompilation(sourceB, [refA]);
        comp.VerifyDiagnostics(
            // (3,17): error CS9103: 'A.M()' is defined in a module with an unrecognized System.Runtime.CompilerServices.MemorySafetyRulesAttribute version, expecting '2'.
            //     void M() => A.M();
            Diagnostic(ErrorCode.ERR_UnrecognizedAttributeVersion, "A.M").WithArguments("A.M()", "System.Runtime.CompilerServices.MemorySafetyRulesAttribute", "2").WithLocation(3, 17));

        var method = comp.GetMember<MethodSymbol>("B.M");
        Assert.False(method.ContainingModule.UseUpdatedMemorySafetyRules);

        // 'A.M' not used => no error.
        CreateCompilation("class C;", references: [refA]).VerifyEmitDiagnostics();
    }

    [Fact]
    public void RulesAttribute_FromMetadata_UnrecognizedConstructor_StringArgument()
    {
        // [module: MemorySafetyRules("2")]
        // public class A { public static void M() => throw null; }
        var sourceA = """
            .assembly extern mscorlib { .ver 4:0:0:0 .publickeytoken = (B7 7A 5C 56 19 34 E0 89) }
            .assembly '<<GeneratedFileName>>' { }
            .module '<<GeneratedFileName>>.dll'
            .custom instance void System.Runtime.CompilerServices.MemorySafetyRulesAttribute::.ctor(string) = {string('2')}
            .class private System.Runtime.CompilerServices.MemorySafetyRulesAttribute extends [mscorlib]System.Attribute
            {
                .method public hidebysig specialname rtspecialname instance void .ctor(string version) cil managed { ret }
            }
            .class public A
            {
                .method public static void M() { ldnull throw }
            }
            """;
        var refA = CompileIL(sourceA, prependDefaultHeader: false);

        var sourceB = """
            class B
            {
                void M() => A.M();
            }
            """;
        var comp = CreateCompilation(sourceB, [refA]);
        comp.VerifyDiagnostics(
            // (3,17): error CS9103: 'A.M()' is defined in a module with an unrecognized System.Runtime.CompilerServices.MemorySafetyRulesAttribute version, expecting '2'.
            //     void M() => A.M();
            Diagnostic(ErrorCode.ERR_UnrecognizedAttributeVersion, "A.M").WithArguments("A.M()", "System.Runtime.CompilerServices.MemorySafetyRulesAttribute", "2").WithLocation(3, 17));

        var method = comp.GetMember<MethodSymbol>("B.M");
        Assert.False(method.ContainingModule.UseUpdatedMemorySafetyRules);

        // 'A.M' not used => no error.
        CreateCompilation("class C;", references: [refA]).VerifyEmitDiagnostics();
    }

    [Fact]
    public void RulesAttribute_MissingConstructor()
    {
        var source1 = """
            namespace System.Runtime.CompilerServices
            {
                public sealed class MemorySafetyRulesAttribute : Attribute { }
            }
            """;
        var source2 = """
            class C;
            """;

        CreateCompilation([source1, source2]).VerifyEmitDiagnostics();

        CreateCompilation([source1, source2],
            options: TestOptions.ReleaseDll.WithUpdatedMemorySafetyRules())
            .VerifyDiagnostics()
            .VerifyEmitDiagnostics(
            // error CS0656: Missing compiler required member 'System.Runtime.CompilerServices.MemorySafetyRulesAttribute..ctor'
            Diagnostic(ErrorCode.ERR_MissingPredefinedMember).WithArguments("System.Runtime.CompilerServices.MemorySafetyRulesAttribute", ".ctor").WithLocation(1, 1));

        CreateCompilation([source1, source2],
            options: TestOptions.ReleaseModule.WithUpdatedMemorySafetyRules())
            .VerifyDiagnostics(
            // (1,1): error CS0656: Missing compiler required member 'System.Runtime.CompilerServices.MemorySafetyRulesAttribute..ctor'
            Diagnostic(ErrorCode.ERR_MissingPredefinedMember).WithArguments("System.Runtime.CompilerServices.MemorySafetyRulesAttribute", ".ctor").WithLocation(1, 1));
    }

    [Theory, CombinatorialData]
    public void RulesAttribute_ReferencedInSource(
        bool updatedRules,
        bool useCompilationReference)
    {
        var comp = CreateCompilation(MemorySafetyRulesAttributeDefinition).VerifyDiagnostics();
        var ref1 = AsReference(comp, useCompilationReference);

        var source = """
            using System.Runtime.CompilerServices;
            [assembly: MemorySafetyRules(2)]
            [module: MemorySafetyRules(2)]
            """;

        comp = CreateCompilation(source, [ref1], options: TestOptions.ReleaseDll.WithUpdatedMemorySafetyRules(updatedRules));
        comp.VerifyDiagnostics(
            // (3,10): error CS8335: Do not use 'System.Runtime.CompilerServices.MemorySafetyRulesAttribute'. This is reserved for compiler usage.
            // [module: MemorySafetyRules(2)]
            Diagnostic(ErrorCode.ERR_ExplicitReservedAttr, "MemorySafetyRules(2)").WithArguments("System.Runtime.CompilerServices.MemorySafetyRulesAttribute").WithLocation(3, 10));
    }

    [Theory, CombinatorialData]
    public void Pointer_Variable_SafeContext(bool allowUnsafe)
    {
        var source = """
            int* x = null;
            """;

        var expectedDiagnostics = new[]
        {
            // (1,1): error CS0214: Pointers and fixed size buffers may only be used in an unsafe context
            // int* x = null;
            Diagnostic(ErrorCode.ERR_UnsafeNeeded, "int*").WithLocation(1, 1),
        };

        CreateCompilation(source, options: TestOptions.ReleaseExe.WithAllowUnsafe(allowUnsafe)).VerifyDiagnostics(expectedDiagnostics);

        CreateCompilation(source,
            parseOptions: TestOptions.Regular14,
            options: TestOptions.ReleaseExe.WithAllowUnsafe(allowUnsafe)).VerifyDiagnostics(expectedDiagnostics);

        CreateCompilation(source, options: TestOptions.ReleaseExe.WithAllowUnsafe(allowUnsafe).WithUpdatedMemorySafetyRules()).VerifyEmitDiagnostics();

        CreateCompilation(source,
            parseOptions: TestOptions.RegularNext,
            options: TestOptions.ReleaseExe.WithAllowUnsafe(allowUnsafe).WithUpdatedMemorySafetyRules()).VerifyEmitDiagnostics();

        CreateCompilation(source,
            parseOptions: TestOptions.Regular14,
            options: TestOptions.ReleaseExe.WithAllowUnsafe(allowUnsafe).WithUpdatedMemorySafetyRules())
            .VerifyDiagnostics(
            // (1,1): error CS8652: The feature 'updated memory safety rules' is currently in Preview and *unsupported*. To use Preview features, use the 'preview' language version.
            // int* x = null;
            Diagnostic(ErrorCode.ERR_FeatureInPreview, "int*").WithArguments("updated memory safety rules").WithLocation(1, 1));
    }

    [Fact]
    public void Pointer_Variable_SafeContext_Var()
    {
        var source = """
            var x = GetPointer();
            int* GetPointer() => null;
            """;

        CreateCompilation(source, options: TestOptions.ReleaseExe.WithUpdatedMemorySafetyRules()).VerifyEmitDiagnostics();

        CreateCompilation(source,
            parseOptions: TestOptions.RegularNext,
            options: TestOptions.ReleaseExe.WithUpdatedMemorySafetyRules()).VerifyEmitDiagnostics();

        CreateCompilation(source,
            parseOptions: TestOptions.Regular14,
            options: TestOptions.ReleaseExe.WithUpdatedMemorySafetyRules())
            .VerifyDiagnostics(
            // (1,9): error CS8652: The feature 'updated memory safety rules' is currently in Preview and *unsupported*. To use Preview features, use the 'preview' language version.
            // var x = GetPointer();
            Diagnostic(ErrorCode.ERR_FeatureInPreview, "GetPointer()").WithArguments("updated memory safety rules").WithLocation(1, 9),
            // (2,1): error CS8652: The feature 'updated memory safety rules' is currently in Preview and *unsupported*. To use Preview features, use the 'preview' language version.
            // int* GetPointer() => null;
            Diagnostic(ErrorCode.ERR_FeatureInPreview, "int*").WithArguments("updated memory safety rules").WithLocation(2, 1));
    }

    [Fact]
    public void Pointer_Variable_SafeContext_InIterator()
    {
        var source = """
            unsafe
            {
                M();
                System.Collections.Generic.IEnumerable<int> M()
                {
                    int* p = null;
                    yield return 1;
                }
            }
            """;

        CreateCompilation(source, options: TestOptions.UnsafeReleaseExe).VerifyDiagnostics(
            // (6,9): error CS0214: Pointers and fixed size buffers may only be used in an unsafe context
            //         int* p = null;
            Diagnostic(ErrorCode.ERR_UnsafeNeeded, "int*").WithLocation(6, 9));

        CreateCompilation(source, options: TestOptions.UnsafeReleaseExe.WithUpdatedMemorySafetyRules()).VerifyEmitDiagnostics();

        CreateCompilation(source,
            parseOptions: TestOptions.RegularNext,
            options: TestOptions.UnsafeReleaseExe.WithUpdatedMemorySafetyRules()).VerifyEmitDiagnostics();

        CreateCompilation(source,
            parseOptions: TestOptions.Regular14,
            options: TestOptions.UnsafeReleaseExe.WithUpdatedMemorySafetyRules())
            .VerifyDiagnostics(
            // (6,9): error CS8652: The feature 'updated memory safety rules' is currently in Preview and *unsupported*. To use Preview features, use the 'preview' language version.
            //         int* p = null;
            Diagnostic(ErrorCode.ERR_FeatureInPreview, "int*").WithArguments("updated memory safety rules").WithLocation(6, 9));

        var expectedDiagnostics = new[]
        {
            // (6,9): error CS9202: Feature 'ref and unsafe in async and iterator methods' is not available in C# 12.0. Please use language version 13.0 or greater.
            //         int* p = null;
            Diagnostic(ErrorCode.ERR_FeatureNotAvailableInVersion12, "int*").WithArguments("ref and unsafe in async and iterator methods", "13.0").WithLocation(6, 9),
        };

        CreateCompilation(source,
            parseOptions: TestOptions.Regular12,
            options: TestOptions.UnsafeReleaseExe)
            .VerifyDiagnostics(expectedDiagnostics);

        CreateCompilation(source,
            parseOptions: TestOptions.Regular12,
            options: TestOptions.UnsafeReleaseExe.WithUpdatedMemorySafetyRules())
            .VerifyDiagnostics(expectedDiagnostics);
    }

    [Fact]
    public void Pointer_Variable_UnsafeContext()
    {
        var source = """
            unsafe { int* x = null; }
            """;

        var expectedDiagnostics = new[]
        {
            // (1,1): error CS0227: Unsafe code may only appear if compiling with /unsafe
            // unsafe { int* x = null; }
            Diagnostic(ErrorCode.ERR_IllegalUnsafe, "unsafe").WithLocation(1, 1),
        };

        CreateCompilation(source).VerifyDiagnostics(expectedDiagnostics);

        CreateCompilation(source, options: TestOptions.UnsafeReleaseExe).VerifyEmitDiagnostics();

        CreateCompilation(source, options: TestOptions.ReleaseExe.WithUpdatedMemorySafetyRules())
            .VerifyDiagnostics(expectedDiagnostics);

        CreateCompilation(source, options: TestOptions.UnsafeReleaseExe.WithUpdatedMemorySafetyRules()).VerifyEmitDiagnostics();

        CreateCompilation(source,
            parseOptions: TestOptions.RegularNext,
            options: TestOptions.UnsafeReleaseExe.WithUpdatedMemorySafetyRules()).VerifyEmitDiagnostics();

        CreateCompilation(source,
            parseOptions: TestOptions.Regular14,
            options: TestOptions.UnsafeReleaseExe.WithUpdatedMemorySafetyRules()).VerifyEmitDiagnostics();
    }

    [Fact]
    public void Pointer_Variable_UsingAlias_SafeContext()
    {
        var source = """
            using X = int*;
            X x = null;
            """;

        var expectedDiagnostics = new[]
        {
            // (1,11): error CS0214: Pointers and fixed size buffers may only be used in an unsafe context
            // using X = int*;
            Diagnostic(ErrorCode.ERR_UnsafeNeeded, "int*").WithLocation(1, 11),
            // (2,1): error CS0214: Pointers and fixed size buffers may only be used in an unsafe context
            // X x = null;
            Diagnostic(ErrorCode.ERR_UnsafeNeeded, "X").WithLocation(2, 1),
        };

        CreateCompilation(source, options: TestOptions.ReleaseExe).VerifyDiagnostics(expectedDiagnostics);

        CreateCompilation(source,
            parseOptions: TestOptions.Regular14,
            options: TestOptions.ReleaseExe).VerifyDiagnostics(expectedDiagnostics);

        CreateCompilation(source, options: TestOptions.ReleaseExe.WithUpdatedMemorySafetyRules()).VerifyEmitDiagnostics();

        CreateCompilation(source,
            parseOptions: TestOptions.RegularNext,
            options: TestOptions.ReleaseExe.WithUpdatedMemorySafetyRules()).VerifyEmitDiagnostics();

        CreateCompilation(source,
            parseOptions: TestOptions.Regular14,
            options: TestOptions.ReleaseExe.WithUpdatedMemorySafetyRules())
            .VerifyDiagnostics(
            // (1,11): error CS8652: The feature 'updated memory safety rules' is currently in Preview and *unsupported*. To use Preview features, use the 'preview' language version.
            // using X = int*;
            Diagnostic(ErrorCode.ERR_FeatureInPreview, "int*").WithArguments("updated memory safety rules").WithLocation(1, 11),
            // (2,1): error CS8652: The feature 'updated memory safety rules' is currently in Preview and *unsupported*. To use Preview features, use the 'preview' language version.
            // X x = null;
            Diagnostic(ErrorCode.ERR_FeatureInPreview, "X").WithArguments("updated memory safety rules").WithLocation(2, 1));
    }

    [Fact]
    public void Pointer_Variable_UsingAlias_UnsafeContext()
    {
        var source = """
            using unsafe X = int*;
            unsafe { X x = null; }
            """;

        var expectedDiagnostics = new[]
        {
            // (1,7): error CS0227: Unsafe code may only appear if compiling with /unsafe
            // using unsafe X = int*;
            Diagnostic(ErrorCode.ERR_IllegalUnsafe, "unsafe").WithLocation(1, 7),
            // (2,1): error CS0227: Unsafe code may only appear if compiling with /unsafe
            // unsafe { X x = null; }
            Diagnostic(ErrorCode.ERR_IllegalUnsafe, "unsafe").WithLocation(2, 1),
        };

        CreateCompilation(source).VerifyDiagnostics(expectedDiagnostics);

        CreateCompilation(source, options: TestOptions.UnsafeReleaseExe).VerifyEmitDiagnostics();

        CreateCompilation(source, options: TestOptions.ReleaseExe.WithUpdatedMemorySafetyRules())
            .VerifyDiagnostics(expectedDiagnostics);

        CreateCompilation(source, options: TestOptions.UnsafeReleaseExe.WithUpdatedMemorySafetyRules()).VerifyEmitDiagnostics();

        CreateCompilation(source,
            parseOptions: TestOptions.RegularNext,
            options: TestOptions.UnsafeReleaseExe.WithUpdatedMemorySafetyRules()).VerifyEmitDiagnostics();

        CreateCompilation(source,
            parseOptions: TestOptions.Regular14,
            options: TestOptions.UnsafeReleaseExe.WithUpdatedMemorySafetyRules()).VerifyEmitDiagnostics();
    }

    [Theory, CombinatorialData]
    public void Pointer_Dereference_SafeContext(bool allowUnsafe)
    {
        var source = """
            int* x = null;
            int y = *x;
            """;

        CreateCompilation(source, options: TestOptions.ReleaseExe.WithAllowUnsafe(allowUnsafe))
            .VerifyDiagnostics(
            // (1,1): error CS0214: Pointers and fixed size buffers may only be used in an unsafe context
            // int* x = null;
            Diagnostic(ErrorCode.ERR_UnsafeNeeded, "int*").WithLocation(1, 1),
            // (2,10): error CS0214: Pointers and fixed size buffers may only be used in an unsafe context
            // int y = *x;
            Diagnostic(ErrorCode.ERR_UnsafeNeeded, "x").WithLocation(2, 10));

        var expectedDiagnostics = new[]
        {
            // (2,9): error CS9500: This operation may only be used in an unsafe context
            // int y = *x;
            Diagnostic(ErrorCode.ERR_UnsafeOperation, "*").WithLocation(2, 9),
        };

        CreateCompilation(source,
            options: TestOptions.ReleaseExe.WithAllowUnsafe(allowUnsafe).WithUpdatedMemorySafetyRules())
            .VerifyDiagnostics(expectedDiagnostics);

        CreateCompilation(source,
            parseOptions: TestOptions.RegularNext,
            options: TestOptions.ReleaseExe.WithAllowUnsafe(allowUnsafe).WithUpdatedMemorySafetyRules())
            .VerifyDiagnostics(expectedDiagnostics);

        CreateCompilation(source,
            parseOptions: TestOptions.Regular14,
            options: TestOptions.ReleaseExe.WithAllowUnsafe(allowUnsafe).WithUpdatedMemorySafetyRules())
            .VerifyDiagnostics(
            // (1,1): error CS8652: The feature 'updated memory safety rules' is currently in Preview and *unsupported*. To use Preview features, use the 'preview' language version.
            // int* x = null;
            Diagnostic(ErrorCode.ERR_FeatureInPreview, "int*").WithArguments("updated memory safety rules").WithLocation(1, 1),
            // (2,10): error CS8652: The feature 'updated memory safety rules' is currently in Preview and *unsupported*. To use Preview features, use the 'preview' language version.
            // int y = *x;
            Diagnostic(ErrorCode.ERR_FeatureInPreview, "x").WithArguments("updated memory safety rules").WithLocation(2, 10),
            // (2,9): error CS8652: The feature 'updated memory safety rules' is currently in Preview and *unsupported*. To use Preview features, use the 'preview' language version.
            // int y = *x;
            Diagnostic(ErrorCode.ERR_FeatureInPreview, "*").WithArguments("updated memory safety rules").WithLocation(2, 9));
    }

    [Fact]
    public void Pointer_Dereference_SafeContext_InIterator()
    {
        var source = """
            unsafe
            {
                M();
                System.Collections.Generic.IEnumerable<int> M()
                {
                    int* p = null;
                    int y = *p;
                    yield return 1;
                }
            }
            """;

        CreateCompilation(source, options: TestOptions.UnsafeReleaseExe).VerifyDiagnostics(
            // (6,9): error CS0214: Pointers and fixed size buffers may only be used in an unsafe context
            //         int* p = null;
            Diagnostic(ErrorCode.ERR_UnsafeNeeded, "int*").WithLocation(6, 9),
            // (7,18): error CS0214: Pointers and fixed size buffers may only be used in an unsafe context
            //         int y = *p;
            Diagnostic(ErrorCode.ERR_UnsafeNeeded, "p").WithLocation(7, 18));

        var expectedDiagnostics = new[]
        {
            // (7,17): error CS9500: This operation may only be used in an unsafe context
            //         int y = *p;
            Diagnostic(ErrorCode.ERR_UnsafeOperation, "*").WithLocation(7, 17),
        };

        CreateCompilation(source, options: TestOptions.UnsafeReleaseExe.WithUpdatedMemorySafetyRules())
            .VerifyDiagnostics(expectedDiagnostics);

        CreateCompilation(source,
            parseOptions: TestOptions.RegularNext,
            options: TestOptions.UnsafeReleaseExe.WithUpdatedMemorySafetyRules())
            .VerifyDiagnostics(expectedDiagnostics);

        CreateCompilation(source,
            parseOptions: TestOptions.Regular14,
            options: TestOptions.UnsafeReleaseExe.WithUpdatedMemorySafetyRules())
            .VerifyDiagnostics(
            // (6,9): error CS8652: The feature 'updated memory safety rules' is currently in Preview and *unsupported*. To use Preview features, use the 'preview' language version.
            //         int* p = null;
            Diagnostic(ErrorCode.ERR_FeatureInPreview, "int*").WithArguments("updated memory safety rules").WithLocation(6, 9),
            // (7,18): error CS8652: The feature 'updated memory safety rules' is currently in Preview and *unsupported*. To use Preview features, use the 'preview' language version.
            //         int y = *p;
            Diagnostic(ErrorCode.ERR_FeatureInPreview, "p").WithArguments("updated memory safety rules").WithLocation(7, 18),
            // (7,17): error CS8652: The feature 'updated memory safety rules' is currently in Preview and *unsupported*. To use Preview features, use the 'preview' language version.
            //         int y = *p;
            Diagnostic(ErrorCode.ERR_FeatureInPreview, "*").WithArguments("updated memory safety rules").WithLocation(7, 17));

        expectedDiagnostics =
        [
            // (6,9): error CS9202: Feature 'ref and unsafe in async and iterator methods' is not available in C# 12.0. Please use language version 13.0 or greater.
            //         int* p = null;
            Diagnostic(ErrorCode.ERR_FeatureNotAvailableInVersion12, "int*").WithArguments("ref and unsafe in async and iterator methods", "13.0").WithLocation(6, 9),
            // (7,18): error CS9202: Feature 'ref and unsafe in async and iterator methods' is not available in C# 12.0. Please use language version 13.0 or greater.
            //         int y = *p;
            Diagnostic(ErrorCode.ERR_FeatureNotAvailableInVersion12, "p").WithArguments("ref and unsafe in async and iterator methods", "13.0").WithLocation(7, 18),
        ];

        CreateCompilation(source,
            parseOptions: TestOptions.Regular12,
            options: TestOptions.UnsafeReleaseExe)
            .VerifyDiagnostics(expectedDiagnostics);

        CreateCompilation(source,
            parseOptions: TestOptions.Regular12,
            options: TestOptions.UnsafeReleaseExe.WithUpdatedMemorySafetyRules())
            .VerifyDiagnostics(expectedDiagnostics);
    }

    [Fact]
    public void Pointer_Dereference_SafeContext_Null()
    {
        var source = """
            int x = *null;
            """;

        var expectedDiagnostics = new[]
        {
            // (1,9): error CS0193: The * or -> operator must be applied to a pointer
            // int x = *null;
            Diagnostic(ErrorCode.ERR_PtrExpected, "*null").WithLocation(1, 9),
        };

        CreateCompilation(source, options: TestOptions.ReleaseExe).VerifyDiagnostics(expectedDiagnostics);

        CreateCompilation(source, options: TestOptions.ReleaseExe.WithUpdatedMemorySafetyRules()).VerifyDiagnostics(expectedDiagnostics);

        CreateCompilation(source,
            parseOptions: TestOptions.RegularNext,
            options: TestOptions.ReleaseExe.WithUpdatedMemorySafetyRules())
            .VerifyDiagnostics(expectedDiagnostics);

        CreateCompilation(source,
            parseOptions: TestOptions.Regular14,
            options: TestOptions.ReleaseExe.WithUpdatedMemorySafetyRules())
            .VerifyDiagnostics(expectedDiagnostics);
    }

    [Fact]
    public void Pointer_Dereference_UnsafeContext()
    {
        var source = """
            int* x = null;
            unsafe { int y = *x; }
            """;

        CreateCompilation(source, options: TestOptions.UnsafeReleaseExe.WithUpdatedMemorySafetyRules()).VerifyEmitDiagnostics();

        CreateCompilation(source,
            parseOptions: TestOptions.RegularNext,
            options: TestOptions.UnsafeReleaseExe.WithUpdatedMemorySafetyRules()).VerifyEmitDiagnostics();

        CreateCompilation(source,
            parseOptions: TestOptions.Regular14,
            options: TestOptions.UnsafeReleaseExe.WithUpdatedMemorySafetyRules())
            .VerifyDiagnostics(
            // (1,1): error CS8652: The feature 'updated memory safety rules' is currently in Preview and *unsupported*. To use Preview features, use the 'preview' language version.
            // int* x = null;
            Diagnostic(ErrorCode.ERR_FeatureInPreview, "int*").WithArguments("updated memory safety rules").WithLocation(1, 1));
    }

    [Fact]
    public void Pointer_MemberAccess_SafeContext()
    {
        var source = """
            int* x = null;
            string s = x->ToString();
            """;

        CreateCompilation(source, options: TestOptions.ReleaseExe).VerifyDiagnostics(
            // (1,1): error CS0214: Pointers and fixed size buffers may only be used in an unsafe context
            // int* x = null;
            Diagnostic(ErrorCode.ERR_UnsafeNeeded, "int*").WithLocation(1, 1),
            // (2,12): error CS0214: Pointers and fixed size buffers may only be used in an unsafe context
            // string s = x->ToString();
            Diagnostic(ErrorCode.ERR_UnsafeNeeded, "x").WithLocation(2, 12));

        var expectedDiagnostics = new[]
        {
            // (2,13): error CS9500: This operation may only be used in an unsafe context
            // string s = x->ToString();
            Diagnostic(ErrorCode.ERR_UnsafeOperation, "->").WithLocation(2, 13),
        };

        CreateCompilation(source, options: TestOptions.ReleaseExe.WithUpdatedMemorySafetyRules())
            .VerifyDiagnostics(expectedDiagnostics);

        CreateCompilation(source,
            parseOptions: TestOptions.RegularNext,
            options: TestOptions.ReleaseExe.WithUpdatedMemorySafetyRules())
            .VerifyDiagnostics(expectedDiagnostics);

        CreateCompilation(source,
            parseOptions: TestOptions.Regular14,
            options: TestOptions.ReleaseExe.WithUpdatedMemorySafetyRules())
            .VerifyDiagnostics(
            // (1,1): error CS8652: The feature 'updated memory safety rules' is currently in Preview and *unsupported*. To use Preview features, use the 'preview' language version.
            // int* x = null;
            Diagnostic(ErrorCode.ERR_FeatureInPreview, "int*").WithArguments("updated memory safety rules").WithLocation(1, 1),
            // (2,12): error CS8652: The feature 'updated memory safety rules' is currently in Preview and *unsupported*. To use Preview features, use the 'preview' language version.
            // string s = x->ToString();
            Diagnostic(ErrorCode.ERR_FeatureInPreview, "x").WithArguments("updated memory safety rules").WithLocation(2, 12),
            // (2,13): error CS8652: The feature 'updated memory safety rules' is currently in Preview and *unsupported*. To use Preview features, use the 'preview' language version.
            // string s = x->ToString();
            Diagnostic(ErrorCode.ERR_FeatureInPreview, "->").WithArguments("updated memory safety rules").WithLocation(2, 13));
    }

    [Fact]
    public void Pointer_MemberAccess_SafeContext_Null()
    {
        var source = """
            string s = null->ToString();
            """;

        var expectedDiagnostics = new[]
        {
            // (1,12): error CS0193: The * or -> operator must be applied to a pointer
            // string s = null->ToString();
            Diagnostic(ErrorCode.ERR_PtrExpected, "null->ToString").WithLocation(1, 12),
        };

        CreateCompilation(source, options: TestOptions.ReleaseExe).VerifyDiagnostics(expectedDiagnostics);

        CreateCompilation(source, options: TestOptions.ReleaseExe.WithUpdatedMemorySafetyRules())
            .VerifyDiagnostics(expectedDiagnostics);

        CreateCompilation(source,
            parseOptions: TestOptions.RegularNext,
            options: TestOptions.ReleaseExe.WithUpdatedMemorySafetyRules())
            .VerifyDiagnostics(expectedDiagnostics);

        CreateCompilation(source,
            parseOptions: TestOptions.Regular14,
            options: TestOptions.ReleaseExe.WithUpdatedMemorySafetyRules())
            .VerifyDiagnostics(expectedDiagnostics);
    }

    [Fact]
    public void Pointer_MemberAccess_UnsafeContext()
    {
        var source = """
            int* x = null;
            unsafe { string s = x->ToString(); }
            """;

        CreateCompilation(source, options: TestOptions.UnsafeReleaseExe.WithUpdatedMemorySafetyRules()).VerifyEmitDiagnostics();

        CreateCompilation(source,
            parseOptions: TestOptions.RegularNext,
            options: TestOptions.UnsafeReleaseExe.WithUpdatedMemorySafetyRules()).VerifyEmitDiagnostics();

        CreateCompilation(source,
            parseOptions: TestOptions.Regular14,
            options: TestOptions.UnsafeReleaseExe.WithUpdatedMemorySafetyRules())
            .VerifyDiagnostics(
            // (1,1): error CS8652: The feature 'updated memory safety rules' is currently in Preview and *unsupported*. To use Preview features, use the 'preview' language version.
            // int* x = null;
            Diagnostic(ErrorCode.ERR_FeatureInPreview, "int*").WithArguments("updated memory safety rules").WithLocation(1, 1));
    }

    [Fact]
    public void Pointer_MemberAccessViaDereference_SafeContext()
    {
        var source = """
            int* x = null;
            string s = (*x).ToString();
            """;

        CreateCompilation(source, options: TestOptions.ReleaseExe).VerifyDiagnostics(
            // (1,1): error CS0214: Pointers and fixed size buffers may only be used in an unsafe context
            // int* x = null;
            Diagnostic(ErrorCode.ERR_UnsafeNeeded, "int*").WithLocation(1, 1),
            // (2,14): error CS0214: Pointers and fixed size buffers may only be used in an unsafe context
            // string s = (*x).ToString();
            Diagnostic(ErrorCode.ERR_UnsafeNeeded, "x").WithLocation(2, 14));

        var expectedDiagnostics = new[]
        {
            // (2,13): error CS9500: This operation may only be used in an unsafe context
            // string s = (*x).ToString();
            Diagnostic(ErrorCode.ERR_UnsafeOperation, "*").WithLocation(2, 13),
        };

        CreateCompilation(source, options: TestOptions.ReleaseExe.WithUpdatedMemorySafetyRules())
            .VerifyDiagnostics(expectedDiagnostics);

        CreateCompilation(source,
            parseOptions: TestOptions.RegularNext,
            options: TestOptions.ReleaseExe.WithUpdatedMemorySafetyRules())
            .VerifyDiagnostics(expectedDiagnostics);

        CreateCompilation(source,
            parseOptions: TestOptions.Regular14,
            options: TestOptions.UnsafeReleaseExe.WithUpdatedMemorySafetyRules())
            .VerifyDiagnostics(
            // (1,1): error CS8652: The feature 'updated memory safety rules' is currently in Preview and *unsupported*. To use Preview features, use the 'preview' language version.
            // int* x = null;
            Diagnostic(ErrorCode.ERR_FeatureInPreview, "int*").WithArguments("updated memory safety rules").WithLocation(1, 1),
            // (2,14): error CS8652: The feature 'updated memory safety rules' is currently in Preview and *unsupported*. To use Preview features, use the 'preview' language version.
            // string s = (*x).ToString();
            Diagnostic(ErrorCode.ERR_FeatureInPreview, "x").WithArguments("updated memory safety rules").WithLocation(2, 14),
            // (2,13): error CS8652: The feature 'updated memory safety rules' is currently in Preview and *unsupported*. To use Preview features, use the 'preview' language version.
            // string s = (*x).ToString();
            Diagnostic(ErrorCode.ERR_FeatureInPreview, "*").WithArguments("updated memory safety rules").WithLocation(2, 13));
    }

    [Fact]
    public void Pointer_MemberAccessViaDereference_UnsafeContext()
    {
        var source = """
            int* x = null;
            unsafe { string s = (*x).ToString(); }
            """;

        CreateCompilation(source, options: TestOptions.UnsafeReleaseExe.WithUpdatedMemorySafetyRules()).VerifyEmitDiagnostics();

        CreateCompilation(source,
            parseOptions: TestOptions.RegularNext,
            options: TestOptions.UnsafeReleaseExe.WithUpdatedMemorySafetyRules()).VerifyEmitDiagnostics();

        CreateCompilation(source,
            parseOptions: TestOptions.Regular14,
            options: TestOptions.UnsafeReleaseExe.WithUpdatedMemorySafetyRules())
            .VerifyDiagnostics(
            // (1,1): error CS8652: The feature 'updated memory safety rules' is currently in Preview and *unsupported*. To use Preview features, use the 'preview' language version.
            // int* x = null;
            Diagnostic(ErrorCode.ERR_FeatureInPreview, "int*").WithArguments("updated memory safety rules").WithLocation(1, 1));
    }

    [Fact]
    public void Pointer_ElementAccess_SafeContext()
    {
        var source = """
            int* x = null;
            x[0] = 1;
            int y = x[1];
            """;

        CreateCompilation(source, options: TestOptions.ReleaseExe).VerifyDiagnostics(
            // (1,1): error CS0214: Pointers and fixed size buffers may only be used in an unsafe context
            // int* x = null;
            Diagnostic(ErrorCode.ERR_UnsafeNeeded, "int*").WithLocation(1, 1),
            // (2,1): error CS0214: Pointers and fixed size buffers may only be used in an unsafe context
            // x[0] = 1;
            Diagnostic(ErrorCode.ERR_UnsafeNeeded, "x").WithLocation(2, 1),
            // (3,9): error CS0214: Pointers and fixed size buffers may only be used in an unsafe context
            // int y = x[1];
            Diagnostic(ErrorCode.ERR_UnsafeNeeded, "x").WithLocation(3, 9));

        var expectedDiagnostics = new[]
        {
            // (2,2): error CS9500: This operation may only be used in an unsafe context
            // x[0] = 1;
            Diagnostic(ErrorCode.ERR_UnsafeOperation, "[").WithLocation(2, 2),
            // (3,10): error CS9500: This operation may only be used in an unsafe context
            // int y = x[1];
            Diagnostic(ErrorCode.ERR_UnsafeOperation, "[").WithLocation(3, 10),
        };

        CreateCompilation(source, options: TestOptions.ReleaseExe.WithUpdatedMemorySafetyRules())
            .VerifyDiagnostics(expectedDiagnostics);

        CreateCompilation(source,
            parseOptions: TestOptions.RegularNext,
            options: TestOptions.ReleaseExe.WithUpdatedMemorySafetyRules())
            .VerifyDiagnostics(expectedDiagnostics);

        CreateCompilation(source,
            parseOptions: TestOptions.Regular14,
            options: TestOptions.UnsafeReleaseExe.WithUpdatedMemorySafetyRules())
            .VerifyDiagnostics(
            // (1,1): error CS8652: The feature 'updated memory safety rules' is currently in Preview and *unsupported*. To use Preview features, use the 'preview' language version.
            // int* x = null;
            Diagnostic(ErrorCode.ERR_FeatureInPreview, "int*").WithArguments("updated memory safety rules").WithLocation(1, 1),
            // (2,1): error CS8652: The feature 'updated memory safety rules' is currently in Preview and *unsupported*. To use Preview features, use the 'preview' language version.
            // x[0] = 1;
            Diagnostic(ErrorCode.ERR_FeatureInPreview, "x").WithArguments("updated memory safety rules").WithLocation(2, 1),
            // (2,2): error CS8652: The feature 'updated memory safety rules' is currently in Preview and *unsupported*. To use Preview features, use the 'preview' language version.
            // x[0] = 1;
            Diagnostic(ErrorCode.ERR_FeatureInPreview, "[").WithArguments("updated memory safety rules").WithLocation(2, 2),
            // (3,9): error CS8652: The feature 'updated memory safety rules' is currently in Preview and *unsupported*. To use Preview features, use the 'preview' language version.
            // int y = x[1];
            Diagnostic(ErrorCode.ERR_FeatureInPreview, "x").WithArguments("updated memory safety rules").WithLocation(3, 9),
            // (3,10): error CS8652: The feature 'updated memory safety rules' is currently in Preview and *unsupported*. To use Preview features, use the 'preview' language version.
            // int y = x[1];
            Diagnostic(ErrorCode.ERR_FeatureInPreview, "[").WithArguments("updated memory safety rules").WithLocation(3, 10));
    }

    [Fact]
    public void Pointer_ElementAccess_SafeContext_MultipleIndices()
    {
        var source = """
            int* x = null;
            x[0, 1] = 1;
            int y = x[2, 3];
            """;

        CreateCompilation(source, options: TestOptions.ReleaseExe).VerifyDiagnostics(
            // (1,1): error CS0214: Pointers and fixed size buffers may only be used in an unsafe context
            // int* x = null;
            Diagnostic(ErrorCode.ERR_UnsafeNeeded, "int*").WithLocation(1, 1),
            // (2,1): error CS0214: Pointers and fixed size buffers may only be used in an unsafe context
            // x[0, 1] = 1;
            Diagnostic(ErrorCode.ERR_UnsafeNeeded, "x").WithLocation(2, 1),
            // (2,1): error CS0196: A pointer must be indexed by only one value
            // x[0, 1] = 1;
            Diagnostic(ErrorCode.ERR_PtrIndexSingle, "x[0, 1]").WithLocation(2, 1),
            // (3,9): error CS0214: Pointers and fixed size buffers may only be used in an unsafe context
            // int y = x[2, 3];
            Diagnostic(ErrorCode.ERR_UnsafeNeeded, "x").WithLocation(3, 9),
            // (3,9): error CS0196: A pointer must be indexed by only one value
            // int y = x[2, 3];
            Diagnostic(ErrorCode.ERR_PtrIndexSingle, "x[2, 3]").WithLocation(3, 9));

        var expectedDiagnostics = new[]
        {
            // (2,1): error CS0196: A pointer must be indexed by only one value
            // x[0, 1] = 1;
            Diagnostic(ErrorCode.ERR_PtrIndexSingle, "x[0, 1]").WithLocation(2, 1),
            // (3,9): error CS0196: A pointer must be indexed by only one value
            // int y = x[2, 3];
            Diagnostic(ErrorCode.ERR_PtrIndexSingle, "x[2, 3]").WithLocation(3, 9),
        };

        CreateCompilation(source, options: TestOptions.ReleaseExe.WithUpdatedMemorySafetyRules())
            .VerifyDiagnostics(expectedDiagnostics);

        CreateCompilation(source,
            parseOptions: TestOptions.RegularNext,
            options: TestOptions.ReleaseExe.WithUpdatedMemorySafetyRules())
            .VerifyDiagnostics(expectedDiagnostics);

        CreateCompilation(source,
            parseOptions: TestOptions.Regular14,
            options: TestOptions.UnsafeReleaseExe.WithUpdatedMemorySafetyRules())
            .VerifyDiagnostics(
            // (1,1): error CS8652: The feature 'updated memory safety rules' is currently in Preview and *unsupported*. To use Preview features, use the 'preview' language version.
            // int* x = null;
            Diagnostic(ErrorCode.ERR_FeatureInPreview, "int*").WithArguments("updated memory safety rules").WithLocation(1, 1),
            // (2,1): error CS8652: The feature 'updated memory safety rules' is currently in Preview and *unsupported*. To use Preview features, use the 'preview' language version.
            // x[0, 1] = 1;
            Diagnostic(ErrorCode.ERR_FeatureInPreview, "x").WithArguments("updated memory safety rules").WithLocation(2, 1),
            // (2,1): error CS0196: A pointer must be indexed by only one value
            // x[0, 1] = 1;
            Diagnostic(ErrorCode.ERR_PtrIndexSingle, "x[0, 1]").WithLocation(2, 1),
            // (3,9): error CS8652: The feature 'updated memory safety rules' is currently in Preview and *unsupported*. To use Preview features, use the 'preview' language version.
            // int y = x[2, 3];
            Diagnostic(ErrorCode.ERR_FeatureInPreview, "x").WithArguments("updated memory safety rules").WithLocation(3, 9),
            // (3,9): error CS0196: A pointer must be indexed by only one value
            // int y = x[2, 3];
            Diagnostic(ErrorCode.ERR_PtrIndexSingle, "x[2, 3]").WithLocation(3, 9));
    }

    [Fact]
    public void Pointer_ElementAccess_SafeContext_ArrayOfPointers()
    {
        var source = """
            int*[] x = [];
            x[0] = null;
            _ = x[1];
            """;

        CreateCompilation(source, options: TestOptions.ReleaseExe).VerifyDiagnostics(
            // (1,1): error CS0214: Pointers and fixed size buffers may only be used in an unsafe context
            // int*[] x = [];
            Diagnostic(ErrorCode.ERR_UnsafeNeeded, "int*").WithLocation(1, 1),
            // (2,1): error CS0214: Pointers and fixed size buffers may only be used in an unsafe context
            // x[0] = null;
            Diagnostic(ErrorCode.ERR_UnsafeNeeded, "x").WithLocation(2, 1),
            // (2,1): error CS0214: Pointers and fixed size buffers may only be used in an unsafe context
            // x[0] = null;
            Diagnostic(ErrorCode.ERR_UnsafeNeeded, "x[0]").WithLocation(2, 1),
            // (2,1): error CS0214: Pointers and fixed size buffers may only be used in an unsafe context
            // x[0] = null;
            Diagnostic(ErrorCode.ERR_UnsafeNeeded, "x[0] = null").WithLocation(2, 1),
            // (3,5): error CS0214: Pointers and fixed size buffers may only be used in an unsafe context
            // _ = x[1];
            Diagnostic(ErrorCode.ERR_UnsafeNeeded, "x").WithLocation(3, 5),
            // (3,5): error CS0214: Pointers and fixed size buffers may only be used in an unsafe context
            // _ = x[1];
            Diagnostic(ErrorCode.ERR_UnsafeNeeded, "x[1]").WithLocation(3, 5),
            // (3,1): error CS0214: Pointers and fixed size buffers may only be used in an unsafe context
            // _ = x[1];
            Diagnostic(ErrorCode.ERR_UnsafeNeeded, "_ = x[1]").WithLocation(3, 1));

        CreateCompilation(source, options: TestOptions.ReleaseExe.WithUpdatedMemorySafetyRules()).VerifyEmitDiagnostics();

        CreateCompilation(source,
            parseOptions: TestOptions.RegularNext,
            options: TestOptions.ReleaseExe.WithUpdatedMemorySafetyRules()).VerifyEmitDiagnostics();

        CreateCompilation(source,
            parseOptions: TestOptions.Regular14,
            options: TestOptions.UnsafeReleaseExe.WithUpdatedMemorySafetyRules())
            .VerifyDiagnostics(
            // (1,1): error CS8652: The feature 'updated memory safety rules' is currently in Preview and *unsupported*. To use Preview features, use the 'preview' language version.
            // int*[] x = [];
            Diagnostic(ErrorCode.ERR_FeatureInPreview, "int*").WithArguments("updated memory safety rules").WithLocation(1, 1),
            // (2,1): error CS8652: The feature 'updated memory safety rules' is currently in Preview and *unsupported*. To use Preview features, use the 'preview' language version.
            // x[0] = null;
            Diagnostic(ErrorCode.ERR_FeatureInPreview, "x").WithArguments("updated memory safety rules").WithLocation(2, 1),
            // (2,1): error CS8652: The feature 'updated memory safety rules' is currently in Preview and *unsupported*. To use Preview features, use the 'preview' language version.
            // x[0] = null;
            Diagnostic(ErrorCode.ERR_FeatureInPreview, "x[0]").WithArguments("updated memory safety rules").WithLocation(2, 1),
            // (2,1): error CS8652: The feature 'updated memory safety rules' is currently in Preview and *unsupported*. To use Preview features, use the 'preview' language version.
            // x[0] = null;
            Diagnostic(ErrorCode.ERR_FeatureInPreview, "x[0] = null").WithArguments("updated memory safety rules").WithLocation(2, 1),
            // (3,5): error CS8652: The feature 'updated memory safety rules' is currently in Preview and *unsupported*. To use Preview features, use the 'preview' language version.
            // _ = x[1];
            Diagnostic(ErrorCode.ERR_FeatureInPreview, "x").WithArguments("updated memory safety rules").WithLocation(3, 5),
            // (3,5): error CS8652: The feature 'updated memory safety rules' is currently in Preview and *unsupported*. To use Preview features, use the 'preview' language version.
            // _ = x[1];
            Diagnostic(ErrorCode.ERR_FeatureInPreview, "x[1]").WithArguments("updated memory safety rules").WithLocation(3, 5),
            // (3,1): error CS8652: The feature 'updated memory safety rules' is currently in Preview and *unsupported*. To use Preview features, use the 'preview' language version.
            // _ = x[1];
            Diagnostic(ErrorCode.ERR_FeatureInPreview, "_ = x[1]").WithArguments("updated memory safety rules").WithLocation(3, 1));
    }

    [Fact]
    public void Pointer_ElementAccess_SafeContext_FunctionPointer()
    {
        var source = """
            delegate*<void> x = null;
            x[0] = null;
            _ = x[1];
            """;

        CreateCompilation(source, options: TestOptions.ReleaseExe).VerifyDiagnostics(
            // (1,1): error CS0214: Pointers and fixed size buffers may only be used in an unsafe context
            // delegate*<void> x = null;
            Diagnostic(ErrorCode.ERR_UnsafeNeeded, "delegate*").WithLocation(1, 1),
            // (2,1): error CS0214: Pointers and fixed size buffers may only be used in an unsafe context
            // x[0] = null;
            Diagnostic(ErrorCode.ERR_UnsafeNeeded, "x").WithLocation(2, 1),
            // (2,1): error CS0021: Cannot apply indexing with [] to an expression of type 'delegate*<void>'
            // x[0] = null;
            Diagnostic(ErrorCode.ERR_BadIndexLHS, "x[0]").WithArguments("delegate*<void>").WithLocation(2, 1),
            // (3,5): error CS0214: Pointers and fixed size buffers may only be used in an unsafe context
            // _ = x[1];
            Diagnostic(ErrorCode.ERR_UnsafeNeeded, "x").WithLocation(3, 5),
            // (3,5): error CS0021: Cannot apply indexing with [] to an expression of type 'delegate*<void>'
            // _ = x[1];
            Diagnostic(ErrorCode.ERR_BadIndexLHS, "x[1]").WithArguments("delegate*<void>").WithLocation(3, 5));

        var expectedDiagnostics = new[]
        {
            // (2,1): error CS0021: Cannot apply indexing with [] to an expression of type 'delegate*<void>'
            // x[0] = null;
            Diagnostic(ErrorCode.ERR_BadIndexLHS, "x[0]").WithArguments("delegate*<void>").WithLocation(2, 1),
            // (3,5): error CS0021: Cannot apply indexing with [] to an expression of type 'delegate*<void>'
            // _ = x[1];
            Diagnostic(ErrorCode.ERR_BadIndexLHS, "x[1]").WithArguments("delegate*<void>").WithLocation(3, 5),
        };

        CreateCompilation(source, options: TestOptions.ReleaseExe.WithUpdatedMemorySafetyRules())
            .VerifyDiagnostics(expectedDiagnostics);

        CreateCompilation(source,
            parseOptions: TestOptions.RegularNext,
            options: TestOptions.ReleaseExe.WithUpdatedMemorySafetyRules())
            .VerifyDiagnostics(expectedDiagnostics);

        CreateCompilation(source,
            parseOptions: TestOptions.Regular14,
            options: TestOptions.UnsafeReleaseExe.WithUpdatedMemorySafetyRules())
            .VerifyDiagnostics(
            // (1,1): error CS8652: The feature 'updated memory safety rules' is currently in Preview and *unsupported*. To use Preview features, use the 'preview' language version.
            // delegate*<void> x = null;
            Diagnostic(ErrorCode.ERR_FeatureInPreview, "delegate*").WithArguments("updated memory safety rules").WithLocation(1, 1),
            // (2,1): error CS8652: The feature 'updated memory safety rules' is currently in Preview and *unsupported*. To use Preview features, use the 'preview' language version.
            // x[0] = null;
            Diagnostic(ErrorCode.ERR_FeatureInPreview, "x").WithArguments("updated memory safety rules").WithLocation(2, 1),
            // (2,1): error CS0021: Cannot apply indexing with [] to an expression of type 'delegate*<void>'
            // x[0] = null;
            Diagnostic(ErrorCode.ERR_BadIndexLHS, "x[0]").WithArguments("delegate*<void>").WithLocation(2, 1),
            // (3,5): error CS8652: The feature 'updated memory safety rules' is currently in Preview and *unsupported*. To use Preview features, use the 'preview' language version.
            // _ = x[1];
            Diagnostic(ErrorCode.ERR_FeatureInPreview, "x").WithArguments("updated memory safety rules").WithLocation(3, 5),
            // (3,5): error CS0021: Cannot apply indexing with [] to an expression of type 'delegate*<void>'
            // _ = x[1];
            Diagnostic(ErrorCode.ERR_BadIndexLHS, "x[1]").WithArguments("delegate*<void>").WithLocation(3, 5));
    }

    [Fact]
    public void Pointer_ElementAccess_UnsafeContext()
    {
        var source = """
            int* x = null;
            unsafe
            {
                x[0] = 1;
                int y = x[1];
            }
            """;

        CreateCompilation(source, options: TestOptions.UnsafeReleaseExe.WithUpdatedMemorySafetyRules()).VerifyEmitDiagnostics();

        CreateCompilation(source,
            parseOptions: TestOptions.RegularNext,
            options: TestOptions.UnsafeReleaseExe.WithUpdatedMemorySafetyRules()).VerifyEmitDiagnostics();

        CreateCompilation(source,
            parseOptions: TestOptions.Regular14,
            options: TestOptions.UnsafeReleaseExe.WithUpdatedMemorySafetyRules())
            .VerifyDiagnostics(
            // (1,1): error CS8652: The feature 'updated memory safety rules' is currently in Preview and *unsupported*. To use Preview features, use the 'preview' language version.
            // int* x = null;
            Diagnostic(ErrorCode.ERR_FeatureInPreview, "int*").WithArguments("updated memory safety rules").WithLocation(1, 1));
    }

    [Fact]
    public void Pointer_Function_Variable_SafeContext()
    {
        var source = """
            delegate*<void> f = null;
            """;

        var expectedDiagnostics = new[]
        {
            // (1,1): error CS0214: Pointers and fixed size buffers may only be used in an unsafe context
            // delegate*<void> f = null;
            Diagnostic(ErrorCode.ERR_UnsafeNeeded, "delegate*").WithLocation(1, 1),
        };

        CreateCompilation(source, options: TestOptions.ReleaseExe).VerifyDiagnostics(expectedDiagnostics);

        CreateCompilation(source,
            parseOptions: TestOptions.Regular14,
            options: TestOptions.ReleaseExe).VerifyDiagnostics(expectedDiagnostics);

        CreateCompilation(source, options: TestOptions.ReleaseExe.WithUpdatedMemorySafetyRules()).VerifyEmitDiagnostics();

        CreateCompilation(source,
            parseOptions: TestOptions.RegularNext,
            options: TestOptions.ReleaseExe.WithUpdatedMemorySafetyRules()).VerifyEmitDiagnostics();

        CreateCompilation(source,
            parseOptions: TestOptions.Regular14,
            options: TestOptions.ReleaseExe.WithUpdatedMemorySafetyRules())
            .VerifyDiagnostics(
            // (1,1): error CS8652: The feature 'updated memory safety rules' is currently in Preview and *unsupported*. To use Preview features, use the 'preview' language version.
            // delegate*<void> f = null;
            Diagnostic(ErrorCode.ERR_FeatureInPreview, "delegate*").WithArguments("updated memory safety rules").WithLocation(1, 1));
    }

    [Fact]
    public void Pointer_Function_Variable_UnsafeContext()
    {
        var source = """
            unsafe { delegate*<void> f = null; }
            """;

        var expectedDiagnostics = new[]
        {
            // (1,1): error CS0227: Unsafe code may only appear if compiling with /unsafe
            // unsafe { delegate*<void> f = null; }
            Diagnostic(ErrorCode.ERR_IllegalUnsafe, "unsafe").WithLocation(1, 1),
        };

        CreateCompilation(source).VerifyDiagnostics(expectedDiagnostics);

        CreateCompilation(source, options: TestOptions.UnsafeReleaseExe).VerifyEmitDiagnostics();

        CreateCompilation(source, options: TestOptions.ReleaseExe.WithUpdatedMemorySafetyRules())
            .VerifyDiagnostics(expectedDiagnostics);

        CreateCompilation(source, options: TestOptions.UnsafeReleaseExe.WithUpdatedMemorySafetyRules()).VerifyEmitDiagnostics();

        CreateCompilation(source,
            parseOptions: TestOptions.RegularNext,
            options: TestOptions.UnsafeReleaseExe.WithUpdatedMemorySafetyRules()).VerifyEmitDiagnostics();

        CreateCompilation(source,
            parseOptions: TestOptions.Regular14,
            options: TestOptions.UnsafeReleaseExe.WithUpdatedMemorySafetyRules()).VerifyEmitDiagnostics();
    }

    [Fact]
    public void Pointer_Function_Variable_UsingAlias_SafeContext()
    {
        var source = """
            using X = delegate*<void>;
            X x = null;
            """;

        var expectedDiagnostics = new[]
        {
            // (1,11): error CS0214: Pointers and fixed size buffers may only be used in an unsafe context
            // using X = delegate*<void>;
            Diagnostic(ErrorCode.ERR_UnsafeNeeded, "delegate*").WithLocation(1, 11),
            // (2,1): error CS0214: Pointers and fixed size buffers may only be used in an unsafe context
            // X x = null;
            Diagnostic(ErrorCode.ERR_UnsafeNeeded, "X").WithLocation(2, 1),
        };

        CreateCompilation(source, options: TestOptions.ReleaseExe).VerifyDiagnostics(expectedDiagnostics);

        CreateCompilation(source,
            parseOptions: TestOptions.Regular14,
            options: TestOptions.ReleaseExe).VerifyDiagnostics(expectedDiagnostics);

        // https://github.com/dotnet/roslyn/issues/77389
        expectedDiagnostics = PlatformInformation.IsWindows
            ? [
                // error CS8911: Using a function pointer type in this context is not supported.
                Diagnostic(ErrorCode.ERR_FunctionPointerTypesInAttributeNotSupported).WithLocation(1, 1),
            ]
            : [];

        CreateCompilation(source, options: TestOptions.ReleaseExe.WithUpdatedMemorySafetyRules())
            .VerifyDiagnostics()
            .VerifyEmitDiagnostics(expectedDiagnostics);

        CreateCompilation(source,
            parseOptions: TestOptions.RegularNext,
            options: TestOptions.ReleaseExe.WithUpdatedMemorySafetyRules())
            .VerifyDiagnostics()
            .VerifyEmitDiagnostics(expectedDiagnostics);

        CreateCompilation(source,
            parseOptions: TestOptions.Regular14,
            options: TestOptions.ReleaseExe.WithUpdatedMemorySafetyRules())
            .VerifyDiagnostics(
            // (1,11): error CS8652: The feature 'updated memory safety rules' is currently in Preview and *unsupported*. To use Preview features, use the 'preview' language version.
            // using X = delegate*<void>;
            Diagnostic(ErrorCode.ERR_FeatureInPreview, "delegate*").WithArguments("updated memory safety rules").WithLocation(1, 11),
            // (2,1): error CS8652: The feature 'updated memory safety rules' is currently in Preview and *unsupported*. To use Preview features, use the 'preview' language version.
            // X x = null;
            Diagnostic(ErrorCode.ERR_FeatureInPreview, "X").WithArguments("updated memory safety rules").WithLocation(2, 1));
    }

    [Fact]
    public void Pointer_Function_Variable_UsingAlias_UnsafeContext()
    {
        var source = """
            using unsafe X = delegate*<void>;
            unsafe { X x = null; }
            """;

        var expectedDiagnostics = new[]
        {
            // (1,7): error CS0227: Unsafe code may only appear if compiling with /unsafe
            // using unsafe X = delegate*<void>;
            Diagnostic(ErrorCode.ERR_IllegalUnsafe, "unsafe").WithLocation(1, 7),
            // (2,1): error CS0227: Unsafe code may only appear if compiling with /unsafe
            // unsafe { X x = null; }
            Diagnostic(ErrorCode.ERR_IllegalUnsafe, "unsafe").WithLocation(2, 1),
        };

        CreateCompilation(source).VerifyDiagnostics(expectedDiagnostics);

        CreateCompilation(source, options: TestOptions.ReleaseExe.WithUpdatedMemorySafetyRules())
            .VerifyDiagnostics(expectedDiagnostics);

        // https://github.com/dotnet/roslyn/issues/77389
        expectedDiagnostics = PlatformInformation.IsWindows
            ? [
                // error CS8911: Using a function pointer type in this context is not supported.
                Diagnostic(ErrorCode.ERR_FunctionPointerTypesInAttributeNotSupported).WithLocation(1, 1),
            ]
            : [];

        CreateCompilation(source, options: TestOptions.UnsafeReleaseExe)
            .VerifyDiagnostics()
            .VerifyEmitDiagnostics(expectedDiagnostics);

        CreateCompilation(source, options: TestOptions.UnsafeReleaseExe.WithUpdatedMemorySafetyRules())
            .VerifyDiagnostics()
            .VerifyEmitDiagnostics(expectedDiagnostics);

        CreateCompilation(source,
            parseOptions: TestOptions.RegularNext,
            options: TestOptions.UnsafeReleaseExe.WithUpdatedMemorySafetyRules())
            .VerifyDiagnostics()
            .VerifyEmitDiagnostics(expectedDiagnostics);

        CreateCompilation(source,
            parseOptions: TestOptions.Regular14,
            options: TestOptions.UnsafeReleaseExe.WithUpdatedMemorySafetyRules())
            .VerifyDiagnostics()
            .VerifyEmitDiagnostics(expectedDiagnostics);
    }

    [Fact]
    public void Pointer_Function_Call_SafeContext()
    {
        var source = """
            delegate*<string> x = null;
            string s = x();
            """;

        CreateCompilation(source, options: TestOptions.ReleaseExe).VerifyDiagnostics(
            // (1,1): error CS0214: Pointers and fixed size buffers may only be used in an unsafe context
            // delegate*<string> x = null;
            Diagnostic(ErrorCode.ERR_UnsafeNeeded, "delegate*").WithLocation(1, 1),
            // (2,12): error CS0214: Pointers and fixed size buffers may only be used in an unsafe context
            // string s = x();
            Diagnostic(ErrorCode.ERR_UnsafeNeeded, "x()").WithLocation(2, 12));

        var expectedDiagnostics = new[]
        {
            // (2,12): error CS9500: This operation may only be used in an unsafe context
            // string s = x();
            Diagnostic(ErrorCode.ERR_UnsafeOperation, "x()").WithLocation(2, 12),
        };

        CreateCompilation(source, options: TestOptions.ReleaseExe.WithUpdatedMemorySafetyRules())
            .VerifyDiagnostics(expectedDiagnostics);

        CreateCompilation(source,
            parseOptions: TestOptions.RegularNext,
            options: TestOptions.ReleaseExe.WithUpdatedMemorySafetyRules())
            .VerifyDiagnostics(expectedDiagnostics);

        CreateCompilation(source,
            parseOptions: TestOptions.Regular14,
            options: TestOptions.ReleaseExe.WithUpdatedMemorySafetyRules())
            .VerifyDiagnostics(
            // (1,1): error CS8652: The feature 'updated memory safety rules' is currently in Preview and *unsupported*. To use Preview features, use the 'preview' language version.
            // delegate*<string> x = null;
            Diagnostic(ErrorCode.ERR_FeatureInPreview, "delegate*").WithArguments("updated memory safety rules").WithLocation(1, 1),
            // (2,12): error CS8652: The feature 'updated memory safety rules' is currently in Preview and *unsupported*. To use Preview features, use the 'preview' language version.
            // string s = x();
            Diagnostic(ErrorCode.ERR_FeatureInPreview, "x()").WithArguments("updated memory safety rules").WithLocation(2, 12));
    }

    [Fact]
    public void Pointer_Function_Call_UnsafeContext()
    {
        var source = """
            delegate*<string> x = null;
            unsafe { string s = x(); }
            """;

        CreateCompilation(source, options: TestOptions.UnsafeReleaseExe.WithUpdatedMemorySafetyRules()).VerifyEmitDiagnostics();

        CreateCompilation(source,
            parseOptions: TestOptions.RegularNext,
            options: TestOptions.UnsafeReleaseExe.WithUpdatedMemorySafetyRules()).VerifyEmitDiagnostics();

        CreateCompilation(source,
            parseOptions: TestOptions.Regular14,
            options: TestOptions.UnsafeReleaseExe.WithUpdatedMemorySafetyRules())
            .VerifyDiagnostics(
            // (1,1): error CS8652: The feature 'updated memory safety rules' is currently in Preview and *unsupported*. To use Preview features, use the 'preview' language version.
            // delegate*<string> x = null;
            Diagnostic(ErrorCode.ERR_FeatureInPreview, "delegate*").WithArguments("updated memory safety rules").WithLocation(1, 1));
    }

    [Fact]
    public void Pointer_Function_Call_UsingAlias()
    {
        var source = """
            using X = delegate*<string>;
            X x = null;
            string s = x();
            """;

        CreateCompilation(source, options: TestOptions.ReleaseExe).VerifyDiagnostics(
            // (1,11): error CS0214: Pointers and fixed size buffers may only be used in an unsafe context
            // using X = delegate*<string>;
            Diagnostic(ErrorCode.ERR_UnsafeNeeded, "delegate*").WithLocation(1, 11),
            // (2,1): error CS0214: Pointers and fixed size buffers may only be used in an unsafe context
            // X x = null;
            Diagnostic(ErrorCode.ERR_UnsafeNeeded, "X").WithLocation(2, 1),
            // (3,12): error CS0214: Pointers and fixed size buffers may only be used in an unsafe context
            // string s = x();
            Diagnostic(ErrorCode.ERR_UnsafeNeeded, "x()").WithLocation(3, 12));

        var expectedDiagnostics = new[]
        {
            // (3,12): error CS9500: This operation may only be used in an unsafe context
            // string s = x();
            Diagnostic(ErrorCode.ERR_UnsafeOperation, "x()").WithLocation(3, 12),
        };

        CreateCompilation(source, options: TestOptions.ReleaseExe.WithUpdatedMemorySafetyRules())
            .VerifyDiagnostics(expectedDiagnostics);

        CreateCompilation(source,
            parseOptions: TestOptions.RegularNext,
            options: TestOptions.ReleaseExe.WithUpdatedMemorySafetyRules())
            .VerifyDiagnostics(expectedDiagnostics);

        CreateCompilation(source,
            parseOptions: TestOptions.Regular14,
            options: TestOptions.ReleaseExe.WithUpdatedMemorySafetyRules())
            .VerifyDiagnostics(
            // (1,11): error CS8652: The feature 'updated memory safety rules' is currently in Preview and *unsupported*. To use Preview features, use the 'preview' language version.
            // using X = delegate*<string>;
            Diagnostic(ErrorCode.ERR_FeatureInPreview, "delegate*").WithArguments("updated memory safety rules").WithLocation(1, 11),
            // (2,1): error CS8652: The feature 'updated memory safety rules' is currently in Preview and *unsupported*. To use Preview features, use the 'preview' language version.
            // X x = null;
            Diagnostic(ErrorCode.ERR_FeatureInPreview, "X").WithArguments("updated memory safety rules").WithLocation(2, 1),
            // (3,12): error CS8652: The feature 'updated memory safety rules' is currently in Preview and *unsupported*. To use Preview features, use the 'preview' language version.
            // string s = x();
            Diagnostic(ErrorCode.ERR_FeatureInPreview, "x()").WithArguments("updated memory safety rules").WithLocation(3, 12));
    }

    [Fact]
    public void Pointer_AddressOf_SafeContext()
    {
        var source = """
            int x;
            int* p = &x;
            """;

        var expectedDiagnostics = new[]
        {
            // (2,1): error CS0214: Pointers and fixed size buffers may only be used in an unsafe context
            // int* p = &x;
            Diagnostic(ErrorCode.ERR_UnsafeNeeded, "int*").WithLocation(2, 1),
            // (2,10): error CS0214: Pointers and fixed size buffers may only be used in an unsafe context
            // int* p = &x;
            Diagnostic(ErrorCode.ERR_UnsafeNeeded, "&x").WithLocation(2, 10),
        };

        CreateCompilation(source, options: TestOptions.ReleaseExe).VerifyDiagnostics(expectedDiagnostics);

        CreateCompilation(source,
            parseOptions: TestOptions.Regular14,
            options: TestOptions.ReleaseExe).VerifyDiagnostics(expectedDiagnostics);

        CreateCompilation(source, options: TestOptions.ReleaseExe.WithUpdatedMemorySafetyRules()).VerifyEmitDiagnostics();

        CreateCompilation(source,
            parseOptions: TestOptions.RegularNext,
            options: TestOptions.ReleaseExe.WithUpdatedMemorySafetyRules()).VerifyEmitDiagnostics();

        CreateCompilation(source,
            parseOptions: TestOptions.Regular14,
            options: TestOptions.ReleaseExe.WithUpdatedMemorySafetyRules())
            .VerifyDiagnostics(
            // (2,1): error CS8652: The feature 'updated memory safety rules' is currently in Preview and *unsupported*. To use Preview features, use the 'preview' language version.
            // int* p = &x;
            Diagnostic(ErrorCode.ERR_FeatureInPreview, "int*").WithArguments("updated memory safety rules").WithLocation(2, 1),
            // (2,10): error CS8652: The feature 'updated memory safety rules' is currently in Preview and *unsupported*. To use Preview features, use the 'preview' language version.
            // int* p = &x;
            Diagnostic(ErrorCode.ERR_FeatureInPreview, "&x").WithArguments("updated memory safety rules").WithLocation(2, 10));
    }

    [Fact]
    public void Pointer_AddressOf_SafeContext_Const()
    {
        var source = """
            const int x = 1;
            int* p = &x;
            """;

        CreateCompilation(source, options: TestOptions.ReleaseExe).VerifyDiagnostics(
            // (2,1): error CS0214: Pointers and fixed size buffers may only be used in an unsafe context
            // int* p = &x;
            Diagnostic(ErrorCode.ERR_UnsafeNeeded, "int*").WithLocation(2, 1),
            // (2,11): error CS0211: Cannot take the address of the given expression
            // int* p = &x;
            Diagnostic(ErrorCode.ERR_InvalidAddrOp, "x").WithLocation(2, 11));

        var expectedDiagnostics = new[]
        {
            // (2,11): error CS0211: Cannot take the address of the given expression
            // int* p = &x;
            Diagnostic(ErrorCode.ERR_InvalidAddrOp, "x").WithLocation(2, 11),
        };

        CreateCompilation(source, options: TestOptions.ReleaseExe.WithUpdatedMemorySafetyRules())
            .VerifyDiagnostics(expectedDiagnostics);

        CreateCompilation(source,
            parseOptions: TestOptions.RegularNext,
            options: TestOptions.ReleaseExe.WithUpdatedMemorySafetyRules())
            .VerifyDiagnostics(expectedDiagnostics);

        CreateCompilation(source,
            parseOptions: TestOptions.Regular14,
            options: TestOptions.ReleaseExe.WithUpdatedMemorySafetyRules())
            .VerifyDiagnostics(
            // (2,1): error CS8652: The feature 'updated memory safety rules' is currently in Preview and *unsupported*. To use Preview features, use the 'preview' language version.
            // int* p = &x;
            Diagnostic(ErrorCode.ERR_FeatureInPreview, "int*").WithArguments("updated memory safety rules").WithLocation(2, 1),
            // (2,11): error CS0211: Cannot take the address of the given expression
            // int* p = &x;
            Diagnostic(ErrorCode.ERR_InvalidAddrOp, "x").WithLocation(2, 11));
    }

    [Fact]
    public void Pointer_AddressOf_UnsafeContext()
    {
        var source = """
            int x;
            unsafe { int* p = &x; }
            """;

        var expectedDiagnostics = new[]
        {
            // (2,1): error CS0227: Unsafe code may only appear if compiling with /unsafe
            // unsafe { int* p = &x; }
            Diagnostic(ErrorCode.ERR_IllegalUnsafe, "unsafe").WithLocation(2, 1),
        };

        CreateCompilation(source).VerifyDiagnostics(expectedDiagnostics);

        CreateCompilation(source, options: TestOptions.UnsafeReleaseExe).VerifyEmitDiagnostics();

        CreateCompilation(source, options: TestOptions.ReleaseExe.WithUpdatedMemorySafetyRules())
            .VerifyDiagnostics(expectedDiagnostics);

        CreateCompilation(source, options: TestOptions.UnsafeReleaseExe.WithUpdatedMemorySafetyRules()).VerifyEmitDiagnostics();

        CreateCompilation(source,
            parseOptions: TestOptions.RegularNext,
            options: TestOptions.UnsafeReleaseExe.WithUpdatedMemorySafetyRules()).VerifyEmitDiagnostics();

        CreateCompilation(source,
            parseOptions: TestOptions.Regular14,
            options: TestOptions.UnsafeReleaseExe.WithUpdatedMemorySafetyRules()).VerifyEmitDiagnostics();
    }

    [Fact]
    public void Pointer_Fixed_SafeContext()
    {
        var source = """
            class C
            {
                static int x;
                static void Main()
                {
                    fixed (int* p = &x) { }
                }
            }
            """;

        var expectedDiagnostics = new[]
        {
            // (6,9): error CS0214: Pointers and fixed size buffers may only be used in an unsafe context
            //         fixed (int* p = &x) { }
            Diagnostic(ErrorCode.ERR_UnsafeNeeded, "fixed (int* p = &x) { }").WithLocation(6, 9),
            // (6,16): error CS0214: Pointers and fixed size buffers may only be used in an unsafe context
            //         fixed (int* p = &x) { }
            Diagnostic(ErrorCode.ERR_UnsafeNeeded, "int*").WithLocation(6, 16),
            // (6,25): error CS0214: Pointers and fixed size buffers may only be used in an unsafe context
            //         fixed (int* p = &x) { }
            Diagnostic(ErrorCode.ERR_UnsafeNeeded, "&x").WithLocation(6, 25),
        };

        CreateCompilation(source, options: TestOptions.ReleaseExe).VerifyDiagnostics(expectedDiagnostics);

        CreateCompilation(source,
            parseOptions: TestOptions.Regular14,
            options: TestOptions.ReleaseExe).VerifyDiagnostics(expectedDiagnostics);

        CreateCompilation(source, options: TestOptions.ReleaseExe.WithUpdatedMemorySafetyRules()).VerifyEmitDiagnostics();

        CreateCompilation(source,
            parseOptions: TestOptions.RegularNext,
            options: TestOptions.ReleaseExe.WithUpdatedMemorySafetyRules()).VerifyEmitDiagnostics();

        CreateCompilation(source,
            parseOptions: TestOptions.Regular14,
            options: TestOptions.ReleaseExe.WithUpdatedMemorySafetyRules())
            .VerifyDiagnostics(
            // (6,9): error CS8652: The feature 'updated memory safety rules' is currently in Preview and *unsupported*. To use Preview features, use the 'preview' language version.
            //         fixed (int* p = &x) { }
            Diagnostic(ErrorCode.ERR_FeatureInPreview, "fixed (int* p = &x) { }").WithArguments("updated memory safety rules").WithLocation(6, 9),
            // (6,16): error CS8652: The feature 'updated memory safety rules' is currently in Preview and *unsupported*. To use Preview features, use the 'preview' language version.
            //         fixed (int* p = &x) { }
            Diagnostic(ErrorCode.ERR_FeatureInPreview, "int*").WithArguments("updated memory safety rules").WithLocation(6, 16),
            // (6,25): error CS8652: The feature 'updated memory safety rules' is currently in Preview and *unsupported*. To use Preview features, use the 'preview' language version.
            //         fixed (int* p = &x) { }
            Diagnostic(ErrorCode.ERR_FeatureInPreview, "&x").WithArguments("updated memory safety rules").WithLocation(6, 25));
    }

    [Fact]
    public void Pointer_Fixed_PatternBased()
    {
        var source = """
            class C
            {
                static void Main()
                {
                    fixed (int* p = new S()) { }
                }
            }

            struct S
            {
                public ref readonly int GetPinnableReference() => throw null;
            }
            """;

        var expectedDiagnostics = new[]
        {
            // (5,9): error CS0214: Pointers and fixed size buffers may only be used in an unsafe context
            //         fixed (int* p = new S()) { }
            Diagnostic(ErrorCode.ERR_UnsafeNeeded, "fixed (int* p = new S()) { }").WithLocation(5, 9),
            // (5,16): error CS0214: Pointers and fixed size buffers may only be used in an unsafe context
            //         fixed (int* p = new S()) { }
            Diagnostic(ErrorCode.ERR_UnsafeNeeded, "int*").WithLocation(5, 16),
        };

        CreateCompilation(source, options: TestOptions.ReleaseExe).VerifyDiagnostics(expectedDiagnostics);

        CreateCompilation(source,
            parseOptions: TestOptions.Regular14,
            options: TestOptions.ReleaseExe).VerifyDiagnostics(expectedDiagnostics);

        CreateCompilation(source, options: TestOptions.ReleaseExe.WithUpdatedMemorySafetyRules()).VerifyEmitDiagnostics();

        CreateCompilation(source,
            parseOptions: TestOptions.RegularNext,
            options: TestOptions.ReleaseExe.WithUpdatedMemorySafetyRules()).VerifyEmitDiagnostics();

        CreateCompilation(source,
            parseOptions: TestOptions.Regular14,
            options: TestOptions.ReleaseExe.WithUpdatedMemorySafetyRules())
            .VerifyDiagnostics(
            // (5,9): error CS8652: The feature 'updated memory safety rules' is currently in Preview and *unsupported*. To use Preview features, use the 'preview' language version.
            //         fixed (int* p = new S()) { }
            Diagnostic(ErrorCode.ERR_FeatureInPreview, "fixed (int* p = new S()) { }").WithArguments("updated memory safety rules").WithLocation(5, 9),
            // (5,16): error CS8652: The feature 'updated memory safety rules' is currently in Preview and *unsupported*. To use Preview features, use the 'preview' language version.
            //         fixed (int* p = new S()) { }
            Diagnostic(ErrorCode.ERR_FeatureInPreview, "int*").WithArguments("updated memory safety rules").WithLocation(5, 16));
    }

    [Fact]
    public void Pointer_Fixed_SafeContext_AlreadyFixed()
    {
        var source = """
            int x;
            fixed (int* p = &x) { }
            """;

        CreateCompilation(source, options: TestOptions.ReleaseExe).VerifyDiagnostics(
            // (2,1): error CS0214: Pointers and fixed size buffers may only be used in an unsafe context
            // fixed (int* p = &x) { }
            Diagnostic(ErrorCode.ERR_UnsafeNeeded, "fixed (int* p = &x) { }").WithLocation(2, 1),
            // (2,8): error CS0214: Pointers and fixed size buffers may only be used in an unsafe context
            // fixed (int* p = &x) { }
            Diagnostic(ErrorCode.ERR_UnsafeNeeded, "int*").WithLocation(2, 8),
            // (2,17): error CS0213: You cannot use the fixed statement to take the address of an already fixed expression
            // fixed (int* p = &x) { }
            Diagnostic(ErrorCode.ERR_FixedNotNeeded, "&x").WithLocation(2, 17));

        var expectedDiagnostics = new[]
        {
            // (2,17): error CS0213: You cannot use the fixed statement to take the address of an already fixed expression
            // fixed (int* p = &x) { }
            Diagnostic(ErrorCode.ERR_FixedNotNeeded, "&x").WithLocation(2, 17),
        };

        CreateCompilation(source, options: TestOptions.ReleaseExe.WithUpdatedMemorySafetyRules())
            .VerifyDiagnostics(expectedDiagnostics);

        CreateCompilation(source,
            parseOptions: TestOptions.RegularNext,
            options: TestOptions.ReleaseExe.WithUpdatedMemorySafetyRules())
            .VerifyDiagnostics(expectedDiagnostics);

        CreateCompilation(source,
            parseOptions: TestOptions.Regular14,
            options: TestOptions.ReleaseExe.WithUpdatedMemorySafetyRules())
            .VerifyDiagnostics(
            // (2,1): error CS8652: The feature 'updated memory safety rules' is currently in Preview and *unsupported*. To use Preview features, use the 'preview' language version.
            // fixed (int* p = &x) { }
            Diagnostic(ErrorCode.ERR_FeatureInPreview, "fixed (int* p = &x) { }").WithArguments("updated memory safety rules").WithLocation(2, 1),
            // (2,8): error CS8652: The feature 'updated memory safety rules' is currently in Preview and *unsupported*. To use Preview features, use the 'preview' language version.
            // fixed (int* p = &x) { }
            Diagnostic(ErrorCode.ERR_FeatureInPreview, "int*").WithArguments("updated memory safety rules").WithLocation(2, 8),
            // (2,17): error CS0213: You cannot use the fixed statement to take the address of an already fixed expression
            // fixed (int* p = &x) { }
            Diagnostic(ErrorCode.ERR_FixedNotNeeded, "&x").WithLocation(2, 17));
    }

    [Fact]
    public void Pointer_Fixed_UnsafeContext()
    {
        var source = """
            class C
            {
                static int x;
                static void Main()
                {
                    unsafe { fixed (int* p = &x) { } }
                }
            }
            """;

        var expectedDiagnostics = new[]
        {
            // (6,9): error CS0227: Unsafe code may only appear if compiling with /unsafe
            //         unsafe { fixed (int* p = &x) { } }
            Diagnostic(ErrorCode.ERR_IllegalUnsafe, "unsafe").WithLocation(6, 9),
        };

        CreateCompilation(source).VerifyDiagnostics(expectedDiagnostics);

        CreateCompilation(source, options: TestOptions.UnsafeReleaseExe).VerifyEmitDiagnostics();

        CreateCompilation(source, options: TestOptions.ReleaseExe.WithUpdatedMemorySafetyRules())
            .VerifyDiagnostics(expectedDiagnostics);

        CreateCompilation(source, options: TestOptions.UnsafeReleaseExe.WithUpdatedMemorySafetyRules()).VerifyEmitDiagnostics();

        CreateCompilation(source,
            parseOptions: TestOptions.RegularNext,
            options: TestOptions.UnsafeReleaseExe.WithUpdatedMemorySafetyRules()).VerifyEmitDiagnostics();

        CreateCompilation(source,
            parseOptions: TestOptions.Regular14,
            options: TestOptions.UnsafeReleaseExe.WithUpdatedMemorySafetyRules()).VerifyEmitDiagnostics();
    }

    [Fact]
    public void Pointer_Arithmetic_SafeContext()
    {
        var source = """
            int* p = null;
            p++;
            int* p2 = p + 2;
            long x = p - p;
            bool b = p > p2;
            """;

        var expectedDiagnostics = new[]
        {
            // (1,1): error CS0214: Pointers and fixed size buffers may only be used in an unsafe context
            // int* p = null;
            Diagnostic(ErrorCode.ERR_UnsafeNeeded, "int*").WithLocation(1, 1),
            // (2,1): error CS0214: Pointers and fixed size buffers may only be used in an unsafe context
            // p++;
            Diagnostic(ErrorCode.ERR_UnsafeNeeded, "p").WithLocation(2, 1),
            // (2,1): error CS0214: Pointers and fixed size buffers may only be used in an unsafe context
            // p++;
            Diagnostic(ErrorCode.ERR_UnsafeNeeded, "p++").WithLocation(2, 1),
            // (3,1): error CS0214: Pointers and fixed size buffers may only be used in an unsafe context
            // int* p2 = p + 2;
            Diagnostic(ErrorCode.ERR_UnsafeNeeded, "int*").WithLocation(3, 1),
            // (3,11): error CS0214: Pointers and fixed size buffers may only be used in an unsafe context
            // int* p2 = p + 2;
            Diagnostic(ErrorCode.ERR_UnsafeNeeded, "p").WithLocation(3, 11),
            // (3,11): error CS0214: Pointers and fixed size buffers may only be used in an unsafe context
            // int* p2 = p + 2;
            Diagnostic(ErrorCode.ERR_UnsafeNeeded, "p + 2").WithLocation(3, 11),
            // (4,10): error CS0214: Pointers and fixed size buffers may only be used in an unsafe context
            // long x = p - p;
            Diagnostic(ErrorCode.ERR_UnsafeNeeded, "p").WithLocation(4, 10),
            // (4,14): error CS0214: Pointers and fixed size buffers may only be used in an unsafe context
            // long x = p - p;
            Diagnostic(ErrorCode.ERR_UnsafeNeeded, "p").WithLocation(4, 14),
            // (5,10): error CS0214: Pointers and fixed size buffers may only be used in an unsafe context
            // bool b = p > p2;
            Diagnostic(ErrorCode.ERR_UnsafeNeeded, "p").WithLocation(5, 10),
            // (5,14): error CS0214: Pointers and fixed size buffers may only be used in an unsafe context
            // bool b = p > p2;
            Diagnostic(ErrorCode.ERR_UnsafeNeeded, "p2").WithLocation(5, 14),
        };

        CreateCompilation(source, options: TestOptions.ReleaseExe).VerifyDiagnostics(expectedDiagnostics);

        CreateCompilation(source,
            parseOptions: TestOptions.Regular14,
            options: TestOptions.ReleaseExe).VerifyDiagnostics(expectedDiagnostics);

        CreateCompilation(source, options: TestOptions.ReleaseExe.WithUpdatedMemorySafetyRules()).VerifyEmitDiagnostics();

        CreateCompilation(source,
            parseOptions: TestOptions.RegularNext,
            options: TestOptions.ReleaseExe.WithUpdatedMemorySafetyRules()).VerifyEmitDiagnostics();

        CreateCompilation(source,
            parseOptions: TestOptions.Regular14,
            options: TestOptions.ReleaseExe.WithUpdatedMemorySafetyRules())
            .VerifyDiagnostics(
            // (1,1): error CS8652: The feature 'updated memory safety rules' is currently in Preview and *unsupported*. To use Preview features, use the 'preview' language version.
            // int* p = null;
            Diagnostic(ErrorCode.ERR_FeatureInPreview, "int*").WithArguments("updated memory safety rules").WithLocation(1, 1),
            // (2,1): error CS8652: The feature 'updated memory safety rules' is currently in Preview and *unsupported*. To use Preview features, use the 'preview' language version.
            // p++;
            Diagnostic(ErrorCode.ERR_FeatureInPreview, "p").WithArguments("updated memory safety rules").WithLocation(2, 1),
            // (2,1): error CS8652: The feature 'updated memory safety rules' is currently in Preview and *unsupported*. To use Preview features, use the 'preview' language version.
            // p++;
            Diagnostic(ErrorCode.ERR_FeatureInPreview, "p++").WithArguments("updated memory safety rules").WithLocation(2, 1),
            // (3,1): error CS8652: The feature 'updated memory safety rules' is currently in Preview and *unsupported*. To use Preview features, use the 'preview' language version.
            // int* p2 = p + 2;
            Diagnostic(ErrorCode.ERR_FeatureInPreview, "int*").WithArguments("updated memory safety rules").WithLocation(3, 1),
            // (3,11): error CS8652: The feature 'updated memory safety rules' is currently in Preview and *unsupported*. To use Preview features, use the 'preview' language version.
            // int* p2 = p + 2;
            Diagnostic(ErrorCode.ERR_FeatureInPreview, "p").WithArguments("updated memory safety rules").WithLocation(3, 11),
            // (3,11): error CS8652: The feature 'updated memory safety rules' is currently in Preview and *unsupported*. To use Preview features, use the 'preview' language version.
            // int* p2 = p + 2;
            Diagnostic(ErrorCode.ERR_FeatureInPreview, "p + 2").WithArguments("updated memory safety rules").WithLocation(3, 11),
            // (4,10): error CS8652: The feature 'updated memory safety rules' is currently in Preview and *unsupported*. To use Preview features, use the 'preview' language version.
            // long x = p - p;
            Diagnostic(ErrorCode.ERR_FeatureInPreview, "p").WithArguments("updated memory safety rules").WithLocation(4, 10),
            // (4,14): error CS8652: The feature 'updated memory safety rules' is currently in Preview and *unsupported*. To use Preview features, use the 'preview' language version.
            // long x = p - p;
            Diagnostic(ErrorCode.ERR_FeatureInPreview, "p").WithArguments("updated memory safety rules").WithLocation(4, 14),
            // (5,10): error CS8652: The feature 'updated memory safety rules' is currently in Preview and *unsupported*. To use Preview features, use the 'preview' language version.
            // bool b = p > p2;
            Diagnostic(ErrorCode.ERR_FeatureInPreview, "p").WithArguments("updated memory safety rules").WithLocation(5, 10),
            // (5,14): error CS8652: The feature 'updated memory safety rules' is currently in Preview and *unsupported*. To use Preview features, use the 'preview' language version.
            // bool b = p > p2;
            Diagnostic(ErrorCode.ERR_FeatureInPreview, "p2").WithArguments("updated memory safety rules").WithLocation(5, 14));
    }

    [Fact]
    public void SizeOf_SafeContext()
    {
        var source = """
            _ = sizeof(int);
            _ = sizeof(nint);
            _ = sizeof(S);
            struct S;
            """;

        CreateCompilation(source, options: TestOptions.ReleaseExe).VerifyDiagnostics(
            // (2,5): error CS0233: 'nint' does not have a predefined size, therefore sizeof can only be used in an unsafe context
            // _ = sizeof(nint);
            Diagnostic(ErrorCode.ERR_SizeofUnsafe, "sizeof(nint)").WithArguments("nint").WithLocation(2, 5),
            // (3,5): error CS0233: 'S' does not have a predefined size, therefore sizeof can only be used in an unsafe context
            // _ = sizeof(S);
            Diagnostic(ErrorCode.ERR_SizeofUnsafe, "sizeof(S)").WithArguments("S").WithLocation(3, 5));

        CreateCompilation(source, options: TestOptions.ReleaseExe.WithUpdatedMemorySafetyRules()).VerifyEmitDiagnostics();

        CreateCompilation(source,
            parseOptions: TestOptions.RegularNext,
            options: TestOptions.ReleaseExe.WithUpdatedMemorySafetyRules()).VerifyEmitDiagnostics();

        CreateCompilation(source,
            parseOptions: TestOptions.Regular14,
            options: TestOptions.ReleaseExe.WithUpdatedMemorySafetyRules())
            .VerifyDiagnostics(
            // (2,5): error CS8652: The feature 'updated memory safety rules' is currently in Preview and *unsupported*. To use Preview features, use the 'preview' language version.
            // _ = sizeof(nint);
            Diagnostic(ErrorCode.ERR_FeatureInPreview, "sizeof(nint)").WithArguments("updated memory safety rules").WithLocation(2, 5),
            // (3,5): error CS8652: The feature 'updated memory safety rules' is currently in Preview and *unsupported*. To use Preview features, use the 'preview' language version.
            // _ = sizeof(S);
            Diagnostic(ErrorCode.ERR_FeatureInPreview, "sizeof(S)").WithArguments("updated memory safety rules").WithLocation(3, 5));
    }

    [Fact]
    public void FixedSizeBuffer_SafeContext()
    {
        var source = """
            var s = new S();
            int* p = s.y;
            int z = s.x[100];

            struct S
            {
                public fixed int x[5], y[10];
            }
            """;

        CreateCompilation(source, options: TestOptions.ReleaseExe).VerifyDiagnostics(
            // (2,1): error CS0214: Pointers and fixed size buffers may only be used in an unsafe context
            // int* p = s.y;
            Diagnostic(ErrorCode.ERR_UnsafeNeeded, "int*").WithLocation(2, 1),
            // (2,10): error CS0214: Pointers and fixed size buffers may only be used in an unsafe context
            // int* p = s.y;
            Diagnostic(ErrorCode.ERR_UnsafeNeeded, "s.y").WithLocation(2, 10),
            // (3,9): error CS0214: Pointers and fixed size buffers may only be used in an unsafe context
            // int z = s.x[100];
            Diagnostic(ErrorCode.ERR_UnsafeNeeded, "s.x").WithLocation(3, 9),
            // (7,22): error CS0214: Pointers and fixed size buffers may only be used in an unsafe context
            //     public fixed int x[5], y[10];
            Diagnostic(ErrorCode.ERR_UnsafeNeeded, "x[5]").WithLocation(7, 22));

        var expectedDiagnostics = new[]
        {
            // (3,12): error CS9500: This operation may only be used in an unsafe context
            // int z = s.x[100];
            Diagnostic(ErrorCode.ERR_UnsafeOperation, "[").WithLocation(3, 12),
        };

        CreateCompilation(source, options: TestOptions.ReleaseExe.WithUpdatedMemorySafetyRules())
            .VerifyDiagnostics(expectedDiagnostics);

        CreateCompilation(source,
            parseOptions: TestOptions.RegularNext,
            options: TestOptions.ReleaseExe.WithUpdatedMemorySafetyRules())
            .VerifyDiagnostics(expectedDiagnostics);

        CreateCompilation(source,
            parseOptions: TestOptions.Regular14,
            options: TestOptions.ReleaseExe.WithUpdatedMemorySafetyRules())
            .VerifyDiagnostics(
            // (2,1): error CS8652: The feature 'updated memory safety rules' is currently in Preview and *unsupported*. To use Preview features, use the 'preview' language version.
            // int* p = s.y;
            Diagnostic(ErrorCode.ERR_FeatureInPreview, "int*").WithArguments("updated memory safety rules").WithLocation(2, 1),
            // (2,10): error CS8652: The feature 'updated memory safety rules' is currently in Preview and *unsupported*. To use Preview features, use the 'preview' language version.
            // int* p = s.y;
            Diagnostic(ErrorCode.ERR_FeatureInPreview, "s.y").WithArguments("updated memory safety rules").WithLocation(2, 10),
            // (3,9): error CS8652: The feature 'updated memory safety rules' is currently in Preview and *unsupported*. To use Preview features, use the 'preview' language version.
            // int z = s.x[100];
            Diagnostic(ErrorCode.ERR_FeatureInPreview, "s.x").WithArguments("updated memory safety rules").WithLocation(3, 9),
            // (3,12): error CS8652: The feature 'updated memory safety rules' is currently in Preview and *unsupported*. To use Preview features, use the 'preview' language version.
            // int z = s.x[100];
            Diagnostic(ErrorCode.ERR_FeatureInPreview, "[").WithArguments("updated memory safety rules").WithLocation(3, 12),
            // (7,22): error CS8652: The feature 'updated memory safety rules' is currently in Preview and *unsupported*. To use Preview features, use the 'preview' language version.
            //     public fixed int x[5], y[10];
            Diagnostic(ErrorCode.ERR_FeatureInPreview, "x[5]").WithArguments("updated memory safety rules").WithLocation(7, 22));
    }

    [Fact]
    public void SkipLocalsInit_NeedsUnsafe()
    {
        var source = """
            class C { [System.Runtime.CompilerServices.SkipLocalsInit] void M() { } }

            namespace System.Runtime.CompilerServices
            {
                public class SkipLocalsInitAttribute : Attribute;
            }
            """;

        var expectedDiagnostics = new[]
        {
            // (1,12): error CS0227: Unsafe code may only appear if compiling with /unsafe
            // class C { [System.Runtime.CompilerServices.SkipLocalsInit] void M() { } }
            Diagnostic(ErrorCode.ERR_IllegalUnsafe, "System.Runtime.CompilerServices.SkipLocalsInit").WithLocation(1, 12),
        };

        CreateCompilation(source, options: TestOptions.ReleaseDll)
            .VerifyDiagnostics(expectedDiagnostics);

        CreateCompilation(source, options: TestOptions.ReleaseDll.WithUpdatedMemorySafetyRules())
            .VerifyDiagnostics(expectedDiagnostics);

        CreateCompilation(source, options: TestOptions.UnsafeReleaseDll)
            .VerifyEmitDiagnostics();

        CreateCompilation(source, options: TestOptions.UnsafeReleaseDll.WithUpdatedMemorySafetyRules())
            .VerifyEmitDiagnostics();
    }

    [Fact]
    public void StackAlloc_SafeContext()
    {
        var source = """
            int* x = stackalloc int[3];
            System.Span<int> y = stackalloc int[5];
            M();

            [System.Runtime.CompilerServices.SkipLocalsInit]
            void M()
            {
                System.Span<int> a = stackalloc int[5];
                System.Span<int> b = stackalloc int[] { 1 };
                System.Span<int> d = stackalloc int[2] { 1, 2 };
                System.Span<int> e = stackalloc int[3] { 1, 2 };
            }

            namespace System.Runtime.CompilerServices
            {
                public class SkipLocalsInitAttribute : Attribute;
            }
            """;

        CreateCompilationWithSpan(source, options: TestOptions.UnsafeReleaseExe).VerifyDiagnostics(
            // (1,1): error CS0214: Pointers and fixed size buffers may only be used in an unsafe context
            // int* x = stackalloc int[3];
            Diagnostic(ErrorCode.ERR_UnsafeNeeded, "int*").WithLocation(1, 1),
            // (1,10): error CS0214: Pointers and fixed size buffers may only be used in an unsafe context
            // int* x = stackalloc int[3];
            Diagnostic(ErrorCode.ERR_UnsafeNeeded, "stackalloc int[3]").WithLocation(1, 10),
            // (11,26): error CS0847: An array initializer of length '3' is expected
            //     System.Span<int> e = stackalloc int[3] { 1, 2 };
            Diagnostic(ErrorCode.ERR_ArrayInitializerIncorrectLength, "stackalloc int[3] { 1, 2 }").WithArguments("3").WithLocation(11, 26));

        var expectedDiagnostics = new[]
        {
            // (8,26): error CS9501: stackalloc expression without an initializer inside SkipLocalsInit may only be used in an unsafe context
            //     System.Span<int> a = stackalloc int[5];
            Diagnostic(ErrorCode.ERR_UnsafeUninitializedStackAlloc, "stackalloc int[5]").WithLocation(8, 26),
            // (11,26): error CS0847: An array initializer of length '3' is expected
            //     System.Span<int> e = stackalloc int[3] { 1, 2 };
            Diagnostic(ErrorCode.ERR_ArrayInitializerIncorrectLength, "stackalloc int[3] { 1, 2 }").WithArguments("3").WithLocation(11, 26),
        };

        CreateCompilationWithSpan(source, options: TestOptions.UnsafeReleaseExe.WithUpdatedMemorySafetyRules())
            .VerifyDiagnostics(expectedDiagnostics);

        CreateCompilationWithSpan(source,
            parseOptions: TestOptions.RegularNext,
            options: TestOptions.UnsafeReleaseExe.WithUpdatedMemorySafetyRules())
            .VerifyDiagnostics(expectedDiagnostics);

        CreateCompilationWithSpan(source,
            parseOptions: TestOptions.Regular14,
            options: TestOptions.UnsafeReleaseExe.WithUpdatedMemorySafetyRules())
            .VerifyDiagnostics(
            // (1,1): error CS8652: The feature 'updated memory safety rules' is currently in Preview and *unsupported*. To use Preview features, use the 'preview' language version.
            // int* x = stackalloc int[3];
            Diagnostic(ErrorCode.ERR_FeatureInPreview, "int*").WithArguments("updated memory safety rules").WithLocation(1, 1),
            // (1,10): error CS8652: The feature 'updated memory safety rules' is currently in Preview and *unsupported*. To use Preview features, use the 'preview' language version.
            // int* x = stackalloc int[3];
            Diagnostic(ErrorCode.ERR_FeatureInPreview, "stackalloc int[3]").WithArguments("updated memory safety rules").WithLocation(1, 10),
            // (8,26): error CS8652: The feature 'updated memory safety rules' is currently in Preview and *unsupported*. To use Preview features, use the 'preview' language version.
            //     System.Span<int> a = stackalloc int[5];
            Diagnostic(ErrorCode.ERR_FeatureInPreview, "stackalloc int[5]").WithArguments("updated memory safety rules").WithLocation(8, 26),
            // (11,26): error CS0847: An array initializer of length '3' is expected
            //     System.Span<int> e = stackalloc int[3] { 1, 2 };
            Diagnostic(ErrorCode.ERR_ArrayInitializerIncorrectLength, "stackalloc int[3] { 1, 2 }").WithArguments("3").WithLocation(11, 26));
    }

    [Fact]
    public void StackAlloc_UnsafeContext()
    {
        var source = """
            unsafe { System.Span<int> y = stackalloc int[5]; }
            M();

            [System.Runtime.CompilerServices.SkipLocalsInit]
            void M()
            {
                unsafe { System.Span<int> a = stackalloc int[5]; }
                unsafe { System.Span<int> e = stackalloc int[3] { 1, 2 }; }
            }

            namespace System.Runtime.CompilerServices
            {
                public class SkipLocalsInitAttribute : Attribute;
            }
            """;

        var expectedDiagnostics = new[]
        {
            // (8,35): error CS0847: An array initializer of length '3' is expected
            //     unsafe { System.Span<int> e = stackalloc int[3] { 1, 2 }; }
            Diagnostic(ErrorCode.ERR_ArrayInitializerIncorrectLength, "stackalloc int[3] { 1, 2 }").WithArguments("3").WithLocation(8, 35),
        };

        CreateCompilationWithSpan(source, options: TestOptions.UnsafeReleaseExe)
            .VerifyDiagnostics(expectedDiagnostics);

        CreateCompilationWithSpan(source, options: TestOptions.UnsafeReleaseExe.WithUpdatedMemorySafetyRules())
            .VerifyDiagnostics(expectedDiagnostics);

        CreateCompilationWithSpan(source,
            parseOptions: TestOptions.RegularNext,
            options: TestOptions.UnsafeReleaseExe.WithUpdatedMemorySafetyRules())
            .VerifyDiagnostics(expectedDiagnostics);

        CreateCompilationWithSpan(source,
            parseOptions: TestOptions.Regular14,
            options: TestOptions.UnsafeReleaseExe.WithUpdatedMemorySafetyRules())
            .VerifyDiagnostics(expectedDiagnostics);
    }

    [Fact]
    public void StackAlloc_Lambda()
    {
        var source = """
            var lam = [System.Runtime.CompilerServices.SkipLocalsInit] () =>
            {
                System.Span<int> a = stackalloc int[5];
                int* b = stackalloc int[3];
                unsafe { System.Span<int> c = stackalloc int[1]; }
            };

            namespace System.Runtime.CompilerServices
            {
                public class SkipLocalsInitAttribute : Attribute;
            }
            """;

        CreateCompilationWithSpan(source, options: TestOptions.UnsafeReleaseExe.WithUpdatedMemorySafetyRules())
            .VerifyDiagnostics(
            // (3,26): error CS9501: stackalloc expression without an initializer inside SkipLocalsInit may only be used in an unsafe context
            //     System.Span<int> a = stackalloc int[5];
            Diagnostic(ErrorCode.ERR_UnsafeUninitializedStackAlloc, "stackalloc int[5]").WithLocation(3, 26));
    }

    // PROTOTYPE: Test all supported member kinds here.
    [Fact]
    public void Member_LangVersion()
    {
        var source = """
            #pragma warning disable CS8321 // unused local function
            unsafe void F() { }
            class C
            {
                unsafe void M() { }
                unsafe int P { get; set; }
            }
            """;

        string[] safeSymbols = ["C"];
        string[] unsafeSymbols = ["Program.<<Main>$>g__F|0_0", "C.M", "C.P", "C.get_P", "C.set_P"];

        CompileAndVerify(source,
            parseOptions: TestOptions.Regular14,
            options: TestOptions.UnsafeReleaseExe.WithMetadataImportOptions(MetadataImportOptions.All),
            symbolValidator: m =>
            {
                VerifyMemorySafetyRulesAttribute(m, includesAttributeDefinition: false, includesAttributeUse: false);
                VerifyRequiresUnsafeAttribute(
                    m,
                    includesAttributeDefinition: false,
                    expectedUnsafeSymbols: [],
                    expectedSafeSymbols: [.. safeSymbols, .. unsafeSymbols]);
            })
            .VerifyDiagnostics();

        CompileAndVerify(source,
            parseOptions: TestOptions.RegularPreview,
            options: TestOptions.UnsafeReleaseExe.WithUpdatedMemorySafetyRules().WithMetadataImportOptions(MetadataImportOptions.All),
            symbolValidator: m =>
            {
                VerifyMemorySafetyRulesAttribute(m, includesAttributeDefinition: true, includesAttributeUse: true, isSynthesized: true);
                VerifyRequiresUnsafeAttribute(
                    m,
                    includesAttributeDefinition: true,
                    isSynthesized: true,
                    expectedUnsafeSymbols: [.. unsafeSymbols],
                    expectedSafeSymbols: [.. safeSymbols]);
            })
            .VerifyDiagnostics();

        CreateCompilation(source,
            parseOptions: TestOptions.Regular14,
            options: TestOptions.UnsafeReleaseExe.WithUpdatedMemorySafetyRules())
            .VerifyDiagnostics(
            // (2,13): error CS8652: The feature 'updated memory safety rules' is currently in Preview and *unsupported*. To use Preview features, use the 'preview' language version.
            // unsafe void F() { }
            Diagnostic(ErrorCode.ERR_FeatureInPreview, "F").WithArguments("updated memory safety rules").WithLocation(2, 13),
            // (5,17): error CS8652: The feature 'updated memory safety rules' is currently in Preview and *unsupported*. To use Preview features, use the 'preview' language version.
            //     unsafe void M() { }
            Diagnostic(ErrorCode.ERR_FeatureInPreview, "M").WithArguments("updated memory safety rules").WithLocation(5, 17),
            // (6,12): error CS8652: The feature 'updated memory safety rules' is currently in Preview and *unsupported*. To use Preview features, use the 'preview' language version.
            //     unsafe int P { get; set; }
            Diagnostic(ErrorCode.ERR_FeatureInPreview, "int").WithArguments("updated memory safety rules").WithLocation(6, 12),
            // (6,20): error CS8652: The feature 'updated memory safety rules' is currently in Preview and *unsupported*. To use Preview features, use the 'preview' language version.
            //     unsafe int P { get; set; }
            Diagnostic(ErrorCode.ERR_FeatureInPreview, "get").WithArguments("updated memory safety rules").WithLocation(6, 20),
            // (6,25): error CS8652: The feature 'updated memory safety rules' is currently in Preview and *unsupported*. To use Preview features, use the 'preview' language version.
            //     unsafe int P { get; set; }
            Diagnostic(ErrorCode.ERR_FeatureInPreview, "set").WithArguments("updated memory safety rules").WithLocation(6, 25));
    }

    // PROTOTYPE: Test also implicit methods used in patterns like GetEnumerator in foreach.
    // PROTOTYPE: Should some synthesized members be unsafe (like state machine methods that are declared unsafe)?
    [Theory, CombinatorialData]
    public void Member_Method_Invocation(
        bool apiUpdatedRules,
        bool apiUnsafe,
        [CombinatorialValues(LanguageVersion.CSharp14, LanguageVersionFacts.CSharpNext, LanguageVersion.Preview)] LanguageVersion callerLangVersion,
        bool callerAllowUnsafe,
        bool callerUpdatedRules,
        bool callerUnsafeBlock,
        bool? compilationReference)
    {
        var api = $$"""
            public class C
            {
                public {{(apiUnsafe ? "unsafe" : "")}} void M() => System.Console.Write(111);
            }
            """;

        var caller = $"""
            var c = new C();
            {(callerUnsafeBlock ? "unsafe { c.M(); }" : "c.M();")}
            """;

        var expectedOutput = "111";

        CSharpCompilation comp;
        List<DiagnosticDescription> expectedDiagnostics = [];

        if (compilationReference is { } useCompilationReference)
        {
            var apiCompilation = CreateCompilation(api,
                options: TestOptions.UnsafeReleaseDll.WithUpdatedMemorySafetyRules(apiUpdatedRules))
                .VerifyDiagnostics();
            var apiReference = AsReference(apiCompilation, useCompilationReference);
            comp = CreateCompilation(caller, [apiReference],
                parseOptions: TestOptions.Regular.WithLanguageVersion(callerLangVersion),
                options: TestOptions.ReleaseExe.WithAllowUnsafe(callerAllowUnsafe).WithUpdatedMemorySafetyRules(callerUpdatedRules));
        }
        else
        {
            if (apiUpdatedRules != callerUpdatedRules)
            {
                return;
            }

            comp = CreateCompilation([api, caller],
                parseOptions: TestOptions.Regular.WithLanguageVersion(callerLangVersion),
                options: TestOptions.ReleaseExe.WithAllowUnsafe(callerAllowUnsafe).WithUpdatedMemorySafetyRules(callerUpdatedRules));

            if (!callerAllowUnsafe && apiUnsafe)
            {
                expectedDiagnostics.Add(
                    // (3,24): error CS0227: Unsafe code may only appear if compiling with /unsafe
                    //     public unsafe void M() => System.Console.Write(111);
                    Diagnostic(ErrorCode.ERR_IllegalUnsafe, "M").WithLocation(3, 24));
            }

            if (apiUnsafe && apiUpdatedRules && callerUpdatedRules && callerLangVersion < LanguageVersionFacts.CSharpNext)
            {
                expectedDiagnostics.Add(
                    // (3,24): error CS8652: The feature 'updated memory safety rules' is currently in Preview and *unsupported*. To use Preview features, use the 'preview' language version.
                    //     public unsafe void M() => System.Console.Write(111);
                    Diagnostic(ErrorCode.ERR_FeatureInPreview, "M").WithArguments("updated memory safety rules").WithLocation(3, 24));
            }
        }

        if (!callerAllowUnsafe && callerUnsafeBlock)
        {
            expectedDiagnostics.Add(
                // (2,1): error CS0227: Unsafe code may only appear if compiling with /unsafe
                // unsafe { c.M(); }
                Diagnostic(ErrorCode.ERR_IllegalUnsafe, "unsafe").WithLocation(2, 1));
        }

        if (apiUnsafe && apiUpdatedRules && callerUpdatedRules && !callerUnsafeBlock)
        {
            if (callerLangVersion >= LanguageVersionFacts.CSharpNext)
            {
                expectedDiagnostics.Add(
                    // (2,1): error CS9502: 'C.M()' must be used in an unsafe context because it is marked as 'unsafe'
                    // c.M();
                    Diagnostic(ErrorCode.ERR_UnsafeMemberOperation, "c.M()").WithArguments("C.M()").WithLocation(2, 1));
            }
            else
            {
                expectedDiagnostics.Add(
                    // (2,1): error CS8652: The feature 'updated memory safety rules' is currently in Preview and *unsupported*. To use Preview features, use the 'preview' language version.
                    // c.M();
                    Diagnostic(ErrorCode.ERR_FeatureInPreview, "c.M()").WithArguments("updated memory safety rules").WithLocation(2, 1));
            }
        }

        comp.VerifyDiagnostics([.. expectedDiagnostics]);

        if (!comp.GetDiagnostics().HasAnyErrors())
        {
            CompileAndVerify(comp, expectedOutput: expectedOutput).VerifyDiagnostics();
        }
    }

    [Fact]
    public void Member_Method_OverloadResolution()
    {
        CompileAndVerify(
            lib: """
                public class C
                {
                    public static void M() { }
                    public static unsafe void M(int x) { }
                }
                """,
            caller: """
                C.M();
                C.M(1);
                _ = nameof(C.M);
                unsafe { C.M(1); }
                """,
            expectedUnsafeSymbols: [Overload("C.M", 1)],
            expectedSafeSymbols: ["C", Overload("C.M", 0)],
            expectedDiagnostics:
            [
                // (2,1): error CS9502: 'C.M(int)' must be used in an unsafe context because it is marked as 'unsafe'
                // C.M(1);
                Diagnostic(ErrorCode.ERR_UnsafeMemberOperation, "C.M(1)").WithArguments("C.M(int)").WithLocation(2, 1),
            ]);
    }

    [Fact]
    public void Member_Method_SafeBoundary()
    {
        CompileAndVerify(
            lib: """
                public class C
                {
                    public void M1() { unsafe { M2(); } }
                    public unsafe void M2() { }
                }
                """,
            caller: """
                var c = new C();
                c.M1();
                c.M2();
                """,
            expectedUnsafeSymbols: ["C.M2"],
            expectedSafeSymbols: ["C.M1"],
            expectedDiagnostics:
            [
                // (3,1): error CS9502: 'C.M2()' must be used in an unsafe context because it is marked as 'unsafe'
                // c.M2();
                Diagnostic(ErrorCode.ERR_UnsafeMemberOperation, "c.M2()").WithArguments("C.M2()").WithLocation(3, 1),
            ]);
    }

    [Fact]
    public void Member_Method_NameOf()
    {
        CompileAndVerify(
            lib: """
                public class C
                {
                    public static unsafe void M() { }
                }
                """,
            caller: """
                _ = nameof(C.M);
                """,
            expectedUnsafeSymbols: ["C.M"],
            expectedSafeSymbols: ["C"],
            expectedDiagnostics: []);
    }

    [Fact]
    public void Member_Method_Extension()
    {
        CompileAndVerify(
            lib: """
                public static class E
                {
                    public static unsafe void M1(this int x) { }

                    extension(int x)
                    {
                        public unsafe void M2() { }
                    }
                }
                """,
            caller: """
                123.M1();
                123.M2();
                """,
            expectedUnsafeSymbols: ["E.M1", "E.M2", ExtensionMember("E", "M2")],
            expectedSafeSymbols: [],
            expectedDiagnostics:
            [
                // (1,1): error CS9502: 'E.M1(int)' must be used in an unsafe context because it is marked as 'unsafe'
                // 123.M1();
                Diagnostic(ErrorCode.ERR_UnsafeMemberOperation, "123.M1()").WithArguments("E.M1(int)").WithLocation(1, 1),
                // (2,1): error CS9502: 'E.extension(int).M2()' must be used in an unsafe context because it is marked as 'unsafe'
                // 123.M2();
                Diagnostic(ErrorCode.ERR_UnsafeMemberOperation, "123.M2()").WithArguments("E.extension(int).M2()").WithLocation(2, 1),
            ]);
    }

    [Fact]
    public void Member_Method_InUnsafeClass()
    {
        // PROTOTYPE: unsafe modifier on a class should result in a warning
        CompileAndVerify(
            lib: """
                using System.Collections.Generic;
                public unsafe class C
                {
                    public void M1() { }
                    public IEnumerable<int> M2()
                    {
                        yield return 1;
                    }
                    public unsafe void M3() { }
                }
                """,
            caller: """
                var c = new C();
                c.M1();
                c.M2();
                c.M3();
                """,
            expectedUnsafeSymbols: ["C.M3"],
            expectedSafeSymbols: ["C.M1", "C.M2"],
            expectedDiagnostics:
            [
                // (4,1): error CS9502: 'C.M3()' must be used in an unsafe context because it is marked as 'unsafe'
                // c.M3();
                Diagnostic(ErrorCode.ERR_UnsafeMemberOperation, "c.M3()").WithArguments("C.M3()").WithLocation(4, 1),
            ]);
    }

    [Fact]
    public void Member_Method_ConvertToFunctionPointer()
    {
        CompileAndVerify(
            lib: """
                public static class C
                {
                    public static unsafe void M() { }
                }
                """,
            caller: """
                delegate*<void> p1 = &C.M;
                unsafe { delegate*<void> p2 = &C.M; }
                """,
            expectedUnsafeSymbols: ["C.M"],
            expectedSafeSymbols: ["C"],
            expectedDiagnostics: []);
    }

    // PROTOTYPE: Test also lambdas and delegates.
    [Fact]
    public void Member_LocalFunction()
    {
        var source = """
            M1();
            M2();
            static unsafe void M1() { }
            static void M2() { }
            """;
        CreateCompilation(source,
            options: TestOptions.UnsafeReleaseExe.WithUpdatedMemorySafetyRules())
            .VerifyDiagnostics(
            // (1,1): error CS9502: 'M1()' must be used in an unsafe context because it is marked as 'unsafe'
            // M1();
            Diagnostic(ErrorCode.ERR_UnsafeMemberOperation, "M1()").WithArguments("M1()").WithLocation(1, 1));
    }

    // PROTOTYPE: Test unsafe on individual get/set/init accessors.
    [Fact]
    public void Member_Property()
    {
        CompileAndVerify(
            lib: """
                public class C
                {
                    public int P1 { get; set; }
                    public unsafe int P2 { get; set; }
                }
                """,
            caller: """
                var c = new C();
                c.P1 = c.P1 + 123;
                c.P2 = c.P2 + 123;
                """,
            expectedUnsafeSymbols: ["C.P2", "C.get_P2", "C.set_P2"],
            expectedSafeSymbols: ["C.P1", "C.get_P1", "C.set_P1"],
            expectedDiagnostics:
            [
                // (3,1): error CS9502: 'C.P2' must be used in an unsafe context because it is marked as 'unsafe'
                // c.P2 = c.P2 + 123;
                Diagnostic(ErrorCode.ERR_UnsafeMemberOperation, "c.P2").WithArguments("C.P2").WithLocation(3, 1),
                // (3,8): error CS9502: 'C.P2' must be used in an unsafe context because it is marked as 'unsafe'
                // c.P2 = c.P2 + 123;
                Diagnostic(ErrorCode.ERR_UnsafeMemberOperation, "c.P2").WithArguments("C.P2").WithLocation(3, 8),
            ]);
    }

    [Fact]
    public void Member_Property_Extension()
    {
        CompileAndVerify(
            lib: """
                public static class E
                {
                    extension(int x)
                    {
                        public int P1 { get => x; set { } }
                        public unsafe int P2 { get => x; set { } }
                    }
                }
                """,
            caller: """
                var x = 111;
                x.P1 = x.P1 + 222;
                x.P2 = x.P2 + 333;
                """,
            expectedUnsafeSymbols: [ExtensionMember("E", "P2"), "E.get_P2", ExtensionMember("E", "get_P2"), "E.set_P2", ExtensionMember("E", "set_P2")],
            expectedSafeSymbols: [ExtensionMember("E", "P1"), "E.get_P1", ExtensionMember("E", "get_P1"), "E.set_P1", ExtensionMember("E", "set_P1")],
            expectedDiagnostics:
            [
                // (3,1): error CS9502: 'E.extension(int).P2' must be used in an unsafe context because it is marked as 'unsafe'
                // x.P2 = x.P2 + 333;
                Diagnostic(ErrorCode.ERR_UnsafeMemberOperation, "x.P2").WithArguments("E.extension(int).P2").WithLocation(3, 1),
                // (3,8): error CS9502: 'E.extension(int).P2' must be used in an unsafe context because it is marked as 'unsafe'
                // x.P2 = x.P2 + 333;
                Diagnostic(ErrorCode.ERR_UnsafeMemberOperation, "x.P2").WithArguments("E.extension(int).P2").WithLocation(3, 8),
            ]);
    }

    [Fact]
    public void Member_Property_Record()
    {
        CompileAndVerify(
            lib: """
                public record C(int P1, int P2)
                {
                    public unsafe int P2 { get; set; } = P2;
                }
                """,
            caller: """
                var c = new C(1, 2);
                c.P2 = c.P1 + c.P2;
                """,
            additionalSources: [IsExternalInitTypeDefinition],
            verify: Verification.Skipped,
            expectedUnsafeSymbols: ["C.P2", "C.get_P2", "C.set_P2"],
            expectedSafeSymbols: ["C.P1", "C.get_P1", "C.set_P1"],
            expectedDiagnostics:
            [
                // (2,1): error CS9502: 'C.P2' must be used in an unsafe context because it is marked as 'unsafe'
                // c.P2 = c.P1 + c.P2;
                Diagnostic(ErrorCode.ERR_UnsafeMemberOperation, "c.P2").WithArguments("C.P2").WithLocation(2, 1),
                // (2,15): error CS9502: 'C.P2' must be used in an unsafe context because it is marked as 'unsafe'
                // c.P2 = c.P1 + c.P2;
                Diagnostic(ErrorCode.ERR_UnsafeMemberOperation, "c.P2").WithArguments("C.P2").WithLocation(2, 15),
            ]);
    }

    [Theory, CombinatorialData]
    public void Member_FunctionPointer(bool useCompilationReference)
    {
        var lib = CreateCompilation("""
            public unsafe class C
            {
                public delegate*<string> F;
            }
            """,
            options: TestOptions.UnsafeReleaseDll,
            assemblyName: "lib")
            .VerifyDiagnostics();
        var libRef = AsReference(lib, useCompilationReference);

        var source = """
            var c = new C();
            string s = c.F();
            """;

        CreateCompilation(source,
            [libRef],
            options: TestOptions.UnsafeReleaseExe.WithUpdatedMemorySafetyRules())
            .VerifyDiagnostics(
            // (2,12): error CS9500: This operation may only be used in an unsafe context
            // string s = c.F();
            Diagnostic(ErrorCode.ERR_UnsafeOperation, "c.F()").WithLocation(2, 12));

        CompileAndVerify("""
            var c = new C();
            unsafe { string s = c.F(); }
            """,
            [libRef],
            options: TestOptions.UnsafeReleaseExe.WithUpdatedMemorySafetyRules(),
            verify: Verification.Skipped,
            symbolValidator: m => VerifyRequiresUnsafeAttribute(
                m.ReferencedAssemblySymbols.Single(a => a.Name == "lib").Modules.Single(),
                includesAttributeDefinition: false,
                expectedUnsafeSymbols: [],
                expectedSafeSymbols: ["C", "C.F", (object)getFunctionPointerType, (object)getFunctionPointerMethod],
                expectedAttributeInMetadata: false))
            .VerifyDiagnostics();

        CreateCompilation(source,
            [libRef],
            options: TestOptions.UnsafeReleaseExe)
            .VerifyDiagnostics(
            // (2,12): error CS0214: Pointers and fixed size buffers may only be used in an unsafe context
            // string s = c.F();
            Diagnostic(ErrorCode.ERR_UnsafeNeeded, "c.F()").WithLocation(2, 12));

        static Symbol getFunctionPointerType(ModuleSymbol module)
        {
            return module.GlobalNamespace.GetMember("C.F").GetTypeOrReturnType().Type;
        }

        static Symbol getFunctionPointerMethod(ModuleSymbol module)
        {
            var functionPointerType = (FunctionPointerTypeSymbol)getFunctionPointerType(module);
            return functionPointerType.Signature;
        }
    }

    [Theory, CombinatorialData]
    public void CompatMode_Method_ParameterType(
        [CombinatorialValues("int*", "int*[]", "delegate*<void>")] string parameterType,
        bool useCompilationReference)
    {
        var lib = CreateCompilation($$"""
            public class C
            {
                public unsafe void M1(int x) { }
                public unsafe void M2({{parameterType}} y) { }
            }
            """,
            options: TestOptions.UnsafeReleaseDll,
            assemblyName: "lib")
            .VerifyDiagnostics();
        var libRef = AsReference(lib, useCompilationReference);

        var source = """
            var c = new C();
            c.M1(0);
            c.M2(null);
            unsafe { c.M2(null); }
            """;

        CreateCompilation(source,
            [libRef],
            options: TestOptions.UnsafeReleaseExe.WithUpdatedMemorySafetyRules())
            .VerifyDiagnostics(
            // (3,1): error CS9503: 'C.M2(int*)' must be used in an unsafe context because it has pointers in its signature
            // c.M2(null);
            Diagnostic(ErrorCode.ERR_UnsafeMemberOperationCompat, "c.M2(null)").WithArguments($"C.M2({parameterType})").WithLocation(3, 1));

        CompileAndVerify("""
            var c = new C();
            c.M1(0);
            unsafe { c.M2(null); }
            """,
            [libRef],
            options: TestOptions.UnsafeReleaseExe.WithUpdatedMemorySafetyRules(),
            verify: Verification.Skipped,
            symbolValidator: m => VerifyRequiresUnsafeAttribute(
                m.ReferencedAssemblySymbols.Single(a => a.Name == "lib").Modules.Single(),
                includesAttributeDefinition: false,
                expectedUnsafeSymbols: ["C.M2"],
                expectedSafeSymbols: ["C", "C.M1"],
                expectedAttributeInMetadata: false))
            .VerifyDiagnostics();

        CreateCompilation(source,
            [libRef],
            options: TestOptions.UnsafeReleaseExe)
            .VerifyDiagnostics(
            // (3,6): error CS0214: Pointers and fixed size buffers may only be used in an unsafe context
            // c.M2(null);
            Diagnostic(ErrorCode.ERR_UnsafeNeeded, "null").WithLocation(3, 6),
            // (3,1): error CS0214: Pointers and fixed size buffers may only be used in an unsafe context
            // c.M2(null);
            Diagnostic(ErrorCode.ERR_UnsafeNeeded, "c.M2(null)").WithLocation(3, 1));
    }

    [Theory, CombinatorialData]
    public void CompatMode_Method_ReturnType(
        [CombinatorialValues("int*", "int*[]", "delegate*<void>")] string returnType,
        bool useCompilationReference)
    {
        var lib = CreateCompilation($$"""
            public class C
            {
                public unsafe int M1(int i) => i;
                public unsafe {{returnType}} M2(string s) => null;
            }
            """,
            options: TestOptions.UnsafeReleaseDll,
            assemblyName: "lib")
            .VerifyDiagnostics();
        var libRef = AsReference(lib, useCompilationReference);

        var source = """
            var c = new C();
            c.M1(0);
            c.M2(null);
            unsafe { c.M2(null); }
            """;

        CreateCompilation(source,
            [libRef],
            options: TestOptions.UnsafeReleaseExe.WithUpdatedMemorySafetyRules())
            .VerifyDiagnostics(
            // (3,1): error CS9503: 'C.M2(string)' must be used in an unsafe context because it has pointers in its signature
            // c.M2(null);
            Diagnostic(ErrorCode.ERR_UnsafeMemberOperationCompat, "c.M2(null)").WithArguments("C.M2(string)").WithLocation(3, 1));

        CompileAndVerify("""
            var c = new C();
            c.M1(0);
            unsafe { c.M2(null); }
            """,
            [libRef],
            options: TestOptions.UnsafeReleaseExe.WithUpdatedMemorySafetyRules(),
            symbolValidator: m => VerifyRequiresUnsafeAttribute(
                m.ReferencedAssemblySymbols.Single(a => a.Name == "lib").Modules.Single(),
                includesAttributeDefinition: false,
                expectedUnsafeSymbols: ["C.M2"],
                expectedSafeSymbols: ["C", "C.M1"],
                expectedAttributeInMetadata: false))
            .VerifyDiagnostics();

        CreateCompilation(source,
            [libRef],
            options: TestOptions.UnsafeReleaseExe)
            .VerifyDiagnostics(
            // (3,1): error CS0214: Pointers and fixed size buffers may only be used in an unsafe context
            // c.M2(null);
            Diagnostic(ErrorCode.ERR_UnsafeNeeded, "c.M2(null)").WithLocation(3, 1));
    }

    [Theory, CombinatorialData]
    public void CompatMode_Method_ConstraintType(bool useCompilationReference)
    {
        var lib = CreateCompilation("""
            public class C
            {
                public unsafe void M<T>(T t) where T : I<int*[]> { }
            }
            public interface I<T>;
            public unsafe class D : I<int*[]>;
            """,
            options: TestOptions.UnsafeReleaseDll,
            assemblyName: "lib")
            .VerifyDiagnostics();
        var libRef = AsReference(lib, useCompilationReference);

        var source = """
            var c = new C();
            c.M<D>(null);
            """;

        CompileAndVerify(source,
            [libRef],
            options: TestOptions.UnsafeReleaseExe.WithUpdatedMemorySafetyRules(),
            symbolValidator: validate)
            .VerifyDiagnostics();

        CompileAndVerify(source,
            [libRef],
            options: TestOptions.UnsafeReleaseExe,
            symbolValidator: validate)
            .VerifyDiagnostics();

        static void validate(ModuleSymbol module)
        {
            VerifyRequiresUnsafeAttribute(
                module.ReferencedAssemblySymbols.Single(a => a.Name == "lib").Modules.Single(),
                includesAttributeDefinition: false,
                expectedUnsafeSymbols: [],
                expectedSafeSymbols: ["C", "I", "C.M", "D"],
                expectedAttributeInMetadata: false);
        }
    }

    [Theory, CombinatorialData]
    public void CompatMode_Method_DefaultParameterValue(bool useCompilationReference)
    {
        var lib = CreateCompilation("""
            public class C
            {
                public unsafe void M(string s = nameof(I<int*[]>)) { }
            }
            public interface I<T>;
            """,
            options: TestOptions.UnsafeReleaseDll,
            assemblyName: "lib")
            .VerifyDiagnostics();
        var libRef = AsReference(lib, useCompilationReference);

        var source = """
            var c = new C();
            c.M(s: null);
            """;

        CompileAndVerify(source,
            [libRef],
            options: TestOptions.UnsafeReleaseExe.WithUpdatedMemorySafetyRules(),
            symbolValidator: validate)
            .VerifyDiagnostics();

        CompileAndVerify(source,
            [libRef],
            options: TestOptions.UnsafeReleaseExe,
            symbolValidator: validate)
            .VerifyDiagnostics();

        static void validate(ModuleSymbol module)
        {
            VerifyRequiresUnsafeAttribute(
                module.ReferencedAssemblySymbols.Single(a => a.Name == "lib").Modules.Single(),
                includesAttributeDefinition: false,
                expectedUnsafeSymbols: [],
                expectedSafeSymbols: ["C", "C.M", "I"]);
        }
    }

    [Theory, CombinatorialData]
    public void CompatMode_Method_ExtensionMethod_ReceiverType(bool useCompilationReference)
    {
        var lib = CreateCompilation("""
            public static class E
            {
                public static unsafe void M1(this int x) { }
                public static unsafe void M2(this int*[] y) { }
            }
            """,
            options: TestOptions.UnsafeReleaseDll,
            assemblyName: "lib")
            .VerifyDiagnostics();
        var libRef = AsReference(lib, useCompilationReference);

        var source = """
            123.M1();
            new int*[0].M2();
            unsafe { new int*[0].M2(); }
            """;

        CreateCompilation(source,
            [libRef],
            options: TestOptions.UnsafeReleaseExe.WithUpdatedMemorySafetyRules())
            .VerifyDiagnostics(
            // (2,1): error CS9503: 'E.M2(int*[])' must be used in an unsafe context because it has pointers in its signature
            // new int*[0].M2();
            Diagnostic(ErrorCode.ERR_UnsafeMemberOperationCompat, "new int*[0].M2()").WithArguments("E.M2(int*[])").WithLocation(2, 1));

        CompileAndVerify("""
            123.M1();
            unsafe { new int*[0].M2(); }
            """,
            [libRef],
            options: TestOptions.UnsafeReleaseExe.WithUpdatedMemorySafetyRules(),
            verify: Verification.Skipped,
            symbolValidator: m => VerifyRequiresUnsafeAttribute(
                m.ReferencedAssemblySymbols.Single(a => a.Name == "lib").Modules.Single(),
                includesAttributeDefinition: false,
                expectedUnsafeSymbols: ["E.M2"],
                expectedSafeSymbols: ["E", "E.M1"],
                expectedAttributeInMetadata: false))
            .VerifyDiagnostics();

        CreateCompilation(source,
            [libRef],
            options: TestOptions.UnsafeReleaseExe)
            .VerifyDiagnostics(
            // (2,5): error CS0214: Pointers and fixed size buffers may only be used in an unsafe context
            // new int*[0].M2();
            Diagnostic(ErrorCode.ERR_UnsafeNeeded, "int*").WithLocation(2, 5),
            // (2,1): error CS0214: Pointers and fixed size buffers may only be used in an unsafe context
            // new int*[0].M2();
            Diagnostic(ErrorCode.ERR_UnsafeNeeded, "new int*[0]").WithLocation(2, 1),
            // (2,1): error CS0214: Pointers and fixed size buffers may only be used in an unsafe context
            // new int*[0].M2();
            Diagnostic(ErrorCode.ERR_UnsafeNeeded, "new int*[0].M2()").WithLocation(2, 1));
    }

    [Theory, CombinatorialData]
    public void CompatMode_Method_ExtensionMember_ReceiverType(bool useCompilationReference)
    {
        var lib = CreateCompilation("""
            public unsafe static class E
            {
                extension(int x)
                {
                    public void M1() { }
                }

                extension(int*[] y)
                {
                    public void M2() { }
                }
            }
            """,
            options: TestOptions.UnsafeReleaseDll,
            assemblyName: "lib")
            .VerifyDiagnostics();
        var libRef = AsReference(lib, useCompilationReference);

        var source = """
            123.M1();
            new int*[0].M2();
            unsafe { new int*[0].M2(); }
            """;

        CreateCompilation(source,
            [libRef],
            options: TestOptions.UnsafeReleaseExe.WithUpdatedMemorySafetyRules())
            .VerifyDiagnostics(
            // (2,1): error CS9503: 'E.extension(int*[]).M2()' must be used in an unsafe context because it has pointers in its signature
            // new int*[0].M2();
            Diagnostic(ErrorCode.ERR_UnsafeMemberOperationCompat, "new int*[0].M2()").WithArguments("E.extension(int*[]).M2()").WithLocation(2, 1));

        CompileAndVerify("""
            123.M1();
            unsafe { new int*[0].M2(); }
            """,
            [libRef],
            options: TestOptions.UnsafeReleaseExe.WithUpdatedMemorySafetyRules(),
            verify: Verification.Skipped,
            symbolValidator: m => VerifyRequiresUnsafeAttribute(
                m.ReferencedAssemblySymbols.Single(a => a.Name == "lib").Modules.Single(),
                includesAttributeDefinition: false,
                expectedUnsafeSymbols: ["E.M2", ExtensionMember("E", "M2")],
                expectedSafeSymbols: ["E", "E.M1", ExtensionMember("E", "M1")],
                expectedAttributeInMetadata: false))
            .VerifyDiagnostics();

        CreateCompilation(source,
            [libRef],
            options: TestOptions.UnsafeReleaseExe)
            .VerifyDiagnostics(
            // (2,5): error CS0214: Pointers and fixed size buffers may only be used in an unsafe context
            // new int*[0].M2();
            Diagnostic(ErrorCode.ERR_UnsafeNeeded, "int*").WithLocation(2, 5),
            // (2,1): error CS0214: Pointers and fixed size buffers may only be used in an unsafe context
            // new int*[0].M2();
            Diagnostic(ErrorCode.ERR_UnsafeNeeded, "new int*[0]").WithLocation(2, 1),
            // (2,1): error CS0214: Pointers and fixed size buffers may only be used in an unsafe context
            // new int*[0].M2();
            Diagnostic(ErrorCode.ERR_UnsafeNeeded, "new int*[0].M2()").WithLocation(2, 1));
    }

    [Theory, CombinatorialData]
    public void CompatMode_Property(
        [CombinatorialValues("int*", "int*[]", "delegate*<void>")] string type,
        bool useCompilationReference)
    {
        var lib = CreateCompilation($$"""
            public class C
            {
                public unsafe int P1 { get; set; }
                public unsafe {{type}} P2 { get; set; }
            }
            """,
            options: TestOptions.UnsafeReleaseDll,
            assemblyName: "lib")
            .VerifyDiagnostics();
        var libRef = AsReference(lib, useCompilationReference);

        var source = """
            var c = new C();
            c.P1 = c.P1;
            c.P2 = c.P2;
            unsafe { c.P2 = c.P2; }
            """;

        CreateCompilation(source,
            [libRef],
            options: TestOptions.UnsafeReleaseExe.WithUpdatedMemorySafetyRules())
            .VerifyDiagnostics(
            // (3,1): error CS9503: 'C.P2' must be used in an unsafe context because it has pointers in its signature
            // c.P2 = c.P2;
            Diagnostic(ErrorCode.ERR_UnsafeMemberOperationCompat, "c.P2").WithArguments("C.P2").WithLocation(3, 1),
            // (3,8): error CS9503: 'C.P2' must be used in an unsafe context because it has pointers in its signature
            // c.P2 = c.P2;
            Diagnostic(ErrorCode.ERR_UnsafeMemberOperationCompat, "c.P2").WithArguments("C.P2").WithLocation(3, 8));

        CompileAndVerify("""
            var c = new C();
            c.P1 = c.P1;
            unsafe { c.P2 = c.P2; }
            """,
            [libRef],
            options: TestOptions.UnsafeReleaseExe.WithUpdatedMemorySafetyRules(),
            verify: Verification.Skipped,
            symbolValidator: m => VerifyRequiresUnsafeAttribute(
                m.ReferencedAssemblySymbols.Single(a => a.Name == "lib").Modules.Single(),
                includesAttributeDefinition: false,
                expectedUnsafeSymbols: ["C.P2", "C.get_P2", "C.set_P2"],
                expectedSafeSymbols: ["C", "C.P1", "C.get_P1", "C.set_P1"],
                expectedAttributeInMetadata: false))
            .VerifyDiagnostics();

        CreateCompilation(source,
            [libRef],
            options: TestOptions.UnsafeReleaseExe)
            .VerifyDiagnostics(
            // (3,1): error CS0214: Pointers and fixed size buffers may only be used in an unsafe context
            // c.P2 = c.P2;
            Diagnostic(ErrorCode.ERR_UnsafeNeeded, "c.P2").WithLocation(3, 1),
            // (3,8): error CS0214: Pointers and fixed size buffers may only be used in an unsafe context
            // c.P2 = c.P2;
            Diagnostic(ErrorCode.ERR_UnsafeNeeded, "c.P2").WithLocation(3, 8),
            // (3,1): error CS0214: Pointers and fixed size buffers may only be used in an unsafe context
            // c.P2 = c.P2;
            Diagnostic(ErrorCode.ERR_UnsafeNeeded, "c.P2 = c.P2").WithLocation(3, 1));
    }

    [Theory, CombinatorialData]
    public void CompatMode_Property_Extension_ReceiverType(bool useCompilationReference)
    {
        var lib = CreateCompilation("""
            public unsafe static class E
            {
                extension(int x)
                {
                    public int P1 { get => 0; set { } }
                }

                extension(int*[] y)
                {
                    public int P2 { get => 0; set { } }
                }
            }
            """,
            options: TestOptions.UnsafeReleaseDll,
            assemblyName: "lib")
            .VerifyDiagnostics();
        var libRef = AsReference(lib, useCompilationReference);

        var source = """
            var x = 123;
            x.P1 = x.P1;
            new int*[0].P2 = new int*[0].P2;
            unsafe { new int*[0].P2 = new int*[0].P2; }
            """;

        CreateCompilation(source,
            [libRef],
            options: TestOptions.UnsafeReleaseExe.WithUpdatedMemorySafetyRules())
            .VerifyDiagnostics(
            // (3,1): error CS9503: 'E.extension(int*[]).P2' must be used in an unsafe context because it has pointers in its signature
            // new int*[0].P2 = new int*[0].P2;
            Diagnostic(ErrorCode.ERR_UnsafeMemberOperationCompat, "new int*[0].P2").WithArguments("E.extension(int*[]).P2").WithLocation(3, 1),
            // (3,18): error CS9503: 'E.extension(int*[]).P2' must be used in an unsafe context because it has pointers in its signature
            // new int*[0].P2 = new int*[0].P2;
            Diagnostic(ErrorCode.ERR_UnsafeMemberOperationCompat, "new int*[0].P2").WithArguments("E.extension(int*[]).P2").WithLocation(3, 18));

        CompileAndVerify("""
            var x = 123;
            x.P1 = x.P1;
            unsafe { new int*[0].P2 = new int*[0].P2; }
            """,
            [libRef],
            options: TestOptions.UnsafeReleaseExe.WithUpdatedMemorySafetyRules(),
            verify: Verification.Skipped,
            symbolValidator: m => VerifyRequiresUnsafeAttribute(
                m.ReferencedAssemblySymbols.Single(a => a.Name == "lib").Modules.Single(),
                includesAttributeDefinition: false,
                expectedUnsafeSymbols: [ExtensionMember("E", "P2"), "E.get_P2", ExtensionMember("E", "get_P2"), "E.set_P2", ExtensionMember("E", "set_P2")],
                expectedSafeSymbols: ["E", ExtensionMember("E", "P1"), "E.get_P1", ExtensionMember("E", "get_P1"), "E.set_P1", ExtensionMember("E", "set_P1")],
                expectedAttributeInMetadata: false))
            .VerifyDiagnostics();

        CreateCompilation(source,
            [libRef],
            options: TestOptions.UnsafeReleaseExe)
            .VerifyDiagnostics(
            // (3,5): error CS0214: Pointers and fixed size buffers may only be used in an unsafe context
            // new int*[0].P2 = new int*[0].P2;
            Diagnostic(ErrorCode.ERR_UnsafeNeeded, "int*").WithLocation(3, 5),
            // (3,1): error CS0214: Pointers and fixed size buffers may only be used in an unsafe context
            // new int*[0].P2 = new int*[0].P2;
            Diagnostic(ErrorCode.ERR_UnsafeNeeded, "new int*[0]").WithLocation(3, 1),
            // (3,22): error CS0214: Pointers and fixed size buffers may only be used in an unsafe context
            // new int*[0].P2 = new int*[0].P2;
            Diagnostic(ErrorCode.ERR_UnsafeNeeded, "int*").WithLocation(3, 22),
            // (3,18): error CS0214: Pointers and fixed size buffers may only be used in an unsafe context
            // new int*[0].P2 = new int*[0].P2;
            Diagnostic(ErrorCode.ERR_UnsafeNeeded, "new int*[0]").WithLocation(3, 18));
    }

    [Fact]
    public void RequiresUnsafeAttribute_Synthesized()
    {
        var source = """
            class C
            {
                unsafe void M1() { }
                void M2() { }
            }
            """;

        CompileAndVerify(source,
            options: TestOptions.UnsafeReleaseDll.WithMetadataImportOptions(MetadataImportOptions.All),
            symbolValidator: m => VerifyRequiresUnsafeAttribute(
                m,
                includesAttributeDefinition: false,
                expectedUnsafeSymbols: [],
                expectedSafeSymbols: ["C", "C.M1", "C.M2"]))
            .VerifyDiagnostics();

        var ref1 = CompileAndVerify(source,
            options: TestOptions.UnsafeReleaseDll.WithUpdatedMemorySafetyRules().WithMetadataImportOptions(MetadataImportOptions.All),
            symbolValidator: m => VerifyRequiresUnsafeAttribute(
                m,
                includesAttributeDefinition: true,
                isSynthesized: true,
                expectedUnsafeSymbols: ["C.M1"],
                expectedSafeSymbols: ["C", "C.M2"]))
            .VerifyDiagnostics()
            .GetImageReference();

        CompileAndVerify("", [ref1],
            options: TestOptions.UnsafeReleaseDll.WithUpdatedMemorySafetyRules().WithMetadataImportOptions(MetadataImportOptions.All),
            symbolValidator: m => VerifyRequiresUnsafeAttribute(
                m,
                includesAttributeDefinition: false,
                expectedUnsafeSymbols: [],
                expectedSafeSymbols: []))
            .VerifyDiagnostics();

        var source2 = """
            class B
            {
                void M3() { }
                unsafe void M4() { }
            }
            """;

        CompileAndVerify(source2, [ref1],
            options: TestOptions.UnsafeReleaseDll.WithUpdatedMemorySafetyRules().WithMetadataImportOptions(MetadataImportOptions.All),
            symbolValidator: m => VerifyRequiresUnsafeAttribute(
                m,
                includesAttributeDefinition: true,
                isSynthesized: true,
                expectedUnsafeSymbols: ["B.M4"],
                expectedSafeSymbols: ["B", "B.M3"]))
            .VerifyDiagnostics();

        CompileAndVerify(source,
            options: TestOptions.ReleaseModule.WithAllowUnsafe(true).WithMetadataImportOptions(MetadataImportOptions.All),
            verify: Verification.Skipped,
            symbolValidator: m => VerifyRequiresUnsafeAttribute(
                m,
                includesAttributeDefinition: false,
                expectedUnsafeSymbols: [],
                expectedSafeSymbols: ["C", "C.M1", "C.M2"]))
            .VerifyDiagnostics();

        CreateCompilation([source, MemorySafetyRulesAttributeDefinition],
            options: TestOptions.ReleaseModule.WithAllowUnsafe(true).WithUpdatedMemorySafetyRules())
            .VerifyDiagnostics(
            // (3,17): error CS0518: Predefined type 'System.Runtime.CompilerServices.RequiresUnsafeAttribute' is not defined or imported
            //     unsafe void M1() { }
            Diagnostic(ErrorCode.ERR_PredefinedTypeNotFound, "M1").WithArguments("System.Runtime.CompilerServices.RequiresUnsafeAttribute").WithLocation(3, 17));
    }

    [Fact]
    public void RequiresUnsafeAttribute_NotSynthesized()
    {
        var source = """
            public class C
            {
                public void M() { }
            }
            """;

        CompileAndVerify(source,
            symbolValidator: m => VerifyRequiresUnsafeAttribute(
                m,
                includesAttributeDefinition: false,
                expectedUnsafeSymbols: [],
                expectedSafeSymbols: ["C", "C.M"]))
            .VerifyDiagnostics();

        CompileAndVerify(source,
            options: TestOptions.ReleaseDll.WithUpdatedMemorySafetyRules(),
            symbolValidator: m => VerifyRequiresUnsafeAttribute(
                m,
                includesAttributeDefinition: false,
                expectedUnsafeSymbols: [],
                expectedSafeSymbols: ["C", "C.M"]))
            .VerifyDiagnostics();

        CompileAndVerify([source, MemorySafetyRulesAttributeDefinition],
            options: TestOptions.ReleaseModule.WithUpdatedMemorySafetyRules(),
            verify: Verification.Skipped,
            symbolValidator: m => VerifyRequiresUnsafeAttribute(
                m,
                includesAttributeDefinition: false,
                expectedUnsafeSymbols: [],
                expectedSafeSymbols: ["C", "C.M"]))
            .VerifyDiagnostics();
    }

    [Fact]
    public void RequiresUnsafeAttribute_LocalFunction()
    {
        var source = """
            #pragma warning disable CS8321 // Local function is declared but never used
            class C
            {
                void M()
                {
                    unsafe void M1() { }
                    void M2() { }
                }
            }
            """;

        var m1 = "C.<M>g__M1|0_0";
        var m2 = "C.<M>g__M2|0_1";

        CompileAndVerify(source,
            options: TestOptions.UnsafeReleaseDll.WithMetadataImportOptions(MetadataImportOptions.All),
            symbolValidator: m => VerifyRequiresUnsafeAttribute(
                m,
                includesAttributeDefinition: false,
                expectedUnsafeSymbols: [],
                expectedSafeSymbols: [m1, m2]))
            .VerifyDiagnostics();

        CompileAndVerify(source,
            options: TestOptions.UnsafeReleaseDll.WithUpdatedMemorySafetyRules().WithMetadataImportOptions(MetadataImportOptions.All),
            symbolValidator: m => VerifyRequiresUnsafeAttribute(
                m,
                includesAttributeDefinition: true,
                isSynthesized: true,
                expectedUnsafeSymbols: [m1],
                expectedSafeSymbols: [m2]))
            .VerifyDiagnostics();

        CompileAndVerify(source,
            options: TestOptions.ReleaseModule.WithAllowUnsafe(true).WithMetadataImportOptions(MetadataImportOptions.All),
            verify: Verification.Skipped,
            symbolValidator: m => VerifyRequiresUnsafeAttribute(
                m,
                includesAttributeDefinition: false,
                expectedUnsafeSymbols: [],
                expectedSafeSymbols: [m1, m2]))
            .VerifyDiagnostics();

        CreateCompilation([source, MemorySafetyRulesAttributeDefinition],
            options: TestOptions.ReleaseModule.WithAllowUnsafe(true).WithUpdatedMemorySafetyRules())
            .VerifyEmitDiagnostics(
            // (6,21): error CS0518: Predefined type 'System.Runtime.CompilerServices.RequiresUnsafeAttribute' is not defined or imported
            //         unsafe void M1() { }
            Diagnostic(ErrorCode.ERR_PredefinedTypeNotFound, "M1").WithArguments("System.Runtime.CompilerServices.RequiresUnsafeAttribute").WithLocation(6, 21));
    }

    /// <summary>
    /// Lambdas cannot be marked <see langword="unsafe"/>. If that changes, we should synthesize the attribute similarly to <see cref="RequiresUnsafeAttribute_LocalFunction"/>.
    /// </summary>
    [Fact]
    public void RequiresUnsafeAttribute_Lambda()
    {
        var source = """
            class C
            {
                void M()
                {
                    var lam1 = unsafe () => { };
                    var lam2 = () => { };
                }
            }
            """;
        CreateCompilation(source).VerifyDiagnostics(
            // (5,20): error CS1525: Invalid expression term 'unsafe'
            //         var lam1 = unsafe () => { };
            Diagnostic(ErrorCode.ERR_InvalidExprTerm, "unsafe").WithArguments("unsafe").WithLocation(5, 20),
            // (5,20): error CS1002: ; expected
            //         var lam1 = unsafe () => { };
            Diagnostic(ErrorCode.ERR_SemicolonExpected, "unsafe").WithLocation(5, 20),
            // (5,20): error CS0106: The modifier 'unsafe' is not valid for this item
            //         var lam1 = unsafe () => { };
            Diagnostic(ErrorCode.ERR_BadMemberFlag, "unsafe").WithArguments("unsafe").WithLocation(5, 20),
            // (5,28): error CS8124: Tuple must contain at least two elements.
            //         var lam1 = unsafe () => { };
            Diagnostic(ErrorCode.ERR_TupleTooFewElements, ")").WithLocation(5, 28),
            // (5,30): error CS1001: Identifier expected
            //         var lam1 = unsafe () => { };
            Diagnostic(ErrorCode.ERR_IdentifierExpected, "=>").WithLocation(5, 30),
            // (5,30): error CS1003: Syntax error, ',' expected
            //         var lam1 = unsafe () => { };
            Diagnostic(ErrorCode.ERR_SyntaxError, "=>").WithArguments(",").WithLocation(5, 30),
            // (5,33): error CS1002: ; expected
            //         var lam1 = unsafe () => { };
            Diagnostic(ErrorCode.ERR_SemicolonExpected, "{").WithLocation(5, 33));

        source = """
            class C
            {
                void M()
                {
                    var lam = () => { };
                }
            }
            """;

        var lam = "C.<>c.<M>b__0_0";

        CompileAndVerify(source,
            options: TestOptions.UnsafeReleaseDll.WithMetadataImportOptions(MetadataImportOptions.All),
            symbolValidator: m => VerifyRequiresUnsafeAttribute(
                m,
                includesAttributeDefinition: false,
                expectedUnsafeSymbols: [],
                expectedSafeSymbols: [lam]))
            .VerifyDiagnostics();

        CompileAndVerify(source,
            options: TestOptions.UnsafeReleaseDll.WithUpdatedMemorySafetyRules().WithMetadataImportOptions(MetadataImportOptions.All),
            symbolValidator: m => VerifyRequiresUnsafeAttribute(
                m,
                includesAttributeDefinition: false,
                expectedUnsafeSymbols: [],
                expectedSafeSymbols: [lam]))
            .VerifyDiagnostics();

        CompileAndVerify([source, MemorySafetyRulesAttributeDefinition],
            options: TestOptions.ReleaseModule.WithAllowUnsafe(true).WithUpdatedMemorySafetyRules().WithMetadataImportOptions(MetadataImportOptions.All),
            verify: Verification.Skipped,
            symbolValidator: m => VerifyRequiresUnsafeAttribute(
                m,
                includesAttributeDefinition: false,
                expectedUnsafeSymbols: [],
                expectedSafeSymbols: [lam]))
            .VerifyDiagnostics();
    }

    [Fact]
    public void RequiresUnsafeAttribute_Reflection()
    {
        var sourceA = """
            using System;
            using System.Linq;
            using System.Reflection;
            public class A
            {
                public unsafe void M1() { }
                public void M2() { }
                public static void RequiresUnsafe(MethodInfo method)
                {
                    var count = method.GetCustomAttributes(inherit: false).Count(a => a.GetType().Name == "RequiresUnsafeAttribute");
                    Console.Write(count);
                }
            }
            """;
        var refA = CreateCompilation(sourceA,
            options: TestOptions.UnsafeReleaseDll.WithUpdatedMemorySafetyRules())
            .VerifyDiagnostics()
            .EmitToImageReference();

        var sourceB = """
            class B : A
            {
                public unsafe void M3() { }
                public void M4() { }
                static void Main()
                {
                    RequiresUnsafe(typeof(A).GetMethod("M1"));
                    RequiresUnsafe(typeof(A).GetMethod("M2"));
                    RequiresUnsafe(typeof(B).GetMethod("M3"));
                    RequiresUnsafe(typeof(B).GetMethod("M4"));
                }
            }
            """;
        CompileAndVerify(sourceB, [refA],
            options: TestOptions.UnsafeReleaseExe.WithUpdatedMemorySafetyRules(),
            expectedOutput: "1010")
            .VerifyDiagnostics();
    }

    [Fact]
    public void RequiresUnsafeAttribute_FromSource()
    {
        var source = """
            public class C
            {
                public unsafe void M() { }
            }
            """;

        CompileAndVerify([source, RequiresUnsafeAttributeDefinition],
            options: TestOptions.UnsafeReleaseDll,
            symbolValidator: m => VerifyRequiresUnsafeAttribute(
                m,
                includesAttributeDefinition: true,
                isSynthesized: false,
                expectedUnsafeSymbols: [],
                expectedSafeSymbols: ["C", "C.M"]))
            .VerifyDiagnostics();

        CompileAndVerify([source, RequiresUnsafeAttributeDefinition],
            options: TestOptions.UnsafeReleaseDll.WithUpdatedMemorySafetyRules(),
            symbolValidator: m => VerifyRequiresUnsafeAttribute(
                m,
                includesAttributeDefinition: true,
                isSynthesized: false,
                expectedUnsafeSymbols: ["C.M"],
                expectedSafeSymbols: ["C"]))
            .VerifyDiagnostics();
    }

    [Theory, CombinatorialData]
    public void RequiresUnsafeAttribute_FromMetadata(bool useCompilationReference)
    {
        var comp = CreateCompilation(RequiresUnsafeAttributeDefinition);
        CompileAndVerify(comp,
            symbolValidator: m => VerifyRequiresUnsafeAttribute(
                m,
                includesAttributeDefinition: true,
                isSynthesized: false,
                expectedUnsafeSymbols: [],
                expectedSafeSymbols: [AttributeDescription.RequiresUnsafeAttribute.FullName]))
            .VerifyDiagnostics();
        var ref1 = AsReference(comp, useCompilationReference);

        var source = """
            public class C
            {
                public unsafe void M() { }
            }
            """;

        CompileAndVerify(source, [ref1],
            options: TestOptions.UnsafeReleaseDll.WithUpdatedMemorySafetyRules(),
            symbolValidator: m => VerifyRequiresUnsafeAttribute(
                m,
                includesAttributeDefinition: false,
                expectedUnsafeSymbols: ["C.M"],
                expectedSafeSymbols: ["C"]))
            .VerifyDiagnostics();
    }

    [Theory, CombinatorialData]
    public void RequiresUnsafeAttribute_FromMetadata_Multiple(bool useCompilationReference)
    {
        var comp1 = CreateCompilation(RequiresUnsafeAttributeDefinition).VerifyDiagnostics();
        var ref1 = AsReference(comp1, useCompilationReference);

        var comp2 = CreateCompilation(RequiresUnsafeAttributeDefinition).VerifyDiagnostics();
        var ref2 = AsReference(comp2, useCompilationReference);

        var source = """
            public class C
            {
                public unsafe void M() { }
            }
            """;

        // Ambiguous attribute definitions from references => synthesize our own.
        CompileAndVerify(source, [ref1, ref2],
            options: TestOptions.UnsafeReleaseDll.WithUpdatedMemorySafetyRules(),
            symbolValidator: m => VerifyRequiresUnsafeAttribute(
                m,
                includesAttributeDefinition: true,
                isSynthesized: true,
                expectedUnsafeSymbols: ["C.M"],
                expectedSafeSymbols: ["C"]))
            .VerifyDiagnostics();

        // Also defined in source.
        CompileAndVerify([source, RequiresUnsafeAttributeDefinition], [ref1, ref2],
            options: TestOptions.UnsafeReleaseDll.WithUpdatedMemorySafetyRules(),
            symbolValidator: m => VerifyRequiresUnsafeAttribute(
                m,
                includesAttributeDefinition: true,
                isSynthesized: false,
                expectedUnsafeSymbols: ["C.M"],
                expectedSafeSymbols: ["C"]))
            .VerifyDiagnostics();
    }

    [Theory, CombinatorialData]
    public void RequiresUnsafeAttribute_FromMetadata_Multiple_AndCorLib(bool useCompilationReference)
    {
        var corlibSource = """
            namespace System
            {
                public class Object;
                public class ValueType;
                public class Attribute;
                public struct Void;
                public struct Int32;
                public struct Boolean;
                public class AttributeUsageAttribute
                {
                    public AttributeUsageAttribute(AttributeTargets t) { }
                    public bool AllowMultiple { get; set; }
                    public bool Inherited { get; set; }
                }
                public class Enum;
                public enum AttributeTargets;
            }
            """;

        var corlib = CreateEmptyCompilation([corlibSource, RequiresUnsafeAttributeDefinition]).VerifyDiagnostics();
        var corlibRef = AsReference(corlib, useCompilationReference);

        var comp1 = CreateEmptyCompilation(RequiresUnsafeAttributeDefinition, [corlibRef]).VerifyDiagnostics();
        var ref1 = AsReference(comp1, useCompilationReference);

        var comp2 = CreateEmptyCompilation(RequiresUnsafeAttributeDefinition, [corlibRef]).VerifyDiagnostics();
        var ref2 = AsReference(comp2, useCompilationReference);

        var source = """
            public class C
            {
                public unsafe void M() { }
            }
            """;

        // Using the attribute from corlib even if there are ambiguous definitions in other references.
        var verifier = CompileAndVerify(CreateEmptyCompilation(source, [ref1, ref2, corlibRef],
            options: TestOptions.UnsafeReleaseDll.WithUpdatedMemorySafetyRules()),
            verify: Verification.Skipped,
            symbolValidator: m => VerifyRequiresUnsafeAttribute(
                m,
                includesAttributeDefinition: false,
                expectedUnsafeSymbols: ["C.M"],
                expectedSafeSymbols: ["C"]));

        verifier.Diagnostics.WhereAsArray(d => d.Code != (int)ErrorCode.WRN_NoRuntimeMetadataVersion).Verify();

        var comp = (CSharpCompilation)verifier.Compilation;
        Assert.Same(comp.Assembly.CorLibrary, comp.GetReferencedAssemblySymbol(corlibRef));
    }

    [Fact]
    public void RequiresUnsafeAttribute_FromMetadata_UnrecognizedConstructor()
    {
        // [module: MemorySafetyRules(2)]
        // public class A
        // {
        //     [RequiresUnsafe(1), RequiresUnsafe(0)]
        //     public static void M() => throw null;
        // }
        var sourceA = $$"""
            .assembly extern mscorlib { .ver 4:0:0:0 .publickeytoken = (B7 7A 5C 56 19 34 E0 89) }
            .assembly '<<GeneratedFileName>>' { }
            .module '<<GeneratedFileName>>.dll'
            .custom instance void System.Runtime.CompilerServices.MemorySafetyRulesAttribute::.ctor(int32) = { int32({{CSharpCompilationOptions.UpdatedMemorySafetyRulesVersion}}) }
            .class private System.Runtime.CompilerServices.MemorySafetyRulesAttribute extends [mscorlib]System.Attribute
            {
                .method public hidebysig specialname rtspecialname instance void .ctor(int32 version) cil managed { ret }
            }
            .class private System.Runtime.CompilerServices.RequiresUnsafeAttribute extends [mscorlib]System.Attribute
            {
                .method public hidebysig specialname rtspecialname instance void .ctor(int32 version) cil managed { ret }
            }
            .class public A
            {
                .method public static void M()
                {
                    .custom instance void System.Runtime.CompilerServices.RequiresUnsafeAttribute::.ctor(int32) = { int32(1) }
                    .custom instance void System.Runtime.CompilerServices.RequiresUnsafeAttribute::.ctor(int32) = { int32(0) }
                    ldnull throw
                }
            }
            """;
        var refA = CompileIL(sourceA, prependDefaultHeader: false);

        var a = CreateCompilation("", [refA]).VerifyDiagnostics().GetReferencedAssemblySymbol(refA);
        Assert.Equal(CallerUnsafeMode.None, a.GlobalNamespace.GetMember("A.M").CallerUnsafeMode);

        var sourceB = """
            A.M();
            """;
        CreateCompilation(sourceB, [refA],
            options: TestOptions.ReleaseExe.WithUpdatedMemorySafetyRules())
            .VerifyEmitDiagnostics();
    }

    [Fact]
    public void RequiresUnsafeAttribute_FromMetadata_UnrecognizedAndRecognizedConstructor()
    {
        // [module: MemorySafetyRules(2)]
        // public class A
        // {
        //     [RequiresUnsafe(1), RequiresUnsafe()]
        //     public static void M() => throw null;
        // }
        var sourceA = $$"""
            .assembly extern mscorlib { .ver 4:0:0:0 .publickeytoken = (B7 7A 5C 56 19 34 E0 89) }
            .assembly '<<GeneratedFileName>>' { }
            .module '<<GeneratedFileName>>.dll'
            .custom instance void System.Runtime.CompilerServices.MemorySafetyRulesAttribute::.ctor(int32) = { int32({{CSharpCompilationOptions.UpdatedMemorySafetyRulesVersion}}) }
            .class private System.Runtime.CompilerServices.MemorySafetyRulesAttribute extends [mscorlib]System.Attribute
            {
                .method public hidebysig specialname rtspecialname instance void .ctor(int32 version) cil managed { ret }
                .method public hidebysig specialname rtspecialname instance void .ctor() cil managed { ret }
            }
            .class private System.Runtime.CompilerServices.RequiresUnsafeAttribute extends [mscorlib]System.Attribute
            {
                .method public hidebysig specialname rtspecialname instance void .ctor(int32 version) cil managed { ret }
            }
            .class public A
            {
                .method public static void M()
                {
                    .custom instance void System.Runtime.CompilerServices.RequiresUnsafeAttribute::.ctor(int32) = { int32(1) }
                    .custom instance void System.Runtime.CompilerServices.RequiresUnsafeAttribute::.ctor()
                    ldnull throw
                }
            }
            """;
        var refA = CompileIL(sourceA, prependDefaultHeader: false);

        var a = CreateCompilation("", [refA]).VerifyDiagnostics().GetReferencedAssemblySymbol(refA);
        Assert.Equal(CallerUnsafeMode.Explicit, a.GlobalNamespace.GetMember("A.M").CallerUnsafeMode);

        var sourceB = """
            A.M();
            """;
        CreateCompilation(sourceB, [refA],
            options: TestOptions.ReleaseExe.WithUpdatedMemorySafetyRules())
            .VerifyDiagnostics(
            // (1,1): error CS9502: 'A.M()' must be used in an unsafe context because it is marked as 'unsafe'
            // A.M();
            Diagnostic(ErrorCode.ERR_UnsafeMemberOperation, "A.M()").WithArguments("A.M()").WithLocation(1, 1));
    }

    [Fact]
    public void RequiresUnsafeAttribute_FromMetadata_AppliedMultipleTimes()
    {
        // [module: MemorySafetyRules(2)]
        // public class A
        // {
        //     [RequiresUnsafe, RequiresUnsafe]
        //     public static void M() => throw null;
        // }
        var sourceA = $$"""
            .assembly extern mscorlib { .ver 4:0:0:0 .publickeytoken = (B7 7A 5C 56 19 34 E0 89) }
            .assembly '<<GeneratedFileName>>' { }
            .module '<<GeneratedFileName>>.dll'
            .custom instance void System.Runtime.CompilerServices.MemorySafetyRulesAttribute::.ctor(int32) = { int32({{CSharpCompilationOptions.UpdatedMemorySafetyRulesVersion}}) }
            .class private System.Runtime.CompilerServices.MemorySafetyRulesAttribute extends [mscorlib]System.Attribute
            {
                .method public hidebysig specialname rtspecialname instance void .ctor(int32 version) cil managed { ret }
            }
            .class private System.Runtime.CompilerServices.RequiresUnsafeAttribute extends [mscorlib]System.Attribute
            {
                .method public hidebysig specialname rtspecialname instance void .ctor() cil managed { ret }
            }
            .class public A
            {
                .method public static void M()
                {
                    .custom instance void System.Runtime.CompilerServices.RequiresUnsafeAttribute::.ctor()
                    .custom instance void System.Runtime.CompilerServices.RequiresUnsafeAttribute::.ctor()
                    ldnull throw
                }
            }
            """;
        var refA = CompileIL(sourceA, prependDefaultHeader: false);

        var a = CreateCompilation("", [refA]).VerifyDiagnostics().GetReferencedAssemblySymbol(refA);
        Assert.Equal(CallerUnsafeMode.Explicit, a.GlobalNamespace.GetMember("A.M").CallerUnsafeMode);

        var sourceB = """
            A.M();
            """;
        CreateCompilation(sourceB, [refA],
            options: TestOptions.ReleaseExe.WithUpdatedMemorySafetyRules())
            .VerifyDiagnostics(
            // (1,1): error CS9502: 'A.M()' must be used in an unsafe context because it is marked as 'unsafe'
            // A.M();
            Diagnostic(ErrorCode.ERR_UnsafeMemberOperation, "A.M()").WithArguments("A.M()").WithLocation(1, 1));
    }

    [Theory, CombinatorialData]
    public void RequiresUnsafeAttribute_ReferencedInSource(
        bool updatedRules,
        bool useCompilationReference)
    {
        var comp = CreateCompilation(RequiresUnsafeAttributeDefinition).VerifyDiagnostics();
        var ref1 = AsReference(comp, useCompilationReference);

        // PROTOTYPE: Test other member kinds too (audit all callers of Symbol.ReportExplicitUseOfReservedAttributes).
        var source = """
            using System.Runtime.CompilerServices;
            [RequiresUnsafeAttribute] class C
            {
                [RequiresUnsafeAttribute] void M() { }
                [RequiresUnsafeAttribute] int P { get; set; }
            }
            """;

        comp = CreateCompilation(source, [ref1], options: TestOptions.ReleaseDll.WithUpdatedMemorySafetyRules(updatedRules));
        comp.VerifyDiagnostics(
            // (4,6): error CS8335: Do not use 'System.Runtime.CompilerServices.RequiresUnsafeAttribute'. This is reserved for compiler usage.
            //     [RequiresUnsafeAttribute] void M() { }
            Diagnostic(ErrorCode.ERR_ExplicitReservedAttr, "RequiresUnsafeAttribute").WithArguments("System.Runtime.CompilerServices.RequiresUnsafeAttribute").WithLocation(4, 6),
            // (5,6): error CS8335: Do not use 'System.Runtime.CompilerServices.RequiresUnsafeAttribute'. This is reserved for compiler usage.
            //     [RequiresUnsafeAttribute] int P { get; set; }
            Diagnostic(ErrorCode.ERR_ExplicitReservedAttr, "RequiresUnsafeAttribute").WithArguments("System.Runtime.CompilerServices.RequiresUnsafeAttribute").WithLocation(5, 6));
    }
}<|MERGE_RESOLUTION|>--- conflicted
+++ resolved
@@ -25,13 +25,9 @@
         string caller,
         object[] expectedUnsafeSymbols,
         object[] expectedSafeSymbols,
-<<<<<<< HEAD
         DiagnosticDescription[] expectedDiagnostics,
         ReadOnlySpan<string> additionalSources = default,
         Verification verify = default)
-=======
-        DiagnosticDescription[] expectedDiagnostics)
->>>>>>> 3edba5a1
     {
         CreateCompilation([lib, caller, .. additionalSources],
             options: TestOptions.UnsafeReleaseExe.WithUpdatedMemorySafetyRules())
@@ -58,12 +54,9 @@
             symbolValidator(libAssemblySymbol.Modules.Single());
         }
 
-<<<<<<< HEAD
-        var libLegacy = CreateCompilation([lib, .. additionalSources],
-            options: TestOptions.UnsafeReleaseDll)
-=======
-        var libLegacy = CompileAndVerify(lib,
+        var libLegacy = CompileAndVerify([lib, .. additionalSources],
             options: TestOptions.UnsafeReleaseDll,
+            verify: verify,
             symbolValidator: module =>
             {
                 VerifyMemorySafetyRulesAttribute(module, includesAttributeDefinition: false, includesAttributeUse: false);
@@ -73,7 +66,6 @@
                     expectedUnsafeSymbols: [],
                     expectedSafeSymbols: [.. expectedUnsafeSymbols, .. expectedSafeSymbols]);
             })
->>>>>>> 3edba5a1
             .VerifyDiagnostics()
             .GetImageReference();
 
