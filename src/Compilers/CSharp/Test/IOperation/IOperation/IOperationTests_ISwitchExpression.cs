﻿// Copyright (c) Microsoft.  All Rights Reserved.  Licensed under the Apache License, Version 2.0.  See License.txt in the project root for license information.

using Microsoft.CodeAnalysis.CSharp.Syntax;
using Microsoft.CodeAnalysis.Test.Utilities;
using Roslyn.Test.Utilities;
using Xunit;

namespace Microsoft.CodeAnalysis.CSharp.UnitTests
{
    public partial class IOperationTests_SwitchExpression : SemanticModelTestBase
    {
        [CompilerTrait(CompilerFeature.IOperation, CompilerFeature.Patterns)]
        [Fact]
        public void SwitchExpression_Basic()
        {
            string source = @"
using System;
class X
{
    void M(int? x, object y)
    {
        y = /*<bind>*/x switch { 1 => 2, 3 => 4, _ => 5 }/*</bind>*/;
    }
}
";
            string expectedOperationTree = @"
ISwitchExpressionOperation (3 arms) (OperationKind.SwitchExpression, Type: System.Int32) (Syntax: 'x switch {  ... 4, _ => 5 }')
  Value: 
    IParameterReferenceOperation: x (OperationKind.ParameterReference, Type: System.Int32?) (Syntax: 'x')
  Arms(3):
      ISwitchExpressionArmOperation (0 locals) (OperationKind.SwitchExpressionArm, Type: null) (Syntax: '1 => 2')
        Pattern: 
          IConstantPatternOperation (OperationKind.ConstantPattern, Type: null) (Syntax: '1') (InputType: System.Int32?)
            Value: 
              ILiteralOperation (OperationKind.Literal, Type: System.Int32, Constant: 1) (Syntax: '1')
        Value: 
          ILiteralOperation (OperationKind.Literal, Type: System.Int32, Constant: 2) (Syntax: '2')
      ISwitchExpressionArmOperation (0 locals) (OperationKind.SwitchExpressionArm, Type: null) (Syntax: '3 => 4')
        Pattern: 
          IConstantPatternOperation (OperationKind.ConstantPattern, Type: null) (Syntax: '3') (InputType: System.Int32?)
            Value: 
              ILiteralOperation (OperationKind.Literal, Type: System.Int32, Constant: 3) (Syntax: '3')
        Value: 
          ILiteralOperation (OperationKind.Literal, Type: System.Int32, Constant: 4) (Syntax: '4')
      ISwitchExpressionArmOperation (0 locals) (OperationKind.SwitchExpressionArm, Type: null) (Syntax: '_ => 5')
        Pattern: 
          IDiscardPatternOperation (OperationKind.DiscardPattern, Type: null) (Syntax: '_') (InputType: System.Int32?)
        Value: 
          ILiteralOperation (OperationKind.Literal, Type: System.Int32, Constant: 5) (Syntax: '5')
";
            var expectedDiagnostics = DiagnosticDescription.None;

            VerifyOperationTreeAndDiagnosticsForTest<SwitchExpressionSyntax>(source, expectedOperationTree, expectedDiagnostics);
        }

        [CompilerTrait(CompilerFeature.IOperation, CompilerFeature.Patterns)]
        [Fact]
        public void SwitchExpression_NoArms()
        {
            string source = @"
using System;
class X
{
    void M(int? x, object y)
    {
        y = /*<bind>*/x switch { }/*</bind>*/;
    }
}
";
            string expectedOperationTree = @"
ISwitchExpressionOperation (0 arms) (OperationKind.SwitchExpression, Type: System.Object) (Syntax: 'x switch { }')
  Value: 
    IParameterReferenceOperation: x (OperationKind.ParameterReference, Type: System.Int32?) (Syntax: 'x')
  Arms(0)
";
            var expectedDiagnostics = new[] {
                // file.cs(7,25): warning CS8509: The switch expression does not handle all possible values of its input type (it is not exhaustive).
                //         y = /*<bind>*/x switch { }/*</bind>*/;
                Diagnostic(ErrorCode.WRN_SwitchExpressionNotExhaustive, "switch").WithLocation(7, 25)
            };
            VerifyOperationTreeAndDiagnosticsForTest<SwitchExpressionSyntax>(source, expectedOperationTree, expectedDiagnostics);
        }

        [CompilerTrait(CompilerFeature.IOperation, CompilerFeature.Patterns)]
        [Fact]
        public void SwitchExpression_MissingPattern()
        {
            string source = @"
using System;
class X
{
    void M(int? x, object y)
    {
        y = /*<bind>*/x switch { => 5 }/*</bind>*/;
    }
}
";
            string expectedOperationTree = @"
ISwitchExpressionOperation (1 arms) (OperationKind.SwitchExpression, Type: System.Int32, IsInvalid) (Syntax: 'x switch { => 5 }')
  Value: 
    IParameterReferenceOperation: x (OperationKind.ParameterReference, Type: System.Int32?) (Syntax: 'x')
  Arms(1):
      ISwitchExpressionArmOperation (0 locals) (OperationKind.SwitchExpressionArm, Type: null, IsInvalid) (Syntax: '=> 5')
        Pattern: 
<<<<<<< HEAD
          IOperation:  (OperationKind.None, Type: null, IsInvalid) (Syntax: '')
=======
          IConstantPatternOperation (OperationKind.ConstantPattern, Type: null, IsInvalid) (Syntax: '') (InputType: System.Int32?)
            Value: 
              IInvalidOperation (OperationKind.Invalid, Type: null, IsInvalid) (Syntax: '')
                Children(0)
>>>>>>> 73bb01b2
        Value: 
          ILiteralOperation (OperationKind.Literal, Type: System.Int32, Constant: 5) (Syntax: '5')
";
            var expectedDiagnostics = new[] {
                // file.cs(7,34): error CS8504: Pattern missing
                //         y = /*<bind>*/x switch { => 5 }/*</bind>*/;
                Diagnostic(ErrorCode.ERR_MissingPattern, "=>").WithLocation(7, 34)
            };
            VerifyOperationTreeAndDiagnosticsForTest<SwitchExpressionSyntax>(source, expectedOperationTree, expectedDiagnostics);
        }

        [CompilerTrait(CompilerFeature.IOperation, CompilerFeature.Patterns)]
        [Fact]
        public void SwitchExpression_BadInput_01()
        {
            string source = @"
using System;
class X
{
    void M(object y)
    {
        y = /*<bind>*/x switch { 1 => 2, 3 => 4, _ => 5 }/*</bind>*/;
    }
}
";
            string expectedOperationTree = @"
ISwitchExpressionOperation (3 arms) (OperationKind.SwitchExpression, Type: System.Int32, IsInvalid) (Syntax: 'x switch {  ... 4, _ => 5 }')
  Value: 
    IInvalidOperation (OperationKind.Invalid, Type: ?, IsInvalid) (Syntax: 'x')
      Children(0)
  Arms(3):
      ISwitchExpressionArmOperation (0 locals) (OperationKind.SwitchExpressionArm, Type: null) (Syntax: '1 => 2')
        Pattern: 
          IConstantPatternOperation (OperationKind.ConstantPattern, Type: null) (Syntax: '1') (InputType: ?)
            Value: 
              ILiteralOperation (OperationKind.Literal, Type: System.Int32, Constant: 1) (Syntax: '1')
        Value: 
          ILiteralOperation (OperationKind.Literal, Type: System.Int32, Constant: 2) (Syntax: '2')
      ISwitchExpressionArmOperation (0 locals) (OperationKind.SwitchExpressionArm, Type: null) (Syntax: '3 => 4')
        Pattern: 
          IConstantPatternOperation (OperationKind.ConstantPattern, Type: null) (Syntax: '3') (InputType: ?)
            Value: 
              ILiteralOperation (OperationKind.Literal, Type: System.Int32, Constant: 3) (Syntax: '3')
        Value: 
          ILiteralOperation (OperationKind.Literal, Type: System.Int32, Constant: 4) (Syntax: '4')
      ISwitchExpressionArmOperation (0 locals) (OperationKind.SwitchExpressionArm, Type: null) (Syntax: '_ => 5')
        Pattern: 
          IDiscardPatternOperation (OperationKind.DiscardPattern, Type: null) (Syntax: '_') (InputType: ?)
        Value: 
          ILiteralOperation (OperationKind.Literal, Type: System.Int32, Constant: 5) (Syntax: '5')
";
            var expectedDiagnostics = new[] {
                // file.cs(7,23): error CS0103: The name 'x' does not exist in the current context
                //         y = /*<bind>*/x switch { 1 => 2, 3 => 4, _ => 5 }/*</bind>*/;
                Diagnostic(ErrorCode.ERR_NameNotInContext, "x").WithArguments("x").WithLocation(7, 23)
            };
            VerifyOperationTreeAndDiagnosticsForTest<SwitchExpressionSyntax>(source, expectedOperationTree, expectedDiagnostics);
        }

        [CompilerTrait(CompilerFeature.IOperation, CompilerFeature.Patterns)]
        [Fact]
        public void SwitchExpression_NoCommonType_01()
        {
            string source = @"
using System;
class X
{
    void M(int? x, object y)
    {
        y = /*<bind>*/x switch { 1 => 2, _ => ""Z"" }/*</bind>*/;
    }
}
";
            string expectedOperationTree = @"
ISwitchExpressionOperation (2 arms) (OperationKind.SwitchExpression, Type: System.Object) (Syntax: 'x switch {  ...  _ => ""Z"" }')
  Value: 
    IParameterReferenceOperation: x (OperationKind.ParameterReference, Type: System.Int32?) (Syntax: 'x')
  Arms(2):
      ISwitchExpressionArmOperation (0 locals) (OperationKind.SwitchExpressionArm, Type: null) (Syntax: '1 => 2')
        Pattern: 
          IConstantPatternOperation (OperationKind.ConstantPattern, Type: null) (Syntax: '1') (InputType: System.Int32?)
            Value: 
              ILiteralOperation (OperationKind.Literal, Type: System.Int32, Constant: 1) (Syntax: '1')
        Value: 
          IConversionOperation (TryCast: False, Unchecked) (OperationKind.Conversion, Type: System.Object, IsImplicit) (Syntax: '2')
            Conversion: CommonConversion (Exists: True, IsIdentity: False, IsNumeric: False, IsReference: False, IsUserDefined: False) (MethodSymbol: null)
            Operand: 
              ILiteralOperation (OperationKind.Literal, Type: System.Int32, Constant: 2) (Syntax: '2')
      ISwitchExpressionArmOperation (0 locals) (OperationKind.SwitchExpressionArm, Type: null) (Syntax: '_ => ""Z""')
        Pattern: 
          IDiscardPatternOperation (OperationKind.DiscardPattern, Type: null) (Syntax: '_') (InputType: System.Int32?)
        Value: 
          IConversionOperation (TryCast: False, Unchecked) (OperationKind.Conversion, Type: System.Object, IsImplicit) (Syntax: '""Z""')
            Conversion: CommonConversion (Exists: True, IsIdentity: False, IsNumeric: False, IsReference: True, IsUserDefined: False) (MethodSymbol: null)
            Operand: 
              ILiteralOperation (OperationKind.Literal, Type: System.String, Constant: ""Z"") (Syntax: '""Z""')
";
            var expectedDiagnostics = new DiagnosticDescription[] { };
            VerifyOperationTreeAndDiagnosticsForTest<SwitchExpressionSyntax>(source, expectedOperationTree, expectedDiagnostics);
        }

        [CompilerTrait(CompilerFeature.IOperation, CompilerFeature.Patterns)]
        [Fact]
        public void SwitchExpression_NoCommonType_02()
        {
            string source = @"
using System;
class X
{
    void M(int? x, object y)
    {
        var z = /*<bind>*/x switch { 1 => 2, _ => ""Z"" }/*</bind>*/;
    }
}
";
            string expectedOperationTree = @"
    ISwitchExpressionOperation (2 arms) (OperationKind.SwitchExpression, Type: ?, IsInvalid) (Syntax: 'x switch {  ...  _ => ""Z"" }')
      Value: 
        IParameterReferenceOperation: x (OperationKind.ParameterReference, Type: System.Int32?) (Syntax: 'x')
      Arms(2):
          ISwitchExpressionArmOperation (0 locals) (OperationKind.SwitchExpressionArm, Type: null) (Syntax: '1 => 2')
            Pattern: 
              IConstantPatternOperation (OperationKind.ConstantPattern, Type: null) (Syntax: '1') (InputType: System.Int32?)
                Value: 
                  ILiteralOperation (OperationKind.Literal, Type: System.Int32, Constant: 1) (Syntax: '1')
            Value: 
              IConversionOperation (TryCast: False, Unchecked) (OperationKind.Conversion, Type: ?, IsImplicit) (Syntax: '2')
                Conversion: CommonConversion (Exists: False, IsIdentity: False, IsNumeric: False, IsReference: False, IsUserDefined: False) (MethodSymbol: null)
                Operand: 
                  ILiteralOperation (OperationKind.Literal, Type: System.Int32, Constant: 2) (Syntax: '2')
          ISwitchExpressionArmOperation (0 locals) (OperationKind.SwitchExpressionArm, Type: null) (Syntax: '_ => ""Z""')
            Pattern: 
              IDiscardPatternOperation (OperationKind.DiscardPattern, Type: null) (Syntax: '_') (InputType: System.Int32?)
            Value: 
              IConversionOperation (TryCast: False, Unchecked) (OperationKind.Conversion, Type: ?, IsImplicit) (Syntax: '""Z""')
                Conversion: CommonConversion (Exists: False, IsIdentity: False, IsNumeric: False, IsReference: False, IsUserDefined: False) (MethodSymbol: null)
                Operand: 
                  ILiteralOperation (OperationKind.Literal, Type: System.String, Constant: ""Z"") (Syntax: '""Z""')
";
            var expectedDiagnostics = new DiagnosticDescription[] {
                // file.cs(7,29): error CS8506: No best type was found for the switch expression.
                //         var z = /*<bind>*/x switch { 1 => 2, _ => "Z" }/*</bind>*/;
                Diagnostic(ErrorCode.ERR_SwitchExpressionNoBestType, "switch").WithLocation(7, 29)
            };
            VerifyOperationTreeAndDiagnosticsForTest<SwitchExpressionSyntax>(source, expectedOperationTree, expectedDiagnostics);
        }

        [CompilerTrait(CompilerFeature.IOperation, CompilerFeature.Patterns)]
        [Fact]
        public void SwitchExpression_MissingArrow()
        {
            string source = @"
using System;
class X
{
    void M(int? x, object y)
    {
        y = /*<bind>*/x switch { _ /*=>*/ 5 }/*</bind>*/;
    }
}
";
            string expectedOperationTree = @"
ISwitchExpressionOperation (1 arms) (OperationKind.SwitchExpression, Type: System.Int32, IsInvalid) (Syntax: 'x switch { _ /*=>*/ 5 }')
  Value: 
    IParameterReferenceOperation: x (OperationKind.ParameterReference, Type: System.Int32?) (Syntax: 'x')
  Arms(1):
      ISwitchExpressionArmOperation (0 locals) (OperationKind.SwitchExpressionArm, Type: null, IsInvalid) (Syntax: '_ /*=>*/ 5')
        Pattern: 
          IDiscardPatternOperation (OperationKind.DiscardPattern, Type: null) (Syntax: '_') (InputType: System.Int32?)
        Value: 
          ILiteralOperation (OperationKind.Literal, Type: System.Int32, Constant: 5, IsInvalid) (Syntax: '5')
";
            var expectedDiagnostics = new[] {
                // file.cs(7,43): error CS1003: Syntax error, '=>' expected
                //         y = /*<bind>*/x switch { _ /*=>*/ 5 }/*</bind>*/;
                Diagnostic(ErrorCode.ERR_SyntaxError, "5").WithArguments("=>", "").WithLocation(7, 43)
            };
            VerifyOperationTreeAndDiagnosticsForTest<SwitchExpressionSyntax>(source, expectedOperationTree, expectedDiagnostics);
        }

        [CompilerTrait(CompilerFeature.IOperation, CompilerFeature.Patterns)]
        [Fact]
        public void SwitchExpression_MissingExpression()
        {
            string source = @"
using System;
class X
{
    void M(int? x, object y)
    {
        y = /*<bind>*/x switch { _ => /*5*/ }/*</bind>*/;
    }
}
";
            string expectedOperationTree = @"
ISwitchExpressionOperation (1 arms) (OperationKind.SwitchExpression, Type: ?, IsInvalid) (Syntax: 'x switch { _ => /*5*/ }')
  Value: 
    IParameterReferenceOperation: x (OperationKind.ParameterReference, Type: System.Int32?) (Syntax: 'x')
  Arms(1):
      ISwitchExpressionArmOperation (0 locals) (OperationKind.SwitchExpressionArm, Type: null, IsInvalid) (Syntax: '_ => /*5*/ ')
        Pattern: 
          IDiscardPatternOperation (OperationKind.DiscardPattern, Type: null) (Syntax: '_') (InputType: System.Int32?)
        Value: 
          IInvalidOperation (OperationKind.Invalid, Type: null, IsInvalid) (Syntax: '')
            Children(0)
";
            var expectedDiagnostics = new[] {
                // file.cs(7,45): error CS1525: Invalid expression term '}'
                //         y = /*<bind>*/x switch { _ => /*5*/ }/*</bind>*/;
                Diagnostic(ErrorCode.ERR_InvalidExprTerm, "}").WithArguments("}").WithLocation(7, 45)
            };
            VerifyOperationTreeAndDiagnosticsForTest<SwitchExpressionSyntax>(source, expectedOperationTree, expectedDiagnostics);
        }

        [CompilerTrait(CompilerFeature.IOperation, CompilerFeature.Patterns)]
        [Fact]
        public void SwitchExpression_BadPattern()
        {
            string source = @"
using System;
class X
{
    void M(int? x, object y)
    {
        y = /*<bind>*/x switch { NotFound => 5 }/*</bind>*/;
    }
}
";
            string expectedOperationTree = @"
ISwitchExpressionOperation (1 arms) (OperationKind.SwitchExpression, Type: System.Int32, IsInvalid) (Syntax: 'x switch {  ... ound => 5 }')
  Value: 
    IParameterReferenceOperation: x (OperationKind.ParameterReference, Type: System.Int32?) (Syntax: 'x')
  Arms(1):
      ISwitchExpressionArmOperation (0 locals) (OperationKind.SwitchExpressionArm, Type: null, IsInvalid) (Syntax: 'NotFound => 5')
        Pattern: 
          IConstantPatternOperation (OperationKind.ConstantPattern, Type: null, IsInvalid) (Syntax: 'NotFound') (InputType: System.Int32?)
            Value: 
              IConversionOperation (TryCast: False, Unchecked) (OperationKind.Conversion, Type: System.Int32, IsInvalid, IsImplicit) (Syntax: 'NotFound')
                Conversion: CommonConversion (Exists: False, IsIdentity: False, IsNumeric: False, IsReference: False, IsUserDefined: False) (MethodSymbol: null)
                Operand: 
                  IInvalidOperation (OperationKind.Invalid, Type: ?, IsInvalid) (Syntax: 'NotFound')
                    Children(0)
        Value: 
          ILiteralOperation (OperationKind.Literal, Type: System.Int32, Constant: 5) (Syntax: '5')
";
            var expectedDiagnostics = new[] {
                // file.cs(7,34): error CS0103: The name 'NotFound' does not exist in the current context
                //         y = /*<bind>*/x switch { NotFound => 5 }/*</bind>*/;
                Diagnostic(ErrorCode.ERR_NameNotInContext, "NotFound").WithArguments("NotFound").WithLocation(7, 34)
            };
            VerifyOperationTreeAndDiagnosticsForTest<SwitchExpressionSyntax>(source, expectedOperationTree, expectedDiagnostics);
        }

        [CompilerTrait(CompilerFeature.IOperation, CompilerFeature.Patterns)]
        [Fact]
        public void SwitchExpression_BadArmExpression()
        {
            string source = @"
using System;
class X
{
    void M(int? x, object y)
    {
        y = /*<bind>*/x switch { _ => NotFound }/*</bind>*/;
    }
}
";
            string expectedOperationTree = @"
ISwitchExpressionOperation (1 arms) (OperationKind.SwitchExpression, Type: ?, IsInvalid) (Syntax: 'x switch {  ...  NotFound }')
  Value: 
    IParameterReferenceOperation: x (OperationKind.ParameterReference, Type: System.Int32?) (Syntax: 'x')
  Arms(1):
      ISwitchExpressionArmOperation (0 locals) (OperationKind.SwitchExpressionArm, Type: null, IsInvalid) (Syntax: '_ => NotFound')
        Pattern: 
          IDiscardPatternOperation (OperationKind.DiscardPattern, Type: null) (Syntax: '_') (InputType: System.Int32?)
        Value: 
          IInvalidOperation (OperationKind.Invalid, Type: ?, IsInvalid) (Syntax: 'NotFound')
            Children(0)
";
            var expectedDiagnostics = new[] {
                // file.cs(7,39): error CS0103: The name 'NotFound' does not exist in the current context
                //         y = /*<bind>*/x switch { _ => NotFound }/*</bind>*/;
                Diagnostic(ErrorCode.ERR_NameNotInContext, "NotFound").WithArguments("NotFound").WithLocation(7, 39)
            };
            VerifyOperationTreeAndDiagnosticsForTest<SwitchExpressionSyntax>(source, expectedOperationTree, expectedDiagnostics);
        }

        [CompilerTrait(CompilerFeature.IOperation, CompilerFeature.Patterns)]
        [Fact]
        public void SwitchExpression_SubsumedArm()
        {
            string source = @"
using System;
class X
{
    void M(int? x, object y)
    {
        y = /*<bind>*/x switch { _ => 5, 1 => 2 }/*</bind>*/;
    }
}
";
            string expectedOperationTree = @"
ISwitchExpressionOperation (2 arms) (OperationKind.SwitchExpression, Type: System.Int32, IsInvalid) (Syntax: 'x switch {  ... 5, 1 => 2 }')
  Value: 
    IParameterReferenceOperation: x (OperationKind.ParameterReference, Type: System.Int32?) (Syntax: 'x')
  Arms(2):
      ISwitchExpressionArmOperation (0 locals) (OperationKind.SwitchExpressionArm, Type: null) (Syntax: '_ => 5')
        Pattern: 
          IDiscardPatternOperation (OperationKind.DiscardPattern, Type: null) (Syntax: '_') (InputType: System.Int32?)
        Value: 
          ILiteralOperation (OperationKind.Literal, Type: System.Int32, Constant: 5) (Syntax: '5')
      ISwitchExpressionArmOperation (0 locals) (OperationKind.SwitchExpressionArm, Type: null, IsInvalid) (Syntax: '1 => 2')
        Pattern: 
          IConstantPatternOperation (OperationKind.ConstantPattern, Type: null, IsInvalid) (Syntax: '1') (InputType: System.Int32?)
            Value: 
              ILiteralOperation (OperationKind.Literal, Type: System.Int32, Constant: 1, IsInvalid) (Syntax: '1')
        Value: 
          ILiteralOperation (OperationKind.Literal, Type: System.Int32, Constant: 2) (Syntax: '2')
";
            var expectedDiagnostics = new[] {
                // file.cs(7,42): error CS8510: The pattern has already been handled by a previous arm of the switch expression.
                //         y = /*<bind>*/x switch { _ => 5, 1 => 2 }/*</bind>*/;
                Diagnostic(ErrorCode.ERR_SwitchArmSubsumed, "1").WithLocation(7, 42)
            };
            VerifyOperationTreeAndDiagnosticsForTest<SwitchExpressionSyntax>(source, expectedOperationTree, expectedDiagnostics);
        }

        [CompilerTrait(CompilerFeature.IOperation, CompilerFeature.Patterns)]
        [Fact]
        public void SwitchExpression_BasicGuard()
        {
            string source = @"
using System;
class X
{
    void M(int? x, bool b, object y)
    {
        y = /*<bind>*/x switch { 1 when b => 2, _ => 5 }/*</bind>*/;
    }
}
";
            string expectedOperationTree = @"
ISwitchExpressionOperation (2 arms) (OperationKind.SwitchExpression, Type: System.Int32) (Syntax: 'x switch {  ... 2, _ => 5 }')
  Value: 
    IParameterReferenceOperation: x (OperationKind.ParameterReference, Type: System.Int32?) (Syntax: 'x')
  Arms(2):
      ISwitchExpressionArmOperation (0 locals) (OperationKind.SwitchExpressionArm, Type: null) (Syntax: '1 when b => 2')
        Pattern: 
          IConstantPatternOperation (OperationKind.ConstantPattern, Type: null) (Syntax: '1') (InputType: System.Int32?)
            Value: 
              ILiteralOperation (OperationKind.Literal, Type: System.Int32, Constant: 1) (Syntax: '1')
        Guard: 
          IParameterReferenceOperation: b (OperationKind.ParameterReference, Type: System.Boolean) (Syntax: 'b')
        Value: 
          ILiteralOperation (OperationKind.Literal, Type: System.Int32, Constant: 2) (Syntax: '2')
      ISwitchExpressionArmOperation (0 locals) (OperationKind.SwitchExpressionArm, Type: null) (Syntax: '_ => 5')
        Pattern: 
          IDiscardPatternOperation (OperationKind.DiscardPattern, Type: null) (Syntax: '_') (InputType: System.Int32?)
        Value: 
          ILiteralOperation (OperationKind.Literal, Type: System.Int32, Constant: 5) (Syntax: '5')
";
            var expectedDiagnostics = DiagnosticDescription.None;
            VerifyOperationTreeAndDiagnosticsForTest<SwitchExpressionSyntax>(source, expectedOperationTree, expectedDiagnostics);
        }

        [CompilerTrait(CompilerFeature.IOperation, CompilerFeature.Patterns)]
        [Fact]
        public void SwitchExpression_FalseGuard()
        {
            string source = @"
using System;
class X
{
    void M(int? x, object y)
    {
        y = /*<bind>*/x switch { 1 => 2, _ when false => 5 }/*</bind>*/;
    }
}
";
            string expectedOperationTree = @"
ISwitchExpressionOperation (2 arms) (OperationKind.SwitchExpression, Type: System.Int32) (Syntax: 'x switch {  ... alse => 5 }')
  Value: 
    IParameterReferenceOperation: x (OperationKind.ParameterReference, Type: System.Int32?) (Syntax: 'x')
  Arms(2):
      ISwitchExpressionArmOperation (0 locals) (OperationKind.SwitchExpressionArm, Type: null) (Syntax: '1 => 2')
        Pattern: 
          IConstantPatternOperation (OperationKind.ConstantPattern, Type: null) (Syntax: '1') (InputType: System.Int32?)
            Value: 
              ILiteralOperation (OperationKind.Literal, Type: System.Int32, Constant: 1) (Syntax: '1')
        Value: 
          ILiteralOperation (OperationKind.Literal, Type: System.Int32, Constant: 2) (Syntax: '2')
      ISwitchExpressionArmOperation (0 locals) (OperationKind.SwitchExpressionArm, Type: null) (Syntax: '_ when false => 5')
        Pattern: 
          IDiscardPatternOperation (OperationKind.DiscardPattern, Type: null) (Syntax: '_') (InputType: System.Int32?)
        Guard: 
          ILiteralOperation (OperationKind.Literal, Type: System.Boolean, Constant: False) (Syntax: 'false')
        Value: 
          ILiteralOperation (OperationKind.Literal, Type: System.Int32, Constant: 5) (Syntax: '5')
";
            var expectedDiagnostics = new[] {
                // file.cs(7,25): warning CS8509: The switch expression does not handle all possible values of its input type (it is not exhaustive).
                //         y = /*<bind>*/x switch { 1 => 2, _ when false => 5 }/*</bind>*/;
                Diagnostic(ErrorCode.WRN_SwitchExpressionNotExhaustive, "switch").WithLocation(7, 25)
            };
            VerifyOperationTreeAndDiagnosticsForTest<SwitchExpressionSyntax>(source, expectedOperationTree, expectedDiagnostics);
        }

        [CompilerTrait(CompilerFeature.IOperation, CompilerFeature.Patterns)]
        [Fact]
        public void SwitchExpression_TrueGuard()
        {
            string source = @"
using System;
class X
{
    void M(int? x, object y)
    {
        y = /*<bind>*/x switch { 1 => 2, _ when true => 5 }/*</bind>*/;
    }
}
";
            string expectedOperationTree = @"
ISwitchExpressionOperation (2 arms) (OperationKind.SwitchExpression, Type: System.Int32) (Syntax: 'x switch {  ... true => 5 }')
  Value: 
    IParameterReferenceOperation: x (OperationKind.ParameterReference, Type: System.Int32?) (Syntax: 'x')
  Arms(2):
      ISwitchExpressionArmOperation (0 locals) (OperationKind.SwitchExpressionArm, Type: null) (Syntax: '1 => 2')
        Pattern: 
          IConstantPatternOperation (OperationKind.ConstantPattern, Type: null) (Syntax: '1') (InputType: System.Int32?)
            Value: 
              ILiteralOperation (OperationKind.Literal, Type: System.Int32, Constant: 1) (Syntax: '1')
        Value: 
          ILiteralOperation (OperationKind.Literal, Type: System.Int32, Constant: 2) (Syntax: '2')
      ISwitchExpressionArmOperation (0 locals) (OperationKind.SwitchExpressionArm, Type: null) (Syntax: '_ when true => 5')
        Pattern: 
          IDiscardPatternOperation (OperationKind.DiscardPattern, Type: null) (Syntax: '_') (InputType: System.Int32?)
        Guard: 
          ILiteralOperation (OperationKind.Literal, Type: System.Boolean, Constant: True) (Syntax: 'true')
        Value: 
          ILiteralOperation (OperationKind.Literal, Type: System.Int32, Constant: 5) (Syntax: '5')
";
            var expectedDiagnostics = DiagnosticDescription.None;
            VerifyOperationTreeAndDiagnosticsForTest<SwitchExpressionSyntax>(source, expectedOperationTree, expectedDiagnostics);
        }

        [CompilerTrait(CompilerFeature.IOperation, CompilerFeature.Patterns)]
        [Fact]
        public void SwitchExpression_BadGuard()
        {
            string source = @"
using System;
class X
{
    void M(int? x, object y)
    {
        y = /*<bind>*/x switch { _ when NotFound => 5 }/*</bind>*/;
    }
}
";
            string expectedOperationTree = @"
ISwitchExpressionOperation (1 arms) (OperationKind.SwitchExpression, Type: System.Int32, IsInvalid) (Syntax: 'x switch {  ... ound => 5 }')
  Value: 
    IParameterReferenceOperation: x (OperationKind.ParameterReference, Type: System.Int32?) (Syntax: 'x')
  Arms(1):
      ISwitchExpressionArmOperation (0 locals) (OperationKind.SwitchExpressionArm, Type: null, IsInvalid) (Syntax: '_ when NotFound => 5')
        Pattern: 
          IDiscardPatternOperation (OperationKind.DiscardPattern, Type: null) (Syntax: '_') (InputType: System.Int32?)
        Guard: 
          IConversionOperation (TryCast: False, Unchecked) (OperationKind.Conversion, Type: System.Boolean, IsInvalid, IsImplicit) (Syntax: 'NotFound')
            Conversion: CommonConversion (Exists: False, IsIdentity: False, IsNumeric: False, IsReference: False, IsUserDefined: False) (MethodSymbol: null)
            Operand: 
              IInvalidOperation (OperationKind.Invalid, Type: ?, IsInvalid) (Syntax: 'NotFound')
                Children(0)
        Value: 
          ILiteralOperation (OperationKind.Literal, Type: System.Int32, Constant: 5) (Syntax: '5')
";
            var expectedDiagnostics = new[] {
                // file.cs(7,41): error CS0103: The name 'NotFound' does not exist in the current context
                //         y = /*<bind>*/x switch { _ when NotFound => 5 }/*</bind>*/;
                Diagnostic(ErrorCode.ERR_NameNotInContext, "NotFound").WithArguments("NotFound").WithLocation(7, 41)
            };
            VerifyOperationTreeAndDiagnosticsForTest<SwitchExpressionSyntax>(source, expectedOperationTree, expectedDiagnostics);
        }

        [CompilerTrait(CompilerFeature.IOperation, CompilerFeature.Patterns)]
        [Fact]
        public void SwitchExpression_LocalsClash()
        {
            string source = @"
using System;
class X
{
    void M(int? x, object y)
    {
        y = /*<bind>*/x switch { int z when x is int z => 5 }/*</bind>*/;
    }
}
";
            string expectedOperationTree = @"
ISwitchExpressionOperation (1 arms) (OperationKind.SwitchExpression, Type: System.Int32, IsInvalid) (Syntax: 'x switch {  ... nt z => 5 }')
  Value: 
    IParameterReferenceOperation: x (OperationKind.ParameterReference, Type: System.Int32?) (Syntax: 'x')
  Arms(1):
      ISwitchExpressionArmOperation (2 locals) (OperationKind.SwitchExpressionArm, Type: null, IsInvalid) (Syntax: 'int z when  ...  int z => 5')
        Pattern: 
          IDeclarationPatternOperation (OperationKind.DeclarationPattern, Type: null) (Syntax: 'int z') (InputType: System.Int32?, DeclaredSymbol: System.Int32 z, MatchesNull: False)
        Guard: 
          IConversionOperation (TryCast: False, Unchecked) (OperationKind.Conversion, Type: System.Boolean, IsInvalid, IsImplicit) (Syntax: 'x is int z')
            Conversion: CommonConversion (Exists: False, IsIdentity: False, IsNumeric: False, IsReference: False, IsUserDefined: False) (MethodSymbol: null)
            Operand: 
              IIsPatternOperation (OperationKind.IsPattern, Type: System.Boolean, IsInvalid) (Syntax: 'x is int z')
                Value: 
                  IParameterReferenceOperation: x (OperationKind.ParameterReference, Type: System.Int32?) (Syntax: 'x')
                Pattern: 
                  IDeclarationPatternOperation (OperationKind.DeclarationPattern, Type: null, IsInvalid) (Syntax: 'int z') (InputType: System.Int32?, DeclaredSymbol: System.Int32 z, MatchesNull: False)
        Value: 
          ILiteralOperation (OperationKind.Literal, Type: System.Int32, Constant: 5) (Syntax: '5')
        Locals: Local_1: System.Int32 z
          Local_2: System.Int32 z
";
            var expectedDiagnostics = new[] {
                // file.cs(7,54): error CS0128: A local variable or function named 'z' is already defined in this scope
                //         y = /*<bind>*/x switch { int z when x is int z => 5 }/*</bind>*/;
                Diagnostic(ErrorCode.ERR_LocalDuplicate, "z").WithArguments("z").WithLocation(7, 54)
            };
            VerifyOperationTreeAndDiagnosticsForTest<SwitchExpressionSyntax>(source, expectedOperationTree, expectedDiagnostics);
        }

        [CompilerTrait(CompilerFeature.IOperation, CompilerFeature.Dataflow)]
        [Fact]
        public void SwitchExpression_BasicFlow()
        {
            string source = @"
public sealed class MyClass
{
    void M(bool result, int input)
    /*<bind>*/{
        result = input switch
            {
                1 => false,
                _ => true
            };
    }/*</bind>*/
}
";
            var expectedDiagnostics = DiagnosticDescription.None;
            string expectedFlowGraph = @"
Block[B0] - Entry
    Statements (0)
    Next (Regular) Block[B1]
        Entering: {R1}

.locals {R1}
{
    CaptureIds: [0] [1]
    Block[B1] - Block
        Predecessors: [B0]
        Statements (1)
            IFlowCaptureOperation: 0 (OperationKind.FlowCapture, Type: null, IsImplicit) (Syntax: 'result')
              Value: 
                IParameterReferenceOperation: result (OperationKind.ParameterReference, Type: System.Boolean) (Syntax: 'result')

        Next (Regular) Block[B2]
            Entering: {R2}

    .locals {R2}
    {
        CaptureIds: [2]
        Block[B2] - Block
            Predecessors: [B1]
            Statements (1)
                IFlowCaptureOperation: 2 (OperationKind.FlowCapture, Type: null, IsImplicit) (Syntax: 'input')
                  Value: 
                    IParameterReferenceOperation: input (OperationKind.ParameterReference, Type: System.Int32) (Syntax: 'input')

            Jump if False (Regular) to Block[B4]
                IIsPatternOperation (OperationKind.IsPattern, Type: System.Boolean) (Syntax: '1 => false')
                  Value: 
                    IFlowCaptureReferenceOperation: 2 (OperationKind.FlowCaptureReference, Type: System.Int32, IsImplicit) (Syntax: 'input')
                  Pattern: 
                    IConstantPatternOperation (OperationKind.ConstantPattern, Type: null) (Syntax: '1') (InputType: System.Int32)
                      Value: 
                        ILiteralOperation (OperationKind.Literal, Type: System.Int32, Constant: 1) (Syntax: '1')

            Next (Regular) Block[B3]
        Block[B3] - Block
            Predecessors: [B2]
            Statements (1)
                IFlowCaptureOperation: 1 (OperationKind.FlowCapture, Type: null, IsImplicit) (Syntax: 'false')
                  Value: 
                    ILiteralOperation (OperationKind.Literal, Type: System.Boolean, Constant: False) (Syntax: 'false')

            Next (Regular) Block[B7]
                Leaving: {R2}
        Block[B4] - Block
            Predecessors: [B2]
            Statements (0)
            Jump if False (Regular) to Block[B6]
                IIsPatternOperation (OperationKind.IsPattern, Type: System.Boolean) (Syntax: '_ => true')
                  Value: 
                    IFlowCaptureReferenceOperation: 2 (OperationKind.FlowCaptureReference, Type: System.Int32, IsImplicit) (Syntax: 'input')
                  Pattern: 
                    IDiscardPatternOperation (OperationKind.DiscardPattern, Type: null) (Syntax: '_') (InputType: System.Int32)
                Leaving: {R2}

            Next (Regular) Block[B5]
        Block[B5] - Block
            Predecessors: [B4]
            Statements (1)
                IFlowCaptureOperation: 1 (OperationKind.FlowCapture, Type: null, IsImplicit) (Syntax: 'true')
                  Value: 
                    ILiteralOperation (OperationKind.Literal, Type: System.Boolean, Constant: True) (Syntax: 'true')

            Next (Regular) Block[B7]
                Leaving: {R2}
    }

    Block[B6] - Block
        Predecessors: [B4]
        Statements (0)
        Next (Throw) Block[null]
            IObjectCreationOperation (Constructor: System.InvalidOperationException..ctor()) (OperationKind.ObjectCreation, Type: System.InvalidOperationException, IsImplicit) (Syntax: 'input switc ... }')
              Arguments(0)
              Initializer: 
                null
    Block[B7] - Block
        Predecessors: [B3] [B5]
        Statements (1)
            IExpressionStatementOperation (OperationKind.ExpressionStatement, Type: null) (Syntax: 'result = in ... };')
              Expression: 
                ISimpleAssignmentOperation (OperationKind.SimpleAssignment, Type: System.Boolean) (Syntax: 'result = in ... }')
                  Left: 
                    IFlowCaptureReferenceOperation: 0 (OperationKind.FlowCaptureReference, Type: System.Boolean, IsImplicit) (Syntax: 'result')
                  Right: 
                    IFlowCaptureReferenceOperation: 1 (OperationKind.FlowCaptureReference, Type: System.Boolean, IsImplicit) (Syntax: 'input switc ... }')

        Next (Regular) Block[B8]
            Leaving: {R1}
}

Block[B8] - Exit
    Predecessors: [B7]
    Statements (0)
";
            VerifyFlowGraphAndDiagnosticsForTest<BlockSyntax>(source, expectedFlowGraph, expectedDiagnostics);
        }

        [CompilerTrait(CompilerFeature.IOperation, CompilerFeature.Dataflow)]
        [Fact, WorkItem(32216, "https://github.com/dotnet/roslyn/issues/32216")]
        public void SwitchExpression_CompoundGuard()
        {
            string source = @"
#pragma warning disable CS8509
public sealed class MyClass
{
    void M(bool result, int input, bool a, bool b)
    /*<bind>*/{
        result = input switch
            {
                1 when a && b => false
            };
    }/*</bind>*/
}
";
            var expectedDiagnostics = DiagnosticDescription.None;
            string expectedFlowGraph = @"
Block[B0] - Entry
    Statements (0)
    Next (Regular) Block[B1]
        Entering: {R1}

.locals {R1}
{
    CaptureIds: [0] [1]
    Block[B1] - Block
        Predecessors: [B0]
        Statements (1)
            IFlowCaptureOperation: 0 (OperationKind.FlowCapture, Type: null, IsImplicit) (Syntax: 'result')
              Value: 
                IParameterReferenceOperation: result (OperationKind.ParameterReference, Type: System.Boolean) (Syntax: 'result')

        Next (Regular) Block[B2]
            Entering: {R2}

    .locals {R2}
    {
        CaptureIds: [2]
        Block[B2] - Block
            Predecessors: [B1]
            Statements (1)
                IFlowCaptureOperation: 2 (OperationKind.FlowCapture, Type: null, IsImplicit) (Syntax: 'input')
                  Value: 
                    IParameterReferenceOperation: input (OperationKind.ParameterReference, Type: System.Int32) (Syntax: 'input')

            Jump if False (Regular) to Block[B6]
                IIsPatternOperation (OperationKind.IsPattern, Type: System.Boolean) (Syntax: '1 when a && b => false')
                  Value: 
                    IFlowCaptureReferenceOperation: 2 (OperationKind.FlowCaptureReference, Type: System.Int32, IsImplicit) (Syntax: 'input')
                  Pattern: 
                    IConstantPatternOperation (OperationKind.ConstantPattern, Type: null) (Syntax: '1') (InputType: System.Int32)
                      Value: 
                        ILiteralOperation (OperationKind.Literal, Type: System.Int32, Constant: 1) (Syntax: '1')
                Leaving: {R2}

            Next (Regular) Block[B3]
        Block[B3] - Block
            Predecessors: [B2]
            Statements (0)
            Jump if False (Regular) to Block[B6]
                IParameterReferenceOperation: a (OperationKind.ParameterReference, Type: System.Boolean) (Syntax: 'a')
                Leaving: {R2}

            Next (Regular) Block[B4]
        Block[B4] - Block
            Predecessors: [B3]
            Statements (0)
            Jump if False (Regular) to Block[B6]
                IParameterReferenceOperation: b (OperationKind.ParameterReference, Type: System.Boolean) (Syntax: 'b')
                Leaving: {R2}

            Next (Regular) Block[B5]
        Block[B5] - Block
            Predecessors: [B4]
            Statements (1)
                IFlowCaptureOperation: 1 (OperationKind.FlowCapture, Type: null, IsImplicit) (Syntax: 'false')
                  Value: 
                    ILiteralOperation (OperationKind.Literal, Type: System.Boolean, Constant: False) (Syntax: 'false')

            Next (Regular) Block[B7]
                Leaving: {R2}
    }

    Block[B6] - Block
        Predecessors: [B2] [B3] [B4]
        Statements (0)
        Next (Throw) Block[null]
            IObjectCreationOperation (Constructor: System.InvalidOperationException..ctor()) (OperationKind.ObjectCreation, Type: System.InvalidOperationException, IsImplicit) (Syntax: 'input switc ... }')
              Arguments(0)
              Initializer: 
                null
    Block[B7] - Block
        Predecessors: [B5]
        Statements (1)
            IExpressionStatementOperation (OperationKind.ExpressionStatement, Type: null) (Syntax: 'result = in ... };')
              Expression: 
                ISimpleAssignmentOperation (OperationKind.SimpleAssignment, Type: System.Boolean) (Syntax: 'result = in ... }')
                  Left: 
                    IFlowCaptureReferenceOperation: 0 (OperationKind.FlowCaptureReference, Type: System.Boolean, IsImplicit) (Syntax: 'result')
                  Right: 
                    IFlowCaptureReferenceOperation: 1 (OperationKind.FlowCaptureReference, Type: System.Boolean, IsImplicit) (Syntax: 'input switc ... }')

        Next (Regular) Block[B8]
            Leaving: {R1}
}

Block[B8] - Exit
    Predecessors: [B7]
    Statements (0)
";
            VerifyFlowGraphAndDiagnosticsForTest<BlockSyntax>(source, expectedFlowGraph, expectedDiagnostics);
        }

        [CompilerTrait(CompilerFeature.IOperation, CompilerFeature.Dataflow)]
        [Fact, WorkItem(32216, "https://github.com/dotnet/roslyn/issues/32216")]
        public void SwitchExpression_CompoundInput()
        {
            string source = @"
#pragma warning disable CS8509
public sealed class MyClass
{
    void M(bool result, bool a, int input1, int input2)
    /*<bind>*/{
        result = (a ? input1 : input2) switch
            {
                1 => false
            };
    }/*</bind>*/
}
";
            var expectedDiagnostics = DiagnosticDescription.None;
            string expectedFlowGraph = @"
Block[B0] - Entry
    Statements (0)
    Next (Regular) Block[B1]
        Entering: {R1}

.locals {R1}
{
    CaptureIds: [0] [1]
    Block[B1] - Block
        Predecessors: [B0]
        Statements (1)
            IFlowCaptureOperation: 0 (OperationKind.FlowCapture, Type: null, IsImplicit) (Syntax: 'result')
              Value: 
                IParameterReferenceOperation: result (OperationKind.ParameterReference, Type: System.Boolean) (Syntax: 'result')

        Next (Regular) Block[B2]
            Entering: {R2}

    .locals {R2}
    {
        CaptureIds: [2]
        Block[B2] - Block
            Predecessors: [B1]
            Statements (0)
            Jump if False (Regular) to Block[B4]
                IParameterReferenceOperation: a (OperationKind.ParameterReference, Type: System.Boolean) (Syntax: 'a')

            Next (Regular) Block[B3]
        Block[B3] - Block
            Predecessors: [B2]
            Statements (1)
                IFlowCaptureOperation: 2 (OperationKind.FlowCapture, Type: null, IsImplicit) (Syntax: 'input1')
                  Value: 
                    IParameterReferenceOperation: input1 (OperationKind.ParameterReference, Type: System.Int32) (Syntax: 'input1')

            Next (Regular) Block[B5]
        Block[B4] - Block
            Predecessors: [B2]
            Statements (1)
                IFlowCaptureOperation: 2 (OperationKind.FlowCapture, Type: null, IsImplicit) (Syntax: 'input2')
                  Value: 
                    IParameterReferenceOperation: input2 (OperationKind.ParameterReference, Type: System.Int32) (Syntax: 'input2')

            Next (Regular) Block[B5]
        Block[B5] - Block
            Predecessors: [B3] [B4]
            Statements (0)
            Jump if False (Regular) to Block[B7]
                IIsPatternOperation (OperationKind.IsPattern, Type: System.Boolean) (Syntax: '1 => false')
                  Value: 
                    IFlowCaptureReferenceOperation: 2 (OperationKind.FlowCaptureReference, Type: System.Int32, IsImplicit) (Syntax: 'a ? input1 : input2')
                  Pattern: 
                    IConstantPatternOperation (OperationKind.ConstantPattern, Type: null) (Syntax: '1') (InputType: System.Int32)
                      Value: 
                        ILiteralOperation (OperationKind.Literal, Type: System.Int32, Constant: 1) (Syntax: '1')
                Leaving: {R2}

            Next (Regular) Block[B6]
        Block[B6] - Block
            Predecessors: [B5]
            Statements (1)
                IFlowCaptureOperation: 1 (OperationKind.FlowCapture, Type: null, IsImplicit) (Syntax: 'false')
                  Value: 
                    ILiteralOperation (OperationKind.Literal, Type: System.Boolean, Constant: False) (Syntax: 'false')

            Next (Regular) Block[B8]
                Leaving: {R2}
    }

    Block[B7] - Block
        Predecessors: [B5]
        Statements (0)
        Next (Throw) Block[null]
            IObjectCreationOperation (Constructor: System.InvalidOperationException..ctor()) (OperationKind.ObjectCreation, Type: System.InvalidOperationException, IsImplicit) (Syntax: '(a ? input1 ... }')
              Arguments(0)
              Initializer: 
                null
    Block[B8] - Block
        Predecessors: [B6]
        Statements (1)
            IExpressionStatementOperation (OperationKind.ExpressionStatement, Type: null) (Syntax: 'result = (a ... };')
              Expression: 
                ISimpleAssignmentOperation (OperationKind.SimpleAssignment, Type: System.Boolean) (Syntax: 'result = (a ... }')
                  Left: 
                    IFlowCaptureReferenceOperation: 0 (OperationKind.FlowCaptureReference, Type: System.Boolean, IsImplicit) (Syntax: 'result')
                  Right: 
                    IFlowCaptureReferenceOperation: 1 (OperationKind.FlowCaptureReference, Type: System.Boolean, IsImplicit) (Syntax: '(a ? input1 ... }')

        Next (Regular) Block[B9]
            Leaving: {R1}
}

Block[B9] - Exit
    Predecessors: [B8]
    Statements (0)
";
            VerifyFlowGraphAndDiagnosticsForTest<BlockSyntax>(source, expectedFlowGraph, expectedDiagnostics);
        }

        [CompilerTrait(CompilerFeature.IOperation, CompilerFeature.Dataflow)]
        [Fact, WorkItem(32216, "https://github.com/dotnet/roslyn/issues/32216")]
        public void SwitchExpression_BadInput_02()
        {
            string source = @"
#pragma warning disable CS8509
public sealed class MyClass
{
    void M(bool result)
    /*<bind>*/{
        result = NotFound switch
            {
                1 => false
            };
    }/*</bind>*/
}
";
            var expectedDiagnostics = new[] {
                // file.cs(7,18): error CS0103: The name 'NotFound' does not exist in the current context
                //         result = NotFound switch
                Diagnostic(ErrorCode.ERR_NameNotInContext, "NotFound").WithArguments("NotFound").WithLocation(7, 18)
                };
            string expectedFlowGraph = @"
Block[B0] - Entry
    Statements (0)
    Next (Regular) Block[B1]
        Entering: {R1}

.locals {R1}
{
    CaptureIds: [0] [1]
    Block[B1] - Block
        Predecessors: [B0]
        Statements (1)
            IFlowCaptureOperation: 0 (OperationKind.FlowCapture, Type: null, IsImplicit) (Syntax: 'result')
              Value: 
                IParameterReferenceOperation: result (OperationKind.ParameterReference, Type: System.Boolean) (Syntax: 'result')

        Next (Regular) Block[B2]
            Entering: {R2}

    .locals {R2}
    {
        CaptureIds: [2]
        Block[B2] - Block
            Predecessors: [B1]
            Statements (1)
                IFlowCaptureOperation: 2 (OperationKind.FlowCapture, Type: null, IsInvalid, IsImplicit) (Syntax: 'NotFound')
                  Value: 
                    IInvalidOperation (OperationKind.Invalid, Type: ?, IsInvalid) (Syntax: 'NotFound')
                      Children(0)

            Jump if False (Regular) to Block[B4]
                IIsPatternOperation (OperationKind.IsPattern, Type: System.Boolean) (Syntax: '1 => false')
                  Value: 
                    IFlowCaptureReferenceOperation: 2 (OperationKind.FlowCaptureReference, Type: ?, IsInvalid, IsImplicit) (Syntax: 'NotFound')
                  Pattern: 
                    IConstantPatternOperation (OperationKind.ConstantPattern, Type: null) (Syntax: '1') (InputType: ?)
                      Value: 
                        ILiteralOperation (OperationKind.Literal, Type: System.Int32, Constant: 1) (Syntax: '1')
                Leaving: {R2}

            Next (Regular) Block[B3]
        Block[B3] - Block
            Predecessors: [B2]
            Statements (1)
                IFlowCaptureOperation: 1 (OperationKind.FlowCapture, Type: null, IsImplicit) (Syntax: 'false')
                  Value: 
                    ILiteralOperation (OperationKind.Literal, Type: System.Boolean, Constant: False) (Syntax: 'false')

            Next (Regular) Block[B5]
                Leaving: {R2}
    }

    Block[B4] - Block
        Predecessors: [B2]
        Statements (0)
        Next (Throw) Block[null]
            IObjectCreationOperation (Constructor: System.InvalidOperationException..ctor()) (OperationKind.ObjectCreation, Type: System.InvalidOperationException, IsInvalid, IsImplicit) (Syntax: 'NotFound sw ... }')
              Arguments(0)
              Initializer: 
                null
    Block[B5] - Block
        Predecessors: [B3]
        Statements (1)
            IExpressionStatementOperation (OperationKind.ExpressionStatement, Type: null, IsInvalid) (Syntax: 'result = No ... };')
              Expression: 
                ISimpleAssignmentOperation (OperationKind.SimpleAssignment, Type: System.Boolean, IsInvalid) (Syntax: 'result = No ... }')
                  Left: 
                    IFlowCaptureReferenceOperation: 0 (OperationKind.FlowCaptureReference, Type: System.Boolean, IsImplicit) (Syntax: 'result')
                  Right: 
                    IFlowCaptureReferenceOperation: 1 (OperationKind.FlowCaptureReference, Type: System.Boolean, IsInvalid, IsImplicit) (Syntax: 'NotFound sw ... }')

        Next (Regular) Block[B6]
            Leaving: {R1}
}

Block[B6] - Exit
    Predecessors: [B5]
    Statements (0)
";
            VerifyFlowGraphAndDiagnosticsForTest<BlockSyntax>(source, expectedFlowGraph, expectedDiagnostics);
        }

        [CompilerTrait(CompilerFeature.IOperation, CompilerFeature.Dataflow)]
        [Fact, WorkItem(32216, "https://github.com/dotnet/roslyn/issues/32216")]
        public void SwitchExpression_CompoundConsequence()
        {
            string source = @"
#pragma warning disable CS8509
public sealed class MyClass
{
    void M(bool result, bool a, int input, bool input1, bool input2)
    /*<bind>*/{
        result = input switch
            {
                1 => (a ? input1 : input2)
            };
    }/*</bind>*/
}
";
            var expectedDiagnostics = DiagnosticDescription.None;
            string expectedFlowGraph = @"
Block[B0] - Entry
    Statements (0)
    Next (Regular) Block[B1]
        Entering: {R1}

.locals {R1}
{
    CaptureIds: [0] [1]
    Block[B1] - Block
        Predecessors: [B0]
        Statements (1)
            IFlowCaptureOperation: 0 (OperationKind.FlowCapture, Type: null, IsImplicit) (Syntax: 'result')
              Value: 
                IParameterReferenceOperation: result (OperationKind.ParameterReference, Type: System.Boolean) (Syntax: 'result')

        Next (Regular) Block[B2]
            Entering: {R2}

    .locals {R2}
    {
        CaptureIds: [2]
        Block[B2] - Block
            Predecessors: [B1]
            Statements (1)
                IFlowCaptureOperation: 2 (OperationKind.FlowCapture, Type: null, IsImplicit) (Syntax: 'input')
                  Value: 
                    IParameterReferenceOperation: input (OperationKind.ParameterReference, Type: System.Int32) (Syntax: 'input')

            Jump if False (Regular) to Block[B6]
                IIsPatternOperation (OperationKind.IsPattern, Type: System.Boolean) (Syntax: '1 => (a ? i ... 1 : input2)')
                  Value: 
                    IFlowCaptureReferenceOperation: 2 (OperationKind.FlowCaptureReference, Type: System.Int32, IsImplicit) (Syntax: 'input')
                  Pattern: 
                    IConstantPatternOperation (OperationKind.ConstantPattern, Type: null) (Syntax: '1') (InputType: System.Int32)
                      Value: 
                        ILiteralOperation (OperationKind.Literal, Type: System.Int32, Constant: 1) (Syntax: '1')
                Leaving: {R2}

            Next (Regular) Block[B3]
        Block[B3] - Block
            Predecessors: [B2]
            Statements (0)
            Jump if False (Regular) to Block[B5]
                IParameterReferenceOperation: a (OperationKind.ParameterReference, Type: System.Boolean) (Syntax: 'a')

            Next (Regular) Block[B4]
        Block[B4] - Block
            Predecessors: [B3]
            Statements (1)
                IFlowCaptureOperation: 1 (OperationKind.FlowCapture, Type: null, IsImplicit) (Syntax: 'input1')
                  Value: 
                    IParameterReferenceOperation: input1 (OperationKind.ParameterReference, Type: System.Boolean) (Syntax: 'input1')

            Next (Regular) Block[B7]
                Leaving: {R2}
        Block[B5] - Block
            Predecessors: [B3]
            Statements (1)
                IFlowCaptureOperation: 1 (OperationKind.FlowCapture, Type: null, IsImplicit) (Syntax: 'input2')
                  Value: 
                    IParameterReferenceOperation: input2 (OperationKind.ParameterReference, Type: System.Boolean) (Syntax: 'input2')

            Next (Regular) Block[B7]
                Leaving: {R2}
    }

    Block[B6] - Block
        Predecessors: [B2]
        Statements (0)
        Next (Throw) Block[null]
            IObjectCreationOperation (Constructor: System.InvalidOperationException..ctor()) (OperationKind.ObjectCreation, Type: System.InvalidOperationException, IsImplicit) (Syntax: 'input switc ... }')
              Arguments(0)
              Initializer: 
                null
    Block[B7] - Block
        Predecessors: [B4] [B5]
        Statements (1)
            IExpressionStatementOperation (OperationKind.ExpressionStatement, Type: null) (Syntax: 'result = in ... };')
              Expression: 
                ISimpleAssignmentOperation (OperationKind.SimpleAssignment, Type: System.Boolean) (Syntax: 'result = in ... }')
                  Left: 
                    IFlowCaptureReferenceOperation: 0 (OperationKind.FlowCaptureReference, Type: System.Boolean, IsImplicit) (Syntax: 'result')
                  Right: 
                    IFlowCaptureReferenceOperation: 1 (OperationKind.FlowCaptureReference, Type: System.Boolean, IsImplicit) (Syntax: 'input switc ... }')

        Next (Regular) Block[B8]
            Leaving: {R1}
}

Block[B8] - Exit
    Predecessors: [B7]
    Statements (0)
";
            VerifyFlowGraphAndDiagnosticsForTest<BlockSyntax>(source, expectedFlowGraph, expectedDiagnostics);
        }

        [CompilerTrait(CompilerFeature.IOperation, CompilerFeature.Dataflow)]
        [Fact, WorkItem(32216, "https://github.com/dotnet/roslyn/issues/32216")]
        public void SwitchExpression_CompoundPattern()
        {
            string source = @"
#pragma warning disable CS8509
public sealed class MyClass
{
    void M(bool result, bool a, int input, int input1, int input2)
    /*<bind>*/{
        result = input switch
            {
                (a ? input1 : input2) => true
            };
    }/*</bind>*/
}
";
            var expectedDiagnostics = new[] {
                // file.cs(9,18): error CS0150: A constant value is expected
                //                 (a ? input1 : input2) => true
                Diagnostic(ErrorCode.ERR_ConstantExpected, "a ? input1 : input2").WithLocation(9, 18)
                };
            string expectedFlowGraph = @"
Block[B0] - Entry
    Statements (0)
    Next (Regular) Block[B1]
        Entering: {R1}

.locals {R1}
{
    CaptureIds: [0] [1]
    Block[B1] - Block
        Predecessors: [B0]
        Statements (1)
            IFlowCaptureOperation: 0 (OperationKind.FlowCapture, Type: null, IsImplicit) (Syntax: 'result')
              Value: 
                IParameterReferenceOperation: result (OperationKind.ParameterReference, Type: System.Boolean) (Syntax: 'result')

        Next (Regular) Block[B2]
            Entering: {R2}

    .locals {R2}
    {
        CaptureIds: [2]
        Block[B2] - Block
            Predecessors: [B1]
            Statements (1)
                IFlowCaptureOperation: 2 (OperationKind.FlowCapture, Type: null, IsImplicit) (Syntax: 'input')
                  Value: 
                    IParameterReferenceOperation: input (OperationKind.ParameterReference, Type: System.Int32) (Syntax: 'input')

            Next (Regular) Block[B3]
                Entering: {R3}

        .locals {R3}
        {
            CaptureIds: [3]
            Block[B3] - Block
                Predecessors: [B2]
                Statements (0)
                Jump if False (Regular) to Block[B5]
                    IParameterReferenceOperation: a (OperationKind.ParameterReference, Type: System.Boolean, IsInvalid) (Syntax: 'a')

                Next (Regular) Block[B4]
            Block[B4] - Block
                Predecessors: [B3]
                Statements (1)
                    IFlowCaptureOperation: 3 (OperationKind.FlowCapture, Type: null, IsInvalid, IsImplicit) (Syntax: 'input1')
                      Value: 
                        IParameterReferenceOperation: input1 (OperationKind.ParameterReference, Type: System.Int32, IsInvalid) (Syntax: 'input1')

                Next (Regular) Block[B6]
            Block[B5] - Block
                Predecessors: [B3]
                Statements (1)
                    IFlowCaptureOperation: 3 (OperationKind.FlowCapture, Type: null, IsInvalid, IsImplicit) (Syntax: 'input2')
                      Value: 
                        IParameterReferenceOperation: input2 (OperationKind.ParameterReference, Type: System.Int32, IsInvalid) (Syntax: 'input2')

                Next (Regular) Block[B6]
            Block[B6] - Block
                Predecessors: [B4] [B5]
                Statements (0)
                Jump if False (Regular) to Block[B8]
                    IIsPatternOperation (OperationKind.IsPattern, Type: System.Boolean, IsInvalid) (Syntax: '(a ? input1 ... t2) => true')
                      Value: 
                        IFlowCaptureReferenceOperation: 2 (OperationKind.FlowCaptureReference, Type: System.Int32, IsImplicit) (Syntax: 'input')
                      Pattern: 
                        IConstantPatternOperation (OperationKind.ConstantPattern, Type: null, IsInvalid) (Syntax: '(a ? input1 : input2)') (InputType: System.Int32)
                          Value: 
                            IFlowCaptureReferenceOperation: 3 (OperationKind.FlowCaptureReference, Type: System.Int32, IsInvalid, IsImplicit) (Syntax: 'a ? input1 : input2')
                    Leaving: {R3} {R2}

                Next (Regular) Block[B7]
                    Leaving: {R3}
        }

        Block[B7] - Block
            Predecessors: [B6]
            Statements (1)
                IFlowCaptureOperation: 1 (OperationKind.FlowCapture, Type: null, IsImplicit) (Syntax: 'true')
                  Value: 
                    ILiteralOperation (OperationKind.Literal, Type: System.Boolean, Constant: True) (Syntax: 'true')

            Next (Regular) Block[B9]
                Leaving: {R2}
    }

    Block[B8] - Block
        Predecessors: [B6]
        Statements (0)
        Next (Throw) Block[null]
            IObjectCreationOperation (Constructor: System.InvalidOperationException..ctor()) (OperationKind.ObjectCreation, Type: System.InvalidOperationException, IsInvalid, IsImplicit) (Syntax: 'input switc ... }')
              Arguments(0)
              Initializer: 
                null
    Block[B9] - Block
        Predecessors: [B7]
        Statements (1)
            IExpressionStatementOperation (OperationKind.ExpressionStatement, Type: null, IsInvalid) (Syntax: 'result = in ... };')
              Expression: 
                ISimpleAssignmentOperation (OperationKind.SimpleAssignment, Type: System.Boolean, IsInvalid) (Syntax: 'result = in ... }')
                  Left: 
                    IFlowCaptureReferenceOperation: 0 (OperationKind.FlowCaptureReference, Type: System.Boolean, IsImplicit) (Syntax: 'result')
                  Right: 
                    IFlowCaptureReferenceOperation: 1 (OperationKind.FlowCaptureReference, Type: System.Boolean, IsInvalid, IsImplicit) (Syntax: 'input switc ... }')

        Next (Regular) Block[B10]
            Leaving: {R1}
}

Block[B10] - Exit
    Predecessors: [B9]
    Statements (0)
";
            VerifyFlowGraphAndDiagnosticsForTest<BlockSyntax>(source, expectedFlowGraph, expectedDiagnostics);
        }
    }
}<|MERGE_RESOLUTION|>--- conflicted
+++ resolved
@@ -102,14 +102,10 @@
   Arms(1):
       ISwitchExpressionArmOperation (0 locals) (OperationKind.SwitchExpressionArm, Type: null, IsInvalid) (Syntax: '=> 5')
         Pattern: 
-<<<<<<< HEAD
-          IOperation:  (OperationKind.None, Type: null, IsInvalid) (Syntax: '')
-=======
           IConstantPatternOperation (OperationKind.ConstantPattern, Type: null, IsInvalid) (Syntax: '') (InputType: System.Int32?)
             Value: 
               IInvalidOperation (OperationKind.Invalid, Type: null, IsInvalid) (Syntax: '')
                 Children(0)
->>>>>>> 73bb01b2
         Value: 
           ILiteralOperation (OperationKind.Literal, Type: System.Int32, Constant: 5) (Syntax: '5')
 ";
