﻿// Licensed to the .NET Foundation under one or more agreements.
// The .NET Foundation licenses this file to you under the MIT license.
// See the LICENSE file in the project root for more information.

using System.Linq;
using Microsoft.CodeAnalysis.CSharp.Syntax;
using Microsoft.CodeAnalysis.CSharp.Test.Utilities;
using Microsoft.CodeAnalysis.Test.Utilities;
using Roslyn.Test.Utilities;
using Xunit;

namespace Microsoft.CodeAnalysis.CSharp.UnitTests.Semantics;

public class LockTests : CSharpTestBase
{
    private const string LockTypeDefinition = """
        namespace System.Threading
        {
            public class Lock
            {
                public Scope EnterScope()
                {
                    Console.Write("E");
                    return new Scope();
                }

                public ref struct Scope
                {
                    public void Dispose()
                    {
                        Console.Write("D");
                    }
                }
            }
        }
        """;

    [Fact]
    public void LockVsUsing()
    {
        var source = """
            using System;
            using System.Threading;

            static class C
            {
                static readonly Lock _lock = new();

                static void Main()
                {
                    M1();
                    M2();
                }

                static void M1()
                {
                    Console.Write("1");
                    lock (_lock)
                    {
                        Console.Write("2");
                    }
                    Console.Write("3");
                }

                static void M2()
                {
                    Console.Write("1");
                    using (_lock.EnterScope())
                    {
                        Console.Write("2");
                    }
                    Console.Write("3");
                }
            }
            """;
        var verifier = CompileAndVerify([source, LockTypeDefinition], expectedOutput: "1E2D31E2D3",
            verify: Verification.FailsILVerify);
        verifier.VerifyDiagnostics();
        var il = """
            {
              // Code size       52 (0x34)
              .maxstack  1
              .locals init (System.Threading.Lock.Scope V_0)
              IL_0000:  ldstr      "1"
              IL_0005:  call       "void System.Console.Write(string)"
              IL_000a:  ldsfld     "System.Threading.Lock C._lock"
              IL_000f:  callvirt   "System.Threading.Lock.Scope System.Threading.Lock.EnterScope()"
              IL_0014:  stloc.0
              .try
              {
                IL_0015:  ldstr      "2"
                IL_001a:  call       "void System.Console.Write(string)"
                IL_001f:  leave.s    IL_0029
              }
              finally
              {
                IL_0021:  ldloca.s   V_0
                IL_0023:  call       "void System.Threading.Lock.Scope.Dispose()"
                IL_0028:  endfinally
              }
              IL_0029:  ldstr      "3"
              IL_002e:  call       "void System.Console.Write(string)"
              IL_0033:  ret
            }
            """;
        verifier.VerifyIL("C.M2", il);
        verifier.VerifyIL("C.M1", il);
    }

    [Fact]
    public void SemanticModel()
    {
        var source = """
            using System.Threading;

            Lock l = null;
            lock (l)
            {
            }
            """;
        var compilation = CreateCompilation([source, LockTypeDefinition]);
        compilation.VerifyDiagnostics();

        var tree = compilation.SyntaxTrees[0];
        var model = compilation.GetSemanticModel(tree);

        var localDecl = tree.GetRoot().DescendantNodes().OfType<LocalDeclarationStatementSyntax>().Single();
        var localSymbol = (ILocalSymbol)model.GetDeclaredSymbol(localDecl.Declaration.Variables.Single())!;
        Assert.Equal("l", localSymbol.Name);
        Assert.Equal("System.Threading.Lock", localSymbol.Type.ToTestDisplayString());

        var lockStatement = tree.GetRoot().DescendantNodes().OfType<LockStatementSyntax>().Single();
        var lockExprInfo = model.GetSymbolInfo(lockStatement.Expression);
        Assert.Equal(localSymbol, lockExprInfo.Symbol);
    }

    [Fact]
    public void MissingEnterScope()
    {
        var source = """
            System.Threading.Lock l = new();
            lock (l) { }

            namespace System.Threading
            {
                public class Lock { }
            }
            """;
        CreateCompilation(source).VerifyDiagnostics(
            // (2,7): error CS0656: Missing compiler required member 'System.Threading.Lock.EnterScope'
            // lock (l) { }
            Diagnostic(ErrorCode.ERR_MissingPredefinedMember, "l").WithArguments("System.Threading.Lock", "EnterScope").WithLocation(2, 7));
    }

    [Fact]
    public void EnterScopeReturnsVoid()
    {
        var source = """
            System.Threading.Lock l = new();
            lock (l) { }

            namespace System.Threading
            {
                public class Lock
                {
                    public void EnterScope() { }
                }
            }
            """;
        CreateCompilation(source).VerifyDiagnostics(
            // (2,7): error CS0656: Missing compiler required member 'System.Threading.Lock.EnterScope'
            // lock (l) { }
            Diagnostic(ErrorCode.ERR_MissingPredefinedMember, "l").WithArguments("System.Threading.Lock", "EnterScope").WithLocation(2, 7));
    }

    [Fact]
    public void EnterScopeStatic()
    {
        var source = """
            System.Threading.Lock l = new();
            lock (l) { }

            namespace System.Threading
            {
                public class Lock
                {
                    public static Scope EnterScope() => new Scope();

                    public ref struct Scope
                    {
                        public void Dispose() { }
                    }
                }
            }
            """;
        CreateCompilation(source).VerifyDiagnostics(
            // (2,7): error CS0656: Missing compiler required member 'System.Threading.Lock.EnterScope'
            // lock (l) { }
            Diagnostic(ErrorCode.ERR_MissingPredefinedMember, "l").WithArguments("System.Threading.Lock", "EnterScope").WithLocation(2, 7));
    }

    [Fact]
    public void EnterScopeTakesParameters()
    {
        var source = """
            System.Threading.Lock l = new();
            lock (l) { }

            namespace System.Threading
            {
                public class Lock
                {
                    public Scope EnterScope(int arg) => new Scope();

                    public ref struct Scope
                    {
                        public void Dispose() { }
                    }
                }
            }
            """;
        CreateCompilation(source).VerifyDiagnostics(
            // (2,7): error CS0656: Missing compiler required member 'System.Threading.Lock.EnterScope'
            // lock (l) { }
            Diagnostic(ErrorCode.ERR_MissingPredefinedMember, "l").WithArguments("System.Threading.Lock", "EnterScope").WithLocation(2, 7));
    }

    [Fact]
    public void EnterScopeTakesParameters_Optional()
    {
        var source = """
            System.Threading.Lock l = new();
            lock (l) { }

            namespace System.Threading
            {
                public class Lock
                {
                    public Scope EnterScope(int arg = 1) => new Scope();

                    public ref struct Scope
                    {
                        public void Dispose() { }
                    }
                }
            }
            """;
        CreateCompilation(source).VerifyDiagnostics(
            // (2,7): error CS0656: Missing compiler required member 'System.Threading.Lock.EnterScope'
            // lock (l) { }
            Diagnostic(ErrorCode.ERR_MissingPredefinedMember, "l").WithArguments("System.Threading.Lock", "EnterScope").WithLocation(2, 7));
    }

    [Fact]
    public void EnterScopeTakesParameters_ParamsArray()
    {
        var source = """
            System.Threading.Lock l = new();
            lock (l) { }

            namespace System.Threading
            {
                public class Lock
                {
                    public Scope EnterScope(params int[] args) => new Scope();

                    public ref struct Scope
                    {
                        public void Dispose() { }
                    }
                }
            }
            """;
        CreateCompilation(source).VerifyDiagnostics(
            // (2,7): error CS0656: Missing compiler required member 'System.Threading.Lock.EnterScope'
            // lock (l) { }
            Diagnostic(ErrorCode.ERR_MissingPredefinedMember, "l").WithArguments("System.Threading.Lock", "EnterScope").WithLocation(2, 7));
    }

    [Fact]
    public void EnterScopeMultipleOverloads_01()
    {
        var source = """
            System.Threading.Lock l = new();
            lock (l) { }

            namespace System.Threading
            {
                public class Lock
                {
                    public Scope EnterScope() => new Scope();
                    public Scope EnterScope() => new Scope();

                    public ref struct Scope
                    {
                        public void Dispose() { }
                    }
                }
            }
            """;
        CreateCompilation(source).VerifyDiagnostics(
            // (2,7): error CS0656: Missing compiler required member 'System.Threading.Lock.EnterScope'
            // lock (l) { }
            Diagnostic(ErrorCode.ERR_MissingPredefinedMember, "l").WithArguments("System.Threading.Lock", "EnterScope").WithLocation(2, 7),
            // (9,22): error CS0111: Type 'Lock' already defines a member called 'EnterScope' with the same parameter types
            //         public Scope EnterScope() => new Scope();
            Diagnostic(ErrorCode.ERR_MemberAlreadyExists, "EnterScope").WithArguments("EnterScope", "System.Threading.Lock").WithLocation(9, 22));
    }

    [Fact]
    public void EnterScopeMultipleOverloads_02()
    {
        var source = """
            System.Threading.Lock l = new();
            lock (l) { System.Console.Write("L"); }

            namespace System.Threading
            {
                public class Lock
                {
                    public Scope EnterScope()
                    {
                        Console.Write("E");
                        return new Scope();
                    }

                    public Scope EnterScope(int x)
                    {
                        Console.Write("X");
                        return new Scope();
                    }

                    public ref struct Scope
                    {
                        public void Dispose() => Console.Write("D");
                    }
                }
            }
            """;
        CompileAndVerify(source, expectedOutput: "ELD", verify: Verification.FailsILVerify).VerifyDiagnostics();
    }

    [Fact]
    public void EnterScopeMultipleOverloads_03()
    {
        var source = """
            System.Threading.Lock l = new();
            lock (l) { System.Console.Write("L"); }

            namespace System.Threading
            {
                public class Lock
                {
                    public Scope EnterScope()
                    {
                        Console.Write("E");
                        return new Scope();
                    }

                    public Scope EnterScope<T>()
                    {
                        Console.Write("T");
                        return new Scope();
                    }

                    public ref struct Scope
                    {
                        public void Dispose() => Console.Write("D");
                    }
                }
            }
            """;
        CompileAndVerify(source, expectedOutput: "ELD", verify: Verification.FailsILVerify).VerifyDiagnostics();
    }

    [Fact]
    public void EnterScopeHidden()
    {
        var source = """
            System.Threading.Lock l = new();
            lock (l) { System.Console.Write("L"); }

            namespace System.Threading
            {
                public class LockBase
                {
                    public Lock.Scope EnterScope()
                    {
                        Console.Write("B");
                        return new();
                    }
                }

                public class Lock : LockBase
                {
                    public new Scope EnterScope()
                    {
                        Console.Write("E");
                        return new();
                    }

                    public ref struct Scope
                    {
                        public void Dispose() => Console.Write("D");
                    }
                }
            }
            """;
        CompileAndVerify(source, expectedOutput: "ELD", verify: Verification.FailsILVerify).VerifyDiagnostics();
    }

    [Fact]
    public void EnterScopeOverride()
    {
        var source = """
            System.Threading.Lock l = new();
            lock (l) { System.Console.Write("L"); }

            namespace System.Threading
            {
                public class LockBase
                {
                    public virtual Lock.Scope EnterScope()
                    {
                        Console.Write("B");
                        return new();
                    }
                }

                public class Lock : LockBase
                {
                    public override Scope EnterScope()
                    {
                        Console.Write("E");
                        return new();
                    }

                    public ref struct Scope
                    {
                        public void Dispose() => Console.Write("D");
                    }
                }
            }
            """;
        CompileAndVerify(source, expectedOutput: "ELD", verify: Verification.FailsILVerify).VerifyDiagnostics();
    }

    [Fact]
    public void EnterScopeVirtual()
    {
        var source = """
            System.Threading.Lock l = new System.Threading.LockDerived();
            lock (l) { System.Console.Write("L"); }

            namespace System.Threading
            {
                public class Lock
                {
                    public virtual Scope EnterScope()
                    {
                        Console.Write("E");
                        return new();
                    }

                    public ref struct Scope
                    {
                        public void Dispose() => Console.Write("D");
                    }
                }

                public class LockDerived : Lock
                {
                    public override Scope EnterScope()
                    {
                        Console.Write("O");
                        return new();
                    }
                }
            }
            """;
        CompileAndVerify(source, expectedOutput: "OLD", verify: Verification.FailsILVerify).VerifyDiagnostics();
    }

    [Fact]
    public void EnterScopeExplicitImplementation()
    {
        var source = """
            System.Threading.Lock l = new();
            lock (l) { }

            namespace System.Threading
            {
                public interface ILock
                {
                    Lock.Scope EnterScope();
                }

                public class Lock : ILock
                {
                    Scope ILock.EnterScope() => new Scope();

                    public ref struct Scope
                    {
                        public void Dispose() { }
                    }
                }
            }
            """;
        CreateCompilation(source).VerifyDiagnostics(
            // (2,7): error CS0656: Missing compiler required member 'System.Threading.Lock.EnterScope'
            // lock (l) { }
            Diagnostic(ErrorCode.ERR_MissingPredefinedMember, "l").WithArguments("System.Threading.Lock", "EnterScope").WithLocation(2, 7));
    }

    [Fact]
    public void MissingScopeDispose()
    {
        var source = """
            System.Threading.Lock l = new();
            lock (l) { }

            namespace System.Threading
            {
                public class Lock
                {
                    public Scope EnterScope() => new Scope();

                    public ref struct Scope { }
                }
            }
            """;
        CreateCompilation(source).VerifyDiagnostics(
            // (2,7): error CS0656: Missing compiler required member 'System.Threading.Lock+Scope.Dispose'
            // lock (l) { }
            Diagnostic(ErrorCode.ERR_MissingPredefinedMember, "l").WithArguments("System.Threading.Lock+Scope", "Dispose").WithLocation(2, 7));
    }

    [Fact]
    public void ScopeDisposeStatic()
    {
        var source = """
            System.Threading.Lock l = new();
            lock (l) { }

            namespace System.Threading
            {
                public class Lock
                {
                    public Scope EnterScope() => new Scope();

                    public ref struct Scope
                    {
                        public static void Dispose() { }
                    }
                }
            }
            """;
        CreateCompilation(source).VerifyDiagnostics(
            // (2,7): error CS0656: Missing compiler required member 'System.Threading.Lock+Scope.Dispose'
            // lock (l) { }
            Diagnostic(ErrorCode.ERR_MissingPredefinedMember, "l").WithArguments("System.Threading.Lock+Scope", "Dispose").WithLocation(2, 7));
    }

    [Fact]
    public void ScopeDisposeReturnsNonVoid()
    {
        var source = """
            System.Threading.Lock l = new();
            lock (l) { }

            namespace System.Threading
            {
                public class Lock
                {
                    public Scope EnterScope() => new Scope();

                    public ref struct Scope
                    {
                        public int Dispose() => 1;
                    }
                }
            }
            """;
        CreateCompilation(source).VerifyDiagnostics(
            // (2,7): error CS0656: Missing compiler required member 'System.Threading.Lock+Scope.Dispose'
            // lock (l) { }
            Diagnostic(ErrorCode.ERR_MissingPredefinedMember, "l").WithArguments("System.Threading.Lock+Scope", "Dispose").WithLocation(2, 7));
    }

    [Fact]
    public void ScopeDisposeTakesParameters()
    {
        var source = """
            System.Threading.Lock l = new();
            lock (l) { }

            namespace System.Threading
            {
                public class Lock
                {
                    public Scope EnterScope() => new Scope();

                    public ref struct Scope
                    {
                        public void Dispose(int x) { }
                    }
                }
            }
            """;
        CreateCompilation(source).VerifyDiagnostics(
            // (2,7): error CS0656: Missing compiler required member 'System.Threading.Lock+Scope.Dispose'
            // lock (l) { }
            Diagnostic(ErrorCode.ERR_MissingPredefinedMember, "l").WithArguments("System.Threading.Lock+Scope", "Dispose").WithLocation(2, 7));
    }

    [Fact]
    public void ScopeDisposeTakesParameters_Optional()
    {
        var source = """
            System.Threading.Lock l = new();
            lock (l) { }

            namespace System.Threading
            {
                public class Lock
                {
                    public Scope EnterScope() => new Scope();

                    public ref struct Scope
                    {
                        public void Dispose(int x = 1) { }
                    }
                }
            }
            """;
        CreateCompilation(source).VerifyDiagnostics(
            // (2,7): error CS0656: Missing compiler required member 'System.Threading.Lock+Scope.Dispose'
            // lock (l) { }
            Diagnostic(ErrorCode.ERR_MissingPredefinedMember, "l").WithArguments("System.Threading.Lock+Scope", "Dispose").WithLocation(2, 7));
    }

    [Fact]
    public void ScopeDisposeTakesParameters_ParamsArray()
    {
        var source = """
            System.Threading.Lock l = new();
            lock (l) { }

            namespace System.Threading
            {
                public class Lock
                {
                    public Scope EnterScope() => new Scope();

                    public ref struct Scope
                    {
                        public void Dispose(params int[] xs) { }
                    }
                }
            }
            """;
        CreateCompilation(source).VerifyDiagnostics(
            // (2,7): error CS0656: Missing compiler required member 'System.Threading.Lock+Scope.Dispose'
            // lock (l) { }
            Diagnostic(ErrorCode.ERR_MissingPredefinedMember, "l").WithArguments("System.Threading.Lock+Scope", "Dispose").WithLocation(2, 7));
    }

    [Fact]
    public void ScopeDisposeMultipleOverloads_01()
    {
        var source = """
            System.Threading.Lock l = new();
            lock (l) { }

            namespace System.Threading
            {
                public class Lock
                {
                    public Scope EnterScope() => new Scope();

                    public ref struct Scope
                    {
                        public void Dispose() { }
                        public void Dispose() { }
                    }
                }
            }
            """;
        CreateCompilation(source).VerifyDiagnostics(
            // (2,7): error CS0656: Missing compiler required member 'System.Threading.Lock+Scope.Dispose'
            // lock (l) { }
            Diagnostic(ErrorCode.ERR_MissingPredefinedMember, "l").WithArguments("System.Threading.Lock+Scope", "Dispose").WithLocation(2, 7),
            // (13,25): error CS0111: Type 'Lock.Scope' already defines a member called 'Dispose' with the same parameter types
            //             public void Dispose() { }
            Diagnostic(ErrorCode.ERR_MemberAlreadyExists, "Dispose").WithArguments("Dispose", "System.Threading.Lock.Scope").WithLocation(13, 25));
    }

    [Fact]
    public void ScopeDisposeMultipleOverloads_02()
    {
        var source = """
            System.Threading.Lock l = new();
            lock (l) { System.Console.Write("L"); }

            namespace System.Threading
            {
                public class Lock
                {
                    public Scope EnterScope()
                    {
                        Console.Write("E");
                        return new Scope();
                    }

                    public ref struct Scope
                    {
                        public void Dispose() => Console.Write("D");
                        public void Dispose(int x) => Console.Write("X");
                    }
                }
            }
            """;
        CompileAndVerify(source, expectedOutput: "ELD", verify: Verification.FailsILVerify).VerifyDiagnostics();
    }

    [Fact]
    public void ScopeDisposeMultipleOverloads_03()
    {
        var source = """
            System.Threading.Lock l = new();
            lock (l) { System.Console.Write("L"); }

            namespace System.Threading
            {
                public class Lock
                {
                    public Scope EnterScope()
                    {
                        Console.Write("E");
                        return new Scope();
                    }

                    public ref struct Scope
                    {
                        public void Dispose() => Console.Write("D");
                        public void Dispose<T>() => Console.Write("T");
                    }
                }
            }
            """;
        CompileAndVerify(source, expectedOutput: "ELD", verify: Verification.FailsILVerify).VerifyDiagnostics();
    }

    [Fact]
    public void InternalLock()
    {
        var source = """
            static class Program
            {
                static void Main()
                {
                    System.Threading.Lock l = new();
                    lock (l) { System.Console.Write("L"); }
                }
            }

            namespace System.Threading
            {
                internal class Lock
                {
                    public Scope EnterScope()
                    {
                        Console.Write("E");
                        return new Scope();
                    }

                    public ref struct Scope
                    {
                        public void Dispose()
                        {
                            Console.Write("D");
                        }
                    }
                }
            }
            """;
        var verifier = CompileAndVerify(source, expectedOutput: "ELD", verify: Verification.FailsILVerify);
        verifier.VerifyDiagnostics();
    }

    [Fact]
    public void InternalScope()
    {
        var source = """
            System.Threading.Lock l = new();
            lock (l) { }

            namespace System.Threading
            {
                public class Lock
                {
                    public Scope EnterScope() => new Scope();

                    internal ref struct Scope
                    {
                        public void Dispose() { }
                    }
                }
            }
            """;
        CreateCompilation(source).VerifyDiagnostics(
            // (2,7): error CS0656: Missing compiler required member 'System.Threading.Lock.EnterScope'
            // lock (l) { }
            Diagnostic(ErrorCode.ERR_MissingPredefinedMember, "l").WithArguments("System.Threading.Lock", "EnterScope").WithLocation(2, 7),
            // (8,22): error CS0050: Inconsistent accessibility: return type 'Lock.Scope' is less accessible than method 'Lock.EnterScope()'
            //         public Scope EnterScope() => new Scope();
            Diagnostic(ErrorCode.ERR_BadVisReturnType, "EnterScope").WithArguments("System.Threading.Lock.EnterScope()", "System.Threading.Lock.Scope").WithLocation(8, 22));
    }

    [Fact]
    public void Obsolete_EnterScope()
    {
        var source = """
            using System;
            using System.Threading;

            Lock l = new();
            lock (l) { Console.Write("1"); }
            using (l.EnterScope()) { Console.Write("2"); }

            namespace System.Threading
            {
                public class Lock
                {
                    [System.Obsolete]
                    public Scope EnterScope()
                    {
                        Console.Write("E");
                        return new Scope();
                    }

                    public ref struct Scope
                    {
                        public void Dispose() => Console.Write("D");
                    }
                }
            }
            """;
        CompileAndVerify(source, expectedOutput: "E1DE2D", verify: Verification.FailsILVerify).VerifyDiagnostics(
            // (6,8): warning CS0612: 'Lock.EnterScope()' is obsolete
            // using (l.EnterScope()) { Console.Write("2"); }
            Diagnostic(ErrorCode.WRN_DeprecatedSymbol, "l.EnterScope()").WithArguments("System.Threading.Lock.EnterScope()").WithLocation(6, 8));
    }

    [Fact]
    public void Obsolete_Lock()
    {
        var source = """
            using System;
            using System.Threading;

            Lock l = new();
            lock (l) { Console.Write("1"); }
            using (l.EnterScope()) { Console.Write("2"); }

            namespace System.Threading
            {
                [System.Obsolete]
                public class Lock
                {
                    public Scope EnterScope()
                    {
                        Console.Write("E");
                        return new Scope();
                    }

                    public ref struct Scope
                    {
                        public void Dispose() => Console.Write("D");
                    }
                }
            }
            """;
        CompileAndVerify(source, expectedOutput: "E1DE2D", verify: Verification.FailsILVerify).VerifyDiagnostics(
            // (4,1): warning CS0612: 'Lock' is obsolete
            // Lock l = new();
            Diagnostic(ErrorCode.WRN_DeprecatedSymbol, "Lock").WithArguments("System.Threading.Lock").WithLocation(4, 1));
    }

    [Fact]
    public void Obsolete_Scope()
    {
        var source = """
            using System;
            using System.Threading;

            Lock l = new();
            lock (l) { Console.Write("1"); }
            using (l.EnterScope()) { Console.Write("2"); }

            namespace System.Threading
            {
                public class Lock
                {
                    public Scope EnterScope()
                    {
                        Console.Write("E");
                        return new Scope();
                    }
            
                    [System.Obsolete]
                    public ref struct Scope
                    {
                        public void Dispose() => Console.Write("D");
                    }
                }
            }
            """;
        CompileAndVerify(source, expectedOutput: "E1DE2D", verify: Verification.FailsILVerify).VerifyDiagnostics(
            // (12,16): warning CS0612: 'Lock.Scope' is obsolete
            //         public Scope EnterScope()
            Diagnostic(ErrorCode.WRN_DeprecatedSymbol, "Scope").WithArguments("System.Threading.Lock.Scope").WithLocation(12, 16),
            // (15,24): warning CS0612: 'Lock.Scope' is obsolete
            //             return new Scope();
            Diagnostic(ErrorCode.WRN_DeprecatedSymbol, "Scope").WithArguments("System.Threading.Lock.Scope").WithLocation(15, 24));
    }

    [Fact]
    public void Obsolete_Dispose()
    {
        var source = """
            using System;
            using System.Threading;

            Lock l = new();
            lock (l) { Console.Write("1"); }
            using (l.EnterScope()) { Console.Write("2"); }

            namespace System.Threading
            {
                public class Lock
                {
                    public Scope EnterScope()
                    {
                        Console.Write("E");
                        return new Scope();
                    }
            
                    public ref struct Scope
                    {
                        [System.Obsolete]
                        public void Dispose() => Console.Write("D");
                    }
                }
            }
            """;
        CompileAndVerify(source, expectedOutput: "E1DE2D", verify: Verification.FailsILVerify).VerifyDiagnostics(
            // (6,8): warning CS0612: 'Lock.Scope.Dispose()' is obsolete
            // using (l.EnterScope()) { Console.Write("2"); }
            Diagnostic(ErrorCode.WRN_DeprecatedSymbol, "l.EnterScope()").WithArguments("System.Threading.Lock.Scope.Dispose()").WithLocation(6, 8));
    }

    [Fact]
    public void GenericLock()
    {
        var source = """
            static class Program
            {
                static void Main()
                {
                    System.Threading.Lock<int> l = new();
                    lock (l) { System.Console.Write("L"); }
                }
            }

            namespace System.Threading
            {
                public class Lock<T>
                {
                    public Scope EnterScope()
                    {
                        Console.Write("E");
                        return new Scope();
                    }

                    public ref struct Scope
                    {
                        public void Dispose()
                        {
                            Console.Write("D");
                        }
                    }
                }
            }
            """;
        var verifier = CompileAndVerify(source, expectedOutput: "L", verify: Verification.FailsILVerify);
        verifier.VerifyDiagnostics();
        // Should use Monitor locking.
        verifier.VerifyIL("Program.Main", """
            {
              // Code size       39 (0x27)
              .maxstack  2
              .locals init (System.Threading.Lock<int> V_0,
                            bool V_1)
              IL_0000:  newobj     "System.Threading.Lock<int>..ctor()"
              IL_0005:  stloc.0
              IL_0006:  ldc.i4.0
              IL_0007:  stloc.1
              .try
              {
                IL_0008:  ldloc.0
                IL_0009:  ldloca.s   V_1
                IL_000b:  call       "void System.Threading.Monitor.Enter(object, ref bool)"
                IL_0010:  ldstr      "L"
                IL_0015:  call       "void System.Console.Write(string)"
                IL_001a:  leave.s    IL_0026
              }
              finally
              {
                IL_001c:  ldloc.1
                IL_001d:  brfalse.s  IL_0025
                IL_001f:  ldloc.0
                IL_0020:  call       "void System.Threading.Monitor.Exit(object)"
                IL_0025:  endfinally
              }
              IL_0026:  ret
            }
            """);
    }

    [Fact]
    public void GenericEnterScope()
    {
        var source = """
            System.Threading.Lock l = new();
            lock (l) { }

            namespace System.Threading
            {
                public class Lock
                {
                    public Scope EnterScope<T>() => new Scope();

                    public ref struct Scope
                    {
                        public void Dispose() { }
                    }
                }
            }
            """;
        CreateCompilation(source).VerifyDiagnostics(
            // (2,7): error CS0656: Missing compiler required member 'System.Threading.Lock.EnterScope'
            // lock (l) { }
            Diagnostic(ErrorCode.ERR_MissingPredefinedMember, "l").WithArguments("System.Threading.Lock", "EnterScope").WithLocation(2, 7));
    }

    [Fact]
    public void GenericScope()
    {
        var source = """
            System.Threading.Lock l = new();
            lock (l) { }

            namespace System.Threading
            {
                public class Lock
                {
                    public Scope<int> EnterScope() => new Scope<int>();

                    public ref struct Scope<T>
                    {
                        public void Dispose() { }
                    }
                }
            }
            """;
        CreateCompilation(source).VerifyDiagnostics(
            // (2,7): error CS0656: Missing compiler required member 'System.Threading.Lock.EnterScope'
            // lock (l) { }
            Diagnostic(ErrorCode.ERR_MissingPredefinedMember, "l").WithArguments("System.Threading.Lock", "EnterScope").WithLocation(2, 7));
    }

    [Fact]
    public void LockStruct()
    {
        var source = """
            System.Threading.Lock l = new();
            lock (l) { }

            namespace System.Threading
            {
                public struct Lock
                {
                    public Scope EnterScope() => new Scope();

                    public ref struct Scope
                    {
                        public void Dispose() { }
                    }
                }
            }
            """;
        CreateCompilation(source).VerifyDiagnostics(
            // (2,7): error CS0185: 'Lock' is not a reference type as required by the lock statement
            // lock (l) { }
            Diagnostic(ErrorCode.ERR_LockNeedsReference, "l").WithArguments("System.Threading.Lock").WithLocation(2, 7));
    }

    [Theory, CombinatorialData]
    public void ScopeRegularStruct(bool implementsIDisposable)
    {
        var source = $$"""
            static class Program
            {
                static void Main()
                {
                    System.Threading.Lock l = new();
                    lock (l) { System.Console.Write("L"); }
                }
            }

            namespace System.Threading
            {
                public class Lock
                {
                    public Scope EnterScope()
                    {
                        Console.Write("E");
                        return new Scope();
                    }

                    public struct Scope {{(implementsIDisposable ? ": IDisposable" : "")}}
                    {
                        public void Dispose()
                        {
                            Console.Write("D");
                        }
                    }
                }
            }
            """;
        CreateCompilation(source).VerifyDiagnostics(
            // (6,15): error CS0656: Missing compiler required member 'System.Threading.Lock.EnterScope'
            //         lock (l) { System.Console.Write("L"); }
            Diagnostic(ErrorCode.ERR_MissingPredefinedMember, "l").WithArguments("System.Threading.Lock", "EnterScope").WithLocation(6, 15));
    }

    [Fact]
    public void ScopeMisnamed()
    {
        var source = """
            System.Threading.Lock l = new();
            lock (l) { }

            namespace System.Threading
            {
                public class Lock
                {
                    public MyScope EnterScope() => new MyScope();

                    public ref struct MyScope
                    {
                        public void Dispose() { }
                    }
                }
            }
            """;
        CreateCompilation(source).VerifyDiagnostics(
            // (2,7): error CS0656: Missing compiler required member 'System.Threading.Lock.EnterScope'
            // lock (l) { }
            Diagnostic(ErrorCode.ERR_MissingPredefinedMember, "l").WithArguments("System.Threading.Lock", "EnterScope").WithLocation(2, 7));
    }

    [Fact]
    public void ScopeNotNested()
    {
        var source = """
            System.Threading.Lock l = new();
            lock (l) { }

            namespace System.Threading
            {
                public class Lock
                {
                    public Scope EnterScope() => new Scope();
                }

                public ref struct Scope
                {
                    public void Dispose() { }
                }
            }
            """;
        CreateCompilation(source).VerifyDiagnostics(
            // (2,7): error CS0656: Missing compiler required member 'System.Threading.Lock.EnterScope'
            // lock (l) { }
            Diagnostic(ErrorCode.ERR_MissingPredefinedMember, "l").WithArguments("System.Threading.Lock", "EnterScope").WithLocation(2, 7));
    }

    [Fact]
    public void ScopeClass()
    {
        var source = """
            System.Threading.Lock l = new();
            lock (l) { }

            namespace System.Threading
            {
                public class Lock
                {
                    public Scope EnterScope() => new Scope();

                    public class Scope
                    {
                        public void Dispose() { }
                    }
                }
            }
            """;
        CreateCompilation(source).VerifyDiagnostics(
            // (2,7): error CS0656: Missing compiler required member 'System.Threading.Lock.EnterScope'
            // lock (l) { }
            Diagnostic(ErrorCode.ERR_MissingPredefinedMember, "l").WithArguments("System.Threading.Lock", "EnterScope").WithLocation(2, 7));
    }

    [Fact]
    public void LockInterface()
    {
        var source = """
            static class Program
            {
                static void Main()
                {
                    System.Threading.Lock l = new System.Threading.MyLock();
                    lock (l) { System.Console.Write("L"); }
                }
            }

            namespace System.Threading
            {
                public interface Lock
                {
                    Scope EnterScope();

                    public ref struct Scope
                    {
                        public void Dispose()
                        {
                            Console.Write("D");
                        }
                    }
                }
            
                public class MyLock : Lock
                {
                    public Lock.Scope EnterScope()
                    {
                        Console.Write("E");
                        return new();
                    }
                }
            }
            """;
        CompileAndVerify(source, expectedOutput: "ELD", verify: Verification.FailsILVerify).VerifyDiagnostics();
    }

    [Fact]
    public void LockInterface_DefaultImplementation()
    {
        var source = """
            static class Program
            {
                static void Main()
                {
                    System.Threading.Lock l = new System.Threading.MyLock();
                    lock (l) { System.Console.Write("L"); }
                }
            }

            namespace System.Threading
            {
                public interface Lock
                {
                    Scope EnterScope()
                    {
                        Console.Write("I");
                        return new();
                    }

                    public ref struct Scope
                    {
                        public void Dispose()
                        {
                            Console.Write("D");
                        }
                    }
                }
            
                public class MyLock : Lock
                {
                    public Lock.Scope EnterScope()
                    {
                        Console.Write("E");
                        return new();
                    }
                }
            }
            """;
        CompileAndVerify(source, expectedOutput: ExecutionConditionUtil.IsMonoOrCoreClr ? "ELD" : null,
            verify: Verification.Fails, targetFramework: TargetFramework.Net60).VerifyDiagnostics();
    }

    [Fact]
    public void LockNested()
    {
        var source = """
            static class Program
            {
                static void Main()
                {
                    System.Threading.Container.Lock l = new();
                    lock (l) { System.Console.Write("L"); }
                }
            }

            namespace System.Threading
            {
                public class Container
                {
                    public class Lock
                    {
                        public Scope EnterScope()
                        {
                            Console.Write("E");
                            return new Scope();
                        }

                        public ref struct Scope
                        {
                            public void Dispose()
                            {
                                Console.Write("D");
                            }
                        }
                    }
                }
            }
            """;
        var verifier = CompileAndVerify(source, expectedOutput: "L", verify: Verification.FailsILVerify);
        verifier.VerifyDiagnostics();
        // Should use Monitor locking.
        verifier.VerifyIL("Program.Main", """
            {
              // Code size       39 (0x27)
              .maxstack  2
              .locals init (System.Threading.Container.Lock V_0,
                            bool V_1)
              IL_0000:  newobj     "System.Threading.Container.Lock..ctor()"
              IL_0005:  stloc.0
              IL_0006:  ldc.i4.0
              IL_0007:  stloc.1
              .try
              {
                IL_0008:  ldloc.0
                IL_0009:  ldloca.s   V_1
                IL_000b:  call       "void System.Threading.Monitor.Enter(object, ref bool)"
                IL_0010:  ldstr      "L"
                IL_0015:  call       "void System.Console.Write(string)"
                IL_001a:  leave.s    IL_0026
              }
              finally
              {
                IL_001c:  ldloc.1
                IL_001d:  brfalse.s  IL_0025
                IL_001f:  ldloc.0
                IL_0020:  call       "void System.Threading.Monitor.Exit(object)"
                IL_0025:  endfinally
              }
              IL_0026:  ret
            }
            """);
    }

    [Fact]
    public void LockInWrongNamespace()
    {
        var source = """
            static class Program
            {
                static void Main()
                {
                    Threading.Lock l = new();
                    lock (l) { System.Console.Write("L"); }
                }
            }

            namespace Threading
            {
                public class Lock
                {
                    public Scope EnterScope()
                    {
                        System.Console.Write("E");
                        return new Scope();
                    }

                    public ref struct Scope
                    {
                        public void Dispose()
                        {
                            System.Console.Write("D");
                        }
                    }
                }
            }
            """;
        var verifier = CompileAndVerify(source, expectedOutput: "L", verify: Verification.FailsILVerify);
        verifier.VerifyDiagnostics();
        // Should use Monitor locking.
        verifier.VerifyIL("Program.Main", """
            {
              // Code size       39 (0x27)
              .maxstack  2
              .locals init (Threading.Lock V_0,
                            bool V_1)
              IL_0000:  newobj     "Threading.Lock..ctor()"
              IL_0005:  stloc.0
              IL_0006:  ldc.i4.0
              IL_0007:  stloc.1
              .try
              {
                IL_0008:  ldloc.0
                IL_0009:  ldloca.s   V_1
                IL_000b:  call       "void System.Threading.Monitor.Enter(object, ref bool)"
                IL_0010:  ldstr      "L"
                IL_0015:  call       "void System.Console.Write(string)"
                IL_001a:  leave.s    IL_0026
              }
              finally
              {
                IL_001c:  ldloc.1
                IL_001d:  brfalse.s  IL_0025
                IL_001f:  ldloc.0
                IL_0020:  call       "void System.Threading.Monitor.Exit(object)"
                IL_0025:  endfinally
              }
              IL_0026:  ret
            }
            """);
    }

    [Fact]
    public void ExternalAssembly()
    {
        var lib = CreateCompilation(LockTypeDefinition)
            .VerifyDiagnostics()
            .EmitToImageReference();
        var source = """
            using System;
            using System.Threading;

            Lock l = new Lock();
            lock (l) { Console.Write("L"); }
            """;
        var verifier = CompileAndVerify(source, [lib], expectedOutput: "ELD");
        verifier.VerifyDiagnostics();
    }

    [Fact]
    public void MultipleLockTypes()
    {
        var source1 = """
            public static class C1
            {
                public static readonly System.Threading.Lock L = new();
            }

            namespace System.Threading
            {
                public class Lock
                {
                    public Scope EnterScope()
                    {
                        Console.Write("E1 ");
                        return new Scope();
                    }

                    public ref struct Scope
                    {
                        public void Dispose()
                        {
                            Console.Write("D1 ");
                        }
                    }
                }
            }
            """;
        var lib1 = CreateCompilation(source1)
            .VerifyDiagnostics()
            .EmitToImageReference();

        var source2 = """
            public static class C2
            {
                public static readonly System.Threading.Lock L = new();
            }


            namespace System.Threading
            {
                public class Lock
                {
                    public Scope EnterScope()
                    {
                        Console.Write("E2 ");
                        return new Scope();
                    }

                    public ref struct Scope
                    {
                        public void Dispose()
                        {
                            Console.Write("D2 ");
                        }
                    }
                }
            }
            """;
        var lib2 = CreateCompilation(source2)
            .VerifyDiagnostics()
            .EmitToImageReference();

        var source = """
            using System;

            static class Program
            {
                static void Main()
                {
                    M1();
                    M2();
                }

                static void M1()
                {
                    var l1 = C1.L;
                    lock (l1) { Console.Write("L1 "); }
                }

                static void M2()
                {
                    var l2 = C2.L;
                    lock (l2) { Console.Write("L2 "); }
                }
            }
            """;
        var verifier = CompileAndVerify(source, [lib1, lib2], expectedOutput: "E1 L1 D1 E2 L2 D2");
        verifier.VerifyDiagnostics();
    }

    [Fact]
    public void LangVersion()
    {
        var source = """
            using System;
            using System.Threading;

            Lock l = new Lock();
            lock (l) { Console.Write("L"); }
            """;

        CSharpTestSource sources = [source, LockTypeDefinition];

        CreateCompilation(sources, parseOptions: TestOptions.Regular12).VerifyDiagnostics(
            // (5,7): error CS8652: The feature 'Lock object' is currently in Preview and *unsupported*. To use Preview features, use the 'preview' language version.
            // lock (l) { Console.Write("L"); }
            Diagnostic(ErrorCode.ERR_FeatureInPreview, "l").WithArguments("Lock object").WithLocation(5, 7));

        var expectedOutput = "ELD";

        CompileAndVerify(sources, parseOptions: TestOptions.RegularPreview, expectedOutput: expectedOutput,
            verify: Verification.FailsILVerify).VerifyDiagnostics();
        CompileAndVerify(sources, expectedOutput: expectedOutput,
            verify: Verification.FailsILVerify).VerifyDiagnostics();
    }

    [Fact]
    public void InPlace()
    {
        var source = """
            using System;
            using System.Threading;

            lock (new Lock())
            {
                Console.Write("L");
            }
            """;
        var verifier = CompileAndVerify([source, LockTypeDefinition], verify: Verification.FailsILVerify,
           expectedOutput: "ELD");
        verifier.VerifyDiagnostics();
    }

    [Fact]
    public void EmbeddedStatement()
    {
        var source = """
            using System;
            using System.Threading;

            lock (new Lock()) Console.Write("L");
            """;
        var verifier = CompileAndVerify([source, LockTypeDefinition], verify: Verification.FailsILVerify,
           expectedOutput: "ELD");
        verifier.VerifyDiagnostics();
    }

    [Fact]
    public void EmptyStatement()
    {
        var source = """
            using System.Threading;

            lock (new Lock()) ;
            """;
        var verifier = CompileAndVerify([source, LockTypeDefinition], verify: Verification.FailsILVerify,
           expectedOutput: "ED");
        verifier.VerifyDiagnostics(
            // (3,19): warning CS0642: Possible mistaken empty statement
            // lock (new Lock()) ;
            Diagnostic(ErrorCode.WRN_PossibleMistakenNullStatement, ";").WithLocation(3, 19));
    }

    [Fact]
    public void Nullable_01()
    {
        var source = """
            #nullable enable
            using System;
            using System.Threading;

            static class C
            {
                static void Main()
                {
                    M(new Lock());
                }

                static void M(Lock? l)
                {
                    lock (l) { Console.Write("1"); }
                    lock (l) { Console.Write("2"); }
                }
            }
            """;
        var verifier = CompileAndVerify([source, LockTypeDefinition], verify: Verification.FailsILVerify,
           expectedOutput: "E1DE2D");
        verifier.VerifyDiagnostics(
            // (14,15): warning CS8602: Dereference of a possibly null reference.
            //         lock (l) { Console.Write("1"); }
            Diagnostic(ErrorCode.WRN_NullReferenceReceiver, "l").WithLocation(14, 15));
    }

    [Fact]
    public void Nullable_02()
    {
        var source = """
            #nullable enable
            using System.Threading;

            static class C
            {
                static void Main()
                {
                    M(new Lock());
                }

                static void M(Lock? l)
                {
                    lock (l)
                    {
                        l.EnterScope();
                    }
                }
            }
            """;
        var verifier = CompileAndVerify([source, LockTypeDefinition], verify: Verification.FailsILVerify,
           expectedOutput: "EED");
        verifier.VerifyDiagnostics(
            // (13,15): warning CS8602: Dereference of a possibly null reference.
            //         lock (l)
            Diagnostic(ErrorCode.WRN_NullReferenceReceiver, "l").WithLocation(13, 15));
    }

    [Theory, CombinatorialData]
    public void Null([CombinatorialValues("null", "default")] string expr)
    {
        var source = $$"""
            #nullable enable
            static class C
            {
                static void Main()
                {
                    try
                    {
                        M();
                    }
                    catch (System.NullReferenceException)
                    {
                        System.Console.Write("caught");
                    }
                }
                static void M()
                {
                    lock ((System.Threading.Lock){{expr}}) { }
                }
            }
            """;
        var verifier = CompileAndVerify([source, LockTypeDefinition], verify: Verification.FailsILVerify,
            expectedOutput: "caught");
        verifier.VerifyDiagnostics(
            // (17,15): warning CS8600: Converting null literal or possible null value to non-nullable type.
            //         lock ((System.Threading.Lock)null) { }
            Diagnostic(ErrorCode.WRN_ConvertingNullableToNonNullable, $"(System.Threading.Lock){expr}").WithLocation(17, 15),
            // (17,15): warning CS8602: Dereference of a possibly null reference.
            //         lock ((System.Threading.Lock)null) { }
            Diagnostic(ErrorCode.WRN_NullReferenceReceiver, $"(System.Threading.Lock){expr}").WithLocation(17, 15));
        verifier.VerifyIL("C.M", """
            {
              // Code size       18 (0x12)
              .maxstack  1
              .locals init (System.Threading.Lock.Scope V_0)
              IL_0000:  ldnull
              IL_0001:  callvirt   "System.Threading.Lock.Scope System.Threading.Lock.EnterScope()"
              IL_0006:  stloc.0
              .try
              {
                IL_0007:  leave.s    IL_0011
              }
              finally
              {
                IL_0009:  ldloca.s   V_0
                IL_000b:  call       "void System.Threading.Lock.Scope.Dispose()"
                IL_0010:  endfinally
              }
              IL_0011:  ret
            }
            """);
    }

    [Fact]
    public void ObjectEquality()
    {
        var source = """
            #nullable enable
            using System;
            using System.Threading;

            static class C
            {
                static void Main()
                {
                    Lock? l = new();
                    if (l != null)
                    {
                        lock (l) { Console.Write("1"); }
                    }
                    if (l == null)
                    {
                        throw null!;
                    }
                    if (l is { })
                    {
                        lock (l) { Console.Write("2"); }
                    }
                    if (l is { } l2)
                    {
                        lock (l2) { Console.Write("3"); }
                    }
                    if (l is not { })
                    {
                        throw null!;
                    }
                    if (l is null)
                    {
                        throw null!;
                    }
                    if (l is not null)
                    {
                        lock (l) { Console.Write("4"); }
                    }
                    if (l is not null and var l3)
                    {
                        lock (l3) { Console.Write("5"); }
                    }
                    if (null != l)
                    {
                        lock (l) { Console.Write("6"); }
                    }
                    if (null == l)
                    {
                        throw null!;
                    }
                    if (!(l == null))
                    {
                        lock (l) { Console.Write("7"); }
                    }
                    if (!(l != null))
                    {
                        throw null!;
                    }

                    Lock? l4 = new();
                    if (l == l4)
                    {
                        throw null!;
                    }
                    if (l != l4)
                    {
                        lock (l4) { Console.Write("8"); }
                    }
                    if (ReferenceEquals(l, l4))
                    {
                        throw null!;
                    }
                    if (((object)l) == l4)
                    {
                        throw null!;
                    }
                    if (l == new Lock())
                    {
                        throw null!;
                    }
                }
            }
            """;
        var verifier = CompileAndVerify([source, LockTypeDefinition], verify: Verification.FailsILVerify,
            expectedOutput: "E1DE2DE3DE4DE5DE6DE7DE8D");
        verifier.VerifyDiagnostics(
            // (68,29): warning CS9216: A value of type 'System.Threading.Lock' converted to a different type will use likely unintended monitor-based locking in 'lock' statement.
            //         if (ReferenceEquals(l, l4))
            Diagnostic(ErrorCode.WRN_ConvertingLock, "l").WithLocation(68, 29),
            // (68,32): warning CS9216: A value of type 'System.Threading.Lock' converted to a different type will use likely unintended monitor-based locking in 'lock' statement.
            //         if (ReferenceEquals(l, l4))
            Diagnostic(ErrorCode.WRN_ConvertingLock, "l4").WithLocation(68, 32),
            // (72,22): warning CS9216: A value of type 'System.Threading.Lock' converted to a different type will use likely unintended monitor-based locking in 'lock' statement.
            //         if (((object)l) == l4)
            Diagnostic(ErrorCode.WRN_ConvertingLock, "l").WithLocation(72, 22));
    }

    [Fact]
    public void Await()
    {
        var source = """
            using System.Threading;
            using System.Threading.Tasks;

            lock (new Lock())
            {
                await Task.Yield();
            }
            """;
        CreateCompilation([source, LockTypeDefinition]).VerifyDiagnostics(
            // (6,5): error CS1996: Cannot await in the body of a lock statement
            //     await Task.Yield();
            Diagnostic(ErrorCode.ERR_BadAwaitInLock, "await Task.Yield()").WithLocation(6, 5));
    }

    [Fact]
    public void AsyncMethod()
    {
        var source = """
            #pragma warning disable 1998 // async method lacks 'await' operators
            using System.Threading;
            using System.Threading.Tasks;

            class C
            {
                static async Task Main()
                {
                    lock (new Lock()) { System.Console.Write("L"); }
                }
            }
            """;
        var expectedOutput = "ELD";
        var verifier = CompileAndVerify([source, LockTypeDefinition], options: TestOptions.DebugExe,
            expectedOutput: expectedOutput, verify: Verification.FailsILVerify);
        verifier.VerifyDiagnostics();
        verifier.VerifyIL("C.<Main>d__0.System.Runtime.CompilerServices.IAsyncStateMachine.MoveNext", """
            {
              // Code size       94 (0x5e)
              .maxstack  2
              .locals init (int V_0,
                            System.Threading.Lock.Scope V_1,
                            System.Exception V_2)
              IL_0000:  ldarg.0
              IL_0001:  ldfld      "int C.<Main>d__0.<>1__state"
              IL_0006:  stloc.0
              .try
              {
                IL_0007:  nop
                IL_0008:  newobj     "System.Threading.Lock..ctor()"
                IL_000d:  call       "System.Threading.Lock.Scope System.Threading.Lock.EnterScope()"
                IL_0012:  stloc.1
                .try
                {
                  IL_0013:  nop
                  IL_0014:  ldstr      "L"
                  IL_0019:  call       "void System.Console.Write(string)"
                  IL_001e:  nop
                  IL_001f:  nop
                  IL_0020:  leave.s    IL_002f
                }
                finally
                {
                  IL_0022:  ldloc.0
                  IL_0023:  ldc.i4.0
                  IL_0024:  bge.s      IL_002e
                  IL_0026:  ldloca.s   V_1
                  IL_0028:  call       "void System.Threading.Lock.Scope.Dispose()"
                  IL_002d:  nop
                  IL_002e:  endfinally
                }
                IL_002f:  leave.s    IL_0049
              }
              catch System.Exception
              {
                IL_0031:  stloc.2
                IL_0032:  ldarg.0
                IL_0033:  ldc.i4.s   -2
                IL_0035:  stfld      "int C.<Main>d__0.<>1__state"
                IL_003a:  ldarg.0
                IL_003b:  ldflda     "System.Runtime.CompilerServices.AsyncTaskMethodBuilder C.<Main>d__0.<>t__builder"
                IL_0040:  ldloc.2
                IL_0041:  call       "void System.Runtime.CompilerServices.AsyncTaskMethodBuilder.SetException(System.Exception)"
                IL_0046:  nop
                IL_0047:  leave.s    IL_005d
              }
              IL_0049:  ldarg.0
              IL_004a:  ldc.i4.s   -2
              IL_004c:  stfld      "int C.<Main>d__0.<>1__state"
              IL_0051:  ldarg.0
              IL_0052:  ldflda     "System.Runtime.CompilerServices.AsyncTaskMethodBuilder C.<Main>d__0.<>t__builder"
              IL_0057:  call       "void System.Runtime.CompilerServices.AsyncTaskMethodBuilder.SetResult()"
              IL_005c:  nop
              IL_005d:  ret
            }
            """);

        verifier = CompileAndVerify([source, LockTypeDefinition], options: TestOptions.ReleaseExe,
            expectedOutput: expectedOutput, verify: Verification.FailsILVerify);
        verifier.VerifyDiagnostics();
        verifier.VerifyIL("C.<Main>d__0.System.Runtime.CompilerServices.IAsyncStateMachine.MoveNext", """
            {
              // Code size       87 (0x57)
              .maxstack  2
              .locals init (int V_0,
                            System.Threading.Lock.Scope V_1,
                            System.Exception V_2)
              IL_0000:  ldarg.0
              IL_0001:  ldfld      "int C.<Main>d__0.<>1__state"
              IL_0006:  stloc.0
              .try
              {
                IL_0007:  newobj     "System.Threading.Lock..ctor()"
                IL_000c:  call       "System.Threading.Lock.Scope System.Threading.Lock.EnterScope()"
                IL_0011:  stloc.1
                .try
                {
                  IL_0012:  ldstr      "L"
                  IL_0017:  call       "void System.Console.Write(string)"
                  IL_001c:  leave.s    IL_002a
                }
                finally
                {
                  IL_001e:  ldloc.0
                  IL_001f:  ldc.i4.0
                  IL_0020:  bge.s      IL_0029
                  IL_0022:  ldloca.s   V_1
                  IL_0024:  call       "void System.Threading.Lock.Scope.Dispose()"
                  IL_0029:  endfinally
                }
                IL_002a:  leave.s    IL_0043
              }
              catch System.Exception
              {
                IL_002c:  stloc.2
                IL_002d:  ldarg.0
                IL_002e:  ldc.i4.s   -2
                IL_0030:  stfld      "int C.<Main>d__0.<>1__state"
                IL_0035:  ldarg.0
                IL_0036:  ldflda     "System.Runtime.CompilerServices.AsyncTaskMethodBuilder C.<Main>d__0.<>t__builder"
                IL_003b:  ldloc.2
                IL_003c:  call       "void System.Runtime.CompilerServices.AsyncTaskMethodBuilder.SetException(System.Exception)"
                IL_0041:  leave.s    IL_0056
              }
              IL_0043:  ldarg.0
              IL_0044:  ldc.i4.s   -2
              IL_0046:  stfld      "int C.<Main>d__0.<>1__state"
              IL_004b:  ldarg.0
              IL_004c:  ldflda     "System.Runtime.CompilerServices.AsyncTaskMethodBuilder C.<Main>d__0.<>t__builder"
              IL_0051:  call       "void System.Runtime.CompilerServices.AsyncTaskMethodBuilder.SetResult()"
              IL_0056:  ret
            }
            """);
    }

    [Fact]
    public void AsyncMethod_WithAwait()
    {
        var source = """
            using System.Threading;
            using System.Threading.Tasks;

            class C
            {
                static async Task Main()
                {
                    await Task.Yield();
                    lock (new Lock()) { System.Console.Write("L"); }
                    await Task.Yield();
                }
            }
            """;
        var expectedOutput = "ELD";
        var verifier = CompileAndVerify([source, LockTypeDefinition], options: TestOptions.DebugExe,
            expectedOutput: expectedOutput, verify: Verification.FailsILVerify);
        verifier.VerifyDiagnostics();
        verifier.VerifyIL("C.<Main>d__0.System.Runtime.CompilerServices.IAsyncStateMachine.MoveNext", """
            {
              // Code size      311 (0x137)
              .maxstack  3
              .locals init (int V_0,
                            System.Runtime.CompilerServices.YieldAwaitable.YieldAwaiter V_1,
                            System.Runtime.CompilerServices.YieldAwaitable V_2,
                            C.<Main>d__0 V_3,
                            System.Threading.Lock.Scope V_4,
                            System.Runtime.CompilerServices.YieldAwaitable.YieldAwaiter V_5,
                            System.Exception V_6)
              IL_0000:  ldarg.0
              IL_0001:  ldfld      "int C.<Main>d__0.<>1__state"
              IL_0006:  stloc.0
              .try
              {
                IL_0007:  ldloc.0
                IL_0008:  brfalse.s  IL_0012
                IL_000a:  br.s       IL_000c
                IL_000c:  ldloc.0
                IL_000d:  ldc.i4.1
                IL_000e:  beq.s      IL_0014
                IL_0010:  br.s       IL_0019
                IL_0012:  br.s       IL_0058
                IL_0014:  br         IL_00e1
                IL_0019:  nop
                IL_001a:  call       "System.Runtime.CompilerServices.YieldAwaitable System.Threading.Tasks.Task.Yield()"
                IL_001f:  stloc.2
                IL_0020:  ldloca.s   V_2
                IL_0022:  call       "System.Runtime.CompilerServices.YieldAwaitable.YieldAwaiter System.Runtime.CompilerServices.YieldAwaitable.GetAwaiter()"
                IL_0027:  stloc.1
                IL_0028:  ldloca.s   V_1
                IL_002a:  call       "bool System.Runtime.CompilerServices.YieldAwaitable.YieldAwaiter.IsCompleted.get"
                IL_002f:  brtrue.s   IL_0074
                IL_0031:  ldarg.0
                IL_0032:  ldc.i4.0
                IL_0033:  dup
                IL_0034:  stloc.0
                IL_0035:  stfld      "int C.<Main>d__0.<>1__state"
                IL_003a:  ldarg.0
                IL_003b:  ldloc.1
                IL_003c:  stfld      "System.Runtime.CompilerServices.YieldAwaitable.YieldAwaiter C.<Main>d__0.<>u__1"
                IL_0041:  ldarg.0
                IL_0042:  stloc.3
                IL_0043:  ldarg.0
                IL_0044:  ldflda     "System.Runtime.CompilerServices.AsyncTaskMethodBuilder C.<Main>d__0.<>t__builder"
                IL_0049:  ldloca.s   V_1
                IL_004b:  ldloca.s   V_3
                IL_004d:  call       "void System.Runtime.CompilerServices.AsyncTaskMethodBuilder.AwaitUnsafeOnCompleted<System.Runtime.CompilerServices.YieldAwaitable.YieldAwaiter, C.<Main>d__0>(ref System.Runtime.CompilerServices.YieldAwaitable.YieldAwaiter, ref C.<Main>d__0)"
                IL_0052:  nop
                IL_0053:  leave      IL_0136
                IL_0058:  ldarg.0
                IL_0059:  ldfld      "System.Runtime.CompilerServices.YieldAwaitable.YieldAwaiter C.<Main>d__0.<>u__1"
                IL_005e:  stloc.1
                IL_005f:  ldarg.0
                IL_0060:  ldflda     "System.Runtime.CompilerServices.YieldAwaitable.YieldAwaiter C.<Main>d__0.<>u__1"
                IL_0065:  initobj    "System.Runtime.CompilerServices.YieldAwaitable.YieldAwaiter"
                IL_006b:  ldarg.0
                IL_006c:  ldc.i4.m1
                IL_006d:  dup
                IL_006e:  stloc.0
                IL_006f:  stfld      "int C.<Main>d__0.<>1__state"
                IL_0074:  ldloca.s   V_1
                IL_0076:  call       "void System.Runtime.CompilerServices.YieldAwaitable.YieldAwaiter.GetResult()"
                IL_007b:  nop
                IL_007c:  newobj     "System.Threading.Lock..ctor()"
                IL_0081:  call       "System.Threading.Lock.Scope System.Threading.Lock.EnterScope()"
                IL_0086:  stloc.s    V_4
                .try
                {
                  IL_0088:  nop
                  IL_0089:  ldstr      "L"
                  IL_008e:  call       "void System.Console.Write(string)"
                  IL_0093:  nop
                  IL_0094:  nop
                  IL_0095:  leave.s    IL_00a4
                }
                finally
                {
                  IL_0097:  ldloc.0
                  IL_0098:  ldc.i4.0
                  IL_0099:  bge.s      IL_00a3
                  IL_009b:  ldloca.s   V_4
                  IL_009d:  call       "void System.Threading.Lock.Scope.Dispose()"
                  IL_00a2:  nop
                  IL_00a3:  endfinally
                }
                IL_00a4:  call       "System.Runtime.CompilerServices.YieldAwaitable System.Threading.Tasks.Task.Yield()"
                IL_00a9:  stloc.2
                IL_00aa:  ldloca.s   V_2
                IL_00ac:  call       "System.Runtime.CompilerServices.YieldAwaitable.YieldAwaiter System.Runtime.CompilerServices.YieldAwaitable.GetAwaiter()"
                IL_00b1:  stloc.s    V_5
                IL_00b3:  ldloca.s   V_5
                IL_00b5:  call       "bool System.Runtime.CompilerServices.YieldAwaitable.YieldAwaiter.IsCompleted.get"
                IL_00ba:  brtrue.s   IL_00fe
                IL_00bc:  ldarg.0
                IL_00bd:  ldc.i4.1
                IL_00be:  dup
                IL_00bf:  stloc.0
                IL_00c0:  stfld      "int C.<Main>d__0.<>1__state"
                IL_00c5:  ldarg.0
                IL_00c6:  ldloc.s    V_5
                IL_00c8:  stfld      "System.Runtime.CompilerServices.YieldAwaitable.YieldAwaiter C.<Main>d__0.<>u__1"
                IL_00cd:  ldarg.0
                IL_00ce:  stloc.3
                IL_00cf:  ldarg.0
                IL_00d0:  ldflda     "System.Runtime.CompilerServices.AsyncTaskMethodBuilder C.<Main>d__0.<>t__builder"
                IL_00d5:  ldloca.s   V_5
                IL_00d7:  ldloca.s   V_3
                IL_00d9:  call       "void System.Runtime.CompilerServices.AsyncTaskMethodBuilder.AwaitUnsafeOnCompleted<System.Runtime.CompilerServices.YieldAwaitable.YieldAwaiter, C.<Main>d__0>(ref System.Runtime.CompilerServices.YieldAwaitable.YieldAwaiter, ref C.<Main>d__0)"
                IL_00de:  nop
                IL_00df:  leave.s    IL_0136
                IL_00e1:  ldarg.0
                IL_00e2:  ldfld      "System.Runtime.CompilerServices.YieldAwaitable.YieldAwaiter C.<Main>d__0.<>u__1"
                IL_00e7:  stloc.s    V_5
                IL_00e9:  ldarg.0
                IL_00ea:  ldflda     "System.Runtime.CompilerServices.YieldAwaitable.YieldAwaiter C.<Main>d__0.<>u__1"
                IL_00ef:  initobj    "System.Runtime.CompilerServices.YieldAwaitable.YieldAwaiter"
                IL_00f5:  ldarg.0
                IL_00f6:  ldc.i4.m1
                IL_00f7:  dup
                IL_00f8:  stloc.0
                IL_00f9:  stfld      "int C.<Main>d__0.<>1__state"
                IL_00fe:  ldloca.s   V_5
                IL_0100:  call       "void System.Runtime.CompilerServices.YieldAwaitable.YieldAwaiter.GetResult()"
                IL_0105:  nop
                IL_0106:  leave.s    IL_0122
              }
              catch System.Exception
              {
                IL_0108:  stloc.s    V_6
                IL_010a:  ldarg.0
                IL_010b:  ldc.i4.s   -2
                IL_010d:  stfld      "int C.<Main>d__0.<>1__state"
                IL_0112:  ldarg.0
                IL_0113:  ldflda     "System.Runtime.CompilerServices.AsyncTaskMethodBuilder C.<Main>d__0.<>t__builder"
                IL_0118:  ldloc.s    V_6
                IL_011a:  call       "void System.Runtime.CompilerServices.AsyncTaskMethodBuilder.SetException(System.Exception)"
                IL_011f:  nop
                IL_0120:  leave.s    IL_0136
              }
              IL_0122:  ldarg.0
              IL_0123:  ldc.i4.s   -2
              IL_0125:  stfld      "int C.<Main>d__0.<>1__state"
              IL_012a:  ldarg.0
              IL_012b:  ldflda     "System.Runtime.CompilerServices.AsyncTaskMethodBuilder C.<Main>d__0.<>t__builder"
              IL_0130:  call       "void System.Runtime.CompilerServices.AsyncTaskMethodBuilder.SetResult()"
              IL_0135:  nop
              IL_0136:  ret
            }
            """);

        verifier = CompileAndVerify([source, LockTypeDefinition], options: TestOptions.ReleaseExe,
            expectedOutput: expectedOutput, verify: Verification.FailsILVerify);
        verifier.VerifyDiagnostics();
        verifier.VerifyIL("C.<Main>d__0.System.Runtime.CompilerServices.IAsyncStateMachine.MoveNext", """
            {
              // Code size      282 (0x11a)
              .maxstack  3
              .locals init (int V_0,
                            System.Runtime.CompilerServices.YieldAwaitable.YieldAwaiter V_1,
                            System.Runtime.CompilerServices.YieldAwaitable V_2,
                            System.Threading.Lock.Scope V_3,
                            System.Exception V_4)
              IL_0000:  ldarg.0
              IL_0001:  ldfld      "int C.<Main>d__0.<>1__state"
              IL_0006:  stloc.0
              .try
              {
                IL_0007:  ldloc.0
                IL_0008:  brfalse.s  IL_004b
                IL_000a:  ldloc.0
                IL_000b:  ldc.i4.1
                IL_000c:  beq        IL_00c8
                IL_0011:  call       "System.Runtime.CompilerServices.YieldAwaitable System.Threading.Tasks.Task.Yield()"
                IL_0016:  stloc.2
                IL_0017:  ldloca.s   V_2
                IL_0019:  call       "System.Runtime.CompilerServices.YieldAwaitable.YieldAwaiter System.Runtime.CompilerServices.YieldAwaitable.GetAwaiter()"
                IL_001e:  stloc.1
                IL_001f:  ldloca.s   V_1
                IL_0021:  call       "bool System.Runtime.CompilerServices.YieldAwaitable.YieldAwaiter.IsCompleted.get"
                IL_0026:  brtrue.s   IL_0067
                IL_0028:  ldarg.0
                IL_0029:  ldc.i4.0
                IL_002a:  dup
                IL_002b:  stloc.0
                IL_002c:  stfld      "int C.<Main>d__0.<>1__state"
                IL_0031:  ldarg.0
                IL_0032:  ldloc.1
                IL_0033:  stfld      "System.Runtime.CompilerServices.YieldAwaitable.YieldAwaiter C.<Main>d__0.<>u__1"
                IL_0038:  ldarg.0
                IL_0039:  ldflda     "System.Runtime.CompilerServices.AsyncTaskMethodBuilder C.<Main>d__0.<>t__builder"
                IL_003e:  ldloca.s   V_1
                IL_0040:  ldarg.0
                IL_0041:  call       "void System.Runtime.CompilerServices.AsyncTaskMethodBuilder.AwaitUnsafeOnCompleted<System.Runtime.CompilerServices.YieldAwaitable.YieldAwaiter, C.<Main>d__0>(ref System.Runtime.CompilerServices.YieldAwaitable.YieldAwaiter, ref C.<Main>d__0)"
                IL_0046:  leave      IL_0119
                IL_004b:  ldarg.0
                IL_004c:  ldfld      "System.Runtime.CompilerServices.YieldAwaitable.YieldAwaiter C.<Main>d__0.<>u__1"
                IL_0051:  stloc.1
                IL_0052:  ldarg.0
                IL_0053:  ldflda     "System.Runtime.CompilerServices.YieldAwaitable.YieldAwaiter C.<Main>d__0.<>u__1"
                IL_0058:  initobj    "System.Runtime.CompilerServices.YieldAwaitable.YieldAwaiter"
                IL_005e:  ldarg.0
                IL_005f:  ldc.i4.m1
                IL_0060:  dup
                IL_0061:  stloc.0
                IL_0062:  stfld      "int C.<Main>d__0.<>1__state"
                IL_0067:  ldloca.s   V_1
                IL_0069:  call       "void System.Runtime.CompilerServices.YieldAwaitable.YieldAwaiter.GetResult()"
                IL_006e:  newobj     "System.Threading.Lock..ctor()"
                IL_0073:  call       "System.Threading.Lock.Scope System.Threading.Lock.EnterScope()"
                IL_0078:  stloc.3
                .try
                {
                  IL_0079:  ldstr      "L"
                  IL_007e:  call       "void System.Console.Write(string)"
                  IL_0083:  leave.s    IL_0091
                }
                finally
                {
                  IL_0085:  ldloc.0
                  IL_0086:  ldc.i4.0
                  IL_0087:  bge.s      IL_0090
                  IL_0089:  ldloca.s   V_3
                  IL_008b:  call       "void System.Threading.Lock.Scope.Dispose()"
                  IL_0090:  endfinally
                }
                IL_0091:  call       "System.Runtime.CompilerServices.YieldAwaitable System.Threading.Tasks.Task.Yield()"
                IL_0096:  stloc.2
                IL_0097:  ldloca.s   V_2
                IL_0099:  call       "System.Runtime.CompilerServices.YieldAwaitable.YieldAwaiter System.Runtime.CompilerServices.YieldAwaitable.GetAwaiter()"
                IL_009e:  stloc.1
                IL_009f:  ldloca.s   V_1
                IL_00a1:  call       "bool System.Runtime.CompilerServices.YieldAwaitable.YieldAwaiter.IsCompleted.get"
                IL_00a6:  brtrue.s   IL_00e4
                IL_00a8:  ldarg.0
                IL_00a9:  ldc.i4.1
                IL_00aa:  dup
                IL_00ab:  stloc.0
                IL_00ac:  stfld      "int C.<Main>d__0.<>1__state"
                IL_00b1:  ldarg.0
                IL_00b2:  ldloc.1
                IL_00b3:  stfld      "System.Runtime.CompilerServices.YieldAwaitable.YieldAwaiter C.<Main>d__0.<>u__1"
                IL_00b8:  ldarg.0
                IL_00b9:  ldflda     "System.Runtime.CompilerServices.AsyncTaskMethodBuilder C.<Main>d__0.<>t__builder"
                IL_00be:  ldloca.s   V_1
                IL_00c0:  ldarg.0
                IL_00c1:  call       "void System.Runtime.CompilerServices.AsyncTaskMethodBuilder.AwaitUnsafeOnCompleted<System.Runtime.CompilerServices.YieldAwaitable.YieldAwaiter, C.<Main>d__0>(ref System.Runtime.CompilerServices.YieldAwaitable.YieldAwaiter, ref C.<Main>d__0)"
                IL_00c6:  leave.s    IL_0119
                IL_00c8:  ldarg.0
                IL_00c9:  ldfld      "System.Runtime.CompilerServices.YieldAwaitable.YieldAwaiter C.<Main>d__0.<>u__1"
                IL_00ce:  stloc.1
                IL_00cf:  ldarg.0
                IL_00d0:  ldflda     "System.Runtime.CompilerServices.YieldAwaitable.YieldAwaiter C.<Main>d__0.<>u__1"
                IL_00d5:  initobj    "System.Runtime.CompilerServices.YieldAwaitable.YieldAwaiter"
                IL_00db:  ldarg.0
                IL_00dc:  ldc.i4.m1
                IL_00dd:  dup
                IL_00de:  stloc.0
                IL_00df:  stfld      "int C.<Main>d__0.<>1__state"
                IL_00e4:  ldloca.s   V_1
                IL_00e6:  call       "void System.Runtime.CompilerServices.YieldAwaitable.YieldAwaiter.GetResult()"
                IL_00eb:  leave.s    IL_0106
              }
              catch System.Exception
              {
                IL_00ed:  stloc.s    V_4
                IL_00ef:  ldarg.0
                IL_00f0:  ldc.i4.s   -2
                IL_00f2:  stfld      "int C.<Main>d__0.<>1__state"
                IL_00f7:  ldarg.0
                IL_00f8:  ldflda     "System.Runtime.CompilerServices.AsyncTaskMethodBuilder C.<Main>d__0.<>t__builder"
                IL_00fd:  ldloc.s    V_4
                IL_00ff:  call       "void System.Runtime.CompilerServices.AsyncTaskMethodBuilder.SetException(System.Exception)"
                IL_0104:  leave.s    IL_0119
              }
              IL_0106:  ldarg.0
              IL_0107:  ldc.i4.s   -2
              IL_0109:  stfld      "int C.<Main>d__0.<>1__state"
              IL_010e:  ldarg.0
              IL_010f:  ldflda     "System.Runtime.CompilerServices.AsyncTaskMethodBuilder C.<Main>d__0.<>t__builder"
              IL_0114:  call       "void System.Runtime.CompilerServices.AsyncTaskMethodBuilder.SetResult()"
              IL_0119:  ret
            }
            """);
    }

    [Fact]
    public void AsyncMethod_AwaitResource()
    {
        var source = """
            #pragma warning disable 1998 // async method lacks 'await' operators
            using System.Threading;
            using System.Threading.Tasks;

            class C
            {
                static async Task Main()
                {
                    lock (await GetLock()) { System.Console.Write("L"); }
                }

                static async Task<Lock> GetLock() => new Lock();
            }
            """;
        var expectedOutput = "ELD";
        var verifier = CompileAndVerify([source, LockTypeDefinition], options: TestOptions.DebugExe,
            expectedOutput: expectedOutput, verify: Verification.FailsILVerify);
        verifier.VerifyDiagnostics();
        verifier.VerifyIL("C.<Main>d__0.System.Runtime.CompilerServices.IAsyncStateMachine.MoveNext", """
            {
              // Code size      211 (0xd3)
              .maxstack  3
              .locals init (int V_0,
                            System.Threading.Lock.Scope V_1,
                            System.Runtime.CompilerServices.TaskAwaiter<System.Threading.Lock> V_2,
                            C.<Main>d__0 V_3,
                            System.Exception V_4)
              IL_0000:  ldarg.0
              IL_0001:  ldfld      "int C.<Main>d__0.<>1__state"
              IL_0006:  stloc.0
              .try
              {
                IL_0007:  ldloc.0
                IL_0008:  brfalse.s  IL_000c
                IL_000a:  br.s       IL_000e
                IL_000c:  br.s       IL_004a
                IL_000e:  nop
                IL_000f:  call       "System.Threading.Tasks.Task<System.Threading.Lock> C.GetLock()"
                IL_0014:  callvirt   "System.Runtime.CompilerServices.TaskAwaiter<System.Threading.Lock> System.Threading.Tasks.Task<System.Threading.Lock>.GetAwaiter()"
                IL_0019:  stloc.2
                IL_001a:  ldloca.s   V_2
                IL_001c:  call       "bool System.Runtime.CompilerServices.TaskAwaiter<System.Threading.Lock>.IsCompleted.get"
                IL_0021:  brtrue.s   IL_0066
                IL_0023:  ldarg.0
                IL_0024:  ldc.i4.0
                IL_0025:  dup
                IL_0026:  stloc.0
                IL_0027:  stfld      "int C.<Main>d__0.<>1__state"
                IL_002c:  ldarg.0
                IL_002d:  ldloc.2
                IL_002e:  stfld      "System.Runtime.CompilerServices.TaskAwaiter<System.Threading.Lock> C.<Main>d__0.<>u__1"
                IL_0033:  ldarg.0
                IL_0034:  stloc.3
                IL_0035:  ldarg.0
                IL_0036:  ldflda     "System.Runtime.CompilerServices.AsyncTaskMethodBuilder C.<Main>d__0.<>t__builder"
                IL_003b:  ldloca.s   V_2
                IL_003d:  ldloca.s   V_3
                IL_003f:  call       "void System.Runtime.CompilerServices.AsyncTaskMethodBuilder.AwaitUnsafeOnCompleted<System.Runtime.CompilerServices.TaskAwaiter<System.Threading.Lock>, C.<Main>d__0>(ref System.Runtime.CompilerServices.TaskAwaiter<System.Threading.Lock>, ref C.<Main>d__0)"
                IL_0044:  nop
                IL_0045:  leave      IL_00d2
                IL_004a:  ldarg.0
                IL_004b:  ldfld      "System.Runtime.CompilerServices.TaskAwaiter<System.Threading.Lock> C.<Main>d__0.<>u__1"
                IL_0050:  stloc.2
                IL_0051:  ldarg.0
                IL_0052:  ldflda     "System.Runtime.CompilerServices.TaskAwaiter<System.Threading.Lock> C.<Main>d__0.<>u__1"
                IL_0057:  initobj    "System.Runtime.CompilerServices.TaskAwaiter<System.Threading.Lock>"
                IL_005d:  ldarg.0
                IL_005e:  ldc.i4.m1
                IL_005f:  dup
                IL_0060:  stloc.0
                IL_0061:  stfld      "int C.<Main>d__0.<>1__state"
                IL_0066:  ldarg.0
                IL_0067:  ldloca.s   V_2
                IL_0069:  call       "System.Threading.Lock System.Runtime.CompilerServices.TaskAwaiter<System.Threading.Lock>.GetResult()"
                IL_006e:  stfld      "System.Threading.Lock C.<Main>d__0.<>s__1"
                IL_0073:  ldarg.0
                IL_0074:  ldfld      "System.Threading.Lock C.<Main>d__0.<>s__1"
                IL_0079:  callvirt   "System.Threading.Lock.Scope System.Threading.Lock.EnterScope()"
                IL_007e:  stloc.1
                IL_007f:  ldarg.0
                IL_0080:  ldnull
                IL_0081:  stfld      "System.Threading.Lock C.<Main>d__0.<>s__1"
                .try
                {
                  IL_0086:  nop
                  IL_0087:  ldstr      "L"
                  IL_008c:  call       "void System.Console.Write(string)"
                  IL_0091:  nop
                  IL_0092:  nop
                  IL_0093:  leave.s    IL_00a2
                }
                finally
                {
                  IL_0095:  ldloc.0
                  IL_0096:  ldc.i4.0
                  IL_0097:  bge.s      IL_00a1
                  IL_0099:  ldloca.s   V_1
                  IL_009b:  call       "void System.Threading.Lock.Scope.Dispose()"
                  IL_00a0:  nop
                  IL_00a1:  endfinally
                }
                IL_00a2:  leave.s    IL_00be
              }
              catch System.Exception
              {
                IL_00a4:  stloc.s    V_4
                IL_00a6:  ldarg.0
                IL_00a7:  ldc.i4.s   -2
                IL_00a9:  stfld      "int C.<Main>d__0.<>1__state"
                IL_00ae:  ldarg.0
                IL_00af:  ldflda     "System.Runtime.CompilerServices.AsyncTaskMethodBuilder C.<Main>d__0.<>t__builder"
                IL_00b4:  ldloc.s    V_4
                IL_00b6:  call       "void System.Runtime.CompilerServices.AsyncTaskMethodBuilder.SetException(System.Exception)"
                IL_00bb:  nop
                IL_00bc:  leave.s    IL_00d2
              }
              IL_00be:  ldarg.0
              IL_00bf:  ldc.i4.s   -2
              IL_00c1:  stfld      "int C.<Main>d__0.<>1__state"
              IL_00c6:  ldarg.0
              IL_00c7:  ldflda     "System.Runtime.CompilerServices.AsyncTaskMethodBuilder C.<Main>d__0.<>t__builder"
              IL_00cc:  call       "void System.Runtime.CompilerServices.AsyncTaskMethodBuilder.SetResult()"
              IL_00d1:  nop
              IL_00d2:  ret
            }
            """);

        verifier = CompileAndVerify([source, LockTypeDefinition], options: TestOptions.ReleaseExe,
            expectedOutput: expectedOutput, verify: Verification.FailsILVerify);
        verifier.VerifyDiagnostics();
        verifier.VerifyIL("C.<Main>d__0.System.Runtime.CompilerServices.IAsyncStateMachine.MoveNext", """
            {
              // Code size      172 (0xac)
              .maxstack  3
              .locals init (int V_0,
                            System.Threading.Lock.Scope V_1,
                            System.Runtime.CompilerServices.TaskAwaiter<System.Threading.Lock> V_2,
                            System.Exception V_3)
              IL_0000:  ldarg.0
              IL_0001:  ldfld      "int C.<Main>d__0.<>1__state"
              IL_0006:  stloc.0
              .try
              {
                IL_0007:  ldloc.0
                IL_0008:  brfalse.s  IL_003e
                IL_000a:  call       "System.Threading.Tasks.Task<System.Threading.Lock> C.GetLock()"
                IL_000f:  callvirt   "System.Runtime.CompilerServices.TaskAwaiter<System.Threading.Lock> System.Threading.Tasks.Task<System.Threading.Lock>.GetAwaiter()"
                IL_0014:  stloc.2
                IL_0015:  ldloca.s   V_2
                IL_0017:  call       "bool System.Runtime.CompilerServices.TaskAwaiter<System.Threading.Lock>.IsCompleted.get"
                IL_001c:  brtrue.s   IL_005a
                IL_001e:  ldarg.0
                IL_001f:  ldc.i4.0
                IL_0020:  dup
                IL_0021:  stloc.0
                IL_0022:  stfld      "int C.<Main>d__0.<>1__state"
                IL_0027:  ldarg.0
                IL_0028:  ldloc.2
                IL_0029:  stfld      "System.Runtime.CompilerServices.TaskAwaiter<System.Threading.Lock> C.<Main>d__0.<>u__1"
                IL_002e:  ldarg.0
                IL_002f:  ldflda     "System.Runtime.CompilerServices.AsyncTaskMethodBuilder C.<Main>d__0.<>t__builder"
                IL_0034:  ldloca.s   V_2
                IL_0036:  ldarg.0
                IL_0037:  call       "void System.Runtime.CompilerServices.AsyncTaskMethodBuilder.AwaitUnsafeOnCompleted<System.Runtime.CompilerServices.TaskAwaiter<System.Threading.Lock>, C.<Main>d__0>(ref System.Runtime.CompilerServices.TaskAwaiter<System.Threading.Lock>, ref C.<Main>d__0)"
                IL_003c:  leave.s    IL_00ab
                IL_003e:  ldarg.0
                IL_003f:  ldfld      "System.Runtime.CompilerServices.TaskAwaiter<System.Threading.Lock> C.<Main>d__0.<>u__1"
                IL_0044:  stloc.2
                IL_0045:  ldarg.0
                IL_0046:  ldflda     "System.Runtime.CompilerServices.TaskAwaiter<System.Threading.Lock> C.<Main>d__0.<>u__1"
                IL_004b:  initobj    "System.Runtime.CompilerServices.TaskAwaiter<System.Threading.Lock>"
                IL_0051:  ldarg.0
                IL_0052:  ldc.i4.m1
                IL_0053:  dup
                IL_0054:  stloc.0
                IL_0055:  stfld      "int C.<Main>d__0.<>1__state"
                IL_005a:  ldloca.s   V_2
                IL_005c:  call       "System.Threading.Lock System.Runtime.CompilerServices.TaskAwaiter<System.Threading.Lock>.GetResult()"
                IL_0061:  callvirt   "System.Threading.Lock.Scope System.Threading.Lock.EnterScope()"
                IL_0066:  stloc.1
                .try
                {
                  IL_0067:  ldstr      "L"
                  IL_006c:  call       "void System.Console.Write(string)"
                  IL_0071:  leave.s    IL_007f
                }
                finally
                {
                  IL_0073:  ldloc.0
                  IL_0074:  ldc.i4.0
                  IL_0075:  bge.s      IL_007e
                  IL_0077:  ldloca.s   V_1
                  IL_0079:  call       "void System.Threading.Lock.Scope.Dispose()"
                  IL_007e:  endfinally
                }
                IL_007f:  leave.s    IL_0098
              }
              catch System.Exception
              {
                IL_0081:  stloc.3
                IL_0082:  ldarg.0
                IL_0083:  ldc.i4.s   -2
                IL_0085:  stfld      "int C.<Main>d__0.<>1__state"
                IL_008a:  ldarg.0
                IL_008b:  ldflda     "System.Runtime.CompilerServices.AsyncTaskMethodBuilder C.<Main>d__0.<>t__builder"
                IL_0090:  ldloc.3
                IL_0091:  call       "void System.Runtime.CompilerServices.AsyncTaskMethodBuilder.SetException(System.Exception)"
                IL_0096:  leave.s    IL_00ab
              }
              IL_0098:  ldarg.0
              IL_0099:  ldc.i4.s   -2
              IL_009b:  stfld      "int C.<Main>d__0.<>1__state"
              IL_00a0:  ldarg.0
              IL_00a1:  ldflda     "System.Runtime.CompilerServices.AsyncTaskMethodBuilder C.<Main>d__0.<>t__builder"
              IL_00a6:  call       "void System.Runtime.CompilerServices.AsyncTaskMethodBuilder.SetResult()"
              IL_00ab:  ret
            }
            """);
    }

    [Fact]
    public void AsyncLocalFunction()
    {
        var source = """
            #pragma warning disable 1998 // async method lacks 'await' operators
            using System.Threading;

            async void local()
            {
                lock (new Lock()) { System.Console.Write("L"); }
            }

            local();
            """;
        var expectedOutput = "ELD";
        var verifier = CompileAndVerify([source, LockTypeDefinition], options: TestOptions.DebugExe,
            expectedOutput: expectedOutput, verify: Verification.FailsILVerify);
        verifier.VerifyDiagnostics();
        verifier.VerifyIL("Program.<<<Main>$>g__local|0_0>d.System.Runtime.CompilerServices.IAsyncStateMachine.MoveNext", """
            {
              // Code size       94 (0x5e)
              .maxstack  2
              .locals init (int V_0,
                            System.Threading.Lock.Scope V_1,
                            System.Exception V_2)
              IL_0000:  ldarg.0
              IL_0001:  ldfld      "int Program.<<<Main>$>g__local|0_0>d.<>1__state"
              IL_0006:  stloc.0
              .try
              {
                IL_0007:  nop
                IL_0008:  newobj     "System.Threading.Lock..ctor()"
                IL_000d:  call       "System.Threading.Lock.Scope System.Threading.Lock.EnterScope()"
                IL_0012:  stloc.1
                .try
                {
                  IL_0013:  nop
                  IL_0014:  ldstr      "L"
                  IL_0019:  call       "void System.Console.Write(string)"
                  IL_001e:  nop
                  IL_001f:  nop
                  IL_0020:  leave.s    IL_002f
                }
                finally
                {
                  IL_0022:  ldloc.0
                  IL_0023:  ldc.i4.0
                  IL_0024:  bge.s      IL_002e
                  IL_0026:  ldloca.s   V_1
                  IL_0028:  call       "void System.Threading.Lock.Scope.Dispose()"
                  IL_002d:  nop
                  IL_002e:  endfinally
                }
                IL_002f:  leave.s    IL_0049
              }
              catch System.Exception
              {
                IL_0031:  stloc.2
                IL_0032:  ldarg.0
                IL_0033:  ldc.i4.s   -2
                IL_0035:  stfld      "int Program.<<<Main>$>g__local|0_0>d.<>1__state"
                IL_003a:  ldarg.0
                IL_003b:  ldflda     "System.Runtime.CompilerServices.AsyncVoidMethodBuilder Program.<<<Main>$>g__local|0_0>d.<>t__builder"
                IL_0040:  ldloc.2
                IL_0041:  call       "void System.Runtime.CompilerServices.AsyncVoidMethodBuilder.SetException(System.Exception)"
                IL_0046:  nop
                IL_0047:  leave.s    IL_005d
              }
              IL_0049:  ldarg.0
              IL_004a:  ldc.i4.s   -2
              IL_004c:  stfld      "int Program.<<<Main>$>g__local|0_0>d.<>1__state"
              IL_0051:  ldarg.0
              IL_0052:  ldflda     "System.Runtime.CompilerServices.AsyncVoidMethodBuilder Program.<<<Main>$>g__local|0_0>d.<>t__builder"
              IL_0057:  call       "void System.Runtime.CompilerServices.AsyncVoidMethodBuilder.SetResult()"
              IL_005c:  nop
              IL_005d:  ret
            }
            """);

        verifier = CompileAndVerify([source, LockTypeDefinition], options: TestOptions.ReleaseExe,
            expectedOutput: expectedOutput, verify: Verification.FailsILVerify);
        verifier.VerifyDiagnostics();
        verifier.VerifyIL("Program.<<<Main>$>g__local|0_0>d.System.Runtime.CompilerServices.IAsyncStateMachine.MoveNext", """
            {
              // Code size       87 (0x57)
              .maxstack  2
              .locals init (int V_0,
                            System.Threading.Lock.Scope V_1,
                            System.Exception V_2)
              IL_0000:  ldarg.0
              IL_0001:  ldfld      "int Program.<<<Main>$>g__local|0_0>d.<>1__state"
              IL_0006:  stloc.0
              .try
              {
                IL_0007:  newobj     "System.Threading.Lock..ctor()"
                IL_000c:  call       "System.Threading.Lock.Scope System.Threading.Lock.EnterScope()"
                IL_0011:  stloc.1
                .try
                {
                  IL_0012:  ldstr      "L"
                  IL_0017:  call       "void System.Console.Write(string)"
                  IL_001c:  leave.s    IL_002a
                }
                finally
                {
                  IL_001e:  ldloc.0
                  IL_001f:  ldc.i4.0
                  IL_0020:  bge.s      IL_0029
                  IL_0022:  ldloca.s   V_1
                  IL_0024:  call       "void System.Threading.Lock.Scope.Dispose()"
                  IL_0029:  endfinally
                }
                IL_002a:  leave.s    IL_0043
              }
              catch System.Exception
              {
                IL_002c:  stloc.2
                IL_002d:  ldarg.0
                IL_002e:  ldc.i4.s   -2
                IL_0030:  stfld      "int Program.<<<Main>$>g__local|0_0>d.<>1__state"
                IL_0035:  ldarg.0
                IL_0036:  ldflda     "System.Runtime.CompilerServices.AsyncVoidMethodBuilder Program.<<<Main>$>g__local|0_0>d.<>t__builder"
                IL_003b:  ldloc.2
                IL_003c:  call       "void System.Runtime.CompilerServices.AsyncVoidMethodBuilder.SetException(System.Exception)"
                IL_0041:  leave.s    IL_0056
              }
              IL_0043:  ldarg.0
              IL_0044:  ldc.i4.s   -2
              IL_0046:  stfld      "int Program.<<<Main>$>g__local|0_0>d.<>1__state"
              IL_004b:  ldarg.0
              IL_004c:  ldflda     "System.Runtime.CompilerServices.AsyncVoidMethodBuilder Program.<<<Main>$>g__local|0_0>d.<>t__builder"
              IL_0051:  call       "void System.Runtime.CompilerServices.AsyncVoidMethodBuilder.SetResult()"
              IL_0056:  ret
            }
            """);
    }

    [Fact]
    public void AsyncLocalFunction_WithAwait()
    {
        var source = """
            using System.Threading;
            using System.Threading.Tasks;

            async Task local()
            {
                await Task.Yield();
                lock (new Lock()) { System.Console.Write("L"); }
                await Task.Yield();
            }

            await local();
            """;
        var expectedOutput = "ELD";
        var verifier = CompileAndVerify([source, LockTypeDefinition], options: TestOptions.DebugExe,
            expectedOutput: expectedOutput, verify: Verification.FailsILVerify);
        verifier.VerifyDiagnostics();
        verifier.VerifyIL("Program.<<<Main>$>g__local|0_0>d.System.Runtime.CompilerServices.IAsyncStateMachine.MoveNext", """
            {
              // Code size      311 (0x137)
              .maxstack  3
              .locals init (int V_0,
                            System.Runtime.CompilerServices.YieldAwaitable.YieldAwaiter V_1,
                            System.Runtime.CompilerServices.YieldAwaitable V_2,
                            Program.<<<Main>$>g__local|0_0>d V_3,
                            System.Threading.Lock.Scope V_4,
                            System.Runtime.CompilerServices.YieldAwaitable.YieldAwaiter V_5,
                            System.Exception V_6)
              IL_0000:  ldarg.0
              IL_0001:  ldfld      "int Program.<<<Main>$>g__local|0_0>d.<>1__state"
              IL_0006:  stloc.0
              .try
              {
                IL_0007:  ldloc.0
                IL_0008:  brfalse.s  IL_0012
                IL_000a:  br.s       IL_000c
                IL_000c:  ldloc.0
                IL_000d:  ldc.i4.1
                IL_000e:  beq.s      IL_0014
                IL_0010:  br.s       IL_0019
                IL_0012:  br.s       IL_0058
                IL_0014:  br         IL_00e1
                IL_0019:  nop
                IL_001a:  call       "System.Runtime.CompilerServices.YieldAwaitable System.Threading.Tasks.Task.Yield()"
                IL_001f:  stloc.2
                IL_0020:  ldloca.s   V_2
                IL_0022:  call       "System.Runtime.CompilerServices.YieldAwaitable.YieldAwaiter System.Runtime.CompilerServices.YieldAwaitable.GetAwaiter()"
                IL_0027:  stloc.1
                IL_0028:  ldloca.s   V_1
                IL_002a:  call       "bool System.Runtime.CompilerServices.YieldAwaitable.YieldAwaiter.IsCompleted.get"
                IL_002f:  brtrue.s   IL_0074
                IL_0031:  ldarg.0
                IL_0032:  ldc.i4.0
                IL_0033:  dup
                IL_0034:  stloc.0
                IL_0035:  stfld      "int Program.<<<Main>$>g__local|0_0>d.<>1__state"
                IL_003a:  ldarg.0
                IL_003b:  ldloc.1
                IL_003c:  stfld      "System.Runtime.CompilerServices.YieldAwaitable.YieldAwaiter Program.<<<Main>$>g__local|0_0>d.<>u__1"
                IL_0041:  ldarg.0
                IL_0042:  stloc.3
                IL_0043:  ldarg.0
                IL_0044:  ldflda     "System.Runtime.CompilerServices.AsyncTaskMethodBuilder Program.<<<Main>$>g__local|0_0>d.<>t__builder"
                IL_0049:  ldloca.s   V_1
                IL_004b:  ldloca.s   V_3
                IL_004d:  call       "void System.Runtime.CompilerServices.AsyncTaskMethodBuilder.AwaitUnsafeOnCompleted<System.Runtime.CompilerServices.YieldAwaitable.YieldAwaiter, Program.<<<Main>$>g__local|0_0>d>(ref System.Runtime.CompilerServices.YieldAwaitable.YieldAwaiter, ref Program.<<<Main>$>g__local|0_0>d)"
                IL_0052:  nop
                IL_0053:  leave      IL_0136
                IL_0058:  ldarg.0
                IL_0059:  ldfld      "System.Runtime.CompilerServices.YieldAwaitable.YieldAwaiter Program.<<<Main>$>g__local|0_0>d.<>u__1"
                IL_005e:  stloc.1
                IL_005f:  ldarg.0
                IL_0060:  ldflda     "System.Runtime.CompilerServices.YieldAwaitable.YieldAwaiter Program.<<<Main>$>g__local|0_0>d.<>u__1"
                IL_0065:  initobj    "System.Runtime.CompilerServices.YieldAwaitable.YieldAwaiter"
                IL_006b:  ldarg.0
                IL_006c:  ldc.i4.m1
                IL_006d:  dup
                IL_006e:  stloc.0
                IL_006f:  stfld      "int Program.<<<Main>$>g__local|0_0>d.<>1__state"
                IL_0074:  ldloca.s   V_1
                IL_0076:  call       "void System.Runtime.CompilerServices.YieldAwaitable.YieldAwaiter.GetResult()"
                IL_007b:  nop
                IL_007c:  newobj     "System.Threading.Lock..ctor()"
                IL_0081:  call       "System.Threading.Lock.Scope System.Threading.Lock.EnterScope()"
                IL_0086:  stloc.s    V_4
                .try
                {
                  IL_0088:  nop
                  IL_0089:  ldstr      "L"
                  IL_008e:  call       "void System.Console.Write(string)"
                  IL_0093:  nop
                  IL_0094:  nop
                  IL_0095:  leave.s    IL_00a4
                }
                finally
                {
                  IL_0097:  ldloc.0
                  IL_0098:  ldc.i4.0
                  IL_0099:  bge.s      IL_00a3
                  IL_009b:  ldloca.s   V_4
                  IL_009d:  call       "void System.Threading.Lock.Scope.Dispose()"
                  IL_00a2:  nop
                  IL_00a3:  endfinally
                }
                IL_00a4:  call       "System.Runtime.CompilerServices.YieldAwaitable System.Threading.Tasks.Task.Yield()"
                IL_00a9:  stloc.2
                IL_00aa:  ldloca.s   V_2
                IL_00ac:  call       "System.Runtime.CompilerServices.YieldAwaitable.YieldAwaiter System.Runtime.CompilerServices.YieldAwaitable.GetAwaiter()"
                IL_00b1:  stloc.s    V_5
                IL_00b3:  ldloca.s   V_5
                IL_00b5:  call       "bool System.Runtime.CompilerServices.YieldAwaitable.YieldAwaiter.IsCompleted.get"
                IL_00ba:  brtrue.s   IL_00fe
                IL_00bc:  ldarg.0
                IL_00bd:  ldc.i4.1
                IL_00be:  dup
                IL_00bf:  stloc.0
                IL_00c0:  stfld      "int Program.<<<Main>$>g__local|0_0>d.<>1__state"
                IL_00c5:  ldarg.0
                IL_00c6:  ldloc.s    V_5
                IL_00c8:  stfld      "System.Runtime.CompilerServices.YieldAwaitable.YieldAwaiter Program.<<<Main>$>g__local|0_0>d.<>u__1"
                IL_00cd:  ldarg.0
                IL_00ce:  stloc.3
                IL_00cf:  ldarg.0
                IL_00d0:  ldflda     "System.Runtime.CompilerServices.AsyncTaskMethodBuilder Program.<<<Main>$>g__local|0_0>d.<>t__builder"
                IL_00d5:  ldloca.s   V_5
                IL_00d7:  ldloca.s   V_3
                IL_00d9:  call       "void System.Runtime.CompilerServices.AsyncTaskMethodBuilder.AwaitUnsafeOnCompleted<System.Runtime.CompilerServices.YieldAwaitable.YieldAwaiter, Program.<<<Main>$>g__local|0_0>d>(ref System.Runtime.CompilerServices.YieldAwaitable.YieldAwaiter, ref Program.<<<Main>$>g__local|0_0>d)"
                IL_00de:  nop
                IL_00df:  leave.s    IL_0136
                IL_00e1:  ldarg.0
                IL_00e2:  ldfld      "System.Runtime.CompilerServices.YieldAwaitable.YieldAwaiter Program.<<<Main>$>g__local|0_0>d.<>u__1"
                IL_00e7:  stloc.s    V_5
                IL_00e9:  ldarg.0
                IL_00ea:  ldflda     "System.Runtime.CompilerServices.YieldAwaitable.YieldAwaiter Program.<<<Main>$>g__local|0_0>d.<>u__1"
                IL_00ef:  initobj    "System.Runtime.CompilerServices.YieldAwaitable.YieldAwaiter"
                IL_00f5:  ldarg.0
                IL_00f6:  ldc.i4.m1
                IL_00f7:  dup
                IL_00f8:  stloc.0
                IL_00f9:  stfld      "int Program.<<<Main>$>g__local|0_0>d.<>1__state"
                IL_00fe:  ldloca.s   V_5
                IL_0100:  call       "void System.Runtime.CompilerServices.YieldAwaitable.YieldAwaiter.GetResult()"
                IL_0105:  nop
                IL_0106:  leave.s    IL_0122
              }
              catch System.Exception
              {
                IL_0108:  stloc.s    V_6
                IL_010a:  ldarg.0
                IL_010b:  ldc.i4.s   -2
                IL_010d:  stfld      "int Program.<<<Main>$>g__local|0_0>d.<>1__state"
                IL_0112:  ldarg.0
                IL_0113:  ldflda     "System.Runtime.CompilerServices.AsyncTaskMethodBuilder Program.<<<Main>$>g__local|0_0>d.<>t__builder"
                IL_0118:  ldloc.s    V_6
                IL_011a:  call       "void System.Runtime.CompilerServices.AsyncTaskMethodBuilder.SetException(System.Exception)"
                IL_011f:  nop
                IL_0120:  leave.s    IL_0136
              }
              IL_0122:  ldarg.0
              IL_0123:  ldc.i4.s   -2
              IL_0125:  stfld      "int Program.<<<Main>$>g__local|0_0>d.<>1__state"
              IL_012a:  ldarg.0
              IL_012b:  ldflda     "System.Runtime.CompilerServices.AsyncTaskMethodBuilder Program.<<<Main>$>g__local|0_0>d.<>t__builder"
              IL_0130:  call       "void System.Runtime.CompilerServices.AsyncTaskMethodBuilder.SetResult()"
              IL_0135:  nop
              IL_0136:  ret
            }
            """);

        verifier = CompileAndVerify([source, LockTypeDefinition], options: TestOptions.ReleaseExe,
            expectedOutput: expectedOutput, verify: Verification.FailsILVerify);
        verifier.VerifyDiagnostics();
        verifier.VerifyIL("Program.<<<Main>$>g__local|0_0>d.System.Runtime.CompilerServices.IAsyncStateMachine.MoveNext", """
            {
              // Code size      282 (0x11a)
              .maxstack  3
              .locals init (int V_0,
                            System.Runtime.CompilerServices.YieldAwaitable.YieldAwaiter V_1,
                            System.Runtime.CompilerServices.YieldAwaitable V_2,
                            System.Threading.Lock.Scope V_3,
                            System.Exception V_4)
              IL_0000:  ldarg.0
              IL_0001:  ldfld      "int Program.<<<Main>$>g__local|0_0>d.<>1__state"
              IL_0006:  stloc.0
              .try
              {
                IL_0007:  ldloc.0
                IL_0008:  brfalse.s  IL_004b
                IL_000a:  ldloc.0
                IL_000b:  ldc.i4.1
                IL_000c:  beq        IL_00c8
                IL_0011:  call       "System.Runtime.CompilerServices.YieldAwaitable System.Threading.Tasks.Task.Yield()"
                IL_0016:  stloc.2
                IL_0017:  ldloca.s   V_2
                IL_0019:  call       "System.Runtime.CompilerServices.YieldAwaitable.YieldAwaiter System.Runtime.CompilerServices.YieldAwaitable.GetAwaiter()"
                IL_001e:  stloc.1
                IL_001f:  ldloca.s   V_1
                IL_0021:  call       "bool System.Runtime.CompilerServices.YieldAwaitable.YieldAwaiter.IsCompleted.get"
                IL_0026:  brtrue.s   IL_0067
                IL_0028:  ldarg.0
                IL_0029:  ldc.i4.0
                IL_002a:  dup
                IL_002b:  stloc.0
                IL_002c:  stfld      "int Program.<<<Main>$>g__local|0_0>d.<>1__state"
                IL_0031:  ldarg.0
                IL_0032:  ldloc.1
                IL_0033:  stfld      "System.Runtime.CompilerServices.YieldAwaitable.YieldAwaiter Program.<<<Main>$>g__local|0_0>d.<>u__1"
                IL_0038:  ldarg.0
                IL_0039:  ldflda     "System.Runtime.CompilerServices.AsyncTaskMethodBuilder Program.<<<Main>$>g__local|0_0>d.<>t__builder"
                IL_003e:  ldloca.s   V_1
                IL_0040:  ldarg.0
                IL_0041:  call       "void System.Runtime.CompilerServices.AsyncTaskMethodBuilder.AwaitUnsafeOnCompleted<System.Runtime.CompilerServices.YieldAwaitable.YieldAwaiter, Program.<<<Main>$>g__local|0_0>d>(ref System.Runtime.CompilerServices.YieldAwaitable.YieldAwaiter, ref Program.<<<Main>$>g__local|0_0>d)"
                IL_0046:  leave      IL_0119
                IL_004b:  ldarg.0
                IL_004c:  ldfld      "System.Runtime.CompilerServices.YieldAwaitable.YieldAwaiter Program.<<<Main>$>g__local|0_0>d.<>u__1"
                IL_0051:  stloc.1
                IL_0052:  ldarg.0
                IL_0053:  ldflda     "System.Runtime.CompilerServices.YieldAwaitable.YieldAwaiter Program.<<<Main>$>g__local|0_0>d.<>u__1"
                IL_0058:  initobj    "System.Runtime.CompilerServices.YieldAwaitable.YieldAwaiter"
                IL_005e:  ldarg.0
                IL_005f:  ldc.i4.m1
                IL_0060:  dup
                IL_0061:  stloc.0
                IL_0062:  stfld      "int Program.<<<Main>$>g__local|0_0>d.<>1__state"
                IL_0067:  ldloca.s   V_1
                IL_0069:  call       "void System.Runtime.CompilerServices.YieldAwaitable.YieldAwaiter.GetResult()"
                IL_006e:  newobj     "System.Threading.Lock..ctor()"
                IL_0073:  call       "System.Threading.Lock.Scope System.Threading.Lock.EnterScope()"
                IL_0078:  stloc.3
                .try
                {
                  IL_0079:  ldstr      "L"
                  IL_007e:  call       "void System.Console.Write(string)"
                  IL_0083:  leave.s    IL_0091
                }
                finally
                {
                  IL_0085:  ldloc.0
                  IL_0086:  ldc.i4.0
                  IL_0087:  bge.s      IL_0090
                  IL_0089:  ldloca.s   V_3
                  IL_008b:  call       "void System.Threading.Lock.Scope.Dispose()"
                  IL_0090:  endfinally
                }
                IL_0091:  call       "System.Runtime.CompilerServices.YieldAwaitable System.Threading.Tasks.Task.Yield()"
                IL_0096:  stloc.2
                IL_0097:  ldloca.s   V_2
                IL_0099:  call       "System.Runtime.CompilerServices.YieldAwaitable.YieldAwaiter System.Runtime.CompilerServices.YieldAwaitable.GetAwaiter()"
                IL_009e:  stloc.1
                IL_009f:  ldloca.s   V_1
                IL_00a1:  call       "bool System.Runtime.CompilerServices.YieldAwaitable.YieldAwaiter.IsCompleted.get"
                IL_00a6:  brtrue.s   IL_00e4
                IL_00a8:  ldarg.0
                IL_00a9:  ldc.i4.1
                IL_00aa:  dup
                IL_00ab:  stloc.0
                IL_00ac:  stfld      "int Program.<<<Main>$>g__local|0_0>d.<>1__state"
                IL_00b1:  ldarg.0
                IL_00b2:  ldloc.1
                IL_00b3:  stfld      "System.Runtime.CompilerServices.YieldAwaitable.YieldAwaiter Program.<<<Main>$>g__local|0_0>d.<>u__1"
                IL_00b8:  ldarg.0
                IL_00b9:  ldflda     "System.Runtime.CompilerServices.AsyncTaskMethodBuilder Program.<<<Main>$>g__local|0_0>d.<>t__builder"
                IL_00be:  ldloca.s   V_1
                IL_00c0:  ldarg.0
                IL_00c1:  call       "void System.Runtime.CompilerServices.AsyncTaskMethodBuilder.AwaitUnsafeOnCompleted<System.Runtime.CompilerServices.YieldAwaitable.YieldAwaiter, Program.<<<Main>$>g__local|0_0>d>(ref System.Runtime.CompilerServices.YieldAwaitable.YieldAwaiter, ref Program.<<<Main>$>g__local|0_0>d)"
                IL_00c6:  leave.s    IL_0119
                IL_00c8:  ldarg.0
                IL_00c9:  ldfld      "System.Runtime.CompilerServices.YieldAwaitable.YieldAwaiter Program.<<<Main>$>g__local|0_0>d.<>u__1"
                IL_00ce:  stloc.1
                IL_00cf:  ldarg.0
                IL_00d0:  ldflda     "System.Runtime.CompilerServices.YieldAwaitable.YieldAwaiter Program.<<<Main>$>g__local|0_0>d.<>u__1"
                IL_00d5:  initobj    "System.Runtime.CompilerServices.YieldAwaitable.YieldAwaiter"
                IL_00db:  ldarg.0
                IL_00dc:  ldc.i4.m1
                IL_00dd:  dup
                IL_00de:  stloc.0
                IL_00df:  stfld      "int Program.<<<Main>$>g__local|0_0>d.<>1__state"
                IL_00e4:  ldloca.s   V_1
                IL_00e6:  call       "void System.Runtime.CompilerServices.YieldAwaitable.YieldAwaiter.GetResult()"
                IL_00eb:  leave.s    IL_0106
              }
              catch System.Exception
              {
                IL_00ed:  stloc.s    V_4
                IL_00ef:  ldarg.0
                IL_00f0:  ldc.i4.s   -2
                IL_00f2:  stfld      "int Program.<<<Main>$>g__local|0_0>d.<>1__state"
                IL_00f7:  ldarg.0
                IL_00f8:  ldflda     "System.Runtime.CompilerServices.AsyncTaskMethodBuilder Program.<<<Main>$>g__local|0_0>d.<>t__builder"
                IL_00fd:  ldloc.s    V_4
                IL_00ff:  call       "void System.Runtime.CompilerServices.AsyncTaskMethodBuilder.SetException(System.Exception)"
                IL_0104:  leave.s    IL_0119
              }
              IL_0106:  ldarg.0
              IL_0107:  ldc.i4.s   -2
              IL_0109:  stfld      "int Program.<<<Main>$>g__local|0_0>d.<>1__state"
              IL_010e:  ldarg.0
              IL_010f:  ldflda     "System.Runtime.CompilerServices.AsyncTaskMethodBuilder Program.<<<Main>$>g__local|0_0>d.<>t__builder"
              IL_0114:  call       "void System.Runtime.CompilerServices.AsyncTaskMethodBuilder.SetResult()"
              IL_0119:  ret
            }
            """);
    }

    [Fact]
    public void AsyncLambda()
    {
        var source = """
            #pragma warning disable 1998 // async method lacks 'await' operators
            using System.Threading;

            var lam = async () =>
            {
                lock (new Lock()) { System.Console.Write("L"); }
            };

            await lam();
            """;
        var expectedOutput = "ELD";
        var verifier = CompileAndVerify([source, LockTypeDefinition], options: TestOptions.DebugExe,
            expectedOutput: expectedOutput, verify: Verification.FailsILVerify);
        verifier.VerifyDiagnostics();
        verifier.VerifyIL("Program.<>c.<<<Main>$>b__0_0>d.System.Runtime.CompilerServices.IAsyncStateMachine.MoveNext", """
            {
              // Code size       94 (0x5e)
              .maxstack  2
              .locals init (int V_0,
                            System.Threading.Lock.Scope V_1,
                            System.Exception V_2)
              IL_0000:  ldarg.0
              IL_0001:  ldfld      "int Program.<>c.<<<Main>$>b__0_0>d.<>1__state"
              IL_0006:  stloc.0
              .try
              {
                IL_0007:  nop
                IL_0008:  newobj     "System.Threading.Lock..ctor()"
                IL_000d:  call       "System.Threading.Lock.Scope System.Threading.Lock.EnterScope()"
                IL_0012:  stloc.1
                .try
                {
                  IL_0013:  nop
                  IL_0014:  ldstr      "L"
                  IL_0019:  call       "void System.Console.Write(string)"
                  IL_001e:  nop
                  IL_001f:  nop
                  IL_0020:  leave.s    IL_002f
                }
                finally
                {
                  IL_0022:  ldloc.0
                  IL_0023:  ldc.i4.0
                  IL_0024:  bge.s      IL_002e
                  IL_0026:  ldloca.s   V_1
                  IL_0028:  call       "void System.Threading.Lock.Scope.Dispose()"
                  IL_002d:  nop
                  IL_002e:  endfinally
                }
                IL_002f:  leave.s    IL_0049
              }
              catch System.Exception
              {
                IL_0031:  stloc.2
                IL_0032:  ldarg.0
                IL_0033:  ldc.i4.s   -2
                IL_0035:  stfld      "int Program.<>c.<<<Main>$>b__0_0>d.<>1__state"
                IL_003a:  ldarg.0
                IL_003b:  ldflda     "System.Runtime.CompilerServices.AsyncTaskMethodBuilder Program.<>c.<<<Main>$>b__0_0>d.<>t__builder"
                IL_0040:  ldloc.2
                IL_0041:  call       "void System.Runtime.CompilerServices.AsyncTaskMethodBuilder.SetException(System.Exception)"
                IL_0046:  nop
                IL_0047:  leave.s    IL_005d
              }
              IL_0049:  ldarg.0
              IL_004a:  ldc.i4.s   -2
              IL_004c:  stfld      "int Program.<>c.<<<Main>$>b__0_0>d.<>1__state"
              IL_0051:  ldarg.0
              IL_0052:  ldflda     "System.Runtime.CompilerServices.AsyncTaskMethodBuilder Program.<>c.<<<Main>$>b__0_0>d.<>t__builder"
              IL_0057:  call       "void System.Runtime.CompilerServices.AsyncTaskMethodBuilder.SetResult()"
              IL_005c:  nop
              IL_005d:  ret
            }
            """);

        verifier = CompileAndVerify([source, LockTypeDefinition], options: TestOptions.ReleaseExe,
            expectedOutput: expectedOutput, verify: Verification.FailsILVerify);
        verifier.VerifyDiagnostics();
        verifier.VerifyIL("Program.<>c.<<<Main>$>b__0_0>d.System.Runtime.CompilerServices.IAsyncStateMachine.MoveNext", """
            {
              // Code size       87 (0x57)
              .maxstack  2
              .locals init (int V_0,
                            System.Threading.Lock.Scope V_1,
                            System.Exception V_2)
              IL_0000:  ldarg.0
              IL_0001:  ldfld      "int Program.<>c.<<<Main>$>b__0_0>d.<>1__state"
              IL_0006:  stloc.0
              .try
              {
                IL_0007:  newobj     "System.Threading.Lock..ctor()"
                IL_000c:  call       "System.Threading.Lock.Scope System.Threading.Lock.EnterScope()"
                IL_0011:  stloc.1
                .try
                {
                  IL_0012:  ldstr      "L"
                  IL_0017:  call       "void System.Console.Write(string)"
                  IL_001c:  leave.s    IL_002a
                }
                finally
                {
                  IL_001e:  ldloc.0
                  IL_001f:  ldc.i4.0
                  IL_0020:  bge.s      IL_0029
                  IL_0022:  ldloca.s   V_1
                  IL_0024:  call       "void System.Threading.Lock.Scope.Dispose()"
                  IL_0029:  endfinally
                }
                IL_002a:  leave.s    IL_0043
              }
              catch System.Exception
              {
                IL_002c:  stloc.2
                IL_002d:  ldarg.0
                IL_002e:  ldc.i4.s   -2
                IL_0030:  stfld      "int Program.<>c.<<<Main>$>b__0_0>d.<>1__state"
                IL_0035:  ldarg.0
                IL_0036:  ldflda     "System.Runtime.CompilerServices.AsyncTaskMethodBuilder Program.<>c.<<<Main>$>b__0_0>d.<>t__builder"
                IL_003b:  ldloc.2
                IL_003c:  call       "void System.Runtime.CompilerServices.AsyncTaskMethodBuilder.SetException(System.Exception)"
                IL_0041:  leave.s    IL_0056
              }
              IL_0043:  ldarg.0
              IL_0044:  ldc.i4.s   -2
              IL_0046:  stfld      "int Program.<>c.<<<Main>$>b__0_0>d.<>1__state"
              IL_004b:  ldarg.0
              IL_004c:  ldflda     "System.Runtime.CompilerServices.AsyncTaskMethodBuilder Program.<>c.<<<Main>$>b__0_0>d.<>t__builder"
              IL_0051:  call       "void System.Runtime.CompilerServices.AsyncTaskMethodBuilder.SetResult()"
              IL_0056:  ret
            }
            """);
    }

    [Fact]
    public void AsyncLambda_WithAwait()
    {
        var source = """
            using System.Threading;
            using System.Threading.Tasks;

            var lam = async () =>
            {
                await Task.Yield();
                lock (new Lock()) { System.Console.Write("L"); }
                await Task.Yield();
            };

            await lam();
            """;
        var expectedOutput = "ELD";
        var verifier = CompileAndVerify([source, LockTypeDefinition], options: TestOptions.DebugExe,
            expectedOutput: expectedOutput, verify: Verification.FailsILVerify);
        verifier.VerifyDiagnostics();
        verifier.VerifyIL("Program.<>c.<<<Main>$>b__0_0>d.System.Runtime.CompilerServices.IAsyncStateMachine.MoveNext", """
            {
              // Code size      311 (0x137)
              .maxstack  3
              .locals init (int V_0,
                            System.Runtime.CompilerServices.YieldAwaitable.YieldAwaiter V_1,
                            System.Runtime.CompilerServices.YieldAwaitable V_2,
                            Program.<>c.<<<Main>$>b__0_0>d V_3,
                            System.Threading.Lock.Scope V_4,
                            System.Runtime.CompilerServices.YieldAwaitable.YieldAwaiter V_5,
                            System.Exception V_6)
              IL_0000:  ldarg.0
              IL_0001:  ldfld      "int Program.<>c.<<<Main>$>b__0_0>d.<>1__state"
              IL_0006:  stloc.0
              .try
              {
                IL_0007:  ldloc.0
                IL_0008:  brfalse.s  IL_0012
                IL_000a:  br.s       IL_000c
                IL_000c:  ldloc.0
                IL_000d:  ldc.i4.1
                IL_000e:  beq.s      IL_0014
                IL_0010:  br.s       IL_0019
                IL_0012:  br.s       IL_0058
                IL_0014:  br         IL_00e1
                IL_0019:  nop
                IL_001a:  call       "System.Runtime.CompilerServices.YieldAwaitable System.Threading.Tasks.Task.Yield()"
                IL_001f:  stloc.2
                IL_0020:  ldloca.s   V_2
                IL_0022:  call       "System.Runtime.CompilerServices.YieldAwaitable.YieldAwaiter System.Runtime.CompilerServices.YieldAwaitable.GetAwaiter()"
                IL_0027:  stloc.1
                IL_0028:  ldloca.s   V_1
                IL_002a:  call       "bool System.Runtime.CompilerServices.YieldAwaitable.YieldAwaiter.IsCompleted.get"
                IL_002f:  brtrue.s   IL_0074
                IL_0031:  ldarg.0
                IL_0032:  ldc.i4.0
                IL_0033:  dup
                IL_0034:  stloc.0
                IL_0035:  stfld      "int Program.<>c.<<<Main>$>b__0_0>d.<>1__state"
                IL_003a:  ldarg.0
                IL_003b:  ldloc.1
                IL_003c:  stfld      "System.Runtime.CompilerServices.YieldAwaitable.YieldAwaiter Program.<>c.<<<Main>$>b__0_0>d.<>u__1"
                IL_0041:  ldarg.0
                IL_0042:  stloc.3
                IL_0043:  ldarg.0
                IL_0044:  ldflda     "System.Runtime.CompilerServices.AsyncTaskMethodBuilder Program.<>c.<<<Main>$>b__0_0>d.<>t__builder"
                IL_0049:  ldloca.s   V_1
                IL_004b:  ldloca.s   V_3
                IL_004d:  call       "void System.Runtime.CompilerServices.AsyncTaskMethodBuilder.AwaitUnsafeOnCompleted<System.Runtime.CompilerServices.YieldAwaitable.YieldAwaiter, Program.<>c.<<<Main>$>b__0_0>d>(ref System.Runtime.CompilerServices.YieldAwaitable.YieldAwaiter, ref Program.<>c.<<<Main>$>b__0_0>d)"
                IL_0052:  nop
                IL_0053:  leave      IL_0136
                IL_0058:  ldarg.0
                IL_0059:  ldfld      "System.Runtime.CompilerServices.YieldAwaitable.YieldAwaiter Program.<>c.<<<Main>$>b__0_0>d.<>u__1"
                IL_005e:  stloc.1
                IL_005f:  ldarg.0
                IL_0060:  ldflda     "System.Runtime.CompilerServices.YieldAwaitable.YieldAwaiter Program.<>c.<<<Main>$>b__0_0>d.<>u__1"
                IL_0065:  initobj    "System.Runtime.CompilerServices.YieldAwaitable.YieldAwaiter"
                IL_006b:  ldarg.0
                IL_006c:  ldc.i4.m1
                IL_006d:  dup
                IL_006e:  stloc.0
                IL_006f:  stfld      "int Program.<>c.<<<Main>$>b__0_0>d.<>1__state"
                IL_0074:  ldloca.s   V_1
                IL_0076:  call       "void System.Runtime.CompilerServices.YieldAwaitable.YieldAwaiter.GetResult()"
                IL_007b:  nop
                IL_007c:  newobj     "System.Threading.Lock..ctor()"
                IL_0081:  call       "System.Threading.Lock.Scope System.Threading.Lock.EnterScope()"
                IL_0086:  stloc.s    V_4
                .try
                {
                  IL_0088:  nop
                  IL_0089:  ldstr      "L"
                  IL_008e:  call       "void System.Console.Write(string)"
                  IL_0093:  nop
                  IL_0094:  nop
                  IL_0095:  leave.s    IL_00a4
                }
                finally
                {
                  IL_0097:  ldloc.0
                  IL_0098:  ldc.i4.0
                  IL_0099:  bge.s      IL_00a3
                  IL_009b:  ldloca.s   V_4
                  IL_009d:  call       "void System.Threading.Lock.Scope.Dispose()"
                  IL_00a2:  nop
                  IL_00a3:  endfinally
                }
                IL_00a4:  call       "System.Runtime.CompilerServices.YieldAwaitable System.Threading.Tasks.Task.Yield()"
                IL_00a9:  stloc.2
                IL_00aa:  ldloca.s   V_2
                IL_00ac:  call       "System.Runtime.CompilerServices.YieldAwaitable.YieldAwaiter System.Runtime.CompilerServices.YieldAwaitable.GetAwaiter()"
                IL_00b1:  stloc.s    V_5
                IL_00b3:  ldloca.s   V_5
                IL_00b5:  call       "bool System.Runtime.CompilerServices.YieldAwaitable.YieldAwaiter.IsCompleted.get"
                IL_00ba:  brtrue.s   IL_00fe
                IL_00bc:  ldarg.0
                IL_00bd:  ldc.i4.1
                IL_00be:  dup
                IL_00bf:  stloc.0
                IL_00c0:  stfld      "int Program.<>c.<<<Main>$>b__0_0>d.<>1__state"
                IL_00c5:  ldarg.0
                IL_00c6:  ldloc.s    V_5
                IL_00c8:  stfld      "System.Runtime.CompilerServices.YieldAwaitable.YieldAwaiter Program.<>c.<<<Main>$>b__0_0>d.<>u__1"
                IL_00cd:  ldarg.0
                IL_00ce:  stloc.3
                IL_00cf:  ldarg.0
                IL_00d0:  ldflda     "System.Runtime.CompilerServices.AsyncTaskMethodBuilder Program.<>c.<<<Main>$>b__0_0>d.<>t__builder"
                IL_00d5:  ldloca.s   V_5
                IL_00d7:  ldloca.s   V_3
                IL_00d9:  call       "void System.Runtime.CompilerServices.AsyncTaskMethodBuilder.AwaitUnsafeOnCompleted<System.Runtime.CompilerServices.YieldAwaitable.YieldAwaiter, Program.<>c.<<<Main>$>b__0_0>d>(ref System.Runtime.CompilerServices.YieldAwaitable.YieldAwaiter, ref Program.<>c.<<<Main>$>b__0_0>d)"
                IL_00de:  nop
                IL_00df:  leave.s    IL_0136
                IL_00e1:  ldarg.0
                IL_00e2:  ldfld      "System.Runtime.CompilerServices.YieldAwaitable.YieldAwaiter Program.<>c.<<<Main>$>b__0_0>d.<>u__1"
                IL_00e7:  stloc.s    V_5
                IL_00e9:  ldarg.0
                IL_00ea:  ldflda     "System.Runtime.CompilerServices.YieldAwaitable.YieldAwaiter Program.<>c.<<<Main>$>b__0_0>d.<>u__1"
                IL_00ef:  initobj    "System.Runtime.CompilerServices.YieldAwaitable.YieldAwaiter"
                IL_00f5:  ldarg.0
                IL_00f6:  ldc.i4.m1
                IL_00f7:  dup
                IL_00f8:  stloc.0
                IL_00f9:  stfld      "int Program.<>c.<<<Main>$>b__0_0>d.<>1__state"
                IL_00fe:  ldloca.s   V_5
                IL_0100:  call       "void System.Runtime.CompilerServices.YieldAwaitable.YieldAwaiter.GetResult()"
                IL_0105:  nop
                IL_0106:  leave.s    IL_0122
              }
              catch System.Exception
              {
                IL_0108:  stloc.s    V_6
                IL_010a:  ldarg.0
                IL_010b:  ldc.i4.s   -2
                IL_010d:  stfld      "int Program.<>c.<<<Main>$>b__0_0>d.<>1__state"
                IL_0112:  ldarg.0
                IL_0113:  ldflda     "System.Runtime.CompilerServices.AsyncTaskMethodBuilder Program.<>c.<<<Main>$>b__0_0>d.<>t__builder"
                IL_0118:  ldloc.s    V_6
                IL_011a:  call       "void System.Runtime.CompilerServices.AsyncTaskMethodBuilder.SetException(System.Exception)"
                IL_011f:  nop
                IL_0120:  leave.s    IL_0136
              }
              IL_0122:  ldarg.0
              IL_0123:  ldc.i4.s   -2
              IL_0125:  stfld      "int Program.<>c.<<<Main>$>b__0_0>d.<>1__state"
              IL_012a:  ldarg.0
              IL_012b:  ldflda     "System.Runtime.CompilerServices.AsyncTaskMethodBuilder Program.<>c.<<<Main>$>b__0_0>d.<>t__builder"
              IL_0130:  call       "void System.Runtime.CompilerServices.AsyncTaskMethodBuilder.SetResult()"
              IL_0135:  nop
              IL_0136:  ret
            }
            """);

        verifier = CompileAndVerify([source, LockTypeDefinition], options: TestOptions.ReleaseExe,
            expectedOutput: expectedOutput, verify: Verification.FailsILVerify);
        verifier.VerifyDiagnostics();
        verifier.VerifyIL("Program.<>c.<<<Main>$>b__0_0>d.System.Runtime.CompilerServices.IAsyncStateMachine.MoveNext", """
            {
              // Code size      282 (0x11a)
              .maxstack  3
              .locals init (int V_0,
                            System.Runtime.CompilerServices.YieldAwaitable.YieldAwaiter V_1,
                            System.Runtime.CompilerServices.YieldAwaitable V_2,
                            System.Threading.Lock.Scope V_3,
                            System.Exception V_4)
              IL_0000:  ldarg.0
              IL_0001:  ldfld      "int Program.<>c.<<<Main>$>b__0_0>d.<>1__state"
              IL_0006:  stloc.0
              .try
              {
                IL_0007:  ldloc.0
                IL_0008:  brfalse.s  IL_004b
                IL_000a:  ldloc.0
                IL_000b:  ldc.i4.1
                IL_000c:  beq        IL_00c8
                IL_0011:  call       "System.Runtime.CompilerServices.YieldAwaitable System.Threading.Tasks.Task.Yield()"
                IL_0016:  stloc.2
                IL_0017:  ldloca.s   V_2
                IL_0019:  call       "System.Runtime.CompilerServices.YieldAwaitable.YieldAwaiter System.Runtime.CompilerServices.YieldAwaitable.GetAwaiter()"
                IL_001e:  stloc.1
                IL_001f:  ldloca.s   V_1
                IL_0021:  call       "bool System.Runtime.CompilerServices.YieldAwaitable.YieldAwaiter.IsCompleted.get"
                IL_0026:  brtrue.s   IL_0067
                IL_0028:  ldarg.0
                IL_0029:  ldc.i4.0
                IL_002a:  dup
                IL_002b:  stloc.0
                IL_002c:  stfld      "int Program.<>c.<<<Main>$>b__0_0>d.<>1__state"
                IL_0031:  ldarg.0
                IL_0032:  ldloc.1
                IL_0033:  stfld      "System.Runtime.CompilerServices.YieldAwaitable.YieldAwaiter Program.<>c.<<<Main>$>b__0_0>d.<>u__1"
                IL_0038:  ldarg.0
                IL_0039:  ldflda     "System.Runtime.CompilerServices.AsyncTaskMethodBuilder Program.<>c.<<<Main>$>b__0_0>d.<>t__builder"
                IL_003e:  ldloca.s   V_1
                IL_0040:  ldarg.0
                IL_0041:  call       "void System.Runtime.CompilerServices.AsyncTaskMethodBuilder.AwaitUnsafeOnCompleted<System.Runtime.CompilerServices.YieldAwaitable.YieldAwaiter, Program.<>c.<<<Main>$>b__0_0>d>(ref System.Runtime.CompilerServices.YieldAwaitable.YieldAwaiter, ref Program.<>c.<<<Main>$>b__0_0>d)"
                IL_0046:  leave      IL_0119
                IL_004b:  ldarg.0
                IL_004c:  ldfld      "System.Runtime.CompilerServices.YieldAwaitable.YieldAwaiter Program.<>c.<<<Main>$>b__0_0>d.<>u__1"
                IL_0051:  stloc.1
                IL_0052:  ldarg.0
                IL_0053:  ldflda     "System.Runtime.CompilerServices.YieldAwaitable.YieldAwaiter Program.<>c.<<<Main>$>b__0_0>d.<>u__1"
                IL_0058:  initobj    "System.Runtime.CompilerServices.YieldAwaitable.YieldAwaiter"
                IL_005e:  ldarg.0
                IL_005f:  ldc.i4.m1
                IL_0060:  dup
                IL_0061:  stloc.0
                IL_0062:  stfld      "int Program.<>c.<<<Main>$>b__0_0>d.<>1__state"
                IL_0067:  ldloca.s   V_1
                IL_0069:  call       "void System.Runtime.CompilerServices.YieldAwaitable.YieldAwaiter.GetResult()"
                IL_006e:  newobj     "System.Threading.Lock..ctor()"
                IL_0073:  call       "System.Threading.Lock.Scope System.Threading.Lock.EnterScope()"
                IL_0078:  stloc.3
                .try
                {
                  IL_0079:  ldstr      "L"
                  IL_007e:  call       "void System.Console.Write(string)"
                  IL_0083:  leave.s    IL_0091
                }
                finally
                {
                  IL_0085:  ldloc.0
                  IL_0086:  ldc.i4.0
                  IL_0087:  bge.s      IL_0090
                  IL_0089:  ldloca.s   V_3
                  IL_008b:  call       "void System.Threading.Lock.Scope.Dispose()"
                  IL_0090:  endfinally
                }
                IL_0091:  call       "System.Runtime.CompilerServices.YieldAwaitable System.Threading.Tasks.Task.Yield()"
                IL_0096:  stloc.2
                IL_0097:  ldloca.s   V_2
                IL_0099:  call       "System.Runtime.CompilerServices.YieldAwaitable.YieldAwaiter System.Runtime.CompilerServices.YieldAwaitable.GetAwaiter()"
                IL_009e:  stloc.1
                IL_009f:  ldloca.s   V_1
                IL_00a1:  call       "bool System.Runtime.CompilerServices.YieldAwaitable.YieldAwaiter.IsCompleted.get"
                IL_00a6:  brtrue.s   IL_00e4
                IL_00a8:  ldarg.0
                IL_00a9:  ldc.i4.1
                IL_00aa:  dup
                IL_00ab:  stloc.0
                IL_00ac:  stfld      "int Program.<>c.<<<Main>$>b__0_0>d.<>1__state"
                IL_00b1:  ldarg.0
                IL_00b2:  ldloc.1
                IL_00b3:  stfld      "System.Runtime.CompilerServices.YieldAwaitable.YieldAwaiter Program.<>c.<<<Main>$>b__0_0>d.<>u__1"
                IL_00b8:  ldarg.0
                IL_00b9:  ldflda     "System.Runtime.CompilerServices.AsyncTaskMethodBuilder Program.<>c.<<<Main>$>b__0_0>d.<>t__builder"
                IL_00be:  ldloca.s   V_1
                IL_00c0:  ldarg.0
                IL_00c1:  call       "void System.Runtime.CompilerServices.AsyncTaskMethodBuilder.AwaitUnsafeOnCompleted<System.Runtime.CompilerServices.YieldAwaitable.YieldAwaiter, Program.<>c.<<<Main>$>b__0_0>d>(ref System.Runtime.CompilerServices.YieldAwaitable.YieldAwaiter, ref Program.<>c.<<<Main>$>b__0_0>d)"
                IL_00c6:  leave.s    IL_0119
                IL_00c8:  ldarg.0
                IL_00c9:  ldfld      "System.Runtime.CompilerServices.YieldAwaitable.YieldAwaiter Program.<>c.<<<Main>$>b__0_0>d.<>u__1"
                IL_00ce:  stloc.1
                IL_00cf:  ldarg.0
                IL_00d0:  ldflda     "System.Runtime.CompilerServices.YieldAwaitable.YieldAwaiter Program.<>c.<<<Main>$>b__0_0>d.<>u__1"
                IL_00d5:  initobj    "System.Runtime.CompilerServices.YieldAwaitable.YieldAwaiter"
                IL_00db:  ldarg.0
                IL_00dc:  ldc.i4.m1
                IL_00dd:  dup
                IL_00de:  stloc.0
                IL_00df:  stfld      "int Program.<>c.<<<Main>$>b__0_0>d.<>1__state"
                IL_00e4:  ldloca.s   V_1
                IL_00e6:  call       "void System.Runtime.CompilerServices.YieldAwaitable.YieldAwaiter.GetResult()"
                IL_00eb:  leave.s    IL_0106
              }
              catch System.Exception
              {
                IL_00ed:  stloc.s    V_4
                IL_00ef:  ldarg.0
                IL_00f0:  ldc.i4.s   -2
                IL_00f2:  stfld      "int Program.<>c.<<<Main>$>b__0_0>d.<>1__state"
                IL_00f7:  ldarg.0
                IL_00f8:  ldflda     "System.Runtime.CompilerServices.AsyncTaskMethodBuilder Program.<>c.<<<Main>$>b__0_0>d.<>t__builder"
                IL_00fd:  ldloc.s    V_4
                IL_00ff:  call       "void System.Runtime.CompilerServices.AsyncTaskMethodBuilder.SetException(System.Exception)"
                IL_0104:  leave.s    IL_0119
              }
              IL_0106:  ldarg.0
              IL_0107:  ldc.i4.s   -2
              IL_0109:  stfld      "int Program.<>c.<<<Main>$>b__0_0>d.<>1__state"
              IL_010e:  ldarg.0
              IL_010f:  ldflda     "System.Runtime.CompilerServices.AsyncTaskMethodBuilder Program.<>c.<<<Main>$>b__0_0>d.<>t__builder"
              IL_0114:  call       "void System.Runtime.CompilerServices.AsyncTaskMethodBuilder.SetResult()"
              IL_0119:  ret
            }
            """);
    }

    [Fact]
    public void Yield()
    {
        var source = """
            using System.Collections.Generic;
            using System.Threading;

            class C
            {
                IEnumerable<int> M()
                {
                    yield return 1;
                    lock (new Lock())
                    {
                        yield return 2;
                    }
                    yield return 3;
                }
            }
            """;
        CreateCompilation([source, LockTypeDefinition]).VerifyEmitDiagnostics(
            // (9,15): error CS4007: Instance of type 'System.Threading.Lock.Scope' cannot be preserved across 'await' or 'yield' boundary.
            //         lock (new Lock())
<<<<<<< HEAD
            Diagnostic(ErrorCode.ERR_ByRefTypeAndAwait, "new Lock()").WithArguments("System.Threading.Lock.Scope").WithLocation(9, 15));
    }

    [Fact]
    public void Yield_Break()
    {
        var source = """
            #pragma warning disable CS0162 // Unreachable code detected
            using System;
            using System.Collections.Generic;
            using System.Threading;

            static class Program
            {
                static void Main()
                {
                    foreach (var x in M())
                    {
                        Console.Write(x);
                    }
                }

                static IEnumerable<int> M()
                {
                    yield return 1;
                    lock (new Lock())
                    {
                        Console.Write("L");
                        yield break;
                        Console.Write("B");
                    }
                    yield return 2;
                }
            }
            """;
        var expectedOutput = "1ELD";
        var verifier = CompileAndVerify([source, LockTypeDefinition], options: TestOptions.ReleaseExe,
            verify: Verification.FailsILVerify, expectedOutput: expectedOutput);
        verifier.VerifyDiagnostics();

        verifier = CompileAndVerify([source, LockTypeDefinition], options: TestOptions.DebugExe,
            verify: Verification.FailsILVerify, expectedOutput: expectedOutput);
        verifier.VerifyDiagnostics();
    }

    [Fact]
    public void Yield_AroundOnly()
    {
        var source = """
            using System;
            using System.Collections.Generic;
            using System.Threading;

            static class Program
            {
                static void Main()
                {
                    foreach (var x in M())
                    {
                        Console.Write(x);
                    }
                }

                static IEnumerable<int> M()
                {
                    yield return 1;
                    lock (new Lock())
                    {
                        Console.Write("L");
                    }
                    yield return 2;
                }
            }
            """;
        var expectedOutput = "1ELD2";
        var verifier = CompileAndVerify([source, LockTypeDefinition], options: TestOptions.ReleaseExe,
            verify: Verification.FailsILVerify, expectedOutput: expectedOutput);
        verifier.VerifyDiagnostics();

        verifier = CompileAndVerify([source, LockTypeDefinition], options: TestOptions.DebugExe,
            verify: Verification.FailsILVerify, expectedOutput: expectedOutput);
        verifier.VerifyDiagnostics();
=======
            Diagnostic(ErrorCode.ERR_SpecialByRefInLambda, "new Lock()").WithArguments("System.Threading.Lock.Scope").WithLocation(9, 15),
            // (11,13): warning CS9230: 'yield return' should not be used in the body of a lock statement
            //             yield return 2;
            Diagnostic(ErrorCode.WRN_BadYieldInLock, "yield").WithLocation(11, 13));
>>>>>>> 111ec282
    }

    [Fact]
    public void Yield_Async()
    {
        var source = """
            using System.Collections.Generic;
            using System.Threading;
            using System.Threading.Tasks;

            class C
            {
                async IAsyncEnumerable<int> M()
                {
                    yield return 1;
                    lock (new Lock())
                    {
                        yield return 2;
                    }
                    await Task.Yield();
                    yield return 3;
                }
            }
            """;
        CreateCompilationWithTasksExtensions([source, LockTypeDefinition, AsyncStreamsTypes]).VerifyEmitDiagnostics(
            // (10,15): error CS4007: Instance of type 'System.Threading.Lock.Scope' cannot be preserved across 'await' or 'yield' boundary.
            //         lock (new Lock())
<<<<<<< HEAD
            Diagnostic(ErrorCode.ERR_ByRefTypeAndAwait, "new Lock()").WithArguments("System.Threading.Lock.Scope").WithLocation(10, 15));
    }

    [Fact]
    public void Yield_Async_Break()
    {
        var source = """
            #pragma warning disable CS0162 // Unreachable code detected
            using System;
            using System.Collections.Generic;
            using System.Threading;
            using System.Threading.Tasks;

            static class Program
            {
                static async Task Main()
                {
                    await foreach (var x in M())
                    {
                        Console.Write(x);
                    }
                }

                async static IAsyncEnumerable<int> M()
                {
                    yield return 1;
                    await Task.Yield();
                    lock (new Lock())
                    {
                        Console.Write("L");
                        yield break;
                        Console.Write("B");
                    }
                    await Task.Yield();
                    yield return 2;
                }
            }
            """;
        var expectedOutput = "1ELD";
        var comp = CreateCompilationWithTasksExtensions([source, LockTypeDefinition, AsyncStreamsTypes], options: TestOptions.ReleaseExe);
        var verifier = CompileAndVerify(comp, verify: Verification.FailsILVerify, expectedOutput: expectedOutput);
        verifier.VerifyDiagnostics();

        comp = CreateCompilationWithTasksExtensions([source, LockTypeDefinition, AsyncStreamsTypes], options: TestOptions.DebugExe);
        verifier = CompileAndVerify(comp, verify: Verification.FailsILVerify, expectedOutput: expectedOutput);
        verifier.VerifyDiagnostics();
    }

    [Fact]
    public void Yield_Async_AroundOnly()
    {
        var source = """
            using System;
            using System.Collections.Generic;
            using System.Threading;
            using System.Threading.Tasks;

            static class Program
            {
                static async Task Main()
                {
                    await foreach (var x in M())
                    {
                        Console.Write(x);
                    }
                }

                static async IAsyncEnumerable<int> M()
                {
                    yield return 1;
                    lock (new Lock())
                    {
                        Console.Write("L");
                    }
                    await Task.Yield();
                    yield return 2;
                }
            }
            """;
        var expectedOutput = "1ELD2";
        var comp = CreateCompilationWithTasksExtensions([source, LockTypeDefinition, AsyncStreamsTypes], options: TestOptions.DebugExe);
        var verifier = CompileAndVerify(comp, expectedOutput: expectedOutput, verify: Verification.FailsILVerify);
        verifier.VerifyDiagnostics();
        verifier.VerifyIL("Program.<M>d__1.System.Runtime.CompilerServices.IAsyncStateMachine.MoveNext", """
            {
              // Code size      414 (0x19e)
              .maxstack  3
              .locals init (int V_0,
                            System.Threading.Lock.Scope V_1,
                            System.Runtime.CompilerServices.YieldAwaitable.YieldAwaiter V_2,
                            System.Runtime.CompilerServices.YieldAwaitable V_3,
                            Program.<M>d__1 V_4,
                            System.Exception V_5)
              IL_0000:  ldarg.0
              IL_0001:  ldfld      "int Program.<M>d__1.<>1__state"
              IL_0006:  stloc.0
              .try
              {
                IL_0007:  ldloc.0
                IL_0008:  ldc.i4.s   -5
                IL_000a:  sub
                IL_000b:  switch    (
                    IL_002a,
                    IL_002f,
                    IL_0031,
                    IL_0038,
                    IL_0038,
                    IL_0033)
                IL_0028:  br.s       IL_0038
                IL_002a:  br         IL_0125
                IL_002f:  br.s       IL_0065
                IL_0031:  br.s       IL_0038
                IL_0033:  br         IL_00ee
                IL_0038:  ldarg.0
                IL_0039:  ldfld      "bool Program.<M>d__1.<>w__disposeMode"
                IL_003e:  brfalse.s  IL_0045
                IL_0040:  leave      IL_0167
                IL_0045:  ldarg.0
                IL_0046:  ldc.i4.m1
                IL_0047:  dup
                IL_0048:  stloc.0
                IL_0049:  stfld      "int Program.<M>d__1.<>1__state"
                IL_004e:  nop
                IL_004f:  ldarg.0
                IL_0050:  ldc.i4.1
                IL_0051:  stfld      "int Program.<M>d__1.<>2__current"
                IL_0056:  ldarg.0
                IL_0057:  ldc.i4.s   -4
                IL_0059:  dup
                IL_005a:  stloc.0
                IL_005b:  stfld      "int Program.<M>d__1.<>1__state"
                IL_0060:  leave      IL_0190
                IL_0065:  ldarg.0
                IL_0066:  ldc.i4.m1
                IL_0067:  dup
                IL_0068:  stloc.0
                IL_0069:  stfld      "int Program.<M>d__1.<>1__state"
                IL_006e:  ldarg.0
                IL_006f:  ldfld      "bool Program.<M>d__1.<>w__disposeMode"
                IL_0074:  brfalse.s  IL_007b
                IL_0076:  leave      IL_0167
                IL_007b:  newobj     "System.Threading.Lock..ctor()"
                IL_0080:  call       "System.Threading.Lock.Scope System.Threading.Lock.EnterScope()"
                IL_0085:  stloc.1
                .try
                {
                  IL_0086:  nop
                  IL_0087:  ldstr      "L"
                  IL_008c:  call       "void System.Console.Write(string)"
                  IL_0091:  nop
                  IL_0092:  nop
                  IL_0093:  leave.s    IL_00a2
                }
                finally
                {
                  IL_0095:  ldloc.0
                  IL_0096:  ldc.i4.m1
                  IL_0097:  bne.un.s   IL_00a1
                  IL_0099:  ldloca.s   V_1
                  IL_009b:  call       "void System.Threading.Lock.Scope.Dispose()"
                  IL_00a0:  nop
                  IL_00a1:  endfinally
                }
                IL_00a2:  ldarg.0
                IL_00a3:  ldfld      "bool Program.<M>d__1.<>w__disposeMode"
                IL_00a8:  brfalse.s  IL_00af
                IL_00aa:  leave      IL_0167
                IL_00af:  call       "System.Runtime.CompilerServices.YieldAwaitable System.Threading.Tasks.Task.Yield()"
                IL_00b4:  stloc.3
                IL_00b5:  ldloca.s   V_3
                IL_00b7:  call       "System.Runtime.CompilerServices.YieldAwaitable.YieldAwaiter System.Runtime.CompilerServices.YieldAwaitable.GetAwaiter()"
                IL_00bc:  stloc.2
                IL_00bd:  ldloca.s   V_2
                IL_00bf:  call       "bool System.Runtime.CompilerServices.YieldAwaitable.YieldAwaiter.IsCompleted.get"
                IL_00c4:  brtrue.s   IL_010a
                IL_00c6:  ldarg.0
                IL_00c7:  ldc.i4.0
                IL_00c8:  dup
                IL_00c9:  stloc.0
                IL_00ca:  stfld      "int Program.<M>d__1.<>1__state"
                IL_00cf:  ldarg.0
                IL_00d0:  ldloc.2
                IL_00d1:  stfld      "System.Runtime.CompilerServices.YieldAwaitable.YieldAwaiter Program.<M>d__1.<>u__1"
                IL_00d6:  ldarg.0
                IL_00d7:  stloc.s    V_4
                IL_00d9:  ldarg.0
                IL_00da:  ldflda     "System.Runtime.CompilerServices.AsyncIteratorMethodBuilder Program.<M>d__1.<>t__builder"
                IL_00df:  ldloca.s   V_2
                IL_00e1:  ldloca.s   V_4
                IL_00e3:  call       "void System.Runtime.CompilerServices.AsyncIteratorMethodBuilder.AwaitUnsafeOnCompleted<System.Runtime.CompilerServices.YieldAwaitable.YieldAwaiter, Program.<M>d__1>(ref System.Runtime.CompilerServices.YieldAwaitable.YieldAwaiter, ref Program.<M>d__1)"
                IL_00e8:  nop
                IL_00e9:  leave      IL_019d
                IL_00ee:  ldarg.0
                IL_00ef:  ldfld      "System.Runtime.CompilerServices.YieldAwaitable.YieldAwaiter Program.<M>d__1.<>u__1"
                IL_00f4:  stloc.2
                IL_00f5:  ldarg.0
                IL_00f6:  ldflda     "System.Runtime.CompilerServices.YieldAwaitable.YieldAwaiter Program.<M>d__1.<>u__1"
                IL_00fb:  initobj    "System.Runtime.CompilerServices.YieldAwaitable.YieldAwaiter"
                IL_0101:  ldarg.0
                IL_0102:  ldc.i4.m1
                IL_0103:  dup
                IL_0104:  stloc.0
                IL_0105:  stfld      "int Program.<M>d__1.<>1__state"
                IL_010a:  ldloca.s   V_2
                IL_010c:  call       "void System.Runtime.CompilerServices.YieldAwaitable.YieldAwaiter.GetResult()"
                IL_0111:  nop
                IL_0112:  ldarg.0
                IL_0113:  ldc.i4.2
                IL_0114:  stfld      "int Program.<M>d__1.<>2__current"
                IL_0119:  ldarg.0
                IL_011a:  ldc.i4.s   -5
                IL_011c:  dup
                IL_011d:  stloc.0
                IL_011e:  stfld      "int Program.<M>d__1.<>1__state"
                IL_0123:  leave.s    IL_0190
                IL_0125:  ldarg.0
                IL_0126:  ldc.i4.m1
                IL_0127:  dup
                IL_0128:  stloc.0
                IL_0129:  stfld      "int Program.<M>d__1.<>1__state"
                IL_012e:  ldarg.0
                IL_012f:  ldfld      "bool Program.<M>d__1.<>w__disposeMode"
                IL_0134:  brfalse.s  IL_0138
                IL_0136:  leave.s    IL_0167
                IL_0138:  leave.s    IL_0167
              }
              catch System.Exception
              {
                IL_013a:  stloc.s    V_5
                IL_013c:  ldarg.0
                IL_013d:  ldc.i4.s   -2
                IL_013f:  stfld      "int Program.<M>d__1.<>1__state"
                IL_0144:  ldarg.0
                IL_0145:  ldc.i4.0
                IL_0146:  stfld      "int Program.<M>d__1.<>2__current"
                IL_014b:  ldarg.0
                IL_014c:  ldflda     "System.Runtime.CompilerServices.AsyncIteratorMethodBuilder Program.<M>d__1.<>t__builder"
                IL_0151:  call       "void System.Runtime.CompilerServices.AsyncIteratorMethodBuilder.Complete()"
                IL_0156:  nop
                IL_0157:  ldarg.0
                IL_0158:  ldflda     "System.Threading.Tasks.Sources.ManualResetValueTaskSourceCore<bool> Program.<M>d__1.<>v__promiseOfValueOrEnd"
                IL_015d:  ldloc.s    V_5
                IL_015f:  call       "void System.Threading.Tasks.Sources.ManualResetValueTaskSourceCore<bool>.SetException(System.Exception)"
                IL_0164:  nop
                IL_0165:  leave.s    IL_019d
              }
              IL_0167:  ldarg.0
              IL_0168:  ldc.i4.s   -2
              IL_016a:  stfld      "int Program.<M>d__1.<>1__state"
              IL_016f:  ldarg.0
              IL_0170:  ldc.i4.0
              IL_0171:  stfld      "int Program.<M>d__1.<>2__current"
              IL_0176:  ldarg.0
              IL_0177:  ldflda     "System.Runtime.CompilerServices.AsyncIteratorMethodBuilder Program.<M>d__1.<>t__builder"
              IL_017c:  call       "void System.Runtime.CompilerServices.AsyncIteratorMethodBuilder.Complete()"
              IL_0181:  nop
              IL_0182:  ldarg.0
              IL_0183:  ldflda     "System.Threading.Tasks.Sources.ManualResetValueTaskSourceCore<bool> Program.<M>d__1.<>v__promiseOfValueOrEnd"
              IL_0188:  ldc.i4.0
              IL_0189:  call       "void System.Threading.Tasks.Sources.ManualResetValueTaskSourceCore<bool>.SetResult(bool)"
              IL_018e:  nop
              IL_018f:  ret
              IL_0190:  ldarg.0
              IL_0191:  ldflda     "System.Threading.Tasks.Sources.ManualResetValueTaskSourceCore<bool> Program.<M>d__1.<>v__promiseOfValueOrEnd"
              IL_0196:  ldc.i4.1
              IL_0197:  call       "void System.Threading.Tasks.Sources.ManualResetValueTaskSourceCore<bool>.SetResult(bool)"
              IL_019c:  nop
              IL_019d:  ret
            }
            """);

        comp = CreateCompilationWithTasksExtensions([source, LockTypeDefinition, AsyncStreamsTypes], options: TestOptions.ReleaseExe);
        verifier = CompileAndVerify(comp, expectedOutput: expectedOutput, verify: Verification.FailsILVerify);
        verifier.VerifyDiagnostics();
        verifier.VerifyIL("Program.<M>d__1.System.Runtime.CompilerServices.IAsyncStateMachine.MoveNext", """
            {
              // Code size      383 (0x17f)
              .maxstack  3
              .locals init (int V_0,
                            System.Threading.Lock.Scope V_1,
                            System.Runtime.CompilerServices.YieldAwaitable.YieldAwaiter V_2,
                            System.Runtime.CompilerServices.YieldAwaitable V_3,
                            Program.<M>d__1 V_4,
                            System.Exception V_5)
              IL_0000:  ldarg.0
              IL_0001:  ldfld      "int Program.<M>d__1.<>1__state"
              IL_0006:  stloc.0
              .try
              {
                IL_0007:  ldloc.0
                IL_0008:  ldc.i4.s   -5
                IL_000a:  sub
                IL_000b:  switch    (
                    IL_010e,
                    IL_0054,
                    IL_0028,
                    IL_0028,
                    IL_0028,
                    IL_00d8)
                IL_0028:  ldarg.0
                IL_0029:  ldfld      "bool Program.<M>d__1.<>w__disposeMode"
                IL_002e:  brfalse.s  IL_0035
                IL_0030:  leave      IL_014b
                IL_0035:  ldarg.0
                IL_0036:  ldc.i4.m1
                IL_0037:  dup
                IL_0038:  stloc.0
                IL_0039:  stfld      "int Program.<M>d__1.<>1__state"
                IL_003e:  ldarg.0
                IL_003f:  ldc.i4.1
                IL_0040:  stfld      "int Program.<M>d__1.<>2__current"
                IL_0045:  ldarg.0
                IL_0046:  ldc.i4.s   -4
                IL_0048:  dup
                IL_0049:  stloc.0
                IL_004a:  stfld      "int Program.<M>d__1.<>1__state"
                IL_004f:  leave      IL_0172
                IL_0054:  ldarg.0
                IL_0055:  ldc.i4.m1
                IL_0056:  dup
                IL_0057:  stloc.0
                IL_0058:  stfld      "int Program.<M>d__1.<>1__state"
                IL_005d:  ldarg.0
                IL_005e:  ldfld      "bool Program.<M>d__1.<>w__disposeMode"
                IL_0063:  brfalse.s  IL_006a
                IL_0065:  leave      IL_014b
                IL_006a:  newobj     "System.Threading.Lock..ctor()"
                IL_006f:  call       "System.Threading.Lock.Scope System.Threading.Lock.EnterScope()"
                IL_0074:  stloc.1
                .try
                {
                  IL_0075:  ldstr      "L"
                  IL_007a:  call       "void System.Console.Write(string)"
                  IL_007f:  leave.s    IL_008d
                }
                finally
                {
                  IL_0081:  ldloc.0
                  IL_0082:  ldc.i4.m1
                  IL_0083:  bne.un.s   IL_008c
                  IL_0085:  ldloca.s   V_1
                  IL_0087:  call       "void System.Threading.Lock.Scope.Dispose()"
                  IL_008c:  endfinally
                }
                IL_008d:  ldarg.0
                IL_008e:  ldfld      "bool Program.<M>d__1.<>w__disposeMode"
                IL_0093:  brfalse.s  IL_009a
                IL_0095:  leave      IL_014b
                IL_009a:  call       "System.Runtime.CompilerServices.YieldAwaitable System.Threading.Tasks.Task.Yield()"
                IL_009f:  stloc.3
                IL_00a0:  ldloca.s   V_3
                IL_00a2:  call       "System.Runtime.CompilerServices.YieldAwaitable.YieldAwaiter System.Runtime.CompilerServices.YieldAwaitable.GetAwaiter()"
                IL_00a7:  stloc.2
                IL_00a8:  ldloca.s   V_2
                IL_00aa:  call       "bool System.Runtime.CompilerServices.YieldAwaitable.YieldAwaiter.IsCompleted.get"
                IL_00af:  brtrue.s   IL_00f4
                IL_00b1:  ldarg.0
                IL_00b2:  ldc.i4.0
                IL_00b3:  dup
                IL_00b4:  stloc.0
                IL_00b5:  stfld      "int Program.<M>d__1.<>1__state"
                IL_00ba:  ldarg.0
                IL_00bb:  ldloc.2
                IL_00bc:  stfld      "System.Runtime.CompilerServices.YieldAwaitable.YieldAwaiter Program.<M>d__1.<>u__1"
                IL_00c1:  ldarg.0
                IL_00c2:  stloc.s    V_4
                IL_00c4:  ldarg.0
                IL_00c5:  ldflda     "System.Runtime.CompilerServices.AsyncIteratorMethodBuilder Program.<M>d__1.<>t__builder"
                IL_00ca:  ldloca.s   V_2
                IL_00cc:  ldloca.s   V_4
                IL_00ce:  call       "void System.Runtime.CompilerServices.AsyncIteratorMethodBuilder.AwaitUnsafeOnCompleted<System.Runtime.CompilerServices.YieldAwaitable.YieldAwaiter, Program.<M>d__1>(ref System.Runtime.CompilerServices.YieldAwaitable.YieldAwaiter, ref Program.<M>d__1)"
                IL_00d3:  leave      IL_017e
                IL_00d8:  ldarg.0
                IL_00d9:  ldfld      "System.Runtime.CompilerServices.YieldAwaitable.YieldAwaiter Program.<M>d__1.<>u__1"
                IL_00de:  stloc.2
                IL_00df:  ldarg.0
                IL_00e0:  ldflda     "System.Runtime.CompilerServices.YieldAwaitable.YieldAwaiter Program.<M>d__1.<>u__1"
                IL_00e5:  initobj    "System.Runtime.CompilerServices.YieldAwaitable.YieldAwaiter"
                IL_00eb:  ldarg.0
                IL_00ec:  ldc.i4.m1
                IL_00ed:  dup
                IL_00ee:  stloc.0
                IL_00ef:  stfld      "int Program.<M>d__1.<>1__state"
                IL_00f4:  ldloca.s   V_2
                IL_00f6:  call       "void System.Runtime.CompilerServices.YieldAwaitable.YieldAwaiter.GetResult()"
                IL_00fb:  ldarg.0
                IL_00fc:  ldc.i4.2
                IL_00fd:  stfld      "int Program.<M>d__1.<>2__current"
                IL_0102:  ldarg.0
                IL_0103:  ldc.i4.s   -5
                IL_0105:  dup
                IL_0106:  stloc.0
                IL_0107:  stfld      "int Program.<M>d__1.<>1__state"
                IL_010c:  leave.s    IL_0172
                IL_010e:  ldarg.0
                IL_010f:  ldc.i4.m1
                IL_0110:  dup
                IL_0111:  stloc.0
                IL_0112:  stfld      "int Program.<M>d__1.<>1__state"
                IL_0117:  ldarg.0
                IL_0118:  ldfld      "bool Program.<M>d__1.<>w__disposeMode"
                IL_011d:  pop
                IL_011e:  leave.s    IL_014b
              }
              catch System.Exception
              {
                IL_0120:  stloc.s    V_5
                IL_0122:  ldarg.0
                IL_0123:  ldc.i4.s   -2
                IL_0125:  stfld      "int Program.<M>d__1.<>1__state"
                IL_012a:  ldarg.0
                IL_012b:  ldc.i4.0
                IL_012c:  stfld      "int Program.<M>d__1.<>2__current"
                IL_0131:  ldarg.0
                IL_0132:  ldflda     "System.Runtime.CompilerServices.AsyncIteratorMethodBuilder Program.<M>d__1.<>t__builder"
                IL_0137:  call       "void System.Runtime.CompilerServices.AsyncIteratorMethodBuilder.Complete()"
                IL_013c:  ldarg.0
                IL_013d:  ldflda     "System.Threading.Tasks.Sources.ManualResetValueTaskSourceCore<bool> Program.<M>d__1.<>v__promiseOfValueOrEnd"
                IL_0142:  ldloc.s    V_5
                IL_0144:  call       "void System.Threading.Tasks.Sources.ManualResetValueTaskSourceCore<bool>.SetException(System.Exception)"
                IL_0149:  leave.s    IL_017e
              }
              IL_014b:  ldarg.0
              IL_014c:  ldc.i4.s   -2
              IL_014e:  stfld      "int Program.<M>d__1.<>1__state"
              IL_0153:  ldarg.0
              IL_0154:  ldc.i4.0
              IL_0155:  stfld      "int Program.<M>d__1.<>2__current"
              IL_015a:  ldarg.0
              IL_015b:  ldflda     "System.Runtime.CompilerServices.AsyncIteratorMethodBuilder Program.<M>d__1.<>t__builder"
              IL_0160:  call       "void System.Runtime.CompilerServices.AsyncIteratorMethodBuilder.Complete()"
              IL_0165:  ldarg.0
              IL_0166:  ldflda     "System.Threading.Tasks.Sources.ManualResetValueTaskSourceCore<bool> Program.<M>d__1.<>v__promiseOfValueOrEnd"
              IL_016b:  ldc.i4.0
              IL_016c:  call       "void System.Threading.Tasks.Sources.ManualResetValueTaskSourceCore<bool>.SetResult(bool)"
              IL_0171:  ret
              IL_0172:  ldarg.0
              IL_0173:  ldflda     "System.Threading.Tasks.Sources.ManualResetValueTaskSourceCore<bool> Program.<M>d__1.<>v__promiseOfValueOrEnd"
              IL_0178:  ldc.i4.1
              IL_0179:  call       "void System.Threading.Tasks.Sources.ManualResetValueTaskSourceCore<bool>.SetResult(bool)"
              IL_017e:  ret
            }
            """);
=======
            Diagnostic(ErrorCode.ERR_BadSpecialByRefLock, "new Lock()").WithLocation(10, 15),
            // (12,13): warning CS9230: 'yield return' should not be used in the body of a lock statement
            //             yield return 2;
            Diagnostic(ErrorCode.WRN_BadYieldInLock, "yield").WithLocation(12, 13));
>>>>>>> 111ec282
    }

    [Theory, CombinatorialData]
    public void CastToObject([CombinatorialValues("object ", "dynamic")] string type)
    {
        var source = $$"""
            using System;
            using System.Threading;

            Lock l = new();

            {{type}} o = l;
            lock (o) { Console.Write("1"); }

            lock (({{type}})l) { Console.Write("2"); }

            lock (l as {{type}}) { Console.Write("3"); }

            o = l as {{type}};
            lock (o) { Console.Write("4"); }

            static {{type}} Cast1<T>(T t) => t;
            lock (Cast1(l)) { Console.Write("5"); }

            static {{type}} Cast2<T>(T t) where T : class => t;
            lock (Cast2(l)) { Console.Write("6"); }

            static {{type}} Cast3<T>(T t) where T : Lock => t;
            lock (Cast3(l)) { Console.Write("7"); }
            """;
        var verifier = CompileAndVerify([source, LockTypeDefinition], verify: Verification.FailsILVerify,
           expectedOutput: "1234567");
        verifier.VerifyDiagnostics(
            // 0.cs(6,13): warning CS9216: A value of type 'System.Threading.Lock' converted to a different type will use likely unintended monitor-based locking in 'lock' statement.
            // object  o = l;
            Diagnostic(ErrorCode.WRN_ConvertingLock, "l").WithLocation(6, 13),
            // 0.cs(9,16): warning CS9216: A value of type 'System.Threading.Lock' converted to a different type will use likely unintended monitor-based locking in 'lock' statement.
            // lock ((object )l) { Console.Write("2"); }
            Diagnostic(ErrorCode.WRN_ConvertingLock, "l").WithLocation(9, 16),
            // 0.cs(11,7): warning CS9216: A value of type 'System.Threading.Lock' converted to a different type will use likely unintended monitor-based locking in 'lock' statement.
            // lock (l as object ) { Console.Write("3"); }
            Diagnostic(ErrorCode.WRN_ConvertingLock, "l").WithLocation(11, 7),
            // 0.cs(13,5): warning CS9216: A value of type 'System.Threading.Lock' converted to a different type will use likely unintended monitor-based locking in 'lock' statement.
            // o = l as object ;
            Diagnostic(ErrorCode.WRN_ConvertingLock, "l").WithLocation(13, 5));
    }

    [Fact]
    public void CastToSelf()
    {
        var source = """
            using System;
            using System.Threading;

            Lock l = new();

            Lock o = l;
            lock (o) { Console.Write("1"); }

            lock ((Lock)l) { Console.Write("2"); }

            lock (l as Lock) { Console.Write("3"); }

            o = l as Lock;
            lock (o) { Console.Write("4"); }

            static Lock Cast1<T>(T t) => (Lock)(object)t;
            lock (Cast1(l)) { Console.Write("5"); }

            static Lock Cast2<T>(T t) where T : class => (Lock)(object)t;
            lock (Cast2(l)) { Console.Write("6"); }

            static Lock Cast3<T>(T t) where T : Lock => t;
            lock (Cast3(l)) { Console.Write("7"); }
            """;
        var verifier = CompileAndVerify([source, LockTypeDefinition], verify: Verification.FailsILVerify,
           expectedOutput: "E1DE2DE3DE4DE5DE6DE7D");
        verifier.VerifyDiagnostics();
    }

    [Fact]
    public void CommonType()
    {
        var source = """
            using System;
            using System.Threading;

            var array1 = new[] { new Lock(), new Lock() };
            Console.WriteLine(array1.GetType());

            var array2 = new[] { new Lock(), new object() };
            Console.WriteLine(array2.GetType());
            """;
        var verifier = CompileAndVerify([source, LockTypeDefinition], verify: Verification.FailsILVerify, expectedOutput: """
            System.Threading.Lock[]
            System.Object[]
            """);
        verifier.VerifyDiagnostics(
            // 0.cs(7,22): warning CS9216: A value of type 'System.Threading.Lock' converted to a different type will use likely unintended monitor-based locking in 'lock' statement.
            // var array2 = new[] { new Lock(), new object() };
            Diagnostic(ErrorCode.WRN_ConvertingLock, "new Lock()").WithLocation(7, 22));
    }

    [Theory, CombinatorialData]
    public void CastToBase([CombinatorialValues("interface", "class")] string baseKind)
    {
        var source = $$"""
            using System;
            using System.Threading;

            static class Program
            {
                static void Main()
                {
                    M1();
                    M2();
                }

                static void M1()
                {
                    ILock l1 = new Lock();
                    lock (l1) { Console.Write("1"); }
                }

                static void M2()
                {
                    ILock l2 = new Lock();
                    lock ((Lock)l2) { Console.Write("2"); }
                }
            }

            namespace System.Threading
            {
                public {{baseKind}} ILock { }

                public class Lock : ILock
                {
                    public Scope EnterScope()
                    {
                        Console.Write("E");
                        return new Scope();
                    }

                    public ref struct Scope
                    {
                        public void Dispose()
                        {
                            Console.Write("D");
                        }
                    }
                }
            }
            """;
        var verifier = CompileAndVerify(source, verify: Verification.FailsILVerify,
           expectedOutput: "1E2D");
        verifier.VerifyDiagnostics(
            // (14,20): warning CS9216: A value of type 'System.Threading.Lock' converted to a different type will use likely unintended monitor-based locking in 'lock' statement.
            //         ILock l1 = new Lock();
            Diagnostic(ErrorCode.WRN_ConvertingLock, "new Lock()").WithLocation(14, 20),
            // (20,20): warning CS9216: A value of type 'System.Threading.Lock' converted to a different type will use likely unintended monitor-based locking in 'lock' statement.
            //         ILock l2 = new Lock();
            Diagnostic(ErrorCode.WRN_ConvertingLock, "new Lock()").WithLocation(20, 20));
        // Should use Monitor locking.
        verifier.VerifyIL("Program.M1", """
            {
              // Code size       39 (0x27)
              .maxstack  2
              .locals init (System.Threading.ILock V_0,
                            bool V_1)
              IL_0000:  newobj     "System.Threading.Lock..ctor()"
              IL_0005:  stloc.0
              IL_0006:  ldc.i4.0
              IL_0007:  stloc.1
              .try
              {
                IL_0008:  ldloc.0
                IL_0009:  ldloca.s   V_1
                IL_000b:  call       "void System.Threading.Monitor.Enter(object, ref bool)"
                IL_0010:  ldstr      "1"
                IL_0015:  call       "void System.Console.Write(string)"
                IL_001a:  leave.s    IL_0026
              }
              finally
              {
                IL_001c:  ldloc.1
                IL_001d:  brfalse.s  IL_0025
                IL_001f:  ldloc.0
                IL_0020:  call       "void System.Threading.Monitor.Exit(object)"
                IL_0025:  endfinally
              }
              IL_0026:  ret
            }
            """);
    }

    [Fact]
    public void DerivedLock()
    {
        var source = """
            using System;
            using System.Threading;

            static class Program
            {
                static void Main()
                {
                    var l1 = M1();
                    var l2 = M2(l1);
                    M3(l2);
                    M4(l2);
                }

                static DerivedLock M1()
                {
                    DerivedLock l1 = new DerivedLock();
                    lock (l1) { Console.Write("1"); }
                    return l1;
                }

                static Lock M2(DerivedLock l1)
                {
                    Lock l2 = l1;
                    lock (l2) { Console.Write("2"); }
                    return l2;
                }

                static void M3(Lock l2)
                {
                    DerivedLock l3 = (DerivedLock)l2;
                    lock (l3) { Console.Write("3"); }
                }
            
                static void M4(Lock l2)
                {
                    IDerivedLock l4 = (IDerivedLock)l2;
                    lock (l4) { Console.Write("4"); }
                }
            }

            namespace System.Threading
            {
                public class Lock
                {
                    public Scope EnterScope()
                    {
                        Console.Write("E");
                        return new Scope();
                    }

                    public ref struct Scope
                    {
                        public void Dispose()
                        {
                            Console.Write("D");
                        }
                    }
                }

                public class DerivedLock : Lock, IDerivedLock { }

                public interface IDerivedLock { }
            }
            """;
        var verifier = CompileAndVerify(source, verify: Verification.FailsILVerify,
           expectedOutput: "1E2D34");
        verifier.VerifyDiagnostics(
            // (30,39): warning CS9216: A value of type 'System.Threading.Lock' converted to a different type will use likely unintended monitor-based locking in 'lock' statement.
            //         DerivedLock l3 = (DerivedLock)l2;
            Diagnostic(ErrorCode.WRN_ConvertingLock, "l2").WithLocation(30, 39),
            // (36,41): warning CS9216: A value of type 'System.Threading.Lock' converted to a different type will use likely unintended monitor-based locking in 'lock' statement.
            //         IDerivedLock l4 = (IDerivedLock)l2;
            Diagnostic(ErrorCode.WRN_ConvertingLock, "l2").WithLocation(36, 41));
        // Should use Monitor locking.
        verifier.VerifyIL("Program.M1", """
            {
              // Code size       42 (0x2a)
              .maxstack  2
              .locals init (System.Threading.DerivedLock V_0, //l1
                            System.Threading.DerivedLock V_1,
                            bool V_2)
              IL_0000:  newobj     "System.Threading.DerivedLock..ctor()"
              IL_0005:  stloc.0
              IL_0006:  ldloc.0
              IL_0007:  stloc.1
              IL_0008:  ldc.i4.0
              IL_0009:  stloc.2
              .try
              {
                IL_000a:  ldloc.1
                IL_000b:  ldloca.s   V_2
                IL_000d:  call       "void System.Threading.Monitor.Enter(object, ref bool)"
                IL_0012:  ldstr      "1"
                IL_0017:  call       "void System.Console.Write(string)"
                IL_001c:  leave.s    IL_0028
              }
              finally
              {
                IL_001e:  ldloc.2
                IL_001f:  brfalse.s  IL_0027
                IL_0021:  ldloc.1
                IL_0022:  call       "void System.Threading.Monitor.Exit(object)"
                IL_0027:  endfinally
              }
              IL_0028:  ldloc.0
              IL_0029:  ret
            }
            """);
        // Should use Monitor locking.
        verifier.VerifyIL("Program.M3", """
            {
              // Code size       40 (0x28)
              .maxstack  2
              .locals init (System.Threading.DerivedLock V_0,
                            bool V_1)
              IL_0000:  ldarg.0
              IL_0001:  castclass  "System.Threading.DerivedLock"
              IL_0006:  stloc.0
              IL_0007:  ldc.i4.0
              IL_0008:  stloc.1
              .try
              {
                IL_0009:  ldloc.0
                IL_000a:  ldloca.s   V_1
                IL_000c:  call       "void System.Threading.Monitor.Enter(object, ref bool)"
                IL_0011:  ldstr      "3"
                IL_0016:  call       "void System.Console.Write(string)"
                IL_001b:  leave.s    IL_0027
              }
              finally
              {
                IL_001d:  ldloc.1
                IL_001e:  brfalse.s  IL_0026
                IL_0020:  ldloc.0
                IL_0021:  call       "void System.Threading.Monitor.Exit(object)"
                IL_0026:  endfinally
              }
              IL_0027:  ret
            }
            """);
        // Should use Monitor locking.
        verifier.VerifyIL("Program.M4", """
            {
              // Code size       40 (0x28)
              .maxstack  2
              .locals init (System.Threading.IDerivedLock V_0,
                            bool V_1)
              IL_0000:  ldarg.0
              IL_0001:  castclass  "System.Threading.IDerivedLock"
              IL_0006:  stloc.0
              IL_0007:  ldc.i4.0
              IL_0008:  stloc.1
              .try
              {
                IL_0009:  ldloc.0
                IL_000a:  ldloca.s   V_1
                IL_000c:  call       "void System.Threading.Monitor.Enter(object, ref bool)"
                IL_0011:  ldstr      "4"
                IL_0016:  call       "void System.Console.Write(string)"
                IL_001b:  leave.s    IL_0027
              }
              finally
              {
                IL_001d:  ldloc.1
                IL_001e:  brfalse.s  IL_0026
                IL_0020:  ldloc.0
                IL_0021:  call       "void System.Threading.Monitor.Exit(object)"
                IL_0026:  endfinally
              }
              IL_0027:  ret
            }
            """);
    }

    [Fact]
    public void Downcast()
    {
        var source = """
            using System;
            using System.Threading;

            object o = new Lock();
            lock ((Lock)o) { Console.Write("L"); }
            """;
        var verifier = CompileAndVerify([source, LockTypeDefinition], verify: Verification.FailsILVerify,
           expectedOutput: "ELD");
        verifier.VerifyDiagnostics(
            // 0.cs(4,12): warning CS9216: A value of type 'System.Threading.Lock' converted to a different type will use likely unintended monitor-based locking in 'lock' statement.
            // object o = new Lock();
            Diagnostic(ErrorCode.WRN_ConvertingLock, "new Lock()").WithLocation(4, 12));
    }

    [Fact]
    public void OtherConversions()
    {
        var source = """
            #nullable enable
            using System.Threading;

            I i = new Lock();
            Lock? l = new Lock();
            C c = new Lock();
            D d = new Lock();
            d = (D)new Lock();

            interface I { }

            class C
            {
                public static implicit operator C(Lock l) => new C();
            }

            class D
            {
                public static explicit operator D(Lock l) => new D();
            }
            """;
        // No warnings about converting `Lock` expected.
        CreateCompilation([source, LockTypeDefinition]).VerifyDiagnostics(
            // 0.cs(4,7): error CS0266: Cannot implicitly convert type 'System.Threading.Lock' to 'I'. An explicit conversion exists (are you missing a cast?)
            // I i = new Lock();
            Diagnostic(ErrorCode.ERR_NoImplicitConvCast, "new Lock()").WithArguments("System.Threading.Lock", "I").WithLocation(4, 7),
            // 0.cs(7,7): error CS0266: Cannot implicitly convert type 'System.Threading.Lock' to 'D'. An explicit conversion exists (are you missing a cast?)
            // D d = new Lock();
            Diagnostic(ErrorCode.ERR_NoImplicitConvCast, "new Lock()").WithArguments("System.Threading.Lock", "D").WithLocation(7, 7));
    }

    [Theory]
    [InlineData("")]
    [InlineData("where T : class")]
    [InlineData("where T : Lock")]
    public void GenericParameter(string constraint)
    {
        var source = $$"""
            using System;
            using System.Threading;

            C.M(new Lock());

            static class C
            {
                public static void M<T>(T t) {{constraint}}
                {
                    lock (t) { Console.Write("L"); }
                }
            }
            """;
        var verifier = CompileAndVerify([source, LockTypeDefinition], verify: Verification.FailsILVerify,
           expectedOutput: "L");
        verifier.VerifyDiagnostics();
        // Should use Monitor locking.
        verifier.VerifyIL("C.M<T>", """
            {
              // Code size       40 (0x28)
              .maxstack  2
              .locals init (object V_0,
                            bool V_1)
              IL_0000:  ldarg.0
              IL_0001:  box        "T"
              IL_0006:  stloc.0
              IL_0007:  ldc.i4.0
              IL_0008:  stloc.1
              .try
              {
                IL_0009:  ldloc.0
                IL_000a:  ldloca.s   V_1
                IL_000c:  call       "void System.Threading.Monitor.Enter(object, ref bool)"
                IL_0011:  ldstr      "L"
                IL_0016:  call       "void System.Console.Write(string)"
                IL_001b:  leave.s    IL_0027
              }
              finally
              {
                IL_001d:  ldloc.1
                IL_001e:  brfalse.s  IL_0026
                IL_0020:  ldloc.0
                IL_0021:  call       "void System.Threading.Monitor.Exit(object)"
                IL_0026:  endfinally
              }
              IL_0027:  ret
            }
            """);
    }

    [Fact]
    public void GenericParameter_Object()
    {
        var source = """
            using System;
            using System.Threading;

            C.M<object>(new Lock());

            static class C
            {
                public static void M<T>(T t)
                {
                    lock (t) { Console.Write("L"); }
                }
            }
            """;
        var verifier = CompileAndVerify([source, LockTypeDefinition], verify: Verification.FailsILVerify,
           expectedOutput: "L");
        verifier.VerifyDiagnostics(
            // (4,13): warning CS9216: A value of type 'System.Threading.Lock' converted to a different type will use likely unintended monitor-based locking in 'lock' statement.
            // C.M<object>(new Lock());
            Diagnostic(ErrorCode.WRN_ConvertingLock, "new Lock()").WithLocation(4, 13));
        // Should use Monitor locking.
        verifier.VerifyIL("C.M<T>", """
            {
              // Code size       40 (0x28)
              .maxstack  2
              .locals init (object V_0,
                            bool V_1)
              IL_0000:  ldarg.0
              IL_0001:  box        "T"
              IL_0006:  stloc.0
              IL_0007:  ldc.i4.0
              IL_0008:  stloc.1
              .try
              {
                IL_0009:  ldloc.0
                IL_000a:  ldloca.s   V_1
                IL_000c:  call       "void System.Threading.Monitor.Enter(object, ref bool)"
                IL_0011:  ldstr      "L"
                IL_0016:  call       "void System.Console.Write(string)"
                IL_001b:  leave.s    IL_0027
              }
              finally
              {
                IL_001d:  ldloc.1
                IL_001e:  brfalse.s  IL_0026
                IL_0020:  ldloc.0
                IL_0021:  call       "void System.Threading.Monitor.Exit(object)"
                IL_0026:  endfinally
              }
              IL_0027:  ret
            }
            """);
    }

    [Fact]
    public void UseSiteError_EnterScope()
    {
        // namespace System.Threading
        // {
        //     public class Lock
        //     {
        //         [System.Runtime.CompilerServices.CompilerFeatureRequiredAttribute("Test")]
        //         public Scope EnterScope() => throw null;
        //
        //         public ref struct Scope
        //         {
        //             public void Dispose() { }
        //         }
        //     }
        // }
        var ilSource = """
            .class public auto ansi sealed beforefieldinit System.Threading.Lock extends System.Object
            {
                .method public hidebysig specialname rtspecialname instance void .ctor() cil managed
                {
                    .maxstack 8
                    ret
                }

                .method public hidebysig instance class System.Threading.Lock/Scope EnterScope () cil managed
                {
                    .custom instance void System.Runtime.CompilerServices.CompilerFeatureRequiredAttribute::.ctor(string) = (
                        01 00 04 54 65 73 74 00 00
                    )
                    .maxstack 8
                    ldnull
                    throw
                }

                .class nested public sequential ansi sealed beforefieldinit Scope extends System.ValueType
                {
                    .custom instance void System.Runtime.CompilerServices.IsByRefLikeAttribute::.ctor() = (
                        01 00 00 00
                    )

                    .pack 0
                    .size 1

                    .method public hidebysig instance void Dispose () cil managed
                    {
                        .maxstack 8
                        ret
                    }
                }
            }

            .class public auto ansi sealed beforefieldinit System.Runtime.CompilerServices.CompilerFeatureRequiredAttribute extends System.Object
            {
                .method public hidebysig specialname rtspecialname instance void .ctor(string s) cil managed
                {
                    .maxstack 8
                    ret
                }
            }

            .class public auto ansi sealed beforefieldinit System.Runtime.CompilerServices.IsByRefLikeAttribute extends System.Object
            {
                .method public hidebysig specialname rtspecialname instance void .ctor() cil managed
                {
                    .maxstack 8
                    ret
                }
            }
            """;
        var source = """
            class C
            {
                void M(System.Threading.Lock l)
                {
                    lock (l) { }
                }
            }
            """;
        CreateCompilationWithIL(source, ilSource).VerifyDiagnostics(
            // (5,15): error CS9041: 'Lock.EnterScope()' requires compiler feature 'Test', which is not supported by this version of the C# compiler.
            //         lock (l) { }
            Diagnostic(ErrorCode.ERR_UnsupportedCompilerFeature, "l").WithArguments("System.Threading.Lock.EnterScope()", "Test").WithLocation(5, 15));
    }

    [Fact]
    public void UseSiteError_Scope()
    {
        // namespace System.Threading
        // {
        //     public class Lock
        //     {
        //         public Scope EnterScope() => throw null;
        //
        //         [System.Runtime.CompilerServices.CompilerFeatureRequiredAttribute("Test")]
        //         public ref struct Scope
        //         {
        //             public void Dispose() { }
        //         }
        //     }
        // }
        var ilSource = """
            .class public auto ansi sealed beforefieldinit System.Threading.Lock extends System.Object
            {
                .method public hidebysig specialname rtspecialname instance void .ctor() cil managed
                {
                    .maxstack 8
                    ret
                }

                .method public hidebysig instance class System.Threading.Lock/Scope EnterScope () cil managed
                {
                    .maxstack 8
                    ldnull
                    throw
                }

                .class nested public sequential ansi sealed beforefieldinit Scope extends System.ValueType
                {
                    .custom instance void System.Runtime.CompilerServices.IsByRefLikeAttribute::.ctor() = (
                        01 00 00 00
                    )

                    .custom instance void System.Runtime.CompilerServices.CompilerFeatureRequiredAttribute::.ctor(string) = (
                        01 00 04 54 65 73 74 00 00
                    )

                    .pack 0
                    .size 1

                    .method public hidebysig instance void Dispose () cil managed
                    {
                        .maxstack 8
                        ret
                    }
                }
            }

            .class public auto ansi sealed beforefieldinit System.Runtime.CompilerServices.CompilerFeatureRequiredAttribute extends System.Object
            {
                .method public hidebysig specialname rtspecialname instance void .ctor(string s) cil managed
                {
                    .maxstack 8
                    ret
                }
            }

            .class public auto ansi sealed beforefieldinit System.Runtime.CompilerServices.IsByRefLikeAttribute extends System.Object
            {
                .method public hidebysig specialname rtspecialname instance void .ctor() cil managed
                {
                    .maxstack 8
                    ret
                }
            }
            """;
        var source = """
            class C
            {
                void M(System.Threading.Lock l)
                {
                    lock (l) { }
                }
            }
            """;
        CreateCompilationWithIL(source, ilSource).VerifyDiagnostics(
            // (5,15): error CS9041: 'Lock.Scope' requires compiler feature 'Test', which is not supported by this version of the C# compiler.
            //         lock (l) { }
            Diagnostic(ErrorCode.ERR_UnsupportedCompilerFeature, "l").WithArguments("System.Threading.Lock.Scope", "Test").WithLocation(5, 15));
    }

    [Fact]
    public void UseSiteError_Dispose()
    {
        // namespace System.Threading
        // {
        //     public class Lock
        //     {
        //         public Scope EnterScope() => throw null;
        //
        //         public ref struct Scope
        //         {
        //             [System.Runtime.CompilerServices.CompilerFeatureRequiredAttribute("Test")]
        //             public void Dispose() { }
        //         }
        //     }
        // }
        var ilSource = """
            .class public auto ansi sealed beforefieldinit System.Threading.Lock extends System.Object
            {
                .method public hidebysig specialname rtspecialname instance void .ctor() cil managed
                {
                    .maxstack 8
                    ret
                }

                .method public hidebysig instance class System.Threading.Lock/Scope EnterScope () cil managed
                {
                    .maxstack 8
                    ldnull
                    throw
                }

                .class nested public sequential ansi sealed beforefieldinit Scope extends System.ValueType
                {
                    .custom instance void System.Runtime.CompilerServices.IsByRefLikeAttribute::.ctor() = (
                        01 00 00 00
                    )

                    .pack 0
                    .size 1

                    .method public hidebysig instance void Dispose () cil managed
                    {
                        .custom instance void System.Runtime.CompilerServices.CompilerFeatureRequiredAttribute::.ctor(string) = (
                            01 00 04 54 65 73 74 00 00
                        )
                        .maxstack 8
                        ret
                    }
                }
            }

            .class public auto ansi sealed beforefieldinit System.Runtime.CompilerServices.CompilerFeatureRequiredAttribute extends System.Object
            {
                .method public hidebysig specialname rtspecialname instance void .ctor(string s) cil managed
                {
                    .maxstack 8
                    ret
                }
            }

            .class public auto ansi sealed beforefieldinit System.Runtime.CompilerServices.IsByRefLikeAttribute extends System.Object
            {
                .method public hidebysig specialname rtspecialname instance void .ctor() cil managed
                {
                    .maxstack 8
                    ret
                }
            }
            """;
        var source = """
            class C
            {
                void M(System.Threading.Lock l)
                {
                    lock (l) { }
                }
            }
            """;
        CreateCompilationWithIL(source, ilSource).VerifyDiagnostics(
            // (5,15): error CS9041: 'Lock.Scope.Dispose()' requires compiler feature 'Test', which is not supported by this version of the C# compiler.
            //         lock (l) { }
            Diagnostic(ErrorCode.ERR_UnsupportedCompilerFeature, "l").WithArguments("System.Threading.Lock.Scope.Dispose()", "Test").WithLocation(5, 15));
    }
}<|MERGE_RESOLUTION|>--- conflicted
+++ resolved
@@ -3448,8 +3448,10 @@
         CreateCompilation([source, LockTypeDefinition]).VerifyEmitDiagnostics(
             // (9,15): error CS4007: Instance of type 'System.Threading.Lock.Scope' cannot be preserved across 'await' or 'yield' boundary.
             //         lock (new Lock())
-<<<<<<< HEAD
-            Diagnostic(ErrorCode.ERR_ByRefTypeAndAwait, "new Lock()").WithArguments("System.Threading.Lock.Scope").WithLocation(9, 15));
+            Diagnostic(ErrorCode.ERR_ByRefTypeAndAwait, "new Lock()").WithArguments("System.Threading.Lock.Scope").WithLocation(9, 15),
+            // (11,13): warning CS9230: 'yield return' should not be used in the body of a lock statement
+            //             yield return 2;
+            Diagnostic(ErrorCode.WRN_BadYieldInLock, "yield").WithLocation(11, 13));
     }
 
     [Fact]
@@ -3531,12 +3533,6 @@
         verifier = CompileAndVerify([source, LockTypeDefinition], options: TestOptions.DebugExe,
             verify: Verification.FailsILVerify, expectedOutput: expectedOutput);
         verifier.VerifyDiagnostics();
-=======
-            Diagnostic(ErrorCode.ERR_SpecialByRefInLambda, "new Lock()").WithArguments("System.Threading.Lock.Scope").WithLocation(9, 15),
-            // (11,13): warning CS9230: 'yield return' should not be used in the body of a lock statement
-            //             yield return 2;
-            Diagnostic(ErrorCode.WRN_BadYieldInLock, "yield").WithLocation(11, 13));
->>>>>>> 111ec282
     }
 
     [Fact]
@@ -3564,8 +3560,10 @@
         CreateCompilationWithTasksExtensions([source, LockTypeDefinition, AsyncStreamsTypes]).VerifyEmitDiagnostics(
             // (10,15): error CS4007: Instance of type 'System.Threading.Lock.Scope' cannot be preserved across 'await' or 'yield' boundary.
             //         lock (new Lock())
-<<<<<<< HEAD
-            Diagnostic(ErrorCode.ERR_ByRefTypeAndAwait, "new Lock()").WithArguments("System.Threading.Lock.Scope").WithLocation(10, 15));
+            Diagnostic(ErrorCode.ERR_ByRefTypeAndAwait, "new Lock()").WithArguments("System.Threading.Lock.Scope").WithLocation(10, 15),
+            // (12,13): warning CS9230: 'yield return' should not be used in the body of a lock statement
+            //             yield return 2;
+            Diagnostic(ErrorCode.WRN_BadYieldInLock, "yield").WithLocation(12, 13));
     }
 
     [Fact]
@@ -4008,12 +4006,6 @@
               IL_017e:  ret
             }
             """);
-=======
-            Diagnostic(ErrorCode.ERR_BadSpecialByRefLock, "new Lock()").WithLocation(10, 15),
-            // (12,13): warning CS9230: 'yield return' should not be used in the body of a lock statement
-            //             yield return 2;
-            Diagnostic(ErrorCode.WRN_BadYieldInLock, "yield").WithLocation(12, 13));
->>>>>>> 111ec282
     }
 
     [Theory, CombinatorialData]
