--- conflicted
+++ resolved
@@ -8918,7 +8918,6 @@
             Diagnostic(ErrorCode.WRN_SwitchExpressionNotExhaustive, "switch").WithArguments("{ Length: 1000 }").WithLocation(2, 7));
     }
 
-<<<<<<< HEAD
     [Theory, WorkItem("https://github.com/dotnet/roslyn/issues/60091")]
     [InlineData("var")]
     [InlineData("string[]")]
@@ -9467,7 +9466,7 @@
               IL_003a:  ret
             }
             """);
-=======
+
     [Fact, WorkItem("https://github.com/dotnet/roslyn/issues/71660")]
     public void MixedCountPatterns()
     {
@@ -9845,6 +9844,5 @@
             //         return c switch
             Diagnostic(ErrorCode.WRN_SwitchExpressionNotExhaustive, "switch").WithArguments("_").WithLocation(13, 18)
             );
->>>>>>> 919d4dbf
     }
 }