﻿// Licensed to the .NET Foundation under one or more agreements.
// The .NET Foundation licenses this file to you under the MIT license.
// See the LICENSE file in the project root for more information.

using System;
using System.Linq;
using Microsoft.CodeAnalysis.CSharp.Symbols;
using Microsoft.CodeAnalysis.CSharp.Syntax;
using Microsoft.CodeAnalysis.CSharp.Test.Utilities;
using Microsoft.CodeAnalysis.Test.Utilities;
using Roslyn.Test.Utilities;
using Roslyn.Utilities;
using Xunit;

namespace Microsoft.CodeAnalysis.CSharp.UnitTests.Semantics;

public partial class RefReadonlyParameterTests : CSharpTestBase
{
    private const string RequiresLocationAttributeName = "RequiresLocationAttribute";
    private const string RequiresLocationAttributeNamespace = "System.Runtime.CompilerServices";
    private const string RequiresLocationAttributeQualifiedName = $"{RequiresLocationAttributeNamespace}.{RequiresLocationAttributeName}";
    private const string InAttributeQualifiedName = "System.Runtime.InteropServices.InAttribute";

    private const string RequiresLocationAttributeDefinition = $$"""
        namespace {{RequiresLocationAttributeNamespace}}
        {
            class {{RequiresLocationAttributeName}} : System.Attribute
            {
            }
        }
        """;

    private static void VerifyRequiresLocationAttributeSynthesized(ModuleSymbol module)
    {
        var attributeType = module.GlobalNamespace.GetMember<NamedTypeSymbol>(RequiresLocationAttributeQualifiedName);
        if (module is SourceModuleSymbol)
        {
            Assert.Null(attributeType);
        }
        else
        {
            Assert.NotNull(attributeType);
        }
    }

    private enum VerifyModifiers
    {
        None,
        In,
        RequiresLocation,
        DoNotVerify
    }

    private static void VerifyRefReadonlyParameter(ParameterSymbol parameter,
        bool refKind = true,
        bool metadataIn = true,
        bool attributes = true,
        VerifyModifiers customModifiers = VerifyModifiers.None,
        bool useSiteError = false,
        bool isProperty = false)
    {
        Assert.Equal(refKind, RefKind.RefReadOnlyParameter == parameter.RefKind);

        Assert.Equal(metadataIn, parameter.IsMetadataIn);

        if (attributes)
        {
            Assert.Empty(parameter.GetAttributes());
        }

        switch (customModifiers)
        {
            case VerifyModifiers.None:
                Assert.Empty(parameter.RefCustomModifiers);
                break;
            case VerifyModifiers.In:
                verifyModifier(parameter, InAttributeQualifiedName, optional: false);
                break;
            case VerifyModifiers.RequiresLocation:
                verifyModifier(parameter, RequiresLocationAttributeQualifiedName, optional: true);
                break;
            case VerifyModifiers.DoNotVerify:
                break;
            default:
                throw ExceptionUtilities.UnexpectedValue(customModifiers);
        }

        var method = parameter.ContainingSymbol;
        Assert.IsAssignableFrom(isProperty ? typeof(PropertySymbol) : typeof(MethodSymbol), method);

        if (useSiteError)
        {
            Assert.True(method.HasUnsupportedMetadata);
            Assert.True(method.HasUseSiteError);
            Assert.Equal((int)ErrorCode.ERR_BindToBogus, method.GetUseSiteDiagnostic().Code);
        }
        else
        {
            Assert.False(method.HasUnsupportedMetadata);
            Assert.False(method.HasUseSiteError);
        }

        static void verifyModifier(ParameterSymbol parameter, string qualifiedName, bool optional)
        {
            var mod = Assert.Single(parameter.RefCustomModifiers);
            Assert.Equal(optional, mod.IsOptional);
            Assert.Equal(qualifiedName, mod.Modifier.ToTestDisplayString());
        }
    }

    [Fact]
    public void Method()
    {
        var source = """
            class C
            {
                public void M(ref readonly int p) { }
            }
            """;
        var verifier = CompileAndVerify(source, sourceSymbolValidator: verify, symbolValidator: verify);
        verifier.VerifyDiagnostics();

        static void verify(ModuleSymbol m)
        {
            VerifyRequiresLocationAttributeSynthesized(m);

            var p = m.GlobalNamespace.GetMember<MethodSymbol>("C.M").Parameters.Single();
            VerifyRefReadonlyParameter(p);
        }
    }

    [Fact]
    public void ManuallyDefinedAttribute()
    {
        var source = """
            class C
            {
                public void M(ref readonly int p) { }
            }
            """;
        var verifier = CompileAndVerify(new[] { source, RequiresLocationAttributeDefinition },
            sourceSymbolValidator: verify, symbolValidator: verify);
        verifier.VerifyDiagnostics();

        static void verify(ModuleSymbol m)
        {
            var attribute = m.GlobalNamespace.GetMember<NamedTypeSymbol>(RequiresLocationAttributeQualifiedName);
            Assert.NotNull(attribute);

            var p = m.GlobalNamespace.GetMember<MethodSymbol>("C.M").Parameters.Single();
            VerifyRefReadonlyParameter(p);
        }
    }

    [Fact]
    public void ManuallyAppliedAttribute()
    {
        var source = """
            using System.Runtime.CompilerServices;
            [RequiresLocation] class C
            {
                void M1([RequiresLocation] ref readonly int p) { }
                void M2([RequiresLocation] in int p) { }
                void M3([RequiresLocation] ref int p) { }
                void M4([RequiresLocation] int p) { }
                [return: RequiresLocation] int M5() => 5;
                [return: RequiresLocation] ref int M6() => throw null;
                [return: RequiresLocation] ref readonly int M7() => throw null;
                [RequiresLocation] void M8() { }
            }
            """;

        CreateCompilation(new[] { source, RequiresLocationAttributeDefinition }, parseOptions: TestOptions.Regular11).VerifyDiagnostics(
            // 0.cs(4,14): error CS8335: Do not use 'System.Runtime.CompilerServices.RequiresLocationAttribute'. This is reserved for compiler usage.
            //     void M1([RequiresLocation] ref readonly int p) { }
            Diagnostic(ErrorCode.ERR_ExplicitReservedAttr, "RequiresLocation").WithArguments("System.Runtime.CompilerServices.RequiresLocationAttribute").WithLocation(4, 14),
            // 0.cs(4,36): error CS8652: The feature 'ref readonly parameters' is currently in Preview and *unsupported*. To use Preview features, use the 'preview' language version.
            //     void M1([RequiresLocation] ref readonly int p) { }
            Diagnostic(ErrorCode.ERR_FeatureInPreview, "readonly").WithArguments("ref readonly parameters").WithLocation(4, 36),
            // 0.cs(5,14): error CS8335: Do not use 'System.Runtime.CompilerServices.RequiresLocationAttribute'. This is reserved for compiler usage.
            //     void M2([RequiresLocation] in int p) { }
            Diagnostic(ErrorCode.ERR_ExplicitReservedAttr, "RequiresLocation").WithArguments("System.Runtime.CompilerServices.RequiresLocationAttribute").WithLocation(5, 14),
            // 0.cs(6,14): error CS8335: Do not use 'System.Runtime.CompilerServices.RequiresLocationAttribute'. This is reserved for compiler usage.
            //     void M3([RequiresLocation] ref int p) { }
            Diagnostic(ErrorCode.ERR_ExplicitReservedAttr, "RequiresLocation").WithArguments("System.Runtime.CompilerServices.RequiresLocationAttribute").WithLocation(6, 14),
            // 0.cs(7,14): error CS8335: Do not use 'System.Runtime.CompilerServices.RequiresLocationAttribute'. This is reserved for compiler usage.
            //     void M4([RequiresLocation] int p) { }
            Diagnostic(ErrorCode.ERR_ExplicitReservedAttr, "RequiresLocation").WithArguments("System.Runtime.CompilerServices.RequiresLocationAttribute").WithLocation(7, 14));

        var expectedDiagnostics = new[]
        {
            // 0.cs(4,14): error CS8335: Do not use 'System.Runtime.CompilerServices.RequiresLocationAttribute'. This is reserved for compiler usage.
            //     void M1([RequiresLocation] ref readonly int p) { }
            Diagnostic(ErrorCode.ERR_ExplicitReservedAttr, "RequiresLocation").WithArguments("System.Runtime.CompilerServices.RequiresLocationAttribute").WithLocation(4, 14),
            // 0.cs(5,14): error CS8335: Do not use 'System.Runtime.CompilerServices.RequiresLocationAttribute'. This is reserved for compiler usage.
            //     void M2([RequiresLocation] in int p) { }
            Diagnostic(ErrorCode.ERR_ExplicitReservedAttr, "RequiresLocation").WithArguments("System.Runtime.CompilerServices.RequiresLocationAttribute").WithLocation(5, 14),
            // 0.cs(6,14): error CS8335: Do not use 'System.Runtime.CompilerServices.RequiresLocationAttribute'. This is reserved for compiler usage.
            //     void M3([RequiresLocation] ref int p) { }
            Diagnostic(ErrorCode.ERR_ExplicitReservedAttr, "RequiresLocation").WithArguments("System.Runtime.CompilerServices.RequiresLocationAttribute").WithLocation(6, 14),
            // 0.cs(7,14): error CS8335: Do not use 'System.Runtime.CompilerServices.RequiresLocationAttribute'. This is reserved for compiler usage.
            //     void M4([RequiresLocation] int p) { }
            Diagnostic(ErrorCode.ERR_ExplicitReservedAttr, "RequiresLocation").WithArguments("System.Runtime.CompilerServices.RequiresLocationAttribute").WithLocation(7, 14)
        };

        CreateCompilation(new[] { source, RequiresLocationAttributeDefinition }, parseOptions: TestOptions.RegularNext).VerifyDiagnostics(expectedDiagnostics);
        CreateCompilation(new[] { source, RequiresLocationAttributeDefinition }).VerifyDiagnostics(expectedDiagnostics);
    }

    [Fact]
    public void ManuallyAppliedAttribute_NotDefined()
    {
        var source = """
            using System.Runtime.CompilerServices;
            class C
            {
                void M([RequiresLocation] ref int p) { }
            }
            """;

        CreateCompilation(source).VerifyDiagnostics(
            // (1,1): hidden CS8019: Unnecessary using directive.
            // using System.Runtime.CompilerServices;
            Diagnostic(ErrorCode.HDN_UnusedUsingDirective, "using System.Runtime.CompilerServices;").WithLocation(1, 1),
            // (4,13): error CS0246: The type or namespace name 'RequiresLocationAttribute' could not be found (are you missing a using directive or an assembly reference?)
            //     void M([RequiresLocation] ref int p) { }
            Diagnostic(ErrorCode.ERR_SingleTypeNameNotFound, "RequiresLocation").WithArguments("RequiresLocationAttribute").WithLocation(4, 13),
            // (4,13): error CS0246: The type or namespace name 'RequiresLocation' could not be found (are you missing a using directive or an assembly reference?)
            //     void M([RequiresLocation] ref int p) { }
            Diagnostic(ErrorCode.ERR_SingleTypeNameNotFound, "RequiresLocation").WithArguments("RequiresLocation").WithLocation(4, 13));

        CreateCompilation(new[] { source, RequiresLocationAttributeDefinition }).VerifyDiagnostics(
            // 0.cs(4,13): error CS8335: Do not use 'System.Runtime.CompilerServices.RequiresLocationAttribute'. This is reserved for compiler usage.
            //     void M([RequiresLocation] ref int p) { }
            Diagnostic(ErrorCode.ERR_ExplicitReservedAttr, "RequiresLocation").WithArguments("System.Runtime.CompilerServices.RequiresLocationAttribute").WithLocation(4, 13));
    }

    [Fact]
    public void ManuallyAppliedAttributes_RequiresLocationIn()
    {
        var source = """
            using System.Runtime.CompilerServices;
            using System.Runtime.InteropServices;
            class C
            {
                void M1([RequiresLocation, In] ref int p) { }
                void M2([RequiresLocation, In] in int p) { }
                void M3([RequiresLocation, In] int p) { }
            }
            """;
        CreateCompilation(new[] { source, RequiresLocationAttributeDefinition }).VerifyDiagnostics(
            // 0.cs(5,14): error CS8335: Do not use 'System.Runtime.CompilerServices.RequiresLocationAttribute'. This is reserved for compiler usage.
            //     void M1([RequiresLocation, In] ref int p) { }
            Diagnostic(ErrorCode.ERR_ExplicitReservedAttr, "RequiresLocation").WithArguments("System.Runtime.CompilerServices.RequiresLocationAttribute").WithLocation(5, 14),
            // 0.cs(6,14): error CS8335: Do not use 'System.Runtime.CompilerServices.RequiresLocationAttribute'. This is reserved for compiler usage.
            //     void M2([RequiresLocation, In] in int p) { }
            Diagnostic(ErrorCode.ERR_ExplicitReservedAttr, "RequiresLocation").WithArguments("System.Runtime.CompilerServices.RequiresLocationAttribute").WithLocation(6, 14),
            // 0.cs(7,14): error CS8335: Do not use 'System.Runtime.CompilerServices.RequiresLocationAttribute'. This is reserved for compiler usage.
            //     void M3([RequiresLocation, In] int p) { }
            Diagnostic(ErrorCode.ERR_ExplicitReservedAttr, "RequiresLocation").WithArguments("System.Runtime.CompilerServices.RequiresLocationAttribute").WithLocation(7, 14));
    }

    [Fact]
    public void ManuallyAppliedAttributes_In()
    {
        var source = """
            using System.Runtime.InteropServices;
            class C
            {
                public void M([In] ref readonly int p) { }
            }
            """;
        var verifier = CompileAndVerify(source, sourceSymbolValidator: verify, symbolValidator: verify);
        verifier.VerifyDiagnostics();

        static void verify(ModuleSymbol m)
        {
            VerifyRequiresLocationAttributeSynthesized(m);

            var p = m.GlobalNamespace.GetMember<MethodSymbol>("C.M").Parameters.Single();
            VerifyRefReadonlyParameter(p, attributes: m is not SourceModuleSymbol);
            if (m is SourceModuleSymbol)
            {
                var attribute = Assert.Single(p.GetAttributes());
                Assert.Equal("System.Runtime.InteropServices.InAttribute", attribute.AttributeClass.ToTestDisplayString());
                Assert.Empty(attribute.ConstructorArguments);
                Assert.Empty(attribute.NamedArguments);
            }
        }
    }

    [Fact]
    public void ManuallyAppliedAttributes_InOut()
    {
        var source = """
            using System.Runtime.InteropServices;
            class C
            {
                void M1([Out] ref readonly int p) { }
                void M2([In, Out] ref readonly int p) { }
            }
            """;
        CreateCompilation(source).VerifyDiagnostics(
            // (4,36): error CS9520: A ref readonly parameter cannot have the Out attribute.
            //     void M1([Out] ref readonly int p) { }
            Diagnostic(ErrorCode.ERR_OutAttrOnRefReadonlyParam, "p").WithLocation(4, 36),
            // (5,40): error CS9520: A ref readonly parameter cannot have the Out attribute.
            //     void M2([In, Out] ref readonly int p) { }
            Diagnostic(ErrorCode.ERR_OutAttrOnRefReadonlyParam, "p").WithLocation(5, 40));
    }

    [Fact]
    public void ManuallyAppliedAttributes_IsReadOnly()
    {
        var source = """
            using System.Runtime.CompilerServices;
            using System.Runtime.InteropServices;
            class C
            {
                void M1([IsReadOnly] ref readonly int p) { }
                void M2([In, IsReadOnly] ref readonly int p) { }
                void M3([In, RequiresLocation, IsReadOnly] ref int p) { }
            }

            namespace System.Runtime.CompilerServices
            {
                public class IsReadOnlyAttribute : System.Attribute { }
            }
            """;
        CreateCompilation(new[] { source, RequiresLocationAttributeDefinition }).VerifyDiagnostics(
            // 0.cs(5,14): error CS8335: Do not use 'System.Runtime.CompilerServices.IsReadOnlyAttribute'. This is reserved for compiler usage.
            //     void M1([IsReadOnly] ref readonly int p) { }
            Diagnostic(ErrorCode.ERR_ExplicitReservedAttr, "IsReadOnly").WithArguments("System.Runtime.CompilerServices.IsReadOnlyAttribute").WithLocation(5, 14),
            // 0.cs(6,18): error CS8335: Do not use 'System.Runtime.CompilerServices.IsReadOnlyAttribute'. This is reserved for compiler usage.
            //     void M2([In, IsReadOnly] ref readonly int p) { }
            Diagnostic(ErrorCode.ERR_ExplicitReservedAttr, "IsReadOnly").WithArguments("System.Runtime.CompilerServices.IsReadOnlyAttribute").WithLocation(6, 18),
            // 0.cs(7,18): error CS8335: Do not use 'System.Runtime.CompilerServices.RequiresLocationAttribute'. This is reserved for compiler usage.
            //     void M3([In, RequiresLocation, IsReadOnly] ref int p) { }
            Diagnostic(ErrorCode.ERR_ExplicitReservedAttr, "RequiresLocation").WithArguments("System.Runtime.CompilerServices.RequiresLocationAttribute").WithLocation(7, 18),
            // 0.cs(7,36): error CS8335: Do not use 'System.Runtime.CompilerServices.IsReadOnlyAttribute'. This is reserved for compiler usage.
            //     void M3([In, RequiresLocation, IsReadOnly] ref int p) { }
            Diagnostic(ErrorCode.ERR_ExplicitReservedAttr, "IsReadOnly").WithArguments("System.Runtime.CompilerServices.IsReadOnlyAttribute").WithLocation(7, 36));
    }

    [Fact]
    public void BothAttributes()
    {
        // public class C
        // {
        //     public void M([IsReadOnly] ref readonly int p) { }
        // }
        var ilSource = """
            .class public auto ansi abstract sealed beforefieldinit C extends System.Object
            {
                .method public hidebysig instance void M([in] int32& p) cil managed
                {
                    .param [1]
                        .custom instance void System.Runtime.CompilerServices.IsReadOnlyAttribute::.ctor() = (
                            01 00 00 00
                        )
                        .custom instance void System.Runtime.CompilerServices.RequiresLocationAttribute::.ctor() = (
                            01 00 00 00
                        )
                    .maxstack 8
                    ret
                }
            }

            .class public auto ansi sealed beforefieldinit System.Runtime.CompilerServices.IsReadOnlyAttribute extends System.Object
            {
                .method public hidebysig specialname rtspecialname instance void .ctor() cil managed
                {
                    .maxstack 8
                    ret
                }
            }
            
            .class public auto ansi sealed beforefieldinit System.Runtime.CompilerServices.RequiresLocationAttribute extends System.Object
            {
                .method public hidebysig specialname rtspecialname instance void .ctor() cil managed
                {
                    .maxstack 8
                    ret
                }
            }
            """;
        var comp = CreateCompilationWithIL("", ilSource).VerifyDiagnostics();

        var p = comp.GlobalNamespace.GetMember<MethodSymbol>("C.M").Parameters.Single();
        VerifyRefReadonlyParameter(p, attributes: false);
        var attribute = Assert.Single(p.GetAttributes());
        Assert.Equal("System.Runtime.CompilerServices.IsReadOnlyAttribute", attribute.AttributeClass.ToTestDisplayString());
        Assert.Empty(attribute.ConstructorArguments);
        Assert.Empty(attribute.NamedArguments);
    }

    [Fact]
    public void ReturnParameter()
    {
        // public class C
        // {
        //     [return: RequiresLocation]
        //     public ref int M() { }
        // }
        var ilSource = """
            .class public auto ansi abstract sealed beforefieldinit C extends System.Object
            {
                .method public hidebysig instance int32& M() cil managed
                {
                    .param [0]
                        .custom instance void System.Runtime.CompilerServices.RequiresLocationAttribute::.ctor() = (
                            01 00 00 00
                        )
                    .maxstack 8
                    ret
                }
            }
            
            .class public auto ansi sealed beforefieldinit System.Runtime.CompilerServices.RequiresLocationAttribute extends System.Object
            {
                .method public hidebysig specialname rtspecialname instance void .ctor() cil managed
                {
                    .maxstack 8
                    ret
                }
            }
            """;
        var comp = CreateCompilationWithIL("", ilSource).VerifyDiagnostics();

        var m = comp.GlobalNamespace.GetMember<MethodSymbol>("C.M");
        Assert.Equal(RefKind.Ref, m.RefKind);
    }

    [Fact]
    public void Modreq_NonVirtual()
    {
        // public class C
        // {
        //     public void M(modreq(In) ref readonly int p) { }
        // }
        var ilSource = """
            .class public auto ansi abstract sealed beforefieldinit C extends System.Object
            {
                .method public hidebysig instance void M(
                    [in] int32& modreq(System.Runtime.InteropServices.InAttribute) p
                    ) cil managed
                {
                    .param [1]
                        .custom instance void System.Runtime.CompilerServices.RequiresLocationAttribute::.ctor() = (
                            01 00 00 00
                        )
                    .maxstack 8
                    ret
                }
            }
            
            .class public auto ansi sealed beforefieldinit System.Runtime.CompilerServices.RequiresLocationAttribute extends System.Object
            {
                .method public hidebysig specialname rtspecialname instance void .ctor() cil managed
                {
                    .maxstack 8
                    ret
                }
            }
            
            .class public auto ansi sealed beforefieldinit System.Runtime.InteropServices.InAttribute extends System.Object
            {
                .method public hidebysig specialname rtspecialname instance void .ctor() cil managed
                {
                    .maxstack 8
                    ret
                }
            }
            """;
        var comp = CreateCompilationWithIL("", ilSource).VerifyDiagnostics();

        var p = comp.GlobalNamespace.GetMember<MethodSymbol>("C.M").Parameters.Single();
        VerifyRefReadonlyParameter(p, customModifiers: VerifyModifiers.In, useSiteError: true);
    }

    [Fact]
    public void Method_Virtual()
    {
        var source = """
            class C
            {
                public virtual void M(ref readonly int p) { }
            }
            """;
        var verifier = CompileAndVerify(source, sourceSymbolValidator: verify, symbolValidator: verify);
        verifier.VerifyDiagnostics();

        static void verify(ModuleSymbol m)
        {
            VerifyRequiresLocationAttributeSynthesized(m);

            var p = m.GlobalNamespace.GetMember<MethodSymbol>("C.M").Parameters.Single();
            VerifyRefReadonlyParameter(p, customModifiers: VerifyModifiers.In);
        }
    }

    [Fact]
    public void Method_Abstract()
    {
        var source = """
            abstract class C
            {
                public abstract void M(ref readonly int p);
            }
            """;
        var verifier = CompileAndVerify(source, sourceSymbolValidator: verify, symbolValidator: verify);
        verifier.VerifyDiagnostics();

        static void verify(ModuleSymbol m)
        {
            VerifyRequiresLocationAttributeSynthesized(m);

            var p = m.GlobalNamespace.GetMember<MethodSymbol>("C.M").Parameters.Single();
            VerifyRefReadonlyParameter(p, customModifiers: VerifyModifiers.In);
        }
    }

    [Fact]
    public void Constructor()
    {
        var source = """
            class C
            {
                public C(ref readonly int p) { }
            }
            """;
        var verifier = CompileAndVerify(source, sourceSymbolValidator: verify, symbolValidator: verify);
        verifier.VerifyDiagnostics();

        static void verify(ModuleSymbol m)
        {
            VerifyRequiresLocationAttributeSynthesized(m);

            var p = m.GlobalNamespace.GetMember<MethodSymbol>("C..ctor").Parameters.Single();
            VerifyRefReadonlyParameter(p);
        }
    }

    [Fact]
    public void PrimaryConstructor_Class()
    {
        var source = """
            class C(ref readonly int p);
            """;
        var verifier = CompileAndVerify(source, sourceSymbolValidator: verify, symbolValidator: verify);
        verifier.VerifyDiagnostics(
            // (1,26): warning CS9113: Parameter 'p' is unread.
            // class C(ref readonly int p);
            Diagnostic(ErrorCode.WRN_UnreadPrimaryConstructorParameter, "p").WithArguments("p").WithLocation(1, 26));

        static void verify(ModuleSymbol m)
        {
            VerifyRequiresLocationAttributeSynthesized(m);

            var p = m.GlobalNamespace.GetMember<MethodSymbol>("C..ctor").Parameters.Single();
            VerifyRefReadonlyParameter(p);
        }
    }

    [Fact]
    public void PrimaryConstructor_Struct()
    {
        var source = """
            struct C(ref readonly int p);
            """;
        var verifier = CompileAndVerify(source, sourceSymbolValidator: verify, symbolValidator: verify);
        verifier.VerifyDiagnostics(
            // (1,27): warning CS9113: Parameter 'p' is unread.
            // struct C(ref readonly int p);
            Diagnostic(ErrorCode.WRN_UnreadPrimaryConstructorParameter, "p").WithArguments("p").WithLocation(1, 27));

        static void verify(ModuleSymbol m)
        {
            VerifyRequiresLocationAttributeSynthesized(m);

            var c = m.GlobalNamespace.GetTypeMember("C");
            var ctor = c.InstanceConstructors.Single(s => s.Parameters is [{ Name: "p" }]);
            var p = ctor.Parameters.Single();
            VerifyRefReadonlyParameter(p);
        }
    }

    [Fact]
    public void PrimaryConstructor_Record()
    {
        var source = """
            record C(ref readonly int p);
            """;
        var verifier = CompileAndVerify(new[] { source, IsExternalInitTypeDefinition },
            sourceSymbolValidator: verify, symbolValidator: verify,
            verify: Verification.FailsPEVerify);
        verifier.VerifyDiagnostics();

        static void verify(ModuleSymbol m)
        {
            VerifyRequiresLocationAttributeSynthesized(m);

            var c = m.GlobalNamespace.GetTypeMember("C");
            var ctor = c.InstanceConstructors.Single(s => s.Parameters is [{ Name: "p" }]);
            var p = ctor.Parameters.Single();
            VerifyRefReadonlyParameter(p);
        }
    }

    [Fact]
    public void PrimaryConstructor_RecordStruct()
    {
        var source = """
            record struct C(ref readonly int p);
            """;
        var verifier = CompileAndVerify(new[] { source, IsExternalInitTypeDefinition },
            sourceSymbolValidator: verify, symbolValidator: verify);
        verifier.VerifyDiagnostics();

        static void verify(ModuleSymbol m)
        {
            VerifyRequiresLocationAttributeSynthesized(m);

            var c = m.GlobalNamespace.GetTypeMember("C");
            var ctor = c.InstanceConstructors.Single(s => s.Parameters is [{ Name: "p" }]);
            var p = ctor.Parameters.Single();
            VerifyRefReadonlyParameter(p);
        }
    }

    [Fact]
    public void Delegate()
    {
        var source = """
            delegate void D(ref readonly int p);
            """;
        var verifier = CompileAndVerify(source, sourceSymbolValidator: verify, symbolValidator: verify);
        verifier.VerifyDiagnostics();

        static void verify(ModuleSymbol m)
        {
            VerifyRequiresLocationAttributeSynthesized(m);

            var p = m.GlobalNamespace.GetMember<MethodSymbol>("D.Invoke").Parameters.Single();
            VerifyRefReadonlyParameter(p, customModifiers: VerifyModifiers.In);
        }
    }

    [Fact]
    public void Lambda()
    {
        var source = """
            var lam = (ref readonly int p) => { };
            System.Console.WriteLine(lam.GetType());
            """;
        var verifier = CompileAndVerify(source, options: TestOptions.DebugExe.WithMetadataImportOptions(MetadataImportOptions.All),
            sourceSymbolValidator: verify, symbolValidator: verify,
            expectedOutput: "<>A{00000004}`1[System.Int32]");
        verifier.VerifyDiagnostics();

        static void verify(ModuleSymbol m)
        {
            VerifyRequiresLocationAttributeSynthesized(m);

            if (m is not SourceModuleSymbol)
            {
                var p = m.GlobalNamespace.GetMember<MethodSymbol>("Program.<>c.<<Main>$>b__0_0").Parameters.Single();
                VerifyRefReadonlyParameter(p);
            }
        }
    }

    [Fact]
    public void LocalFunction()
    {
        var source = """
            void local(ref readonly int p) { }
            System.Console.WriteLine(((object)local).GetType());
            """;
        var verifier = CompileAndVerify(source, options: TestOptions.DebugExe.WithMetadataImportOptions(MetadataImportOptions.All),
            sourceSymbolValidator: verify, symbolValidator: verify,
            expectedOutput: "<>A{00000004}`1[System.Int32]");
        verifier.VerifyDiagnostics();

        static void verify(ModuleSymbol m)
        {
            VerifyRequiresLocationAttributeSynthesized(m);

            if (m is not SourceModuleSymbol)
            {
                var p = m.GlobalNamespace.GetMember<MethodSymbol>("Program.<<Main>$>g__local|0_0").Parameters.Single();
                VerifyRefReadonlyParameter(p);
            }
        }
    }

    [Theory]
    [InlineData("var x = (ref readonly int p) => { };")]
    [InlineData("var x = local; void local(ref readonly int p) { }")]
    public void AnonymousDelegate(string def)
    {
        var source = $"""
            {def}
            System.Console.WriteLine(((object)x).GetType());
            """;
        var verifier = CompileAndVerify(source, sourceSymbolValidator: verify, symbolValidator: verify,
            expectedOutput: "<>A{00000004}`1[System.Int32]");
        verifier.VerifyDiagnostics();

        static void verify(ModuleSymbol m)
        {
            VerifyRequiresLocationAttributeSynthesized(m);

            if (m is not SourceModuleSymbol)
            {
                var p = m.GlobalNamespace.GetMember<MethodSymbol>("<>A{00000004}.Invoke").Parameters.Single();
                VerifyRefReadonlyParameter(p,
                    // PROTOTYPE: Invoke method is virtual but no modreq is emitted. This happens for `in` parameters, as well.
                    useSiteError: true);
            }
        }
    }

    [Fact]
    public void FunctionPointer()
    {
        var source = """
            class C
            {
                public unsafe void M(delegate*<ref readonly int, void> p) { }
            }
            """;
        var verifier = CompileAndVerify(new[] { source, RequiresLocationAttributeDefinition }, options: TestOptions.UnsafeReleaseDll,
            sourceSymbolValidator: verify, symbolValidator: verify);
        verifier.VerifyDiagnostics();

        static void verify(ModuleSymbol m)
        {
            Assert.NotNull(m.GlobalNamespace.GetMember<NamedTypeSymbol>(RequiresLocationAttributeQualifiedName));

            var p = m.GlobalNamespace.GetMember<MethodSymbol>("C.M").Parameters.Single();
            var ptr = (FunctionPointerTypeSymbol)p.Type;
            var p2 = ptr.Signature.Parameters.Single();
            VerifyRefReadonlyParameter(p2, customModifiers: VerifyModifiers.RequiresLocation);
        }
    }

    /// <summary>
    /// Demonstrates that modopt encoding of 'ref readonly' parameters in function pointers
    /// won't break older compilers (they will see the parameter as 'in').
    /// </summary>
    [Fact]
    public void FunctionPointer_Modopt_CustomAttribute()
    {
        // public class C
        // {
        //     public unsafe delegate*<in int modopt(MyAttribute), void> D;
        // }
        var ilSource = """
            .class public auto ansi beforefieldinit C extends System.Object
            {
                .field public method void *(int32& modreq(System.Runtime.InteropServices.InAttribute) modopt(MyAttribute)) D
            }

            .class public auto ansi sealed beforefieldinit System.Runtime.InteropServices.InAttribute extends System.Object
            {
            }

            .class public auto ansi sealed beforefieldinit MyAttribute extends System.Object
            {
            }
            """;

        var source = """
            class D
            {
                unsafe void M(C c)
                {
                    int x = 6;
                    c.D(x);
                    c.D(ref x);
                    c.D(in x);
                }
            }
            """;

        CreateCompilationWithIL(source, ilSource, options: TestOptions.UnsafeDebugDll, parseOptions: TestOptions.Regular11).VerifyDiagnostics(
            // (7,17): error CS9505: Argument 1 may not be passed with the 'ref' keyword in language version 11.0. To pass 'ref' arguments to 'in' parameters, upgrade to language version preview or greater.
            //         c.D(ref x);
            Diagnostic(ErrorCode.ERR_BadArgExtraRefLangVersion, "x").WithArguments("1", "11.0", "preview").WithLocation(7, 17));

        var comp = CreateCompilationWithIL(source, ilSource, options: TestOptions.UnsafeDebugDll);
        comp.VerifyDiagnostics(
            // (7,17): warning CS9502: The 'ref' modifier for argument 1 corresponding to 'in' parameter is equivalent to 'in'. Consider using 'in' instead.
            //         c.D(ref x);
            Diagnostic(ErrorCode.WRN_BadArgRef, "x").WithArguments("1").WithLocation(7, 17));

        var ptr = (FunctionPointerTypeSymbol)comp.GlobalNamespace.GetMember<FieldSymbol>("C.D").Type;
        var p = ptr.Signature.Parameters.Single();
        VerifyRefReadonlyParameter(p, refKind: false, attributes: false, customModifiers: VerifyModifiers.DoNotVerify);
        Assert.Equal(RefKind.In, p.RefKind);
        Assert.Empty(p.GetAttributes());
        AssertEx.SetEqual(new[]
        {
            (false, InAttributeQualifiedName),
            (true, "MyAttribute")
        }, p.RefCustomModifiers.Select(m => (m.IsOptional, m.Modifier.ToTestDisplayString())));
    }

    [Fact]
    public void FunctionPointer_ModreqIn_ModoptRequiresLocation()
    {
        // public class C
        // {
        //     public unsafe delegate*<in int modopt(RequiresLocation), void> D;
        // }
        var ilSource = """
            .class public auto ansi beforefieldinit C extends System.Object
            {
                .field public method void *(int32& modreq(System.Runtime.InteropServices.InAttribute) modopt(System.Runtime.CompilerServices.RequiresLocationAttribute)) D
            }

            .class public auto ansi sealed beforefieldinit System.Runtime.InteropServices.InAttribute extends System.Object
            {
            }

            .class public auto ansi sealed beforefieldinit System.Runtime.CompilerServices.RequiresLocationAttribute extends System.Object
            {
            }
            """;

        var source = """
            class D
            {
                void M(C c)
                {
                    int x = 6;
                    c.D(ref x);
                }
            }
            """;

        var comp = CreateCompilationWithIL(source, ilSource, options: TestOptions.UnsafeDebugDll);
        comp.VerifyDiagnostics(
            // (6,9): error CS0570: 'delegate*<in int, void>' is not supported by the language
            //         c.D(ref x);
            Diagnostic(ErrorCode.ERR_BindToBogus, "c.D(ref x)").WithArguments("delegate*<in int, void>").WithLocation(6, 9),
            // (6,11): error CS0570: 'C.D' is not supported by the language
            //         c.D(ref x);
            Diagnostic(ErrorCode.ERR_BindToBogus, "D").WithArguments("C.D").WithLocation(6, 11));

        var ptr = (FunctionPointerTypeSymbol)comp.GlobalNamespace.GetMember<FieldSymbol>("C.D").Type;
        var p = ptr.Signature.Parameters.Single();
        VerifyRefReadonlyParameter(p, refKind: false, attributes: false, customModifiers: VerifyModifiers.DoNotVerify, useSiteError: true);
        Assert.Equal(RefKind.In, p.RefKind);
        Assert.Empty(p.GetAttributes());
        AssertEx.SetEqual(new[]
        {
            (false, InAttributeQualifiedName),
            (true, RequiresLocationAttributeQualifiedName)
        }, p.RefCustomModifiers.Select(m => (m.IsOptional, m.Modifier.ToTestDisplayString())));
    }

    [Fact]
    public void FunctionPointer_ModoptRequiresLocation_ModreqCustom()
    {
        // public class C
        // {
        //     public unsafe delegate*<ref readonly int modreq(MyAttribute), void> D;
        // }
        var ilSource = """
            .class public auto ansi beforefieldinit C extends System.Object
            {
                .field public method void *(int32& modopt(System.Runtime.CompilerServices.RequiresLocationAttribute) modreq(MyAttribute)) D
            }

            .class public auto ansi sealed beforefieldinit System.Runtime.CompilerServices.RequiresLocationAttribute extends System.Object
            {
            }

            .class public auto ansi sealed beforefieldinit MyAttribute extends System.Object
            {
            }
            """;

        var source = """
            class X
            {
                void M(C c)
                {
                    int x = 111;
                    c.D(ref x);
                }
            }
            """;

        var comp = CreateCompilationWithIL(source, ilSource, options: TestOptions.UnsafeDebugDll).VerifyDiagnostics(
            // (6,9): error CS0570: 'delegate*<ref readonly int, void>' is not supported by the language
            //         c.D(ref x);
            Diagnostic(ErrorCode.ERR_BindToBogus, "c.D(ref x)").WithArguments("delegate*<ref readonly int, void>").WithLocation(6, 9),
            // (6,11): error CS0570: 'C.D' is not supported by the language
            //         c.D(ref x);
            Diagnostic(ErrorCode.ERR_BindToBogus, "D").WithArguments("C.D").WithLocation(6, 11));

        var ptr = (FunctionPointerTypeSymbol)comp.GlobalNamespace.GetMember<FieldSymbol>("C.D").Type;
        var p = ptr.Signature.Parameters.Single();
        VerifyRefReadonlyParameter(p, attributes: false, customModifiers: VerifyModifiers.DoNotVerify, useSiteError: true);
        Assert.Empty(p.GetAttributes());
        AssertEx.SetEqual(new[]
        {
            (false, "MyAttribute"),
            (true, RequiresLocationAttributeQualifiedName)
        }, p.RefCustomModifiers.Select(m => (m.IsOptional, m.Modifier.ToTestDisplayString())));
    }

    [Fact]
    public void FunctionPointer_ModreqRequiresLocation()
    {
        // public class C
        // {
        //     public unsafe delegate*<ref int modreq(RequiresLocation), void> D;
        // }
        var ilSource = """
            .class public auto ansi beforefieldinit C extends System.Object
            {
                .field public method void *(int32& modreq(System.Runtime.CompilerServices.RequiresLocationAttribute)) D
            }

            .class public auto ansi sealed beforefieldinit System.Runtime.CompilerServices.RequiresLocationAttribute extends System.Object
            {
            }
            """;

        var source = """
            class X
            {
                void M(C c)
                {
                    int x = 111;
                    c.D(ref x);
                }
            }
            """;

        var comp = CreateCompilationWithIL(source, ilSource, options: TestOptions.UnsafeDebugDll);
        comp.VerifyDiagnostics(
            // (6,9): error CS0570: 'delegate*<ref int, void>' is not supported by the language
            //         c.D(ref x);
            Diagnostic(ErrorCode.ERR_BindToBogus, "c.D(ref x)").WithArguments("delegate*<ref int, void>").WithLocation(6, 9),
            // (6,11): error CS0570: 'C.D' is not supported by the language
            //         c.D(ref x);
            Diagnostic(ErrorCode.ERR_BindToBogus, "D").WithArguments("C.D").WithLocation(6, 11));

        var ptr = (FunctionPointerTypeSymbol)comp.GlobalNamespace.GetMember<FieldSymbol>("C.D").Type;
        var p = ptr.Signature.Parameters.Single();
        VerifyRefReadonlyParameter(p, refKind: false, metadataIn: false, attributes: false, customModifiers: VerifyModifiers.DoNotVerify, useSiteError: true);
        Assert.Equal(RefKind.Ref, p.RefKind);
        Assert.Empty(p.GetAttributes());
        var mod = Assert.Single(p.RefCustomModifiers);
        Assert.False(mod.IsOptional);
        Assert.Equal(RequiresLocationAttributeQualifiedName, mod.Modifier.ToTestDisplayString());
    }

    [Fact]
    public void FunctionPointer_MissingInAttribute()
    {
        var source = """
            class C
            {
                public unsafe void M(delegate*<ref readonly int, void> p) { }
            }
            """;
        var comp = CreateCompilation(new[] { source, RequiresLocationAttributeDefinition }, options: TestOptions.UnsafeDebugDll);
        comp.MakeTypeMissing(WellKnownType.System_Runtime_InteropServices_InAttribute);
        CompileAndVerify(comp, sourceSymbolValidator: verify, symbolValidator: verify).VerifyDiagnostics();

        static void verify(ModuleSymbol m)
        {
            Assert.NotNull(m.GlobalNamespace.GetMember<NamedTypeSymbol>(RequiresLocationAttributeQualifiedName));

            var p = m.GlobalNamespace.GetMember<MethodSymbol>("C.M").Parameters.Single();
            var ptr = (FunctionPointerTypeSymbol)p.Type;
            var p2 = ptr.Signature.Parameters.Single();
            VerifyRefReadonlyParameter(p2, customModifiers: VerifyModifiers.RequiresLocation);
        }
    }

    [Fact]
    public void FunctionPointer_MissingRequiresLocationAttribute()
    {
        var source = """
            class C
            {
                public unsafe void M(delegate*<ref readonly int, void> p) { }
            }
            """;
        var comp = CreateCompilation(source, options: TestOptions.UnsafeDebugDll);
        comp.MakeTypeMissing(WellKnownType.System_Runtime_CompilerServices_RequiresLocationAttribute);
        comp.VerifyDiagnostics(
            // (3,36): error CS0518: Predefined type 'System.Runtime.CompilerServices.RequiresLocationAttribute' is not defined or imported
            //     public unsafe void M(delegate*<ref readonly int, void> p) { }
            Diagnostic(ErrorCode.ERR_PredefinedTypeNotFound, "ref readonly int").WithArguments("System.Runtime.CompilerServices.RequiresLocationAttribute").WithLocation(3, 36));
    }

    [Fact]
    public void FunctionPointer_CrossAssembly()
    {
        var source1 = """
            public class C
            {
                public unsafe delegate*<ref readonly int, void> D;
            }
            """;
        var comp1 = CreateCompilation(new[] { source1, RequiresLocationAttributeDefinition }, options: TestOptions.UnsafeDebugDll);
        comp1.VerifyDiagnostics();
        var comp1Ref = comp1.ToMetadataReference();

        var source2 = """
            class D
            {
                unsafe void M(C c)
                {
                    int x = 6;
                    c.D(x);
                    c.D(ref x);
                    c.D(in x);
                }
            }
            """;
        CreateCompilation(source2, new[] { comp1Ref }, parseOptions: TestOptions.Regular11, options: TestOptions.UnsafeDebugDll).VerifyDiagnostics(
            // (6,13): error CS8652: The feature 'ref readonly parameters' is currently in Preview and *unsupported*. To use Preview features, use the 'preview' language version.
            //         c.D(x);
            Diagnostic(ErrorCode.ERR_FeatureInPreview, "x").WithArguments("ref readonly parameters").WithLocation(6, 13),
            // (8,16): error CS8652: The feature 'ref readonly parameters' is currently in Preview and *unsupported*. To use Preview features, use the 'preview' language version.
            //         c.D(in x);
            Diagnostic(ErrorCode.ERR_FeatureInPreview, "x").WithArguments("ref readonly parameters").WithLocation(8, 16));

        var expectedDiagnostics = new[]
        {
            // (6,13): warning CS9503: Argument 1 should be passed with 'ref' or 'in' keyword
            //         c.D(x);
            Diagnostic(ErrorCode.WRN_ArgExpectedRefOrIn, "x").WithArguments("1").WithLocation(6, 13)
        };

        CreateCompilation(source2, new[] { comp1Ref }, parseOptions: TestOptions.RegularNext, options: TestOptions.UnsafeDebugDll).VerifyDiagnostics(expectedDiagnostics);
        CreateCompilation(source2, new[] { comp1Ref }, options: TestOptions.UnsafeDebugDll).VerifyDiagnostics(expectedDiagnostics);
    }

    [Fact]
    public void AttributeIL()
    {
        var source = """
            class C
            {
                public void M(ref readonly int p) { }
            }
            """;
        var verifier = CompileAndVerify(source, targetFramework: TargetFramework.NetStandard20);
        verifier.VerifyDiagnostics();
        verifier.VerifyTypeIL(RequiresLocationAttributeName, """
            .class private auto ansi sealed beforefieldinit System.Runtime.CompilerServices.RequiresLocationAttribute
                extends [netstandard]System.Attribute
            {
                .custom instance void [netstandard]System.Runtime.CompilerServices.CompilerGeneratedAttribute::.ctor() = (
                	01 00 00 00
                )
                .custom instance void Microsoft.CodeAnalysis.EmbeddedAttribute::.ctor() = (
                	01 00 00 00
                )
                // Methods
                .method public hidebysig specialname rtspecialname 
                	instance void .ctor () cil managed 
                {
                	// Method begins at RVA 0x2050
                	// Code size 7 (0x7)
                	.maxstack 8
                	IL_0000: ldarg.0
                	IL_0001: call instance void [netstandard]System.Attribute::.ctor()
                	IL_0006: ret
                } // end of method RequiresLocationAttribute::.ctor
            } // end of class System.Runtime.CompilerServices.RequiresLocationAttribute
            """);
    }

    [Fact]
    public void Modifier()
    {
        var source = """
            class C
            {
                void M(ref readonly int p) => throw null;
            }
            """;
        CreateCompilation(source, parseOptions: TestOptions.Regular11).VerifyDiagnostics(
            // (3,16): error CS8652: The feature 'ref readonly parameters' is currently in Preview and *unsupported*. To use Preview features, use the 'preview' language version.
            //     void M(ref readonly int p);
            Diagnostic(ErrorCode.ERR_FeatureInPreview, "readonly").WithArguments("ref readonly parameters").WithLocation(3, 16));

        CreateCompilation(source, parseOptions: TestOptions.RegularNext).VerifyDiagnostics();
        var comp = CreateCompilation(source).VerifyDiagnostics();

        var p = comp.GlobalNamespace.GetMember<MethodSymbol>("C.M").Parameters.Single();
        VerifyRefReadonlyParameter(p);
    }

    [Fact]
    public void Modifier_Invalid_01()
    {
        var source = """
            class C
            {
                void M(ref params readonly int[] p) => throw null;
            }
            """;
        var comp = CreateCompilation(source).VerifyDiagnostics(
            // (3,16): error CS8328:  The parameter modifier 'params' cannot be used with 'ref'
            //     void M(ref params readonly int[] p) => throw null;
            Diagnostic(ErrorCode.ERR_BadParameterModifiers, "params").WithArguments("params", "ref").WithLocation(3, 16),
            // (3,23): error CS9501: 'readonly' modifier must be specified after 'ref'.
            //     void M(ref params readonly int[] p) => throw null;
            Diagnostic(ErrorCode.ERR_RefReadOnlyWrongOrdering, "readonly").WithLocation(3, 23));

        var p = comp.GlobalNamespace.GetMember<MethodSymbol>("C.M").Parameters.Single();
        VerifyRefReadonlyParameter(p, refKind: false, metadataIn: false);
        Assert.Equal(RefKind.Ref, p.RefKind);
    }

    [Fact]
    public void Modifier_Invalid_02()
    {
        var source = """
            class C
            {
                void M(in readonly int p) => throw null;
            }
            """;
        var comp = CreateCompilation(source).VerifyDiagnostics(
            // (3,15): error CS9501: 'readonly' modifier must be specified after 'ref'.
            //     void M(in readonly int p) => throw null;
            Diagnostic(ErrorCode.ERR_RefReadOnlyWrongOrdering, "readonly").WithLocation(3, 15));

        var p = comp.GlobalNamespace.GetMember<MethodSymbol>("C.M").Parameters.Single();
        VerifyRefReadonlyParameter(p, refKind: false);
        Assert.Equal(RefKind.In, p.RefKind);
    }

    [Fact]
    public void DuplicateModifier_01()
    {
        var source = """
            class C
            {
                void M(ref readonly readonly int p) { }
            }
            """;
        CreateCompilation(source, parseOptions: TestOptions.Regular11).VerifyDiagnostics(
            // (3,16): error CS8652: The feature 'ref readonly parameters' is currently in Preview and *unsupported*. To use Preview features, use the 'preview' language version.
            //     void M(ref readonly readonly int p) { }
            Diagnostic(ErrorCode.ERR_FeatureInPreview, "readonly").WithArguments("ref readonly parameters").WithLocation(3, 16),
            // (3,25): error CS1107: A parameter can only have one 'readonly' modifier
            //     void M(ref readonly readonly int p) { }
            Diagnostic(ErrorCode.ERR_DupParamMod, "readonly").WithArguments("readonly").WithLocation(3, 25));

        var expectedDiagnostics = new[]
        {
            // (3,25): error CS1107: A parameter can only have one 'readonly' modifier
            //     void M(ref readonly readonly int p) { }
            Diagnostic(ErrorCode.ERR_DupParamMod, "readonly").WithArguments("readonly").WithLocation(3, 25)
        };

        CreateCompilation(source, parseOptions: TestOptions.RegularNext).VerifyDiagnostics(expectedDiagnostics);
        CreateCompilation(source).VerifyDiagnostics(expectedDiagnostics);
    }

    [Fact]
    public void DuplicateModifier_02()
    {
        var source = """
            class C
            {
                void M(readonly readonly int p) { }
            }
            """;
        var expectedDiagnostics = new[]
        {
            // (3,12): error CS9501: 'readonly' modifier must be specified after 'ref'.
            //     void M(readonly readonly int p) { }
            Diagnostic(ErrorCode.ERR_RefReadOnlyWrongOrdering, "readonly").WithLocation(3, 12),
            // (3,21): error CS9501: 'readonly' modifier must be specified after 'ref'.
            //     void M(readonly readonly int p) { }
            Diagnostic(ErrorCode.ERR_RefReadOnlyWrongOrdering, "readonly").WithLocation(3, 21)
        };

        CreateCompilation(source, parseOptions: TestOptions.Regular11).VerifyDiagnostics(expectedDiagnostics);
        CreateCompilation(source, parseOptions: TestOptions.RegularNext).VerifyDiagnostics(expectedDiagnostics);
        CreateCompilation(source).VerifyDiagnostics(expectedDiagnostics);
    }

    [Fact]
    public void DuplicateModifier_03()
    {
        var source = """
            class C
            {
                void M(readonly ref readonly int p) { }
            }
            """;
        CreateCompilation(source, parseOptions: TestOptions.Regular11).VerifyDiagnostics(
            // (3,12): error CS9501: 'readonly' modifier must be specified after 'ref'.
            //     void M(readonly ref readonly int p) { }
            Diagnostic(ErrorCode.ERR_RefReadOnlyWrongOrdering, "readonly").WithLocation(3, 12),
            // (3,25): error CS8652: The feature 'ref readonly parameters' is currently in Preview and *unsupported*. To use Preview features, use the 'preview' language version.
            //     void M(readonly ref readonly int p) { }
            Diagnostic(ErrorCode.ERR_FeatureInPreview, "readonly").WithArguments("ref readonly parameters").WithLocation(3, 25));

        var expectedDiagnostics = new[]
        {
            // (3,12): error CS9501: 'readonly' modifier must be specified after 'ref'.
            //     void M(readonly ref readonly int p) { }
            Diagnostic(ErrorCode.ERR_RefReadOnlyWrongOrdering, "readonly").WithLocation(3, 12)
        };

        CreateCompilation(source, parseOptions: TestOptions.RegularNext).VerifyDiagnostics(expectedDiagnostics);
        CreateCompilation(source).VerifyDiagnostics(expectedDiagnostics);
    }

    [Fact]
    public void DuplicateModifier_04()
    {
        var source = """
            class C
            {
                void M(readonly readonly ref int p) { }
            }
            """;
        var expectedDiagnostics = new[]
        {
            // (3,12): error CS9501: 'readonly' modifier must be specified after 'ref'.
            //     void M(readonly readonly ref int p) { }
            Diagnostic(ErrorCode.ERR_RefReadOnlyWrongOrdering, "readonly").WithLocation(3, 12),
            // (3,21): error CS9501: 'readonly' modifier must be specified after 'ref'.
            //     void M(readonly readonly ref int p) { }
            Diagnostic(ErrorCode.ERR_RefReadOnlyWrongOrdering, "readonly").WithLocation(3, 21)
        };

        CreateCompilation(source, parseOptions: TestOptions.Regular11).VerifyDiagnostics(expectedDiagnostics);
        CreateCompilation(source, parseOptions: TestOptions.RegularNext).VerifyDiagnostics(expectedDiagnostics);
        CreateCompilation(source).VerifyDiagnostics(expectedDiagnostics);
    }

    [Fact]
    public void DuplicateModifier_05()
    {
        var source = """
            class C
            {
                void M(ref readonly ref readonly int p) { }
            }
            """;
        CreateCompilation(source, parseOptions: TestOptions.Regular11).VerifyDiagnostics(
            // (3,16): error CS8652: The feature 'ref readonly parameters' is currently in Preview and *unsupported*. To use Preview features, use the 'preview' language version.
            //     void M(ref readonly ref readonly int p) { }
            Diagnostic(ErrorCode.ERR_FeatureInPreview, "readonly").WithArguments("ref readonly parameters").WithLocation(3, 16),
            // (3,25): error CS1107: A parameter can only have one 'ref' modifier
            //     void M(ref readonly ref readonly int p) { }
            Diagnostic(ErrorCode.ERR_DupParamMod, "ref").WithArguments("ref").WithLocation(3, 25),
            // (3,29): error CS1107: A parameter can only have one 'readonly' modifier
            //     void M(ref readonly ref readonly int p) { }
            Diagnostic(ErrorCode.ERR_DupParamMod, "readonly").WithArguments("readonly").WithLocation(3, 29));

        var expectedDiagnostics = new[]
        {
            // (3,25): error CS1107: A parameter can only have one 'ref' modifier
            //     void M(ref readonly ref readonly int p) { }
            Diagnostic(ErrorCode.ERR_DupParamMod, "ref").WithArguments("ref").WithLocation(3, 25),
            // (3,29): error CS1107: A parameter can only have one 'readonly' modifier
            //     void M(ref readonly ref readonly int p) { }
            Diagnostic(ErrorCode.ERR_DupParamMod, "readonly").WithArguments("readonly").WithLocation(3, 29)
        };

        CreateCompilation(source, parseOptions: TestOptions.RegularNext).VerifyDiagnostics(expectedDiagnostics);
        CreateCompilation(source).VerifyDiagnostics(expectedDiagnostics);
    }

    [Fact]
    public void ReadonlyWithoutRef()
    {
        var source = """
            class C
            {
                void M(readonly int p) => throw null;
            }
            """;
        var expectedDiagnostics = new[]
        {
            // (3,12): error CS9501: 'readonly' modifier must be specified after 'ref'.
            //     void M(readonly int p) => throw null;
            Diagnostic(ErrorCode.ERR_RefReadOnlyWrongOrdering, "readonly").WithLocation(3, 12)
        };

        CreateCompilation(source, parseOptions: TestOptions.Regular11).VerifyDiagnostics(expectedDiagnostics);
        CreateCompilation(source, parseOptions: TestOptions.RegularNext).VerifyDiagnostics(expectedDiagnostics);
        CreateCompilation(source).VerifyDiagnostics(expectedDiagnostics);
    }

    [Fact]
    public void ReadonlyWithParams()
    {
        var source = """
            class C
            {
                void M(readonly params int[] p) => throw null;
            }
            """;
        var expectedDiagnostics = new[]
        {
            // (3,12): error CS9501: 'readonly' modifier must be specified after 'ref'.
            //     void M(readonly params int[] p) => throw null;
            Diagnostic(ErrorCode.ERR_RefReadOnlyWrongOrdering, "readonly").WithLocation(3, 12)
        };

        CreateCompilation(source, parseOptions: TestOptions.Regular11).VerifyDiagnostics(expectedDiagnostics);
        CreateCompilation(source, parseOptions: TestOptions.RegularNext).VerifyDiagnostics(expectedDiagnostics);
        CreateCompilation(source).VerifyDiagnostics(expectedDiagnostics);
    }

    [Fact]
    public void RefReadonlyWithParams_01()
    {
        var source = """
            class C
            {
                void M(params ref readonly int[] p) => throw null;
            }
            """;
        var expectedDiagnostics = new[]
        {
            // (3,19): error CS1611: The params parameter cannot be declared as ref
            //     void M(params ref readonly int[] p) => throw null;
            Diagnostic(ErrorCode.ERR_ParamsCantBeWithModifier, "ref").WithArguments("ref").WithLocation(3, 19)
        };

        CreateCompilation(source, parseOptions: TestOptions.Regular11).VerifyDiagnostics(expectedDiagnostics);
        CreateCompilation(source, parseOptions: TestOptions.RegularNext).VerifyDiagnostics(expectedDiagnostics);
        CreateCompilation(source).VerifyDiagnostics(expectedDiagnostics);
    }

    [Fact]
    public void RefReadonlyWithParams_02()
    {
        var source = """
            class C
            {
                void M(ref readonly params int[] p) => throw null;
            }
            """;
        CreateCompilation(source, parseOptions: TestOptions.Regular11).VerifyDiagnostics(
            // (3,16): error CS8652: The feature 'ref readonly parameters' is currently in Preview and *unsupported*. To use Preview features, use the 'preview' language version.
            //     void M(ref readonly params int[] p) => throw null;
            Diagnostic(ErrorCode.ERR_FeatureInPreview, "readonly").WithArguments("ref readonly parameters").WithLocation(3, 16),
            // (3,25): error CS8328:  The parameter modifier 'params' cannot be used with 'ref'
            //     void M(ref readonly params int[] p) => throw null;
            Diagnostic(ErrorCode.ERR_BadParameterModifiers, "params").WithArguments("params", "ref").WithLocation(3, 25));

        var expectedDiagnostics = new[]
        {
            // (3,25): error CS8328:  The parameter modifier 'params' cannot be used with 'ref'
            //     void M(ref readonly params int[] p) => throw null;
            Diagnostic(ErrorCode.ERR_BadParameterModifiers, "params").WithArguments("params", "ref").WithLocation(3, 25)
        };

        CreateCompilation(source, parseOptions: TestOptions.RegularNext).VerifyDiagnostics(expectedDiagnostics);
        CreateCompilation(source).VerifyDiagnostics(expectedDiagnostics);
    }

    [Fact]
    public void ReadonlyWithIn()
    {
        var source = """
            class C
            {
                void M(in readonly int[] p) => throw null;
            }
            """;
        var expectedDiagnostics = new[]
        {
            // (3,15): error CS9501: 'readonly' modifier must be specified after 'ref'.
            //     void M(in readonly int[] p) => throw null;
            Diagnostic(ErrorCode.ERR_RefReadOnlyWrongOrdering, "readonly").WithLocation(3, 15)
        };

        CreateCompilation(source, parseOptions: TestOptions.Regular11).VerifyDiagnostics(expectedDiagnostics);
        CreateCompilation(source, parseOptions: TestOptions.RegularNext).VerifyDiagnostics(expectedDiagnostics);
        CreateCompilation(source).VerifyDiagnostics(expectedDiagnostics);
    }

    [Fact]
    public void RefReadonlyWithIn()
    {
        var source = """
            class C
            {
                void M(ref readonly in int[] p) => throw null;
            }
            """;
        CreateCompilation(source, parseOptions: TestOptions.Regular11).VerifyDiagnostics(
            // (3,16): error CS8652: The feature 'ref readonly parameters' is currently in Preview and *unsupported*. To use Preview features, use the 'preview' language version.
            //     void M(ref readonly in int[] p) => throw null;
            Diagnostic(ErrorCode.ERR_FeatureInPreview, "readonly").WithArguments("ref readonly parameters").WithLocation(3, 16),
            // (3,25): error CS8328:  The parameter modifier 'in' cannot be used with 'ref'
            //     void M(ref readonly in int[] p) => throw null;
            Diagnostic(ErrorCode.ERR_BadParameterModifiers, "in").WithArguments("in", "ref").WithLocation(3, 25));

        var expectedDiagnostics = new[]
        {
            // (3,25): error CS8328:  The parameter modifier 'in' cannot be used with 'ref'
            //     void M(ref readonly in int[] p) => throw null;
            Diagnostic(ErrorCode.ERR_BadParameterModifiers, "in").WithArguments("in", "ref").WithLocation(3, 25)
        };

        CreateCompilation(source, parseOptions: TestOptions.RegularNext).VerifyDiagnostics(expectedDiagnostics);
        CreateCompilation(source).VerifyDiagnostics(expectedDiagnostics);
    }

    [Fact]
    public void ReadonlyWithOut()
    {
        var source = """
            class C
            {
                void M(out readonly int[] p) => throw null;
            }
            """;
        var expectedDiagnostics = new[]
        {
            // (3,16): error CS9501: 'readonly' modifier must be specified after 'ref'.
            //     void M(out readonly int[] p) => throw null;
            Diagnostic(ErrorCode.ERR_RefReadOnlyWrongOrdering, "readonly").WithLocation(3, 16)
        };

        CreateCompilation(source, parseOptions: TestOptions.Regular11).VerifyDiagnostics(expectedDiagnostics);
        CreateCompilation(source, parseOptions: TestOptions.RegularNext).VerifyDiagnostics(expectedDiagnostics);
        CreateCompilation(source).VerifyDiagnostics(expectedDiagnostics);
    }

    [Fact]
    public void RefReadonlyWithOut()
    {
        var source = """
            class C
            {
                void M(ref readonly out int[] p) => throw null;
            }
            """;
        CreateCompilation(source, parseOptions: TestOptions.Regular11).VerifyDiagnostics(
            // (3,16): error CS8652: The feature 'ref readonly parameters' is currently in Preview and *unsupported*. To use Preview features, use the 'preview' language version.
            //     void M(ref readonly out int[] p) => throw null;
            Diagnostic(ErrorCode.ERR_FeatureInPreview, "readonly").WithArguments("ref readonly parameters").WithLocation(3, 16),
            // (3,25): error CS8328:  The parameter modifier 'out' cannot be used with 'ref'
            //     void M(ref readonly out int[] p) => throw null;
            Diagnostic(ErrorCode.ERR_BadParameterModifiers, "out").WithArguments("out", "ref").WithLocation(3, 25));

        var expectedDiagnostics = new[]
        {
            // (3,25): error CS8328:  The parameter modifier 'out' cannot be used with 'ref'
            //     void M(ref readonly out int[] p) => throw null;
            Diagnostic(ErrorCode.ERR_BadParameterModifiers, "out").WithArguments("out", "ref").WithLocation(3, 25)
        };

        CreateCompilation(source, parseOptions: TestOptions.RegularNext).VerifyDiagnostics(expectedDiagnostics);
        CreateCompilation(source).VerifyDiagnostics(expectedDiagnostics);
    }

    [Fact]
    public void ReadonlyWithThis()
    {
        var source = """
            static class C
            {
                public static void M(this readonly int p) => throw null;
            }
            """;
        var expectedDiagnostics = new[]
        {
            // (3,31): error CS9501: 'readonly' modifier must be specified after 'ref'.
            //     public static void M(this readonly int p) => throw null;
            Diagnostic(ErrorCode.ERR_RefReadOnlyWrongOrdering, "readonly").WithLocation(3, 31)
        };

        CreateCompilation(source, parseOptions: TestOptions.Regular11).VerifyDiagnostics(expectedDiagnostics);
        CreateCompilation(source, parseOptions: TestOptions.RegularNext).VerifyDiagnostics(expectedDiagnostics);
        CreateCompilation(source).VerifyDiagnostics(expectedDiagnostics);
    }

    [Fact]
    public void RefReadonlyWithThis_01()
    {
        var source = """
            static class C
            {
                public static void M(this ref readonly int p) => throw null;
            }
            """;
        CreateCompilation(source, parseOptions: TestOptions.Regular11).VerifyDiagnostics(
            // (3,35): error CS8652: The feature 'ref readonly parameters' is currently in Preview and *unsupported*. To use Preview features, use the 'preview' language version.
            //     public static void M(this ref readonly int p) => throw null;
            Diagnostic(ErrorCode.ERR_FeatureInPreview, "readonly").WithArguments("ref readonly parameters").WithLocation(3, 35));

        CreateCompilation(source, parseOptions: TestOptions.RegularNext).VerifyDiagnostics();
        CreateCompilation(source).VerifyDiagnostics();
    }

    [Fact]
    public void RefReadonlyWithThis_02()
    {
        var source = """
            static class C
            {
                public static void M(ref this readonly int p) => throw null;
            }
            """;
        var expectedDiagnostics = new[]
        {
            // (3,35): error CS9501: 'readonly' modifier must be specified after 'ref'.
            //     public static void M(ref this readonly int p) => throw null;
            Diagnostic(ErrorCode.ERR_RefReadOnlyWrongOrdering, "readonly").WithLocation(3, 35)
        };

        CreateCompilation(source, parseOptions: TestOptions.Regular11).VerifyDiagnostics(expectedDiagnostics);
        CreateCompilation(source, parseOptions: TestOptions.RegularNext).VerifyDiagnostics(expectedDiagnostics);
        CreateCompilation(source).VerifyDiagnostics(expectedDiagnostics);
    }

    [Fact]
    public void RefReadonlyWithThis_03()
    {
        var source = """
            static class C
            {
                public static void M(ref readonly this int p) => throw null;
            }
            """;
        CreateCompilation(source, parseOptions: TestOptions.Regular11).VerifyDiagnostics(
            // (3,30): error CS8652: The feature 'ref readonly parameters' is currently in Preview and *unsupported*. To use Preview features, use the 'preview' language version.
            //     public static void M(ref readonly this int p) => throw null;
            Diagnostic(ErrorCode.ERR_FeatureInPreview, "readonly").WithArguments("ref readonly parameters").WithLocation(3, 30));

        CreateCompilation(source, parseOptions: TestOptions.RegularNext).VerifyDiagnostics();
        CreateCompilation(source).VerifyDiagnostics();
    }

    [Fact]
    public void RefReadonlyWithScoped_01()
    {
        var source = """
            static class C
            {
                public static void M(scoped ref readonly int p) => throw null;
            }
            """;
        CreateCompilation(source, parseOptions: TestOptions.Regular11).VerifyDiagnostics(
            // (3,37): error CS8652: The feature 'ref readonly parameters' is currently in Preview and *unsupported*. To use Preview features, use the 'preview' language version.
            //     public static void M(scoped ref readonly int p) => throw null;
            Diagnostic(ErrorCode.ERR_FeatureInPreview, "readonly").WithArguments("ref readonly parameters").WithLocation(3, 37));

        CreateCompilation(source, parseOptions: TestOptions.RegularNext).VerifyDiagnostics();
        CreateCompilation(source).VerifyDiagnostics();
    }

    [Fact]
    public void RefReadonlyWithScoped_02()
    {
        var source = """
            static class C
            {
                public static void M(ref scoped readonly int p) => throw null;
            }
            """;
        var expectedDiagnostics = new[]
        {
            // (3,30): error CS0246: The type or namespace name 'scoped' could not be found (are you missing a using directive or an assembly reference?)
            //     public static void M(ref scoped readonly int p) => throw null;
            Diagnostic(ErrorCode.ERR_SingleTypeNameNotFound, "scoped").WithArguments("scoped").WithLocation(3, 30),
            // (3,37): error CS1001: Identifier expected
            //     public static void M(ref scoped readonly int p) => throw null;
            Diagnostic(ErrorCode.ERR_IdentifierExpected, "readonly").WithLocation(3, 37),
            // (3,37): error CS1003: Syntax error, ',' expected
            //     public static void M(ref scoped readonly int p) => throw null;
            Diagnostic(ErrorCode.ERR_SyntaxError, "readonly").WithArguments(",").WithLocation(3, 37),
            // (3,37): error CS9501: 'readonly' modifier must be specified after 'ref'.
            //     public static void M(ref scoped readonly int p) => throw null;
            Diagnostic(ErrorCode.ERR_RefReadOnlyWrongOrdering, "readonly").WithLocation(3, 37)
        };

        CreateCompilation(source, parseOptions: TestOptions.Regular11).VerifyDiagnostics(expectedDiagnostics);
        CreateCompilation(source, parseOptions: TestOptions.RegularNext).VerifyDiagnostics(expectedDiagnostics);
        CreateCompilation(source).VerifyDiagnostics(expectedDiagnostics);
    }

    [Fact]
    public void RefReadonlyWithScoped_03()
    {
        var source = """
            static class C
            {
                public static void M(readonly scoped ref int p) => throw null;
            }
            """;
        var expectedDiagnostics = new[]
        {
            // (3,26): error CS9501: 'readonly' modifier must be specified after 'ref'.
            //     public static void M(readonly scoped ref int p) => throw null;
            Diagnostic(ErrorCode.ERR_RefReadOnlyWrongOrdering, "readonly").WithLocation(3, 26),
            // (3,35): error CS0246: The type or namespace name 'scoped' could not be found (are you missing a using directive or an assembly reference?)
            //     public static void M(readonly scoped ref int p) => throw null;
            Diagnostic(ErrorCode.ERR_SingleTypeNameNotFound, "scoped").WithArguments("scoped").WithLocation(3, 35),
            // (3,42): error CS1001: Identifier expected
            //     public static void M(readonly scoped ref int p) => throw null;
            Diagnostic(ErrorCode.ERR_IdentifierExpected, "ref").WithLocation(3, 42),
            // (3,42): error CS1003: Syntax error, ',' expected
            //     public static void M(readonly scoped ref int p) => throw null;
            Diagnostic(ErrorCode.ERR_SyntaxError, "ref").WithArguments(",").WithLocation(3, 42)
        };

        CreateCompilation(source, parseOptions: TestOptions.Regular11).VerifyDiagnostics(expectedDiagnostics);
        CreateCompilation(source, parseOptions: TestOptions.RegularNext).VerifyDiagnostics(expectedDiagnostics);
        CreateCompilation(source).VerifyDiagnostics(expectedDiagnostics);
    }

    [Fact]
    public void ReadonlyWithScoped()
    {
        var source = """
            static class C
            {
                public static void M(scoped readonly int p) => throw null;
            }
            """;
        var expectedDiagnostics = new[]
        {
            // (3,26): error CS0246: The type or namespace name 'scoped' could not be found (are you missing a using directive or an assembly reference?)
            //     public static void M(scoped readonly int p) => throw null;
            Diagnostic(ErrorCode.ERR_SingleTypeNameNotFound, "scoped").WithArguments("scoped").WithLocation(3, 26),
            // (3,33): error CS1001: Identifier expected
            //     public static void M(scoped readonly int p) => throw null;
            Diagnostic(ErrorCode.ERR_IdentifierExpected, "readonly").WithLocation(3, 33),
            // (3,33): error CS1003: Syntax error, ',' expected
            //     public static void M(scoped readonly int p) => throw null;
            Diagnostic(ErrorCode.ERR_SyntaxError, "readonly").WithArguments(",").WithLocation(3, 33),
            // (3,33): error CS9501: 'readonly' modifier must be specified after 'ref'.
            //     public static void M(scoped readonly int p) => throw null;
            Diagnostic(ErrorCode.ERR_RefReadOnlyWrongOrdering, "readonly").WithLocation(3, 33)
        };

        CreateCompilation(source, parseOptions: TestOptions.Regular11).VerifyDiagnostics(expectedDiagnostics);
        CreateCompilation(source, parseOptions: TestOptions.RegularNext).VerifyDiagnostics(expectedDiagnostics);
        CreateCompilation(source).VerifyDiagnostics(expectedDiagnostics);
    }

    [Fact]
    public void RefReadonly_ScopedParameterName()
    {
        var source = """
            static class C
            {
                public static void M(ref readonly int scoped) => throw null;
            }
            """;
        CreateCompilation(source, parseOptions: TestOptions.Regular11).VerifyDiagnostics(
            // (3,30): error CS8652: The feature 'ref readonly parameters' is currently in Preview and *unsupported*. To use Preview features, use the 'preview' language version.
            //     public static void M(ref readonly int scoped) => throw null;
            Diagnostic(ErrorCode.ERR_FeatureInPreview, "readonly").WithArguments("ref readonly parameters").WithLocation(3, 30));

        CreateCompilation(source, parseOptions: TestOptions.RegularNext).VerifyDiagnostics();
        CreateCompilation(source).VerifyDiagnostics();
    }

    [Fact]
    public void RefReadonly_ScopedTypeName()
    {
        var source = """
            struct scoped { }
            static class C
            {
                public static void M(ref readonly scoped p) => throw null;
            }
            """;
        CreateCompilation(source, parseOptions: TestOptions.Regular11).VerifyDiagnostics(
            // (1,8): error CS9062: Types and aliases cannot be named 'scoped'.
            // struct scoped { }
            Diagnostic(ErrorCode.ERR_ScopedTypeNameDisallowed, "scoped").WithLocation(1, 8),
            // (4,30): error CS8652: The feature 'ref readonly parameters' is currently in Preview and *unsupported*. To use Preview features, use the 'preview' language version.
            //     public static void M(ref readonly scoped p) => throw null;
            Diagnostic(ErrorCode.ERR_FeatureInPreview, "readonly").WithArguments("ref readonly parameters").WithLocation(4, 30));

        var expectedDiagnostics = new[]
        {
            // (1,8): error CS9062: Types and aliases cannot be named 'scoped'.
            // struct scoped { }
            Diagnostic(ErrorCode.ERR_ScopedTypeNameDisallowed, "scoped").WithLocation(1, 8),
        };

        CreateCompilation(source, parseOptions: TestOptions.RegularNext).VerifyDiagnostics(expectedDiagnostics);
        CreateCompilation(source).VerifyDiagnostics(expectedDiagnostics);

        CreateCompilation(source, parseOptions: TestOptions.Regular9).VerifyDiagnostics(
            // (1,8): warning CS8981: The type name 'scoped' only contains lower-cased ascii characters. Such names may become reserved for the language.
            // struct scoped { }
            Diagnostic(ErrorCode.WRN_LowerCaseTypeName, "scoped").WithArguments("scoped").WithLocation(1, 8),
            // (4,30): error CS8652: The feature 'ref readonly parameters' is currently in Preview and *unsupported*. To use Preview features, use the 'preview' language version.
            //     public static void M(ref readonly scoped p) => throw null;
            Diagnostic(ErrorCode.ERR_FeatureInPreview, "readonly").WithArguments("ref readonly parameters").WithLocation(4, 30));
    }

    [Fact]
    public void RefReadonly_ScopedBothNames()
    {
        var source = """
            struct scoped { }
            static class C
            {
                public static void M(ref readonly scoped scoped) => throw null;
            }
            """;
        CreateCompilation(source, parseOptions: TestOptions.Regular11).VerifyDiagnostics(
            // (1,8): error CS9062: Types and aliases cannot be named 'scoped'.
            // struct scoped { }
            Diagnostic(ErrorCode.ERR_ScopedTypeNameDisallowed, "scoped").WithLocation(1, 8),
            // (4,30): error CS8652: The feature 'ref readonly parameters' is currently in Preview and *unsupported*. To use Preview features, use the 'preview' language version.
            //     public static void M(ref readonly scoped scoped) => throw null;
            Diagnostic(ErrorCode.ERR_FeatureInPreview, "readonly").WithArguments("ref readonly parameters").WithLocation(4, 30));

        var expectedDiagnostics = new[]
        {
            // (1,8): error CS9062: Types and aliases cannot be named 'scoped'.
            // struct scoped { }
            Diagnostic(ErrorCode.ERR_ScopedTypeNameDisallowed, "scoped").WithLocation(1, 8),
        };

        CreateCompilation(source, parseOptions: TestOptions.RegularNext).VerifyDiagnostics(expectedDiagnostics);
        CreateCompilation(source).VerifyDiagnostics(expectedDiagnostics);

        CreateCompilation(source, parseOptions: TestOptions.Regular9).VerifyDiagnostics(
            // (1,8): warning CS8981: The type name 'scoped' only contains lower-cased ascii characters. Such names may become reserved for the language.
            // struct scoped { }
            Diagnostic(ErrorCode.WRN_LowerCaseTypeName, "scoped").WithArguments("scoped").WithLocation(1, 8),
            // (4,30): error CS8652: The feature 'ref readonly parameters' is currently in Preview and *unsupported*. To use Preview features, use the 'preview' language version.
            //     public static void M(ref readonly scoped scoped) => throw null;
            Diagnostic(ErrorCode.ERR_FeatureInPreview, "readonly").WithArguments("ref readonly parameters").WithLocation(4, 30));
    }

    [Fact]
    public void RefReadonlyParameter_Assignable_PlainArgument()
    {
        var source = """
            class C
            {
                static void M(ref readonly int p) => System.Console.Write(p);
                static void Main()
                {
                    int x = 5;
                    M(x);
                }
            }
            """;
        var verifier = CompileAndVerify(source, expectedOutput: "5");
        verifier.VerifyDiagnostics(
            // (7,11): warning CS9503: Argument 1 should be passed with 'ref' or 'in' keyword
            //         M(x);
            Diagnostic(ErrorCode.WRN_ArgExpectedRefOrIn, "x").WithArguments("1").WithLocation(7, 11));
        verifier.VerifyIL("C.Main", """
            {
              // Code size       10 (0xa)
              .maxstack  1
              .locals init (int V_0) //x
              IL_0000:  ldc.i4.5
              IL_0001:  stloc.0
              IL_0002:  ldloca.s   V_0
              IL_0004:  call       "void C.M(ref readonly int)"
              IL_0009:  ret
            }
            """);
    }

    [Theory, CombinatorialData]
    public void RefReadonlyParameter_Assignable_RefOrInArgument([CombinatorialValues("ref", "in")] string modifier)
    {
        var source = $$"""
            class C
            {
                static void M(ref readonly int p) => System.Console.Write(p);
                static void Main()
                {
                    int x = 5;
                    M({{modifier}} x);
                }
            }
            """;
        var verifier = CompileAndVerify(source, expectedOutput: "5");
        verifier.VerifyDiagnostics();
        verifier.VerifyIL("C.Main", """
            {
              // Code size       10 (0xa)
              .maxstack  1
              .locals init (int V_0) //x
              IL_0000:  ldc.i4.5
              IL_0001:  stloc.0
              IL_0002:  ldloca.s   V_0
              IL_0004:  call       "void C.M(ref readonly int)"
              IL_0009:  ret
            }
            """);
    }

    [Fact]
    public void RefReadonlyParameter_ReadonlyRef_PlainArgument()
    {
        var source = """
            class C
            {
                static void M(ref readonly int p) => System.Console.Write(p);
                static readonly int x = 5;
                static void Main()
                {
                    M(x);
                }
            }
            """;
        var verifier = CompileAndVerify(source, expectedOutput: "5", verify: Verification.Fails);
        verifier.VerifyDiagnostics(
            // (7,11): warning CS9506: Argument 1 should be passed with the 'in' keyword
            //         M(x);
            Diagnostic(ErrorCode.WRN_ArgExpectedIn, "x").WithArguments("1").WithLocation(7, 11));
        verifier.VerifyIL("C.Main", """
            {
              // Code size       11 (0xb)
              .maxstack  1
              IL_0000:  ldsflda    "int C.x"
              IL_0005:  call       "void C.M(ref readonly int)"
              IL_000a:  ret
            }
            """);
    }

    [Fact]
    public void RefReadonlyParameter_ReadonlyRef_RefArgument()
    {
        var source = """
            class C
            {
                static void M(ref readonly int p) => System.Console.Write(p);
                static readonly int x = 5;
                static void Main()
                {
                    M(ref x);
                }
            }
            """;
        CreateCompilation(source).VerifyDiagnostics(
            // (7,15): error CS0199: A static readonly field cannot be used as a ref or out value (except in a static constructor)
            //         M(ref x);
            Diagnostic(ErrorCode.ERR_RefReadonlyStatic, "x").WithLocation(7, 15));
    }

    [Fact]
    public void RefReadonlyParameter_ReadonlyRef_InArgument()
    {
        var source = """
            class C
            {
                static void M(ref readonly int p) => System.Console.Write(p);
                static readonly int x = 5;
                static void Main()
                {
                    M(in x);
                }
            }
            """;
        var verifier = CompileAndVerify(source, expectedOutput: "5", verify: Verification.Fails);
        verifier.VerifyDiagnostics();
        verifier.VerifyIL("C.Main", """
            {
              // Code size       11 (0xb)
              .maxstack  1
              IL_0000:  ldsflda    "int C.x"
              IL_0005:  call       "void C.M(ref readonly int)"
              IL_000a:  ret
            }
            """);
    }

    [Fact]
    public void RefReadonlyParameter_RValue_PlainArgument()
    {
        var source = """
            class C
            {
                static void M(ref readonly int p) => System.Console.Write(p);
                static void Main()
                {
                    M(5);
                }
            }
            """;
        var verifier = CompileAndVerify(source, expectedOutput: "5");
        verifier.VerifyDiagnostics(
            // (6,11): warning CS9504: Argument 1 should be a variable because it is passed to a 'ref readonly' parameter
            //         M(5);
            Diagnostic(ErrorCode.WRN_RefReadonlyNotVariable, "5").WithArguments("1").WithLocation(6, 11));
        verifier.VerifyIL("C.Main", """
            {
              // Code size       10 (0xa)
              .maxstack  1
              .locals init (int V_0)
              IL_0000:  ldc.i4.5
              IL_0001:  stloc.0
              IL_0002:  ldloca.s   V_0
              IL_0004:  call       "void C.M(ref readonly int)"
              IL_0009:  ret
            }
            """);
    }

    [Fact]
    public void RefReadonlyParameter_RValue_RefOrInArgument()
    {
        var source = """
            class C
            {
                static void M(ref readonly int p) => System.Console.Write(p);
                static void Main()
                {
                    M(ref 6);
                    M(in 7);
                }
            }
            """;
        CreateCompilation(source).VerifyDiagnostics(
            // (6,15): error CS1510: A ref or out value must be an assignable variable
            //         M(ref 6);
            Diagnostic(ErrorCode.ERR_RefLvalueExpected, "6").WithLocation(6, 15),
            // (7,14): error CS8156: An expression cannot be used in this context because it may not be passed or returned by reference
            //         M(in 7);
            Diagnostic(ErrorCode.ERR_RefReturnLvalueExpected, "7").WithLocation(7, 14));
    }

    [Fact]
    public void RefReadonlyParameter_OutArgument()
    {
        var source = """
            class C
            {
                static void M(ref readonly int p) => System.Console.WriteLine(p);
                static readonly int x = 5;
                static void Main()
                {
                    M(out x);
                    int y;
                    M(out y);
                    M(out 6);
                }
            }
            """;
        CreateCompilation(source).VerifyDiagnostics(
            // (7,15): error CS0199: A static readonly field cannot be used as a ref or out value (except in a static constructor)
            //         M(out x);
            Diagnostic(ErrorCode.ERR_RefReadonlyStatic, "x").WithLocation(7, 15),
            // (9,15): error CS1615: Argument 1 may not be passed with the 'out' keyword
            //         M(out y);
            Diagnostic(ErrorCode.ERR_BadArgExtraRef, "y").WithArguments("1", "out").WithLocation(9, 15),
            // (10,15): error CS1510: A ref or out value must be an assignable variable
            //         M(out 6);
            Diagnostic(ErrorCode.ERR_RefLvalueExpected, "6").WithLocation(10, 15));
    }

    [Fact]
    public void PassingParameters_In_RefReadonly_PlainArgument()
    {
        var source = """
            class C
            {
                static void M1(in int p)
                {
                    M2(p);
                }
                static void M2(ref readonly int p) => System.Console.Write(p);
                static void Main() => M1(5);
            }
            """;
        var verifier = CompileAndVerify(source, expectedOutput: "5");
        verifier.VerifyDiagnostics(
            // (5,12): warning CS9506: Argument 1 should be passed with the 'in' keyword
            //         M2(p);
            Diagnostic(ErrorCode.WRN_ArgExpectedIn, "p").WithArguments("1").WithLocation(5, 12));
        verifier.VerifyIL("C.M1", """
            {
              // Code size        7 (0x7)
              .maxstack  1
              IL_0000:  ldarg.0
              IL_0001:  call       "void C.M2(ref readonly int)"
              IL_0006:  ret
            }
            """);
    }

    [Fact]
    public void PassingParameters_In_RefReadonly_RefArgument()
    {
        var source = """
            class C
            {
                static void M1(in int p)
                {
                    M2(ref p);
                }
                static void M2(ref readonly int p) => System.Console.Write(p);
                static void Main() => M1(5);
            }
            """;
        CreateCompilation(source).VerifyDiagnostics(
            // (5,16): error CS8329: Cannot use variable 'p' as a ref or out value because it is a readonly variable
            //         M2(ref p);
            Diagnostic(ErrorCode.ERR_RefReadonlyNotField, "p").WithArguments("variable", "p").WithLocation(5, 16));
    }

    [Fact]
    public void PassingParameters_In_RefReadonly_InArgument()
    {
        var source = """
            class C
            {
                static void M1(in int p)
                {
                    M2(in p);
                }
                static void M2(ref readonly int p) => System.Console.Write(p);
                static void Main() => M1(5);
            }
            """;
        var verifier = CompileAndVerify(source, expectedOutput: "5");
        verifier.VerifyDiagnostics();
        verifier.VerifyIL("C.M1", """
            {
              // Code size        7 (0x7)
              .maxstack  1
              IL_0000:  ldarg.0
              IL_0001:  call       "void C.M2(ref readonly int)"
              IL_0006:  ret
            }
            """);
    }

    [Fact]
    public void PassingParameters_RefReadonly_In_PlainArgument()
    {
        var source = """
            class C
            {
                static void M1(ref readonly int p)
                {
                    M2(p);
                }
                static void M2(in int p) => System.Console.Write(p);
                static void Main()
                {
                    int x = 5;
                    M1(ref x);
                }
            }
            """;
        var verifier = CompileAndVerify(source, expectedOutput: "5");
        verifier.VerifyDiagnostics();
        verifier.VerifyIL("C.M1", """
            {
              // Code size        7 (0x7)
              .maxstack  1
              IL_0000:  ldarg.0
              IL_0001:  call       "void C.M2(in int)"
              IL_0006:  ret
            }
            """);
    }

    [Fact]
    public void PassingParameters_RefReadonly_In_RefArgument()
    {
        var source = """
            class C
            {
                static void M1(ref readonly int p)
                {
                    M2(ref p);
                }
                static void M2(in int p) => System.Console.Write(p);
                static void Main()
                {
                    int x = 5;
                    M1(ref x);
                }
            }
            """;
        CreateCompilation(source).VerifyDiagnostics(
            // (5,16): error CS8329: Cannot use variable 'p' as a ref or out value because it is a readonly variable
            //         M2(ref p);
            Diagnostic(ErrorCode.ERR_RefReadonlyNotField, "p").WithArguments("variable", "p").WithLocation(5, 16));
    }

    [Fact]
    public void PassingParameters_RefReadonly_In_InArgument()
    {
        var source = """
            class C
            {
                static void M1(ref readonly int p)
                {
                    M2(in p);
                }
                static void M2(in int p) => System.Console.Write(p);
                static void Main()
                {
                    int x = 5;
                    M1(ref x);
                }
            }
            """;
        var verifier = CompileAndVerify(source, expectedOutput: "5");
        verifier.VerifyDiagnostics();
        verifier.VerifyIL("C.M1", """
            {
              // Code size        7 (0x7)
              .maxstack  1
              IL_0000:  ldarg.0
              IL_0001:  call       "void C.M2(in int)"
              IL_0006:  ret
            }
            """);
    }

    [Fact]
    public void PassingParameters_RefReadonly_RefReadonly_PlainArgument()
    {
        var source = """
            class C
            {
                static void M1(ref readonly int p)
                {
                    M2(p);
                }
                static void M2(ref readonly int p) => System.Console.Write(p);
                static void Main()
                {
                    int x = 5;
                    M1(ref x);
                }
            }
            """;
        var verifier = CompileAndVerify(source, expectedOutput: "5");
        verifier.VerifyDiagnostics(
            // (5,12): warning CS9506: Argument 1 should be passed with the 'in' keyword
            //         M2(p);
            Diagnostic(ErrorCode.WRN_ArgExpectedIn, "p").WithArguments("1").WithLocation(5, 12));
        verifier.VerifyIL("C.M1", """
            {
              // Code size        7 (0x7)
              .maxstack  1
              IL_0000:  ldarg.0
              IL_0001:  call       "void C.M2(ref readonly int)"
              IL_0006:  ret
            }
            """);
    }

    [Fact]
    public void PassingParameters_RefReadonly_RefReadonly_RefArgument()
    {
        var source = """
            class C
            {
                static void M1(ref readonly int p)
                {
                    M2(ref p);
                }
                static void M2(ref readonly int p) => System.Console.Write(p);
                static void Main()
                {
                    int x = 5;
                    M1(ref x);
                }
            }
            """;
        CreateCompilation(source).VerifyDiagnostics(
            // (5,16): error CS8329: Cannot use variable 'p' as a ref or out value because it is a readonly variable
            //         M2(ref p);
            Diagnostic(ErrorCode.ERR_RefReadonlyNotField, "p").WithArguments("variable", "p").WithLocation(5, 16));
    }

    [Fact]
    public void PassingParameters_RefReadonly_RefReadonly_InArgument()
    {
        var source = """
            class C
            {
                static void M1(ref readonly int p)
                {
                    M2(in p);
                }
                static void M2(ref readonly int p) => System.Console.Write(p);
                static void Main()
                {
                    int x = 5;
                    M1(ref x);
                }
            }
            """;
        var verifier = CompileAndVerify(source, expectedOutput: "5");
        verifier.VerifyDiagnostics();
        verifier.VerifyIL("C.M1", """
            {
              // Code size        7 (0x7)
              .maxstack  1
              IL_0000:  ldarg.0
              IL_0001:  call       "void C.M2(ref readonly int)"
              IL_0006:  ret
            }
            """);
    }

    [Fact]
    public void PassingParameters_RefReadonly_RefOrOut()
    {
        var source = """
            class C
            {
                static void M(ref readonly int p)
                {
                    Ref(p);
                    Ref(ref p);
                    Ref(in p);
                    Ref(out p);

                    Out(p);
                    Out(ref p);
                    Out(in p);
                    Out(out p);
                }
                static void Ref(ref int p) => throw null;
                static void Out(out int p) => throw null;
            }
            """;
        CreateCompilation(source).VerifyDiagnostics(
            // (5,13): error CS1620: Argument 1 must be passed with the 'ref' keyword
            //         Ref(p);
            Diagnostic(ErrorCode.ERR_BadArgRef, "p").WithArguments("1", "ref").WithLocation(5, 13),
            // (6,17): error CS8329: Cannot use variable 'p' as a ref or out value because it is a readonly variable
            //         Ref(ref p);
            Diagnostic(ErrorCode.ERR_RefReadonlyNotField, "p").WithArguments("variable", "p").WithLocation(6, 17),
            // (7,16): error CS1620: Argument 1 must be passed with the 'ref' keyword
            //         Ref(in p);
            Diagnostic(ErrorCode.ERR_BadArgRef, "p").WithArguments("1", "ref").WithLocation(7, 16),
            // (8,17): error CS8329: Cannot use variable 'p' as a ref or out value because it is a readonly variable
            //         Ref(out p);
            Diagnostic(ErrorCode.ERR_RefReadonlyNotField, "p").WithArguments("variable", "p").WithLocation(8, 17),
            // (10,13): error CS1620: Argument 1 must be passed with the 'out' keyword
            //         Out(p);
            Diagnostic(ErrorCode.ERR_BadArgRef, "p").WithArguments("1", "out").WithLocation(10, 13),
            // (11,17): error CS8329: Cannot use variable 'p' as a ref or out value because it is a readonly variable
            //         Out(ref p);
            Diagnostic(ErrorCode.ERR_RefReadonlyNotField, "p").WithArguments("variable", "p").WithLocation(11, 17),
            // (12,16): error CS1620: Argument 1 must be passed with the 'out' keyword
            //         Out(in p);
            Diagnostic(ErrorCode.ERR_BadArgRef, "p").WithArguments("1", "out").WithLocation(12, 16),
            // (13,17): error CS8329: Cannot use variable 'p' as a ref or out value because it is a readonly variable
            //         Out(out p);
            Diagnostic(ErrorCode.ERR_RefReadonlyNotField, "p").WithArguments("variable", "p").WithLocation(13, 17));
    }

    [Fact]
    public void RefReturn_ReadonlyToMutable()
    {
        var source = """
            class C
            {
                ref int M(ref readonly int x)
                {
                    return ref x;
                }
            }
            """;
        CreateCompilation(source).VerifyDiagnostics(
            // (5,20): error CS8333: Cannot return variable 'x' by writable reference because it is a readonly variable
            //         return ref x;
            Diagnostic(ErrorCode.ERR_RefReturnReadonlyNotField, "x").WithArguments("variable", "x").WithLocation(5, 20));
    }

    [Fact]
    public void RefReturn_ReadonlyToReadonly()
    {
        var source = """
            class C
            {
                ref readonly int M(ref readonly int x)
                {
                    return ref x;
                }
            }
            """;
        CreateCompilation(source).VerifyDiagnostics();
    }

    [Fact]
    public void RefReturn_ReadonlyFromMutable()
    {
        var source = """
            class C
            {
                ref int M1() => throw null;
                void M2(ref readonly int x) { }
                void M3()
                {
                    M2(M1());
                    M2(in M1());
                    M2(ref M1());
                    M2(out M1());
                }
            }
            """;
        CreateCompilation(source).VerifyDiagnostics(
            // (7,12): warning CS9503: Argument 1 should be passed with 'ref' or 'in' keyword
            //         M2(M1());
            Diagnostic(ErrorCode.WRN_ArgExpectedRefOrIn, "M1()").WithArguments("1").WithLocation(7, 12),
            // (10,16): error CS1615: Argument 1 may not be passed with the 'out' keyword
            //         M2(out M1());
            Diagnostic(ErrorCode.ERR_BadArgExtraRef, "M1()").WithArguments("1", "out").WithLocation(10, 16));
    }

    [Fact]
    public void RefReturn_ReadonlyFromReadonly()
    {
        var source = """
            class C
            {
                ref readonly int M1() => throw null;
                void M2(ref readonly int x) { }
                void M3()
                {
                    M2(M1());
                    M2(in M1());
                    M2(ref M1());
                    M2(out M1());
                }
            }
            """;
        CreateCompilation(source).VerifyDiagnostics(
            // (7,12): warning CS9506: Argument 1 should be passed with the 'in' keyword
            //         M2(M1());
            Diagnostic(ErrorCode.WRN_ArgExpectedIn, "M1()").WithArguments("1").WithLocation(7, 12),
            // (9,16): error CS8329: Cannot use method 'M1' as a ref or out value because it is a readonly variable
            //         M2(ref M1());
            Diagnostic(ErrorCode.ERR_RefReadonlyNotField, "M1()").WithArguments("method", "M1").WithLocation(9, 16),
            // (10,16): error CS8329: Cannot use method 'M1' as a ref or out value because it is a readonly variable
            //         M2(out M1());
            Diagnostic(ErrorCode.ERR_RefReadonlyNotField, "M1()").WithArguments("method", "M1").WithLocation(10, 16));
    }

    [Fact]
    public void RefAssignment()
    {
        var source = """
            ref struct C
            {
                public C(ref readonly int p)
                {
                    r = ref p; // 1
                    rro = ref p;
                    ror = ref p; // 2
                    rorro = ref p;
                }

                ref int r;
                ref readonly int rro;
                readonly ref int ror;
                readonly ref readonly int rorro;

                void M(ref readonly int p)
                {
                    ref int a = ref p; // 3
                    ref readonly int b = ref p;
                    r = ref p; // 4
                    rro = ref p; // 5
                    ror = ref p; // 6
                    rorro = ref p; // 7
                }
            }
            """;
        CreateCompilation(source, targetFramework: TargetFramework.Net70).VerifyDiagnostics(
            // (5,17): error CS8331: Cannot assign to variable 'p' or use it as the right hand side of a ref assignment because it is a readonly variable
            //         r = ref p; // 1
            Diagnostic(ErrorCode.ERR_AssignReadonlyNotField, "p").WithArguments("variable", "p").WithLocation(5, 17),
            // (7,19): error CS8331: Cannot assign to variable 'p' or use it as the right hand side of a ref assignment because it is a readonly variable
            //         ror = ref p; // 2
            Diagnostic(ErrorCode.ERR_AssignReadonlyNotField, "p").WithArguments("variable", "p").WithLocation(7, 19),
            // (18,25): error CS8329: Cannot use variable 'p' as a ref or out value because it is a readonly variable
            //         ref int a = ref p; // 3
            Diagnostic(ErrorCode.ERR_RefReadonlyNotField, "p").WithArguments("variable", "p").WithLocation(18, 25),
            // (20,17): error CS8331: Cannot assign to variable 'p' or use it as the right hand side of a ref assignment because it is a readonly variable
            //         r = ref p; // 4
            Diagnostic(ErrorCode.ERR_AssignReadonlyNotField, "p").WithArguments("variable", "p").WithLocation(20, 17),
            // (21,9): error CS9079: Cannot ref-assign 'p' to 'rro' because 'p' can only escape the current method through a return statement.
            //         rro = ref p; // 5
            Diagnostic(ErrorCode.ERR_RefAssignReturnOnly, "rro = ref p").WithArguments("rro", "p").WithLocation(21, 9),
            // (22,9): error CS0191: A readonly field cannot be assigned to (except in a constructor or init-only setter of the type in which the field is defined or a variable initializer)
            //         ror = ref p; // 6
            Diagnostic(ErrorCode.ERR_AssgReadonly, "ror").WithLocation(22, 9),
            // (23,9): error CS0191: A readonly field cannot be assigned to (except in a constructor or init-only setter of the type in which the field is defined or a variable initializer)
            //         rorro = ref p; // 7
            Diagnostic(ErrorCode.ERR_AssgReadonly, "rorro").WithLocation(23, 9));
    }

    [ConditionalFact(typeof(WindowsOnly), Reason = ConditionalSkipReason.RestrictedTypesNeedDesktop)]
    public void RefReadonlyParameter_Arglist()
    {
        var source = """
            class C
            {
                static void M(ref readonly int p, __arglist) => System.Console.WriteLine(p);
                static void Main()
                {
                    int x = 111;
                    M(x, __arglist(x));
                    M(ref x, __arglist(x));
                    M(in x, __arglist(x));
                }
            }
            """;
        var verifier = CompileAndVerify(source, verify: Verification.FailsILVerify, expectedOutput: """
            111
            111
            111
            """);
        verifier.VerifyDiagnostics(
            // (7,11): warning CS9503: Argument 1 should be passed with 'ref' or 'in' keyword
            //         M(x, __arglist(x));
            Diagnostic(ErrorCode.WRN_ArgExpectedRefOrIn, "x").WithArguments("1").WithLocation(7, 11));
    }

    [Fact]
    public void RefReadonlyParameter_Arglist_OutArgument()
    {
        var source = """
            class C
            {
                static void M(ref readonly int p, __arglist) => System.Console.WriteLine(p);
                static void Main()
                {
                    int x = 111;
                    M(out x, __arglist(x));
                }
            }
            """;
        CreateCompilation(source).VerifyDiagnostics(
            // (7,15): error CS1615: Argument 1 may not be passed with the 'out' keyword
            //         M(out x, __arglist(x));
            Diagnostic(ErrorCode.ERR_BadArgExtraRef, "x").WithArguments("1", "out").WithLocation(7, 15));
    }

    [Fact]
    public void RefReadonlyParameter_CrossAssembly()
    {
        var source1 = """
            public class C
            {
                public void M(ref readonly int p) => System.Console.Write(p);
                void M2()
                {
                    int x = 5;
                    M(x);
                    M(ref x);
                    M(in x);
                }
            }
            """;
        var comp1 = CreateCompilation(source1).VerifyDiagnostics(
            // (7,11): warning CS9503: Argument 1 should be passed with 'ref' or 'in' keyword
            //         M(x);
            Diagnostic(ErrorCode.WRN_ArgExpectedRefOrIn, "x").WithArguments("1").WithLocation(7, 11));
        var comp1Ref = comp1.ToMetadataReference();

        var source2 = """
            class D
            {
                void M(C c)
                {
                    int x = 6;
                    c.M(x);
                    c.M(ref x);
                    c.M(in x);
                }
            }
            """;
        CreateCompilation(source2, new[] { comp1Ref }, parseOptions: TestOptions.Regular11).VerifyDiagnostics(
            // (6,13): error CS8652: The feature 'ref readonly parameters' is currently in Preview and *unsupported*. To use Preview features, use the 'preview' language version.
            //         c.M(x);
            Diagnostic(ErrorCode.ERR_FeatureInPreview, "x").WithArguments("ref readonly parameters").WithLocation(6, 13),
            // (8,16): error CS8652: The feature 'ref readonly parameters' is currently in Preview and *unsupported*. To use Preview features, use the 'preview' language version.
            //         c.M(in x);
            Diagnostic(ErrorCode.ERR_FeatureInPreview, "x").WithArguments("ref readonly parameters").WithLocation(8, 16));

        var expectedDiagnostics = new[]
        {
            // (6,13): warning CS9503: Argument 1 should be passed with 'ref' or 'in' keyword
            //         c.M(x);
            Diagnostic(ErrorCode.WRN_ArgExpectedRefOrIn, "x").WithArguments("1").WithLocation(6, 13)
        };

        CreateCompilation(source2, new[] { comp1Ref }, parseOptions: TestOptions.RegularNext).VerifyDiagnostics(expectedDiagnostics);
        CreateCompilation(source2, new[] { comp1Ref }).VerifyDiagnostics(expectedDiagnostics);
    }

    [Fact]
    public void RefReadonlyParameter_Ctor()
    {
        var source = """
            class C
            {
                private C(ref readonly int p) => System.Console.Write(p);
                static void Main()
                {
                    int x = 5;
                    new C(x);
                    new C(ref x);
                    new C(in x);
                }
            }
            """;
        CompileAndVerify(source, expectedOutput: "555").VerifyDiagnostics(
            // (7,15): warning CS9503: Argument 1 should be passed with 'ref' or 'in' keyword
            //         new C(x);
            Diagnostic(ErrorCode.WRN_ArgExpectedRefOrIn, "x").WithArguments("1").WithLocation(7, 15));
    }

    [Fact]
    public void RefReadonlyParameter_Ctor_OutArgument()
    {
        var source = """
            class C
            {
                private C(ref readonly int p) => throw null;
                static void Main()
                {
                    int x = 5;
                    new C(out x);
                }
            }
            """;
        CreateCompilation(source).VerifyDiagnostics(
            // (7,19): error CS1615: Argument 1 may not be passed with the 'out' keyword
            //         new C(out x);
            Diagnostic(ErrorCode.ERR_BadArgExtraRef, "x").WithArguments("1", "out").WithLocation(7, 19));
    }

    [Fact]
    public void RefReadonlyParameter_Indexer()
    {
        var source = """
            class C
            {
                int this[ref readonly int p]
                {
                    get
                    {
                        System.Console.Write(p);
                        return p;
                    }
                }

                static void Main()
                {
                    var c = new C();
                    int x = 5;
                    _ = c[x];
                    _ = c[ref x];
                    _ = c[in x];
                }
            }
            """;
        CompileAndVerify(source, expectedOutput: "555").VerifyDiagnostics(
            // (16,15): warning CS9503: Argument 1 should be passed with 'ref' or 'in' keyword
            //         _ = c[x];
            Diagnostic(ErrorCode.WRN_ArgExpectedRefOrIn, "x").WithArguments("1").WithLocation(16, 15));
    }

    [Fact]
    public void RefReadonlyParameter_Indexer_OutArgument()
    {
        var source = """
            class C
            {
                int this[ref readonly int p] => throw null;
                static void Main()
                {
                    var c = new C();
                    int x = 5;
                    _ = c[out x];
                }
            }
            """;
        CreateCompilation(source).VerifyDiagnostics(
            // (8,19): error CS1615: Argument 1 may not be passed with the 'out' keyword
            //         _ = c[out x];
            Diagnostic(ErrorCode.ERR_BadArgExtraRef, "x").WithArguments("1", "out").WithLocation(8, 19));
    }

    [Fact]
    public void RefReadonlyParameter_FunctionPointer()
    {
        var source = """
            class C
            {
                static void M(ref readonly int p) => System.Console.Write(p);
                static unsafe void Main()
                {
                    delegate*<ref readonly int, void> f = &M;
                    int x = 5;
                    f(x);
                    f(ref x);
                    f(in x);
                }
            }
            """;
        var verifier = CompileAndVerify(new[] { source, RequiresLocationAttributeDefinition },
            expectedOutput: "555", options: TestOptions.UnsafeReleaseExe, verify: Verification.Fails);
        verifier.VerifyDiagnostics(
            // (8,11): warning CS9503: Argument 1 should be passed with 'ref' or 'in' keyword
            //         f(x);
            Diagnostic(ErrorCode.WRN_ArgExpectedRefOrIn, "x").WithArguments("1").WithLocation(8, 11));
    }

    [Fact]
    public void RefReadonlyParameter_FunctionPointer_OutArgument()
    {
        var source = """
            class C
            {
                static void M(ref readonly int p) => throw null;
                static unsafe void Main()
                {
                    delegate*<ref readonly int, void> f = &M;
                    int x = 5;
                    f(out x);
                }
            }
            """;
        CreateCompilation(new[] { source, RequiresLocationAttributeDefinition }, options: TestOptions.UnsafeReleaseExe).VerifyDiagnostics(
            // (8,15): error CS1615: Argument 1 may not be passed with the 'out' keyword
            //         f(out x);
            Diagnostic(ErrorCode.ERR_BadArgExtraRef, "x").WithArguments("1", "out").WithLocation(8, 15));
    }

    [Fact]
    public void RefReadonlyParameter_NamedArguments()
    {
        var source = """
            class C
            {
                static void M(in int a, ref readonly int b)
                {
                    System.Console.Write(a);
                    System.Console.Write(b);
                }
                static void Main()
                {
                    int x = 5;
                    int y = 6;
                    M(b: x, a: y); // 1
                    M(b: x, a: in y); // 2
                    M(a: x, y); // 3
                    M(a: x, in y); // 4
                }
            }
            """;
        CompileAndVerify(source, expectedOutput: "65655656").VerifyDiagnostics(
            // (12,14): warning CS9503: Argument 1 should be passed with 'ref' or 'in' keyword
            //         M(b: x, a: y); // 1
            Diagnostic(ErrorCode.WRN_ArgExpectedRefOrIn, "x").WithArguments("1").WithLocation(12, 14),
            // (13,14): warning CS9503: Argument 1 should be passed with 'ref' or 'in' keyword
            //         M(b: x, a: in y); // 2
            Diagnostic(ErrorCode.WRN_ArgExpectedRefOrIn, "x").WithArguments("1").WithLocation(13, 14),
            // (14,17): warning CS9503: Argument 2 should be passed with 'ref' or 'in' keyword
            //         M(a: x, y); // 3
            Diagnostic(ErrorCode.WRN_ArgExpectedRefOrIn, "y").WithArguments("2").WithLocation(14, 17));
    }

    [Fact]
    public void RefReadonlyParameter_RefArgument_OverloadResolution_01()
    {
        var source = """
            class C
            {
                static string M1(string s, ref int i) => "string" + i;
                static string M1(object o, in int i) => "object" + i;
                static string M1(C c, ref readonly int i) => "c" + i;
                static void Main()
                {
                    int i = 5;
                    System.Console.WriteLine(M1(null, ref i));
                }
            }
            """;
        CreateCompilation(source).VerifyDiagnostics(
            // (9,34): error CS0121: The call is ambiguous between the following methods or properties: 'C.M1(string, ref int)' and 'C.M1(C, ref readonly int)'
            //         System.Console.WriteLine(M1(null, ref i));
            Diagnostic(ErrorCode.ERR_AmbigCall, "M1").WithArguments("C.M1(string, ref int)", "C.M1(C, ref readonly int)").WithLocation(9, 34));
    }

    [Fact]
    public void RefReadonlyParameter_RefArgument_OverloadResolution_01_Ctor()
    {
        var source = """
            class C
            {
                private C(string s, ref int i) => System.Console.WriteLine("string" + i);
                private C(object o, in int i) => System.Console.WriteLine("object" + i);
                private C(C c, ref readonly int i) => System.Console.WriteLine("c" + i);
                static void Main()
                {
                    int i = 5;
                    new C(null, ref i);
                }
            }
            """;
        CreateCompilation(source).VerifyDiagnostics(
            // (9,13): error CS0121: The call is ambiguous between the following methods or properties: 'C.C(string, ref int)' and 'C.C(C, ref readonly int)'
            //         new C(null, ref i);
            Diagnostic(ErrorCode.ERR_AmbigCall, "C").WithArguments("C.C(string, ref int)", "C.C(C, ref readonly int)").WithLocation(9, 13));
    }

    [Fact]
    public void RefReadonlyParameter_RefArgument_OverloadResolution_02()
    {
        var source = """
            class C
            {
                static string M1(string s, ref int i) => "string" + i;
                static string M1(object o, in int i) => "object" + i;
                static string M1(C c, ref readonly int i) => "c" + i;
                static void Main()
                {
                    int i = 5;
                    System.Console.WriteLine(M1(default(string), ref i));
                    System.Console.WriteLine(M1(default(object), ref i));
                    System.Console.WriteLine(M1(default(C), ref i));
                }
            }
            """;
        CompileAndVerify(source, expectedOutput: """
            string5
            object5
            c5
            """).VerifyDiagnostics(
            // (10,58): warning CS9502: The 'ref' modifier for argument 2 corresponding to 'in' parameter is equivalent to 'in'. Consider using 'in' instead.
            //         System.Console.WriteLine(M1(default(object), ref i));
            Diagnostic(ErrorCode.WRN_BadArgRef, "i").WithArguments("2").WithLocation(10, 58));
    }

    [Fact]
    public void RefReadonlyParameter_RefArgument_OverloadResolution_02_Ctor()
    {
        var source = """
            class C
            {
                private C(string s, ref int i) => System.Console.WriteLine("string" + i);
                private C(object o, in int i) => System.Console.WriteLine("object" + i);
                static void Main()
                {
                    int i = 5;
                    new C(default(object), ref i);
                }
            }
            """;
        CreateCompilation(source, parseOptions: TestOptions.Regular11).VerifyDiagnostics(
            // (8,15): error CS1503: Argument 1: cannot convert from 'object' to 'string'
            //         new C(default(object), ref i);
            Diagnostic(ErrorCode.ERR_BadArgType, "default(object)").WithArguments("1", "object", "string").WithLocation(8, 15));

        var expectedDiagnostics = new[]
        {
            // (8,36): warning CS9501: The 'ref' modifier for argument 2 corresponding to 'in' parameter is equivalent to 'in'. Consider using 'in' instead.
            //         new C(default(object), ref i);
            Diagnostic(ErrorCode.WRN_BadArgRef, "i").WithArguments("2").WithLocation(8, 36)
        };

        CompileAndVerify(source, expectedOutput: "object5", parseOptions: TestOptions.RegularNext).VerifyDiagnostics(expectedDiagnostics);
        CompileAndVerify(source, expectedOutput: "object5").VerifyDiagnostics(expectedDiagnostics);
    }

    [Fact]
    public void RefReadonlyParameter_RefArgument_OverloadResolution_03()
    {
        var source = """
            class C
            {
                static string M1(object o, in int i) => "object" + i;
                static string M1(C c, ref readonly int i) => "c" + i;
                static void Main()
                {
                    int i = 5;
                    System.Console.WriteLine(M1(null, ref i));
                }
            }
            """;
        CompileAndVerify(source, expectedOutput: "c5").VerifyDiagnostics();
    }

    [Fact]
    public void RefReadonlyParameter_RefArgument_OverloadResolution_03_Ctor()
    {
        var source = """
            class C
            {
                private C(object o, in int i) => System.Console.WriteLine("object" + i);
                private C(C c, ref readonly int i) => System.Console.WriteLine("c" + i);
                static void Main()
                {
                    int i = 5;
                    new C(null, ref i);
                }
            }
            """;
        CompileAndVerify(source, expectedOutput: "c5").VerifyDiagnostics();
    }

    [Fact]
    public void RefReadonlyParameter_PlainArgument_OverloadResolution()
    {
        var source = """
            class C
            {
                static string M1(ref readonly int i) => "ref readonly" + i;
                static string M1(int i) => "plain" + i;
                static void Main()
                {
                    int i = 5;
                    System.Console.Write(M1(i));
                    System.Console.Write(M1(6));
                }
            }
            """;
        CompileAndVerify(source, expectedOutput: "plain5plain6").VerifyDiagnostics();
    }

    [Fact]
    public void RefReadonlyParameter_WrongType()
    {
        var source = """
            class C
            {
                static void M(ref readonly int i) => throw null;
                static void Main()
                {
                    string x = null;
                    M(x);
                    M(ref x);
                    M(in x);
                }
            }
            """;
        CreateCompilation(source).VerifyDiagnostics(
            // (7,11): error CS1503: Argument 1: cannot convert from 'string' to 'ref readonly int'
            //         M(x);
            Diagnostic(ErrorCode.ERR_BadArgType, "x").WithArguments("1", "string", "ref readonly int").WithLocation(7, 11),
            // (8,15): error CS1503: Argument 1: cannot convert from 'ref string' to 'ref readonly int'
            //         M(ref x);
            Diagnostic(ErrorCode.ERR_BadArgType, "x").WithArguments("1", "ref string", "ref readonly int").WithLocation(8, 15),
            // (9,14): error CS1503: Argument 1: cannot convert from 'in string' to 'ref readonly int'
            //         M(in x);
            Diagnostic(ErrorCode.ERR_BadArgType, "x").WithArguments("1", "in string", "ref readonly int").WithLocation(9, 14));
    }

    [Theory, CombinatorialData]
    public void DefaultParameterValue_EqualsValue(bool fromMetadata)
    {
        var source1 = """
            public class C
            {
                public static void M(ref readonly int i = 1) => System.Console.Write(i);
            }
            """;
        var warning1 =
            // (3,47): warning CS9521: A default value is specified for 'ref readonly' parameter 'i', but 'ref readonly' should be used only for references. Consider declaring the parameter as 'in'.
            //     public static void M(ref readonly int i = 1) => System.Console.Write(i);
            Diagnostic(ErrorCode.WRN_RefReadonlyParameterDefaultValue, "1").WithArguments("i").WithLocation(3, 47);
        var source2 = """
            class D
            {
                static void Main()
                {
                    int x = 2;
                    C.M();
                    C.M(x);
                    C.M(ref x);
                    C.M(in x);
                }
                static void M2() => C.M();
            }
            """;
        var warning2 =
            // (7,13): warning CS9503: Argument 1 should be passed with 'ref' or 'in' keyword
            //         C.M(x);
            Diagnostic(ErrorCode.WRN_ArgExpectedRefOrIn, "x").WithArguments("1").WithLocation(7, 13);
        var comp = fromMetadata
            ? CreateCompilation(source2, new[] { CreateCompilation(source1).VerifyDiagnostics(warning1).EmitToImageReference() }, options: TestOptions.ReleaseExe)
            : CreateCompilation(new[] { source1, source2 }, options: TestOptions.ReleaseExe);
        var verifier = CompileAndVerify(comp, expectedOutput: "1222");
        verifier.VerifyDiagnostics(fromMetadata ? new[] { warning2 } : new[] { warning1, warning2 });
        verifier.VerifyIL("D.M2", """
            {
              // Code size       10 (0xa)
              .maxstack  1
              .locals init (int V_0)
              IL_0000:  ldc.i4.1
              IL_0001:  stloc.0
              IL_0002:  ldloca.s   V_0
              IL_0004:  call       "void C.M(ref readonly int)"
              IL_0009:  ret
            }
            """);
    }

    [Theory, CombinatorialData]
    public void DefaultParameterValue_Attribute(bool fromMetadata)
    {
        var source1 = """
            using System.Runtime.InteropServices;
            public class C
            {
                public static void M([Optional, DefaultParameterValue(1)] ref readonly int i) => System.Console.Write(i);
            }
            """;
        var warning1 =
            // (4,37): warning CS9521: A default value is specified for 'ref readonly' parameter 'i', but 'ref readonly' should be used only for references. Consider declaring the parameter as 'in'.
            //     public static void M([Optional, DefaultParameterValue(1)] ref readonly int i) => System.Console.Write(i);
            Diagnostic(ErrorCode.WRN_RefReadonlyParameterDefaultValue, "DefaultParameterValue(1)").WithArguments("i").WithLocation(4, 37);
        var source2 = """
            class D
            {
                static void Main()
                {
                    int x = 2;
                    C.M();
                    C.M(x);
                    C.M(ref x);
                    C.M(in x);
                }
                static void M2() => C.M();
            }
            """;
        var warning2 =
            // (7,13): warning CS9503: Argument 1 should be passed with 'ref' or 'in' keyword
            //         C.M(x);
            Diagnostic(ErrorCode.WRN_ArgExpectedRefOrIn, "x").WithArguments("1").WithLocation(7, 13);
        var comp = fromMetadata
            ? CreateCompilation(source2, new[] { CreateCompilation(source1).VerifyDiagnostics(warning1).EmitToImageReference() }, options: TestOptions.ReleaseExe)
            : CreateCompilation(new[] { source1, source2 }, options: TestOptions.ReleaseExe);
        var verifier = CompileAndVerify(comp, expectedOutput: "1222");
        verifier.VerifyDiagnostics(fromMetadata ? new[] { warning2 } : new[] { warning1, warning2 });
        verifier.VerifyIL("D.M2", """
            {
              // Code size       10 (0xa)
              .maxstack  1
              .locals init (int V_0)
              IL_0000:  ldc.i4.1
              IL_0001:  stloc.0
              IL_0002:  ldloca.s   V_0
              IL_0004:  call       "void C.M(ref readonly int)"
              IL_0009:  ret
            }
            """);
    }

    [Fact]
    public void DefaultParameterValue_AttributeAndEqualsValue()
    {
        var source = """
            using System.Runtime.InteropServices;
            class C
            {
                static void M([DefaultParameterValue(1)] ref readonly int i = 1) => throw null;
            }
            """;
        CreateCompilation(source).VerifyDiagnostics(
            // (4,20): error CS1745: Cannot specify default parameter value in conjunction with DefaultParameterAttribute or OptionalAttribute
            //     static void M([DefaultParameterValue(1)] ref readonly int i = 1) => throw null;
            Diagnostic(ErrorCode.ERR_DefaultValueUsedWithAttributes, "DefaultParameterValue").WithLocation(4, 20),
            // (4,67): warning CS9521: A default value is specified for 'ref readonly' parameter 'i', but 'ref readonly' should be used only for references. Consider declaring the parameter as 'in'.
            //     static void M([DefaultParameterValue(1)] ref readonly int i = 1) => throw null;
            Diagnostic(ErrorCode.WRN_RefReadonlyParameterDefaultValue, "1").WithArguments("i").WithLocation(4, 67),
            // (4,67): error CS8017: The parameter has multiple distinct default values.
            //     static void M([DefaultParameterValue(1)] ref readonly int i = 1) => throw null;
            Diagnostic(ErrorCode.ERR_ParamDefaultValueDiffersFromAttribute, "1").WithLocation(4, 67));
    }

    [Fact]
    public void DefaultParameterValue_OptionalAndEqualsValue()
    {
        var source = """
            using System.Runtime.InteropServices;
            class C
            {
                static void M([Optional] ref readonly int i = 1) => throw null;
            }
            """;
        CreateCompilation(source).VerifyDiagnostics(
            // (4,20): error CS1745: Cannot specify default parameter value in conjunction with DefaultParameterAttribute or OptionalAttribute
            //     static void M([Optional] ref readonly int i = 1) => throw null;
            Diagnostic(ErrorCode.ERR_DefaultValueUsedWithAttributes, "Optional").WithLocation(4, 20),
            // (4,51): warning CS9521: A default value is specified for 'ref readonly' parameter 'i', but 'ref readonly' should be used only for references. Consider declaring the parameter as 'in'.
            //     static void M([Optional] ref readonly int i = 1) => throw null;
            Diagnostic(ErrorCode.WRN_RefReadonlyParameterDefaultValue, "1").WithArguments("i").WithLocation(4, 51));
    }

    [Fact]
    public void DefaultParameterValue_All()
    {
        var source = """
            using System.Runtime.InteropServices;
            class C
            {
                static void M([Optional, DefaultParameterValue(1)] ref readonly int i = 1) => throw null;
            }
            """;
        CreateCompilation(source).VerifyDiagnostics(
            // (4,20): error CS1745: Cannot specify default parameter value in conjunction with DefaultParameterAttribute or OptionalAttribute
            //     static void M([Optional, DefaultParameterValue(1)] ref readonly int i = 1) => throw null;
            Diagnostic(ErrorCode.ERR_DefaultValueUsedWithAttributes, "Optional").WithLocation(4, 20),
            // (4,30): error CS1745: Cannot specify default parameter value in conjunction with DefaultParameterAttribute or OptionalAttribute
            //     static void M([Optional, DefaultParameterValue(1)] ref readonly int i = 1) => throw null;
            Diagnostic(ErrorCode.ERR_DefaultValueUsedWithAttributes, "DefaultParameterValue").WithLocation(4, 30),
            // (4,77): warning CS9521: A default value is specified for 'ref readonly' parameter 'i', but 'ref readonly' should be used only for references. Consider declaring the parameter as 'in'.
            //     static void M([Optional, DefaultParameterValue(1)] ref readonly int i = 1) => throw null;
            Diagnostic(ErrorCode.WRN_RefReadonlyParameterDefaultValue, "1").WithArguments("i").WithLocation(4, 77),
            // (4,77): error CS8017: The parameter has multiple distinct default values.
            //     static void M([Optional, DefaultParameterValue(1)] ref readonly int i = 1) => throw null;
            Diagnostic(ErrorCode.ERR_ParamDefaultValueDiffersFromAttribute, "1").WithLocation(4, 77));
    }

    [Theory, CombinatorialData]
    public void DefaultParameterValue_DecimalConstant_Valid(bool fromMetadata)
    {
        var source1 = """
            using System;
            using System.Globalization;
            using System.Runtime.CompilerServices;
            using System.Runtime.InteropServices;
            public class C
            {
                public static void M1([Optional, DecimalConstant(1, 0, 0u, 0u, 11u)] ref readonly decimal d) => Console.WriteLine("M1 " + d.ToString(CultureInfo.InvariantCulture));
                public static void M2(ref readonly decimal d = 1.1m) => Console.WriteLine("M2 " + d.ToString(CultureInfo.InvariantCulture));
            }
            """;
        var warnings1 = new[]
        {
            // (7,38): warning CS9521: A default value is specified for 'ref readonly' parameter 'd', but 'ref readonly' should be used only for references. Consider declaring the parameter as 'in'.
            //     public static void M1([Optional, DecimalConstant(1, 0, 0u, 0u, 11u)] ref readonly decimal d) => Console.WriteLine("M1 " + d.ToString(CultureInfo.InvariantCulture));
            Diagnostic(ErrorCode.WRN_RefReadonlyParameterDefaultValue, "DecimalConstant(1, 0, 0u, 0u, 11u)").WithArguments("d").WithLocation(7, 38),
            // (8,52): warning CS9521: A default value is specified for 'ref readonly' parameter 'd', but 'ref readonly' should be used only for references. Consider declaring the parameter as 'in'.
            //     public static void M2(ref readonly decimal d = 1.1m) => Console.WriteLine("M2 " + d.ToString(CultureInfo.InvariantCulture));
            Diagnostic(ErrorCode.WRN_RefReadonlyParameterDefaultValue, "1.1m").WithArguments("d").WithLocation(8, 52),
        };
        var source2 = """
            class D
            {
                static void Main()
                {
                    decimal x = 2.2m;
                    C.M1();
                    C.M1(x);
                    C.M1(ref x);
                    C.M1(in x);

                    decimal y = 3.3m;
                    C.M2();
                    C.M2(y);
                    C.M2(ref y);
                    C.M2(in y);
                }
                static void M3() => C.M1();
                static void M4() => C.M2();
            }
            """;
        var warnings2 = new[]
        {
            // (7,14): warning CS9503: Argument 1 should be passed with 'ref' or 'in' keyword
            //         C.M1(x);
            Diagnostic(ErrorCode.WRN_ArgExpectedRefOrIn, "x").WithArguments("1").WithLocation(7, 14),
            // (13,14): warning CS9503: Argument 1 should be passed with 'ref' or 'in' keyword
            //         C.M2(y);
            Diagnostic(ErrorCode.WRN_ArgExpectedRefOrIn, "y").WithArguments("1").WithLocation(13, 14)
        };
        var comp = fromMetadata
            ? CreateCompilation(source2, new[] { CreateCompilation(source1).VerifyDiagnostics(warnings1).EmitToImageReference() }, options: TestOptions.ReleaseExe)
            : CreateCompilation(new[] { source1, source2 }, options: TestOptions.ReleaseExe);
        var verifier = CompileAndVerify(comp, expectedOutput: """
            M1 1.1
            M1 2.2
            M1 2.2
            M1 2.2
            M2 1.1
            M2 3.3
            M2 3.3
            M2 3.3
            """);
        verifier.VerifyDiagnostics(fromMetadata ? warnings2 : warnings1.Concat(warnings2).ToArray());
        verifier.VerifyIL("D.M3", """
            {
              // Code size       20 (0x14)
              .maxstack  5
              .locals init (decimal V_0)
              IL_0000:  ldc.i4.s   11
              IL_0002:  ldc.i4.0
              IL_0003:  ldc.i4.0
              IL_0004:  ldc.i4.0
              IL_0005:  ldc.i4.1
              IL_0006:  newobj     "decimal..ctor(int, int, int, bool, byte)"
              IL_000b:  stloc.0
              IL_000c:  ldloca.s   V_0
              IL_000e:  call       "void C.M1(ref readonly decimal)"
              IL_0013:  ret
            }
            """);
        verifier.VerifyIL("D.M4", """
            {
              // Code size       20 (0x14)
              .maxstack  5
              .locals init (decimal V_0)
              IL_0000:  ldc.i4.s   11
              IL_0002:  ldc.i4.0
              IL_0003:  ldc.i4.0
              IL_0004:  ldc.i4.0
              IL_0005:  ldc.i4.1
              IL_0006:  newobj     "decimal..ctor(int, int, int, bool, byte)"
              IL_000b:  stloc.0
              IL_000c:  ldloca.s   V_0
              IL_000e:  call       "void C.M2(ref readonly decimal)"
              IL_0013:  ret
            }
            """);
    }

    [Fact]
    public void DefaultParameterValue_DecimalConstant_Invalid()
    {
        var source = """
            using System.Runtime.CompilerServices;
            using System.Runtime.InteropServices;
            class C
            {
                static void M1([DecimalConstant(1, 0, 0u, 0u, 11u)] ref readonly decimal d) => throw null;
                static void M2([Optional, DecimalConstant(1, 0, 0u, 0u, 11u)] ref readonly decimal d = 1.1m) => throw null;
                static void Main()
                {
                    M1();
                    M2();
                }
            }
            """;
        CreateCompilation(source).VerifyDiagnostics(
            // (6,21): error CS1745: Cannot specify default parameter value in conjunction with DefaultParameterAttribute or OptionalAttribute
            //     static void M2([Optional, DecimalConstant(1, 0, 0u, 0u, 11u)] ref readonly decimal d = 1.1m) => throw null;
            Diagnostic(ErrorCode.ERR_DefaultValueUsedWithAttributes, "Optional").WithLocation(6, 21),
            // (6,92): warning CS9521: A default value is specified for 'ref readonly' parameter 'd', but 'ref readonly' should be used only for references. Consider declaring the parameter as 'in'.
            //     static void M2([Optional, DecimalConstant(1, 0, 0u, 0u, 11u)] ref readonly decimal d = 1.1m) => throw null;
            Diagnostic(ErrorCode.WRN_RefReadonlyParameterDefaultValue, "1.1m").WithArguments("d").WithLocation(6, 92),
            // (9,9): error CS7036: There is no argument given that corresponds to the required parameter 'd' of 'C.M1(ref readonly decimal)'
            //         M1();
            Diagnostic(ErrorCode.ERR_NoCorrespondingArgument, "M1").WithArguments("d", "C.M1(ref readonly decimal)").WithLocation(9, 9));
    }

    [Theory, CombinatorialData]
    public void DefaultParameterValue_DateTimeConstant_Valid(bool fromMetadata)
    {
        var source1 = """
            using System;
            using System.Runtime.CompilerServices;
            using System.Runtime.InteropServices;
            public class C
            {
                public static void M([Optional, DateTimeConstant(100L)] ref readonly DateTime d) => Console.Write(d.Ticks);
            }
            """;
        var warning1 =
            // (6,37): warning CS9521: A default value is specified for 'ref readonly' parameter 'd', but 'ref readonly' should be used only for references. Consider declaring the parameter as 'in'.
            //     public static void M([Optional, DateTimeConstant(100L)] ref readonly DateTime d) => Console.Write(d.Ticks);
            Diagnostic(ErrorCode.WRN_RefReadonlyParameterDefaultValue, "DateTimeConstant(100L)").WithArguments("d").WithLocation(6, 37);
        var source2 = """
            class D
            {
                static void Main() => C.M();
            }
            """;
        var comp = fromMetadata
            ? CreateCompilation(source2, new[] { CreateCompilation(source1).VerifyDiagnostics(warning1).EmitToImageReference() }, options: TestOptions.ReleaseExe)
            : CreateCompilation(new[] { source1, source2 }, options: TestOptions.ReleaseExe);
        var verifier = CompileAndVerify(comp, expectedOutput: "100");
        verifier.VerifyDiagnostics(fromMetadata ? Array.Empty<DiagnosticDescription>() : new[] { warning1 });
        verifier.VerifyIL("D.Main", """
            {
              // Code size       17 (0x11)
              .maxstack  1
              .locals init (System.DateTime V_0)
              IL_0000:  ldc.i4.s   100
              IL_0002:  conv.i8
              IL_0003:  newobj     "System.DateTime..ctor(long)"
              IL_0008:  stloc.0
              IL_0009:  ldloca.s   V_0
              IL_000b:  call       "void C.M(ref readonly System.DateTime)"
              IL_0010:  ret
            }
            """);
    }

    [Fact]
    public void DefaultParameterValue_DateTimeConstant_Invalid()
    {
        var source = """
            using System;
            using System.Runtime.CompilerServices;
            class C
            {
                static void M([DateTimeConstant(100L)] ref readonly DateTime d) => throw null;
                static void Main()
                {
                    M();
                }
            }
            """;
        CreateCompilation(source).VerifyDiagnostics(
            // (8,9): error CS7036: There is no argument given that corresponds to the required parameter 'd' of 'C.M(ref readonly DateTime)'
            //         M();
            Diagnostic(ErrorCode.ERR_NoCorrespondingArgument, "M").WithArguments("d", "C.M(ref readonly System.DateTime)").WithLocation(8, 9));
    }

    [Fact]
    public void Invocation_VirtualMethod()
    {
        var source = """
            class C
            {
                protected virtual void M(ref readonly int p) => System.Console.WriteLine(p);
                static void Main()
                {
                    int x = 111;
                    new C().M(ref x);
                }
            }
            """;
        var verifier = CompileAndVerify(source, expectedOutput: "111");
        verifier.VerifyDiagnostics();
        verifier.VerifyIL("C.Main", """
            {
              // Code size       16 (0x10)
              .maxstack  2
              .locals init (int V_0) //x
              IL_0000:  ldc.i4.s   111
              IL_0002:  stloc.0
              IL_0003:  newobj     "C..ctor()"
              IL_0008:  ldloca.s   V_0
              IL_000a:  callvirt   "void C.M(ref readonly int)"
              IL_000f:  ret
            }
            """);
    }

    [Fact]
    public void Invocation_OverriddenMethod()
    {
        var source = """
            class B
            {
                protected virtual void M(ref readonly int p) => System.Console.WriteLine("B" + p);
            }
            class C : B
            {
                protected override void M(ref readonly int p) => System.Console.WriteLine("C" + p);
                static void Main()
                {
                    int x = 111;
                    new C().M(ref x);
                }
            }
            """;
        var verifier = CompileAndVerify(source, expectedOutput: "C111");
        verifier.VerifyDiagnostics();
        verifier.VerifyIL("C.Main", """
            {
              // Code size       16 (0x10)
              .maxstack  2
              .locals init (int V_0) //x
              IL_0000:  ldc.i4.s   111
              IL_0002:  stloc.0
              IL_0003:  newobj     "C..ctor()"
              IL_0008:  ldloca.s   V_0
              IL_000a:  callvirt   "void B.M(ref readonly int)"
              IL_000f:  ret
            }
            """);
    }

    [Fact]
    public void Invocation_Constructor()
    {
        var source = """
            class C
            {
                C(ref readonly int p) => System.Console.WriteLine(p);
                static void Main()
                {
                    int x = 111;
                    new C(ref x);
                }
            }
            """;
        var verifier = CompileAndVerify(source, expectedOutput: "111");
        verifier.VerifyDiagnostics();
        verifier.VerifyIL("C.Main", """
            {
              // Code size       12 (0xc)
              .maxstack  1
              .locals init (int V_0) //x
              IL_0000:  ldc.i4.s   111
              IL_0002:  stloc.0
              IL_0003:  ldloca.s   V_0
              IL_0005:  newobj     "C..ctor(ref readonly int)"
              IL_000a:  pop
              IL_000b:  ret
            }
            """);
    }

    [Fact]
    public void Invocation_Indexer()
    {
        var source = """
            class C
            {
                int this[ref readonly int p]
                {
                    get
                    {
                        System.Console.WriteLine(p);
                        return 0;
                    }
                }
                static void Main()
                {
                    int x = 111;
                    _ = new C()[ref x];
                }
            }
            """;
        var verifier = CompileAndVerify(source, expectedOutput: "111");
        verifier.VerifyDiagnostics();
        verifier.VerifyIL("C.Main", """
            {
              // Code size       17 (0x11)
              .maxstack  2
              .locals init (int V_0) //x
              IL_0000:  ldc.i4.s   111
              IL_0002:  stloc.0
              IL_0003:  newobj     "C..ctor()"
              IL_0008:  ldloca.s   V_0
              IL_000a:  call       "int C.this[ref readonly int].get"
              IL_000f:  pop
              IL_0010:  ret
            }
            """);
    }

    [Fact]
    public void Invocation_FunctionPointer()
    {
        var source = """
            class C
            {
                static void M(ref readonly int p) => System.Console.WriteLine(p);
                static unsafe void Main()
                {
                    delegate*<ref readonly int, void> f = &M;
                    int x = 111;
                    f(ref x);
                }
            }
            """;
        var verifier = CompileAndVerify(new[] { source, RequiresLocationAttributeDefinition },
            expectedOutput: "111", options: TestOptions.UnsafeReleaseExe, verify: Verification.Fails);
        verifier.VerifyDiagnostics();
        verifier.VerifyIL("C.Main", """
            {
              // Code size       19 (0x13)
              .maxstack  2
              .locals init (int V_0, //x
                            delegate*<ref readonly int, void> V_1)
              IL_0000:  ldftn      "void C.M(ref readonly int)"
              IL_0006:  ldc.i4.s   111
              IL_0008:  stloc.0
              IL_0009:  stloc.1
              IL_000a:  ldloca.s   V_0
              IL_000c:  ldloc.1
              IL_000d:  calli      "delegate*<ref readonly int, void>"
              IL_0012:  ret
            }
            """);
    }

    [Fact]
    public void Invocation_Delegate()
    {
        var source = """
            delegate void D(ref readonly int p);
            class C
            {
                static void M(ref readonly int p) => System.Console.WriteLine(p);
                static void Main()
                {
                    D d = M;
                    int x = 111;
                    d(ref x);
                }
            }
            """;
        var verifier = CompileAndVerify(source, expectedOutput: "111");
        verifier.VerifyDiagnostics();
        verifier.VerifyIL("C.Main", """
            {
              // Code size       38 (0x26)
              .maxstack  2
              .locals init (int V_0) //x
              IL_0000:  ldsfld     "D C.<>O.<0>__M"
              IL_0005:  dup
              IL_0006:  brtrue.s   IL_001b
              IL_0008:  pop
              IL_0009:  ldnull
              IL_000a:  ldftn      "void C.M(ref readonly int)"
              IL_0010:  newobj     "D..ctor(object, System.IntPtr)"
              IL_0015:  dup
              IL_0016:  stsfld     "D C.<>O.<0>__M"
              IL_001b:  ldc.i4.s   111
              IL_001d:  stloc.0
              IL_001e:  ldloca.s   V_0
              IL_0020:  callvirt   "void D.Invoke(ref readonly int)"
              IL_0025:  ret
            }
            """);
    }

    [Fact]
<<<<<<< HEAD
    public void Invocation_Dynamic()
    {
        var source = """
            class C
            {
                void M(ref readonly int p) => System.Console.Write(p);
                static void Main()
                {
                    dynamic d = 1;
                    var c = new C();
                    try
                    {
                        c.M(d);
                    }
                    catch (Microsoft.CSharp.RuntimeBinder.RuntimeBinderException)
                    {
                        System.Console.Write("exception");
                    }

                    int i = 2;
                    dynamic cd = new C();
                    cd.M(ref i);
                }
                void M2(dynamic p) => M(p);
            }
            """;
        var verifier = CompileAndVerify(source, targetFramework: TargetFramework.StandardAndCSharp, expectedOutput: "exception2");
        verifier.VerifyDiagnostics();
        verifier.VerifyIL("C.M2", """
            {
              // Code size       92 (0x5c)
              .maxstack  9
              IL_0000:  ldsfld     "System.Runtime.CompilerServices.CallSite<System.Action<System.Runtime.CompilerServices.CallSite, C, dynamic>> C.<>o__2.<>p__0"
              IL_0005:  brtrue.s   IL_0045
              IL_0007:  ldc.i4     0x102
              IL_000c:  ldstr      "M"
              IL_0011:  ldnull
              IL_0012:  ldtoken    "C"
              IL_0017:  call       "System.Type System.Type.GetTypeFromHandle(System.RuntimeTypeHandle)"
              IL_001c:  ldc.i4.2
              IL_001d:  newarr     "Microsoft.CSharp.RuntimeBinder.CSharpArgumentInfo"
              IL_0022:  dup
              IL_0023:  ldc.i4.0
              IL_0024:  ldc.i4.1
              IL_0025:  ldnull
              IL_0026:  call       "Microsoft.CSharp.RuntimeBinder.CSharpArgumentInfo Microsoft.CSharp.RuntimeBinder.CSharpArgumentInfo.Create(Microsoft.CSharp.RuntimeBinder.CSharpArgumentInfoFlags, string)"
              IL_002b:  stelem.ref
              IL_002c:  dup
              IL_002d:  ldc.i4.1
              IL_002e:  ldc.i4.0
              IL_002f:  ldnull
              IL_0030:  call       "Microsoft.CSharp.RuntimeBinder.CSharpArgumentInfo Microsoft.CSharp.RuntimeBinder.CSharpArgumentInfo.Create(Microsoft.CSharp.RuntimeBinder.CSharpArgumentInfoFlags, string)"
              IL_0035:  stelem.ref
              IL_0036:  call       "System.Runtime.CompilerServices.CallSiteBinder Microsoft.CSharp.RuntimeBinder.Binder.InvokeMember(Microsoft.CSharp.RuntimeBinder.CSharpBinderFlags, string, System.Collections.Generic.IEnumerable<System.Type>, System.Type, System.Collections.Generic.IEnumerable<Microsoft.CSharp.RuntimeBinder.CSharpArgumentInfo>)"
              IL_003b:  call       "System.Runtime.CompilerServices.CallSite<System.Action<System.Runtime.CompilerServices.CallSite, C, dynamic>> System.Runtime.CompilerServices.CallSite<System.Action<System.Runtime.CompilerServices.CallSite, C, dynamic>>.Create(System.Runtime.CompilerServices.CallSiteBinder)"
              IL_0040:  stsfld     "System.Runtime.CompilerServices.CallSite<System.Action<System.Runtime.CompilerServices.CallSite, C, dynamic>> C.<>o__2.<>p__0"
              IL_0045:  ldsfld     "System.Runtime.CompilerServices.CallSite<System.Action<System.Runtime.CompilerServices.CallSite, C, dynamic>> C.<>o__2.<>p__0"
              IL_004a:  ldfld      "System.Action<System.Runtime.CompilerServices.CallSite, C, dynamic> System.Runtime.CompilerServices.CallSite<System.Action<System.Runtime.CompilerServices.CallSite, C, dynamic>>.Target"
              IL_004f:  ldsfld     "System.Runtime.CompilerServices.CallSite<System.Action<System.Runtime.CompilerServices.CallSite, C, dynamic>> C.<>o__2.<>p__0"
              IL_0054:  ldarg.0
              IL_0055:  ldarg.1
              IL_0056:  callvirt   "void System.Action<System.Runtime.CompilerServices.CallSite, C, dynamic>.Invoke(System.Runtime.CompilerServices.CallSite, C, dynamic)"
              IL_005b:  ret
            }
            """);
    }

    [Fact]
    public void Invocation_Dynamic_In()
    {
        var source = """
            class C
            {
                public void M(ref readonly int p) => System.Console.WriteLine(p);
                static void Main()
                {
                    int x = 1;
                    dynamic d = new C();
                    d.M(in x);

                    dynamic y = 2;
                    C c = new C();
                    c.M(in y);
                }
            }
            """;
        CreateCompilation(source).VerifyDiagnostics(
            // (8,16): error CS8364: Arguments with 'in' modifier cannot be used in dynamically dispatched expressions.
            //         d.M(in x);
            Diagnostic(ErrorCode.ERR_InDynamicMethodArg, "x").WithLocation(8, 16),
            // (12,16): error CS1503: Argument 1: cannot convert from 'in dynamic' to 'ref readonly int'
            //         c.M(in y);
            Diagnostic(ErrorCode.ERR_BadArgType, "y").WithArguments("1", "in dynamic", "ref readonly int").WithLocation(12, 16));
=======
    public void Overridden_RefReadonly_RefReadonly()
    {
        var source = """
            class B
            {
                protected virtual void M(ref readonly int x) => System.Console.WriteLine("B.M" + x);
            }
            class C : B
            {
                protected override void M(ref readonly int x) => System.Console.WriteLine("C.M" + x);
                static void Main()
                {
                    var x = 123;
                    var c = new C();
                    c.M(ref x);
                    c.M(in x);
                    c.M(x);
                }
            }
            """;
        var verifier = CompileAndVerify(source, expectedOutput: """
            C.M123
            C.M123
            C.M123
            """, sourceSymbolValidator: verify, symbolValidator: verify);
        verifier.VerifyDiagnostics(
            // (14,13): warning CS9503: Argument 1 should be passed with 'ref' or 'in' keyword
            //         c.M(x);
            Diagnostic(ErrorCode.WRN_ArgExpectedRefOrIn, "x").WithArguments("1").WithLocation(14, 13));

        static void verify(ModuleSymbol m)
        {
            VerifyRequiresLocationAttributeSynthesized(m);

            var p = m.GlobalNamespace.GetMember<MethodSymbol>("C.M").Parameters.Single();
            VerifyRefReadonlyParameter(p, customModifiers: VerifyModifiers.In);
        }
    }

    [Fact]
    public void Overridden_In_RefReadonly()
    {
        var source = """
            class B
            {
                protected virtual void M(in int x) => System.Console.WriteLine("B.M" + x);
            }
            class C : B
            {
                protected override void M(ref readonly int x) => System.Console.WriteLine("C.M" + x);
                static void Main()
                {
                    var x = 123;
                    var c = new C();
                    c.M(ref x);
                    c.M(in x);
                    c.M(x);
                }
            }
            """;
        var verifier = CompileAndVerify(source, expectedOutput: """
            C.M123
            C.M123
            C.M123
            """, sourceSymbolValidator: verify, symbolValidator: verify);
        verifier.VerifyDiagnostics(
            // (7,29): warning CS9507: Reference kind modifier of parameter 'ref readonly int x' doesn't match the corresponding parameter 'in int x' in overridden or implemented member.
            //     protected override void M(ref readonly int x) => System.Console.WriteLine("C.M" + x);
            Diagnostic(ErrorCode.WRN_OverridingDifferentRefness, "M").WithArguments("ref readonly int x", "in int x").WithLocation(7, 29),
            // (12,17): warning CS9502: The 'ref' modifier for argument 1 corresponding to 'in' parameter is equivalent to 'in'. Consider using 'in' instead.
            //         c.M(ref x);
            Diagnostic(ErrorCode.WRN_BadArgRef, "x").WithArguments("1").WithLocation(12, 17));

        static void verify(ModuleSymbol m)
        {
            VerifyRequiresLocationAttributeSynthesized(m);

            var p = m.GlobalNamespace.GetMember<MethodSymbol>("C.M").Parameters.Single();
            VerifyRefReadonlyParameter(p, customModifiers: VerifyModifiers.In);
        }
    }

    [Fact]
    public void Overridden_In_RefReadonly_Indexer()
    {
        var source = """
            class B
            {
                protected virtual int this[in int x]
                {
                    get
                    {
                        System.Console.WriteLine("B" + x);
                        return 0;
                    }
                    set { }
                }
            }
            class C : B
            {
                protected override int this[ref readonly int x]
                {
                    get
                    {
                        System.Console.WriteLine("C" + x);
                        return 0;
                    }
                    set { }
                }
                static void Main()
                {
                    var x = 123;
                    var c = new C();
                    _ = c[ref x];
                    _ = c[in x];
                    _ = c[x];
                }
            }
            """;
        var verifier = CompileAndVerify(source, expectedOutput: """
            C123
            C123
            C123
            """, sourceSymbolValidator: verify, symbolValidator: verify);
        verifier.VerifyDiagnostics(
            // (22,9): warning CS9507: Reference kind modifier of parameter 'ref readonly int x' doesn't match the corresponding parameter 'in int x' in overridden or implemented member.
            //         set { }
            Diagnostic(ErrorCode.WRN_OverridingDifferentRefness, "set").WithArguments("ref readonly int x", "in int x").WithLocation(22, 9),
            // (28,19): warning CS9502: The 'ref' modifier for argument 1 corresponding to 'in' parameter is equivalent to 'in'. Consider using 'in' instead.
            //         _ = c[ref x];
            Diagnostic(ErrorCode.WRN_BadArgRef, "x").WithArguments("1").WithLocation(28, 19));

        static void verify(ModuleSymbol m)
        {
            VerifyRequiresLocationAttributeSynthesized(m);

            var p = m.GlobalNamespace.GetMember<PropertySymbol>("C.this[]").Parameters.Single();
            VerifyRefReadonlyParameter(p, customModifiers: VerifyModifiers.In, isProperty: true);
        }
    }

    [Fact]
    public void Overridden_RefReadonly_In()
    {
        var source = """
            class B
            {
                protected virtual void M(ref readonly int x) => System.Console.WriteLine("B.M" + x);
            }
            class C : B
            {
                protected override void M(in int x) => System.Console.WriteLine("C.M" + x);
                static void Main()
                {
                    var x = 123;
                    var c = new C();
                    c.M(ref x);
                    c.M(in x);
                    c.M(x);
                }
            }
            """;
        var verifier = CompileAndVerify(source, expectedOutput: """
            C.M123
            C.M123
            C.M123
            """, sourceSymbolValidator: verify, symbolValidator: verify);
        verifier.VerifyDiagnostics(
            // (7,29): warning CS9507: Reference kind modifier of parameter 'in int x' doesn't match the corresponding parameter 'ref readonly int x' in overridden or implemented member.
            //     protected override void M(in int x) => System.Console.WriteLine("C.M" + x);
            Diagnostic(ErrorCode.WRN_OverridingDifferentRefness, "M").WithArguments("in int x", "ref readonly int x").WithLocation(7, 29),
            // (14,13): warning CS9503: Argument 1 should be passed with 'ref' or 'in' keyword
            //         c.M(x);
            Diagnostic(ErrorCode.WRN_ArgExpectedRefOrIn, "x").WithArguments("1").WithLocation(14, 13));

        static void verify(ModuleSymbol m)
        {
            VerifyRequiresLocationAttributeSynthesized(m);

            var p = m.GlobalNamespace.GetMember<MethodSymbol>("B.M").Parameters.Single();
            VerifyRefReadonlyParameter(p, customModifiers: VerifyModifiers.In);
        }
    }

    [Theory, CombinatorialData]
    public void Overridden_NotIn_RefReadonly([CombinatorialValues("ref", "out")] string modifier)
    {
        var source = $$"""
            class B
            {
                protected virtual void M({{modifier}} int x) => throw null!;
            }
            class C : B
            {
                protected override void M(ref readonly int x) { }
            }
            """;
        CreateCompilation(source).VerifyDiagnostics(
            // (7,29): error CS0115: 'C.M(ref readonly int)': no suitable method found to override
            //     protected override void M(ref readonly int x) { }
            Diagnostic(ErrorCode.ERR_OverrideNotExpected, "M").WithArguments("C.M(ref readonly int)").WithLocation(7, 29));
    }

    [Theory, CombinatorialData]
    public void Overridden_RefReadonly_NotIn([CombinatorialValues("ref", "out")] string modifier)
    {
        var source = $$"""
            class B
            {
                protected virtual void M(ref readonly int x) { }
            }
            class C : B
            {
                protected override void M({{modifier}} int x) => throw null!;
            }
            """;
        CreateCompilation(source).VerifyDiagnostics(
            // (7,29): error CS0115: 'C.M(ref int)': no suitable method found to override
            //     protected override void M(ref int x) { }
            Diagnostic(ErrorCode.ERR_OverrideNotExpected, "M").WithArguments($"C.M({modifier} int)").WithLocation(7, 29));
    }

    [Theory, CombinatorialData]
    public void Overridden_GenericBase([CombinatorialValues("ref readonly", "in")] string modifier)
    {
        var source = $$"""
            class B<T>
            {
                protected virtual void M(in T x) => throw null;
                protected virtual void M(ref readonly int x) => throw null;
            }
            class C : B<int>
            {
                protected override void M({{modifier}} int x) => throw null;
            }
            """;

        CreateCompilation(source, targetFramework: TargetFramework.Net50).VerifyDiagnostics(
            // (8,29): error CS0462: The inherited members 'B<T>.M(in T)' and 'B<T>.M(ref readonly int)' have the same signature in type 'C', so they cannot be overridden
            //     protected override void M(ref readonly int x)
            Diagnostic(ErrorCode.ERR_AmbigOverride, "M").WithArguments("B<T>.M(in T)", "B<T>.M(ref readonly int)", "C").WithLocation(8, 29));
    }

    [Fact]
    public void Hiding_RefReadonly_RefReadonly()
    {
        var source = """
            class B
            {
                public void M(ref readonly int x) => System.Console.WriteLine("B" + x);
            }
            class C : B
            {
                public void M(ref readonly int x) => System.Console.WriteLine("C" + x);
                static void Main()
                {
                    var x = 111;
                    var c = new C();
                    c.M(ref x);
                    c.M(in x);
                    c.M(x);
                    ((B)c).M(in x);
                }
            }
            """;
        CompileAndVerify(source, expectedOutput: """
            C111
            C111
            C111
            B111
            """).VerifyDiagnostics(
            // (7,17): warning CS0108: 'C.M(ref readonly int)' hides inherited member 'B.M(ref readonly int)'. Use the new keyword if hiding was intended.
            //     public void M(ref readonly int x) => System.Console.WriteLine("C" + x);
            Diagnostic(ErrorCode.WRN_NewRequired, "M").WithArguments("C.M(ref readonly int)", "B.M(ref readonly int)").WithLocation(7, 17),
            // (14,13): warning CS9503: Argument 1 should be passed with 'ref' or 'in' keyword
            //         c.M(x);
            Diagnostic(ErrorCode.WRN_ArgExpectedRefOrIn, "x").WithArguments("1").WithLocation(14, 13));
    }

    [Fact]
    public void Hiding_RefReadonly_RefReadonly_New()
    {
        var source = """
            class B
            {
                public void M(ref readonly int x) => System.Console.WriteLine("B" + x);
            }
            class C : B
            {
                public new void M(ref readonly int x) => System.Console.WriteLine("C" + x);
                static void Main()
                {
                    var x = 111;
                    var c = new C();
                    c.M(ref x);
                    c.M(in x);
                    c.M(x);
                    ((B)c).M(in x);
                }
            }
            """;
        CompileAndVerify(source, expectedOutput: """
            C111
            C111
            C111
            B111
            """).VerifyDiagnostics(
            // (14,13): warning CS9503: Argument 1 should be passed with 'ref' or 'in' keyword
            //         c.M(x);
            Diagnostic(ErrorCode.WRN_ArgExpectedRefOrIn, "x").WithArguments("1").WithLocation(14, 13));
    }

    [Fact]
    public void Hiding_In_RefReadonly()
    {
        var source = """
            class B
            {
                public void M(in int x) => System.Console.WriteLine("B" + x);
            }
            class C : B
            {
                public void M(ref readonly int x) => System.Console.WriteLine("C" + x);
                static void Main()
                {
                    var x = 111;
                    var c = new C();
                    c.M(ref x);
                    c.M(in x);
                    c.M(x);
                    ((B)c).M(in x);
                }
            }
            """;
        CompileAndVerify(source, expectedOutput: """
            C111
            C111
            C111
            B111
            """).VerifyDiagnostics(
            // (7,17): warning CS0108: 'C.M(ref readonly int)' hides inherited member 'B.M(in int)'. Use the new keyword if hiding was intended.
            //     public void M(ref readonly int x) => System.Console.WriteLine("C" + x);
            Diagnostic(ErrorCode.WRN_NewRequired, "M").WithArguments("C.M(ref readonly int)", "B.M(in int)").WithLocation(7, 17),
            // (7,17): warning CS9508: Reference kind modifier of parameter 'ref readonly int x' doesn't match the corresponding parameter 'in int x' in hidden member.
            //     public void M(ref readonly int x) => System.Console.WriteLine("C" + x);
            Diagnostic(ErrorCode.WRN_HidingDifferentRefness, "M").WithArguments("ref readonly int x", "in int x").WithLocation(7, 17),
            // (14,13): warning CS9503: Argument 1 should be passed with 'ref' or 'in' keyword
            //         c.M(x);
            Diagnostic(ErrorCode.WRN_ArgExpectedRefOrIn, "x").WithArguments("1").WithLocation(14, 13));
    }

    [Fact]
    public void Hiding_In_RefReadonly_New()
    {
        var source = """
            class B
            {
                public void M(in int x) => System.Console.WriteLine("B" + x);
            }
            class C : B
            {
                public new void M(ref readonly int x) => System.Console.WriteLine("C" + x);
                static void Main()
                {
                    var x = 111;
                    var c = new C();
                    c.M(ref x);
                    c.M(in x);
                    c.M(x);
                    ((B)c).M(in x);
                }
            }
            """;
        CompileAndVerify(source, expectedOutput: """
            C111
            C111
            C111
            B111
            """).VerifyDiagnostics(
            // (7,21): warning CS9508: Reference kind modifier of parameter 'ref readonly int x' doesn't match the corresponding parameter 'in int x' in hidden member.
            //     public new void M(ref readonly int x) => System.Console.WriteLine("C" + x);
            Diagnostic(ErrorCode.WRN_HidingDifferentRefness, "M").WithArguments("ref readonly int x", "in int x").WithLocation(7, 21),
            // (14,13): warning CS9503: Argument 1 should be passed with 'ref' or 'in' keyword
            //         c.M(x);
            Diagnostic(ErrorCode.WRN_ArgExpectedRefOrIn, "x").WithArguments("1").WithLocation(14, 13));
    }

    [Fact]
    public void Hiding_In_RefReadonly_Indexer()
    {
        var source = """
            class B
            {
                public int this[in int x]
                {
                    get
                    {
                        System.Console.WriteLine("B" + x);
                        return 0;
                    }
                    set { }
                }
            }
            class C : B
            {
                public int this[ref readonly int x]
                {
                    get
                    {
                        System.Console.WriteLine("C" + x);
                        return 0;
                    }
                    set { }
                }
                static void Main()
                {
                    var x = 111;
                    var c = new C();
                    _ = c[ref x];
                    _ = c[in x];
                    _ = c[x];
                    _ = ((B)c)[in x];
                }
            }
            """;
        CompileAndVerify(source, expectedOutput: """
            C111
            C111
            C111
            B111
            """).VerifyDiagnostics(
            // (15,16): warning CS0108: 'C.this[ref readonly int]' hides inherited member 'B.this[in int]'. Use the new keyword if hiding was intended.
            //     public int this[ref readonly int x]
            Diagnostic(ErrorCode.WRN_NewRequired, "this").WithArguments("C.this[ref readonly int]", "B.this[in int]").WithLocation(15, 16),
            // (17,9): warning CS9508: Reference kind modifier of parameter 'ref readonly int x' doesn't match the corresponding parameter 'in int x' in hidden member.
            //         get
            Diagnostic(ErrorCode.WRN_HidingDifferentRefness, "get").WithArguments("ref readonly int x", "in int x").WithLocation(17, 9),
            // (22,9): warning CS9508: Reference kind modifier of parameter 'ref readonly int x' doesn't match the corresponding parameter 'in int x' in hidden member.
            //         set { }
            Diagnostic(ErrorCode.WRN_HidingDifferentRefness, "set").WithArguments("ref readonly int x", "in int x").WithLocation(22, 9),
            // (30,15): warning CS9503: Argument 1 should be passed with 'ref' or 'in' keyword
            //         _ = c[x];
            Diagnostic(ErrorCode.WRN_ArgExpectedRefOrIn, "x").WithArguments("1").WithLocation(30, 15));
    }

    [Fact]
    public void Hiding_In_RefReadonly_Indexer_New()
    {
        var source = """
            class B
            {
                public int this[in int x]
                {
                    get
                    {
                        System.Console.WriteLine("B" + x);
                        return 0;
                    }
                    set { }
                }
            }
            class C : B
            {
                public new int this[ref readonly int x]
                {
                    get
                    {
                        System.Console.WriteLine("C" + x);
                        return 0;
                    }
                    set { }
                }
                static void Main()
                {
                    var x = 111;
                    var c = new C();
                    _ = c[ref x];
                    _ = c[in x];
                    _ = c[x];
                    _ = ((B)c)[in x];
                }
            }
            """;
        CompileAndVerify(source, expectedOutput: """
            C111
            C111
            C111
            B111
            """).VerifyDiagnostics(
            // (17,9): warning CS9508: Reference kind modifier of parameter 'ref readonly int x' doesn't match the corresponding parameter 'in int x' in hidden member.
            //         get
            Diagnostic(ErrorCode.WRN_HidingDifferentRefness, "get").WithArguments("ref readonly int x", "in int x").WithLocation(17, 9),
            // (22,9): warning CS9508: Reference kind modifier of parameter 'ref readonly int x' doesn't match the corresponding parameter 'in int x' in hidden member.
            //         set { }
            Diagnostic(ErrorCode.WRN_HidingDifferentRefness, "set").WithArguments("ref readonly int x", "in int x").WithLocation(22, 9),
            // (30,15): warning CS9503: Argument 1 should be passed with 'ref' or 'in' keyword
            //         _ = c[x];
            Diagnostic(ErrorCode.WRN_ArgExpectedRefOrIn, "x").WithArguments("1").WithLocation(30, 15));
    }

    [Fact]
    public void Hiding_RefReadonly_In()
    {
        var source = """
            class B
            {
                public void M(ref readonly int x) => System.Console.WriteLine("B" + x);
            }
            class C : B
            {
                public void M(in int x) => System.Console.WriteLine("C" + x);
                static void Main()
                {
                    var x = 111;
                    var c = new C();
                    c.M(ref x);
                    c.M(in x);
                    c.M(x);
                    ((B)c).M(in x);
                }
            }
            """;
        CompileAndVerify(source, expectedOutput: """
            C111
            C111
            C111
            B111
            """).VerifyDiagnostics(
            // (7,17): warning CS0108: 'C.M(in int)' hides inherited member 'B.M(ref readonly int)'. Use the new keyword if hiding was intended.
            //     public void M(in int x) => System.Console.WriteLine("C" + x);
            Diagnostic(ErrorCode.WRN_NewRequired, "M").WithArguments("C.M(in int)", "B.M(ref readonly int)").WithLocation(7, 17),
            // (7,17): warning CS9508: Reference kind modifier of parameter 'in int x' doesn't match the corresponding parameter 'ref readonly int x' in hidden member.
            //     public void M(in int x) => System.Console.WriteLine("C" + x);
            Diagnostic(ErrorCode.WRN_HidingDifferentRefness, "M").WithArguments("in int x", "ref readonly int x").WithLocation(7, 17),
            // (12,17): warning CS9502: The 'ref' modifier for argument 1 corresponding to 'in' parameter is equivalent to 'in'. Consider using 'in' instead.
            //         c.M(ref x);
            Diagnostic(ErrorCode.WRN_BadArgRef, "x").WithArguments("1").WithLocation(12, 17));
    }

    [Fact]
    public void Hiding_RefReadonly_In_New()
    {
        var source = """
            class B
            {
                public void M(ref readonly int x) => System.Console.WriteLine("B" + x);
            }
            class C : B
            {
                public new void M(in int x) => System.Console.WriteLine("C" + x);
                static void Main()
                {
                    var x = 111;
                    var c = new C();
                    c.M(ref x);
                    c.M(in x);
                    c.M(x);
                    ((B)c).M(in x);
                }
            }
            """;
        CompileAndVerify(source, expectedOutput: """
            C111
            C111
            C111
            B111
            """).VerifyDiagnostics(
            // (7,21): warning CS9508: Reference kind modifier of parameter 'in int x' doesn't match the corresponding parameter 'ref readonly int x' in hidden member.
            //     public new void M(in int x) => System.Console.WriteLine("C" + x);
            Diagnostic(ErrorCode.WRN_HidingDifferentRefness, "M").WithArguments("in int x", "ref readonly int x").WithLocation(7, 21),
            // (12,17): warning CS9502: The 'ref' modifier for argument 1 corresponding to 'in' parameter is equivalent to 'in'. Consider using 'in' instead.
            //         c.M(ref x);
            Diagnostic(ErrorCode.WRN_BadArgRef, "x").WithArguments("1").WithLocation(12, 17));
    }

    [Fact]
    public void Hiding_RefReadonly_Ref()
    {
        var source = """
            class B
            {
                public void M1(ref int x) => System.Console.WriteLine("B.M1");
                public void M2(ref readonly int x) => System.Console.WriteLine("B.M2");
            }
            class C : B
            {
                public void M1(ref readonly int x) => System.Console.WriteLine("C.M1");
                public void M2(ref int x) => System.Console.WriteLine("C.M2");
                static void Main()
                {
                    var x = 1;
                    var c = new C();
                    c.M1(ref x);
                    c.M1(in x);
                    c.M1(x);
                    ((B)c).M1(ref x);
                    c.M2(ref x);
                    c.M2(in x);
                    c.M2(x);
                }
            }
            """;
        CompileAndVerify(source, expectedOutput: """
            C.M1
            C.M1
            C.M1
            B.M1
            C.M2
            B.M2
            B.M2
            """).VerifyDiagnostics(
            // (16,14): warning CS9503: Argument 1 should be passed with 'ref' or 'in' keyword
            //         c.M1(x);
            Diagnostic(ErrorCode.WRN_ArgExpectedRefOrIn, "x").WithArguments("1").WithLocation(16, 14),
            // (20,14): warning CS9503: Argument 1 should be passed with 'ref' or 'in' keyword
            //         c.M2(x);
            Diagnostic(ErrorCode.WRN_ArgExpectedRefOrIn, "x").WithArguments("1").WithLocation(20, 14));
    }

    [Fact]
    public void Hiding_RefReadonly_Out()
    {
        var source = """
            class B
            {
                public void M1(out int x)
                {
                    x = 5;
                    System.Console.WriteLine("B.M1");
                }
                public void M2(ref readonly int x) => System.Console.WriteLine("B.M2");
            }
            class C : B
            {
                public void M1(ref readonly int x) => System.Console.WriteLine("C.M1");
                public void M2(out int x)
                {
                    x = 5;
                    System.Console.WriteLine("C.M2");
                }
                static void Main()
                {
                    var x = 1;
                    var c = new C();
                    c.M1(ref x);
                    c.M1(in x);
                    c.M1(x);
                    c.M1(out x);
                    c.M2(ref x);
                    c.M2(in x);
                    c.M2(x);
                    c.M2(out x);
                }
            }
            """;
        CompileAndVerify(source, expectedOutput: """
            C.M1
            C.M1
            C.M1
            B.M1
            B.M2
            B.M2
            B.M2
            C.M2
            """).VerifyDiagnostics(
            // (24,14): warning CS9503: Argument 1 should be passed with 'ref' or 'in' keyword
            //         c.M1(x);
            Diagnostic(ErrorCode.WRN_ArgExpectedRefOrIn, "x").WithArguments("1").WithLocation(24, 14),
            // (28,14): warning CS9503: Argument 1 should be passed with 'ref' or 'in' keyword
            //         c.M2(x);
            Diagnostic(ErrorCode.WRN_ArgExpectedRefOrIn, "x").WithArguments("1").WithLocation(28, 14));
    }

    [Theory, CombinatorialData]
    public void Hiding_RefReadonly_NotIn_New([CombinatorialValues("ref", "out")] string modifier)
    {
        var source = $$"""
            class B
            {
                public void M1({{modifier}} int x) => throw null!;
                public void M2(ref readonly int x) { }
            }
            class C : B
            {
                public new void M1(ref readonly int x) { }
                public new void M2({{modifier}} int x) => throw null!;
            }
            """;
        CreateCompilation(source).VerifyDiagnostics(
            // (8,21): warning CS0109: The member 'C.M1(ref readonly int)' does not hide an accessible member. The new keyword is not required.
            //     public new void M1(ref readonly int x) { }
            Diagnostic(ErrorCode.WRN_NewNotRequired, "M1").WithArguments("C.M1(ref readonly int)").WithLocation(8, 21),
            // (9,21): warning CS0109: The member 'C.M2(ref int)' does not hide an accessible member. The new keyword is not required.
            //     public new void M2(ref int x) => throw null!;
            Diagnostic(ErrorCode.WRN_NewNotRequired, "M2").WithArguments($"C.M2({modifier} int)").WithLocation(9, 21));
    }

    [Fact]
    public void Implementation_RefReadonly_RefReadonly()
    {
        var source = """
            interface I
            {
                void M(ref readonly int x);
            }
            class C : I
            {
                public void M(ref readonly int x) => System.Console.WriteLine("C.M" + x);
                static void Main()
                {
                    var x = 1;
                    I c = new C();
                    c.M(in x);
                }
            }
            """;
        CompileAndVerify(source, expectedOutput: "C.M1").VerifyDiagnostics();
    }

    [Fact]
    public void Implementation_RefReadonly_RefReadonly_Explicit()
    {
        var source = """
            interface I
            {
                void M(ref readonly int x);
            }
            class C : I
            {
                void I.M(ref readonly int x) => System.Console.WriteLine("C.M" + x);
                static void Main()
                {
                    var x = 1;
                    I c = new C();
                    c.M(in x);
                }
            }
            """;
        CompileAndVerify(source, expectedOutput: "C.M1").VerifyDiagnostics();
    }

    [Fact]
    public void Implementation_RefReadonly_In()
    {
        var source = """
            interface I
            {
                void M1(in int x);
                void M2(ref readonly int x);
            }
            class C : I
            {
                public void M1(ref readonly int x) => System.Console.WriteLine("C.M1" + x);
                public void M2(in int x) => System.Console.WriteLine("C.M2" + x);
                static void Main()
                {
                    var x = 1;
                    I c = new C();
                    c.M1(in x);
                    c.M2(in x);
                }
            }
            """;
        CompileAndVerify(source, expectedOutput: """
            C.M11
            C.M21
            """).VerifyDiagnostics(
            // (8,17): warning CS9507: Reference kind modifier of parameter 'ref readonly int x' doesn't match the corresponding parameter 'in int x' in overridden or implemented member.
            //     public void M1(ref readonly int x) { }
            Diagnostic(ErrorCode.WRN_OverridingDifferentRefness, "M1").WithArguments("ref readonly int x", "in int x").WithLocation(8, 17),
            // (9,17): warning CS9507: Reference kind modifier of parameter 'in int x' doesn't match the corresponding parameter 'ref readonly int x' in overridden or implemented member.
            //     public void M2(in int x) { }
            Diagnostic(ErrorCode.WRN_OverridingDifferentRefness, "M2").WithArguments("in int x", "ref readonly int x").WithLocation(9, 17));
    }

    [Fact]
    public void Implementation_RefReadonly_In_Explicit()
    {
        var source = """
            interface I
            {
                void M1(in int x);
                void M2(ref readonly int x);
            }
            class C : I
            {
                void I.M1(ref readonly int x) => System.Console.WriteLine("C.M1" + x);
                void I.M2(in int x) => System.Console.WriteLine("C.M2" + x);
                static void Main()
                {
                    var x = 1;
                    I c = new C();
                    c.M1(in x);
                    c.M2(in x);
                }
            }
            """;
        CompileAndVerify(source, expectedOutput: """
            C.M11
            C.M21
            """).VerifyDiagnostics(
            // (8,12): warning CS9507: Reference kind modifier of parameter 'ref readonly int x' doesn't match the corresponding parameter 'in int x' in overridden or implemented member.
            //     void I.M1(ref readonly int x) { }
            Diagnostic(ErrorCode.WRN_OverridingDifferentRefness, "M1").WithArguments("ref readonly int x", "in int x").WithLocation(8, 12),
            // (9,12): warning CS9507: Reference kind modifier of parameter 'in int x' doesn't match the corresponding parameter 'ref readonly int x' in overridden or implemented member.
            //     void I.M2(in int x) { }
            Diagnostic(ErrorCode.WRN_OverridingDifferentRefness, "M2").WithArguments("in int x", "ref readonly int x").WithLocation(9, 12));
    }

    [Fact]
    public void Implementation_RefReadonly_In_Indexer()
    {
        var source = """
            interface I
            {
                int this[ref readonly int x] { get; set; }
            }
            class C : I
            {
                public int this[in int x]
                {
                    get
                    {
                        System.Console.WriteLine("get" + x);
                        return 0;
                    }
                    set
                    {
                        System.Console.WriteLine("set" + x);
                    }
                }
                static void Main()
                {
                    var x = 1;
                    I c = new C();
                    _ = c[in x];
                    c[in x] = 0;
                }
            }
            """;
        CompileAndVerify(source, expectedOutput: """
            get1
            set1
            """).VerifyDiagnostics(
            // (14,9): warning CS9507: Reference kind modifier of parameter 'in int x' doesn't match the corresponding parameter 'ref readonly int x' in overridden or implemented member.
            //         set
            Diagnostic(ErrorCode.WRN_OverridingDifferentRefness, "set").WithArguments("in int x", "ref readonly int x").WithLocation(14, 9));
    }

    [Fact]
    public void Implementation_RefReadonly_In_Indexer_Explicit()
    {
        var source = """
            interface I
            {
                int this[ref readonly int x] { get; set; }
            }
            class C : I
            {
                int I.this[in int x]
                {
                    get
                    {
                        System.Console.WriteLine("get" + x);
                        return 0;
                    }
                    set
                    {
                        System.Console.WriteLine("set" + x);
                    }
                }
                static void Main()
                {
                    var x = 1;
                    I c = new C();
                    _ = c[in x];
                    c[in x] = 0;
                }
            }
            """;
        CompileAndVerify(source, expectedOutput: """
            get1
            set1
            """).VerifyDiagnostics(
            // (14,9): warning CS9507: Reference kind modifier of parameter 'in int x' doesn't match the corresponding parameter 'ref readonly int x' in overridden or implemented member.
            //         set
            Diagnostic(ErrorCode.WRN_OverridingDifferentRefness, "set").WithArguments("in int x", "ref readonly int x").WithLocation(14, 9));
    }

    [Theory, CombinatorialData]
    public void Implementation_RefReadonly_NotIn([CombinatorialValues("ref", "out")] string modifier)
    {
        var source = $$"""
            interface I
            {
                void M1({{modifier}} int x);
                void M2(ref readonly int x);
            }
            class C : I
            {
                public void M1(ref readonly int x) { }
                public void M2({{modifier}} int x) => throw null;
            }
            """;
        CreateCompilation(source).VerifyDiagnostics(
            // (6,11): error CS0535: 'C' does not implement interface member 'I.M1(ref int)'
            // class C : I
            Diagnostic(ErrorCode.ERR_UnimplementedInterfaceMember, "I").WithArguments("C", $"I.M1({modifier} int)").WithLocation(6, 11),
            // (6,11): error CS0535: 'C' does not implement interface member 'I.M2(ref readonly int)'
            // class C : I
            Diagnostic(ErrorCode.ERR_UnimplementedInterfaceMember, "I").WithArguments("C", "I.M2(ref readonly int)").WithLocation(6, 11));
    }

    [Theory, CombinatorialData]
    public void Implementation_RefReadonly_NotIn_Explicit([CombinatorialValues("ref", "out")] string modifier)
    {
        var source = $$"""
            interface I
            {
                void M1({{modifier}} int x);
                void M2(ref readonly int x);
            }
            class C : I
            {
                void I.M1(ref readonly int x) { }
                void I.M2({{modifier}} int x) => throw null;
            }
            """;
        CreateCompilation(source).VerifyDiagnostics(
            // (6,11): error CS0535: 'C' does not implement interface member 'I.M1(ref int)'
            // class C : I
            Diagnostic(ErrorCode.ERR_UnimplementedInterfaceMember, "I").WithArguments("C", $"I.M1({modifier} int)").WithLocation(6, 11),
            // (6,11): error CS0535: 'C' does not implement interface member 'I.M2(ref readonly int)'
            // class C : I
            Diagnostic(ErrorCode.ERR_UnimplementedInterfaceMember, "I").WithArguments("C", "I.M2(ref readonly int)").WithLocation(6, 11),
            // (8,12): error CS0539: 'C.M1(ref readonly int)' in explicit interface declaration is not found among members of the interface that can be implemented
            //     void I.M1(ref readonly int x) { }
            Diagnostic(ErrorCode.ERR_InterfaceMemberNotFound, "M1").WithArguments("C.M1(ref readonly int)").WithLocation(8, 12),
            // (9,12): error CS0539: 'C.M2(ref int)' in explicit interface declaration is not found among members of the interface that can be implemented
            //     void I.M2(ref int x) => throw null;
            Diagnostic(ErrorCode.ERR_InterfaceMemberNotFound, "M2").WithArguments($"C.M2({modifier} int)").WithLocation(9, 12));
    }

    [Theory, CombinatorialData]
    public void DuplicateMembers([CombinatorialValues("in", "ref", "out")] string modifier)
    {
        var source = $$"""
            class C
            {
                void M(ref readonly int x) { }
                void M({{modifier}} int x) => throw null;
                void M(int x) { }
            }
            """;
        CreateCompilation(source).VerifyDiagnostics(
            // (4,10): error CS0663: 'C' cannot define an overloaded method that differs only on parameter modifiers 'in' and 'ref readonly'
            //     void M(in int x) => throw null;
            Diagnostic(ErrorCode.ERR_OverloadRefKind, "M").WithArguments("C", "method", modifier, "ref readonly").WithLocation(4, 10));
    }

    [Fact]
    public void PartialMembers_RefReadonly()
    {
        var source = """
            partial class C
            {
                public partial void M(ref readonly int x);
            }
            partial class C
            {
                public partial void M(ref readonly int x) => throw null;
            }
            """;
        CreateCompilation(source).VerifyEmitDiagnostics();
    }

    [Fact]
    public void PartialMembers_RefReadonly_Inverse()
    {
        var source = """
            partial class C
            {
                public partial void M(ref readonly int x) => throw null;
            }
            partial class C
            {
                public partial void M(ref readonly int x);
            }
            """;
        CreateCompilation(source).VerifyEmitDiagnostics();
    }

    [Theory, CombinatorialData]
    public void PartialMembers([CombinatorialValues("ref ", "out ", "in ", "")] string modifier)
    {
        var source = $$"""
            partial class C
            {
                public partial void M(ref readonly int x);
            }
            partial class C
            {
                public partial void M({{modifier}} int x) => throw null;
            }
            """;
        CreateCompilation(source).VerifyDiagnostics(
            // (3,25): error CS8795: Partial method 'C.M(ref readonly int)' must have an implementation part because it has accessibility modifiers.
            //     public partial void M(ref readonly int x);
            Diagnostic(ErrorCode.ERR_PartialMethodWithAccessibilityModsMustHaveImplementation, "M").WithArguments("C.M(ref readonly int)").WithLocation(3, 25),
            // (7,25): error CS0759: No defining declaration found for implementing declaration of partial method 'C.M(ref int)'
            //     public partial void M(ref int x) => throw null;
            Diagnostic(ErrorCode.ERR_PartialMethodMustHaveLatent, "M").WithArguments($"C.M({modifier}int)").WithLocation(7, 25));
    }

    [Theory, CombinatorialData]
    public void PartialMembers_Inverse([CombinatorialValues("ref ", "out ", "in ", "")] string modifier)
    {
        var source = $$"""
            partial class C
            {
                public partial void M(ref readonly int x) => throw null;
            }
            partial class C
            {
                public partial void M({{modifier}} int x);
            }
            """;
        CreateCompilation(source).VerifyDiagnostics(
            // (3,25): error CS0759: No defining declaration found for implementing declaration of partial method 'C.M(ref readonly int)'
            //     public partial void M(ref readonly int x) => throw null;
            Diagnostic(ErrorCode.ERR_PartialMethodMustHaveLatent, "M").WithArguments("C.M(ref readonly int)").WithLocation(3, 25),
            // (7,25): error CS8795: Partial method 'C.M(ref int)' must have an implementation part because it has accessibility modifiers.
            //     public partial void M(ref int x);
            Diagnostic(ErrorCode.ERR_PartialMethodWithAccessibilityModsMustHaveImplementation, "M").WithArguments($"C.M({modifier}int)").WithLocation(7, 25));
    }

    [Theory, CombinatorialData]
    public void PartialMembers_DifferentReturnType([CombinatorialValues("ref ", "out ", "in ", "")] string modifier)
    {
        var source = $$"""
            #nullable enable
            partial class C
            {
                public partial string M(ref readonly int x);
            }
            partial class C
            {
                public partial string? M({{modifier}} int x) => throw null!;
            }
            """;
        CreateCompilation(source).VerifyDiagnostics(
            // (4,27): error CS8795: Partial method 'C.M(ref readonly int)' must have an implementation part because it has accessibility modifiers.
            //     public partial string M(ref readonly int x);
            Diagnostic(ErrorCode.ERR_PartialMethodWithAccessibilityModsMustHaveImplementation, "M").WithArguments("C.M(ref readonly int)").WithLocation(4, 27),
            // (8,28): error CS0759: No defining declaration found for implementing declaration of partial method 'C.M(out int)'
            //     public partial string? M(out int x) => throw null;
            Diagnostic(ErrorCode.ERR_PartialMethodMustHaveLatent, "M").WithArguments($"C.M({modifier}int)").WithLocation(8, 28));
    }

    [Theory, CombinatorialData]
    public void MethodGroupComparer([CombinatorialValues("ref", "in", "")] string modifier)
    {
        var source = $$"""
            class C
            {
                void M(ref readonly int x) { }
                void M2()
                {
                    var m = this.M;
                }
            }
            static class E1
            {
                public static void M(this C c, {{modifier}} int x) { }
            }
            """;
        CreateCompilation(source).VerifyDiagnostics(
            // (6,17): error CS8917: The delegate type could not be inferred.
            //         var m = this.M;
            Diagnostic(ErrorCode.ERR_CannotInferDelegateType, "this.M").WithLocation(6, 17));
    }

    [Theory, CombinatorialData]
    public void MethodGroupComparer_Inverse([CombinatorialValues("ref", "in", "")] string modifier)
    {
        var source = $$"""
            class C
            {
                void M({{modifier}} int x) { }
                void M2()
                {
                    var m = this.M;
                }
            }
            static class E1
            {
                public static void M(this C c, ref readonly int x) { }
            }
            """;
        CreateCompilation(source).VerifyDiagnostics(
            // (6,17): error CS8917: The delegate type could not be inferred.
            //         var m = this.M;
            Diagnostic(ErrorCode.ERR_CannotInferDelegateType, "this.M").WithLocation(6, 17));
    }

    /// <summary>
    /// If <see cref="MemberSignatureComparer.CrefComparer"/> allowed 'ref readonly'/'in' mismatch,
    /// this would report ambiguous cref warning for 'in'.
    /// </summary>
    [Theory, CombinatorialData]
    public void CrefComparer([CombinatorialValues("ref", "in")] string modifier)
    {
        var refKind = modifier switch
        {
            "ref" => RefKind.Ref,
            "in" => RefKind.In,
            _ => throw ExceptionUtilities.UnexpectedValue(modifier)
        };

        var source = $$"""
            /// <summary>
            /// <see cref="M({{modifier}} int)"/>
            /// </summary>
            public class C
            {
                void M(ref readonly int x) { }
                void M({{modifier}} int x) { }
            }
            """;
        var comp = CreateCompilation(source, parseOptions: TestOptions.RegularPreview.WithDocumentationMode(DocumentationMode.Diagnose)).VerifyDiagnostics(
            // (7,10): error CS0663: 'C' cannot define an overloaded method that differs only on parameter modifiers 'ref' and 'ref readonly'
            //     void M(ref int x) { }
            Diagnostic(ErrorCode.ERR_OverloadRefKind, "M").WithArguments("C", "method", modifier, "ref readonly").WithLocation(7, 10));
        var tree = comp.SyntaxTrees.Single();
        var model = comp.GetSemanticModel(tree);
        var docComment = tree.GetCompilationUnitRoot().DescendantTrivia().Select(trivia => trivia.GetStructure()).OfType<DocumentationCommentTriviaSyntax>().Single();
        var cref = docComment.DescendantNodes().OfType<XmlCrefAttributeSyntax>().Select(attr => attr.Cref).Single();
        var info = model.GetSymbolInfo(cref);
        var methodFromCref = info.Symbol as IMethodSymbol;
        Assert.Equal(refKind, methodFromCref!.Parameters.Single().RefKind);
        var methodFromClass = comp.GetMembers("C.M").Cast<MethodSymbol>().Single(m => m.Parameters.Single().RefKind == refKind);
        Assert.Same(methodFromCref, methodFromClass.GetPublicSymbol());
    }

    [Theory(Skip = "PROTOTYPE: cref parsing of ref readonly doesn't work"), CombinatorialData]
    public void CrefComparer_RefReadonly([CombinatorialValues("ref", "in")] string modifier)
    {
        var source = $$"""
            /// <summary>
            /// <see cref="M(ref readonly int)"/>
            /// </summary>
            public class C
            {
                void M(ref readonly int x) { }
                void M({{modifier}} int x) { }
            }
            """;
        var comp = CreateCompilation(source, parseOptions: TestOptions.RegularPreview.WithDocumentationMode(DocumentationMode.Diagnose)).VerifyDiagnostics(
            // (7,10): error CS0663: 'C' cannot define an overloaded method that differs only on parameter modifiers 'ref' and 'ref readonly'
            //     void M(ref int x) { }
            Diagnostic(ErrorCode.ERR_OverloadRefKind, "M").WithArguments("C", "method", modifier, "ref readonly").WithLocation(7, 10));
        var tree = comp.SyntaxTrees.Single();
        var model = comp.GetSemanticModel(tree);
        var docComment = tree.GetCompilationUnitRoot().DescendantTrivia().Select(trivia => trivia.GetStructure()).OfType<DocumentationCommentTriviaSyntax>().Single();
        var cref = docComment.DescendantNodes().OfType<XmlCrefAttributeSyntax>().Select(attr => attr.Cref).Single();
        var info = model.GetSymbolInfo(cref);
        var methodFromCref = info.Symbol as IMethodSymbol;
        Assert.Equal(RefKind.RefReadOnly, methodFromCref!.Parameters.Single().RefKind);
        var methodFromClass = comp.GetMembers("C.M").Cast<MethodSymbol>().Single(m => m.Parameters.Single().RefKind == RefKind.RefReadOnly);
        Assert.Same(methodFromCref, methodFromClass.GetPublicSymbol());
>>>>>>> 0bed80fe
    }
}<|MERGE_RESOLUTION|>--- conflicted
+++ resolved
@@ -3453,7 +3453,6 @@
     }
 
     [Fact]
-<<<<<<< HEAD
     public void Invocation_Dynamic()
     {
         var source = """
@@ -3547,7 +3546,9 @@
             // (12,16): error CS1503: Argument 1: cannot convert from 'in dynamic' to 'ref readonly int'
             //         c.M(in y);
             Diagnostic(ErrorCode.ERR_BadArgType, "y").WithArguments("1", "in dynamic", "ref readonly int").WithLocation(12, 16));
-=======
+    }
+
+    [Fact]
     public void Overridden_RefReadonly_RefReadonly()
     {
         var source = """
@@ -4718,6 +4719,5 @@
         Assert.Equal(RefKind.RefReadOnly, methodFromCref!.Parameters.Single().RefKind);
         var methodFromClass = comp.GetMembers("C.M").Cast<MethodSymbol>().Single(m => m.Parameters.Single().RefKind == RefKind.RefReadOnly);
         Assert.Same(methodFromCref, methodFromClass.GetPublicSymbol());
->>>>>>> 0bed80fe
     }
 }