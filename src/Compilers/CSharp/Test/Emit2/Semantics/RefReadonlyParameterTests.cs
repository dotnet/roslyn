--- conflicted
+++ resolved
@@ -6423,15 +6423,9 @@
             // (18,11): error CS1676: Parameter 1 must be declared with the 'ref readonly' keyword
             // rr = (int x) => throw null;
             Diagnostic(ErrorCode.ERR_BadParamRef, "x").WithArguments("1", "ref readonly").WithLocation(18, 11),
-<<<<<<< HEAD
-            // (19,6): error CS1661: Cannot convert lambda expression to type 'RR' because the parameter types do not match the delegate parameter types
-            // rr = x => throw null;
-            Diagnostic(ErrorCode.ERR_CantConvAnonMethParams, "x => throw null").WithArguments("lambda expression", "RR").WithLocation(19, 6),
-=======
             // (18,14): error CS1661: Cannot convert lambda expression to type 'RR' because the parameter types do not match the delegate parameter types
             // rr = (int x) => throw null;
             Diagnostic(ErrorCode.ERR_CantConvAnonMethParams, "=>").WithArguments("lambda expression", "RR").WithLocation(18, 14),
->>>>>>> aa160635
             // (19,6): error CS1676: Parameter 1 must be declared with the 'ref readonly' keyword
             // rr = x => throw null;
             Diagnostic(ErrorCode.ERR_BadParamRef, "x").WithArguments("1", "ref readonly").WithLocation(19, 6)
@@ -6546,12 +6540,6 @@
             """;
 
         CreateCompilation(source2, new[] { comp1Ref }, parseOptions: TestOptions.Regular11).VerifyDiagnostics(
-<<<<<<< HEAD
-            // (4,5): error CS1661: Cannot convert lambda expression to type 'X' because the parameter types do not match the delegate parameter types
-            // C.X((in int p) => System.Console.Write("3"));
-            Diagnostic(ErrorCode.ERR_CantConvAnonMethParams, @"(in int p) => System.Console.Write(""3"")").WithArguments("lambda expression", "X").WithLocation(4, 5),
-=======
->>>>>>> aa160635
             // (4,13): error CS1676: Parameter 1 must be declared with the 'ref' keyword
             // C.X((in int p) => System.Console.Write("3"));
             Diagnostic(ErrorCode.ERR_BadParamRef, "p").WithArguments("1", "ref").WithLocation(4, 13),
@@ -6560,15 +6548,10 @@
             Diagnostic(ErrorCode.ERR_CantConvAnonMethParams, "=>").WithArguments("lambda expression", "X").WithLocation(4, 16),
             // (5,14): error CS1676: Parameter 1 must be declared with the 'in' keyword
             // C.Y((ref int p) => System.Console.Write("4"));
-<<<<<<< HEAD
-            Diagnostic(ErrorCode.ERR_BadParamRef, "p").WithArguments("1", "in").WithLocation(5, 14)
-            );
-=======
             Diagnostic(ErrorCode.ERR_BadParamRef, "p").WithArguments("1", "in").WithLocation(5, 14),
             // (5,17): error CS1661: Cannot convert lambda expression to type 'Y' because the parameter types do not match the delegate parameter types
             // C.Y((ref int p) => System.Console.Write("4"));
             Diagnostic(ErrorCode.ERR_CantConvAnonMethParams, "=>").WithArguments("lambda expression", "Y").WithLocation(5, 17));
->>>>>>> aa160635
 
         var expectedDiagnostics = new[]
         {
