--- conflicted
+++ resolved
@@ -7233,7 +7233,6 @@
             delegate void X(ref readonly int p);
             delegate void Y({{modifier}} int p);
             """;
-<<<<<<< HEAD
 
         var source2 = """
             var c = new C();
@@ -7258,7 +7257,7 @@
         }
         else
         {
-            CompileAndVerify(new[] { source1, source2 }, expectedOutput: "X1 Y1 Y2", verify: Verification.FailsILVerify).VerifyDiagnostics(
+            CompileAndVerify(new[] { source1, source2 }, expectedOutput: "X1 Y1 Y2").VerifyDiagnostics(
                 // 1.cs(5,5): warning CS9198: Reference kind modifier of parameter 'in int p' doesn't match the corresponding parameter 'ref readonly int p' in target.
                 // x = c.Y1;
                 Diagnostic(ErrorCode.WRN_TargetDifferentRefness, "c.Y1").WithArguments("in int p", "ref readonly int p").WithLocation(5, 5),
@@ -7278,15 +7277,8 @@
             y({modifier} i);
             """;
 
-        CompileAndVerify(new[] { source1, source3 }, expectedOutput: "Y1 X1 X2", verify: Verification.FailsILVerify).VerifyDiagnostics(
+        CompileAndVerify(new[] { source1, source3 }, expectedOutput: "Y1 X1 X2").VerifyDiagnostics(
             // 1.cs(5,5): warning CS9198: Reference kind modifier of parameter 'ref readonly int p' doesn't match the corresponding parameter 'in int p' in target.
-=======
-        CompileAndVerify(source, expectedOutput: "X1 Y1 Y1 X1 Y2 X2").VerifyDiagnostics(
-            // (9,5): warning CS9198: Reference kind modifier of parameter 'in int p' doesn't match the corresponding parameter 'ref readonly int p' in target.
-            // x = c.Y1;
-            Diagnostic(ErrorCode.WRN_TargetDifferentRefness, "c.Y1").WithArguments($"{modifier} int p", "ref readonly int p").WithLocation(9, 5),
-            // (10,5): warning CS9198: Reference kind modifier of parameter 'ref readonly int p' doesn't match the corresponding parameter 'in int p' in target.
->>>>>>> 970a7043
             // y = c.X1;
             Diagnostic(ErrorCode.WRN_TargetDifferentRefness, "c.X1").WithArguments("ref readonly int p", $"{modifier} int p").WithLocation(5, 5),
             // 1.cs(7,5): warning CS9198: Reference kind modifier of parameter 'ref readonly int p' doesn't match the corresponding parameter 'in int p' in target.
