--- conflicted
+++ resolved
@@ -4,10 +4,6 @@
   <PropertyGroup>
     <OutputType>Library</OutputType>
     <RootNamespace>Microsoft.CodeAnalysis.CSharp.UnitTests</RootNamespace>
-<<<<<<< HEAD
-    <!-- <Metalama /> Re-targeted to .NET 7 to make open generic aspects runtime tests pass. This comment can be removed as soon as Roslyn re-targets this project. -->
-=======
->>>>>>> 651d32d8
     <TargetFrameworks>net7.0;net472</TargetFrameworks>
     <AllowUnsafeBlocks>true</AllowUnsafeBlocks>
   </PropertyGroup>
