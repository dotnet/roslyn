﻿// Licensed to the .NET Foundation under one or more agreements.
// The .NET Foundation licenses this file to you under the MIT license.
// See the LICENSE file in the project root for more information.

#nullable disable

using System;
using System.Collections.Generic;
using System.Collections.Immutable;
using System.Linq;
using Microsoft.CodeAnalysis.CSharp.Symbols;
using Microsoft.CodeAnalysis.CSharp.Symbols.Metadata.PE;
using Microsoft.CodeAnalysis.CSharp.Test.Utilities;
using Microsoft.CodeAnalysis.Test.Utilities;
using Roslyn.Test.Utilities;
using Xunit;

namespace Microsoft.CodeAnalysis.CSharp.UnitTests
{
    public class AttributeTests_ScopedRef : CSharpTestBase
    {
        private const string ScopedRefAttributeDefinition =
@"namespace System.Runtime.CompilerServices
{
    [AttributeUsage(AttributeTargets.Parameter, AllowMultiple = false, Inherited = false)]
    public sealed class ScopedRefAttribute : Attribute
    {
    }
}";

        [Fact]
        public void ExplicitAttribute_FromSource()
        {
            var source =
@"class Program
{
    public static void F(scoped ref int i) { }
}";
            var comp = CreateCompilation(new[] { ScopedRefAttributeDefinition, source });
            var expected =
@" void Program.F(ref System.Int32 i)
    [ScopedRef] ref System.Int32 i
";
            CompileAndVerify(comp, symbolValidator: module =>
            {
                Assert.Equal("System.Runtime.CompilerServices.ScopedRefAttribute", GetScopedRefType(module).ToTestDisplayString());
                AssertScopedRefAttributes(module, expected);
            });
        }

        [Fact]
        public void ExplicitAttribute_FromMetadata()
        {
            var comp = CreateCompilation(ScopedRefAttributeDefinition);
            comp.VerifyDiagnostics();
            var ref0 = comp.EmitToImageReference();

            var source =
@"class Program
{
    public static void F(scoped ref int i) { }
}";
            comp = CreateCompilation(source, references: new[] { ref0 });
            var expected =
@"void Program.F(ref System.Int32 i)
    [ScopedRef] ref System.Int32 i
";
            CompileAndVerify(comp, symbolValidator: module =>
            {
                Assert.Null(GetScopedRefType(module));
                AssertScopedRefAttributes(module, expected);
            });
        }

        [Fact]
        public void ExplicitAttribute_MissingConstructor()
        {
            var source1 =
@"namespace System.Runtime.CompilerServices
{
    public sealed class ScopedRefAttribute : Attribute
    {
        public ScopedRefAttribute(int i) { }
    }
}";
            var source2 =
@"class Program
{
    public static void F(scoped ref int i) { }
}";
            var comp = CreateCompilation(new[] { source1, source2 });
            comp.VerifyEmitDiagnostics(
                // (3,26): error CS0656: Missing compiler required member 'System.Runtime.CompilerServices.ScopedRefAttribute..ctor'
                //     public static void F(scoped ref int i) { }
                Diagnostic(ErrorCode.ERR_MissingPredefinedMember, "scoped ref int i").WithArguments("System.Runtime.CompilerServices.ScopedRefAttribute", ".ctor").WithLocation(3, 26));
        }

        [WorkItem(62124, "https://github.com/dotnet/roslyn/issues/62124")]
        [Fact]
        public void ExplicitAttribute_ReferencedInSource_01()
        {
            var source =
@"using System.Runtime.CompilerServices;
delegate void D([ScopedRef] ref int i);
class Program
{
    public static void Main([ScopedRef] string[] args)
    {
        D d = ([ScopedRef] ref int i) => { };
    }
}";
            var comp = CreateCompilation(new[] { ScopedRefAttributeDefinition, source });
            // https://github.com/dotnet/roslyn/issues/62124: Re-enable check for ScopedRefAttribute in ReportExplicitUseOfReservedAttributes.
            comp.VerifyDiagnostics();
        }

        [WorkItem(62124, "https://github.com/dotnet/roslyn/issues/62124")]
        [Fact]
        public void ExplicitAttribute_ReferencedInSource_02()
        {
            var source =
@"using System;
using System.Runtime.CompilerServices;
[module: ScopedRef]
[ScopedRef] class Program
{
    [ScopedRef] object F;
    [ScopedRef] event EventHandler E;
    [ScopedRef] object P { get; }
    [ScopedRef] static object M1() => throw null;
    [ScopedRef] static object M2() => throw null;
    static void M3<[ScopedRef] T>() { }
}
namespace System.Runtime.CompilerServices
{
    [AttributeUsage(AttributeTargets.All, AllowMultiple = false, Inherited = false)]
    public sealed class ScopedRefAttribute : Attribute
    {
    }
}
";
            var comp = CreateCompilation(source);
            // https://github.com/dotnet/roslyn/issues/62124: Re-enable check for ScopedRefAttribute in ReportExplicitUseOfReservedAttributes.
            comp.VerifyDiagnostics(
                // (6,24): warning CS0169: The field 'Program.F' is never used
                //     [ScopedRef] object F;
                Diagnostic(ErrorCode.WRN_UnreferencedField, "F").WithArguments("Program.F").WithLocation(6, 24),
                // (7,36): warning CS0067: The event 'Program.E' is never used
                //     [ScopedRef] event EventHandler E;
                Diagnostic(ErrorCode.WRN_UnreferencedEvent, "E").WithArguments("Program.E").WithLocation(7, 36));
        }

        [Fact]
        public void ExplicitAttribute_UnexpectedParameterTargets()
        {
            var source0 =
@".class private System.Runtime.CompilerServices.ScopedRefAttribute extends [mscorlib]System.Attribute
{
  .method public hidebysig specialname rtspecialname instance void .ctor() cil managed { ret }
}
.class public sealed R extends [mscorlib]System.ValueType
{
  .custom instance void [mscorlib]System.Runtime.CompilerServices.IsByRefLikeAttribute::.ctor() = (01 00 00 00)
  .field public int32& modreq(int32) F
}
.class public A
{
  .method public static void F1(valuetype R r)
  {
    .param [1]
    .custom instance void System.Runtime.CompilerServices.ScopedRefAttribute::.ctor() = ( 01 00 00 00 ) // ScopedRefAttribute()
    ret
  }
  .method public static void F2(int32 y)
  {
    .param [1]
    .custom instance void System.Runtime.CompilerServices.ScopedRefAttribute::.ctor() = ( 01 00 00 00 ) // ScopedRefAttribute()
    ret
  }
  .method public static void F3(object x, int32& y)
  {
    .param [2]
    .custom instance void System.Runtime.CompilerServices.ScopedRefAttribute::.ctor() = ( 01 00 00 00 ) // ScopedRefAttribute()
    ret
  }
  .method public static void F4(valuetype R& r)
  {
    .param [1]
    .custom instance void System.Runtime.CompilerServices.ScopedRefAttribute::.ctor() = ( 01 00 00 00 ) // ScopedRefAttribute()
    ret
  }
}
";
            var ref0 = CompileIL(source0);

            var source1 =
@"class Program
{
    static void Main()
    {
        var r = new R();
        A.F1(r);
        A.F2(2);
        object x = 1;
        int y = 2;
        A.F3(x, ref y);
        A.F4(ref r);
    }
}";
            var comp = CreateCompilation(source1, references: new[] { ref0 });
            comp.VerifyDiagnostics(
                // (7,11): error CS0570: 'A.F2(int)' is not supported by the language
                //         A.F2(2);
                Diagnostic(ErrorCode.ERR_BindToBogus, "F2").WithArguments("A.F2(int)").WithLocation(7, 11));

            var method = comp.GetMember<MethodSymbol>("A.F1");
            Assert.Equal("void A.F1(scoped R r)", method.ToDisplayString(SymbolDisplayFormat.TestFormat.WithCompilerInternalOptions(SymbolDisplayCompilerInternalOptions.IncludeScoped)));
            var parameter = method.Parameters[0];
<<<<<<< HEAD
            Assert.Equal(DeclarationScope.ValueScoped, parameter.DeclaredScope);
=======
            Assert.Equal(DeclarationScope.ValueScoped, parameter.Scope);

            method = comp.GetMember<MethodSymbol>("A.F2");
            Assert.Equal("void A.F2(System.Int32 y)", method.ToDisplayString(SymbolDisplayFormat.TestFormat.WithCompilerInternalOptions(SymbolDisplayCompilerInternalOptions.IncludeScoped)));
            parameter = method.Parameters[0];
            Assert.Equal(DeclarationScope.Unscoped, parameter.Scope);

            method = comp.GetMember<MethodSymbol>("A.F3");
            Assert.Equal("void A.F3(System.Object x, scoped ref System.Int32 y)", method.ToDisplayString(SymbolDisplayFormat.TestFormat.WithCompilerInternalOptions(SymbolDisplayCompilerInternalOptions.IncludeScoped)));
            parameter = method.Parameters[1];
            Assert.Equal(DeclarationScope.RefScoped, parameter.Scope);

            method = comp.GetMember<MethodSymbol>("A.F4");
            Assert.Equal("void A.F4(scoped ref R r)", method.ToDisplayString(SymbolDisplayFormat.TestFormat.WithCompilerInternalOptions(SymbolDisplayCompilerInternalOptions.IncludeScoped)));
            parameter = method.Parameters[0];
            Assert.Equal(DeclarationScope.RefScoped, parameter.Scope);
>>>>>>> 7915cb74
        }

        [Fact]
        public void ExplicitAttribute_UnexpectedAttributeConstructor()
        {
            var source0 =
@".class private System.Runtime.CompilerServices.ScopedRefAttribute extends [mscorlib]System.Attribute
{
  .method public hidebysig specialname rtspecialname instance void .ctor(bool isRefScoped, bool isValueScoped) cil managed { ret }
}
.class public sealed R extends [mscorlib]System.ValueType
{
  .custom instance void [mscorlib]System.Runtime.CompilerServices.IsByRefLikeAttribute::.ctor() = (01 00 00 00)
  .field public int32& modreq(int32) F
}
.class public A
{
  .method public static void F1(valuetype R r)
  {
    .param [1]
    .custom instance void System.Runtime.CompilerServices.ScopedRefAttribute::.ctor(bool, bool) = ( 01 00 00 01 00 00 ) // ScopedRefAttribute(isRefScoped: false, isValueScoped: true)
    ret
  }
  .method public static void F2(object x, int32& y)
  {
    .param [2]
    .custom instance void System.Runtime.CompilerServices.ScopedRefAttribute::.ctor(bool, bool) = ( 01 00 01 00 00 00 ) // ScopedRefAttribute(isRefScoped: true, isValueScoped: false)
    ret
  }
}
";
            var ref0 = CompileIL(source0);

            var source1 =
@"class Program
{
    static void Main()
    {
        A.F1(new R());
        object x = 1;
        int y = 2;
        A.F2(x, ref y);
    }
}";
            var comp = CreateCompilation(source1, references: new[] { ref0 });
            // https://github.com/dotnet/roslyn/issues/61647: If the [ScopedRef] scoped value is an int
            // rather than a pair of bools, the compiler should reject attribute values that it does not recognize.
            comp.VerifyDiagnostics();
        }

        [Fact]
        public void EmitAttribute_MethodParameters()
        {
            var source =
@"ref struct R { }
struct S
{
    public S(scoped ref int i) { }
    public static void F(scoped R r) { }
    public object this[scoped in int i] => null;
    public static S operator+(S a, scoped in R b) => a;
}";
            var comp = CreateCompilation(source);
            var expected =
@"S..ctor(ref System.Int32 i)
    [ScopedRef] ref System.Int32 i
void S.F(R r)
    [ScopedRef] R r
S S.op_Addition(S a, in R b)
    S a
    [ScopedRef] in R b
System.Object S.this[in System.Int32 i].get
    [ScopedRef] in System.Int32 i
";
            CompileAndVerify(comp, symbolValidator: module =>
            {
                Assert.Equal("System.Runtime.CompilerServices.ScopedRefAttribute", GetScopedRefType(module).ToTestDisplayString());
                AssertScopedRefAttributes(module, expected);
            });
        }

        [Fact]
        public void EmitAttribute_OutParameters_01()
        {
            var source =
@"ref struct R { }
class Program
{
    public static void F(out int x, out R y)
    {
        x = default;
        y = default;
    }
}";
            var comp = CreateCompilation(source);
            CompileAndVerify(comp, symbolValidator: module =>
            {
                Assert.Null(GetScopedRefType(module));
                AssertScopedRefAttributes(module, "");
            });
        }

        [Fact]
        public void EmitAttribute_OutParameters_02()
        {
            var source =
@"ref struct R { }
class Program
{
    public static void F(scoped out int x, scoped out R y)
    {
        x = default;
        y = default;
    }
}";
            var comp = CreateCompilation(source);
            CompileAndVerify(comp, symbolValidator: module =>
            {
                Assert.Null(GetScopedRefType(module));
                AssertScopedRefAttributes(module, "");
            });
        }

        [Fact]
        public void EmitAttribute_DelegateParameters()
        {
            var source =
@"ref struct R { }
delegate void D(scoped in int x, scoped R y);
";
            var comp = CreateCompilation(source);
            var expected =
@"void D.Invoke(in modreq(System.Runtime.InteropServices.InAttribute) System.Int32 x, R y)
    [ScopedRef] in modreq(System.Runtime.InteropServices.InAttribute) System.Int32 x
    [ScopedRef] R y
System.IAsyncResult D.BeginInvoke(in modreq(System.Runtime.InteropServices.InAttribute) System.Int32 x, R y, System.AsyncCallback callback, System.Object @object)
    [ScopedRef] in modreq(System.Runtime.InteropServices.InAttribute) System.Int32 x
    [ScopedRef] R y
    System.AsyncCallback callback
    System.Object @object
void D.EndInvoke(in modreq(System.Runtime.InteropServices.InAttribute) System.Int32 x, System.IAsyncResult result)
    [ScopedRef] in modreq(System.Runtime.InteropServices.InAttribute) System.Int32 x
    System.IAsyncResult result
";
            CompileAndVerify(
                source,
                options: TestOptions.DebugDll.WithMetadataImportOptions(MetadataImportOptions.All),
                symbolValidator: module =>
                {
                    Assert.Equal("System.Runtime.CompilerServices.ScopedRefAttribute", GetScopedRefType(module).ToTestDisplayString());
                    AssertScopedRefAttributes(module, expected);
                });
        }

        [Fact]
        public void EmitAttribute_LambdaParameters()
        {
            var source =
@"delegate void D(scoped in int i);
class Program
{
    static void Main()
    {
        D d = (scoped in int i) => { };
        d(0);
    }
}";
            var comp = CreateCompilation(source);
            var expected =
@"void D.Invoke(in modreq(System.Runtime.InteropServices.InAttribute) System.Int32 i)
    [ScopedRef] in modreq(System.Runtime.InteropServices.InAttribute) System.Int32 i
System.IAsyncResult D.BeginInvoke(in modreq(System.Runtime.InteropServices.InAttribute) System.Int32 i, System.AsyncCallback callback, System.Object @object)
    [ScopedRef] in modreq(System.Runtime.InteropServices.InAttribute) System.Int32 i
    System.AsyncCallback callback
    System.Object @object
void D.EndInvoke(in modreq(System.Runtime.InteropServices.InAttribute) System.Int32 i, System.IAsyncResult result)
    [ScopedRef] in modreq(System.Runtime.InteropServices.InAttribute) System.Int32 i
    System.IAsyncResult result
void Program.<>c.<Main>b__0_0(in System.Int32 i)
    [ScopedRef] in System.Int32 i
";
            CompileAndVerify(
                source,
                options: TestOptions.DebugDll.WithMetadataImportOptions(MetadataImportOptions.All),
                symbolValidator: module =>
                {
                    Assert.Equal("System.Runtime.CompilerServices.ScopedRefAttribute", GetScopedRefType(module).ToTestDisplayString());
                    AssertScopedRefAttributes(module, expected);
                });
        }

        [Fact]
        public void EmitAttribute_LocalFunctionParameters()
        {
            var source =
@"class Program
{
    static void M()
    {
        void L(scoped in int i) { }
        L(0);
    }
}";
            var comp = CreateCompilation(source);
            var expected =
@"void Program.<M>g__L|0_0(in System.Int32 i)
    [ScopedRef] in System.Int32 i
";
            CompileAndVerify(
                source,
                options: TestOptions.DebugDll.WithMetadataImportOptions(MetadataImportOptions.All),
                symbolValidator: module =>
                {
                    Assert.Equal("System.Runtime.CompilerServices.ScopedRefAttribute", GetScopedRefType(module).ToTestDisplayString());
                    AssertScopedRefAttributes(module, expected);
                });
        }

        [Fact]
        public void EmitAttribute_InferredDelegateParameters()
        {
            var source =
@"ref struct R { }
class Program
{
    static void Main()
    {
        var d1 = (scoped in int i) => { };
        d1(0);
        var d2 = (scoped R r) => new R();
        d2(new R());
    }
}";
            var comp = CreateCompilation(source);
            var expected =
@"void <>f__AnonymousDelegate0.Invoke(in System.Int32 value)
    [ScopedRef] in System.Int32 value
R <>f__AnonymousDelegate1.Invoke(R value)
    [ScopedRef] R value
void Program.<>c.<Main>b__0_0(in System.Int32 i)
    [ScopedRef] in System.Int32 i
R Program.<>c.<Main>b__0_1(R r)
    [ScopedRef] R r
";
            CompileAndVerify(
                source,
                options: TestOptions.DebugDll.WithMetadataImportOptions(MetadataImportOptions.All),
                verify: Verification.Skipped,
                symbolValidator: module =>
                {
                    Assert.Equal("System.Runtime.CompilerServices.ScopedRefAttribute", GetScopedRefType(module).ToTestDisplayString());
                    AssertScopedRefAttributes(module, expected);
                });
        }

        private static void AssertScopedRefAttributes(ModuleSymbol module, string expected)
        {
            var actual = ScopedRefAttributesVisitor.GetString((PEModuleSymbol)module);
            AssertEx.AssertEqualToleratingWhitespaceDifferences(expected, actual);
        }

        private static NamedTypeSymbol GetScopedRefType(ModuleSymbol module)
        {
            return module.GlobalNamespace.GetMember<NamedTypeSymbol>("System.Runtime.CompilerServices.ScopedRefAttribute");
        }
    }
}<|MERGE_RESOLUTION|>--- conflicted
+++ resolved
@@ -216,26 +216,22 @@
             var method = comp.GetMember<MethodSymbol>("A.F1");
             Assert.Equal("void A.F1(scoped R r)", method.ToDisplayString(SymbolDisplayFormat.TestFormat.WithCompilerInternalOptions(SymbolDisplayCompilerInternalOptions.IncludeScoped)));
             var parameter = method.Parameters[0];
-<<<<<<< HEAD
             Assert.Equal(DeclarationScope.ValueScoped, parameter.DeclaredScope);
-=======
-            Assert.Equal(DeclarationScope.ValueScoped, parameter.Scope);
 
             method = comp.GetMember<MethodSymbol>("A.F2");
             Assert.Equal("void A.F2(System.Int32 y)", method.ToDisplayString(SymbolDisplayFormat.TestFormat.WithCompilerInternalOptions(SymbolDisplayCompilerInternalOptions.IncludeScoped)));
             parameter = method.Parameters[0];
-            Assert.Equal(DeclarationScope.Unscoped, parameter.Scope);
+            Assert.Equal(DeclarationScope.Unscoped, parameter.DeclaredScope);
 
             method = comp.GetMember<MethodSymbol>("A.F3");
             Assert.Equal("void A.F3(System.Object x, scoped ref System.Int32 y)", method.ToDisplayString(SymbolDisplayFormat.TestFormat.WithCompilerInternalOptions(SymbolDisplayCompilerInternalOptions.IncludeScoped)));
             parameter = method.Parameters[1];
-            Assert.Equal(DeclarationScope.RefScoped, parameter.Scope);
+            Assert.Equal(DeclarationScope.RefScoped, parameter.DeclaredScope);
 
             method = comp.GetMember<MethodSymbol>("A.F4");
             Assert.Equal("void A.F4(scoped ref R r)", method.ToDisplayString(SymbolDisplayFormat.TestFormat.WithCompilerInternalOptions(SymbolDisplayCompilerInternalOptions.IncludeScoped)));
             parameter = method.Parameters[0];
-            Assert.Equal(DeclarationScope.RefScoped, parameter.Scope);
->>>>>>> 7915cb74
+            Assert.Equal(DeclarationScope.RefScoped, parameter.DeclaredScope);
         }
 
         [Fact]
