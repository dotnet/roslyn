--- conflicted
+++ resolved
@@ -2043,29 +2043,6 @@
 }");
         }
 
-<<<<<<< HEAD
-        [Fact]
-        public void AsyncMethod_1()
-        {
-            var source = @"
-using System;
-using System.Threading.Tasks;
-
-var c = new C();
-try
-{
-    await c.M(""a"");
-    Console.Write(1);
-}
-catch
-{
-    Console.Write(0);
-}
-
-try
-{
-    _ = c.M(null!);
-=======
         [Fact, WorkItem(58824, "https://github.com/dotnet/roslyn/issues/58824")]
         public void TestWithEmbeddedReference()
         {
@@ -2077,7 +2054,6 @@
 try
 {
     C.M(null);
->>>>>>> 497011dc
     Console.Write(0);
 }
 catch
@@ -2087,7 +2063,55 @@
 
 class C
 {
-<<<<<<< HEAD
+    public static void M(string s!!)
+    {
+    }
+}
+";
+            var verifier = CompileAndVerify(source, references: new[] { TestReferences.SymbolsTests.NoPia.GeneralPia.WithEmbedInteropTypes(true) }, expectedOutput: "12");
+            verifier.VerifyDiagnostics();
+            verifier.VerifyIL("C.M", @"
+{
+    // Code size       12 (0xc)
+    .maxstack  2
+    IL_0000:  ldarg.0
+    IL_0001:  ldstr      ""s""
+    IL_0006:  call       ""ThrowIfNull""
+    IL_000b:  ret
+}
+");
+        }
+
+        [Fact]
+        public void AsyncMethod_1()
+        {
+            var source = @"
+using System;
+using System.Threading.Tasks;
+
+var c = new C();
+try
+{
+    await c.M(""a"");
+    Console.Write(1);
+}
+catch
+{
+    Console.Write(0);
+}
+
+try
+{
+    _ = c.M(null!);
+    Console.Write(0);
+}
+catch
+{
+    Console.Write(2);
+}
+
+class C
+{
     public async Task M(string s!!)
     {
     }
@@ -2258,23 +2282,6 @@
   IL_0037:  ldflda     ""System.Runtime.CompilerServices.AsyncTaskMethodBuilder C.<M>d__0.<>t__builder""
   IL_003c:  call       ""System.Threading.Tasks.Task System.Runtime.CompilerServices.AsyncTaskMethodBuilder.Task.get""
   IL_0041:  ret
-=======
-    public static void M(string s!!)
-    {
-    }
-}
-";
-            var verifier = CompileAndVerify(source, references: new[] { TestReferences.SymbolsTests.NoPia.GeneralPia.WithEmbedInteropTypes(true) }, expectedOutput: "12");
-            verifier.VerifyDiagnostics();
-            verifier.VerifyIL("C.M", @"
-{
-    // Code size       12 (0xc)
-    .maxstack  2
-    IL_0000:  ldarg.0
-    IL_0001:  ldstr      ""s""
-    IL_0006:  call       ""ThrowIfNull""
-    IL_000b:  ret
->>>>>>> 497011dc
 }
 ");
         }
