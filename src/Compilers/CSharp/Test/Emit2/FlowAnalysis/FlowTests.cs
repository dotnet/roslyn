﻿// Licensed to the .NET Foundation under one or more agreements.
// The .NET Foundation licenses this file to you under the MIT license.
// See the LICENSE file in the project root for more information.

#nullable disable

using Microsoft.CodeAnalysis.CSharp.Symbols;
using Microsoft.CodeAnalysis.CSharp.Syntax;
using Microsoft.CodeAnalysis.CSharp.Test.Utilities;
using Microsoft.CodeAnalysis.Test.Utilities;
using Roslyn.Test.Utilities;
using Xunit;

namespace Microsoft.CodeAnalysis.CSharp.UnitTests
{
    // NOTE: Skipped some expression tests.
    public class FlowTests : CSharpTestBase
    {
        private const string prefix = @"
using System;

// Need a base class with indexers.
public class DATestBase {
    public int this[int a] { get { return 0; } }
    public int this[int a, int b] { get { return 0; } }
}

// Need a struct with a couple fields.
public struct A {
    public int x;
    public int y;
}

// Need a struct with non-lifted short-circuiting operators.
public struct NLS
{
    public static NLS operator&(NLS a, NLS b) { return new NLS { value = a.value & b.value }; }
    public static NLS operator|(NLS a, NLS b) { return new NLS { value = a.value | b.value }; }
    public static bool operator true(NLS a) { return a.value; }
    public static bool operator false(NLS a) { return !a.value; }

    public bool value;
}

// Need a struct with lifted short-circuiting operators.
public struct LS
{
    public static LS operator&(LS a, LS b) { return new LS { value = a.value & b.value }; }
    public static LS operator|(LS a, LS b) { return new LS { value = a.value | b.value }; }
    public static bool operator true(LS? a) { return a.HasValue && a.Value.value; }
    public static bool operator false(LS? a) { return a.HasValue && !a.Value.value; }

    public bool value;
}

public delegate void D(); public delegate int DI();
public delegate void DefP(int a, ref int b, out int c);

public class DATest : DATestBase {
    public static volatile bool f;
    public static volatile int val;
    public static volatile byte b;
    public const bool fTrue = true;
    public const bool fFalse = false;
    public static int[] arr = { 1, 2, 3 };

    public static bool No() { return f; } // No-op
    public static bool F(int x) { return f; }
    public static bool G(out int x) { x = 0; return f; }
    public static bool Q(bool x) { return f; }
    public static bool S(A x) { return f; }
    public static int NNo() { return val; } // No-op
    public static int NF(int x) { return val; }
    public static int NG(out int x) { x = 0; return val; }
    public static int[] AF(int x) { return arr; }
    public static int[] AG(out int x) { x = 0; return arr; }
    public static int FA(int[] x) { return val; }
    public static int GA(out int[] x) { x = arr; return val; }
    public static IDisposable Res(bool x) { return null; }
    public static bool FP(params int[] x) { return f; }
    public static bool GP(out int x, params int[] y) { x = 0; return f; }
    public static NLS GetNLS() { return new NLS { value = f }; }
    public static NLS GetNLS(out int x) { x = 0; return new NLS { value = f }; }
    public static LS GetLS() { return new LS { value = f }; }
    public static LS? GetLS(out int x) { x = 0; return new LS { value = f }; }

    public class C {
        public C(params int[] x) { }
        public C(out int x, params int[] y) { x = 0; }
    }
";

        private const string suffix = @"
}";

        [Fact]
        [WorkItem(35011, "https://github.com/dotnet/roslyn/issues/35011")]
        public void SwitchConstantUnreachable()
        {
            var src = @"
class C
{
    const string S = ""abc"";

    public static string M1()
    {
        switch (S)
        {
            case ""abc"":
                return S;
        }
    }

    public static string M2()
    {
        const string S2 = S + """";
        switch (S)
        {
            case S2:
                return S;
        }
    }

    public static string M3()
    {
        const int I = 11;
        switch (I)
        {
            case 11:
                return S;
        }
    }

    public static string M4()
    {
        switch (S)
        {
            case ""def"":
                return S; // 1
            default:
                return S;
        }
    }

    public static string M5()
    {
        switch (S)
        {
            case ""def"":
                return S; // 2
        }
        // error
    }
}";

            var comp = CreateCompilation(src);
            comp.VerifyDiagnostics(
                // (40,17): warning CS0162: Unreachable code detected
                //                 return S; // 1
                Diagnostic(ErrorCode.WRN_UnreachableCode, "return").WithLocation(40, 17),
                // (46,26): error CS0161: 'C.M5()': not all code paths return a value
                //     public static string M5()
                Diagnostic(ErrorCode.ERR_ReturnExpected, "M5").WithArguments("C.M5()").WithLocation(46, 26),
                // (51,17): warning CS0162: Unreachable code detected
                //                 return S; // 2
                Diagnostic(ErrorCode.WRN_UnreachableCode, "return").WithLocation(51, 17));
            comp = CreateCompilation(src, parseOptions: TestOptions.Regular7_3);
            comp.VerifyDiagnostics(
                // (40,17): warning CS0162: Unreachable code detected
                //                 return S; // 1
                Diagnostic(ErrorCode.WRN_UnreachableCode, "return").WithLocation(40, 17),
                // (46,26): error CS0161: 'C.M5()': not all code paths return a value
                //     public static string M5()
                Diagnostic(ErrorCode.ERR_ReturnExpected, "M5").WithArguments("C.M5()").WithLocation(46, 26),
                // (51,17): warning CS0162: Unreachable code detected
                //                 return S; // 2
                Diagnostic(ErrorCode.WRN_UnreachableCode, "return").WithLocation(51, 17));
        }

        [Fact]
        public void General()
        {
            var source = prefix + @"
    // Value params and ref params are definitely assigned. Out params are not.
    public void T000(int a) { F(a); }
    public void T001(ref int a) { F(a); }
    public void T002(out int a) { F(a); G(out a); } // Error

    // Out params must be definitely assigned before leaving.
    public void T010(out int a) { } // Error
    public void T011(out int a) { G(out a); }
    public void T012(out int a) { if (f) G(out a); } // Error
    public void T013(out int a) { if (fTrue) G(out a); }
    public void T014(out int a) { if (f) G(out a); else throw new Exception(); }

    // General.
    public void T020() {
        { int a; F(a); } // Error
        { int a; if (fTrue) F(a); } // Error
        { int a; if (fFalse) F(a); } // Unreachable
        { int a; if (fFalse) F(a); else F(a); } // Error + Unreachable
        { int a; if (fFalse) F(a); else G(out a); F(a); } // Unreachable
    }
" + suffix;

            CreateCompilation(source).VerifyDiagnostics(
                // (52,37): error CS0269: Use of unassigned out parameter 'a'
                //     public void T002(out int a) { F(a); G(out a); } // Error
                Diagnostic(ErrorCode.ERR_UseDefViolationOut, "a").WithArguments("a"),
                // (55,17): error CS0177: The out parameter 'a' must be assigned to before control leaves the current method
                //     public void T010(out int a) { } // Error
                Diagnostic(ErrorCode.ERR_ParamUnassigned, "T010").WithArguments("a"),
                // (57,17): error CS0177: The out parameter 'a' must be assigned to before control leaves the current method
                //     public void T012(out int a) { if (f) G(out a); } // Error
                Diagnostic(ErrorCode.ERR_ParamUnassigned, "T012").WithArguments("a"),
                // (65,30): warning CS0162: Unreachable code detected
                //         { int a; if (fFalse) F(a); } // Unreachable
                Diagnostic(ErrorCode.WRN_UnreachableCode, "F"),
                // (66,30): warning CS0162: Unreachable code detected
                //         { int a; if (fFalse) F(a); else F(a); } // Error + Unreachable
                Diagnostic(ErrorCode.WRN_UnreachableCode, "F"),
                // (67,30): warning CS0162: Unreachable code detected
                //         { int a; if (fFalse) F(a); else G(out a); F(a); } // Unreachable
                Diagnostic(ErrorCode.WRN_UnreachableCode, "F"),
                // (63,20): error CS0165: Use of unassigned local variable 'a'
                //         { int a; F(a); } // Error
                Diagnostic(ErrorCode.ERR_UseDefViolation, "a").WithArguments("a"),
                // (64,31): error CS0165: Use of unassigned local variable 'a'
                //         { int a; if (fTrue) F(a); } // Error
                Diagnostic(ErrorCode.ERR_UseDefViolation, "a").WithArguments("a"),
                // (66,43): error CS0165: Use of unassigned local variable 'a'
                //         { int a; if (fFalse) F(a); else F(a); } // Error + Unreachable
                Diagnostic(ErrorCode.ERR_UseDefViolation, "a").WithArguments("a"));
        }

        [Fact]
        public void IfStatement()
        {
            var source = prefix + @"
    // If statement.
    public void T100() {
        { int a; if (F(a)) No(); } // Error
        { int a; if (F(a)) No(); else No(); } // Error

        { int a; if (f) F(a); } // Error
        { int a; if (f) F(a); else No(); } // Error
        { int a; if (f) No(); else F(a); } // Error

        { int a; if (fFalse) F(a); } // Unreachable
        { int a; if (fFalse) F(a); else No(); } // Unreachable
        { int a; if (fFalse) No(); else F(a); } // Error + Unreachable

        { int a; if (fTrue) F(a); } // Error
        { int a; if (fTrue) F(a); else No(); } // Error + Unreachable
        { int a; if (fTrue) No(); else F(a); } // Unreachable

        { int a; if (G(out a)) F(a); }
        { int a; if (G(out a)) F(a); else No(); }
        { int a; if (G(out a)) No(); else F(a); }
        { int a; if (G(out a)) No(); F(a); }
        { int a; if (G(out a)) No(); else No(); F(a); }

        // Assigned after true.
        { int a; if (f && G(out a)) F(a); }
        { int a; if (f && G(out a)) F(a); else No(); }
        { int a; if (f && G(out a)) No(); else F(a); } // Error
        { int a; if (f && G(out a)) No(); F(a); } // Error
        { int a; if (f && G(out a)) No(); else No(); F(a); } // Error
        { int a; if (f && G(out a)) No(); else G(out a); F(a); }

        // Unassigned due to user-defined operators.
        { int a; if (GetNLS() && GetNLS(out a)) F(a); } // error
        { int a; if (GetLS() && GetLS(out a)) F(a); } // error
        { int a; if (f && G(out a)) F(a); else No(); } // error
        { int a; if (f && G(out a)) F(a); else No(); } // error
        { int a; if (GetNLS() && GetNLS(out a)) No(); else F(a); } // Error
        { int a; if (GetLS() && GetLS(out a)) No(); else F(a); } // Error
        { int a; if (GetNLS() && GetNLS(out a)) No(); F(a); } // Error
        { int a; if (GetLS() && GetLS(out a)) No(); F(a); } // Error
        { int a; if (GetNLS() && GetNLS(out a)) No(); else No(); F(a); } // Error
        { int a; if (GetLS() && GetLS(out a)) No(); else No(); F(a); } // Error
        { int a; if (GetNLS() && GetNLS(out a)) No(); else G(out a); F(a); } // Error
        { int a; if (GetLS() && GetLS(out a)) No(); else G(out a); F(a); } // Error

        // Assigned.
        { int a; if (fTrue && G(out a)) F(a); }
        { int a; if (fTrue && G(out a)) F(a); else No(); }
        { int a; if (fTrue && G(out a)) No(); else F(a); }
        { int a; if (fTrue && G(out a)) No(); F(a); }
        { int a; if (fTrue && G(out a)) No(); else No(); F(a); }

        // Unassigned, consequence and alternative are reachable
        { int a; if (fFalse && G(out a)) F(a); } // Error
        { int a; if (fFalse && G(out a)) F(a); else No(); } // Error
        { int a; if (fFalse && G(out a)) No(); else F(a); } // Error
        { int a; if (fFalse && G(out a)) No(); F(a); } // Error
        { int a; if (fFalse && G(out a)) No(); else No(); F(a); } // Error

        // Unassigned.  Unreachable expr considered assigned.
        { int a; if (fFalse && F(a)) F(a); } // Error
        { int a; if (fFalse && F(a)) F(a); else No(); }  // Error
        { int a; if (fFalse && F(a)) No(); else F(a); }  // Error
        { int a; if (fFalse && F(a)) No(); F(a); } // Error
        { int a; if (fFalse && F(a)) No(); else No(); F(a); } // Error

        // Assigned after false.
        { int a; if (f || G(out a)) F(a); } // Error
        { int a; if (f || G(out a)) F(a); else No(); } // Error
        { int a; if (f || G(out a)) No(); else F(a); }
        { int a; if (f || G(out a)) No(); F(a); } // Error
        { int a; if (f || G(out a)) No(); else No(); F(a); } // Error
        { int a; if (f || G(out a)) G(out a); else No(); F(a); }

        // Unassigned due to user-defined operators.
        { int a; if (GetNLS() || GetNLS(out a)) F(a); } // Error
        { int a; if (GetLS() || GetLS(out a)) F(a); } // Error
        { int a; if (GetNLS() || GetNLS(out a)) F(a); else No(); } // Error
        { int a; if (GetLS() || GetLS(out a)) F(a); else No(); } // Error
        { int a; if (GetNLS() || GetNLS(out a)) No(); else F(a); } // Error
        { int a; if (GetLS() || GetLS(out a)) No(); else F(a); } // Error
        { int a; if (GetNLS() || GetNLS(out a)) No(); F(a); } // Error
        { int a; if (GetLS() || GetLS(out a)) No(); F(a); } // Error
        { int a; if (GetNLS() || GetNLS(out a)) No(); else No(); F(a); } // Error
        { int a; if (GetLS() || GetLS(out a)) No(); else No(); F(a); } // Error
        { int a; if (GetNLS() || GetNLS(out a)) G(out a); else No(); F(a); } // Error
        { int a; if (GetLS() || GetLS(out a)) G(out a); else No(); F(a); } // Error

        // Unassigned. G(out a) is unreachable expr.
        { int a; if (fTrue || G(out a)) F(a); } // Error
        { int a; if (fTrue || G(out a)) F(a); else No(); } // Error
        { int a; if (fTrue || G(out a)) No(); else F(a); } // Error
        { int a; if (fTrue || G(out a)) No(); F(a); } // Error
        { int a; if (fTrue || G(out a)) No(); else No(); F(a); } // Error
        { int a; if (fTrue || G(out a)) G(out a); else No(); F(a); } // Error

        // Assigned.
        { int a; if (fFalse || G(out a)) F(a); }
        { int a; if (fFalse || G(out a)) F(a); else No(); }
        { int a; if (fFalse || G(out a)) No(); else F(a); }
        { int a; if (fFalse || G(out a)) No(); F(a); }
        { int a; if (fFalse || G(out a)) No(); else No(); F(a); }
    }
" + suffix;

            CreateCompilation(source).VerifyDiagnostics(
                // (83,30): warning CS0162: Unreachable code detected
                //         { int a; if (fFalse) F(a); } // Unreachable
                Diagnostic(ErrorCode.WRN_UnreachableCode, "F"),
                // (84,30): warning CS0162: Unreachable code detected
                //         { int a; if (fFalse) F(a); else No(); } // Unreachable
                Diagnostic(ErrorCode.WRN_UnreachableCode, "F"),
                // (85,30): warning CS0162: Unreachable code detected
                //         { int a; if (fFalse) No(); else F(a); } // Error + Unreachable
                Diagnostic(ErrorCode.WRN_UnreachableCode, "No"),
                // (88,40): warning CS0162: Unreachable code detected
                //         { int a; if (fTrue) F(a); else No(); } // Error + Unreachable
                Diagnostic(ErrorCode.WRN_UnreachableCode, "No"),
                // (89,40): warning CS0162: Unreachable code detected
                //         { int a; if (fTrue) No(); else F(a); } // Unreachable
                Diagnostic(ErrorCode.WRN_UnreachableCode, "F"),
                // (76,24): error CS0165: Use of unassigned local variable 'a'
                //         { int a; if (F(a)) No(); } // Error
                Diagnostic(ErrorCode.ERR_UseDefViolation, "a").WithArguments("a"),
                // (77,24): error CS0165: Use of unassigned local variable 'a'
                //         { int a; if (F(a)) No(); else No(); } // Error
                Diagnostic(ErrorCode.ERR_UseDefViolation, "a").WithArguments("a"),
                // (79,27): error CS0165: Use of unassigned local variable 'a'
                //         { int a; if (f) F(a); } // Error
                Diagnostic(ErrorCode.ERR_UseDefViolation, "a").WithArguments("a"),
                // (80,27): error CS0165: Use of unassigned local variable 'a'
                //         { int a; if (f) F(a); else No(); } // Error
                Diagnostic(ErrorCode.ERR_UseDefViolation, "a").WithArguments("a"),
                // (81,38): error CS0165: Use of unassigned local variable 'a'
                //         { int a; if (f) No(); else F(a); } // Error
                Diagnostic(ErrorCode.ERR_UseDefViolation, "a").WithArguments("a"),
                // (85,43): error CS0165: Use of unassigned local variable 'a'
                //         { int a; if (fFalse) No(); else F(a); } // Error + Unreachable
                Diagnostic(ErrorCode.ERR_UseDefViolation, "a").WithArguments("a"),
                // (87,31): error CS0165: Use of unassigned local variable 'a'
                //         { int a; if (fTrue) F(a); } // Error
                Diagnostic(ErrorCode.ERR_UseDefViolation, "a").WithArguments("a"),
                // (88,31): error CS0165: Use of unassigned local variable 'a'
                //         { int a; if (fTrue) F(a); else No(); } // Error + Unreachable
                Diagnostic(ErrorCode.ERR_UseDefViolation, "a").WithArguments("a"),
                // (100,50): error CS0165: Use of unassigned local variable 'a'
                //         { int a; if (f && G(out a)) No(); else F(a); } // Error
                Diagnostic(ErrorCode.ERR_UseDefViolation, "a").WithArguments("a"),
                // (101,45): error CS0165: Use of unassigned local variable 'a'
                //         { int a; if (f && G(out a)) No(); F(a); } // Error
                Diagnostic(ErrorCode.ERR_UseDefViolation, "a").WithArguments("a"),
                // (102,56): error CS0165: Use of unassigned local variable 'a'
                //         { int a; if (f && G(out a)) No(); else No(); F(a); } // Error
                Diagnostic(ErrorCode.ERR_UseDefViolation, "a").WithArguments("a"),

                // (106,51): error CS0165: Use of unassigned local variable 'a'
                //         { int a; if (GetNLS() && GetNLS(out a)) F(a); } // error
                Diagnostic(ErrorCode.ERR_UseDefViolation, "a").WithArguments("a").WithLocation(106, 51),
                // (107,49): error CS0165: Use of unassigned local variable 'a'
                //         { int a; if (GetLS() && GetLS(out a)) F(a); } // error
                Diagnostic(ErrorCode.ERR_UseDefViolation, "a").WithArguments("a").WithLocation(107, 49),
                // (110,62): error CS0165: Use of unassigned local variable 'a'
                //         { int a; if (GetNLS() && GetNLS(out a)) No(); else F(a); } // Error
                Diagnostic(ErrorCode.ERR_UseDefViolation, "a").WithArguments("a").WithLocation(110, 62),
                // (111,60): error CS0165: Use of unassigned local variable 'a'
                //         { int a; if (GetLS() && GetLS(out a)) No(); else F(a); } // Error
                Diagnostic(ErrorCode.ERR_UseDefViolation, "a").WithArguments("a").WithLocation(111, 60),
                // (112,57): error CS0165: Use of unassigned local variable 'a'
                //         { int a; if (GetNLS() && GetNLS(out a)) No(); F(a); } // Error
                Diagnostic(ErrorCode.ERR_UseDefViolation, "a").WithArguments("a").WithLocation(112, 57),
                // (113,55): error CS0165: Use of unassigned local variable 'a'
                //         { int a; if (GetLS() && GetLS(out a)) No(); F(a); } // Error
                Diagnostic(ErrorCode.ERR_UseDefViolation, "a").WithArguments("a").WithLocation(113, 55),
                // (114,68): error CS0165: Use of unassigned local variable 'a'
                //         { int a; if (GetNLS() && GetNLS(out a)) No(); else No(); F(a); } // Error
                Diagnostic(ErrorCode.ERR_UseDefViolation, "a").WithArguments("a").WithLocation(114, 68),
                // (115,66): error CS0165: Use of unassigned local variable 'a'
                //         { int a; if (GetLS() && GetLS(out a)) No(); else No(); F(a); } // Error
                Diagnostic(ErrorCode.ERR_UseDefViolation, "a").WithArguments("a").WithLocation(115, 66),
                // (116,72): error CS0165: Use of unassigned local variable 'a'
                //         { int a; if (GetNLS() && GetNLS(out a)) No(); else G(out a); F(a); } // Error
                Diagnostic(ErrorCode.ERR_UseDefViolation, "a").WithArguments("a").WithLocation(116, 72),
                // (117,70): error CS0165: Use of unassigned local variable 'a'
                //         { int a; if (GetLS() && GetLS(out a)) No(); else G(out a); F(a); } // Error
                Diagnostic(ErrorCode.ERR_UseDefViolation, "a").WithArguments("a").WithLocation(117, 70),

                // Note: Dev10 spuriously reports (127,46,127,47): error CS0165: Use of unassigned local variable 'a'
                // Note: Dev10 spuriously reports (128,46,128,47): error CS0165: Use of unassigned local variable 'a'

                // (129,55): error CS0165: Use of unassigned local variable 'a'
                //         { int a; if (fFalse && G(out a)) No(); else F(a); } // Error
                Diagnostic(ErrorCode.ERR_UseDefViolation, "a").WithArguments("a").WithLocation(129, 55),
                // (130,50): error CS0165: Use of unassigned local variable 'a'
                //         { int a; if (fFalse && G(out a)) No(); F(a); } // Error
                Diagnostic(ErrorCode.ERR_UseDefViolation, "a").WithArguments("a").WithLocation(130, 50),
                // (131,61): error CS0165: Use of unassigned local variable 'a'
                //         { int a; if (fFalse && G(out a)) No(); else No(); F(a); } // Error
                Diagnostic(ErrorCode.ERR_UseDefViolation, "a").WithArguments("a").WithLocation(131, 61),

                // Note: Dev10 spuriously reports (134,42,134,43): error CS0165: Use of unassigned local variable 'a'
                // Note: Dev10 spuriously reports (135,42,135,43): error CS0165: Use of unassigned local variable 'a'

                // (136,51): error CS0165: Use of unassigned local variable 'a'
                //         { int a; if (fFalse && F(a)) No(); else F(a); }  // Error
                Diagnostic(ErrorCode.ERR_UseDefViolation, "a").WithArguments("a").WithLocation(136, 51),
                // (137,46): error CS0165: Use of unassigned local variable 'a'
                //         { int a; if (fFalse && F(a)) No(); F(a); } // Error
                Diagnostic(ErrorCode.ERR_UseDefViolation, "a").WithArguments("a").WithLocation(137, 46),
                // (138,57): error CS0165: Use of unassigned local variable 'a'
                //         { int a; if (fFalse && F(a)) No(); else No(); F(a); } // Error
                Diagnostic(ErrorCode.ERR_UseDefViolation, "a").WithArguments("a").WithLocation(138, 57),

                // (141,39): error CS0165: Use of unassigned local variable 'a'
                //         { int a; if (f || G(out a)) F(a); } // Error
                Diagnostic(ErrorCode.ERR_UseDefViolation, "a").WithArguments("a").WithLocation(141, 39),
                // (142,39): error CS0165: Use of unassigned local variable 'a'
                //         { int a; if (f || G(out a)) F(a); else No(); } // Error
                Diagnostic(ErrorCode.ERR_UseDefViolation, "a").WithArguments("a").WithLocation(142, 39),
                // (144,45): error CS0165: Use of unassigned local variable 'a'
                //         { int a; if (f || G(out a)) No(); F(a); } // Error
                Diagnostic(ErrorCode.ERR_UseDefViolation, "a").WithArguments("a").WithLocation(144, 45),
                // (145,56): error CS0165: Use of unassigned local variable 'a'
                //         { int a; if (f || G(out a)) No(); else No(); F(a); } // Error
                Diagnostic(ErrorCode.ERR_UseDefViolation, "a").WithArguments("a").WithLocation(145, 56),

                // (149,51): error CS0165: Use of unassigned local variable 'a'
                //         { int a; if (GetNLS() || GetNLS(out a)) F(a); } // Error
                Diagnostic(ErrorCode.ERR_UseDefViolation, "a").WithArguments("a").WithLocation(149, 51),
                // (150,49): error CS0165: Use of unassigned local variable 'a'
                //         { int a; if (GetLS() || GetLS(out a)) F(a); } // Error
                Diagnostic(ErrorCode.ERR_UseDefViolation, "a").WithArguments("a").WithLocation(150, 49),
                // (151,51): error CS0165: Use of unassigned local variable 'a'
                //         { int a; if (GetNLS() || GetNLS(out a)) F(a); else No(); } // Error
                Diagnostic(ErrorCode.ERR_UseDefViolation, "a").WithArguments("a").WithLocation(151, 51),
                // (152,49): error CS0165: Use of unassigned local variable 'a'
                //         { int a; if (GetLS() || GetLS(out a)) F(a); else No(); } // Error
                Diagnostic(ErrorCode.ERR_UseDefViolation, "a").WithArguments("a").WithLocation(152, 49),
                // (153,62): error CS0165: Use of unassigned local variable 'a'
                //         { int a; if (GetNLS() || GetNLS(out a)) No(); else F(a); } // Error
                Diagnostic(ErrorCode.ERR_UseDefViolation, "a").WithArguments("a").WithLocation(153, 62),
                // (154,60): error CS0165: Use of unassigned local variable 'a'
                //         { int a; if (GetLS() || GetLS(out a)) No(); else F(a); } // Error
                Diagnostic(ErrorCode.ERR_UseDefViolation, "a").WithArguments("a").WithLocation(154, 60),
                // (155,57): error CS0165: Use of unassigned local variable 'a'
                //         { int a; if (GetNLS() || GetNLS(out a)) No(); F(a); } // Error
                Diagnostic(ErrorCode.ERR_UseDefViolation, "a").WithArguments("a").WithLocation(155, 57),
                // (156,55): error CS0165: Use of unassigned local variable 'a'
                //         { int a; if (GetLS() || GetLS(out a)) No(); F(a); } // Error
                Diagnostic(ErrorCode.ERR_UseDefViolation, "a").WithArguments("a").WithLocation(156, 55),
                // (157,68): error CS0165: Use of unassigned local variable 'a'
                //         { int a; if (GetNLS() || GetNLS(out a)) No(); else No(); F(a); } // Error
                Diagnostic(ErrorCode.ERR_UseDefViolation, "a").WithArguments("a").WithLocation(157, 68),
                // (158,66): error CS0165: Use of unassigned local variable 'a'
                //         { int a; if (GetLS() || GetLS(out a)) No(); else No(); F(a); } // Error
                Diagnostic(ErrorCode.ERR_UseDefViolation, "a").WithArguments("a").WithLocation(158, 66),
                // (159,72): error CS0165: Use of unassigned local variable 'a'
                //         { int a; if (GetNLS() || GetNLS(out a)) G(out a); else No(); F(a); } // Error
                Diagnostic(ErrorCode.ERR_UseDefViolation, "a").WithArguments("a").WithLocation(159, 72),
                // (160,70): error CS0165: Use of unassigned local variable 'a'
                //         { int a; if (GetLS() || GetLS(out a)) G(out a); else No(); F(a); } // Error
                Diagnostic(ErrorCode.ERR_UseDefViolation, "a").WithArguments("a").WithLocation(160, 70),

                // (163,43): error CS0165: Use of unassigned local variable 'a'
                //         { int a; if (fTrue || G(out a)) F(a); } // Error
                Diagnostic(ErrorCode.ERR_UseDefViolation, "a").WithArguments("a").WithLocation(163, 43),
                // (164,43): error CS0165: Use of unassigned local variable 'a'
                //         { int a; if (fTrue || G(out a)) F(a); else No(); } // Error
                Diagnostic(ErrorCode.ERR_UseDefViolation, "a").WithArguments("a").WithLocation(164, 43),

                // Note: Dev10 spuriously reports (165,56,165,57): error CS0165: Use of unassigned local variable 'a'

                // (166,49): error CS0165: Use of unassigned local variable 'a'
                //         { int a; if (fTrue || G(out a)) No(); F(a); } // Error
                Diagnostic(ErrorCode.ERR_UseDefViolation, "a").WithArguments("a").WithLocation(166, 49),
                // (167,60): error CS0165: Use of unassigned local variable 'a'
                //         { int a; if (fTrue || G(out a)) No(); else No(); F(a); } // Error
                Diagnostic(ErrorCode.ERR_UseDefViolation, "a").WithArguments("a").WithLocation(167, 60)

                // Note: Dev10 spuriously reports (168,66,168,67): error CS0165: Use of unassigned local variable 'a'
                );
        }

        [Fact]
        public void SwitchStatement()
        {
            var source = prefix + @"
    // Switch statement.
    public void T110() {
        if (f) { int a; switch (a) { case 0: No(); break; } } // Error
        if (f) { int a; switch (val) { case 0: F(a); break; } } // Error
        if (f) { int a; switch (val) { case 0: G(out a); break; case 1: F(a); break; } } // Error
        if (f) { int a; switch (G(out a)) { case false: F(a); break; case true: No(); break; } }
        if (f) { int a; switch (G(out a)) { case false: No(); break; case true: F(a); break; } }

        // Assigned after false has no affect.
        if (f) { int a; switch (f || G(out a)) { case false: F(a); break; case true: No(); break; } } // Error

        // Assigned after true has no affect.
        if (f) { int a; switch (f && G(out a)) { case false: No(); break; case true: F(a); break; } } // Error

        // Exhaust cases
        if (f) { int a; switch (f) { case false: G(out a); break; case true: G(out a); break; } F(a); }
        if (f) { int a; switch (val) { case 0: goto default; default: G(out a); break; } F(a); }
        if (f) { int a; switch (val) { case 0: G(out a); break; default: goto case 0; } F(a); }
        if (f) { int a; switch (val) { case 0: G(out a); break; default: goto LSkip; } F(a); LSkip: No(); }
        if (f) { int a; switch (val) { case 0: G(out a); goto LHave; default: break; } No(); goto LSkip; LHave: F(a); LSkip: No(); }

        if (f) { int a;
            switch (b) {
            case 0x00: case 0x01: case 0x02: case 0x03: case 0x04: case 0x05: case 0x06: case 0x07: case 0x08: case 0x09: case 0x0A: case 0x0B: case 0x0C: case 0x0D: case 0x0E: case 0x0F:
            case 0x10: case 0x11: case 0x12: case 0x13: case 0x14: case 0x15: case 0x16: case 0x17: case 0x18: case 0x19: case 0x1A: case 0x1B: case 0x1C: case 0x1D: case 0x1E: case 0x1F:
            case 0x20: case 0x21: case 0x22: case 0x23: case 0x24: case 0x25: case 0x26: case 0x27: case 0x28: case 0x29: case 0x2A: case 0x2B: case 0x2C: case 0x2D: case 0x2E: case 0x2F:
            case 0x30: case 0x31: case 0x32: case 0x33: case 0x34: case 0x35: case 0x36: case 0x37: case 0x38: case 0x39: case 0x3A: case 0x3B: case 0x3C: case 0x3D: case 0x3E: case 0x3F:
            case 0x40: case 0x41: case 0x42: case 0x43: case 0x44: case 0x45: case 0x46: case 0x47: case 0x48: case 0x49: case 0x4A: case 0x4B: case 0x4C: case 0x4D: case 0x4E: case 0x4F:
            case 0x50: case 0x51: case 0x52: case 0x53: case 0x54: case 0x55: case 0x56: case 0x57: case 0x58: case 0x59: case 0x5A: case 0x5B: case 0x5C: case 0x5D: case 0x5E: case 0x5F:
            case 0x60: case 0x61: case 0x62: case 0x63: case 0x64: case 0x65: case 0x66: case 0x67: case 0x68: case 0x69: case 0x6A: case 0x6B: case 0x6C: case 0x6D: case 0x6E: case 0x6F:
            case 0x70: case 0x71: case 0x72: case 0x73: case 0x74: case 0x75: case 0x76: case 0x77: case 0x78: case 0x79: case 0x7A: case 0x7B: case 0x7C: case 0x7D: case 0x7E: case 0x7F:
                G(out a);
                break;
            case 0x80: case 0x81: case 0x82: case 0x83: case 0x84: case 0x85: case 0x86: case 0x87: case 0x88: case 0x89: case 0x8A: case 0x8B: case 0x8C: case 0x8D: case 0x8E: case 0x8F:
            case 0x90: case 0x91: case 0x92: case 0x93: case 0x94: case 0x95: case 0x96: case 0x97: case 0x98: case 0x99: case 0x9A: case 0x9B: case 0x9C: case 0x9D: case 0x9E: case 0x9F:
            case 0xA0: case 0xA1: case 0xA2: case 0xA3: case 0xA4: case 0xA5: case 0xA6: case 0xA7: case 0xA8: case 0xA9: case 0xAA: case 0xAB: case 0xAC: case 0xAD: case 0xAE: case 0xAF:
            case 0xB0: case 0xB1: case 0xB2: case 0xB3: case 0xB4: case 0xB5: case 0xB6: case 0xB7: case 0xB8: case 0xB9: case 0xBA: case 0xBB: case 0xBC: case 0xBD: case 0xBE: case 0xBF:
            case 0xC0: case 0xC1: case 0xC2: case 0xC3: case 0xC4: case 0xC5: case 0xC6: case 0xC7: case 0xC8: case 0xC9: case 0xCA: case 0xCB: case 0xCC: case 0xCD: case 0xCE: case 0xCF:
            case 0xD0: case 0xD1: case 0xD2: case 0xD3: case 0xD4: case 0xD5: case 0xD6: case 0xD7: case 0xD8: case 0xD9: case 0xDA: case 0xDB: case 0xDC: case 0xDD: case 0xDE: case 0xDF:
            case 0xE0: case 0xE1: case 0xE2: case 0xE3: case 0xE4: case 0xE5: case 0xE6: case 0xE7: case 0xE8: case 0xE9: case 0xEA: case 0xEB: case 0xEC: case 0xED: case 0xEE: case 0xEF:
            case 0xF0: case 0xF1: case 0xF2: case 0xF3: case 0xF4: case 0xF5: case 0xF6: case 0xF7: case 0xF8: case 0xF9: case 0xFA: case 0xFB: case 0xFC: case 0xFD: case 0xFE: case 0xFF:
                G(out a);
                break;
            }
            F(a); // OK - we consider enumerating values for integral types to be exhaustive
        }

        if (f) { int a; switch (val) { default: goto case 0; case 0: goto default; } F(a); } // Unreachable
    }
" + suffix;

            CreateCompilation(source).VerifyDiagnostics(
                // (121,86): warning CS0162: Unreachable code detected
                //         if (f) { int a; switch (val) { default: goto case 0; case 0: goto default; } F(a); } // Unreachable
                Diagnostic(ErrorCode.WRN_UnreachableCode, "F").WithLocation(121, 86),
                // (76,33): error CS0165: Use of unassigned local variable 'a'
                //         if (f) { int a; switch (a) { case 0: No(); break; } } // Error
                Diagnostic(ErrorCode.ERR_UseDefViolation, "a").WithArguments("a").WithLocation(76, 33),
                // (77,50): error CS0165: Use of unassigned local variable 'a'
                //         if (f) { int a; switch (val) { case 0: F(a); break; } } // Error
                Diagnostic(ErrorCode.ERR_UseDefViolation, "a").WithArguments("a").WithLocation(77, 50),
                // (78,75): error CS0165: Use of unassigned local variable 'a'
                //         if (f) { int a; switch (val) { case 0: G(out a); break; case 1: F(a); break; } } // Error
                Diagnostic(ErrorCode.ERR_UseDefViolation, "a").WithArguments("a").WithLocation(78, 75),
                // (83,64): error CS0165: Use of unassigned local variable 'a'
                //         if (f) { int a; switch (f || G(out a)) { case false: F(a); break; case true: No(); break; } } // Error
                Diagnostic(ErrorCode.ERR_UseDefViolation, "a").WithArguments("a").WithLocation(83, 64),
                // (86,88): error CS0165: Use of unassigned local variable 'a'
                //         if (f) { int a; switch (f && G(out a)) { case false: No(); break; case true: F(a); break; } } // Error
                Diagnostic(ErrorCode.ERR_UseDefViolation, "a").WithArguments("a").WithLocation(86, 88)
                );
        }

        [Fact]
        public void WhileStatement()
        {
            var source = prefix + @"
    // While statement.
    public void T120() {
        // Unassigned.
        if (f) { int a; while (F(a)) No(); } // Error
        if (f) { int a; while (f) F(a); } // Error
        if (f) { int a; while (f) No(); F(a); } // Error
        if (f) { int a; while (f) G(out a); F(a); } // Error
        if (f) { int a; while (fFalse) F(a); } // Unreachable
        if (f) { int a; while (fTrue) No(); F(a); } // Unreachable

        // Assigned.
        if (f) { int a; while (G(out a)) F(a); }
        if (f) { int a; while (G(out a)) No(); F(a); }

        // Assigned after true.
        if (f) { int a; while (f && G(out a)) F(a); }
        if (f) { int a; while (f && G(out a)) No(); F(a); } // Error

        // Assigned
        if (f) { int a; while (fTrue && G(out a)) F(a); }
        if (f) { int a; while (fTrue && G(out a)) No(); F(a); }

        // Unassigned.
        if (f) { int a; while (fFalse && G(out a)) F(a); } // Error. Unreachable expression, not unreachable statement
        if (f) { int a; while (fFalse && G(out a)) No(); F(a); } // Error. Unreachable expression, not statement

        // Assigned after false.
        if (f) { int a; while (f || G(out a)) F(a); } // Error
        if (f) { int a; while (f || G(out a)) No(); F(a); }

        // Unassigned.
        if (f) { int a; while (fTrue || G(out a)) F(a); } // Error, unreachable expression
        if (f) { int a; while (fTrue || G(out a)) No(); F(a); } // Error, unreachable expression, not statement

        // Assigned
        if (f) { int a; while (fFalse || G(out a)) F(a); }
        if (f) { int a; while (fFalse || G(out a)) No(); F(a); }
    }

    // While statement with break and continue.
    public void T121() {
        if (f) { int a; while (f) { break; F(a); } } // Unreachable
        if (f) { int a; while (fTrue) { } F(a); } // Unreachable
        if (f) { int a; while (fTrue) { break; } F(a); } // Error
        if (f) { int a; while (f) { G(out a); break; } F(a); } // Error
        if (f) { int a; while (fTrue) { G(out a); break; } F(a); }
        if (f) { int a; while (f) { break; G(out a); } F(a); } // Error + Unreachable
        if (f) { int a; while (fTrue) { break; G(out a); } F(a); } // Error + Unreachable
        if (f) { int a; while (fTrue || G(out a)) break; F(a); } // Error
        if (f) { int a; while (f) { if (f) G(out a); else break; F(a); } }
        if (f) { int a; while (fTrue) { break; G(out a); } F(a); } // Error + Unreachable
        if (f) { int a; while (fTrue) { if (f) break; G(out a); } F(a); } // Error
        if (f) { int a; while (fTrue) { if (fFalse) break; G(out a); break; } F(a); } // Unreachable (break)

        if (f) { int a; while (f) { continue; F(a); } } // Unreachable
        if (f) { int a; while (fTrue) { continue; } F(a); } // Unreachable
        if (f) { int a; while (fTrue) { if (f) continue; G(out a); break; } F(a); }
    }
" + suffix;

            CreateCompilation(source).VerifyDiagnostics(
                // (56,40): warning CS0162: Unreachable code detected
                //         if (f) { int a; while (fFalse) F(a); } // Unreachable
                Diagnostic(ErrorCode.WRN_UnreachableCode, "F"),
                // (57,45): warning CS0162: Unreachable code detected
                //         if (f) { int a; while (fTrue) No(); F(a); } // Unreachable
                Diagnostic(ErrorCode.WRN_UnreachableCode, "F"),
                // (52,34): error CS0165: Use of unassigned local variable 'a'
                //         if (f) { int a; while (F(a)) No(); } // Error
                Diagnostic(ErrorCode.ERR_UseDefViolation, "a").WithArguments("a"),
                // (53,37): error CS0165: Use of unassigned local variable 'a'
                //         if (f) { int a; while (f) F(a); } // Error
                Diagnostic(ErrorCode.ERR_UseDefViolation, "a").WithArguments("a"),
                // (54,43): error CS0165: Use of unassigned local variable 'a'
                //         if (f) { int a; while (f) No(); F(a); } // Error
                Diagnostic(ErrorCode.ERR_UseDefViolation, "a").WithArguments("a"),
                // (55,47): error CS0165: Use of unassigned local variable 'a'
                //         if (f) { int a; while (f) G(out a); F(a); } // Error
                Diagnostic(ErrorCode.ERR_UseDefViolation, "a").WithArguments("a"),
                // (65,55): error CS0165: Use of unassigned local variable 'a'
                //         if (f) { int a; while (f && G(out a)) No(); F(a); } // Error
                Diagnostic(ErrorCode.ERR_UseDefViolation, "a").WithArguments("a"),

                // Note: Dev10 spuriously reports (72,56,72,57): error CS0165: Use of unassigned local variable 'a'

                // (73,60): error CS0165: Use of unassigned local variable 'a'
                //         if (f) { int a; while (fFalse && G(out a)) No(); F(a); } // Error. Unreachable expression, not statement
                Diagnostic(ErrorCode.ERR_UseDefViolation, "a").WithArguments("a"),
                // (76,49): error CS0165: Use of unassigned local variable 'a'
                //         if (f) { int a; while (f || G(out a)) F(a); } // Error
                Diagnostic(ErrorCode.ERR_UseDefViolation, "a").WithArguments("a"),
                // (80,53): error CS0165: Use of unassigned local variable 'a'
                //         if (f) { int a; while (fTrue || G(out a)) F(a); } // Error, unreachable expression
                Diagnostic(ErrorCode.ERR_UseDefViolation, "a").WithArguments("a"),

                // Note: Dev10 spuriously reports (81,61,81,62): error CS0165: Use of unassigned local variable 'a'

                // (90,44): warning CS0162: Unreachable code detected
                //         if (f) { int a; while (f) { break; F(a); } } // Unreachable
                Diagnostic(ErrorCode.WRN_UnreachableCode, "F"),
                // (91,43): warning CS0162: Unreachable code detected
                //         if (f) { int a; while (fTrue) { } F(a); } // Unreachable
                Diagnostic(ErrorCode.WRN_UnreachableCode, "F"),
                // (95,44): warning CS0162: Unreachable code detected
                //         if (f) { int a; while (f) { break; G(out a); } F(a); } // Error + Unreachable
                Diagnostic(ErrorCode.WRN_UnreachableCode, "G"),
                // (96,48): warning CS0162: Unreachable code detected
                //         if (f) { int a; while (fTrue) { break; G(out a); } F(a); } // Error + Unreachable
                Diagnostic(ErrorCode.WRN_UnreachableCode, "G"),
                // (99,48): warning CS0162: Unreachable code detected
                //         if (f) { int a; while (fTrue) { break; G(out a); } F(a); } // Error + Unreachable
                Diagnostic(ErrorCode.WRN_UnreachableCode, "G"),
                // (101,53): warning CS0162: Unreachable code detected
                //         if (f) { int a; while (fTrue) { if (fFalse) break; G(out a); break; } F(a); } // Unreachable (break)
                Diagnostic(ErrorCode.WRN_UnreachableCode, "break"),
                // (103,47): warning CS0162: Unreachable code detected
                //         if (f) { int a; while (f) { continue; F(a); } } // Unreachable
                Diagnostic(ErrorCode.WRN_UnreachableCode, "F"),
                // (104,53): warning CS0162: Unreachable code detected
                //         if (f) { int a; while (fTrue) { continue; } F(a); } // Unreachable
                Diagnostic(ErrorCode.WRN_UnreachableCode, "F"),
                // (92,52): error CS0165: Use of unassigned local variable 'a'
                //         if (f) { int a; while (fTrue) { break; } F(a); } // Error
                Diagnostic(ErrorCode.ERR_UseDefViolation, "a").WithArguments("a"),
                // (93,58): error CS0165: Use of unassigned local variable 'a'
                //         if (f) { int a; while (f) { G(out a); break; } F(a); } // Error
                Diagnostic(ErrorCode.ERR_UseDefViolation, "a").WithArguments("a"),
                // (95,58): error CS0165: Use of unassigned local variable 'a'
                //         if (f) { int a; while (f) { break; G(out a); } F(a); } // Error + Unreachable
                Diagnostic(ErrorCode.ERR_UseDefViolation, "a").WithArguments("a"),
                // (96,62): error CS0165: Use of unassigned local variable 'a'
                //         if (f) { int a; while (fTrue) { break; G(out a); } F(a); } // Error + Unreachable
                Diagnostic(ErrorCode.ERR_UseDefViolation, "a").WithArguments("a"),
                // (97,60): error CS0165: Use of unassigned local variable 'a'
                //         if (f) { int a; while (fTrue || G(out a)) break; F(a); } // Error
                Diagnostic(ErrorCode.ERR_UseDefViolation, "a").WithArguments("a"),
                // (99,62): error CS0165: Use of unassigned local variable 'a'
                //         if (f) { int a; while (fTrue) { break; G(out a); } F(a); } // Error + Unreachable
                Diagnostic(ErrorCode.ERR_UseDefViolation, "a").WithArguments("a"),
                // (100,69): error CS0165: Use of unassigned local variable 'a'
                //         if (f) { int a; while (fTrue) { if (f) break; G(out a); } F(a); } // Error
                Diagnostic(ErrorCode.ERR_UseDefViolation, "a").WithArguments("a"));
        }

        [WorkItem(529602, "http://vstfdevdiv:8080/DevDiv2/DevDiv/_workitems/edit/529602")]
        [Fact]
        public void DoWhileStatement()
        {
            var source = prefix + @"
    // Do statement.
    public void T130() {
        if (f) { int a; do F(a); while (f); } // Error
        if (f) { int a; do No(); while (F(a)); } // Error
        if (f) { int a; do No(); while (f); F(a); } // Error
        if (f) { int a; do G(out a); while (F(a)); }
        if (f) { int a; do G(out a); while (f); F(a); }
        if (f) { int a; do No(); while (G(out a)); F(a); }
        if (f) { int a; do No(); while (fTrue); F(a); } // Unreachable

        // Assigned after true - nothing special
        if (f) { int a; do No(); while (f && G(out a)); F(a); } // Error

        // Assigned
        if (f) { int a; do No(); while (fTrue && G(out a)); F(a); }

        // Unassigned.
        if (f) { int a; do No(); while (fFalse && G(out a)); F(a); } // Error

        //
        if (f) { int a; do No(); while (f || G(out a)); F(a); } // Assigned after false
        if (f) { int a; do No(); while (fTrue || G(out a)); F(a); } // unreachable expr, unassigned
        if (f) { int a; do No(); while (fFalse || G(out a)); F(a); } // Assigned
    }

    // Do statement with break and continue.
    public void T131() {
        if (f) { int a; do { break; F(a); } while (f); } // Unreachable
        if (f) { int a; do break; while (F(a)); } // Unreachable
        if (f) { int a; do { if (f) break; G(out a); } while (F(a)); }
        if (f) { int a; do { if (f) break; G(out a); } while (f); F(a); } // Error
        if (f) { int a; do { if (f) break; No(); } while (G(out a)); F(a); } // Error
        if (f) { int a; do { if (f) break; } while (fTrue); F(a); } // Error

        if (f) { int a; do { if (f) continue; G(out a); } while (F(a)); } // Error
        if (f) { int a; do { if (f) continue; G(out a); } while (f); F(a); } // Error
        if (f) { int a; do { if (f) continue; No(); } while (G(out a)); F(a); }
        if (f) { int a; do { if (f) continue; } while (fTrue); F(a); } // Unreachable
    }
" + suffix;

            CreateCompilation(source).VerifyDiagnostics(
                // (57,49): warning CS0162: Unreachable code detected
                //         if (f) { int a; do No(); while (fTrue); F(a); } // Unreachable
                Diagnostic(ErrorCode.WRN_UnreachableCode, "F"),
                // (51,30): error CS0165: Use of unassigned local variable 'a'
                //         if (f) { int a; do F(a); while (f); } // Error
                Diagnostic(ErrorCode.ERR_UseDefViolation, "a").WithArguments("a"),
                // (52,43): error CS0165: Use of unassigned local variable 'a'
                //         if (f) { int a; do No(); while (F(a)); } // Error
                Diagnostic(ErrorCode.ERR_UseDefViolation, "a").WithArguments("a"),
                // (53,47): error CS0165: Use of unassigned local variable 'a'
                //         if (f) { int a; do No(); while (f); F(a); } // Error
                Diagnostic(ErrorCode.ERR_UseDefViolation, "a").WithArguments("a"),
                // (60,59): error CS0165: Use of unassigned local variable 'a'
                //         if (f) { int a; do No(); while (f && G(out a)); F(a); } // Error
                Diagnostic(ErrorCode.ERR_UseDefViolation, "a").WithArguments("a"),
                // (66,64): error CS0165: Use of unassigned local variable 'a'
                //         if (f) { int a; do No(); while (fFalse && G(out a)); F(a); } // Error
                Diagnostic(ErrorCode.ERR_UseDefViolation, "a").WithArguments("a"),

                // Note: Dev10 spuriously reports (70,65,70,66): error CS0165: Use of unassigned local variable 'a'

                // (76,37): warning CS0162: Unreachable code detected
                //         if (f) { int a; do { break; F(a); } while (f); } // Unreachable
                Diagnostic(ErrorCode.WRN_UnreachableCode, "F"),

                // NOTE: By design, we will not match dev10's report of
                // (77,44,77,48): warning CS0162: Unreachable code detected
                // See DevDiv #13696.

                // (86,64): warning CS0162: Unreachable code detected
                //         if (f) { int a; do { if (f) continue; } while (fTrue); F(a); } // Unreachable
                Diagnostic(ErrorCode.WRN_UnreachableCode, "F"),
                // (79,69): error CS0165: Use of unassigned local variable 'a'
                //         if (f) { int a; do { if (f) break; G(out a); } while (f); F(a); } // Error
                Diagnostic(ErrorCode.ERR_UseDefViolation, "a").WithArguments("a"),
                // (80,72): error CS0165: Use of unassigned local variable 'a'
                //         if (f) { int a; do { if (f) break; No(); } while (G(out a)); F(a); } // Error
                Diagnostic(ErrorCode.ERR_UseDefViolation, "a").WithArguments("a"),
                // (81,63): error CS0165: Use of unassigned local variable 'a'
                //         if (f) { int a; do { if (f) break; } while (fTrue); F(a); } // Error
                Diagnostic(ErrorCode.ERR_UseDefViolation, "a").WithArguments("a"),
                // (83,68): error CS0165: Use of unassigned local variable 'a'
                //         if (f) { int a; do { if (f) continue; G(out a); } while (F(a)); } // Error
                Diagnostic(ErrorCode.ERR_UseDefViolation, "a").WithArguments("a"),
                // (84,72): error CS0165: Use of unassigned local variable 'a'
                //         if (f) { int a; do { if (f) continue; G(out a); } while (f); F(a); } // Error
                Diagnostic(ErrorCode.ERR_UseDefViolation, "a").WithArguments("a"));
        }

        [WorkItem(529602, "http://vstfdevdiv:8080/DevDiv2/DevDiv/_workitems/edit/529602")]
        [Fact]
        public void UnreachableDoWhileCondition()
        {
            var source = @"
class C
{
    bool F()
    {
        do { break; } while (F());
        return true;
    }
}
";

            // NOTE: By design, we will not match dev10's report of
            // warning CS0162: Unreachable code detected
            // See DevDiv #13696.
            CreateCompilation(source).VerifyDiagnostics();
        }

        [Fact]
        public void ForStatement()
        {
            var source = prefix + @"
    // For statement.
    public void T140() {
        if (f) { int a; for (F(a);;) No(); } // Error
        if (f) { int a; for (;F(a);) No(); } // Error
        if (f) { int a; for (;;F(a)) No(); } // Error
        if (f) { int a; for (;;) F(a); } // Error
        if (f) { int a; for (;;) No(); F(a); } // Unreachable
        if (f) { int a; for (;f;) No(); F(a); } // Error
        if (f) { int a; for (;f;) G(out a); F(a); } // Error
        if (f) { int a; for (;fFalse;) G(out a); F(a); } // Error + Unreachable
        if (f) { int a; for (;fFalse;) F(a); } // Unreachable
        if (f) { int a; for (;;) No(); F(a); } // Unreachable

        // Assigned.
        if (f) { int a; for (G(out a);f;) F(a); }
        if (f) { int a; for (G(out a);f;) No(); F(a); }
        if (f) { int a; for (;G(out a);) F(a); }
        if (f) { int a; for (;G(out a);) No(); F(a); }
        if (f) { int a; for (;f;G(out a)) F(a); } // Error
        if (f) { int a; for (;f;G(out a)) No(); F(a); } // Error
        if (f) { int a; for (;f;F(a)) G(out a); }
        if (f) { int a; for (;f;) G(out a); F(a); } // Error

        // Assigned after true.
        if (f) { int a; for (;f && G(out a);) F(a); }
        if (f) { int a; for (;f && G(out a);) No(); F(a); } // Error

        // Assigned.
        if (f) { int a; for (;fTrue && G(out a);) F(a); }
        if (f) { int a; for (;fTrue && G(out a);) No(); F(a); }

        // Unassigned.
        if (f) { int a; for (;fFalse && G(out a);) F(a); } // Error, unreachable expr, no unreachable stmt
        if (f) { int a; for (;fFalse && G(out a);) No(); F(a); } // Error, unreachable expr

        // Assigned after false.
        if (f) { int a; for (;f || G(out a);) F(a); } // Error
        if (f) { int a; for (;f || G(out a);) No(); F(a); }

        // Unassigned.
        if (f) { int a; for (;fTrue || G(out a);) F(a); } // Error, unreachable expr
        if (f) { int a; for (;fTrue || G(out a);) No(); F(a); } // Unreachable expr, not unreachable code

        // Assigned.
        if (f) { int a; for (;fFalse || G(out a);) F(a); }
        if (f) { int a; for (;fFalse || G(out a);) No(); F(a); }
    }

    // For statement with break and continue.
    public void T141() {
        if (f) { int a; for (;;F(a)) G(out a); }
        if (f) { int a; for (;;F(a)) break; } // Unreachable
        if (f) { int a; for (;;F(a)) { G(out a); if (f) continue; } }
        if (f) { int a; for (;;F(a)) { G(out a); if (f) break; } }
        if (f) { int a; for (;;F(a)) { if (f) continue; G(out a); } } // Error
        if (f) { int a; for (;;) break; F(a); } // Error
        if (f) { int a; for (;;) { if (f) break; No(); } F(a); } // Error
        if (f) { int a; for (;;) { G(out a); if (f) break; } F(a); }
    }
" + suffix;

            CreateCompilation(source).VerifyDiagnostics(
                // (55,40): warning CS0162: Unreachable code detected
                //         if (f) { int a; for (;;) No(); F(a); } // Unreachable
                Diagnostic(ErrorCode.WRN_UnreachableCode, "F"),
                // (58,40): warning CS0162: Unreachable code detected
                //         if (f) { int a; for (;fFalse;) G(out a); F(a); } // Error + Unreachable
                Diagnostic(ErrorCode.WRN_UnreachableCode, "G"),
                // (59,40): warning CS0162: Unreachable code detected
                //         if (f) { int a; for (;fFalse;) F(a); } // Unreachable
                Diagnostic(ErrorCode.WRN_UnreachableCode, "F"),
                // (60,40): warning CS0162: Unreachable code detected
                //         if (f) { int a; for (;;) No(); F(a); } // Unreachable
                Diagnostic(ErrorCode.WRN_UnreachableCode, "F"),
                // (51,32): error CS0165: Use of unassigned local variable 'a'
                //         if (f) { int a; for (F(a);;) No(); } // Error
                Diagnostic(ErrorCode.ERR_UseDefViolation, "a").WithArguments("a"),
                // (52,33): error CS0165: Use of unassigned local variable 'a'
                //         if (f) { int a; for (;F(a);) No(); } // Error
                Diagnostic(ErrorCode.ERR_UseDefViolation, "a").WithArguments("a"),
                // (53,34): error CS0165: Use of unassigned local variable 'a'
                //         if (f) { int a; for (;;F(a)) No(); } // Error
                Diagnostic(ErrorCode.ERR_UseDefViolation, "a").WithArguments("a"),
                // (54,36): error CS0165: Use of unassigned local variable 'a'
                //         if (f) { int a; for (;;) F(a); } // Error
                Diagnostic(ErrorCode.ERR_UseDefViolation, "a").WithArguments("a"),
                // (56,43): error CS0165: Use of unassigned local variable 'a'
                //         if (f) { int a; for (;f;) No(); F(a); } // Error
                Diagnostic(ErrorCode.ERR_UseDefViolation, "a").WithArguments("a"),
                // (57,47): error CS0165: Use of unassigned local variable 'a'
                //         if (f) { int a; for (;f;) G(out a); F(a); } // Error
                Diagnostic(ErrorCode.ERR_UseDefViolation, "a").WithArguments("a"),
                // (58,52): error CS0165: Use of unassigned local variable 'a'
                //         if (f) { int a; for (;fFalse;) G(out a); F(a); } // Error + Unreachable
                Diagnostic(ErrorCode.ERR_UseDefViolation, "a").WithArguments("a"),
                // (67,45): error CS0165: Use of unassigned local variable 'a'
                //         if (f) { int a; for (;f;G(out a)) F(a); } // Error
                Diagnostic(ErrorCode.ERR_UseDefViolation, "a").WithArguments("a"),
                // (68,51): error CS0165: Use of unassigned local variable 'a'
                //         if (f) { int a; for (;f;G(out a)) No(); F(a); } // Error
                Diagnostic(ErrorCode.ERR_UseDefViolation, "a").WithArguments("a"),
                // (70,47): error CS0165: Use of unassigned local variable 'a'
                //         if (f) { int a; for (;f;) G(out a); F(a); } // Error
                Diagnostic(ErrorCode.ERR_UseDefViolation, "a").WithArguments("a"),
                // (74,55): error CS0165: Use of unassigned local variable 'a'
                //         if (f) { int a; for (;f && G(out a);) No(); F(a); } // Error
                Diagnostic(ErrorCode.ERR_UseDefViolation, "a").WithArguments("a"),

                // Spurious Dev10: (81,56,81,57): error CS0165: Use of unassigned local variable 'a'

                // (82,60): error CS0165: Use of unassigned local variable 'a'
                //         if (f) { int a; for (;fFalse && G(out a);) No(); F(a); } // Error, unreachable expr
                Diagnostic(ErrorCode.ERR_UseDefViolation, "a").WithArguments("a"),
                // (85,49): error CS0165: Use of unassigned local variable 'a'
                //         if (f) { int a; for (;f || G(out a);) F(a); } // Error
                Diagnostic(ErrorCode.ERR_UseDefViolation, "a").WithArguments("a"),
                // (89,53): error CS0165: Use of unassigned local variable 'a'
                //         if (f) { int a; for (;fTrue || G(out a);) F(a); } // Error, unreachable expr
                Diagnostic(ErrorCode.ERR_UseDefViolation, "a").WithArguments("a"),

                // Spurious Dev10: (90,61,90,62): error CS0165: Use of unassigned local variable 'a'

                // (100,32): warning CS0162: Unreachable code detected
                //         if (f) { int a; for (;;F(a)) break; } // Unreachable
                Diagnostic(ErrorCode.WRN_UnreachableCode, "F"),
                // (103,34): error CS0165: Use of unassigned local variable 'a'
                //         if (f) { int a; for (;;F(a)) { if (f) continue; G(out a); } } // Error
                Diagnostic(ErrorCode.ERR_UseDefViolation, "a").WithArguments("a"),
                // (104,43): error CS0165: Use of unassigned local variable 'a'
                //         if (f) { int a; for (;;) break; F(a); } // Error
                Diagnostic(ErrorCode.ERR_UseDefViolation, "a").WithArguments("a"),
                // (105,60): error CS0165: Use of unassigned local variable 'a'
                //         if (f) { int a; for (;;) { if (f) break; No(); } F(a); } // Error
                Diagnostic(ErrorCode.ERR_UseDefViolation, "a").WithArguments("a"));
        }

        [Fact]
        public void ThrowStatement()
        {
            var source = prefix + @"
    // Throw statement.
    public void T150() {
        if (f) { int a; throw new Exception(F(a).ToString()); }
        if (f) { int a; throw new Exception(""x""); F(a); } // Unreachable
    }
" + suffix;

            CreateCompilation(source).VerifyDiagnostics(
                // (52,51): warning CS0162: Unreachable code detected
                //         if (f) { int a; throw new Exception("x"); F(a); } // Unreachable
                Diagnostic(ErrorCode.WRN_UnreachableCode, "F"),
                // (51,47): error CS0165: Use of unassigned local variable 'a'
                //         if (f) { int a; throw new Exception(F(a).ToString()); }
                Diagnostic(ErrorCode.ERR_UseDefViolation, "a").WithArguments("a"));
        }

        [Fact]
        public void ReturnStatement()
        {
            var source = prefix + @"
    // Return statement.
    public bool T160() { int a; return F(a); } // Error
    public bool T161() { int a; return No(); F(a); } // Unreachable
    public bool T162(out int a) { return F(a); } // Error
    public bool T163(out int a) { return No(); } // Error
    public bool T164(out int a) { try { return No(); } finally { G(out a); } }
    public bool T165(out int a) { return G(out a); }
    public bool T166(out int a) { try { return G(out a); } finally { F(a); } } // Error
" + suffix;

            CreateCompilation(source).VerifyDiagnostics(
                // (50,42): error CS0165: Use of unassigned local variable 'a'
                //     public bool T160() { int a; return F(a); } // Error
                Diagnostic(ErrorCode.ERR_UseDefViolation, "a").WithArguments("a"),
                // (51,46): warning CS0162: Unreachable code detected
                //     public bool T161() { int a; return No(); F(a); } // Unreachable
                Diagnostic(ErrorCode.WRN_UnreachableCode, "F"),
                // (52,44): error CS0269: Use of unassigned out parameter 'a'
                //     public bool T162(out int a) { return F(a); } // Error
                Diagnostic(ErrorCode.ERR_UseDefViolationOut, "a").WithArguments("a"),
                // (52,35): error CS0177: The out parameter 'a' must be assigned to before control leaves the current method
                //     public bool T162(out int a) { return F(a); } // Error
                Diagnostic(ErrorCode.ERR_ParamUnassigned, "return F(a);").WithArguments("a"),
                // (53,35): error CS0177: The out parameter 'a' must be assigned to before control leaves the current method
                //     public bool T163(out int a) { return No(); } // Error
                Diagnostic(ErrorCode.ERR_ParamUnassigned, "return No();").WithArguments("a"),
                // (56,72): error CS0269: Use of unassigned out parameter 'a'
                //     public bool T166(out int a) { try { return G(out a); } finally { F(a); } } // Error
                Diagnostic(ErrorCode.ERR_UseDefViolationOut, "a").WithArguments("a"));
        }

        [Fact]
        public void TryCatchStatement()
        {
            var source = prefix + @"
    // Try-catch statement.
    public void T170() {
        if (f) { int a; try { F(a); } catch (Exception e) { } finally { } } // Error
        if (f) { int a; try { } catch (Exception e) { F(a); } finally { } } // Error
        if (f) { int a; try { } catch (Exception e) { } finally { F(a); } } // Error
        if (f) { int a; try { } catch (Exception e) { } finally { } F(a); } // Error

        if (f) { int a; try { G(out a); } catch (Exception e) { } F(a); } // Error
        if (f) { int a; try { G(out a); } finally { } F(a); }
        if (f) { int a; try { G(out a); } catch (Exception e) { } finally { } F(a); } // Error

        if (f) { int a; try { G(out a); } catch (Exception e) { G(out a); } F(a); }
        if (f) { int a; try { G(out a); } catch (Exception e) { G(out a); } finally { } F(a); }

        if (f) { int a; try { } finally { G(out a); } F(a); }
        if (f) { int a; try { } catch (Exception e) { } finally { G(out a); } F(a); }

        if (f) { int a; try { G(out a); goto L; } catch (Exception e) { } return; L: F(a); }
        if (f) { int a; try { G(out a); goto L; } finally { } return; L: F(a); }
        if (f) { int a; try { G(out a); goto L; } catch (Exception e) { } finally { } return; L: F(a); }

        if (f) { int a; try { goto L; } finally { G(out a); } return; L: F(a); }
        if (f) { int a; try { goto L; } catch (Exception e) { } finally { G(out a); } return; L: F(a); }

        // Unreachable end of finally.
        if (f) { int a; try { G(out a); } catch (Exception e) { } finally { for (;;) No(); } F(a); } // Unreachable
        if (f) { int a; try { goto L; } catch (Exception e) { } finally { for(;;) No(); } return; L: F(a); } // Unreachable
    }
" + suffix;

            CreateCompilation(source).VerifyDiagnostics(
                // (67,63): warning CS0162: Unreachable code detected
                //         if (f) { int a; try { G(out a); goto L; } finally { } return; L: F(a); }
                Diagnostic(ErrorCode.WRN_UnreachableCode, "return"),
                // (70,63): warning CS0162: Unreachable code detected
                //         if (f) { int a; try { goto L; } finally { G(out a); } return; L: F(a); }
                Diagnostic(ErrorCode.WRN_UnreachableCode, "return"),
                // (74,94): warning CS0162: Unreachable code detected
                //         if (f) { int a; try { G(out a); } catch (Exception e) { } finally { for (;;) No(); } F(a); } // Unreachable
                Diagnostic(ErrorCode.WRN_UnreachableCode, "F"),
                // (75,91): warning CS0162: Unreachable code detected
                //         if (f) { int a; try { goto L; } catch (Exception e) { } finally { for(;;) No(); } return; L: F(a); } // Unreachable
                Diagnostic(ErrorCode.WRN_UnreachableCode, "return"),
                // (75,99): warning CS0162: Unreachable code detected
                //         if (f) { int a; try { goto L; } catch (Exception e) { } finally { for(;;) No(); } return; L: F(a); } // Unreachable
                Diagnostic(ErrorCode.WRN_UnreachableCode, "L"),
                // (51,33): error CS0165: Use of unassigned local variable 'a'
                //         if (f) { int a; try { F(a); } catch (Exception e) { } finally { } } // Error
                Diagnostic(ErrorCode.ERR_UseDefViolation, "a").WithArguments("a"),
                // (51,56): warning CS0168: The variable 'e' is declared but never used
                //         if (f) { int a; try { F(a); } catch (Exception e) { } finally { } } // Error
                Diagnostic(ErrorCode.WRN_UnreferencedVar, "e").WithArguments("e"),
                // (52,57): error CS0165: Use of unassigned local variable 'a'
                //         if (f) { int a; try { } catch (Exception e) { F(a); } finally { } } // Error
                Diagnostic(ErrorCode.ERR_UseDefViolation, "a").WithArguments("a"),
                // (52,50): warning CS0168: The variable 'e' is declared but never used
                //         if (f) { int a; try { } catch (Exception e) { F(a); } finally { } } // Error
                Diagnostic(ErrorCode.WRN_UnreferencedVar, "e").WithArguments("e"),
                // (53,50): warning CS0168: The variable 'e' is declared but never used
                //         if (f) { int a; try { } catch (Exception e) { } finally { F(a); } } // Error
                Diagnostic(ErrorCode.WRN_UnreferencedVar, "e").WithArguments("e"),
                // (53,69): error CS0165: Use of unassigned local variable 'a'
                //         if (f) { int a; try { } catch (Exception e) { } finally { F(a); } } // Error
                Diagnostic(ErrorCode.ERR_UseDefViolation, "a").WithArguments("a"),
                // (54,50): warning CS0168: The variable 'e' is declared but never used
                //         if (f) { int a; try { } catch (Exception e) { } finally { } F(a); } // Error
                Diagnostic(ErrorCode.WRN_UnreferencedVar, "e").WithArguments("e"),
                // (54,71): error CS0165: Use of unassigned local variable 'a'
                //         if (f) { int a; try { } catch (Exception e) { } finally { } F(a); } // Error
                Diagnostic(ErrorCode.ERR_UseDefViolation, "a").WithArguments("a"),
                // (56,60): warning CS0168: The variable 'e' is declared but never used
                //         if (f) { int a; try { G(out a); } catch (Exception e) { } F(a); } // Error
                Diagnostic(ErrorCode.WRN_UnreferencedVar, "e").WithArguments("e"),
                // (56,69): error CS0165: Use of unassigned local variable 'a'
                //         if (f) { int a; try { G(out a); } catch (Exception e) { } F(a); } // Error
                Diagnostic(ErrorCode.ERR_UseDefViolation, "a").WithArguments("a"),
                // (58,60): warning CS0168: The variable 'e' is declared but never used
                //         if (f) { int a; try { G(out a); } catch (Exception e) { } finally { } F(a); } // Error
                Diagnostic(ErrorCode.WRN_UnreferencedVar, "e").WithArguments("e"),
                // (58,81): error CS0165: Use of unassigned local variable 'a'
                //         if (f) { int a; try { G(out a); } catch (Exception e) { } finally { } F(a); } // Error
                Diagnostic(ErrorCode.ERR_UseDefViolation, "a").WithArguments("a"),
                // (60,60): warning CS0168: The variable 'e' is declared but never used
                //         if (f) { int a; try { G(out a); } catch (Exception e) { G(out a); } F(a); }
                Diagnostic(ErrorCode.WRN_UnreferencedVar, "e").WithArguments("e"),
                // (61,60): warning CS0168: The variable 'e' is declared but never used
                //         if (f) { int a; try { G(out a); } catch (Exception e) { G(out a); } finally { } F(a); }
                Diagnostic(ErrorCode.WRN_UnreferencedVar, "e").WithArguments("e"),
                // (64,50): warning CS0168: The variable 'e' is declared but never used
                //         if (f) { int a; try { } catch (Exception e) { } finally { G(out a); } F(a); }
                Diagnostic(ErrorCode.WRN_UnreferencedVar, "e").WithArguments("e"),
                // (66,68): warning CS0168: The variable 'e' is declared but never used
                //         if (f) { int a; try { G(out a); goto L; } catch (Exception e) { } return; L: F(a); }
                Diagnostic(ErrorCode.WRN_UnreferencedVar, "e").WithArguments("e"),
                // (68,68): warning CS0168: The variable 'e' is declared but never used
                //         if (f) { int a; try { G(out a); goto L; } catch (Exception e) { } finally { } return; L: F(a); }
                Diagnostic(ErrorCode.WRN_UnreferencedVar, "e").WithArguments("e"),
                // (71,58): warning CS0168: The variable 'e' is declared but never used
                //         if (f) { int a; try { goto L; } catch (Exception e) { } finally { G(out a); } return; L: F(a); }
                Diagnostic(ErrorCode.WRN_UnreferencedVar, "e").WithArguments("e"),
                // (74,60): warning CS0168: The variable 'e' is declared but never used
                //         if (f) { int a; try { G(out a); } catch (Exception e) { } finally { for (;;) No(); } F(a); } // Unreachable
                Diagnostic(ErrorCode.WRN_UnreferencedVar, "e").WithArguments("e"),
                // (75,58): warning CS0168: The variable 'e' is declared but never used
                //         if (f) { int a; try { goto L; } catch (Exception e) { } finally { for(;;) No(); } return; L: F(a); } // Unreachable
                Diagnostic(ErrorCode.WRN_UnreferencedVar, "e").WithArguments("e"));
        }

        [Fact]
        public void ForEachStatement()
        {
            var source = prefix + @"
    // Foreach statement.
    public void T180() {
        if (f) { int a; foreach (char ch in F(a).ToString()) No(); } // Error
        if (f) { int a; foreach (char ch in ""abc"") F(a); } // Error // BUG?: Error in wrong order.
        if (f) { int a; foreach (char ch in G(out a).ToString()) F(a); }
        if (f) { int a; foreach (char ch in ""abc"") No(); F(a); } // Error
        if (f) { int a; foreach (char ch in ""abc"") G(out a); F(a); } // Error
    }
" + suffix;

            CreateCompilation(source).VerifyDiagnostics(
                // (51,47): error CS0165: Use of unassigned local variable 'a'
                //         if (f) { int a; foreach (char ch in F(a).ToString()) No(); } // Error
                Diagnostic(ErrorCode.ERR_UseDefViolation, "a").WithArguments("a"),
                // (52,54): error CS0165: Use of unassigned local variable 'a'
                //         if (f) { int a; foreach (char ch in "abc") F(a); } // Error // BUG?: Error in wrong order.
                Diagnostic(ErrorCode.ERR_UseDefViolation, "a").WithArguments("a"),
                // (54,60): error CS0165: Use of unassigned local variable 'a'
                //         if (f) { int a; foreach (char ch in "abc") No(); F(a); } // Error
                Diagnostic(ErrorCode.ERR_UseDefViolation, "a").WithArguments("a"),
                // (55,64): error CS0165: Use of unassigned local variable 'a'
                //         if (f) { int a; foreach (char ch in "abc") G(out a); F(a); } // Error
                Diagnostic(ErrorCode.ERR_UseDefViolation, "a").WithArguments("a"));
        }

        [Fact]
        public void UsingAndLockStatements()
        {
            var source = prefix + @"
    // Using and Lock statements.
    public void T190() {
        { int a; using (Res(F(a))) No(); } // Error
        { int a; using (Res(No())) F(a); } // Error
        { int a; using (Res(No())) No(); F(a); } // Error
        { int a; using (Res(G(out a))) F(a); }
        { int a; using (Res(G(out a))) No(); F(a); }
        { int a; using (Res(No())) G(out a); F(a); }

        { int a; lock (Res(F(a))) No(); } // Error
        { int a; lock (Res(No())) F(a); } // Error
        { int a; lock (Res(No())) No(); F(a); } // Error
        { int a; lock (Res(G(out a))) F(a); }
        { int a; lock (Res(G(out a))) No(); F(a); }
        { int a; lock (Res(No())) G(out a); F(a); }
    }
" + suffix;

            CreateCompilation(source).VerifyDiagnostics(
                // (51,31): error CS0165: Use of unassigned local variable 'a'
                //         { int a; using (Res(F(a))) No(); } // Error
                Diagnostic(ErrorCode.ERR_UseDefViolation, "a").WithArguments("a"),
                // (52,38): error CS0165: Use of unassigned local variable 'a'
                //         { int a; using (Res(No())) F(a); } // Error
                Diagnostic(ErrorCode.ERR_UseDefViolation, "a").WithArguments("a"),
                // (53,44): error CS0165: Use of unassigned local variable 'a'
                //         { int a; using (Res(No())) No(); F(a); } // Error
                Diagnostic(ErrorCode.ERR_UseDefViolation, "a").WithArguments("a"),
                // (58,30): error CS0165: Use of unassigned local variable 'a'
                //         { int a; lock (Res(F(a))) No(); } // Error
                Diagnostic(ErrorCode.ERR_UseDefViolation, "a").WithArguments("a"),
                // (59,37): error CS0165: Use of unassigned local variable 'a'
                //         { int a; lock (Res(No())) F(a); } // Error
                Diagnostic(ErrorCode.ERR_UseDefViolation, "a").WithArguments("a"),
                // (60,43): error CS0165: Use of unassigned local variable 'a'
                //         { int a; lock (Res(No())) No(); F(a); } // Error
                Diagnostic(ErrorCode.ERR_UseDefViolation, "a").WithArguments("a"));
        }

        [Fact]
        public void LogicalExpression()
        {
            var source = prefix + @"
    // Logical and: E -> S && T
    public void T340() {
        // S -> DA then DA -> T and E -> DA
        { int a; Q(G(out a) && F(a)); } // DA -> T
        { int a; Q(G(out a) && No()); F(a); } // E -> DA

        // S -> DAT then DA -> T and E -> DAT
        { int a; Q((f && G(out a)) && F(a)); } // DA -> T
        { int a; Q((f && G(out a)) && No()); F(a); } // Error
        { int a; if ((f && G(out a)) && No()) F(a); } // E -> DAT

        // S -> DAF then DU -> T
        { int a; Q((f || G(out a)) && F(a)); } // Error
        // if T -> DU then E -> DU
        { int a; Q((f || G(out a)) && No()); F(a); } // Error
        { int a; if ((f || G(out a)) && No()) F(a); } // Error
        { int a; if ((f || G(out a)) && No()) No(); else F(a); } // Error
        // if T -> DA then E -> DA
        { int a; Q((f || G(out a)) && G(out a)); F(a); }
        // if T -> DAT then E -> DAT
        { int a; Q((f || G(out a)) && (f && G(out a))); F(a); } // Error
        { int a; if ((f || G(out a)) && (f && G(out a))) F(a); }
        // if T -> DAF then E -> DAF
        { int a; Q((f || G(out a)) && (f || G(out a))); F(a); } // Error
        { int a; if ((f || G(out a)) && (f || G(out a))) No(); else F(a); }

        // S -> DU then DU -> T
        { int a; Q(f && F(a)); } // Error
        // if T -> DA then E -> DAT
        { int a; Q(f && G(out a)); F(a); } // Error
        { int a; if (f && G(out a)) F(a); }
        // if T -> DAT then E -> DAT
        { int a; Q(f && (f && G(out a))); F(a); } // Error
        { int a; if (f && (f && G(out a))) F(a); }
        // if T -> DAF then E -> DU
        { int a; Q(f && (f || G(out a))); F(a); } // Error
        { int a; if (f && (f || G(out a))) F(a); } // Error
        { int a; if (f && (f || G(out a))) No(); else F(a); } // Error
        // if T -> DU then E -> DU
        { int a; Q(f && f); F(a); } // Error
        { int a; if (f && f) F(a); } // Error
        { int a; if (f && f) No(); else F(a); } // Error
    }

    // Logical or: E -> S || T
    public void T350() {
        // S -> DA then DA -> T and E -> DA
        { int a; Q(G(out a) || F(a)); } // DA -> T
        { int a; Q(G(out a) || No()); F(a); } // E -> DA

        // S -> DAF then DA -> T and E -> DAF
        { int a; Q((f || G(out a)) || F(a)); } // DA -> T
        { int a; Q((f || G(out a)) || No()); F(a); } // Error
        { int a; if ((f || G(out a)) || No()) No(); else F(a); } // E -> DAF

        // S -> DAT then DU -> T
        { int a; Q((f && G(out a)) || F(a)); } // Error
        // if T -> DU then E -> DU
        { int a; Q((f && G(out a)) || No()); F(a); } // Error
        { int a; if ((f && G(out a)) || No()) F(a); } // Error
        { int a; if ((f && G(out a)) || No()) No(); else F(a); } // Error
        // if T -> DA then E -> DA
        { int a; Q((f && G(out a)) || G(out a)); F(a); }
        // if T -> DAF then E -> DAF
        { int a; Q((f && G(out a)) || (f || G(out a))); F(a); } // Error
        { int a; if ((f && G(out a)) || (f || G(out a))) No(); else F(a); }
        // if T -> DAT then E -> DAT
        { int a; Q((f && G(out a)) || (f && G(out a))); F(a); } // Error
        { int a; if ((f && G(out a)) || (f && G(out a))) F(a); }

        // S -> DU then DU -> T
        { int a; Q(f || F(a)); } // Error
        // if T -> DA then E -> DAF
        { int a; Q(f || G(out a)); F(a); } // Error
        { int a; if (f || G(out a)) No(); else F(a); }
        // if T -> DAF then E -> DAF
        { int a; Q(f || (f || G(out a))); F(a); } // Error
        { int a; if (f || (f || G(out a))) No(); else F(a); }
        // if T -> DAT then E -> DU
        { int a; Q(f || (f && G(out a))); F(a); } // Error
        { int a; if (f || (f && G(out a))) F(a); } // Error
        { int a; if (f || (f && G(out a))) No(); else F(a); } // Error
        // if T -> DU then E -> DU
        { int a; Q(f || f); F(a); } // Error
        { int a; if (f || f) F(a); } // Error
        { int a; if (f || f) No(); else F(a); } // Error
    }

    // Logical not: E -> !S
    public void T360() {
        { bool a; Q(!a); } // Error

        { int a; Q(!G(out a)); F(a); }
        { int a; Q(!No()); F(a); } // Error

        // S -> DAF : E -> DAT
        { int a; Q(!(f || G(out a))); F(a); } // Error
        { int a; if (!(f || G(out a))) F(a); }

        // S -> DAT : E -> DAF
        { int a; Q(!(f && G(out a))); F(a); } // Error
        { int a; if (!(f && G(out a))) No(); else F(a); }
    }

    // Ternary operator: E -> S ? T : U;
    // For definite assignment purposes, this behaves the same as ""if (S) T; else U;""
    public void T370() {
        { bool a; F(a ? 1 : 2); } // Error

        // S -> DU
        { int a; F(f ? a : 2); } // Error
        { int a; F(f ? 1 : a); } // Error
        { int a; F(f ? 1 : 2); F(a); } // Error

        { int a; F(fFalse ? a : 2); } // no DA error; expr is not reachable
        { int a; F(fFalse ? 1 : a); } //

        { int a; F(fTrue ? a : 2); } // Error - should it also be unreachable?
        { int a; F(fTrue ? 1 : a); } // BUG: Spec says error. Should this be unreachable?

        // S -> DA then DA -> T, DA -> U, E -> DA
        { int a; F(G(out a) ? a : 2); }
        { int a; F(G(out a) ? 1 : a); }
        { int a; F(G(out a) ? 1 : 2); F(a); }

        // S -> DAT then DA -> T, DU -> U

        // Assigned after true.
        { int a; F(f && G(out a) ? a : 2); }
        { int a; F(f && G(out a) ? 1 : a); } // Error
        { int a; F(f && G(out a) ? 1 : 2); F(a); } // Error
        { int a; F(f && G(out a) ? 1 : NG(out a)); F(a); }

        // Assigned.
        { int a; F(fTrue && G(out a) ? a : 2); }
        { int a; F(fTrue && G(out a) ? 1 : a); }
        { int a; F(fTrue && G(out a) ? 1 : 2); F(a); }

        // Unassigned.
        { int a; F(fFalse && G(out a) ? a : 2); } // Error
        { int a; F(fFalse && G(out a) ? 1 : a); } // Error
        { int a; F(fFalse && G(out a) ? 1 : 2); F(a); } // Error
        { int a; F(fFalse && G(out a) ? 1 : NG(out a)); F(a); } // Error

        // Unassigned.
        { int a; F(fFalse && F(a) ? a : 2); } // Error on a
        { int a; F(fFalse && F(a) ? 1 : a); } // Error on a
        { int a; F(fFalse && F(a) ? 1 : 2); F(a); } // Error on second F(a)
        { int a; F(fFalse && F(a) ? 1 : NG(out a)); F(a); } // Error on second F(a)

        // Assigned after false.
        { int a; F(f || G(out a) ? a : 2); } // Error
        { int a; F(f || G(out a) ? 1 : a); }
        { int a; F(f || G(out a) ? 1 : 2); F(a); } // Error
        { int a; F(f || G(out a) ? NG(out a) : 2); F(a); }

        // Unassigned, unreachable expression.
        { int a; F(fTrue || G(out a) ? a : 2); } // Error
        { int a; F(fTrue || G(out a) ? 1 : a); } // Error
        { int a; F(fTrue || G(out a) ? 1 : 2); F(a); } // Error
        { int a; F(fTrue || G(out a) ? NG(out a) : 2); F(a); } // Error

        // Assigned.
        { int a; F(fFalse || G(out a) ? a : 2); }
        { int a; F(fFalse || G(out a) ? 1 : a); }
        { int a; F(fFalse || G(out a) ? 1 : 2); F(a); }
    }
" + suffix;

            CreateCompilation(source).VerifyDiagnostics(
                // (57,48): error CS0165: Use of unassigned local variable 'a'
                //         { int a; Q((f && G(out a)) && No()); F(a); } // Error
                Diagnostic(ErrorCode.ERR_UseDefViolation, "a").WithArguments("a"),
                // (61,41): error CS0165: Use of unassigned local variable 'a'
                //         { int a; Q((f || G(out a)) && F(a)); } // Error
                Diagnostic(ErrorCode.ERR_UseDefViolation, "a").WithArguments("a"),
                // (63,48): error CS0165: Use of unassigned local variable 'a'
                //         { int a; Q((f || G(out a)) && No()); F(a); } // Error
                Diagnostic(ErrorCode.ERR_UseDefViolation, "a").WithArguments("a"),
                // (64,49): error CS0165: Use of unassigned local variable 'a'
                //         { int a; if ((f || G(out a)) && No()) F(a); } // Error
                Diagnostic(ErrorCode.ERR_UseDefViolation, "a").WithArguments("a"),
                // (65,60): error CS0165: Use of unassigned local variable 'a'
                //         { int a; if ((f || G(out a)) && No()) No(); else F(a); } // Error
                Diagnostic(ErrorCode.ERR_UseDefViolation, "a").WithArguments("a"),
                // (69,59): error CS0165: Use of unassigned local variable 'a'
                //         { int a; Q((f || G(out a)) && (f && G(out a))); F(a); } // Error
                Diagnostic(ErrorCode.ERR_UseDefViolation, "a").WithArguments("a"),
                // (72,59): error CS0165: Use of unassigned local variable 'a'
                //         { int a; Q((f || G(out a)) && (f || G(out a))); F(a); } // Error
                Diagnostic(ErrorCode.ERR_UseDefViolation, "a").WithArguments("a"),
                // (76,27): error CS0165: Use of unassigned local variable 'a'
                //         { int a; Q(f && F(a)); } // Error
                Diagnostic(ErrorCode.ERR_UseDefViolation, "a").WithArguments("a"),
                // (78,38): error CS0165: Use of unassigned local variable 'a'
                //         { int a; Q(f && G(out a)); F(a); } // Error
                Diagnostic(ErrorCode.ERR_UseDefViolation, "a").WithArguments("a"),
                // (81,45): error CS0165: Use of unassigned local variable 'a'
                //         { int a; Q(f && (f && G(out a))); F(a); } // Error
                Diagnostic(ErrorCode.ERR_UseDefViolation, "a").WithArguments("a"),
                // (84,45): error CS0165: Use of unassigned local variable 'a'
                //         { int a; Q(f && (f || G(out a))); F(a); } // Error
                Diagnostic(ErrorCode.ERR_UseDefViolation, "a").WithArguments("a"),
                // (85,46): error CS0165: Use of unassigned local variable 'a'
                //         { int a; if (f && (f || G(out a))) F(a); } // Error
                Diagnostic(ErrorCode.ERR_UseDefViolation, "a").WithArguments("a"),
                // (86,57): error CS0165: Use of unassigned local variable 'a'
                //         { int a; if (f && (f || G(out a))) No(); else F(a); } // Error
                Diagnostic(ErrorCode.ERR_UseDefViolation, "a").WithArguments("a"),
                // (88,31): error CS0165: Use of unassigned local variable 'a'
                //         { int a; Q(f && f); F(a); } // Error
                Diagnostic(ErrorCode.ERR_UseDefViolation, "a").WithArguments("a"),
                // (89,32): error CS0165: Use of unassigned local variable 'a'
                //         { int a; if (f && f) F(a); } // Error
                Diagnostic(ErrorCode.ERR_UseDefViolation, "a").WithArguments("a"),
                // (90,43): error CS0165: Use of unassigned local variable 'a'
                //         { int a; if (f && f) No(); else F(a); } // Error
                Diagnostic(ErrorCode.ERR_UseDefViolation, "a").WithArguments("a"),
                // (101,48): error CS0165: Use of unassigned local variable 'a'
                //         { int a; Q((f || G(out a)) || No()); F(a); } // Error
                Diagnostic(ErrorCode.ERR_UseDefViolation, "a").WithArguments("a"),
                // (105,41): error CS0165: Use of unassigned local variable 'a'
                //         { int a; Q((f && G(out a)) || F(a)); } // Error
                Diagnostic(ErrorCode.ERR_UseDefViolation, "a").WithArguments("a"),
                // (107,48): error CS0165: Use of unassigned local variable 'a'
                //         { int a; Q((f && G(out a)) || No()); F(a); } // Error
                Diagnostic(ErrorCode.ERR_UseDefViolation, "a").WithArguments("a"),
                // (108,49): error CS0165: Use of unassigned local variable 'a'
                //         { int a; if ((f && G(out a)) || No()) F(a); } // Error
                Diagnostic(ErrorCode.ERR_UseDefViolation, "a").WithArguments("a"),
                // (109,60): error CS0165: Use of unassigned local variable 'a'
                //         { int a; if ((f && G(out a)) || No()) No(); else F(a); } // Error
                Diagnostic(ErrorCode.ERR_UseDefViolation, "a").WithArguments("a"),
                // (113,59): error CS0165: Use of unassigned local variable 'a'
                //         { int a; Q((f && G(out a)) || (f || G(out a))); F(a); } // Error
                Diagnostic(ErrorCode.ERR_UseDefViolation, "a").WithArguments("a"),
                // (116,59): error CS0165: Use of unassigned local variable 'a'
                //         { int a; Q((f && G(out a)) || (f && G(out a))); F(a); } // Error
                Diagnostic(ErrorCode.ERR_UseDefViolation, "a").WithArguments("a"),
                // (120,27): error CS0165: Use of unassigned local variable 'a'
                //         { int a; Q(f || F(a)); } // Error
                Diagnostic(ErrorCode.ERR_UseDefViolation, "a").WithArguments("a"),
                // (122,38): error CS0165: Use of unassigned local variable 'a'
                //         { int a; Q(f || G(out a)); F(a); } // Error
                Diagnostic(ErrorCode.ERR_UseDefViolation, "a").WithArguments("a"),
                // (125,45): error CS0165: Use of unassigned local variable 'a'
                //         { int a; Q(f || (f || G(out a))); F(a); } // Error
                Diagnostic(ErrorCode.ERR_UseDefViolation, "a").WithArguments("a"),
                // (128,45): error CS0165: Use of unassigned local variable 'a'
                //         { int a; Q(f || (f && G(out a))); F(a); } // Error
                Diagnostic(ErrorCode.ERR_UseDefViolation, "a").WithArguments("a"),
                // (129,46): error CS0165: Use of unassigned local variable 'a'
                //         { int a; if (f || (f && G(out a))) F(a); } // Error
                Diagnostic(ErrorCode.ERR_UseDefViolation, "a").WithArguments("a"),
                // (130,57): error CS0165: Use of unassigned local variable 'a'
                //         { int a; if (f || (f && G(out a))) No(); else F(a); } // Error
                Diagnostic(ErrorCode.ERR_UseDefViolation, "a").WithArguments("a"),
                // (132,31): error CS0165: Use of unassigned local variable 'a'
                //         { int a; Q(f || f); F(a); } // Error
                Diagnostic(ErrorCode.ERR_UseDefViolation, "a").WithArguments("a"),
                // (133,32): error CS0165: Use of unassigned local variable 'a'
                //         { int a; if (f || f) F(a); } // Error
                Diagnostic(ErrorCode.ERR_UseDefViolation, "a").WithArguments("a"),
                // (134,43): error CS0165: Use of unassigned local variable 'a'
                //         { int a; if (f || f) No(); else F(a); } // Error
                Diagnostic(ErrorCode.ERR_UseDefViolation, "a").WithArguments("a"),
                // (139,22): error CS0165: Use of unassigned local variable 'a'
                //         { bool a; Q(!a); } // Error
                Diagnostic(ErrorCode.ERR_UseDefViolation, "a").WithArguments("a"),
                // (142,30): error CS0165: Use of unassigned local variable 'a'
                //         { int a; Q(!No()); F(a); } // Error
                Diagnostic(ErrorCode.ERR_UseDefViolation, "a").WithArguments("a"),
                // (145,41): error CS0165: Use of unassigned local variable 'a'
                //         { int a; Q(!(f || G(out a))); F(a); } // Error
                Diagnostic(ErrorCode.ERR_UseDefViolation, "a").WithArguments("a"),
                // (149,41): error CS0165: Use of unassigned local variable 'a'
                //         { int a; Q(!(f && G(out a))); F(a); } // Error
                Diagnostic(ErrorCode.ERR_UseDefViolation, "a").WithArguments("a"),
                // (156,21): error CS0165: Use of unassigned local variable 'a'
                //         { bool a; F(a ? 1 : 2); } // Error
                Diagnostic(ErrorCode.ERR_UseDefViolation, "a").WithArguments("a"),
                // (159,24): error CS0165: Use of unassigned local variable 'a'
                //         { int a; F(f ? a : 2); } // Error
                Diagnostic(ErrorCode.ERR_UseDefViolation, "a").WithArguments("a"),
                // (160,28): error CS0165: Use of unassigned local variable 'a'
                //         { int a; F(f ? 1 : a); } // Error
                Diagnostic(ErrorCode.ERR_UseDefViolation, "a").WithArguments("a"),
                // (161,34): error CS0165: Use of unassigned local variable 'a'
                //         { int a; F(f ? 1 : 2); F(a); } // Error
                Diagnostic(ErrorCode.ERR_UseDefViolation, "a").WithArguments("a"),
                // (164,33): error CS0165: Use of unassigned local variable 'a'
                //         { int a; F(fFalse ? 1 : a); } //
                Diagnostic(ErrorCode.ERR_UseDefViolation, "a").WithArguments("a"),
                // (166,28): error CS0165: Use of unassigned local variable 'a'
                //         { int a; F(fTrue ? a : 2); } // Error - should it also be unreachable?
                Diagnostic(ErrorCode.ERR_UseDefViolation, "a").WithArguments("a"),
                // (178,40): error CS0165: Use of unassigned local variable 'a'
                //         { int a; F(f && G(out a) ? 1 : a); } // Error
                Diagnostic(ErrorCode.ERR_UseDefViolation, "a").WithArguments("a"),
                // (179,46): error CS0165: Use of unassigned local variable 'a'
                //         { int a; F(f && G(out a) ? 1 : 2); F(a); } // Error
                Diagnostic(ErrorCode.ERR_UseDefViolation, "a").WithArguments("a"),

                // Dev10 spurious: (188,43,188,44): error CS0165: Use of unassigned local variable 'a'

                // (189,45): error CS0165: Use of unassigned local variable 'a'
                //         { int a; F(fFalse && G(out a) ? 1 : a); } // Error
                Diagnostic(ErrorCode.ERR_UseDefViolation, "a").WithArguments("a"),
                // (190,51): error CS0165: Use of unassigned local variable 'a'
                //         { int a; F(fFalse && G(out a) ? 1 : 2); F(a); } // Error
                Diagnostic(ErrorCode.ERR_UseDefViolation, "a").WithArguments("a"),

                // Dev10 spurious: (191,61,191,62): error CS0165: Use of unassigned local variable 'a'
                // Dev10 spurious: (194,39,194,40): error CS0165: Use of unassigned local variable 'a'

                // (195,41): error CS0165: Use of unassigned local variable 'a'
                //         { int a; F(fFalse && F(a) ? 1 : a); } // Error on a
                Diagnostic(ErrorCode.ERR_UseDefViolation, "a").WithArguments("a"),
                // (196,47): error CS0165: Use of unassigned local variable 'a'
                //         { int a; F(fFalse && F(a) ? 1 : 2); F(a); } // Error on second F(a)
                Diagnostic(ErrorCode.ERR_UseDefViolation, "a").WithArguments("a"),

                // Dev10 spurious: error CS0165: Use of unassigned local variable 'a'

                // (200,36): error CS0165: Use of unassigned local variable 'a'
                //         { int a; F(f || G(out a) ? a : 2); } // Error
                Diagnostic(ErrorCode.ERR_UseDefViolation, "a").WithArguments("a"),
                // (202,46): error CS0165: Use of unassigned local variable 'a'
                //         { int a; F(f || G(out a) ? 1 : 2); F(a); } // Error
                Diagnostic(ErrorCode.ERR_UseDefViolation, "a").WithArguments("a"),
                // (206,40): error CS0165: Use of unassigned local variable 'a'
                //         { int a; F(fTrue || G(out a) ? a : 2); } // Error
                Diagnostic(ErrorCode.ERR_UseDefViolation, "a").WithArguments("a"),

                // Dev10 spurious: (207,46,207,47): error CS0165: Use of unassigned local variable 'a'

                // (208,50): error CS0165: Use of unassigned local variable 'a'
                //         { int a; F(fTrue || G(out a) ? 1 : 2); F(a); } // Error
                Diagnostic(ErrorCode.ERR_UseDefViolation, "a").WithArguments("a")

                // Dev10 spurious: (209,60,209,61): error CS0165: Use of unassigned local variable 'a'
                );
        }

        [Fact]
        public void WhidbeyBug467493()
        {
            var source = prefix + @"
    // Whidbey bug #467493
    public static void M4() {
        int x;
        throw new Exception();
        ((DI)(delegate { if (x == 1) return 1; Console.WriteLine(""Bug""); }))();
    }
" + suffix;

            CreateCompilation(source).VerifyDiagnostics(
                // (78,15): error CS1643: Not all code paths return a value in anonymous method of type 'DI'
                //         ((DI)(delegate { if (x == 1) return 1; Console.WriteLine("Bug"); }))();
                Diagnostic(ErrorCode.ERR_AnonymousReturnExpected, "delegate").WithArguments("anonymous method", "DI").WithLocation(78, 15),
                // (78,9): warning CS0162: Unreachable code detected
                //         ((DI)(delegate { if (x == 1) return 1; Console.WriteLine("Bug"); }))();
                Diagnostic(ErrorCode.WRN_UnreachableCode, "(").WithLocation(78, 9)
                );
        }

        [WorkItem(648107, "http://vstfdevdiv:8080/DevDiv2/DevDiv/_workitems/edit/648107")]
        [Fact]
        public void WhidbeyBug479106()
        {
            var source = prefix + @"
    // Whidbey bug #479106
    public unsafe struct SF {
        public int x;
        public fixed int arr[5];
    }
    public unsafe static void M5() {
        SF s;
        s.arr[0]++; // OK

        SF[] rgs = new SF[2];
        fixed (SF * prgs = rgs) {
            int a;
            int b;
            prgs[a].arr[0] = 5; // Error: a
            prgs[b = 1].arr[0] = 5; // No error
            Console.WriteLine(b);
        }
    }
" + suffix;

            CreateCompilation(source, options: TestOptions.UnsafeReleaseDll).VerifyDiagnostics(
                // (62,18): error CS0165: Use of unassigned local variable 'a'
                //             prgs[a].arr[0] = 5; // Error: a
                Diagnostic(ErrorCode.ERR_UseDefViolation, "a").WithArguments("a")
                );
        }

        [Fact, WorkItem(31370, "https://github.com/dotnet/roslyn/issues/31370")]
        public void WhidbeyBug467493_WithSuppression()
        {
            var source = prefix + @"
    // Whidbey bug #467493
    public static void M4() {
        int x;
        throw new Exception();
        ((DI)(delegate { if (x == 1) return 1; Console.WriteLine(""Bug""); } !))();
    }
" + suffix;

            // Covers GenerateExplicitConversionErrors
            CreateCompilation(source).VerifyDiagnostics(
                // (78,15): error CS1643: Not all code paths return a value in anonymous method of type 'DI'
                //         ((DI)(delegate { if (x == 1) return 1; Console.WriteLine("Bug"); }))();
                Diagnostic(ErrorCode.ERR_AnonymousReturnExpected, "delegate").WithArguments("anonymous method", "DI").WithLocation(78, 15),
                // (78,9): warning CS0162: Unreachable code detected
                //         ((DI)(delegate { if (x == 1) return 1; Console.WriteLine("Bug"); }))();
                Diagnostic(ErrorCode.WRN_UnreachableCode, "(").WithLocation(78, 9)
                );
        }

        [Fact]
        public void AccessingFixedFieldUsesTheReceiver()
        {
            var source = prefix + @"
    // Whidbey bug #479106
    public unsafe struct SF {
        public int x;
        public fixed int arr[5];
    }
    public unsafe struct SF2 {
        public SF z;
    }
    public unsafe static void M5() {
        SF2 s;
        s.z.arr[0]++; // OK
    }
" + suffix;

            CreateCompilation(source, options: TestOptions.UnsafeReleaseDll).VerifyDiagnostics();
        }

        [WorkItem(529603, "http://vstfdevdiv:8080/DevDiv2/DevDiv/_workitems/edit/529603")]
        [Fact]
        public void TernaryOperator()
        {
            var source = prefix + @"
    public static void M8()
    {
        int b = 1;
        int c = 1;
        int d = 1;
        bool x = true;
        bool y = false;
        bool z = false;

// ?: operator

// Check for state before exprtrue:

/* NDA --> NDA */       { int a; if (x               ? F(a) : F(b)) b = c; else d = c; } // Error
/* DAT --> DA  */       { int a; if ((x && G(out a)) ? F(a) : F(b)) b = c; else d = c; } // OK
/* DAF --> NDA */       { int a; if ((x || G(out a)) ? F(a) : F(b)) b = c; else d = c; } // Error
/* DA  --> DA  */       { int a; if (G(out a)        ? F(a) : F(b)) b = c; else d = c; } // OK

// Check for state before exprfalse:

/* NDA --> NDA */       { int a; if (x               ? F(b) : F(a)) b = c; else d = c; } // Error
/* DAT --> NDA */       { int a; if ((x && G(out a)) ? F(b) : F(a)) b = c; else d = c; } // Error
/* DAF --> DA  */       { int a; if ((x || G(out a)) ? F(b) : F(a)) b = c; else d = c; } // OK
/* DA  --> DA  */       { int a; if (G(out a)        ? F(b) : F(a)) b = c; else d = c; } // OK

// Check for state after expr:

/* NDA?NDA:NDA-->NDA */ { int a; if (x               ? y               : z)               b = a; else d = c; } // Error
/* NDA?NDA:NDA-->NDA */ { int a; if (x               ? y               : z)               b = c; else d = a; } // Error
/* NDA?NDA:DAT-->NDA */ { int a; if (x               ? y               : (z && G(out a))) b = a; else d = c; } // Error
/* NDA?NDA:DAT-->NDA */ { int a; if (x               ? y               : (z && G(out a))) b = c; else d = a; } // Error
/* NDA?NDA:DAF-->NDA */ { int a; if (x               ? y               : (z || G(out a))) b = a; else d = c; } // Error
/* NDA?NDA:DAF-->NDA */ { int a; if (x               ? y               : (z || G(out a))) b = c; else d = a; } // Error
/* NDA?NDA:DA -->NDA */ { int a; if (x               ? y               : G(out a))        b = a; else d = c; } // Error
/* NDA?NDA:DA -->NDA */ { int a; if (x               ? y               : G(out a))        b = c; else d = a; } // Error
/* NDA?DAT:NDA-->NDA */ { int a; if (x               ? (y && G(out a)) : z)               b = a; else d = c; } // Error
/* NDA?DAT:NDA-->NDA */ { int a; if (x               ? (y && G(out a)) : z)               b = c; else d = a; } // Error
/* NDA?DAT:DAT-->DAT */ { int a; if (x               ? (y && G(out a)) : (z && G(out a))) b = a; else d = c; } // OK
/* NDA?DAT:DAT-->DAT */ { int a; if (x               ? (y && G(out a)) : (z && G(out a))) b = c; else d = a; } // Error
/* NDA?DAT:DAF-->NDA */ { int a; if (x               ? (y && G(out a)) : (z || G(out a))) b = a; else d = c; } // Error
/* NDA?DAT:DAF-->NDA */ { int a; if (x               ? (y && G(out a)) : (z || G(out a))) b = c; else d = a; } // Error
/* NDA?DAT:DA -->DAT */ { int a; if (x               ? (y && G(out a)) : G(out a))        b = a; else d = c; } // OK
/* NDA?DAT:DA -->DAT */ { int a; if (x               ? (y && G(out a)) : G(out a))        b = c; else d = a; } // Error
/* NDA?DAF:NDA-->NDA */ { int a; if (x               ? (y || G(out a)) : z)               b = a; else d = c; } // Error
/* NDA?DAF:NDA-->NDA */ { int a; if (x               ? (y || G(out a)) : z)               b = c; else d = a; } // Error
/* NDA?DAF:DAT-->NDA */ { int a; if (x               ? (y || G(out a)) : (z && G(out a))) b = a; else d = c; } // Error
/* NDA?DAF:DAT-->NDA */ { int a; if (x               ? (y || G(out a)) : (z && G(out a))) b = c; else d = a; } // Error
/* NDA?DAF:DAF-->DAF */ { int a; if (x               ? (y || G(out a)) : (z || G(out a))) b = a; else d = c; } // Error
/* NDA?DAF:DAF-->DAF */ { int a; if (x               ? (y || G(out a)) : (z || G(out a))) b = c; else d = a; } // OK
/* NDA?DAF:DA -->DAF */ { int a; if (x               ? (y || G(out a)) : G(out a))        b = a; else d = c; } // Error
/* NDA?DAF:DA -->DAF */ { int a; if (x               ? (y || G(out a)) : G(out a))        b = c; else d = a; } // OK
/* NDA?DA :NDA-->NDA */ { int a; if (x               ? G(out a)        : z)               b = a; else d = c; } // Error
/* NDA?DA :NDA-->NDA */ { int a; if (x               ? G(out a)        : z)               b = c; else d = a; } // Error
/* NDA?DA :DAT-->DAT */ { int a; if (x               ? G(out a)        : (z && G(out a))) b = a; else d = c; } // OK
/* NDA?DA :DAT-->DAT */ { int a; if (x               ? G(out a)        : (z && G(out a))) b = c; else d = a; } // Error
/* NDA?DA :DAF-->DAF */ { int a; if (x               ? G(out a)        : (z || G(out a))) b = a; else d = c; } // Error
/* NDA?DA :DAF-->DAF */ { int a; if (x               ? G(out a)        : (z || G(out a))) b = c; else d = a; } // OK
/* NDA?DA :DA -->DA  */ { int a; if (x               ? G(out a)        : G(out a))        b = a; else d = a; } // OK
/* DAT?NDA:NDA-->NDA */ { int a; if ((x && G(out a)) ? y               : z)               b = a; else d = c; } // Error
/* DAT?NDA:NDA-->NDA */ { int a; if ((x && G(out a)) ? y               : z)               b = c; else d = a; } // Error
/* DAT?NDA:DAT-->DAT */ { int a; if ((x && G(out a)) ? y               : (z && G(out a))) b = a; else d = c; } // OK
/* DAT?NDA:DAT-->DAT */ { int a; if ((x && G(out a)) ? y               : (z && G(out a))) b = c; else d = a; } // Error
/* DAT?NDA:DAF-->DAF */ { int a; if ((x && G(out a)) ? y               : (z || G(out a))) b = a; else d = c; } // Error
/* DAT?NDA:DAF-->DAF */ { int a; if ((x && G(out a)) ? y               : (z || G(out a))) b = c; else d = a; } // OK
/* DAT?NDA:DA -->DA  */ { int a; if ((x && G(out a)) ? y               : G(out a))        b = a; else d = a; } // OK
/* DAT?DAT:NDA-->NDA */ { int a; if ((x && G(out a)) ? (y && G(out a)) : z)               b = a; else d = c; } // Error
/* DAT?DAT:NDA-->NDA */ { int a; if ((x && G(out a)) ? (y && G(out a)) : z)               b = c; else d = a; } // Error
/* DAT?DAT:DAT-->DAT */ { int a; if ((x && G(out a)) ? (y && G(out a)) : (z && G(out a))) b = a; else d = c; } // OK
/* DAT?DAT:DAT-->DAT */ { int a; if ((x && G(out a)) ? (y && G(out a)) : (z && G(out a))) b = c; else d = a; } // Error
/* DAT?DAT:DAF-->DAF */ { int a; if ((x && G(out a)) ? (y && G(out a)) : (z || G(out a))) b = a; else d = c; } // Error
/* DAT?DAT:DAF-->DAF */ { int a; if ((x && G(out a)) ? (y && G(out a)) : (z || G(out a))) b = c; else d = a; } // OK
/* DAT?DAT:DA -->DA  */ { int a; if ((x && G(out a)) ? (y && G(out a)) : G(out a))        b = a; else d = a; } // OK
/* DAT?DAF:NDA-->NDA */ { int a; if ((x && G(out a)) ? (y || G(out a)) : z)               b = a; else d = c; } // Error
/* DAT?DAF:NDA-->NDA */ { int a; if ((x && G(out a)) ? (y || G(out a)) : z)               b = c; else d = a; } // Error
/* DAT?DAF:DAT-->DAT */ { int a; if ((x && G(out a)) ? (y || G(out a)) : (z && G(out a))) b = a; else d = c; } // OK
/* DAT?DAF:DAT-->DAT */ { int a; if ((x && G(out a)) ? (y || G(out a)) : (z && G(out a))) b = c; else d = a; } // Error
/* DAT?DAF:DAF-->DAF */ { int a; if ((x && G(out a)) ? (y || G(out a)) : (z || G(out a))) b = a; else d = c; } // Error
/* DAT?DAF:DAF-->DAF */ { int a; if ((x && G(out a)) ? (y || G(out a)) : (z || G(out a))) b = c; else d = a; } // OK
/* DAT?DAF:DA -->DA  */ { int a; if ((x && G(out a)) ? (y || G(out a)) : G(out a))        b = a; else d = a; } // OK
/* DAT?DA :NDA-->NDA */ { int a; if ((x && G(out a)) ? G(out a)        : z)               b = a; else d = c; } // Error
/* DAT?DA :NDA-->NDA */ { int a; if ((x && G(out a)) ? G(out a)        : z)               b = c; else d = a; } // Error
/* DAT?DA :DAT-->DAT */ { int a; if ((x && G(out a)) ? G(out a)        : (z && G(out a))) b = a; else d = c; } // OK
/* DAT?DA :DAT-->DAT */ { int a; if ((x && G(out a)) ? G(out a)        : (z && G(out a))) b = c; else d = a; } // Error
/* DAT?DA :DAF-->DAF */ { int a; if ((x && G(out a)) ? G(out a)        : (z || G(out a))) b = a; else d = c; } // Error
/* DAT?DA :DAF-->DAF */ { int a; if ((x && G(out a)) ? G(out a)        : (z || G(out a))) b = c; else d = a; } // OK
/* DAT?DA :DA -->DA  */ { int a; if ((x && G(out a)) ? G(out a)        : G(out a))        b = a; else d = a; } // OK
/* DAF?NDA:NDA-->NDA */ { int a; if ((x || G(out a)) ? y               : z)               b = a; else d = c; } // Error
/* DAF?NDA:NDA-->NDA */ { int a; if ((x || G(out a)) ? y               : z)               b = c; else d = a; } // Error
/* DAF?NDA:DAT-->NDA */ { int a; if ((x || G(out a)) ? y               : (z && G(out a))) b = a; else d = c; } // Error
/* DAF?NDA:DAT-->NDA */ { int a; if ((x || G(out a)) ? y               : (z && G(out a))) b = c; else d = a; } // Error
/* DAF?NDA:DAF-->NDA */ { int a; if ((x || G(out a)) ? y               : (z || G(out a))) b = a; else d = c; } // Error
/* DAF?NDA:DAF-->NDA */ { int a; if ((x || G(out a)) ? y               : (z || G(out a))) b = c; else d = a; } // Error
/* DAF?NDA:DA -->NDA */ { int a; if ((x || G(out a)) ? y               : G(out a))        b = c; else d = a; } // Error
/* DAF?NDA:DA -->NDA */ { int a; if ((x || G(out a)) ? y               : G(out a))        b = c; else d = a; } // Error
/* DAF?DAT:NDA-->DAT */ { int a; if ((x || G(out a)) ? (y && G(out a)) : z)               b = a; else d = c; } // OK
/* DAF?DAT:NDA-->DAT */ { int a; if ((x || G(out a)) ? (y && G(out a)) : z)               b = c; else d = a; } // Error
/* DAF?DAT:DAT-->DAT */ { int a; if ((x || G(out a)) ? (y && G(out a)) : (z && G(out a))) b = a; else d = c; } // OK
/* DAF?DAT:DAT-->DAT */ { int a; if ((x || G(out a)) ? (y && G(out a)) : (z && G(out a))) b = c; else d = a; } // Error
/* DAF?DAT:DAF-->DAT */ { int a; if ((x || G(out a)) ? (y && G(out a)) : (z || G(out a))) b = a; else d = c; } // OK
/* DAF?DAT:DAF-->DAT */ { int a; if ((x || G(out a)) ? (y && G(out a)) : (z || G(out a))) b = c; else d = a; } // Error
/* DAF?DAT:DA -->DAT */ { int a; if ((x || G(out a)) ? (y && G(out a)) : G(out a))        b = a; else d = c; } // OK
/* DAF?DAT:DA -->DAT */ { int a; if ((x || G(out a)) ? (y && G(out a)) : G(out a))        b = c; else d = a; } // Error
/* DAF?DAF:NDA-->DAF */ { int a; if ((x || G(out a)) ? (y || G(out a)) : z)               b = a; else d = c; } // Error
/* DAF?DAF:NDA-->DAF */ { int a; if ((x || G(out a)) ? (y || G(out a)) : z)               b = c; else d = a; } // OK
/* DAF?DAF:DAT-->DAF */ { int a; if ((x || G(out a)) ? (y || G(out a)) : (z && G(out a))) b = a; else d = c; } // Error
/* DAF?DAF:DAT-->DAF */ { int a; if ((x || G(out a)) ? (y || G(out a)) : (z && G(out a))) b = c; else d = a; } // OK
/* DAF?DAF:DAF-->DAF */ { int a; if ((x || G(out a)) ? (y || G(out a)) : (z || G(out a))) b = a; else d = c; } // Error
/* DAF?DAF:DAF-->DAF */ { int a; if ((x || G(out a)) ? (y || G(out a)) : (z || G(out a))) b = c; else d = a; } // OK
/* DAF?DAF:DA -->DAF */ { int a; if ((x || G(out a)) ? (y || G(out a)) : G(out a))        b = a; else d = c; } // Error
/* DAF?DAF:DA -->DAF */ { int a; if ((x || G(out a)) ? (y || G(out a)) : G(out a))        b = c; else d = a; } // OK
/* DAF?DA :NDA-->DA  */ { int a; if ((x || G(out a)) ? G(out a)        : z)               b = a; else d = a; } // OK
/* DAF?DA :DAT-->DA  */ { int a; if ((x || G(out a)) ? G(out a)        : (z && G(out a))) b = a; else d = a; } // OK
/* DAF?DA :DAF-->DA  */ { int a; if ((x || G(out a)) ? G(out a)        : (z || G(out a))) b = a; else d = a; } // OK
/* DAF?DA :DA -->DA  */ { int a; if ((x || G(out a)) ? G(out a)        : G(out a))        b = a; else d = a; } // OK
/* DA ?NDA:NDA-->DA  */ { int a; if (G(out a)        ? y               : z)               b = a; else d = a; } // OK
/* DA ?NDA:DAT-->DA  */ { int a; if (G(out a)        ? y               : (z && G(out a))) b = a; else d = a; } // OK
/* DA ?NDA:DAF-->DA  */ { int a; if (G(out a)        ? y               : (z || G(out a))) b = a; else d = a; } // OK
/* DA ?NDA:DA -->DA  */ { int a; if (G(out a)        ? y               : G(out a))        b = a; else d = a; } // OK
/* DA ?DAT:NDA-->DA  */ { int a; if (G(out a)        ? (y && G(out a)) : z)               b = a; else d = a; } // OK
/* DA ?DAT:DAT-->DA  */ { int a; if (G(out a)        ? (y && G(out a)) : (z && G(out a))) b = a; else d = a; } // OK
/* DA ?DAT:DAF-->DA  */ { int a; if (G(out a)        ? (y && G(out a)) : (z || G(out a))) b = a; else d = a; } // OK
/* DA ?DAT:DA -->DA  */ { int a; if (G(out a)        ? (y && G(out a)) : G(out a))        b = a; else d = a; } // OK
/* DA ?DAF:NDA-->DA  */ { int a; if (G(out a)        ? (y || G(out a)) : z)               b = a; else d = a; } // OK
/* DA ?DAF:DAT-->DA  */ { int a; if (G(out a)        ? (y || G(out a)) : (z && G(out a))) b = a; else d = a; } // OK
/* DA ?DAF:DAF-->DA  */ { int a; if (G(out a)        ? (y || G(out a)) : (z || G(out a))) b = a; else d = a; } // OK
/* DA ?DAF:DA -->DA  */ { int a; if (G(out a)        ? (y || G(out a)) : G(out a))        b = a; else d = a; } // OK
/* DA ?DA :NDA-->DA  */ { int a; if (G(out a)        ? G(out a)        : z)               b = a; else d = a; } // OK
/* DA ?DA :DAT-->DA  */ { int a; if (G(out a)        ? G(out a)        : (z && G(out a))) b = a; else d = a; } // OK
/* DA ?DA :DAF-->DA  */ { int a; if (G(out a)        ? G(out a)        : (z || G(out a))) b = a; else d = a; } // OK
    }
" + suffix;

            CreateCompilation(source).VerifyDiagnostics(
                // (87,58): error CS0165: Use of unassigned local variable 'a'
                // /* NDA --> NDA */       { int a; if (x               ? F(a) : F(b)) b = c; else d = c; } // Error
                Diagnostic(ErrorCode.ERR_UseDefViolation, "a").WithArguments("a").WithLocation(87, 58),
                // (89,58): error CS0165: Use of unassigned local variable 'a'
                // /* DAF --> NDA */       { int a; if ((x || G(out a)) ? F(a) : F(b)) b = c; else d = c; } // Error
                Diagnostic(ErrorCode.ERR_UseDefViolation, "a").WithArguments("a").WithLocation(89, 58),
                // (94,65): error CS0165: Use of unassigned local variable 'a'
                // /* NDA --> NDA */       { int a; if (x               ? F(b) : F(a)) b = c; else d = c; } // Error
                Diagnostic(ErrorCode.ERR_UseDefViolation, "a").WithArguments("a").WithLocation(94, 65),
                // (95,65): error CS0165: Use of unassigned local variable 'a'
                // /* DAT --> NDA */       { int a; if ((x && G(out a)) ? F(b) : F(a)) b = c; else d = c; } // Error
                Diagnostic(ErrorCode.ERR_UseDefViolation, "a").WithArguments("a").WithLocation(95, 65),
                // (101,95): error CS0165: Use of unassigned local variable 'a'
                // /* NDA?NDA:NDA-->NDA */ { int a; if (x               ? y               : z)               b = a; else d = c; } // Error
                Diagnostic(ErrorCode.ERR_UseDefViolation, "a").WithArguments("a").WithLocation(101, 95),
                // (102,107): error CS0165: Use of unassigned local variable 'a'
                // /* NDA?NDA:NDA-->NDA */ { int a; if (x               ? y               : z)               b = c; else d = a; } // Error
                Diagnostic(ErrorCode.ERR_UseDefViolation, "a").WithArguments("a").WithLocation(102, 107),
                // (103,95): error CS0165: Use of unassigned local variable 'a'
                // /* NDA?NDA:DAT-->NDA */ { int a; if (x               ? y               : (z && G(out a))) b = a; else d = c; } // Error
                Diagnostic(ErrorCode.ERR_UseDefViolation, "a").WithArguments("a").WithLocation(103, 95),
                // (104,107): error CS0165: Use of unassigned local variable 'a'
                // /* NDA?NDA:DAT-->NDA */ { int a; if (x               ? y               : (z && G(out a))) b = c; else d = a; } // Error
                Diagnostic(ErrorCode.ERR_UseDefViolation, "a").WithArguments("a").WithLocation(104, 107),
                // (105,95): error CS0165: Use of unassigned local variable 'a'
                // /* NDA?NDA:DAF-->NDA */ { int a; if (x               ? y               : (z || G(out a))) b = a; else d = c; } // Error
                Diagnostic(ErrorCode.ERR_UseDefViolation, "a").WithArguments("a").WithLocation(105, 95),
                // (106,107): error CS0165: Use of unassigned local variable 'a'
                // /* NDA?NDA:DAF-->NDA */ { int a; if (x               ? y               : (z || G(out a))) b = c; else d = a; } // Error
                Diagnostic(ErrorCode.ERR_UseDefViolation, "a").WithArguments("a").WithLocation(106, 107),
                // (107,95): error CS0165: Use of unassigned local variable 'a'
                // /* NDA?NDA:DA -->NDA */ { int a; if (x               ? y               : G(out a))        b = a; else d = c; } // Error
                Diagnostic(ErrorCode.ERR_UseDefViolation, "a").WithArguments("a").WithLocation(107, 95),
                // (108,107): error CS0165: Use of unassigned local variable 'a'
                // /* NDA?NDA:DA -->NDA */ { int a; if (x               ? y               : G(out a))        b = c; else d = a; } // Error
                Diagnostic(ErrorCode.ERR_UseDefViolation, "a").WithArguments("a").WithLocation(108, 107),
                // (109,95): error CS0165: Use of unassigned local variable 'a'
                // /* NDA?DAT:NDA-->NDA */ { int a; if (x               ? (y && G(out a)) : z)               b = a; else d = c; } // Error
                Diagnostic(ErrorCode.ERR_UseDefViolation, "a").WithArguments("a").WithLocation(109, 95),
                // (110,107): error CS0165: Use of unassigned local variable 'a'
                // /* NDA?DAT:NDA-->NDA */ { int a; if (x               ? (y && G(out a)) : z)               b = c; else d = a; } // Error
                Diagnostic(ErrorCode.ERR_UseDefViolation, "a").WithArguments("a").WithLocation(110, 107),
                // (112,107): error CS0165: Use of unassigned local variable 'a'
                // /* NDA?DAT:DAT-->DAT */ { int a; if (x               ? (y && G(out a)) : (z && G(out a))) b = c; else d = a; } // Error
                Diagnostic(ErrorCode.ERR_UseDefViolation, "a").WithArguments("a").WithLocation(112, 107),
                // (113,95): error CS0165: Use of unassigned local variable 'a'
                // /* NDA?DAT:DAF-->NDA */ { int a; if (x               ? (y && G(out a)) : (z || G(out a))) b = a; else d = c; } // Error
                Diagnostic(ErrorCode.ERR_UseDefViolation, "a").WithArguments("a").WithLocation(113, 95),
                // (114,107): error CS0165: Use of unassigned local variable 'a'
                // /* NDA?DAT:DAF-->NDA */ { int a; if (x               ? (y && G(out a)) : (z || G(out a))) b = c; else d = a; } // Error
                Diagnostic(ErrorCode.ERR_UseDefViolation, "a").WithArguments("a").WithLocation(114, 107),
                // (116,107): error CS0165: Use of unassigned local variable 'a'
                // /* NDA?DAT:DA -->DAT */ { int a; if (x               ? (y && G(out a)) : G(out a))        b = c; else d = a; } // Error
                Diagnostic(ErrorCode.ERR_UseDefViolation, "a").WithArguments("a").WithLocation(116, 107),
                // (117,95): error CS0165: Use of unassigned local variable 'a'
                // /* NDA?DAF:NDA-->NDA */ { int a; if (x               ? (y || G(out a)) : z)               b = a; else d = c; } // Error
                Diagnostic(ErrorCode.ERR_UseDefViolation, "a").WithArguments("a").WithLocation(117, 95),
                // (118,107): error CS0165: Use of unassigned local variable 'a'
                // /* NDA?DAF:NDA-->NDA */ { int a; if (x               ? (y || G(out a)) : z)               b = c; else d = a; } // Error
                Diagnostic(ErrorCode.ERR_UseDefViolation, "a").WithArguments("a").WithLocation(118, 107),
                // (119,95): error CS0165: Use of unassigned local variable 'a'
                // /* NDA?DAF:DAT-->NDA */ { int a; if (x               ? (y || G(out a)) : (z && G(out a))) b = a; else d = c; } // Error
                Diagnostic(ErrorCode.ERR_UseDefViolation, "a").WithArguments("a").WithLocation(119, 95),
                // (120,107): error CS0165: Use of unassigned local variable 'a'
                // /* NDA?DAF:DAT-->NDA */ { int a; if (x               ? (y || G(out a)) : (z && G(out a))) b = c; else d = a; } // Error
                Diagnostic(ErrorCode.ERR_UseDefViolation, "a").WithArguments("a").WithLocation(120, 107),
                // (121,95): error CS0165: Use of unassigned local variable 'a'
                // /* NDA?DAF:DAF-->DAF */ { int a; if (x               ? (y || G(out a)) : (z || G(out a))) b = a; else d = c; } // Error
                Diagnostic(ErrorCode.ERR_UseDefViolation, "a").WithArguments("a").WithLocation(121, 95),
                // (123,95): error CS0165: Use of unassigned local variable 'a'
                // /* NDA?DAF:DA -->DAF */ { int a; if (x               ? (y || G(out a)) : G(out a))        b = a; else d = c; } // Error
                Diagnostic(ErrorCode.ERR_UseDefViolation, "a").WithArguments("a").WithLocation(123, 95),
                // (125,95): error CS0165: Use of unassigned local variable 'a'
                // /* NDA?DA :NDA-->NDA */ { int a; if (x               ? G(out a)        : z)               b = a; else d = c; } // Error
                Diagnostic(ErrorCode.ERR_UseDefViolation, "a").WithArguments("a").WithLocation(125, 95),
                // (126,107): error CS0165: Use of unassigned local variable 'a'
                // /* NDA?DA :NDA-->NDA */ { int a; if (x               ? G(out a)        : z)               b = c; else d = a; } // Error
                Diagnostic(ErrorCode.ERR_UseDefViolation, "a").WithArguments("a").WithLocation(126, 107),
                // (128,107): error CS0165: Use of unassigned local variable 'a'
                // /* NDA?DA :DAT-->DAT */ { int a; if (x               ? G(out a)        : (z && G(out a))) b = c; else d = a; } // Error
                Diagnostic(ErrorCode.ERR_UseDefViolation, "a").WithArguments("a").WithLocation(128, 107),
                // (129,95): error CS0165: Use of unassigned local variable 'a'
                // /* NDA?DA :DAF-->DAF */ { int a; if (x               ? G(out a)        : (z || G(out a))) b = a; else d = c; } // Error
                Diagnostic(ErrorCode.ERR_UseDefViolation, "a").WithArguments("a").WithLocation(129, 95),
                // (132,95): error CS0165: Use of unassigned local variable 'a'
                // /* DAT?NDA:NDA-->NDA */ { int a; if ((x && G(out a)) ? y               : z)               b = a; else d = c; } // Error
                Diagnostic(ErrorCode.ERR_UseDefViolation, "a").WithArguments("a").WithLocation(132, 95),
                // (133,107): error CS0165: Use of unassigned local variable 'a'
                // /* DAT?NDA:NDA-->NDA */ { int a; if ((x && G(out a)) ? y               : z)               b = c; else d = a; } // Error
                Diagnostic(ErrorCode.ERR_UseDefViolation, "a").WithArguments("a").WithLocation(133, 107),
                // (135,107): error CS0165: Use of unassigned local variable 'a'
                // /* DAT?NDA:DAT-->DAT */ { int a; if ((x && G(out a)) ? y               : (z && G(out a))) b = c; else d = a; } // Error
                Diagnostic(ErrorCode.ERR_UseDefViolation, "a").WithArguments("a").WithLocation(135, 107),
                // (136,95): error CS0165: Use of unassigned local variable 'a'
                // /* DAT?NDA:DAF-->DAF */ { int a; if ((x && G(out a)) ? y               : (z || G(out a))) b = a; else d = c; } // Error
                Diagnostic(ErrorCode.ERR_UseDefViolation, "a").WithArguments("a").WithLocation(136, 95),
                // (139,95): error CS0165: Use of unassigned local variable 'a'
                // /* DAT?DAT:NDA-->NDA */ { int a; if ((x && G(out a)) ? (y && G(out a)) : z)               b = a; else d = c; } // Error
                Diagnostic(ErrorCode.ERR_UseDefViolation, "a").WithArguments("a").WithLocation(139, 95),
                // (140,107): error CS0165: Use of unassigned local variable 'a'
                // /* DAT?DAT:NDA-->NDA */ { int a; if ((x && G(out a)) ? (y && G(out a)) : z)               b = c; else d = a; } // Error
                Diagnostic(ErrorCode.ERR_UseDefViolation, "a").WithArguments("a").WithLocation(140, 107),
                // (142,107): error CS0165: Use of unassigned local variable 'a'
                // /* DAT?DAT:DAT-->DAT */ { int a; if ((x && G(out a)) ? (y && G(out a)) : (z && G(out a))) b = c; else d = a; } // Error
                Diagnostic(ErrorCode.ERR_UseDefViolation, "a").WithArguments("a").WithLocation(142, 107),
                // (143,95): error CS0165: Use of unassigned local variable 'a'
                // /* DAT?DAT:DAF-->DAF */ { int a; if ((x && G(out a)) ? (y && G(out a)) : (z || G(out a))) b = a; else d = c; } // Error
                Diagnostic(ErrorCode.ERR_UseDefViolation, "a").WithArguments("a").WithLocation(143, 95),
                // (146,95): error CS0165: Use of unassigned local variable 'a'
                // /* DAT?DAF:NDA-->NDA */ { int a; if ((x && G(out a)) ? (y || G(out a)) : z)               b = a; else d = c; } // Error
                Diagnostic(ErrorCode.ERR_UseDefViolation, "a").WithArguments("a").WithLocation(146, 95),
                // (147,107): error CS0165: Use of unassigned local variable 'a'
                // /* DAT?DAF:NDA-->NDA */ { int a; if ((x && G(out a)) ? (y || G(out a)) : z)               b = c; else d = a; } // Error
                Diagnostic(ErrorCode.ERR_UseDefViolation, "a").WithArguments("a").WithLocation(147, 107),
                // (149,107): error CS0165: Use of unassigned local variable 'a'
                // /* DAT?DAF:DAT-->DAT */ { int a; if ((x && G(out a)) ? (y || G(out a)) : (z && G(out a))) b = c; else d = a; } // Error
                Diagnostic(ErrorCode.ERR_UseDefViolation, "a").WithArguments("a").WithLocation(149, 107),
                // (150,95): error CS0165: Use of unassigned local variable 'a'
                // /* DAT?DAF:DAF-->DAF */ { int a; if ((x && G(out a)) ? (y || G(out a)) : (z || G(out a))) b = a; else d = c; } // Error
                Diagnostic(ErrorCode.ERR_UseDefViolation, "a").WithArguments("a").WithLocation(150, 95),
                // (153,95): error CS0165: Use of unassigned local variable 'a'
                // /* DAT?DA :NDA-->NDA */ { int a; if ((x && G(out a)) ? G(out a)        : z)               b = a; else d = c; } // Error
                Diagnostic(ErrorCode.ERR_UseDefViolation, "a").WithArguments("a").WithLocation(153, 95),
                // (154,107): error CS0165: Use of unassigned local variable 'a'
                // /* DAT?DA :NDA-->NDA */ { int a; if ((x && G(out a)) ? G(out a)        : z)               b = c; else d = a; } // Error
                Diagnostic(ErrorCode.ERR_UseDefViolation, "a").WithArguments("a").WithLocation(154, 107),
                // (156,107): error CS0165: Use of unassigned local variable 'a'
                // /* DAT?DA :DAT-->DAT */ { int a; if ((x && G(out a)) ? G(out a)        : (z && G(out a))) b = c; else d = a; } // Error
                Diagnostic(ErrorCode.ERR_UseDefViolation, "a").WithArguments("a").WithLocation(156, 107),
                // (157,95): error CS0165: Use of unassigned local variable 'a'
                // /* DAT?DA :DAF-->DAF */ { int a; if ((x && G(out a)) ? G(out a)        : (z || G(out a))) b = a; else d = c; } // Error
                Diagnostic(ErrorCode.ERR_UseDefViolation, "a").WithArguments("a").WithLocation(157, 95),
                // (160,95): error CS0165: Use of unassigned local variable 'a'
                // /* DAF?NDA:NDA-->NDA */ { int a; if ((x || G(out a)) ? y               : z)               b = a; else d = c; } // Error
                Diagnostic(ErrorCode.ERR_UseDefViolation, "a").WithArguments("a").WithLocation(160, 95),
                // (161,107): error CS0165: Use of unassigned local variable 'a'
                // /* DAF?NDA:NDA-->NDA */ { int a; if ((x || G(out a)) ? y               : z)               b = c; else d = a; } // Error
                Diagnostic(ErrorCode.ERR_UseDefViolation, "a").WithArguments("a").WithLocation(161, 107),
                // (162,95): error CS0165: Use of unassigned local variable 'a'
                // /* DAF?NDA:DAT-->NDA */ { int a; if ((x || G(out a)) ? y               : (z && G(out a))) b = a; else d = c; } // Error
                Diagnostic(ErrorCode.ERR_UseDefViolation, "a").WithArguments("a").WithLocation(162, 95),
                // (163,107): error CS0165: Use of unassigned local variable 'a'
                // /* DAF?NDA:DAT-->NDA */ { int a; if ((x || G(out a)) ? y               : (z && G(out a))) b = c; else d = a; } // Error
                Diagnostic(ErrorCode.ERR_UseDefViolation, "a").WithArguments("a").WithLocation(163, 107),
                // (164,95): error CS0165: Use of unassigned local variable 'a'
                // /* DAF?NDA:DAF-->NDA */ { int a; if ((x || G(out a)) ? y               : (z || G(out a))) b = a; else d = c; } // Error
                Diagnostic(ErrorCode.ERR_UseDefViolation, "a").WithArguments("a").WithLocation(164, 95),
                // (165,107): error CS0165: Use of unassigned local variable 'a'
                // /* DAF?NDA:DAF-->NDA */ { int a; if ((x || G(out a)) ? y               : (z || G(out a))) b = c; else d = a; } // Error
                Diagnostic(ErrorCode.ERR_UseDefViolation, "a").WithArguments("a").WithLocation(165, 107),
                // (166,107): error CS0165: Use of unassigned local variable 'a'
                // /* DAF?NDA:DA -->NDA */ { int a; if ((x || G(out a)) ? y               : G(out a))        b = c; else d = a; } // Error
                Diagnostic(ErrorCode.ERR_UseDefViolation, "a").WithArguments("a").WithLocation(166, 107),
                // (167,107): error CS0165: Use of unassigned local variable 'a'
                // /* DAF?NDA:DA -->NDA */ { int a; if ((x || G(out a)) ? y               : G(out a))        b = c; else d = a; } // Error
                Diagnostic(ErrorCode.ERR_UseDefViolation, "a").WithArguments("a").WithLocation(167, 107),
                // (169,107): error CS0165: Use of unassigned local variable 'a'
                // /* DAF?DAT:NDA-->DAT */ { int a; if ((x || G(out a)) ? (y && G(out a)) : z)               b = c; else d = a; } // Error
                Diagnostic(ErrorCode.ERR_UseDefViolation, "a").WithArguments("a").WithLocation(169, 107),
                // (171,107): error CS0165: Use of unassigned local variable 'a'
                // /* DAF?DAT:DAT-->DAT */ { int a; if ((x || G(out a)) ? (y && G(out a)) : (z && G(out a))) b = c; else d = a; } // Error
                Diagnostic(ErrorCode.ERR_UseDefViolation, "a").WithArguments("a").WithLocation(171, 107),
                // (173,107): error CS0165: Use of unassigned local variable 'a'
                // /* DAF?DAT:DAF-->DAT */ { int a; if ((x || G(out a)) ? (y && G(out a)) : (z || G(out a))) b = c; else d = a; } // Error
                Diagnostic(ErrorCode.ERR_UseDefViolation, "a").WithArguments("a").WithLocation(173, 107),
                // (175,107): error CS0165: Use of unassigned local variable 'a'
                // /* DAF?DAT:DA -->DAT */ { int a; if ((x || G(out a)) ? (y && G(out a)) : G(out a))        b = c; else d = a; } // Error
                Diagnostic(ErrorCode.ERR_UseDefViolation, "a").WithArguments("a").WithLocation(175, 107),
                // (176,95): error CS0165: Use of unassigned local variable 'a'
                // /* DAF?DAF:NDA-->DAF */ { int a; if ((x || G(out a)) ? (y || G(out a)) : z)               b = a; else d = c; } // Error
                Diagnostic(ErrorCode.ERR_UseDefViolation, "a").WithArguments("a").WithLocation(176, 95),
                // (178,95): error CS0165: Use of unassigned local variable 'a'
                // /* DAF?DAF:DAT-->DAF */ { int a; if ((x || G(out a)) ? (y || G(out a)) : (z && G(out a))) b = a; else d = c; } // Error
                Diagnostic(ErrorCode.ERR_UseDefViolation, "a").WithArguments("a").WithLocation(178, 95),
                // (180,95): error CS0165: Use of unassigned local variable 'a'
                // /* DAF?DAF:DAF-->DAF */ { int a; if ((x || G(out a)) ? (y || G(out a)) : (z || G(out a))) b = a; else d = c; } // Error
                Diagnostic(ErrorCode.ERR_UseDefViolation, "a").WithArguments("a").WithLocation(180, 95),
                // (182,95): error CS0165: Use of unassigned local variable 'a'
                // /* DAF?DAF:DA -->DAF */ { int a; if ((x || G(out a)) ? (y || G(out a)) : G(out a))        b = a; else d = c; } // Error
                Diagnostic(ErrorCode.ERR_UseDefViolation, "a").WithArguments("a").WithLocation(182, 95)
                );
        }

        [Fact, WorkItem(529603, "http://vstfdevdiv:8080/DevDiv2/DevDiv/_workitems/edit/529603")]
        public void IfConditionalAnd()
        {
            var source = @"
class C
{
    static void Main(string[] args)
    {
        bool a = true, b = true, c = true; // values don't matter

        int x;
        if (a ? (b && Set(out x)) : (c && Set(out x)))
        {
            int y = x; // x is definitely assigned if we reach this point
        }
    }

    static bool Set(out int x)
    {
        x = 1;
        return true;
    }
}
";
            CreateCompilation(source).VerifyDiagnostics();
        }

        [Fact]
        public void CondAccess_NullCoalescing_01()
        {
            var source = @"
class C
{
    void M1(C c)
    {
        int x, y;
        _ = c?.M(out x, out y) ?? true
            ? x.ToString() // 1
            : y.ToString();
    }

    void M2(C c)
    {
        int x, y;
        _ = c?.M(out x, out y) ?? false
            ? x.ToString()
            : y.ToString(); // 2;
    }

    bool M(out int x, out int y) { x = 42; y = 42; return true; }
}
";
            CreateCompilation(source).VerifyDiagnostics(
                // (8,15): error CS0165: Use of unassigned local variable 'x'
                //             ? x.ToString() // 1
                Diagnostic(ErrorCode.ERR_UseDefViolation, "x").WithArguments("x").WithLocation(8, 15),
                // (17,15): error CS0165: Use of unassigned local variable 'y'
                //             : y.ToString(); // 2;
                Diagnostic(ErrorCode.ERR_UseDefViolation, "y").WithArguments("y").WithLocation(17, 15));
        }

        [Fact]
        public void CondAccess_NullCoalescing_02()
        {
            var source = @"
class C
{
    void M1(C c1, C c2)
    {
        int x, y;
        _ = c1?.M(out x, out y) ?? c2?.M(out x, out y) ?? true
            ? x.ToString() // 1
            : y.ToString();
    }

    void M2(C c1, C c2)
    {
        int x, y;
        _ = c1?.M(out x, out y) ?? c2?.M(out x, out y) ?? false
            ? x.ToString()
            : y.ToString(); // 2;
    }

    bool M(out int x, out int y) { x = 42; y = 42; return true; }
}
";
            CreateCompilation(source).VerifyDiagnostics(
                // (8,15): error CS0165: Use of unassigned local variable 'x'
                //             ? x.ToString() // 1
                Diagnostic(ErrorCode.ERR_UseDefViolation, "x").WithArguments("x").WithLocation(8, 15),
                // (17,15): error CS0165: Use of unassigned local variable 'y'
                //             : y.ToString(); // 2;
                Diagnostic(ErrorCode.ERR_UseDefViolation, "y").WithArguments("y").WithLocation(17, 15));
        }

        [Fact]
        public void CondAccess_NullCoalescing_03()
        {
            var source = @"
class C
{
    void M1(C c1)
    {
        int x, y;
        _ = c1?.MA().MB(out x, out y) ?? false
            ? x.ToString()
            : y.ToString(); // 1
    }

    void M2(C c1)
    {
        int x, y;
        _ = c1?.MA()?.MB(out x, out y) ?? false
            ? x.ToString()
            : y.ToString(); // 2
    }

    C MA() { return this; }
    bool MB(out int x, out int y) { x = 42; y = 42; return true; }
}
";
            CreateCompilation(source).VerifyDiagnostics(
                // (9,15): error CS0165: Use of unassigned local variable 'y'
                //             : y.ToString(); // 1
                Diagnostic(ErrorCode.ERR_UseDefViolation, "y").WithArguments("y").WithLocation(9, 15),
                // (17,15): error CS0165: Use of unassigned local variable 'y'
                //             : y.ToString(); // 2
                Diagnostic(ErrorCode.ERR_UseDefViolation, "y").WithArguments("y").WithLocation(17, 15));
        }

        [Fact]
        public void CondAccess_NullCoalescing_04()
        {
            var source = @"
class C
{
    void M1(C c1)
    {
        int x, y;
        _ = c1?.MA(out x, out y).MB() ?? false
            ? x.ToString()
            : y.ToString(); // 1
    }

    void M2(C c1)
    {
        int x, y;
        _ = c1?.MA(out x, out y)?.MB() ?? false
            ? x.ToString()
            : y.ToString(); // 2
    }

    C MA(out int x, out int y) { x = 42; y = 42; return this; }
    bool MB() { return true; }
}
";
            CreateCompilation(source).VerifyDiagnostics(
                // (9,15): error CS0165: Use of unassigned local variable 'y'
                //             : y.ToString(); // 1
                Diagnostic(ErrorCode.ERR_UseDefViolation, "y").WithArguments("y").WithLocation(9, 15),
                // (17,15): error CS0165: Use of unassigned local variable 'y'
                //             : y.ToString(); // 2
                Diagnostic(ErrorCode.ERR_UseDefViolation, "y").WithArguments("y").WithLocation(17, 15));
        }

        [Fact]
        public void CondAccess_NullCoalescing_05()
        {
            var source = @"
class C
{
    void M1(C c1)
    {
        int x, y;
        _ = c1?.MA(c1.MB(out x, out y)) ?? false
            ? x.ToString()
            : y.ToString(); // 1
    }

    void M2(C c1)
    {
        int x, y;
        _ = c1?.MA(c1?.MB(out x, out y)) ?? false
            ? x.ToString() // 2
            : y.ToString(); // 3
    }

    bool MA(object obj) { return true; }
    C MB(out int x, out int y) { x = 42; y = 42; return this; }
}
";
            CreateCompilation(source).VerifyDiagnostics(
                // (9,15): error CS0165: Use of unassigned local variable 'y'
                //             : y.ToString(); // 1
                Diagnostic(ErrorCode.ERR_UseDefViolation, "y").WithArguments("y").WithLocation(9, 15),
                // (16,15): error CS0165: Use of unassigned local variable 'x'
                //             ? x.ToString() // 2
                Diagnostic(ErrorCode.ERR_UseDefViolation, "x").WithArguments("x").WithLocation(16, 15),
                // (17,15): error CS0165: Use of unassigned local variable 'y'
                //             : y.ToString(); // 3
                Diagnostic(ErrorCode.ERR_UseDefViolation, "y").WithArguments("y").WithLocation(17, 15));
        }

        [Fact]
        public void CondAccess_NullCoalescing_06()
        {
            var source = @"
class C
{
    void M1(C c1)
    {
        int x, y;
        _ = c1?.M(x = y = 0) ?? true
            ? x.ToString() // 1
            : y.ToString();
    }

    void M2(C c1)
    {
        int x, y;
        _ = c1?.M(x = y = 0) ?? false
            ? x.ToString()
            : y.ToString(); // 2
    }

    bool M(object obj) { return true; }
}
";
            CreateCompilation(source).VerifyDiagnostics(
                // (8,15): error CS0165: Use of unassigned local variable 'x'
                //             ? x.ToString() // 1
                Diagnostic(ErrorCode.ERR_UseDefViolation, "x").WithArguments("x").WithLocation(8, 15),
                // (17,15): error CS0165: Use of unassigned local variable 'y'
                //             : y.ToString(); // 2
                Diagnostic(ErrorCode.ERR_UseDefViolation, "y").WithArguments("y").WithLocation(17, 15));
        }

        [Fact]
        public void CondAccess_NullCoalescing_07()
        {
            var source = @"
class C
{
    void M1(bool b, C c1)
    {
        int x, y;
        _ = c1?.M(x = y = 0) ?? b
            ? x.ToString() // 1
            : y.ToString(); // 2
    }

    bool M(object obj) { return true; }
}
";
            CreateCompilation(source).VerifyDiagnostics(
                // (8,15): error CS0165: Use of unassigned local variable 'x'
                //             ? x.ToString() // 1
                Diagnostic(ErrorCode.ERR_UseDefViolation, "x").WithArguments("x").WithLocation(8, 15),
                // (9,15): error CS0165: Use of unassigned local variable 'y'
                //             : y.ToString(); // 2
                Diagnostic(ErrorCode.ERR_UseDefViolation, "y").WithArguments("y").WithLocation(9, 15));
        }

        [Fact]
        public void CondAccess_NullCoalescing_08()
        {
            var source = @"
class C
{
    void M1(C c1)
    {
        int x, y;
        _ = (c1?.M(x = y = 0)) ?? false
            ? x.ToString()
            : y.ToString(); // 1
    }

    void M2(C c1)
    {
        int x, y;
        _ = c1?.M(x = y = 0)! ?? false
            ? x.ToString()
            : y.ToString(); // 2
    }

    void M3(C c1)
    {
        int x, y;
        _ = (c1?.M(x = y = 0))! ?? false
            ? x.ToString()
            : y.ToString(); // 3
    }

    bool M(object obj) { return true; }
}
";
            CreateCompilation(source).VerifyDiagnostics(
                // (9,15): error CS0165: Use of unassigned local variable 'y'
                //             : y.ToString(); // 1
                Diagnostic(ErrorCode.ERR_UseDefViolation, "y").WithArguments("y").WithLocation(9, 15),
                // (17,15): error CS0165: Use of unassigned local variable 'y'
                //             : y.ToString(); // 2
                Diagnostic(ErrorCode.ERR_UseDefViolation, "y").WithArguments("y").WithLocation(17, 15),
                // (25,15): error CS0165: Use of unassigned local variable 'y'
                //             : y.ToString(); // 3
                Diagnostic(ErrorCode.ERR_UseDefViolation, "y").WithArguments("y").WithLocation(25, 15));
        }

        [Fact]
        public void CondAccess_NullCoalescing_09()
        {
            var source = @"
class C
{

    void M1(C c1)
    {
        int x, y;
        _ = (c1?[x = y = 0]) ?? false
            ? x.ToString()
            : y.ToString(); // 1
    }

    void M2(C c1)
    {
        int x, y;
        _ = (c1?[x = y = 0]) ?? true
            ? x.ToString() // 2
            : y.ToString();
    }

    public bool this[int x] => false;
}
";
            CreateCompilation(source).VerifyDiagnostics(
                // (10,15): error CS0165: Use of unassigned local variable 'y'
                //             : y.ToString(); // 1
                Diagnostic(ErrorCode.ERR_UseDefViolation, "y").WithArguments("y").WithLocation(10, 15),
                // (17,15): error CS0165: Use of unassigned local variable 'x'
                //             ? x.ToString() // 2
                Diagnostic(ErrorCode.ERR_UseDefViolation, "x").WithArguments("x").WithLocation(17, 15));
        }

        [Fact]
        public void CondAccess_NullCoalescing_10()
        {
            var source = @"
class C
{

    void M1(C c1)
    {
        int x, y;
        _ = (bool?)null ?? (c1?.M(x = y = 0) ?? false)
            ? x.ToString()
            : y.ToString(); // 1
    }

    void M2(C c1)
    {
        int x, y;
        _ = (bool?)null ?? (c1?.M(x = y = 0) ?? true)
            ? x.ToString() // 2
            : y.ToString();
    }

    bool M(object obj) { return true; }
}
";
            CreateCompilation(source).VerifyDiagnostics(
                // (10,15): error CS0165: Use of unassigned local variable 'y'
                //             : y.ToString(); // 1
                Diagnostic(ErrorCode.ERR_UseDefViolation, "y").WithArguments("y").WithLocation(10, 15),
                // (17,15): error CS0165: Use of unassigned local variable 'x'
                //             ? x.ToString() // 2
                Diagnostic(ErrorCode.ERR_UseDefViolation, "x").WithArguments("x").WithLocation(17, 15));
        }

        [Fact]
        public void NullCoalescing_CondAccess_NonNullConstantLeft()
        {
            var source = @"
#nullable enable

static class C
{
    static string M0(this string s, object x) => s;

    static void M1()
    {
        object x, y;
        _ = """"?.Equals(x = y = new object()) ?? false
            ? x.ToString()
            : y.ToString();
    }

    static void M2()
    {
        object w, x, y, z;
        _ = """"?.M0(w = x = new object())?.Equals(y = z = new object()) ?? false
            ? w.ToString() + y.ToString()
            : x.ToString() + z.ToString(); // 1
    }
}
";
            CreateCompilation(source).VerifyDiagnostics(
                // (21,30): error CS0165: Use of unassigned local variable 'z'
                //             : x.ToString() + z.ToString(); // 1
                Diagnostic(ErrorCode.ERR_UseDefViolation, "z").WithArguments("z").WithLocation(21, 30)
                );
        }

        [Fact]
        public void NullCoalescing_NonNullConstantLeft()
        {
            var source = @"
#nullable enable

static class C
{
    static void M1()
    {
        object x;
        _ = """" ?? $""{x.ToString()}""; // unreachable
        _ = """".ToString() ?? $""{x.ToString()}""; // 1
    }
}
";
            CreateCompilation(source).VerifyDiagnostics(
                // (10,33): error CS0165: Use of unassigned local variable 'x'
                //         _ = "".ToString() ?? $"{x.ToString()}"; // 1
                Diagnostic(ErrorCode.ERR_UseDefViolation, "x").WithArguments("x").WithLocation(10, 33)
                );
        }

        [Fact]
        public void NullCoalescing_ConditionalLeft()
        {
            var source = @"
class C
{
    void M1(C c1, bool b)
    {
        int x, y;
        _ = (bool?)(b && c1.M(x = y = 0)) ?? false
            ? x.ToString() // 1
            : y.ToString(); // 2
    }

    void M2(C c1, bool b)
    {
        int x, y;
        _ = (bool?)c1.M(x = y = 0) ?? false
            ? x.ToString()
            : y.ToString();
    }

    void M3(C c1, bool b)
    {
        int x, y;
        _ = (bool?)((y = 0) is 0 && c1.M(x = 0)) ?? false
            ? x.ToString() // 3
            : y.ToString();
    }

    bool M(object obj) { return true; }
}
";
            // Note that in definite assignment we unsplit any conditional state after visiting the left side of `??`.
            CreateCompilation(source).VerifyDiagnostics(
                // (8,15): error CS0165: Use of unassigned local variable 'x'
                //             ? x.ToString() // 1
                Diagnostic(ErrorCode.ERR_UseDefViolation, "x").WithArguments("x").WithLocation(8, 15),
                // (9,15): error CS0165: Use of unassigned local variable 'y'
                //             : y.ToString(); // 2
                Diagnostic(ErrorCode.ERR_UseDefViolation, "y").WithArguments("y").WithLocation(9, 15),
                // (24,15): error CS0165: Use of unassigned local variable 'x'
                //             ? x.ToString() // 3
                Diagnostic(ErrorCode.ERR_UseDefViolation, "x").WithArguments("x").WithLocation(24, 15));
        }

        [Fact]
        public void NullCoalescing_CondAccess_Throw()
        {
            var source = @"
class C
{
    void M1(C c1, bool b)
    {
        int x;
        _ = c1?.M(x = 0) ?? throw new System.Exception();
        x.ToString();
    }

    bool M(object obj) { return true; }
}
";
            CreateCompilation(source).VerifyDiagnostics();
        }

        [Fact]
        public void NullCoalescing_CondAccess_Cast()
        {
            var source = @"
class C
{
    void M1(C c1, bool b)
    {
        int x;
        _ = (object)c1?.M(x = 0) ?? throw new System.Exception();
        x.ToString();
    }

    C M(object obj) { return this; }
}
";
            CreateCompilation(source).VerifyDiagnostics();
        }

        [Fact]
        public void NullCoalescing_CondAccess_UserDefinedConv_01()
        {
            var source = @"
struct S { }

struct C
{
    public static implicit operator S(C? c)
    {
        return default(S);
    }

    void M1(C? c1)
    {
        int x;
        S s = c1?.M2(x = 0) ?? c1.Value.M3(x = 0);
        x.ToString();
    }

    C M2(object obj) { return this; }
    S M3(object obj) { return this; }
}
";
            CreateCompilation(source).VerifyDiagnostics();
        }

        [Fact]
        public void NullCoalescing_CondAccess_UserDefinedConv_02()
        {
            var source = @"
class B { }
class C
{
    public static implicit operator B(C c) => new B();

    void M1(C c1)
    {
        int x;
        B b = c1?.M1(x = 0) ?? c1!.M2(x = 0);
        x.ToString();
    }

    C M1(object obj) { return this; }
    B M2(object obj) { return new B(); }
}
";
            CreateCompilation(source).VerifyDiagnostics();
        }

        [Fact]
        public void NullCoalescing_CondAccess_UserDefinedConv_03()
        {
            var source = @"
struct B { }
struct C
{
    public static implicit operator B(C c) => new B();

    void M1(C? c1)
    {
        int x;
        B b = c1?.M1(x = 0) ?? c1!.Value.M2(x = 0);
        x.ToString();
    }

    C M1(object obj) { return this; }
    B M2(object obj) { return new B(); }
}
";
            CreateCompilation(source).VerifyDiagnostics();
        }

        [Fact]
        public void NullCoalescing_CondAccess_UserDefinedConv_04()
        {
            var source = @"
struct B { }
struct C
{
    public static implicit operator B?(C c) => null;

    void M1(C? c1)
    {
        int x;
        B? b = c1?.M1(x = 0) ?? c1!.Value.M2(x = 0);
        x.ToString();
    }

    C M1(object obj) { return this; }
    B? M2(object obj) { return new B(); }
}
";
            CreateCompilation(source).VerifyDiagnostics();
        }

        [Fact]
        public void NullCoalescing_CondAccess_UserDefinedConv_05()
        {
            var source = @"
struct B
{
    public static implicit operator B(C c) => default;
}

class C
{
    static void M1(C c1)
    {
        int x;
        B b = c1?.M1(x = 0) ?? c1.M2(x = 0);
        x.ToString();
    }

    C M1(object obj) { return this; }
    B M2(object obj) { return this; }
}
";
            CreateCompilation(source).VerifyDiagnostics();
        }

        [Theory]
        [InlineData("explicit")]
        [InlineData("implicit")]
        public void NullCoalescing_CondAccess_ExplicitUserDefinedConv_01(string conversionKind)
        {
            var source = @"
struct S { }

struct C
{
    public static " + conversionKind + @" operator S(C? c)
    {
        return default(S);
    }

    void M1(C? c1)
    {
        int x;
        S s = (S?)c1?.M2(x = 0) ?? c1.Value.M3(x = 0);
        x.ToString(); // 1
    }

    C M2(object obj) { return this; }
    S M3(object obj) { return (S)this; }
}
";
            CreateCompilation(source).VerifyDiagnostics(
                // (15,9): error CS0165: Use of unassigned local variable 'x'
                //         x.ToString(); // 1
                Diagnostic(ErrorCode.ERR_UseDefViolation, "x").WithArguments("x").WithLocation(15, 9));
        }

        [Theory]
        [InlineData("explicit")]
        [InlineData("implicit")]
        public void NullCoalescing_CondAccess_ExplicitUserDefinedConv_02(string conversionKind)
        {
            var source = @"
class B { }
class C
{
    public static " + conversionKind + @" operator B(C c) => new B();

    void M1(C c1)
    {
        int x;
        B b = (B)c1?.M1(x = 0) ?? c1!.M2(x = 0);
        x.ToString(); // 1
    }

    C M1(object obj) { return this; }
    B M2(object obj) { return new B(); }
}
";
            // If the LHS of a `??` is cast using a user-defined conversion whose parameter
            // is not a non-nullable value type, we can't propagate out the "state when not null"
            // because we can't know whether the conditional access itself was non-null.
            CreateCompilation(source).VerifyDiagnostics(
                // (11,9): error CS0165: Use of unassigned local variable 'x'
                //         x.ToString(); // 1
                Diagnostic(ErrorCode.ERR_UseDefViolation, "x").WithArguments("x").WithLocation(11, 9));
        }

        [Theory]
        [InlineData("explicit")]
        [InlineData("implicit")]
        public void NullCoalescing_CondAccess_ExplicitUserDefinedConv_03(string conversionKind)
        {
            var source = @"
struct B { }
struct C
{
    public static " + conversionKind + @" operator B(C c) => new B();

    void M1(C? c1)
    {
        int x;
        B b = (B?)c1?.M1(x = 0) ?? c1!.Value.M2(x = 0);
        x.ToString();
    }

    C M1(object obj) { return this; }
    B M2(object obj) { return new B(); }
}
";
            CreateCompilation(source).VerifyDiagnostics();
        }

        [Theory]
        [InlineData("explicit")]
        [InlineData("implicit")]
        public void NullCoalescing_CondAccess_ExplicitUserDefinedConv_04(string conversionKind)
        {
            var source = @"
struct B { }
struct C
{
    public static " + conversionKind + @" operator B?(C c) => null;

    void M1(C? c1)
    {
        int x;
        B? b = (B?)c1?.M1(x = 0) ?? c1!.Value.M2(x = 0);
        x.ToString();
    }

    C M1(object obj) { return this; }
    B? M2(object obj) { return new B(); }
}
";
            CreateCompilation(source).VerifyDiagnostics();
        }

        [Theory]
        [InlineData("explicit")]
        [InlineData("implicit")]
        public void NullCoalescing_CondAccess_ExplicitUserDefinedConv_05(string conversionKind)
        {
            var source = @"
struct B
{
    public static " + conversionKind + @" operator B(C c) => default;
}

class C
{
    static void M1(C c1)
    {
        int x;
        B b = (B?)c1?.M1(x = 0) ?? c1.M2(x = 0);
        x.ToString(); // 1
    }

    C M1(object obj) { return this; }
    B M2(object obj) { return default; }
}
";
            CreateCompilation(source).VerifyDiagnostics(
                // (13,9): error CS0165: Use of unassigned local variable 'x'
                //         x.ToString(); // 1
                Diagnostic(ErrorCode.ERR_UseDefViolation, "x").WithArguments("x").WithLocation(13, 9));
        }

        [Fact]
        public void NullCoalescing_CondAccess_NullableEnum()
        {
            var source = @"
public enum E { E1 = 1 }

public static class Extensions
{
    public static E M1(this E e, object obj) => e;

    static void M2(E? e)
    {
        int x;
        E e2 = e?.M1(x = 0) ?? e.Value.M1(x = 0);
        x.ToString();
    }
}
";
            CreateCompilation(source).VerifyDiagnostics();
        }

        [WorkItem(529603, "http://vstfdevdiv:8080/DevDiv2/DevDiv/_workitems/edit/529603")]
        [Theory]
        [InlineData("true", "false")]
        [InlineData("FIELD_TRUE", "FIELD_FALSE")]
        [InlineData("LOCAL_TRUE", "LOCAL_FALSE")]
        [InlineData("true || false", "true && false")]
        [InlineData("!false", "!true")]
        public void IfConditionalConstant(string @true, string @false)
        {
            var source = @"
#pragma warning disable 219 // The variable is assigned but its value is never used

class C
{
    const bool FIELD_TRUE = true;
    const bool FIELD_FALSE = false;

    static void M(bool b)
    {
        const bool LOCAL_TRUE = true;
        const bool LOCAL_FALSE = false;

        {
            int x, y;
            if (b ? Set(out x) : " + @false + @")
                y = x;
        }

        {
            int x, y;
            if (b ? Set(out x) : " + @true + @")
                y = x; // 1
        }

        {
            int x, y;
            if (b ? " + @false + @" : Set(out x))
                y = x;
        }

        {
            int x, y;
            if (b ? " + @true + @" : Set(out x))
                y = x; // 2
        }

        static bool Set(out int x)
        {
            x = 1;
            return true;
        }
    }
}
";
            CreateCompilation(source).VerifyDiagnostics(
                // (23,21): error CS0165: Use of unassigned local variable 'x'
                //                 y = x; // 1
                Diagnostic(ErrorCode.ERR_UseDefViolation, "x").WithArguments("x").WithLocation(23, 21),
                // (35,21): error CS0165: Use of unassigned local variable 'x'
                //                 y = x; // 2
                Diagnostic(ErrorCode.ERR_UseDefViolation, "x").WithArguments("x").WithLocation(35, 21)
                );
        }

        [Fact]
        public void IfConditional_ComplexCondition_ConstantConsequence()
        {
            var source = @"
class C
{
    bool M0(int x) => true;

    void M1(bool b)
    {
        int x;
        _ = (b && M0(x = 0) ? true : false)
            ? x.ToString()
            : x.ToString(); // 1
    }

    void M2(bool b)
    {
        int x;
        _ = (b && M0(x = 0) ? false : true)
            ? x.ToString() // 2
            : x.ToString();
    }

    void M3(bool b)
    {
        int x;
        _ = (b || M0(x = 0) ? true : false)
            ? x.ToString() // 3
            : x.ToString();
    }

    void M4(bool b)
    {
        int x;
        _ = (b || M0(x = 0) ? false : true)
            ? x.ToString()
            : x.ToString(); // 4
    }
}
";
            var comp = CreateCompilation(source);
            comp.VerifyDiagnostics(
                // (11,15): error CS0165: Use of unassigned local variable 'x'
                //             : x.ToString(); // 1
                Diagnostic(ErrorCode.ERR_UseDefViolation, "x").WithArguments("x").WithLocation(11, 15),
                // (18,15): error CS0165: Use of unassigned local variable 'x'
                //             ? x.ToString() // 2
                Diagnostic(ErrorCode.ERR_UseDefViolation, "x").WithArguments("x").WithLocation(18, 15),
                // (26,15): error CS0165: Use of unassigned local variable 'x'
                //             ? x.ToString() // 3
                Diagnostic(ErrorCode.ERR_UseDefViolation, "x").WithArguments("x").WithLocation(26, 15),
                // (35,15): error CS0165: Use of unassigned local variable 'x'
                //             : x.ToString(); // 4
                Diagnostic(ErrorCode.ERR_UseDefViolation, "x").WithArguments("x").WithLocation(35, 15));
        }

        [Theory]
        [InlineData("true", "false")]
        [InlineData("!false", "!true")]
        [InlineData("(true || false)", "(true && false)")]
        public void EqualsBoolConstant_01(string @true, string @false)
        {
            var source = @"
#nullable enable

class C
{
    public bool M0(out int x, out int y) { x = 42; y = 42; return true; }

    public void M1(bool b)
    {
        int x, y;
        _ = ((b && M0(out x, out y)) == " + @true + @")
            ? x.ToString()
            : y.ToString(); // 1
    }

    public void M2(bool b)
    {
        int x, y;
        _ = ((b && M0(out x, out y)) != " + @true + @")
            ? x.ToString() // 2
            : y.ToString();
    }

    public void M3(bool b)
    {
        int x, y;
        _ = ((b && M0(out x, out y)) == " + @false + @")
            ? x.ToString() // 3
            : y.ToString();
    }

    public void M4(bool b)
    {
        int x, y;
        _ = ((b && M0(out x, out y)) != " + @false + @")
            ? x.ToString()
            : y.ToString(); // 4
    }
}
";
            CreateCompilation(source).VerifyDiagnostics(
                // (13,15): error CS0165: Use of unassigned local variable 'y'
                //             : y.ToString(); // 1
                Diagnostic(ErrorCode.ERR_UseDefViolation, "y").WithArguments("y").WithLocation(13, 15),
                // (20,15): error CS0165: Use of unassigned local variable 'x'
                //             ? x.ToString() // 2
                Diagnostic(ErrorCode.ERR_UseDefViolation, "x").WithArguments("x").WithLocation(20, 15),
                // (28,15): error CS0165: Use of unassigned local variable 'x'
                //             ? x.ToString() // 3
                Diagnostic(ErrorCode.ERR_UseDefViolation, "x").WithArguments("x").WithLocation(28, 15),
                // (37,15): error CS0165: Use of unassigned local variable 'y'
                //             : y.ToString(); // 4
                Diagnostic(ErrorCode.ERR_UseDefViolation, "y").WithArguments("y").WithLocation(37, 15)
                );
        }

        [Theory]
        [InlineData("true", "false")]
        [InlineData("!false", "!true")]
        [InlineData("(true || false)", "(true && false)")]
        public void EqualsBoolConstant_02(string @true, string @false)
        {
            var source = @"
#nullable enable

class C
{
    public bool M0(out int x, out int y) { x = 42; y = 42; return true; }

    public void M1(bool b)
    {
        int x, y;
        _ = (" + @true + @" == (b && M0(out x, out y)))
            ? x.ToString()
            : y.ToString(); // 1
    }

    public void M2(bool b)
    {
        int x, y;
        _ = (" + @true + @" != (b && M0(out x, out y)))
            ? x.ToString() // 2
            : y.ToString();
    }

    public void M3(bool b)
    {
        int x, y;
        _ = (" + @false + @" == (b && M0(out x, out y)))
            ? x.ToString() // 3
            : y.ToString();
    }

    public void M4(bool b)
    {
        int x, y;
        _ = (" + @false + @" != (b && M0(out x, out y)))
            ? x.ToString()
            : y.ToString(); // 4
    }
}
";
            CreateCompilation(source).VerifyDiagnostics(
                // (13,15): error CS0165: Use of unassigned local variable 'y'
                //             : y.ToString(); // 1
                Diagnostic(ErrorCode.ERR_UseDefViolation, "y").WithArguments("y").WithLocation(13, 15),
                // (20,15): error CS0165: Use of unassigned local variable 'x'
                //             ? x.ToString() // 2
                Diagnostic(ErrorCode.ERR_UseDefViolation, "x").WithArguments("x").WithLocation(20, 15),
                // (28,15): error CS0165: Use of unassigned local variable 'x'
                //             ? x.ToString() // 3
                Diagnostic(ErrorCode.ERR_UseDefViolation, "x").WithArguments("x").WithLocation(28, 15),
                // (37,15): error CS0165: Use of unassigned local variable 'y'
                //             : y.ToString(); // 4
                Diagnostic(ErrorCode.ERR_UseDefViolation, "y").WithArguments("y").WithLocation(37, 15)
                );
        }

        [Fact]
        public void EqualsBoolConstant_03()
        {
            var source = @"
#nullable enable

class C
{
    public bool M0(out int x, out int y) { x = 42; y = 42; return true; }

    public void M1(bool b)
    {
        int x, y;
        _ = ((b && M0(out x, out y)) == true != false)
            ? x.ToString()
            : y.ToString(); // 1
    }

    public void M2(bool b)
    {
        int x, y;
        _ = (false == (b && M0(out x, out y)) != true)
            ? x.ToString()
            : y.ToString(); // 2
    }

    public void M3(bool b)
    {
        int x, y;
        _ = (true == false != (b && M0(out x, out y)))
            ? x.ToString()
            : y.ToString(); // 3
    }
}
";
            CreateCompilation(source).VerifyDiagnostics(
                // (13,15): error CS0165: Use of unassigned local variable 'y'
                //             : y.ToString(); // 1
                Diagnostic(ErrorCode.ERR_UseDefViolation, "y").WithArguments("y").WithLocation(13, 15),
                // (21,15): error CS0165: Use of unassigned local variable 'y'
                //             : y.ToString(); // 2
                Diagnostic(ErrorCode.ERR_UseDefViolation, "y").WithArguments("y").WithLocation(21, 15),
                // (29,15): error CS0165: Use of unassigned local variable 'y'
                //             : y.ToString(); // 3
                Diagnostic(ErrorCode.ERR_UseDefViolation, "y").WithArguments("y").WithLocation(29, 15)
                );
        }

        [Fact]
        public void EqualsBoolConstant_04()
        {
            var source = @"
#nullable enable

class C
{
    void M1(object obj)
    {
        _ = (obj is string x and string y == true)
            ? x.ToString()
            : y.ToString(); // 1
    }

    void M2(object obj)
    {
        _ = (obj is string x and string y == false)
            ? x.ToString() // 2
            : y.ToString();
    }

    void M3(object obj)
    {
        _ = (obj is string x and string y != true)
            ? x.ToString() // 3
            : y.ToString();
    }

    void M4(object obj)
    {
        _ = (obj is string x and string y != false)
            ? x.ToString()
            : y.ToString(); // 4
    }
}
";
            CreateCompilation(source).VerifyDiagnostics(
                // (10,15): error CS0165: Use of unassigned local variable 'y'
                //             : y.ToString(); // 1
                Diagnostic(ErrorCode.ERR_UseDefViolation, "y").WithArguments("y").WithLocation(10, 15),
                // (16,15): error CS0165: Use of unassigned local variable 'x'
                //             ? x.ToString() // 2
                Diagnostic(ErrorCode.ERR_UseDefViolation, "x").WithArguments("x").WithLocation(16, 15),
                // (23,15): error CS0165: Use of unassigned local variable 'x'
                //             ? x.ToString() // 3
                Diagnostic(ErrorCode.ERR_UseDefViolation, "x").WithArguments("x").WithLocation(23, 15),
                // (31,15): error CS0165: Use of unassigned local variable 'y'
                //             : y.ToString(); // 4
                Diagnostic(ErrorCode.ERR_UseDefViolation, "y").WithArguments("y").WithLocation(31, 15)
                );
        }

        [Fact]
        public void EqualsBoolConstant_05()
        {
            var source = @"
#nullable enable

class C
{
    void M1(object obj)
    {
        _ = (true == obj is string x and string y)
            ? x.ToString()
            : y.ToString(); // 1
    }

    void M2(object obj)
    {
        _ = (false == obj is string x and string y)
            ? x.ToString() // 2
            : y.ToString();
    }

    void M3(object obj)
    {
        _ = (true != obj is string x and string y)
            ? x.ToString() // 3
            : y.ToString();
    }

    void M4(object obj)
    {
        _ = (false != obj is string x and string y)
            ? x.ToString()
            : y.ToString(); // 4
    }
}
";
            CreateCompilation(source).VerifyDiagnostics(
                // (10,15): error CS0165: Use of unassigned local variable 'y'
                //             : y.ToString(); // 1
                Diagnostic(ErrorCode.ERR_UseDefViolation, "y").WithArguments("y").WithLocation(10, 15),
                // (16,15): error CS0165: Use of unassigned local variable 'x'
                //             ? x.ToString() // 2
                Diagnostic(ErrorCode.ERR_UseDefViolation, "x").WithArguments("x").WithLocation(16, 15),
                // (23,15): error CS0165: Use of unassigned local variable 'x'
                //             ? x.ToString() // 3
                Diagnostic(ErrorCode.ERR_UseDefViolation, "x").WithArguments("x").WithLocation(23, 15),
                // (31,15): error CS0165: Use of unassigned local variable 'y'
                //             : y.ToString(); // 4
                Diagnostic(ErrorCode.ERR_UseDefViolation, "y").WithArguments("y").WithLocation(31, 15)
                );
        }

        [Fact, WorkItem(56298, "https://github.com/dotnet/roslyn/issues/56298")]
        public void Equals_IsPatternVariables_01()
        {
            var source = @"
#nullable enable
using System;
int? c = 4, d = null;
if ((c is int ci) != (d is int di))
    Console.WriteLine(di.ToString()); // 1
";
            CreateCompilation(source).VerifyDiagnostics(
                // (6,23): error CS0165: Use of unassigned local variable 'di'
                //     Console.WriteLine(di.ToString()); // 1
                Diagnostic(ErrorCode.ERR_UseDefViolation, "di").WithArguments("di").WithLocation(6, 23)
                );
        }

        [Fact, WorkItem(56298, "https://github.com/dotnet/roslyn/issues/56298")]
        public void Equals_IsPatternVariables_02()
        {
            var source = @"
#nullable enable
int? c = 4, d = null;

_ = (c is int c1) != (d is int d1)
    ? c1.ToString() // 1
    : d1.ToString(); // 2

_ = (c is int c2) == (d is int d2)
    ? c2.ToString() // 3
    : d2.ToString(); // 4
";
            CreateCompilation(source).VerifyDiagnostics(
                // (6,7): error CS0165: Use of unassigned local variable 'c1'
                //     ? c1.ToString() // 1
                Diagnostic(ErrorCode.ERR_UseDefViolation, "c1").WithArguments("c1").WithLocation(6, 7),
                // (7,7): error CS0165: Use of unassigned local variable 'd1'
                //     : d1.ToString(); // 2
                Diagnostic(ErrorCode.ERR_UseDefViolation, "d1").WithArguments("d1").WithLocation(7, 7),
                // (10,7): error CS0165: Use of unassigned local variable 'c2'
                //     ? c2.ToString() // 3
                Diagnostic(ErrorCode.ERR_UseDefViolation, "c2").WithArguments("c2").WithLocation(10, 7),
                // (11,7): error CS0165: Use of unassigned local variable 'd2'
                //     : d2.ToString(); // 4
                Diagnostic(ErrorCode.ERR_UseDefViolation, "d2").WithArguments("d2").WithLocation(11, 7)
                );
        }

        [Theory]
        [InlineData("b")]
        [InlineData("true")]
        [InlineData("false")]
        public void EqualsCondAccess_01(string operand)
        {
            var source = @"
#nullable enable

class C
{
    public bool M0(out int x, out int y) { x = 42; y = 42; return true; }

    public void M1(C? c, bool b)
    {
        int x, y;
        _ = c?.M0(out x, out y) == " + operand + @"
            ? x.ToString()
            : y.ToString(); // 1
    }

    public void M2(C? c, bool b)
    {
        int x, y;
        _ = c?.M0(out x, out y) != " + operand + @"
            ? x.ToString() // 2
            : y.ToString();
    }

    public void M3(C? c, bool b)
    {
        int x, y;
        _ = " + operand + @" == c?.M0(out x, out y)
            ? x.ToString()
            : y.ToString(); // 3
    }

    public void M4(C? c, bool b)
    {
        int x, y;
        _ = " + operand + @" != c?.M0(out x, out y)
            ? x.ToString() // 4
            : y.ToString();
    }
}
";
            CreateCompilation(source).VerifyDiagnostics(
                // (13,15): error CS0165: Use of unassigned local variable 'y'
                //             : y.ToString(); // 1
                Diagnostic(ErrorCode.ERR_UseDefViolation, "y").WithArguments("y").WithLocation(13, 15),
                // (20,15): error CS0165: Use of unassigned local variable 'x'
                //             ? x.ToString() // 2
                Diagnostic(ErrorCode.ERR_UseDefViolation, "x").WithArguments("x").WithLocation(20, 15),
                // (29,15): error CS0165: Use of unassigned local variable 'y'
                //             : y.ToString(); // 3
                Diagnostic(ErrorCode.ERR_UseDefViolation, "y").WithArguments("y").WithLocation(29, 15),
                // (36,15): error CS0165: Use of unassigned local variable 'x'
                //             ? x.ToString() // 4
                Diagnostic(ErrorCode.ERR_UseDefViolation, "x").WithArguments("x").WithLocation(36, 15)
                );
        }

        [Theory]
        [InlineData("i")]
        [InlineData("42")]
        public void EqualsCondAccess_02(string operand)
        {
            var source = @"
#nullable enable

class C
{
    public int M0(out int x, out int y) { x = 1; y = 2; return 0; }

    public void M1(C? c, int i)
    {
        int x, y;
        _ = c?.M0(out x, out y) == " + operand + @"
            ? x.ToString()
            : y.ToString(); // 1
    }

    public void M2(C? c, int i)
    {
        int x, y;
        _ = c?.M0(out x, out y) != " + operand + @"
            ? x.ToString() // 2
            : y.ToString();
    }

    public void M3(C? c, int i)
    {
        int x, y;
        _ = " + operand + @" ==  c?.M0(out x, out y)
            ? x.ToString()
            : y.ToString(); // 3
    }

    public void M4(C? c, int i)
    {
        int x, y;
        _ = " + operand + @" != c?.M0(out x, out y)
            ? x.ToString() // 4
            : y.ToString();
    }
}
";
            CreateCompilation(source).VerifyDiagnostics(
                // (13,15): error CS0165: Use of unassigned local variable 'y'
                //             : y.ToString(); // 1
                Diagnostic(ErrorCode.ERR_UseDefViolation, "y").WithArguments("y").WithLocation(13, 15),
                // (20,15): error CS0165: Use of unassigned local variable 'x'
                //             ? x.ToString() // 2
                Diagnostic(ErrorCode.ERR_UseDefViolation, "x").WithArguments("x").WithLocation(20, 15),
                // (29,15): error CS0165: Use of unassigned local variable 'y'
                //             : y.ToString(); // 3
                Diagnostic(ErrorCode.ERR_UseDefViolation, "y").WithArguments("y").WithLocation(29, 15),
                // (36,15): error CS0165: Use of unassigned local variable 'x'
                //             ? x.ToString() // 4
                Diagnostic(ErrorCode.ERR_UseDefViolation, "x").WithArguments("x").WithLocation(36, 15)
                );
        }

        [Theory]
        [InlineData("object?")]
        [InlineData("int?")]
        [InlineData("bool?")]
        public void EqualsCondAccess_03(string returnType)
        {
            var source = @"
#nullable enable

class C
{
    public " + returnType + @" M0(out int x, out int y) { x = 42; y = 42; return null; }

    public void M1(C? c)
    {
        int x, y;
        _ = c?.M0(out x, out y) != null
            ? x.ToString()
            : y.ToString(); // 1
    }

    public void M2(C? c)
    {
        int x, y;
        _ = c?.M0(out x, out y) == null
            ? x.ToString() // 2
            : y.ToString();
    }

    public void M3(C? c)
    {
        int x, y;
        _ = null != c?.M0(out x, out y)
            ? x.ToString()
            : y.ToString(); // 3
    }

    public void M4(C? c)
    {
        int x, y;
        _ = null == c?.M0(out x, out y)
            ? x.ToString() // 4
            : y.ToString();
    }
}
";
            CreateCompilation(source).VerifyDiagnostics(
                // (13,15): error CS0165: Use of unassigned local variable 'y'
                //             : y.ToString(); // 1
                Diagnostic(ErrorCode.ERR_UseDefViolation, "y").WithArguments("y").WithLocation(13, 15),
                // (20,15): error CS0165: Use of unassigned local variable 'x'
                //             ? x.ToString() // 2
                Diagnostic(ErrorCode.ERR_UseDefViolation, "x").WithArguments("x").WithLocation(20, 15),
                // (29,15): error CS0165: Use of unassigned local variable 'y'
                //             : y.ToString(); // 3
                Diagnostic(ErrorCode.ERR_UseDefViolation, "y").WithArguments("y").WithLocation(29, 15),
                // (36,15): error CS0165: Use of unassigned local variable 'x'
                //             ? x.ToString() // 4
                Diagnostic(ErrorCode.ERR_UseDefViolation, "x").WithArguments("x").WithLocation(36, 15)
                );
        }

        [Fact]
        public void EqualsCondAccess_04()
        {
            var source = @"
#nullable enable

class C
{
    public bool M0(out int x, out int y) { x = 42; y = 42; return false; }

    public void M1(C? c, bool b)
    {
        int x1, y1, x2, y2;
        _ = c?.M0(out x1, out y1) == c!.M0(out x2, out y2)
            ? x1.ToString() + x2.ToString()
            : y1.ToString() + y2.ToString(); // 1
    }

    public void M2(C? c, bool b)
    {
        int x1, y1, x2, y2;
        _ = c?.M0(out x1, out y1) != c!.M0(out x2, out y2)
            ? x1.ToString() + x2.ToString() // 2
            : y1.ToString() + y2.ToString();
    }

    public void M3(C? c, bool b)
    {
        int x1, y1, x2, y2;
        _ = c!.M0(out x2, out y2) == c?.M0(out x1, out y1)
            ? x1.ToString() + x2.ToString()
            : y1.ToString() + y2.ToString(); // 3
    }

    public void M4(C? c, bool b)
    {
        int x1, y1, x2, y2;
        _ = c!.M0(out x2, out y2) != c?.M0(out x1, out y1)
            ? x1.ToString() + x2.ToString() // 4
            : y1.ToString() + y2.ToString();
    }
}
";
            CreateCompilation(source).VerifyDiagnostics(
                // (13,15): error CS0165: Use of unassigned local variable 'y1'
                //             : y1.ToString() + y2.ToString(); // 1
                Diagnostic(ErrorCode.ERR_UseDefViolation, "y1").WithArguments("y1").WithLocation(13, 15),
                // (20,15): error CS0165: Use of unassigned local variable 'x1'
                //             ? x1.ToString() + x2.ToString() // 2
                Diagnostic(ErrorCode.ERR_UseDefViolation, "x1").WithArguments("x1").WithLocation(20, 15),
                // (29,15): error CS0165: Use of unassigned local variable 'y1'
                //             : y1.ToString() + y2.ToString(); // 3
                Diagnostic(ErrorCode.ERR_UseDefViolation, "y1").WithArguments("y1").WithLocation(29, 15),
                // (36,15): error CS0165: Use of unassigned local variable 'x1'
                //             ? x1.ToString() + x2.ToString() // 4
                Diagnostic(ErrorCode.ERR_UseDefViolation, "x1").WithArguments("x1").WithLocation(36, 15)
                );
        }

        [Fact]
        public void EqualsCondAccess_05()
        {
            var source = @"
#nullable enable

class C
{
    public static bool operator ==(C? left, C? right) => false;
    public static bool operator !=(C? left, C? right) => false;
    public override bool Equals(object obj) => false;
    public override int GetHashCode() => 0;

    public C? M0(out int x, out int y) { x = 42; y = 42; return this; }

    public void M1(C? c)
    {
        int x, y;
        _ = c?.M0(out x, out y) != null
            ? x.ToString() // 1
            : y.ToString(); // 2
    }

    public void M2(C? c)
    {
        int x, y;
        _ = c?.M0(out x, out y) == null
            ? x.ToString() // 3
            : y.ToString(); // 4
    }
}
";
            CreateCompilation(source).VerifyDiagnostics(
                // (17,15): error CS0165: Use of unassigned local variable 'x'
                //             ? x.ToString() // 1
                Diagnostic(ErrorCode.ERR_UseDefViolation, "x").WithArguments("x").WithLocation(17, 15),
                // (18,15): error CS0165: Use of unassigned local variable 'y'
                //             : y.ToString(); // 2
                Diagnostic(ErrorCode.ERR_UseDefViolation, "y").WithArguments("y").WithLocation(18, 15),
                // (25,15): error CS0165: Use of unassigned local variable 'x'
                //             ? x.ToString() // 3
                Diagnostic(ErrorCode.ERR_UseDefViolation, "x").WithArguments("x").WithLocation(25, 15),
                // (26,15): error CS0165: Use of unassigned local variable 'y'
                //             : y.ToString(); // 4
                Diagnostic(ErrorCode.ERR_UseDefViolation, "y").WithArguments("y").WithLocation(26, 15)
                );
        }

        [Fact]
        public void EqualsCondAccess_06()
        {
            var source = @"
#nullable enable

class C
{
    public C? M0(out int x, out int y) { x = 42; y = 42; return this; }

    public void M1(C c)
    {
        int x1, y1, x2, y2;
        _ = c.M0(out x1, out y1)?.M0(out x2, out y2) != null
            ? x1.ToString() + x2.ToString()
            : y1.ToString() + y2.ToString(); // 1
    }
}
";
            CreateCompilation(source).VerifyDiagnostics(
                // (13,31): error CS0165: Use of unassigned local variable 'y2'
                //             : y1.ToString() + y2.ToString(); // 1
                Diagnostic(ErrorCode.ERR_UseDefViolation, "y2").WithArguments("y2").WithLocation(13, 31)
                );
        }

        [Fact]
        public void EqualsCondAccess_07()
        {
            var source = @"
#nullable enable

struct S
{
    public static bool operator ==(S left, S right) => false;
    public static bool operator !=(S left, S right) => false;
    public override bool Equals(object obj) => false;
    public override int GetHashCode() => 0;

    public S M0(out int x, out int y) { x = 42; y = 42; return this; }

    public void M1(S? s)
    {
        int x, y;
        _ = s?.M0(out x, out y) != null
            ? x.ToString()
            : y.ToString(); // 1
    }

    public void M2(S? s)
    {
        int x, y;
        _ = s?.M0(out x, out y) == null
            ? x.ToString() // 2
            : y.ToString();
    }

    public void M3(S? s)
    {
        int x, y;
        _ = null != s?.M0(out x, out y)
            ? x.ToString()
            : y.ToString(); // 3
    }

    public void M4(S? s)
    {
        int x, y;
        _ = null == s?.M0(out x, out y)
            ? x.ToString() // 4
            : y.ToString();
    }
}
";
            CreateCompilation(source).VerifyDiagnostics(
                // (18,15): error CS0165: Use of unassigned local variable 'y'
                //             : y.ToString(); // 1
                Diagnostic(ErrorCode.ERR_UseDefViolation, "y").WithArguments("y").WithLocation(18, 15),
                // (25,15): error CS0165: Use of unassigned local variable 'x'
                //             ? x.ToString() // 2
                Diagnostic(ErrorCode.ERR_UseDefViolation, "x").WithArguments("x").WithLocation(25, 15),
                // (34,15): error CS0165: Use of unassigned local variable 'y'
                //             : y.ToString(); // 3
                Diagnostic(ErrorCode.ERR_UseDefViolation, "y").WithArguments("y").WithLocation(34, 15),
                // (41,15): error CS0165: Use of unassigned local variable 'x'
                //             ? x.ToString() // 4
                Diagnostic(ErrorCode.ERR_UseDefViolation, "x").WithArguments("x").WithLocation(41, 15)
                );
        }

        [Fact]
        public void EqualsCondAccess_08()
        {
            var source = @"
#nullable enable

struct S
{
    public static bool operator ==(S left, S right) => false;
    public static bool operator !=(S left, S right) => false;
    public override bool Equals(object obj) => false;
    public override int GetHashCode() => 0;

    public S M0(out int x, out int y) { x = 42; y = 42; return this; }

    public void M1(S? s)
    {
        int x, y;
        _ = s?.M0(out x, out y) != new S()
            ? x.ToString() // 1
            : y.ToString();
    }

    public void M2(S? s)
    {
        int x, y;
        _ = s?.M0(out x, out y) == new S()
            ? x.ToString()
            : y.ToString(); // 2
    }

    public void M3(S? s)
    {
        int x, y;
        _ = new S() != s?.M0(out x, out y)
            ? x.ToString() // 3
            : y.ToString();
    }

    public void M4(S? s)
    {
        int x, y;
        _ = new S() == s?.M0(out x, out y)
            ? x.ToString()
            : y.ToString(); // 4
    }
}
";
            CreateCompilation(source).VerifyDiagnostics(
                // (17,15): error CS0165: Use of unassigned local variable 'x'
                //             ? x.ToString() // 1
                Diagnostic(ErrorCode.ERR_UseDefViolation, "x").WithArguments("x").WithLocation(17, 15),
                // (26,15): error CS0165: Use of unassigned local variable 'y'
                //             : y.ToString(); // 2
                Diagnostic(ErrorCode.ERR_UseDefViolation, "y").WithArguments("y").WithLocation(26, 15),
                // (33,15): error CS0165: Use of unassigned local variable 'x'
                //             ? x.ToString() // 3
                Diagnostic(ErrorCode.ERR_UseDefViolation, "x").WithArguments("x").WithLocation(33, 15),
                // (42,15): error CS0165: Use of unassigned local variable 'y'
                //             : y.ToString(); // 4
                Diagnostic(ErrorCode.ERR_UseDefViolation, "y").WithArguments("y").WithLocation(42, 15)
                );
        }

        [Fact]
        public void EqualsCondAccess_09()
        {
            var source = @"
#nullable enable

struct S
{
    public static bool operator ==(S left, S right) => false;
    public static bool operator !=(S left, S right) => false;
    public override bool Equals(object obj) => false;
    public override int GetHashCode() => 0;

    public S M0(out int x, out int y) { x = 42; y = 42; return this; }

    public void M1(S? s)
    {
        int x, y;
        _ = s?.M0(out x, out y) != s
            ? x.ToString() // 1
            : y.ToString(); // 2
    }

    public void M2(S? s)
    {
        int x, y;
        _ = s?.M0(out x, out y) == s
            ? x.ToString() // 3
            : y.ToString(); // 4
    }

    public void M3(S? s)
    {
        int x, y;
        _ = s != s?.M0(out x, out y)
            ? x.ToString() // 5
            : y.ToString(); // 6
    }

    public void M4(S? s)
    {
        int x, y;
        _ = s == s?.M0(out x, out y)
            ? x.ToString() // 7
            : y.ToString(); // 8
    }
}
";
            CreateCompilation(source).VerifyDiagnostics(
                // (17,15): error CS0165: Use of unassigned local variable 'x'
                //             ? x.ToString() // 1
                Diagnostic(ErrorCode.ERR_UseDefViolation, "x").WithArguments("x").WithLocation(17, 15),
                // (18,15): error CS0165: Use of unassigned local variable 'y'
                //             : y.ToString(); // 2
                Diagnostic(ErrorCode.ERR_UseDefViolation, "y").WithArguments("y").WithLocation(18, 15),
                // (25,15): error CS0165: Use of unassigned local variable 'x'
                //             ? x.ToString() // 3
                Diagnostic(ErrorCode.ERR_UseDefViolation, "x").WithArguments("x").WithLocation(25, 15),
                // (26,15): error CS0165: Use of unassigned local variable 'y'
                //             : y.ToString(); // 4
                Diagnostic(ErrorCode.ERR_UseDefViolation, "y").WithArguments("y").WithLocation(26, 15),
                // (33,15): error CS0165: Use of unassigned local variable 'x'
                //             ? x.ToString() // 5
                Diagnostic(ErrorCode.ERR_UseDefViolation, "x").WithArguments("x").WithLocation(33, 15),
                // (34,15): error CS0165: Use of unassigned local variable 'y'
                //             : y.ToString(); // 6
                Diagnostic(ErrorCode.ERR_UseDefViolation, "y").WithArguments("y").WithLocation(34, 15),
                // (41,15): error CS0165: Use of unassigned local variable 'x'
                //             ? x.ToString() // 7
                Diagnostic(ErrorCode.ERR_UseDefViolation, "x").WithArguments("x").WithLocation(41, 15),
                // (42,15): error CS0165: Use of unassigned local variable 'y'
                //             : y.ToString(); // 8
                Diagnostic(ErrorCode.ERR_UseDefViolation, "y").WithArguments("y").WithLocation(42, 15)
                );
        }

        [Theory]
        [InlineData("S? left, S? right")]
        [InlineData("S? left, S right")]
        public void EqualsCondAccess_10(string operatorParameters)
        {
            var source = @"
#nullable enable

struct S
{
    public static bool operator ==(" + operatorParameters + @") => false;
    public static bool operator !=(" + operatorParameters + @") => false;
    public override bool Equals(object obj) => false;
    public override int GetHashCode() => 0;

    public S M0(out int x, out int y) { x = 42; y = 42; return this; }

    public void M1(S? s)
    {
        int x, y;
        _ = s?.M0(out x, out y) != new S()
            ? x.ToString() // 1
            : y.ToString(); // 2
    }

    public void M2(S? s)
    {
        int x, y;
        _ = s?.M0(out x, out y) == new S()
            ? x.ToString() // 3
            : y.ToString(); // 4
    }
}
";
            CreateCompilation(source).VerifyDiagnostics(
                // (17,15): error CS0165: Use of unassigned local variable 'x'
                //             ? x.ToString() // 1
                Diagnostic(ErrorCode.ERR_UseDefViolation, "x").WithArguments("x").WithLocation(17, 15),
                // (18,15): error CS0165: Use of unassigned local variable 'y'
                //             : y.ToString(); // 2
                Diagnostic(ErrorCode.ERR_UseDefViolation, "y").WithArguments("y").WithLocation(18, 15),
                // (25,15): error CS0165: Use of unassigned local variable 'x'
                //             ? x.ToString() // 3
                Diagnostic(ErrorCode.ERR_UseDefViolation, "x").WithArguments("x").WithLocation(25, 15),
                // (26,15): error CS0165: Use of unassigned local variable 'y'
                //             : y.ToString(); // 4
                Diagnostic(ErrorCode.ERR_UseDefViolation, "y").WithArguments("y").WithLocation(26, 15)
                );
        }

        [Fact]
        public void EqualsCondAccess_11()
        {
            var source = @"
#nullable enable

struct T
{
    public static implicit operator S(T t) => new S();
    public T M0(out int x, out int y) { x = 42; y = 42; return this; }
}

struct S
{
    public static bool operator ==(S left, S right) => false;
    public static bool operator !=(S left, S right) => false;
    public override bool Equals(object obj) => false;
    public override int GetHashCode() => 0;

    public void M1(T? t)
    {
        int x, y;
        _ = t?.M0(out x, out y) != new S()
            ? x.ToString() // 1
            : y.ToString();
    }

    public void M2(T? t)
    {
        int x, y;
        _ = t?.M0(out x, out y) == new S()
            ? x.ToString()
            : y.ToString(); // 2
    }

    public void M3(T? t)
    {
        int x, y;
        _ = new S() != t?.M0(out x, out y)
            ? x.ToString() // 3
            : y.ToString();
    }

    public void M4(T? t)
    {
        int x, y;
        _ = new S() == t?.M0(out x, out y)
            ? x.ToString()
            : y.ToString(); // 4
    }
}
";
            CreateCompilation(source).VerifyDiagnostics(
                // (21,15): error CS0165: Use of unassigned local variable 'x'
                //             ? x.ToString() // 1
                Diagnostic(ErrorCode.ERR_UseDefViolation, "x").WithArguments("x").WithLocation(21, 15),
                // (30,15): error CS0165: Use of unassigned local variable 'y'
                //             : y.ToString(); // 2
                Diagnostic(ErrorCode.ERR_UseDefViolation, "y").WithArguments("y").WithLocation(30, 15),
                // (37,15): error CS0165: Use of unassigned local variable 'x'
                //             ? x.ToString() // 3
                Diagnostic(ErrorCode.ERR_UseDefViolation, "x").WithArguments("x").WithLocation(37, 15),
                // (46,15): error CS0165: Use of unassigned local variable 'y'
                //             : y.ToString(); // 4
                Diagnostic(ErrorCode.ERR_UseDefViolation, "y").WithArguments("y").WithLocation(46, 15)
                );
        }

        [Fact]
        public void EqualsCondAccess_12()
        {
            var source = @"
#nullable enable

class C
{
    int? M0(object obj) => null;

    void M1(C? c, object? obj)
    {
        int x, y;
        _ = (c?.M0(x = y = 0) == (int?)obj)
            ? x.ToString() // 1
            : y.ToString(); // 2
    }

    void M2(C? c, object? obj)
    {
        int x, y;
        _ = (c?.M0(x = y = 0) == (int?)null)
            ? x.ToString() // 3
            : y.ToString();
    }

    void M3(C? c, object? obj)
    {
        int x, y;
        _ = (c?.M0(x = y = 0) == null)
            ? x.ToString() // 4
            : y.ToString();
    }
}
";
            CreateCompilation(source).VerifyDiagnostics(
                // (12,15): error CS0165: Use of unassigned local variable 'x'
                //             ? x.ToString() // 1
                Diagnostic(ErrorCode.ERR_UseDefViolation, "x").WithArguments("x").WithLocation(12, 15),
                // (13,15): error CS0165: Use of unassigned local variable 'y'
                //             : y.ToString(); // 2
                Diagnostic(ErrorCode.ERR_UseDefViolation, "y").WithArguments("y").WithLocation(13, 15),
                // (20,15): error CS0165: Use of unassigned local variable 'x'
                //             ? x.ToString() // 3
                Diagnostic(ErrorCode.ERR_UseDefViolation, "x").WithArguments("x").WithLocation(20, 15),
                // (28,15): error CS0165: Use of unassigned local variable 'x'
                //             ? x.ToString() // 4
                Diagnostic(ErrorCode.ERR_UseDefViolation, "x").WithArguments("x").WithLocation(28, 15)
                );
        }

        [Fact]
        public void EqualsCondAccess_13()
        {
            var source = @"
#nullable enable

class C
{
    long? M0(object obj) => null;
    void M(C? c, int i)
    {
        int x, y;
        _ = (c?.M0(x = y = 0) == i)
            ? x.ToString()
            : y.ToString(); // 2
    }
}
";
            CreateCompilation(source).VerifyDiagnostics(
                // (12,15): error CS0165: Use of unassigned local variable 'y'
                //             : y.ToString(); // 2
                Diagnostic(ErrorCode.ERR_UseDefViolation, "y").WithArguments("y").WithLocation(12, 15)
                );
        }

        [Fact]
        public void EqualsCondAccess_14()
        {
            var source = @"
#nullable enable

class C
{
    long? M0(object obj) => null;
    void M(C? c, int? i)
    {
        int x, y;
        _ = (c?.M0(x = y = 0) == i)
            ? x.ToString() // 1
            : y.ToString(); // 2
    }
}
";
            CreateCompilation(source).VerifyDiagnostics(
                // (11,15): error CS0165: Use of unassigned local variable 'x'
                //             ? x.ToString() // 1
                Diagnostic(ErrorCode.ERR_UseDefViolation, "x").WithArguments("x").WithLocation(11, 15),
                // (12,15): error CS0165: Use of unassigned local variable 'y'
                //             : y.ToString(); // 2
                Diagnostic(ErrorCode.ERR_UseDefViolation, "y").WithArguments("y").WithLocation(12, 15)
                );
        }

        [Fact]
        public void EqualsCondAccess_15()
        {
            var source = @"
#nullable enable

class C
{
    C M0(object obj) => this;
    void M(C? c)
    {
        int x, y;
        _ = ((object?)c?.M0(x = y = 0) != null)
            ? x.ToString()
            : y.ToString(); // 1
    }
}
";
            CreateCompilation(source).VerifyDiagnostics(
                // (12,15): error CS0165: Use of unassigned local variable 'y'
                //             : y.ToString(); // 1
                Diagnostic(ErrorCode.ERR_UseDefViolation, "y").WithArguments("y").WithLocation(12, 15)
                );
        }

        [Fact]
        public void EqualsCondAccess_16()
        {
            var source = @"
#nullable enable

class C
{
    void M()
    {
        int x, y;
        _ = ""a""?.Equals(x = y = 0) == true
            ? x.ToString()
            : y.ToString();
    }
}
";
            CreateCompilation(source).VerifyDiagnostics(
                );
        }

        [Fact]
        public void EqualsCondAccess_17()
        {
            var source = @"
#nullable enable

class C
{
    void M(C? c)
    {
        int x, y;
        _ = (c?.Equals(x = 0), c?.Equals(y = 0)) == (true, true)
            ? x.ToString() // 1
            : y.ToString(); // 2
    }
}
";
            // This could be made to work (i.e. removing diagnostic 1) but isn't a high priority scenario.
            // The corresponding scenario in nullable also doesn't work:
            // void M(string? x, string? y)
            // {
            //     if ((x, y) == ("a", "b"))
            //     {
            //         x.ToString(); // warning
            //         y.ToString(); // warning
            //     }
            // }
            // https://github.com/dotnet/roslyn/issues/50980
            CreateCompilation(source).VerifyDiagnostics(
                // (10,15): error CS0165: Use of unassigned local variable 'x'
                //             ? x.ToString() // 1
                Diagnostic(ErrorCode.ERR_UseDefViolation, "x").WithArguments("x").WithLocation(10, 15),
                // (11,15): error CS0165: Use of unassigned local variable 'y'
                //             : y.ToString(); // 2
                Diagnostic(ErrorCode.ERR_UseDefViolation, "y").WithArguments("y").WithLocation(11, 15)
                );
        }

        [Fact]
        public void EqualsCondAccess_18()
        {
            var source = @"
#nullable enable

class C
{
    public static bool operator ==(C? left, C? right) => false;
    public static bool operator !=(C? left, C? right) => false;
    public override bool Equals(object obj) => false;
    public override int GetHashCode() => 0;

    public C M0(out int x, out int y) { x = 42; y = 42; return this; }

    public void M1(C? c)
    {
        int x, y;
        _ = c?.M0(out x, out y) != null
            ? x.ToString() // 1
            : y.ToString(); // 2
    }

    public void M2(C? c)
    {
        int x, y;
        _ = c?.M0(out x, out y) == null
            ? x.ToString() // 3
            : y.ToString(); // 4
    }

    public void M3(C? c)
    {
        int x, y;
        _ = null != c?.M0(out x, out y)
            ? x.ToString() // 5
            : y.ToString(); // 6
    }

    public void M4(C? c)
    {
        int x, y;
        _ = null == c?.M0(out x, out y)
            ? x.ToString() // 7
            : y.ToString(); // 8
    }
}
";
            CreateCompilation(source).VerifyDiagnostics(
                // (17,15): error CS0165: Use of unassigned local variable 'x'
                //             ? x.ToString() // 1
                Diagnostic(ErrorCode.ERR_UseDefViolation, "x").WithArguments("x").WithLocation(17, 15),
                // (18,15): error CS0165: Use of unassigned local variable 'y'
                //             : y.ToString(); // 2
                Diagnostic(ErrorCode.ERR_UseDefViolation, "y").WithArguments("y").WithLocation(18, 15),
                // (25,15): error CS0165: Use of unassigned local variable 'x'
                //             ? x.ToString() // 3
                Diagnostic(ErrorCode.ERR_UseDefViolation, "x").WithArguments("x").WithLocation(25, 15),
                // (26,15): error CS0165: Use of unassigned local variable 'y'
                //             : y.ToString(); // 4
                Diagnostic(ErrorCode.ERR_UseDefViolation, "y").WithArguments("y").WithLocation(26, 15),
                // (33,15): error CS0165: Use of unassigned local variable 'x'
                //             ? x.ToString() // 5
                Diagnostic(ErrorCode.ERR_UseDefViolation, "x").WithArguments("x").WithLocation(33, 15),
                // (34,15): error CS0165: Use of unassigned local variable 'y'
                //             : y.ToString(); // 6
                Diagnostic(ErrorCode.ERR_UseDefViolation, "y").WithArguments("y").WithLocation(34, 15),
                // (41,15): error CS0165: Use of unassigned local variable 'x'
                //             ? x.ToString() // 7
                Diagnostic(ErrorCode.ERR_UseDefViolation, "x").WithArguments("x").WithLocation(41, 15),
                // (42,15): error CS0165: Use of unassigned local variable 'y'
                //             : y.ToString(); // 8
                Diagnostic(ErrorCode.ERR_UseDefViolation, "y").WithArguments("y").WithLocation(42, 15)
                );
        }

        [Fact]
        public void EqualsCondAccess_19()
        {
            var source = @"
#nullable enable

class C
{
    public int M0(object obj) => 1;

    public void M1(C? c)
    {
        int x, y, z;
        _ = c?.M0(x = y = z = 1) != x // 1
            ? y.ToString() // 2
            : z.ToString();
    }

    public void M2(C? c)
    {
        int x, y, z;
        _ = x != c?.M0(x = y = z = 1) // 3
            ? y.ToString() // 4
            : z.ToString();
    }
}
";
            CreateCompilation(source).VerifyDiagnostics(
                // (11,37): error CS0165: Use of unassigned local variable 'x'
                //         _ = c?.M0(x = y = z = 1) != x // 1
                Diagnostic(ErrorCode.ERR_UseDefViolation, "x").WithArguments("x").WithLocation(11, 37),
                // (12,15): error CS0165: Use of unassigned local variable 'y'
                //             ? y.ToString() // 2
                Diagnostic(ErrorCode.ERR_UseDefViolation, "y").WithArguments("y").WithLocation(12, 15),
                // (19,13): error CS0165: Use of unassigned local variable 'x'
                //         _ = x != c?.M0(x = y = z = 1) // 3
                Diagnostic(ErrorCode.ERR_UseDefViolation, "x").WithArguments("x").WithLocation(19, 13),
                // (20,15): error CS0165: Use of unassigned local variable 'y'
                //             ? y.ToString() // 4
                Diagnostic(ErrorCode.ERR_UseDefViolation, "y").WithArguments("y").WithLocation(20, 15)
                );
        }

        [Fact]
        public void EqualsCondAccess_LeftCondAccess()
        {
            var source = @"
#nullable enable

class C
{
    public C M0(object x) => this;

    public void M1(C? c)
    {
        int w, x, y, z;
        _ = (c?.M0(w = x = 1))?.M0(y = z = 1) != null
            ? w.ToString() + y.ToString()
            : x.ToString() + z.ToString(); // 1, 2
    }

    public void M2(C? c)
    {
        int w, x, y, z;
        _ = (c?.M0(w = x = 1)?.M0(y = z = 1))?.GetHashCode() != null
            ? w.ToString() + y.ToString()
            : x.ToString() + z.ToString(); // 3, 4
    }

    public void M3(C? c)
    {
        int x, y;
        _ = ((object?)c?.M0(x = y = 1))?.GetHashCode() != null
            ? x.ToString() + y.ToString()
            : x.ToString() + y.ToString(); // 5, 6
    }
}
";
            CreateCompilation(source).VerifyDiagnostics(
                // (13,15): error CS0165: Use of unassigned local variable 'x'
                //             : x.ToString() + z.ToString(); // 1, 2
                Diagnostic(ErrorCode.ERR_UseDefViolation, "x").WithArguments("x").WithLocation(13, 15),
                // (13,30): error CS0165: Use of unassigned local variable 'z'
                //             : x.ToString() + z.ToString(); // 1, 2
                Diagnostic(ErrorCode.ERR_UseDefViolation, "z").WithArguments("z").WithLocation(13, 30),
                // (21,15): error CS0165: Use of unassigned local variable 'x'
                //             : x.ToString() + z.ToString(); // 3, 4
                Diagnostic(ErrorCode.ERR_UseDefViolation, "x").WithArguments("x").WithLocation(21, 15),
                // (21,30): error CS0165: Use of unassigned local variable 'z'
                //             : x.ToString() + z.ToString(); // 3, 4
                Diagnostic(ErrorCode.ERR_UseDefViolation, "z").WithArguments("z").WithLocation(21, 30),
                // (29,15): error CS0165: Use of unassigned local variable 'x'
                //             : x.ToString() + y.ToString(); // 5, 6
                Diagnostic(ErrorCode.ERR_UseDefViolation, "x").WithArguments("x").WithLocation(29, 15),
                // (29,30): error CS0165: Use of unassigned local variable 'y'
                //             : x.ToString() + y.ToString(); // 5, 6
                Diagnostic(ErrorCode.ERR_UseDefViolation, "y").WithArguments("y").WithLocation(29, 30)
                );
        }

        [Theory]
        [InlineData("")]
        [InlineData("T t, int i")]
        public void EqualsCondAccess_BadUserDefinedConversion(string conversionParams)
        {
            var source = @"
#nullable enable

struct T
{
    public static implicit operator S(" + conversionParams + @") => new S(); // 1
    public T M0(out int x, out int y) { x = 42; y = 42; return this; }
}

struct S
{
    public static bool operator ==(S left, S right) => false;
    public static bool operator !=(S left, S right) => false;
    public override bool Equals(object obj) => false;
    public override int GetHashCode() => 0;

    public void M1(T? t)
    {
        int x, y;
        _ = t?.M0(out x, out y) != new S() // 2
            ? x.ToString() // 3
            : y.ToString(); // 4
    }

    public void M2(T? t)
    {
        int x, y;
        _ = t?.M0(out x, out y) == new S() // 5
            ? x.ToString() // 6
            : y.ToString(); // 7
    }

    public void M3(T? t)
    {
        int x, y;
        _ = new S() != t?.M0(out x, out y) // 8
            ? x.ToString() // 9
            : y.ToString(); // 10
    }

    public void M4(T? t)
    {
        int x, y;
        _ = new S() == t?.M0(out x, out y) // 11
            ? x.ToString() // 12
            : y.ToString(); // 13
    }
}
";
            CreateCompilation(source).VerifyDiagnostics(
                // (6,38): error CS1019: Overloadable unary operator expected
                //     public static implicit operator S(T t, int i) => new S(); // 1
                Diagnostic(ErrorCode.ERR_OvlUnaryOperatorExpected, "(" + conversionParams + ")").WithLocation(6, 38),
                // (20,13): error CS0019: Operator '!=' cannot be applied to operands of type 'T?' and 'S'
                //         _ = t?.M0(out x, out y) != new S() // 2
                Diagnostic(ErrorCode.ERR_BadBinaryOps, "t?.M0(out x, out y) != new S()").WithArguments("!=", "T?", "S").WithLocation(20, 13),
                // (21,15): error CS0165: Use of unassigned local variable 'x'
                //             ? x.ToString() // 3
                Diagnostic(ErrorCode.ERR_UseDefViolation, "x").WithArguments("x").WithLocation(21, 15),
                // (22,15): error CS0165: Use of unassigned local variable 'y'
                //             : y.ToString(); // 4
                Diagnostic(ErrorCode.ERR_UseDefViolation, "y").WithArguments("y").WithLocation(22, 15),
                // (28,13): error CS0019: Operator '==' cannot be applied to operands of type 'T?' and 'S'
                //         _ = t?.M0(out x, out y) == new S() // 5
                Diagnostic(ErrorCode.ERR_BadBinaryOps, "t?.M0(out x, out y) == new S()").WithArguments("==", "T?", "S").WithLocation(28, 13),
                // (29,15): error CS0165: Use of unassigned local variable 'x'
                //             ? x.ToString() // 6
                Diagnostic(ErrorCode.ERR_UseDefViolation, "x").WithArguments("x").WithLocation(29, 15),
                // (30,15): error CS0165: Use of unassigned local variable 'y'
                //             : y.ToString(); // 7
                Diagnostic(ErrorCode.ERR_UseDefViolation, "y").WithArguments("y").WithLocation(30, 15),
                // (36,13): error CS0019: Operator '!=' cannot be applied to operands of type 'S' and 'T?'
                //         _ = new S() != t?.M0(out x, out y) // 8
                Diagnostic(ErrorCode.ERR_BadBinaryOps, "new S() != t?.M0(out x, out y)").WithArguments("!=", "S", "T?").WithLocation(36, 13),
                // (37,15): error CS0165: Use of unassigned local variable 'x'
                //             ? x.ToString() // 9
                Diagnostic(ErrorCode.ERR_UseDefViolation, "x").WithArguments("x").WithLocation(37, 15),
                // (38,15): error CS0165: Use of unassigned local variable 'y'
                //             : y.ToString(); // 10
                Diagnostic(ErrorCode.ERR_UseDefViolation, "y").WithArguments("y").WithLocation(38, 15),
                // (44,13): error CS0019: Operator '==' cannot be applied to operands of type 'S' and 'T?'
                //         _ = new S() == t?.M0(out x, out y) // 11
                Diagnostic(ErrorCode.ERR_BadBinaryOps, "new S() == t?.M0(out x, out y)").WithArguments("==", "S", "T?").WithLocation(44, 13),
                // (45,15): error CS0165: Use of unassigned local variable 'x'
                //             ? x.ToString() // 12
                Diagnostic(ErrorCode.ERR_UseDefViolation, "x").WithArguments("x").WithLocation(45, 15),
                // (46,15): error CS0165: Use of unassigned local variable 'y'
                //             : y.ToString(); // 13
                Diagnostic(ErrorCode.ERR_UseDefViolation, "y").WithArguments("y").WithLocation(46, 15)
                );
        }

        [Fact]
        public void IsBool()
        {
            var source = @"
#nullable enable

class C
{
    bool M0(object obj) => false;

    void M1(bool b)
    {
        int x, y;
        _ = (b && M0(x = y = 0)) is bool // 1
            ? x.ToString() // 2
            : y.ToString(); // 3
    }
}
";
            CreateCompilation(source).VerifyDiagnostics(
                // (11,13): warning CS0183: The given expression is always of the provided ('bool') type
                //         _ = (b && M0(x = y = 0)) is bool // 1
                Diagnostic(ErrorCode.WRN_IsAlwaysTrue, "(b && M0(x = y = 0)) is bool").WithArguments("bool").WithLocation(11, 13),
                // (12,15): error CS0165: Use of unassigned local variable 'x'
                //             ? x.ToString() // 2
                Diagnostic(ErrorCode.ERR_UseDefViolation, "x").WithArguments("x").WithLocation(12, 15),
                // (13,15): error CS0165: Use of unassigned local variable 'y'
                //             : y.ToString(); // 3
                Diagnostic(ErrorCode.ERR_UseDefViolation, "y").WithArguments("y").WithLocation(13, 15)
                );
        }

        [Theory]
        [InlineData("true", "false")]
        [InlineData("!false", "!true")]
        [InlineData("(true || false)", "(true && false)")]
        public void IsBoolConstant_01(string @true, string @false)
        {
            var source = @"
#nullable enable

class C
{
    bool M0(object obj) => false;

    void M1(bool b)
    {
        int x, y;
        _ = (b && M0(x = y = 0)) is " + @true + @"
            ? x.ToString()
            : y.ToString(); // 1
    }

    void M2(bool b)
    {
        int x, y;
        _ = (b && M0(x = y = 0)) is " + @false + @"
            ? x.ToString() // 2
            : y.ToString();
    }
}
";
            CreateCompilation(source).VerifyDiagnostics(
                // (13,15): error CS0165: Use of unassigned local variable 'y'
                //             : y.ToString(); // 1
                Diagnostic(ErrorCode.ERR_UseDefViolation, "y").WithArguments("y").WithLocation(13, 15),
                // (20,15): error CS0165: Use of unassigned local variable 'x'
                //             ? x.ToString() // 2
                Diagnostic(ErrorCode.ERR_UseDefViolation, "x").WithArguments("x").WithLocation(20, 15)
                );
        }

        [Fact]
        public void IsBoolConstant_02()
        {
            var source = @"
#nullable enable

class C
{
    bool M0(object obj) => false;

    void M1(bool b)
    {
        int x, y;
        _ = (b && M0(x = y = 0)) is var z
            ? x.ToString() // 1
            : y.ToString(); // unreachable
    }
}
";
            CreateCompilation(source).VerifyDiagnostics(
                // (12,15): error CS0165: Use of unassigned local variable 'x'
                //             ? x.ToString() // 1
                Diagnostic(ErrorCode.ERR_UseDefViolation, "x").WithArguments("x").WithLocation(12, 15)
                );
        }

        [Fact]
        public void IsBoolConstant_03()
        {
            var source = @"
#nullable enable
#pragma warning disable 8794 // An expression always matches the provided pattern

class C
{
    bool M0(object obj) => false;

    void M1(bool b)
    {
        int x, y;
        _ = (b && M0(x = y = 0)) is not true
            ? x.ToString() // 1
            : y.ToString();
    }

    void M2(bool b)
    {
        int x, y;
        _ = (b && M0(x = y = 0)) is true or false
            ? x.ToString() // 2
            : y.ToString(); // unreachable
    }

    void M3(bool b)
    {
        int x, y;
        _ = (b && M0(x = y = 0)) is true and false // 3
            ? x.ToString() // unreachable
            : y.ToString(); // 4
    }

    void M4(bool b)
    {
        int x, y;
        _ = (b && M0(x = y = 0)) is true or true
            ? x.ToString()
            : y.ToString(); // 5
    }

    void M5(bool b)
    {
        int x, y;
        _ = (b && M0(x = y = 0)) is true and true
            ? x.ToString()
            : y.ToString(); // 6
    }

    void M6(bool b)
    {
        int x, y;
        _ = (b && M0(x = y = 0)) is false or false
            ? x.ToString() // 7
            : y.ToString();
    }

    void M7(bool b)
    {
        int x, y;
        _ = (b && M0(x = y = 0)) is false and var z
            ? x.ToString() // 8
            : y.ToString();
    }

    void M8(bool b)
    {
        int x, y;
        _ = (b && M0(x = y = 0)) is var z or true // 9
            ? x.ToString() // 10
            : y.ToString(); // unreachable
    }

    void M9(bool b)
    {
        int x, y;
        _ = (b && M0(x = y = 0)) is not (false and false)
            ? x.ToString()
            : y.ToString(); // 11
    }
}
";
            CreateCompilation(source).VerifyDiagnostics(
                // (13,15): error CS0165: Use of unassigned local variable 'x'
                //             ? x.ToString() // 1
                Diagnostic(ErrorCode.ERR_UseDefViolation, "x").WithArguments("x").WithLocation(13, 15),
                // (21,15): error CS0165: Use of unassigned local variable 'x'
                //             ? x.ToString() // 2
                Diagnostic(ErrorCode.ERR_UseDefViolation, "x").WithArguments("x").WithLocation(21, 15),
                // (28,13): error CS8518: An expression of type 'bool' can never match the provided pattern.
                //         _ = (b && M0(x = y = 0)) is true and false // 3
                Diagnostic(ErrorCode.ERR_IsPatternImpossible, "(b && M0(x = y = 0)) is true and false").WithArguments("bool").WithLocation(28, 13),
                // (30,15): error CS0165: Use of unassigned local variable 'y'
                //             : y.ToString(); // 4
                Diagnostic(ErrorCode.ERR_UseDefViolation, "y").WithArguments("y").WithLocation(30, 15),
                // (38,15): error CS0165: Use of unassigned local variable 'y'
                //             : y.ToString(); // 5
                Diagnostic(ErrorCode.ERR_UseDefViolation, "y").WithArguments("y").WithLocation(38, 15),
                // (46,15): error CS0165: Use of unassigned local variable 'y'
                //             : y.ToString(); // 6
                Diagnostic(ErrorCode.ERR_UseDefViolation, "y").WithArguments("y").WithLocation(46, 15),
                // (53,15): error CS0165: Use of unassigned local variable 'x'
                //             ? x.ToString() // 7
                Diagnostic(ErrorCode.ERR_UseDefViolation, "x").WithArguments("x").WithLocation(53, 15),
                // (61,15): error CS0165: Use of unassigned local variable 'x'
                //             ? x.ToString() // 8
                Diagnostic(ErrorCode.ERR_UseDefViolation, "x").WithArguments("x").WithLocation(61, 15),
                // (68,41): error CS8780: A variable may not be declared within a 'not' or 'or' pattern.
                //         _ = (b && M0(x = y = 0)) is var z or true // 9
                Diagnostic(ErrorCode.ERR_DesignatorBeneathPatternCombinator, "z").WithLocation(68, 41),
                // (69,15): error CS0165: Use of unassigned local variable 'x'
                //             ? x.ToString() // 10
                Diagnostic(ErrorCode.ERR_UseDefViolation, "x").WithArguments("x").WithLocation(69, 15),
                // (78,15): error CS0165: Use of unassigned local variable 'y'
                //             : y.ToString(); // 11
                Diagnostic(ErrorCode.ERR_UseDefViolation, "y").WithArguments("y").WithLocation(78, 15)
                );
        }

        [Fact]
        public void IsCondAccess_01()
        {
            var source = @"
#nullable enable

class C
{
    C M0(object obj) => this;

    void M1(C? c)
    {
        int x, y;
        _ = c?.M0(x = y = 0) is C
            ? x.ToString()
            : y.ToString(); // 1
    }

    void M2(C? c)
    {
        int x, y;
        _ = c?.Equals(x = y = 0) is bool
            ? x.ToString()
            : y.ToString(); // 2
    }
}
";
            CreateCompilation(source).VerifyDiagnostics(
                // (13,15): error CS0165: Use of unassigned local variable 'y'
                //             : y.ToString(); // 1
                Diagnostic(ErrorCode.ERR_UseDefViolation, "y").WithArguments("y").WithLocation(13, 15),
                // (21,15): error CS0165: Use of unassigned local variable 'y'
                //             : y.ToString(); // 2
                Diagnostic(ErrorCode.ERR_UseDefViolation, "y").WithArguments("y").WithLocation(21, 15)
                );
        }

        [Fact]
        public void IsCondAccess_02()
        {
            var source = @"
#nullable enable

class C
{
    C M0(object obj) => this;

    void M1(C? c)
    {
        int x, y;
        _ = c?.M0(x = y = 0) is (_)
            ? x.ToString() // 1
            : y.ToString(); // unreachable
    }

    void M2(C? c)
    {
        int x, y;
        _ = c?.M0(x = y = 0) is var z
            ? x.ToString() // 2
            : y.ToString(); // unreachable
    }

    void M3(C? c)
    {
        int x, y;
        _ = c?.M0(x = y = 0) is { }
            ? x.ToString()
            : y.ToString(); // 3
    }

    void M4(C? c)
    {
        int x, y;
        _ = c?.M0(x = y = 0) is { } c1
            ? x.ToString()
            : y.ToString(); // 4
    }

    void M5(C? c)
    {
        int x, y;
        _ = c?.M0(x = y = 0) is C c1
            ? x.ToString()
            : y.ToString(); // 5
    }

    void M6(C? c)
    {
        int x, y;
        _ = c?.M0(x = y = 0) is not null
            ? x.ToString()
            : y.ToString(); // 6
    }

    void M7(C? c)
    {
        int x, y;
        _ = c?.M0(x = y = 0) is not C
            ? x.ToString() // 7
            : y.ToString();
    }

    void M8(C? c)
    {
        int x, y;
        _ = c?.M0(x = y = 0) is null
            ? x.ToString() // 8
            : y.ToString();
    }
}
";
            CreateCompilation(source).VerifyDiagnostics(
                // (12,15): error CS0165: Use of unassigned local variable 'x'
                //             ? x.ToString() // 1
                Diagnostic(ErrorCode.ERR_UseDefViolation, "x").WithArguments("x").WithLocation(12, 15),
                // (20,15): error CS0165: Use of unassigned local variable 'x'
                //             ? x.ToString() // 2
                Diagnostic(ErrorCode.ERR_UseDefViolation, "x").WithArguments("x").WithLocation(20, 15),
                // (29,15): error CS0165: Use of unassigned local variable 'y'
                //             : y.ToString(); // 3
                Diagnostic(ErrorCode.ERR_UseDefViolation, "y").WithArguments("y").WithLocation(29, 15),
                // (37,15): error CS0165: Use of unassigned local variable 'y'
                //             : y.ToString(); // 4
                Diagnostic(ErrorCode.ERR_UseDefViolation, "y").WithArguments("y").WithLocation(37, 15),
                // (45,15): error CS0165: Use of unassigned local variable 'y'
                //             : y.ToString(); // 5
                Diagnostic(ErrorCode.ERR_UseDefViolation, "y").WithArguments("y").WithLocation(45, 15),
                // (53,15): error CS0165: Use of unassigned local variable 'y'
                //             : y.ToString(); // 6
                Diagnostic(ErrorCode.ERR_UseDefViolation, "y").WithArguments("y").WithLocation(53, 15),
                // (60,15): error CS0165: Use of unassigned local variable 'x'
                //             ? x.ToString() // 7
                Diagnostic(ErrorCode.ERR_UseDefViolation, "x").WithArguments("x").WithLocation(60, 15),
                // (68,15): error CS0165: Use of unassigned local variable 'x'
                //             ? x.ToString() // 8
                Diagnostic(ErrorCode.ERR_UseDefViolation, "x").WithArguments("x").WithLocation(68, 15)
                );
        }

        [Fact]
        public void IsCondAccess_03()
        {
            var source = @"
#nullable enable

class C
{
    (C, C) M0(object obj) => (this, this);

    void M1(C? c)
    {
        int x, y;
        _ = c?.M0(x = y = 0) is (_, _)
            ? x.ToString()
            : y.ToString(); // 1
    }

    void M2(C? c)
    {
        int x, y;
        _ = c?.M0(x = y = 0) is not null
            ? x.ToString()
            : y.ToString(); // 2
    }

    void M3(C? c)
    {
        int x, y;
        _ = c?.M0(x = y = 0) is (not null, null)
            ? x.ToString()
            : y.ToString(); // 3
    }

    void M4(C? c)
    {
        int x, y;
        _ = c?.M0(x = y = 0) is null
            ? x.ToString() // 4
            : y.ToString();
    }

    void M5(C? c)
    {
        int x, y;
        _ = (c?.M0(x = 0), c?.M0(y = 0)) is (not null, not null)
            ? x.ToString() // 5
            : y.ToString(); // 6
    }
}
";
            // note: "state when not null" is not tracked when pattern matching against tuples containing conditional accesses.
            CreateCompilation(source).VerifyDiagnostics(
                // (13,15): error CS0165: Use of unassigned local variable 'y'
                //             : y.ToString(); // 1
                Diagnostic(ErrorCode.ERR_UseDefViolation, "y").WithArguments("y").WithLocation(13, 15),
                // (21,15): error CS0165: Use of unassigned local variable 'y'
                //             : y.ToString(); // 2
                Diagnostic(ErrorCode.ERR_UseDefViolation, "y").WithArguments("y").WithLocation(21, 15),
                // (29,15): error CS0165: Use of unassigned local variable 'y'
                //             : y.ToString(); // 3
                Diagnostic(ErrorCode.ERR_UseDefViolation, "y").WithArguments("y").WithLocation(29, 15),
                // (36,15): error CS0165: Use of unassigned local variable 'x'
                //             ? x.ToString() // 4
                Diagnostic(ErrorCode.ERR_UseDefViolation, "x").WithArguments("x").WithLocation(36, 15),
                // (44,15): error CS0165: Use of unassigned local variable 'x'
                //             ? x.ToString() // 5
                Diagnostic(ErrorCode.ERR_UseDefViolation, "x").WithArguments("x").WithLocation(44, 15),
                // (45,15): error CS0165: Use of unassigned local variable 'y'
                //             : y.ToString(); // 6
                Diagnostic(ErrorCode.ERR_UseDefViolation, "y").WithArguments("y").WithLocation(45, 15)
                );
        }

        [Fact]
        public void IsCondAccess_04()
        {
            var source = @"
#nullable enable
#pragma warning disable 8794 // An expression always matches the provided pattern

class C
{
    C M0(object obj) => this;

    void M1(C? c)
    {
        int x, y;
        _ = c?.M0(x = y = 0) is null or not null
            ? x.ToString() // 1
            : y.ToString(); // unreachable
    }

    void M2(C? c)
    {
        int x, y;
        _ = c?.M0(x = y = 0) is C or null
            ? x.ToString() // 2
            : y.ToString(); // unreachable
    }

    void M3(C? c)
    {
        int x, y;
        _ = c?.M0(x = y = 0) is not null and C
            ? x.ToString()
            : y.ToString(); // 3
    }

    void M4(C? c)
    {
        int x, y;
        _ = c?.M0(x = y = 0) is null
            ? x.ToString() // 4
            : y.ToString();
    }

    void M5(C? c)
    {
        int x, y;
        _ = c?.M0(x = y = 0) is not (C or { })
            ? x.ToString() // 5
            : y.ToString();
    }

    void M6(C? c)
    {
        int x, y;
        _ = c?.M0(x = y = 0) is _ and C
            ? x.ToString()
            : y.ToString(); // 6
    }

    void M7(C? c)
    {
        int x, y;
        _ = c?.M0(x = y = 0) is C and _
            ? x.ToString()
            : y.ToString(); // 7
    }
}
";
            CreateCompilation(source).VerifyDiagnostics(
                // (13,15): error CS0165: Use of unassigned local variable 'x'
                //             ? x.ToString() // 1
                Diagnostic(ErrorCode.ERR_UseDefViolation, "x").WithArguments("x").WithLocation(13, 15),
                // (21,15): error CS0165: Use of unassigned local variable 'x'
                //             ? x.ToString() // 2
                Diagnostic(ErrorCode.ERR_UseDefViolation, "x").WithArguments("x").WithLocation(21, 15),
                // (30,15): error CS0165: Use of unassigned local variable 'y'
                //             : y.ToString(); // 3
                Diagnostic(ErrorCode.ERR_UseDefViolation, "y").WithArguments("y").WithLocation(30, 15),
                // (37,15): error CS0165: Use of unassigned local variable 'x'
                //             ? x.ToString() // 4
                Diagnostic(ErrorCode.ERR_UseDefViolation, "x").WithArguments("x").WithLocation(37, 15),
                // (45,15): error CS0165: Use of unassigned local variable 'x'
                //             ? x.ToString() // 5
                Diagnostic(ErrorCode.ERR_UseDefViolation, "x").WithArguments("x").WithLocation(45, 15),
                // (54,15): error CS0165: Use of unassigned local variable 'y'
                //             : y.ToString(); // 6
                Diagnostic(ErrorCode.ERR_UseDefViolation, "y").WithArguments("y").WithLocation(54, 15),
                // (62,15): error CS0165: Use of unassigned local variable 'y'
                //             : y.ToString(); // 7
                Diagnostic(ErrorCode.ERR_UseDefViolation, "y").WithArguments("y").WithLocation(62, 15)
                );
        }

        [Theory]
        [InlineData("int")]
        [InlineData("int?")]
        public void IsCondAccess_05(string returnType)
        {
            var source = @"
#nullable enable

class C
{
    " + returnType + @" M0(object obj) => 1;

    void M1(C? c)
    {
        int x, y;
        _ = c?.M0(x = y = 0) is 1
            ? x.ToString()
            : y.ToString(); // 1
    }

    void M2(C? c)
    {
        int x, y;
        _ = c?.M0(x = y = 0) is > 10
            ? x.ToString()
            : y.ToString(); // 2
    }

    void M3(C? c)
    {
        int x, y;
        _ = c?.M0(x = y = 0) is > 10 or < 0
            ? x.ToString()
            : y.ToString(); // 3
    }

    void M4(C? c)
    {
        int x, y;
        _ = c?.M0(x = y = 0) is 1 or 2
            ? x.ToString()
            : y.ToString(); // 4
    }

    void M5(C? c)
    {
        int x, y;
        _ = c?.M0(x = y = 0) is null
            ? x.ToString() // 5
            : y.ToString();
    }

    void M6(C? c)
    {
        int x, y;
        _ = c?.M0(x = y = 0) is not null
            ? x.ToString()
            : y.ToString(); // 6
    }
}
";
            CreateCompilation(source).VerifyDiagnostics(
                // (13,15): error CS0165: Use of unassigned local variable 'y'
                //             : y.ToString(); // 1
                Diagnostic(ErrorCode.ERR_UseDefViolation, "y").WithArguments("y").WithLocation(13, 15),
                // (21,15): error CS0165: Use of unassigned local variable 'y'
                //             : y.ToString(); // 2
                Diagnostic(ErrorCode.ERR_UseDefViolation, "y").WithArguments("y").WithLocation(21, 15),
                // (29,15): error CS0165: Use of unassigned local variable 'y'
                //             : y.ToString(); // 3
                Diagnostic(ErrorCode.ERR_UseDefViolation, "y").WithArguments("y").WithLocation(29, 15),
                // (37,15): error CS0165: Use of unassigned local variable 'y'
                //             : y.ToString(); // 4
                Diagnostic(ErrorCode.ERR_UseDefViolation, "y").WithArguments("y").WithLocation(37, 15),
                // (44,15): error CS0165: Use of unassigned local variable 'x'
                //             ? x.ToString() // 5
                Diagnostic(ErrorCode.ERR_UseDefViolation, "x").WithArguments("x").WithLocation(44, 15),
                // (53,15): error CS0165: Use of unassigned local variable 'y'
                //             : y.ToString(); // 6
                Diagnostic(ErrorCode.ERR_UseDefViolation, "y").WithArguments("y").WithLocation(53, 15)
                );
        }

        [Fact]
        public void IsCondAccess_06()
        {
            var source = @"
#nullable enable

class C
{
    int M0(object obj) => 1;

    void M1(C? c)
    {
        int x, y;
        _ = c?.M0(x = y = 0) is not null is true
            ? x.ToString()
            : y.ToString(); // 1
    }
}
";
            CreateCompilation(source).VerifyDiagnostics(
                // (13,15): error CS0165: Use of unassigned local variable 'y'
                //             : y.ToString(); // 1
                Diagnostic(ErrorCode.ERR_UseDefViolation, "y").WithArguments("y").WithLocation(13, 15)
                );
        }

        [Fact]
        public void IsCondAccess_07()
        {
            var source = @"
#nullable enable
class C
{
    bool M0(object obj) => false;

    void M1(C? c)
    {
        int x, y;
        _ = c?.M0(x = y = 0) is true or false
            ? x.ToString()
            : y.ToString(); // 1
    }

    void M2(C? c)
    {
        int x, y;
        _ = c?.M0(x = y = 0) is not (true or false)
            ? x.ToString() // 2
            : y.ToString();
    }
}
";
            CreateCompilation(source).VerifyDiagnostics(
                // (12,15): error CS0165: Use of unassigned local variable 'y'
                //             : y.ToString(); // 1
                Diagnostic(ErrorCode.ERR_UseDefViolation, "y").WithArguments("y").WithLocation(12, 15),
                // (19,15): error CS0165: Use of unassigned local variable 'x'
                //             ? x.ToString() // 2
                Diagnostic(ErrorCode.ERR_UseDefViolation, "x").WithArguments("x").WithLocation(19, 15)
                );
        }

        [Fact]
        public void IsCondAccess_08()
        {
            var source = @"
#nullable enable
class C
{
    bool M0(object obj) => false;

    void M1(C? c)
    {
        int x, y;
        _ = c?.M0(x = y = 0) is null or false
            ? x.ToString() // 1
            : y.ToString();
    }

    void M2(C? c)
    {
        int x, y;
        _ = c?.M0(x = y = 0) is not (true or null)
            ? x.ToString()
            : y.ToString(); // 2
    }
}
";
            CreateCompilation(source).VerifyDiagnostics(
                // (11,15): error CS0165: Use of unassigned local variable 'x'
                //             ? x.ToString() // 1
                Diagnostic(ErrorCode.ERR_UseDefViolation, "x").WithArguments("x").WithLocation(11, 15),
                // (20,15): error CS0165: Use of unassigned local variable 'y'
                //             : y.ToString(); // 2
                Diagnostic(ErrorCode.ERR_UseDefViolation, "y").WithArguments("y").WithLocation(20, 15)
                );
        }

        [Fact]
        public void IsCondAccess_09()
        {
            var source = @"
#nullable enable
class C
{
    bool M0(object obj) => false;

    void M1(C? c)
    {
        int x, y;
        _ = c?.M0(x = y = 0) is var z
            ? x.ToString() // 1
            : y.ToString(); // unreachable
    }

    void M2(C? c)
    {
        int x, y;
        _ = c?.M0(x = 0) is var z
            ? x.ToString() // 2
            : y.ToString(); // unreachable
    }
}
";
            CreateCompilation(source).VerifyDiagnostics(
                // (11,15): error CS0165: Use of unassigned local variable 'x'
                //             ? x.ToString() // 1
                Diagnostic(ErrorCode.ERR_UseDefViolation, "x").WithArguments("x").WithLocation(11, 15),
                // (19,15): error CS0165: Use of unassigned local variable 'x'
                //             ? x.ToString() // 2
                Diagnostic(ErrorCode.ERR_UseDefViolation, "x").WithArguments("x").WithLocation(19, 15)
                );
        }

        [WorkItem(545352, "http://vstfdevdiv:8080/DevDiv2/DevDiv/_workitems/edit/545352")]
        [Fact]
        public void UseDefViolationInDelegateInSwitchWithGoto()
        {
            var source = @"
public class C
{
    public static void Main()
    {
        switch (5)
        {
            case 1:
                System.Action a = delegate { int b; int c = b; }; // Error on b.
            Lab:
                break;
            case 5:
                goto Lab;
        }
    }
}
";
            CreateCompilation(source).VerifyDiagnostics(
                // (9,31): warning CS0162: Unreachable code detected
                //                 System.Action a = delegate { int b; int c = b; }; // Error on b.
                Diagnostic(ErrorCode.WRN_UnreachableCode, "System"),
                // (9,61): error CS0165: Use of unassigned local variable 'b'
                //                 System.Action a = delegate { int b; int c = b; }; // Error on b.
                Diagnostic(ErrorCode.ERR_UseDefViolation, "b").WithArguments("b")
                );
        }

        [Fact]
        public void UseDefViolationInUnreachableDelegate()
        {
            var source = @"
class C
{
    static void Main()
    {
        if (false)
        {
            System.Action a = () => { int x; int y = x; };
        }
    }
}
";

            CreateCompilation(source).VerifyDiagnostics(
                // (8,27): warning CS0162: Unreachable code detected
                //             System.Action a = () => { int x; int y = x; };
                Diagnostic(ErrorCode.WRN_UnreachableCode, "System"),
                // (8,54): error CS0165: Use of unassigned local variable 'x'
                //             System.Action a = () => { int x; int y = x; };
                Diagnostic(ErrorCode.ERR_UseDefViolation, "x").WithArguments("x"));
        }

        [Fact]
        public void UseDef_ExceptionFilters1()
        {
            var source = @"
class C
{
    static void Main()
    {
        try
        {
        }
        catch (System.Exception e) when (e.Message == null)
        {
        }
    }
}
";
            CreateCompilation(source).VerifyDiagnostics();
        }

        [Fact]
        public void UseDef_ExceptionFilters2()
        {
            var source = @"
class C
{
    static void Main()
    {
        try
        {
        }
        catch (System.Exception e) when (F())
        {
        }
    }

    static bool F() { return true; }
}
";
            CreateCompilation(source).VerifyDiagnostics(
                // (9,33): warning CS0168: The variable 'e' is declared but never used
                //         catch (System.Exception e) when (true)
                Diagnostic(ErrorCode.WRN_UnreferencedVar, "e").WithArguments("e").WithLocation(9, 33));
        }

        [Fact]
        public void UseDef_ExceptionFilters3()
        {
            var source = @"
using System;
class C
{
    static void Main()
    {
        Exception f;

        try
        {
        }
        catch (Exception e) when ((f = e) != null)
        {
            Console.WriteLine(f);
        }
    }
}
";
            CreateCompilation(source).VerifyDiagnostics();
        }

        [Fact]
        public void UseDef_ExceptionFilters4()
        {
            var source = @"
using System;
class C
{
    static void Main()
    {
        Exception f;

        try
        {
        }
        catch (Exception e) when (f == e)
        {
        }
    }
}
";
            CreateCompilation(source).VerifyDiagnostics(
                // (12,33): error CS0165: Use of unassigned local variable 'f'
                //         catch (Exception e) when (f == e)
                Diagnostic(ErrorCode.ERR_UseDefViolation, "f").WithArguments("f"));
        }

        [Fact]
        public void UseDef_ExceptionFilters5()
        {
            var source = @"
using System;
class C
{
    static void Main()
    {
        Exception f;

        try
        {
        }
        catch (Exception e) when ((f = e) != null)
        {
        }
        catch (Exception e) when (f == e)
        {
        }
    }
}
";
            // TODO (tomat): f is always gonna be assigned in subsequent filter expressions.
            CreateCompilation(source).VerifyDiagnostics(
                // (15,33): error CS0165: Use of unassigned local variable 'f'
                //         catch (Exception e) when (f == e)
                Diagnostic(ErrorCode.ERR_UseDefViolation, "f").WithArguments("f"));
        }

        [Fact]
        public void UseDef_ExceptionFilters6()
        {
            var source = @"
using System;
class C
{
    static void Main()
    {
        Exception f, g;

        try
        {
        }
        catch (Exception e) when ((f = e) != null)
        {
            Console.WriteLine(f);
            Console.WriteLine(g);
        }
    }
}
";
            CreateCompilation(source).VerifyDiagnostics(
                // (15,31): error CS0165: Use of unassigned local variable 'g'
                //             Console.WriteLine(g);
                Diagnostic(ErrorCode.ERR_UseDefViolation, "g").WithArguments("g"));
        }

        [Fact]
        public void UseDef_CondAccess()
        {
            var source = @"
class C
{
    C M1(out C arg)
    {
        arg = this;
        return arg;
    }

    static void Main()
    {
        C o;

        var d = new C();
        var v = d ?. M1(out o);

        System.Console.WriteLine(o);
    }
}
";
            CreateCompilationWithMscorlib45(source).VerifyDiagnostics(
    // (17,34): error CS0165: Use of unassigned local variable 'o'
    //         System.Console.WriteLine(o);
    Diagnostic(ErrorCode.ERR_UseDefViolation, "o").WithArguments("o").WithLocation(17, 34)
    );
        }

        [Fact]
        public void UseDef_CondAccess01()
        {
            var source = @"
class C
{
    C M1(out C arg)
    {
        arg = this;
        return arg;
    }

    static void Main()
    {
        C o;

        var d = new C();
        // equivalent to:
        // var v = d != null ? d.M1(out o) : (o = null);
        var v = d ?. M1(out o) ?? (o = null);

        System.Console.WriteLine(o);
    }
}
";
            CreateCompilationWithMscorlib45(source).VerifyDiagnostics();
        }

        [Fact]
        public void UseDef_CondAccess02()
        {
            var source = @"
class C
{
    C M1(out C arg)
    {
        arg = this;
        return arg;
    }

    C M2( C arg)
    {
        return arg;
    }

    static void Main()
    {
        C o;

        var d = new C();
        var v = d ?. M1(out o) ?. M2(o);
    }
}
";
            CreateCompilationWithMscorlib45(source).VerifyDiagnostics();
        }

        [Fact]
        public void UseDef_CondAccess03()
        {
            var source = @"
class C
{
    C M1(out C arg)
    {
        arg = this;
        return arg;
    }

    C M2( C arg)
    {
        return arg;
    }

    static void Main()
    {
        C o;

        var d = new C();
        var v = d.M1(out o) ?. M1(out o) ?. M2(o);
    }
}
";
            CreateCompilationWithMscorlib45(source).VerifyDiagnostics(
    );
        }

        [Fact, WorkItem(14651, "https://github.com/dotnet/roslyn/issues/14651")]
        public void IrrefutablePattern_1()
        {
            var source =
@"using System;
class C
{
    void TestFunc(int i)
    {
        int x;
        if (i is int j)
        {
            Console.WriteLine(""matched"");
        }
        else
        {
            x = x + 1; // reachable, and x is definitely assigned here
        }

        Console.WriteLine(j);
    }
}
";
            CreateCompilationWithMscorlib45(source).VerifyDiagnostics();
        }

        // DataFlowPass.VisitConversion with IsConditionalState.
        [Fact]
        public void OutVarConversion()
        {
            var source =
@"class C
{
    static object F(bool b)
    {
        return ((bool)(b && G(out var o))) ? o : null;
    }
    static bool G(out object o)
    {
        o = null;
        return true;
    }
}";
            var comp = CreateCompilation(source);
            comp.VerifyDiagnostics();
        }

        // DataFlowPass.VisitConversion with IsConditionalState.
        [Fact]
        public void IsPatternConversion()
        {
            var source =
@"class C
{
    static object F(object o)
    {
        return ((bool)(o is C c)) ? c: null;
    }
}";
            var comp = CreateCompilation(source);
            comp.VerifyDiagnostics();
        }

        // DataFlowPass.VisitConversion with IsConditionalState.
        [Fact]
        public void IsPatternBadValueConversion()
        {
            // C#7.0 does not support this particular pattern so the pattern
            // expression is bound as a BadExpression with a conversion.
            var source =
@"class C
{
    static T F<T>(System.ValueType o)
    {
        return o is T t ? t : default(T);
    }
}";
            var comp = CreateCompilation(source, parseOptions: TestOptions.Regular7);
            comp.VerifyDiagnostics(
                // (5,21): error CS8314: An expression of type 'ValueType' cannot be handled by a pattern of type 'T' in C# 7. Please use language version 7.1 or greater.
                //         return o is T t ? t : default(T);
                Diagnostic(ErrorCode.ERR_PatternWrongGenericTypeInVersion, "T").WithArguments("System.ValueType", "T", "7.0", "7.1").WithLocation(5, 21));
        }

        [Fact, WorkItem(19831, "https://github.com/dotnet/roslyn/issues/19831")]
        public void AssignedInFinallyUsedInTry()
        {
            var source =
@"
    public class Program
    {
        static void Main(string[] args)
        {
            Test();
        }

        public static void Test()
        {
            object obj;

            try
            {
                goto l3;

                l1:
                goto l2;

                l3:
                goto l1;


                l2:

                // Should be compile error
                // 'obj' is uninitialized
                obj.ToString();
            }
            finally
            {
                obj = 1;
            }
        }
    }
";
            CreateCompilationWithMscorlib45(source).VerifyDiagnostics(
                // (28,17): error CS0165: Use of unassigned local variable 'obj'
                //                 obj.ToString();
                Diagnostic(ErrorCode.ERR_UseDefViolation, "obj").WithArguments("obj").WithLocation(28, 17)
                );
        }

<<<<<<< HEAD
        [Fact]
        public void LocalConstantUsedInLocalFunctionDefaultParameterValue()
        {
            var source =
@"
    using System;

    public class Program
    {
        public static void Main()
        {
            const int c = 10;
            static void Local(int arg = c) => Console.WriteLine(arg);
            
            Local();
        }

    }
";
            CreateCompilation(source).VerifyDiagnostics();
        }

        // PROTOTYPE: Remove ConditionalFact once IOperation support is added for lambda default parameters
        [ConditionalFact(typeof(NoIOperationValidation))]
        public void LocalConstantUsedInLambdaDefaultParameterValue()
        {
            var source =
@"
    using System;

    public class Program
    {
        public static void Main()
        {
            const int c = 10;
            var f = (int arg = c) => Console.WriteLine(arg);
            f();
        }
    }
";

            CreateCompilation(source).VerifyDiagnostics();
        }

        // PROTOTYPE: Remove ConditionalFact once IOperation support is added for lambda default parameters
        [ConditionalFact(typeof(NoIOperationValidation))]
        public void MultipleDependentLocalConstants_LambdaDefaultParameterValue()
        {
            var source =
@"
    using System;

    public class Program
    {
        public static void Main()
        {
            const int a = 10;
            const int b = a + 1;
            const int c = a + b;
            var f = (int arg = c) => Console.WriteLine(arg);
            f();
        }
    }
";
=======
        [Fact, WorkItem(63911, "https://github.com/dotnet/roslyn/issues/63911")]
        public void LocalMethod_ParameterAttribute()
        {
            var source = """
                using System;
                using System.Runtime.InteropServices;
                class Program
                {
                    static void Main()
                    {
                        const int N = 10;
                        void F([Optional, DefaultParameterValue(N)] int x) => Console.WriteLine(x);
                        F();
                    }
                }
                """;
            CreateCompilation(source).VerifyDiagnostics();
        }

        [Fact, WorkItem(63911, "https://github.com/dotnet/roslyn/issues/63911")]
        public void Lambda_ParameterAttribute()
        {
            var source = """
                using System;
                using System.Runtime.InteropServices;
                class Program
                {
                    static void Main()
                    {
                        const int N = 10;
                        var lam = ([Optional, DefaultParameterValue(N)] int x) => Console.WriteLine(x);
                        lam(100);
                    }
                }
                """;
            CreateCompilation(source).VerifyDiagnostics();
        }

        [Fact, WorkItem(63911, "https://github.com/dotnet/roslyn/issues/63911")]
        public void LocalMethod_ParameterAttribute_NamedArguments()
        {
            var source = """
                using System;
                [AttributeUsage(AttributeTargets.Parameter)]
                class A : Attribute
                {
                    public int Prop { get; set; }
                }
                class Program
                {
                    static void Main()
                    {
                        const int N = 10;
                        void F([A(Prop = N)] int x) { }
                        F(100);
                    }
                }
                """;
            CreateCompilation(source).VerifyDiagnostics();
        }

        [Fact, WorkItem(63911, "https://github.com/dotnet/roslyn/issues/63911")]
        public void Lambda_ParameterAttribute_NamedArguments()
        {
            var source = """
                using System;
                [AttributeUsage(AttributeTargets.Parameter)]
                class A : Attribute
                {
                    public int Prop { get; set; }
                }
                class Program
                {
                    static void Main()
                    {
                        const int N = 10;
                        var lam = ([A(Prop = N)] int x) => { };
                        lam(100);
                    }
                }
                """;
>>>>>>> f3336e6b
            CreateCompilation(source).VerifyDiagnostics();
        }
    }
}<|MERGE_RESOLUTION|>--- conflicted
+++ resolved
@@ -5559,72 +5559,6 @@
                 );
         }
 
-<<<<<<< HEAD
-        [Fact]
-        public void LocalConstantUsedInLocalFunctionDefaultParameterValue()
-        {
-            var source =
-@"
-    using System;
-
-    public class Program
-    {
-        public static void Main()
-        {
-            const int c = 10;
-            static void Local(int arg = c) => Console.WriteLine(arg);
-            
-            Local();
-        }
-
-    }
-";
-            CreateCompilation(source).VerifyDiagnostics();
-        }
-
-        // PROTOTYPE: Remove ConditionalFact once IOperation support is added for lambda default parameters
-        [ConditionalFact(typeof(NoIOperationValidation))]
-        public void LocalConstantUsedInLambdaDefaultParameterValue()
-        {
-            var source =
-@"
-    using System;
-
-    public class Program
-    {
-        public static void Main()
-        {
-            const int c = 10;
-            var f = (int arg = c) => Console.WriteLine(arg);
-            f();
-        }
-    }
-";
-
-            CreateCompilation(source).VerifyDiagnostics();
-        }
-
-        // PROTOTYPE: Remove ConditionalFact once IOperation support is added for lambda default parameters
-        [ConditionalFact(typeof(NoIOperationValidation))]
-        public void MultipleDependentLocalConstants_LambdaDefaultParameterValue()
-        {
-            var source =
-@"
-    using System;
-
-    public class Program
-    {
-        public static void Main()
-        {
-            const int a = 10;
-            const int b = a + 1;
-            const int c = a + b;
-            var f = (int arg = c) => Console.WriteLine(arg);
-            f();
-        }
-    }
-";
-=======
         [Fact, WorkItem(63911, "https://github.com/dotnet/roslyn/issues/63911")]
         public void LocalMethod_ParameterAttribute()
         {
@@ -5706,8 +5640,74 @@
                     }
                 }
                 """;
->>>>>>> f3336e6b
             CreateCompilation(source).VerifyDiagnostics();
         }
+
+        [Fact]
+        public void LocalConstantUsedInLocalFunctionDefaultParameterValue()
+        {
+            var source =
+@"
+    using System;
+
+    public class Program
+    {
+        public static void Main()
+        {
+            const int c = 10;
+            static void Local(int arg = c) => Console.WriteLine(arg);
+            
+            Local();
+        }
+
+    }
+";
+            CreateCompilation(source).VerifyDiagnostics();
+        }
+
+        // PROTOTYPE: Remove ConditionalFact once IOperation support is added for lambda default parameters
+        [ConditionalFact(typeof(NoIOperationValidation))]
+        public void LocalConstantUsedInLambdaDefaultParameterValue()
+        {
+            var source =
+@"
+    using System;
+
+    public class Program
+    {
+        public static void Main()
+        {
+            const int c = 10;
+            var f = (int arg = c) => Console.WriteLine(arg);
+            f();
+        }
+    }
+";
+
+            CreateCompilation(source).VerifyDiagnostics();
+        }
+
+        // PROTOTYPE: Remove ConditionalFact once IOperation support is added for lambda default parameters
+        [ConditionalFact(typeof(NoIOperationValidation))]
+        public void MultipleDependentLocalConstants_LambdaDefaultParameterValue()
+        {
+            var source =
+@"
+    using System;
+
+    public class Program
+    {
+        public static void Main()
+        {
+            const int a = 10;
+            const int b = a + 1;
+            const int c = a + b;
+            var f = (int arg = c) => Console.WriteLine(arg);
+            f();
+        }
+    }
+";
+            CreateCompilation(source).VerifyDiagnostics();
+        }
     }
 }