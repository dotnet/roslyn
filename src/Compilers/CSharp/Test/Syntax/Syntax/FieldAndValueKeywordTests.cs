--- conflicted
+++ resolved
@@ -249,7 +249,6 @@
                 }
                 """;
             var comp = CreateCompilation(source, parseOptions: TestOptions.Regular.WithLanguageVersion(languageVersion));
-<<<<<<< HEAD
             if (languageVersion > LanguageVersion.CSharp12)
             {
                 comp.VerifyEmitDiagnostics(
@@ -263,22 +262,13 @@
             else
             {
                 comp.VerifyEmitDiagnostics(
-                    // (14,21): info CS9258: 'value' is a contextual keyword, with a specific meaning, starting in language version preview. Use '@value' to avoid a breaking change when compiling with language version preview or later.
+                    // (14,21): info CS9258: 'value' is a contextual keyword in property accessors starting in language version preview. Use '@value' instead.
                     //         add { _ = C.value ?? C.@value; }
                     Diagnostic(ErrorCode.INF_IdentifierConflictWithContextualKeyword, "value").WithArguments("value", "preview").WithLocation(14, 21),
-                    // (15,36): info CS9258: 'value' is a contextual keyword, with a specific meaning, starting in language version preview. Use '@value' to avoid a breaking change when compiling with language version preview or later.
+                    // (15,36): info CS9258: 'value' is a contextual keyword in property accessors starting in language version preview. Use '@value' instead.
                     //         remove { _ = C.@value ?? C.value; }
                     Diagnostic(ErrorCode.INF_IdentifierConflictWithContextualKeyword, "value").WithArguments("value", "preview").WithLocation(15, 36));
             }
-=======
-            comp.VerifyEmitDiagnostics(
-                // (14,21): info CS9258: 'value' is a contextual keyword in property accessors starting in language version preview. Use '@value' instead.
-                //         add { _ = C.value ?? C.@value; }
-                Diagnostic(ErrorCode.INF_IdentifierConflictWithContextualKeyword, "value").WithArguments("value", "preview").WithLocation(14, 21),
-                // (15,36): info CS9258: 'value' is a contextual keyword in property accessors starting in language version preview. Use '@value' instead.
-                //         remove { _ = C.@value ?? C.value; }
-                Diagnostic(ErrorCode.INF_IdentifierConflictWithContextualKeyword, "value").WithArguments("value", "preview").WithLocation(15, 36));
->>>>>>> c42c0636
         }
 
         [Theory]
@@ -393,7 +383,6 @@
             {
                 comp.VerifyEmitDiagnostics();
             }
-<<<<<<< HEAD
             else if (languageVersion > LanguageVersion.CSharp12)
             {
                 comp.VerifyEmitDiagnostics(
@@ -404,15 +393,13 @@
                     //     object I.P { get => this.field; set { _ = this.field; } }
                     Diagnostic(ErrorCode.ERR_ContextualKeywordAsIdentifier, "field").WithArguments("field").WithLocation(10, 52));
             }
-=======
->>>>>>> c42c0636
-            else
-            {
-                comp.VerifyEmitDiagnostics(
-                    // (10,30): info CS9258: 'field' is a contextual keyword, with a specific meaning, starting in language version preview. Use '@field' to avoid a breaking change when compiling with language version preview or later.
+            else
+            {
+                comp.VerifyEmitDiagnostics(
+                    // (10,30): info CS9258: 'field' is a contextual keyword in property accessors starting in language version preview. Use '@field' instead.
                     //     object I.P { get => this.field; set { _ = this.field; } }
                     Diagnostic(ErrorCode.INF_IdentifierConflictWithContextualKeyword, "field").WithArguments("field", "preview").WithLocation(10, 30),
-                    // (10,52): info CS9258: 'field' is a contextual keyword, with a specific meaning, starting in language version preview. Use '@field' to avoid a breaking change when compiling with language version preview or later.
+                    // (10,52): info CS9258: 'field' is a contextual keyword in property accessors starting in language version preview. Use '@field' instead.
                     //     object I.P { get => this.field; set { _ = this.field; } }
                     Diagnostic(ErrorCode.INF_IdentifierConflictWithContextualKeyword, "field").WithArguments("field", "preview").WithLocation(10, 52));
             }
@@ -488,7 +475,6 @@
                 }
                 """;
             var comp = CreateCompilation(source, parseOptions: TestOptions.Regular.WithLanguageVersion(languageVersion));
-<<<<<<< HEAD
             if (languageVersion > LanguageVersion.CSharp12)
             {
                 comp.VerifyEmitDiagnostics(
@@ -502,22 +488,13 @@
             else
             {
                 comp.VerifyEmitDiagnostics(
-                    // (6,34): info CS9258: 'field' is a contextual keyword, with a specific meaning, starting in language version preview. Use '@field' to avoid a breaking change when compiling with language version preview or later.
+                    // (6,34): info CS9258: 'field' is a contextual keyword in property accessors starting in language version preview. Use '@field' instead.
                     //     object P1 { get { return new field(); } }
                     Diagnostic(ErrorCode.INF_IdentifierConflictWithContextualKeyword, "field").WithArguments("field", "preview").WithLocation(6, 34),
-                    // (8,31): info CS9258: 'value' is a contextual keyword, with a specific meaning, starting in language version preview. Use '@value' to avoid a breaking change when compiling with language version preview or later.
+                    // (8,31): info CS9258: 'value' is a contextual keyword in property accessors starting in language version preview. Use '@value' instead.
                     //     object P3 { set { _ = new value(); } }
                     Diagnostic(ErrorCode.INF_IdentifierConflictWithContextualKeyword, "value").WithArguments("value", "preview").WithLocation(8, 31));
             }
-=======
-            comp.VerifyEmitDiagnostics(
-                // (6,34): info CS9258: 'field' is a contextual keyword in property accessors starting in language version preview. Use '@field' instead.
-                //     object P1 { get { return new field(); } }
-                Diagnostic(ErrorCode.INF_IdentifierConflictWithContextualKeyword, "field").WithArguments("field", "preview").WithLocation(6, 34),
-                // (8,31): info CS9258: 'value' is a contextual keyword in property accessors starting in language version preview. Use '@value' instead.
-                //     object P3 { set { _ = new value(); } }
-                Diagnostic(ErrorCode.INF_IdentifierConflictWithContextualKeyword, "value").WithArguments("value", "preview").WithLocation(8, 31));
->>>>>>> c42c0636
         }
 
         [Theory]
@@ -538,7 +515,6 @@
                 }
                 """;
             var comp = CreateCompilation(source, parseOptions: TestOptions.Regular.WithLanguageVersion(languageVersion));
-<<<<<<< HEAD
             if (languageVersion > LanguageVersion.CSharp12)
             {
                 comp.VerifyEmitDiagnostics(
@@ -552,22 +528,13 @@
             else
             {
                 comp.VerifyEmitDiagnostics(
-                    // (6,34): info CS9258: 'field' is a contextual keyword, with a specific meaning, starting in language version preview. Use '@field' to avoid a breaking change when compiling with language version preview or later.
+                    // (6,34): info CS9258: 'field' is a contextual keyword in property accessors starting in language version preview. Use '@field' instead.
                     //     object P1 { get { return new field<object>(); } }
                     Diagnostic(ErrorCode.INF_IdentifierConflictWithContextualKeyword, "field<object>").WithArguments("field", "preview").WithLocation(6, 34),
-                    // (8,31): info CS9258: 'value' is a contextual keyword, with a specific meaning, starting in language version preview. Use '@value' to avoid a breaking change when compiling with language version preview or later.
+                    // (8,31): info CS9258: 'value' is a contextual keyword in property accessors starting in language version preview. Use '@value' instead.
                     //     object P3 { set { _ = new value<object>(); } }
                     Diagnostic(ErrorCode.INF_IdentifierConflictWithContextualKeyword, "value<object>").WithArguments("value", "preview").WithLocation(8, 31));
             }
-=======
-            comp.VerifyEmitDiagnostics(
-                // (6,34): info CS9258: 'field' is a contextual keyword in property accessors starting in language version preview. Use '@field' instead.
-                //     object P1 { get { return new field<object>(); } }
-                Diagnostic(ErrorCode.INF_IdentifierConflictWithContextualKeyword, "field<object>").WithArguments("field", "preview").WithLocation(6, 34),
-                // (8,31): info CS9258: 'value' is a contextual keyword in property accessors starting in language version preview. Use '@value' instead.
-                //     object P3 { set { _ = new value<object>(); } }
-                Diagnostic(ErrorCode.INF_IdentifierConflictWithContextualKeyword, "value<object>").WithArguments("value", "preview").WithLocation(8, 31));
->>>>>>> c42c0636
         }
 
         [Theory]
@@ -584,7 +551,6 @@
                 }
                 """;
             var comp = CreateCompilation(source, parseOptions: TestOptions.Regular.WithLanguageVersion(languageVersion));
-<<<<<<< HEAD
             if (languageVersion > LanguageVersion.CSharp12)
             {
                 comp.VerifyEmitDiagnostics(
@@ -598,22 +564,13 @@
             else
             {
                 comp.VerifyEmitDiagnostics(
-                    // (4,24): info CS9258: 'field' is a contextual keyword, with a specific meaning, starting in language version preview. Use '@field' to avoid a breaking change when compiling with language version preview or later.
+                    // (4,24): info CS9258: 'field' is a contextual keyword in property accessors starting in language version preview. Use '@field' instead.
                     //     object P3 { set { (int field, int value) t = default; } }
                     Diagnostic(ErrorCode.INF_IdentifierConflictWithContextualKeyword, "int field").WithArguments("field", "preview").WithLocation(4, 24),
-                    // (4,35): info CS9258: 'value' is a contextual keyword, with a specific meaning, starting in language version preview. Use '@value' to avoid a breaking change when compiling with language version preview or later.
+                    // (4,35): info CS9258: 'value' is a contextual keyword in property accessors starting in language version preview. Use '@value' instead.
                     //     object P3 { set { (int field, int value) t = default; } }
                     Diagnostic(ErrorCode.INF_IdentifierConflictWithContextualKeyword, "int value").WithArguments("value", "preview").WithLocation(4, 35));
             }
-=======
-            comp.VerifyEmitDiagnostics(
-                // (4,24): info CS9258: 'field' is a contextual keyword in property accessors starting in language version preview. Use '@field' instead.
-                //     object P3 { set { (int field, int value) t = default; } }
-                Diagnostic(ErrorCode.INF_IdentifierConflictWithContextualKeyword, "int field").WithArguments("field", "preview").WithLocation(4, 24),
-                // (4,35): info CS9258: 'value' is a contextual keyword in property accessors starting in language version preview. Use '@value' instead.
-                //     object P3 { set { (int field, int value) t = default; } }
-                Diagnostic(ErrorCode.INF_IdentifierConflictWithContextualKeyword, "int value").WithArguments("value", "preview").WithLocation(4, 35));
->>>>>>> c42c0636
         }
 
         [Theory]
@@ -632,7 +589,6 @@
                 }
                 """;
             var comp = CreateCompilation(source, parseOptions: TestOptions.Regular.WithLanguageVersion(languageVersion));
-<<<<<<< HEAD
             if (languageVersion > LanguageVersion.CSharp12)
             {
                 comp.VerifyEmitDiagnostics(
@@ -652,46 +608,25 @@
             else
             {
                 comp.VerifyEmitDiagnostics(
-                    // (4,27): info CS9258: 'field' is a contextual keyword, with a specific meaning, starting in language version preview. Use '@field' to avoid a breaking change when compiling with language version preview or later.
+                    // (4,27): info CS9258: 'field' is a contextual keyword in property accessors starting in language version preview. Use '@field' instead.
                     //     object P1 { get { _ = from field in new int[0] select field; return null; } }
                     Diagnostic(ErrorCode.INF_IdentifierConflictWithContextualKeyword, "from field in new int[0]").WithArguments("field", "preview").WithLocation(4, 27),
-                    // (4,59): info CS9258: 'field' is a contextual keyword, with a specific meaning, starting in language version preview. Use '@field' to avoid a breaking change when compiling with language version preview or later.
+                    // (4,59): info CS9258: 'field' is a contextual keyword in property accessors starting in language version preview. Use '@field' instead.
                     //     object P1 { get { _ = from field in new int[0] select field; return null; } }
                     Diagnostic(ErrorCode.INF_IdentifierConflictWithContextualKeyword, "field").WithArguments("field", "preview").WithLocation(4, 59),
-                    // (6,27): info CS9258: 'value' is a contextual keyword, with a specific meaning, starting in language version preview. Use '@value' to avoid a breaking change when compiling with language version preview or later.
+                    // (6,27): info CS9258: 'value' is a contextual keyword in property accessors starting in language version preview. Use '@value' instead.
                     //     object P3 { set { _ = from value in new int[0] select value; } }
                     Diagnostic(ErrorCode.INF_IdentifierConflictWithContextualKeyword, "from value in new int[0]").WithArguments("value", "preview").WithLocation(6, 27),
                     // (6,32): error CS1931: The range variable 'value' conflicts with a previous declaration of 'value'
                     //     object P3 { set { _ = from value in new int[0] select value; } }
                     Diagnostic(ErrorCode.ERR_QueryRangeVariableOverrides, "value").WithArguments("value").WithLocation(6, 32),
-                    // (6,59): info CS9258: 'value' is a contextual keyword, with a specific meaning, starting in language version preview. Use '@value' to avoid a breaking change when compiling with language version preview or later.
+                    // (6,59): info CS9258: 'value' is a contextual keyword in property accessors starting in language version preview. Use '@value' instead.
                     //     object P3 { set { _ = from value in new int[0] select value; } }
                     Diagnostic(ErrorCode.INF_IdentifierConflictWithContextualKeyword, "value").WithArguments("value", "preview").WithLocation(6, 59),
                     // (7,32): error CS1931: The range variable 'value' conflicts with a previous declaration of 'value'
                     //     object P4 { set { _ = from @value in new int[0] select @value; } }
                     Diagnostic(ErrorCode.ERR_QueryRangeVariableOverrides, "@value").WithArguments("value").WithLocation(7, 32));
             }
-=======
-            comp.VerifyEmitDiagnostics(
-                // (4,27): info CS9258: 'field' is a contextual keyword in property accessors starting in language version preview. Use '@field' instead.
-                //     object P1 { get { _ = from field in new int[0] select field; return null; } }
-                Diagnostic(ErrorCode.INF_IdentifierConflictWithContextualKeyword, "from field in new int[0]").WithArguments("field", "preview").WithLocation(4, 27),
-                // (4,59): info CS9258: 'field' is a contextual keyword in property accessors starting in language version preview. Use '@field' instead.
-                //     object P1 { get { _ = from field in new int[0] select field; return null; } }
-                Diagnostic(ErrorCode.INF_IdentifierConflictWithContextualKeyword, "field").WithArguments("field", "preview").WithLocation(4, 59),
-                // (6,27): info CS9258: 'value' is a contextual keyword in property accessors starting in language version preview. Use '@value' instead.
-                //     object P3 { set { _ = from value in new int[0] select value; } }
-                Diagnostic(ErrorCode.INF_IdentifierConflictWithContextualKeyword, "from value in new int[0]").WithArguments("value", "preview").WithLocation(6, 27),
-                // (6,32): error CS1931: The range variable 'value' conflicts with a previous declaration of 'value'
-                //     object P3 { set { _ = from value in new int[0] select value; } }
-                Diagnostic(ErrorCode.ERR_QueryRangeVariableOverrides, "value").WithArguments("value").WithLocation(6, 32),
-                // (6,59): info CS9258: 'value' is a contextual keyword in property accessors starting in language version preview. Use '@value' instead.
-                //     object P3 { set { _ = from value in new int[0] select value; } }
-                Diagnostic(ErrorCode.INF_IdentifierConflictWithContextualKeyword, "value").WithArguments("value", "preview").WithLocation(6, 59),
-                // (7,32): error CS1931: The range variable 'value' conflicts with a previous declaration of 'value'
-                //     object P4 { set { _ = from @value in new int[0] select @value; } }
-                Diagnostic(ErrorCode.ERR_QueryRangeVariableOverrides, "@value").WithArguments("value").WithLocation(7, 32));
->>>>>>> c42c0636
         }
 
         [Theory]
@@ -710,7 +645,6 @@
                 }
                 """;
             var comp = CreateCompilation(source, parseOptions: TestOptions.Regular.WithLanguageVersion(languageVersion));
-<<<<<<< HEAD
             if (languageVersion > LanguageVersion.CSharp12)
             {
                 comp.VerifyEmitDiagnostics(
@@ -730,46 +664,25 @@
             else
             {
                 comp.VerifyEmitDiagnostics(
-                    // (4,48): info CS9258: 'field' is a contextual keyword, with a specific meaning, starting in language version preview. Use '@field' to avoid a breaking change when compiling with language version preview or later.
+                    // (4,48): info CS9258: 'field' is a contextual keyword in property accessors starting in language version preview. Use '@field' instead.
                     //     object P1 { get { _ = from i in new int[0] let field = i select field; return null; } }
                     Diagnostic(ErrorCode.INF_IdentifierConflictWithContextualKeyword, "let field = i").WithArguments("field", "preview").WithLocation(4, 48),
-                    // (4,69): info CS9258: 'field' is a contextual keyword, with a specific meaning, starting in language version preview. Use '@field' to avoid a breaking change when compiling with language version preview or later.
+                    // (4,69): info CS9258: 'field' is a contextual keyword in property accessors starting in language version preview. Use '@field' instead.
                     //     object P1 { get { _ = from i in new int[0] let field = i select field; return null; } }
                     Diagnostic(ErrorCode.INF_IdentifierConflictWithContextualKeyword, "field").WithArguments("field", "preview").WithLocation(4, 69),
-                    // (6,48): info CS9258: 'value' is a contextual keyword, with a specific meaning, starting in language version preview. Use '@value' to avoid a breaking change when compiling with language version preview or later.
+                    // (6,48): info CS9258: 'value' is a contextual keyword in property accessors starting in language version preview. Use '@value' instead.
                     //     object P3 { set { _ = from i in new int[0] let value = i select value; } }
                     Diagnostic(ErrorCode.INF_IdentifierConflictWithContextualKeyword, "let value = i").WithArguments("value", "preview").WithLocation(6, 48),
                     // (6,52): error CS1931: The range variable 'value' conflicts with a previous declaration of 'value'
                     //     object P3 { set { _ = from i in new int[0] let value = i select value; } }
                     Diagnostic(ErrorCode.ERR_QueryRangeVariableOverrides, "value").WithArguments("value").WithLocation(6, 52),
-                    // (6,69): info CS9258: 'value' is a contextual keyword, with a specific meaning, starting in language version preview. Use '@value' to avoid a breaking change when compiling with language version preview or later.
+                    // (6,69): info CS9258: 'value' is a contextual keyword in property accessors starting in language version preview. Use '@value' instead.
                     //     object P3 { set { _ = from i in new int[0] let value = i select value; } }
                     Diagnostic(ErrorCode.INF_IdentifierConflictWithContextualKeyword, "value").WithArguments("value", "preview").WithLocation(6, 69),
                     // (7,52): error CS1931: The range variable 'value' conflicts with a previous declaration of 'value'
                     //     object P4 { set { _ = from i in new int[0] let @value = i select @value; } }
                     Diagnostic(ErrorCode.ERR_QueryRangeVariableOverrides, "@value").WithArguments("value").WithLocation(7, 52));
             }
-=======
-            comp.VerifyEmitDiagnostics(
-                // (4,48): info CS9258: 'field' is a contextual keyword in property accessors starting in language version preview. Use '@field' instead.
-                //     object P1 { get { _ = from i in new int[0] let field = i select field; return null; } }
-                Diagnostic(ErrorCode.INF_IdentifierConflictWithContextualKeyword, "let field = i").WithArguments("field", "preview").WithLocation(4, 48),
-                // (4,69): info CS9258: 'field' is a contextual keyword in property accessors starting in language version preview. Use '@field' instead.
-                //     object P1 { get { _ = from i in new int[0] let field = i select field; return null; } }
-                Diagnostic(ErrorCode.INF_IdentifierConflictWithContextualKeyword, "field").WithArguments("field", "preview").WithLocation(4, 69),
-                // (6,48): info CS9258: 'value' is a contextual keyword in property accessors starting in language version preview. Use '@value' instead.
-                //     object P3 { set { _ = from i in new int[0] let value = i select value; } }
-                Diagnostic(ErrorCode.INF_IdentifierConflictWithContextualKeyword, "let value = i").WithArguments("value", "preview").WithLocation(6, 48),
-                // (6,52): error CS1931: The range variable 'value' conflicts with a previous declaration of 'value'
-                //     object P3 { set { _ = from i in new int[0] let value = i select value; } }
-                Diagnostic(ErrorCode.ERR_QueryRangeVariableOverrides, "value").WithArguments("value").WithLocation(6, 52),
-                // (6,69): info CS9258: 'value' is a contextual keyword in property accessors starting in language version preview. Use '@value' instead.
-                //     object P3 { set { _ = from i in new int[0] let value = i select value; } }
-                Diagnostic(ErrorCode.INF_IdentifierConflictWithContextualKeyword, "value").WithArguments("value", "preview").WithLocation(6, 69),
-                // (7,52): error CS1931: The range variable 'value' conflicts with a previous declaration of 'value'
-                //     object P4 { set { _ = from i in new int[0] let @value = i select @value; } }
-                Diagnostic(ErrorCode.ERR_QueryRangeVariableOverrides, "@value").WithArguments("value").WithLocation(7, 52));
->>>>>>> c42c0636
         }
 
         [Theory]
@@ -788,7 +701,6 @@
                 }
                 """;
             var comp = CreateCompilation(source, parseOptions: TestOptions.Regular.WithLanguageVersion(languageVersion));
-<<<<<<< HEAD
             if (languageVersion > LanguageVersion.CSharp12)
             {
                 comp.VerifyEmitDiagnostics(
@@ -808,46 +720,25 @@
             else
             {
                 comp.VerifyEmitDiagnostics(
-                    // (4,48): info CS9258: 'field' is a contextual keyword, with a specific meaning, starting in language version preview. Use '@field' to avoid a breaking change when compiling with language version preview or later.
+                    // (4,48): info CS9258: 'field' is a contextual keyword in property accessors starting in language version preview. Use '@field' instead.
                     //     object P1 { get { _ = from x in new int[0] join field in new int[0] on x equals field select x; return null; } }
                     Diagnostic(ErrorCode.INF_IdentifierConflictWithContextualKeyword, "join field in new int[0] on x equals field").WithArguments("field", "preview").WithLocation(4, 48),
-                    // (4,85): info CS9258: 'field' is a contextual keyword, with a specific meaning, starting in language version preview. Use '@field' to avoid a breaking change when compiling with language version preview or later.
+                    // (4,85): info CS9258: 'field' is a contextual keyword in property accessors starting in language version preview. Use '@field' instead.
                     //     object P1 { get { _ = from x in new int[0] join field in new int[0] on x equals field select x; return null; } }
                     Diagnostic(ErrorCode.INF_IdentifierConflictWithContextualKeyword, "field").WithArguments("field", "preview").WithLocation(4, 85),
-                    // (6,48): info CS9258: 'value' is a contextual keyword, with a specific meaning, starting in language version preview. Use '@value' to avoid a breaking change when compiling with language version preview or later.
+                    // (6,48): info CS9258: 'value' is a contextual keyword in property accessors starting in language version preview. Use '@value' instead.
                     //     object P3 { set { _ = from x in new int[0] join value in new int[0] on x equals value select x; } }
                     Diagnostic(ErrorCode.INF_IdentifierConflictWithContextualKeyword, "join value in new int[0] on x equals value").WithArguments("value", "preview").WithLocation(6, 48),
                     // (6,53): error CS1931: The range variable 'value' conflicts with a previous declaration of 'value'
                     //     object P3 { set { _ = from x in new int[0] join value in new int[0] on x equals value select x; } }
                     Diagnostic(ErrorCode.ERR_QueryRangeVariableOverrides, "value").WithArguments("value").WithLocation(6, 53),
-                    // (6,85): info CS9258: 'value' is a contextual keyword, with a specific meaning, starting in language version preview. Use '@value' to avoid a breaking change when compiling with language version preview or later.
+                    // (6,85): info CS9258: 'value' is a contextual keyword in property accessors starting in language version preview. Use '@value' instead.
                     //     object P3 { set { _ = from x in new int[0] join value in new int[0] on x equals value select x; } }
                     Diagnostic(ErrorCode.INF_IdentifierConflictWithContextualKeyword, "value").WithArguments("value", "preview").WithLocation(6, 85),
                     // (7,53): error CS1931: The range variable 'value' conflicts with a previous declaration of 'value'
                     //     object P4 { set { _ = from x in new int[0] join @value in new int[0] on x equals @value select x; } }
                     Diagnostic(ErrorCode.ERR_QueryRangeVariableOverrides, "@value").WithArguments("value").WithLocation(7, 53));
             }
-=======
-            comp.VerifyEmitDiagnostics(
-                // (4,48): info CS9258: 'field' is a contextual keyword in property accessors starting in language version preview. Use '@field' instead.
-                //     object P1 { get { _ = from x in new int[0] join field in new int[0] on x equals field select x; return null; } }
-                Diagnostic(ErrorCode.INF_IdentifierConflictWithContextualKeyword, "join field in new int[0] on x equals field").WithArguments("field", "preview").WithLocation(4, 48),
-                // (4,85): info CS9258: 'field' is a contextual keyword in property accessors starting in language version preview. Use '@field' instead.
-                //     object P1 { get { _ = from x in new int[0] join field in new int[0] on x equals field select x; return null; } }
-                Diagnostic(ErrorCode.INF_IdentifierConflictWithContextualKeyword, "field").WithArguments("field", "preview").WithLocation(4, 85),
-                // (6,48): info CS9258: 'value' is a contextual keyword in property accessors starting in language version preview. Use '@value' instead.
-                //     object P3 { set { _ = from x in new int[0] join value in new int[0] on x equals value select x; } }
-                Diagnostic(ErrorCode.INF_IdentifierConflictWithContextualKeyword, "join value in new int[0] on x equals value").WithArguments("value", "preview").WithLocation(6, 48),
-                // (6,53): error CS1931: The range variable 'value' conflicts with a previous declaration of 'value'
-                //     object P3 { set { _ = from x in new int[0] join value in new int[0] on x equals value select x; } }
-                Diagnostic(ErrorCode.ERR_QueryRangeVariableOverrides, "value").WithArguments("value").WithLocation(6, 53),
-                // (6,85): info CS9258: 'value' is a contextual keyword in property accessors starting in language version preview. Use '@value' instead.
-                //     object P3 { set { _ = from x in new int[0] join value in new int[0] on x equals value select x; } }
-                Diagnostic(ErrorCode.INF_IdentifierConflictWithContextualKeyword, "value").WithArguments("value", "preview").WithLocation(6, 85),
-                // (7,53): error CS1931: The range variable 'value' conflicts with a previous declaration of 'value'
-                //     object P4 { set { _ = from x in new int[0] join @value in new int[0] on x equals @value select x; } }
-                Diagnostic(ErrorCode.ERR_QueryRangeVariableOverrides, "@value").WithArguments("value").WithLocation(7, 53));
->>>>>>> c42c0636
         }
 
         [Theory]
@@ -866,7 +757,6 @@
                 }
                 """;
             var comp = CreateCompilation(source, parseOptions: TestOptions.Regular.WithLanguageVersion(languageVersion));
-<<<<<<< HEAD
             if (languageVersion > LanguageVersion.CSharp12)
             {
                 comp.VerifyEmitDiagnostics(
@@ -886,46 +776,25 @@
             else
             {
                 comp.VerifyEmitDiagnostics(
-                    // (4,83): info CS9258: 'field' is a contextual keyword, with a specific meaning, starting in language version preview. Use '@field' to avoid a breaking change when compiling with language version preview or later.
+                    // (4,83): info CS9258: 'field' is a contextual keyword in property accessors starting in language version preview. Use '@field' instead.
                     //     object P1 { get { _ = from x in new int[0] join y in new int[0] on x equals y into field select field; return null; } }
                     Diagnostic(ErrorCode.INF_IdentifierConflictWithContextualKeyword, "into field").WithArguments("field", "preview").WithLocation(4, 83),
-                    // (4,101): info CS9258: 'field' is a contextual keyword, with a specific meaning, starting in language version preview. Use '@field' to avoid a breaking change when compiling with language version preview or later.
+                    // (4,101): info CS9258: 'field' is a contextual keyword in property accessors starting in language version preview. Use '@field' instead.
                     //     object P1 { get { _ = from x in new int[0] join y in new int[0] on x equals y into field select field; return null; } }
                     Diagnostic(ErrorCode.INF_IdentifierConflictWithContextualKeyword, "field").WithArguments("field", "preview").WithLocation(4, 101),
-                    // (6,83): info CS9258: 'value' is a contextual keyword, with a specific meaning, starting in language version preview. Use '@value' to avoid a breaking change when compiling with language version preview or later.
+                    // (6,83): info CS9258: 'value' is a contextual keyword in property accessors starting in language version preview. Use '@value' instead.
                     //     object P3 { set { _ = from x in new int[0] join y in new int[0] on x equals y into value select value; } }
                     Diagnostic(ErrorCode.INF_IdentifierConflictWithContextualKeyword, "into value").WithArguments("value", "preview").WithLocation(6, 83),
                     // (6,88): error CS1931: The range variable 'value' conflicts with a previous declaration of 'value'
                     //     object P3 { set { _ = from x in new int[0] join y in new int[0] on x equals y into value select value; } }
                     Diagnostic(ErrorCode.ERR_QueryRangeVariableOverrides, "value").WithArguments("value").WithLocation(6, 88),
-                    // (6,101): info CS9258: 'value' is a contextual keyword, with a specific meaning, starting in language version preview. Use '@value' to avoid a breaking change when compiling with language version preview or later.
+                    // (6,101): info CS9258: 'value' is a contextual keyword in property accessors starting in language version preview. Use '@value' instead.
                     //     object P3 { set { _ = from x in new int[0] join y in new int[0] on x equals y into value select value; } }
                     Diagnostic(ErrorCode.INF_IdentifierConflictWithContextualKeyword, "value").WithArguments("value", "preview").WithLocation(6, 101),
                     // (7,88): error CS1931: The range variable 'value' conflicts with a previous declaration of 'value'
                     //     object P4 { set { _ = from x in new int[0] join y in new int[0] on x equals y into @value select @value; } }
                     Diagnostic(ErrorCode.ERR_QueryRangeVariableOverrides, "@value").WithArguments("value").WithLocation(7, 88));
             }
-=======
-            comp.VerifyEmitDiagnostics(
-                // (4,83): info CS9258: 'field' is a contextual keyword in property accessors starting in language version preview. Use '@field' instead.
-                //     object P1 { get { _ = from x in new int[0] join y in new int[0] on x equals y into field select field; return null; } }
-                Diagnostic(ErrorCode.INF_IdentifierConflictWithContextualKeyword, "into field").WithArguments("field", "preview").WithLocation(4, 83),
-                // (4,101): info CS9258: 'field' is a contextual keyword in property accessors starting in language version preview. Use '@field' instead.
-                //     object P1 { get { _ = from x in new int[0] join y in new int[0] on x equals y into field select field; return null; } }
-                Diagnostic(ErrorCode.INF_IdentifierConflictWithContextualKeyword, "field").WithArguments("field", "preview").WithLocation(4, 101),
-                // (6,83): info CS9258: 'value' is a contextual keyword in property accessors starting in language version preview. Use '@value' instead.
-                //     object P3 { set { _ = from x in new int[0] join y in new int[0] on x equals y into value select value; } }
-                Diagnostic(ErrorCode.INF_IdentifierConflictWithContextualKeyword, "into value").WithArguments("value", "preview").WithLocation(6, 83),
-                // (6,88): error CS1931: The range variable 'value' conflicts with a previous declaration of 'value'
-                //     object P3 { set { _ = from x in new int[0] join y in new int[0] on x equals y into value select value; } }
-                Diagnostic(ErrorCode.ERR_QueryRangeVariableOverrides, "value").WithArguments("value").WithLocation(6, 88),
-                // (6,101): info CS9258: 'value' is a contextual keyword in property accessors starting in language version preview. Use '@value' instead.
-                //     object P3 { set { _ = from x in new int[0] join y in new int[0] on x equals y into value select value; } }
-                Diagnostic(ErrorCode.INF_IdentifierConflictWithContextualKeyword, "value").WithArguments("value", "preview").WithLocation(6, 101),
-                // (7,88): error CS1931: The range variable 'value' conflicts with a previous declaration of 'value'
-                //     object P4 { set { _ = from x in new int[0] join y in new int[0] on x equals y into @value select @value; } }
-                Diagnostic(ErrorCode.ERR_QueryRangeVariableOverrides, "@value").WithArguments("value").WithLocation(7, 88));
->>>>>>> c42c0636
         }
 
         [Theory]
@@ -944,7 +813,6 @@
                 }
                 """;
             var comp = CreateCompilation(source, parseOptions: TestOptions.Regular.WithLanguageVersion(languageVersion));
-<<<<<<< HEAD
             if (languageVersion > LanguageVersion.CSharp12)
             {
                 comp.VerifyEmitDiagnostics(
@@ -964,46 +832,25 @@
             else
             {
                 comp.VerifyEmitDiagnostics(
-                    // (4,57): info CS9258: 'field' is a contextual keyword, with a specific meaning, starting in language version preview. Use '@field' to avoid a breaking change when compiling with language version preview or later.
+                    // (4,57): info CS9258: 'field' is a contextual keyword in property accessors starting in language version preview. Use '@field' instead.
                     //     object P1 { get { _ = from x in new int[0] select x into field select field; return null; } }
                     Diagnostic(ErrorCode.INF_IdentifierConflictWithContextualKeyword, "into field select field").WithArguments("field", "preview").WithLocation(4, 57),
-                    // (4,75): info CS9258: 'field' is a contextual keyword, with a specific meaning, starting in language version preview. Use '@field' to avoid a breaking change when compiling with language version preview or later.
+                    // (4,75): info CS9258: 'field' is a contextual keyword in property accessors starting in language version preview. Use '@field' instead.
                     //     object P1 { get { _ = from x in new int[0] select x into field select field; return null; } }
                     Diagnostic(ErrorCode.INF_IdentifierConflictWithContextualKeyword, "field").WithArguments("field", "preview").WithLocation(4, 75),
-                    // (6,57): info CS9258: 'value' is a contextual keyword, with a specific meaning, starting in language version preview. Use '@value' to avoid a breaking change when compiling with language version preview or later.
+                    // (6,57): info CS9258: 'value' is a contextual keyword in property accessors starting in language version preview. Use '@value' instead.
                     //     object P3 { set { _ = from x in new int[0] select x into value select value; } }
                     Diagnostic(ErrorCode.INF_IdentifierConflictWithContextualKeyword, "into value select value").WithArguments("value", "preview").WithLocation(6, 57),
                     // (6,62): error CS1931: The range variable 'value' conflicts with a previous declaration of 'value'
                     //     object P3 { set { _ = from x in new int[0] select x into value select value; } }
                     Diagnostic(ErrorCode.ERR_QueryRangeVariableOverrides, "value").WithArguments("value").WithLocation(6, 62),
-                    // (6,75): info CS9258: 'value' is a contextual keyword, with a specific meaning, starting in language version preview. Use '@value' to avoid a breaking change when compiling with language version preview or later.
+                    // (6,75): info CS9258: 'value' is a contextual keyword in property accessors starting in language version preview. Use '@value' instead.
                     //     object P3 { set { _ = from x in new int[0] select x into value select value; } }
                     Diagnostic(ErrorCode.INF_IdentifierConflictWithContextualKeyword, "value").WithArguments("value", "preview").WithLocation(6, 75),
                     // (7,62): error CS1931: The range variable 'value' conflicts with a previous declaration of 'value'
                     //     object P4 { set { _ = from x in new int[0] select x into @value select @value; } }
                     Diagnostic(ErrorCode.ERR_QueryRangeVariableOverrides, "@value").WithArguments("value").WithLocation(7, 62));
             }
-=======
-            comp.VerifyEmitDiagnostics(
-                // (4,57): info CS9258: 'field' is a contextual keyword in property accessors starting in language version preview. Use '@field' instead.
-                //     object P1 { get { _ = from x in new int[0] select x into field select field; return null; } }
-                Diagnostic(ErrorCode.INF_IdentifierConflictWithContextualKeyword, "into field select field").WithArguments("field", "preview").WithLocation(4, 57),
-                // (4,75): info CS9258: 'field' is a contextual keyword in property accessors starting in language version preview. Use '@field' instead.
-                //     object P1 { get { _ = from x in new int[0] select x into field select field; return null; } }
-                Diagnostic(ErrorCode.INF_IdentifierConflictWithContextualKeyword, "field").WithArguments("field", "preview").WithLocation(4, 75),
-                // (6,57): info CS9258: 'value' is a contextual keyword in property accessors starting in language version preview. Use '@value' instead.
-                //     object P3 { set { _ = from x in new int[0] select x into value select value; } }
-                Diagnostic(ErrorCode.INF_IdentifierConflictWithContextualKeyword, "into value select value").WithArguments("value", "preview").WithLocation(6, 57),
-                // (6,62): error CS1931: The range variable 'value' conflicts with a previous declaration of 'value'
-                //     object P3 { set { _ = from x in new int[0] select x into value select value; } }
-                Diagnostic(ErrorCode.ERR_QueryRangeVariableOverrides, "value").WithArguments("value").WithLocation(6, 62),
-                // (6,75): info CS9258: 'value' is a contextual keyword in property accessors starting in language version preview. Use '@value' instead.
-                //     object P3 { set { _ = from x in new int[0] select x into value select value; } }
-                Diagnostic(ErrorCode.INF_IdentifierConflictWithContextualKeyword, "value").WithArguments("value", "preview").WithLocation(6, 75),
-                // (7,62): error CS1931: The range variable 'value' conflicts with a previous declaration of 'value'
-                //     object P4 { set { _ = from x in new int[0] select x into @value select @value; } }
-                Diagnostic(ErrorCode.ERR_QueryRangeVariableOverrides, "@value").WithArguments("value").WithLocation(7, 62));
->>>>>>> c42c0636
         }
 
         [Theory]
@@ -1022,7 +869,6 @@
                 }
                 """;
             var comp = CreateCompilation(source, parseOptions: TestOptions.Regular.WithLanguageVersion(languageVersion));
-<<<<<<< HEAD
             if (languageVersion > LanguageVersion.CSharp12)
             {
                 comp.VerifyEmitDiagnostics(
@@ -1042,10 +888,10 @@
             else
             {
                 comp.VerifyEmitDiagnostics(
-                    // (4,23): info CS9258: 'field' is a contextual keyword, with a specific meaning, starting in language version preview. Use '@field' to avoid a breaking change when compiling with language version preview or later.
+                    // (4,23): info CS9258: 'field' is a contextual keyword in property accessors starting in language version preview. Use '@field' instead.
                     //     object P1 { get { object field() => null; return null; } }
                     Diagnostic(ErrorCode.INF_IdentifierConflictWithContextualKeyword, "object field() => null;").WithArguments("field", "preview").WithLocation(4, 23),
-                    // (6,23): info CS9258: 'value' is a contextual keyword, with a specific meaning, starting in language version preview. Use '@value' to avoid a breaking change when compiling with language version preview or later.
+                    // (6,23): info CS9258: 'value' is a contextual keyword in property accessors starting in language version preview. Use '@value' instead.
                     //     object P3 { set { void value() { } } }
                     Diagnostic(ErrorCode.INF_IdentifierConflictWithContextualKeyword, "void value() { }").WithArguments("value", "preview").WithLocation(6, 23),
                     // (6,28): error CS0136: A local or parameter named 'value' cannot be declared in this scope because that name is used in an enclosing local scope to define a local or parameter
@@ -1055,21 +901,6 @@
                     //     object P4 { set { void @value() { } } }
                     Diagnostic(ErrorCode.ERR_LocalIllegallyOverrides, "@value").WithArguments("value").WithLocation(7, 28));
             }
-=======
-            comp.VerifyEmitDiagnostics(
-                // (4,23): info CS9258: 'field' is a contextual keyword in property accessors starting in language version preview. Use '@field' instead.
-                //     object P1 { get { object field() => null; return null; } }
-                Diagnostic(ErrorCode.INF_IdentifierConflictWithContextualKeyword, "object field() => null;").WithArguments("field", "preview").WithLocation(4, 23),
-                // (6,23): info CS9258: 'value' is a contextual keyword in property accessors starting in language version preview. Use '@value' instead.
-                //     object P3 { set { void value() { } } }
-                Diagnostic(ErrorCode.INF_IdentifierConflictWithContextualKeyword, "void value() { }").WithArguments("value", "preview").WithLocation(6, 23),
-                // (6,28): error CS0136: A local or parameter named 'value' cannot be declared in this scope because that name is used in an enclosing local scope to define a local or parameter
-                //     object P3 { set { void value() { } } }
-                Diagnostic(ErrorCode.ERR_LocalIllegallyOverrides, "value").WithArguments("value").WithLocation(6, 28),
-                // (7,28): error CS0136: A local or parameter named 'value' cannot be declared in this scope because that name is used in an enclosing local scope to define a local or parameter
-                //     object P4 { set { void @value() { } } }
-                Diagnostic(ErrorCode.ERR_LocalIllegallyOverrides, "@value").WithArguments("value").WithLocation(7, 28));
->>>>>>> c42c0636
         }
 
         [Theory]
@@ -1088,7 +919,6 @@
                 }
                 """;
             var comp = CreateCompilation(source, parseOptions: TestOptions.Regular.WithLanguageVersion(languageVersion));
-<<<<<<< HEAD
             if (languageVersion > LanguageVersion.CSharp12)
             {
                 comp.VerifyEmitDiagnostics(
@@ -1108,34 +938,19 @@
             else
             {
                 comp.VerifyEmitDiagnostics(
-                    // (4,27): info CS9258: 'field' is a contextual keyword, with a specific meaning, starting in language version preview. Use '@field' to avoid a breaking change when compiling with language version preview or later.
+                    // (4,27): info CS9258: 'field' is a contextual keyword in property accessors starting in language version preview. Use '@field' instead.
                     //     object P1 { get { int field = 0; return null; } }
                     Diagnostic(ErrorCode.INF_IdentifierConflictWithContextualKeyword, "field = 0").WithArguments("field", "preview").WithLocation(4, 27),
                     // (6,27): error CS0136: A local or parameter named 'value' cannot be declared in this scope because that name is used in an enclosing local scope to define a local or parameter
                     //     object P3 { set { int value = 0; } }
                     Diagnostic(ErrorCode.ERR_LocalIllegallyOverrides, "value").WithArguments("value").WithLocation(6, 27),
-                    // (6,27): info CS9258: 'value' is a contextual keyword, with a specific meaning, starting in language version preview. Use '@value' to avoid a breaking change when compiling with language version preview or later.
+                    // (6,27): info CS9258: 'value' is a contextual keyword in property accessors starting in language version preview. Use '@value' instead.
                     //     object P3 { set { int value = 0; } }
                     Diagnostic(ErrorCode.INF_IdentifierConflictWithContextualKeyword, "value = 0").WithArguments("value", "preview").WithLocation(6, 27),
                     // (7,27): error CS0136: A local or parameter named 'value' cannot be declared in this scope because that name is used in an enclosing local scope to define a local or parameter
                     //     object P4 { set { int @value = 0; } }
                     Diagnostic(ErrorCode.ERR_LocalIllegallyOverrides, "@value").WithArguments("value").WithLocation(7, 27));
             }
-=======
-            comp.VerifyEmitDiagnostics(
-                // (4,27): info CS9258: 'field' is a contextual keyword in property accessors starting in language version preview. Use '@field' instead.
-                //     object P1 { get { int field = 0; return null; } }
-                Diagnostic(ErrorCode.INF_IdentifierConflictWithContextualKeyword, "field = 0").WithArguments("field", "preview").WithLocation(4, 27),
-                // (6,27): error CS0136: A local or parameter named 'value' cannot be declared in this scope because that name is used in an enclosing local scope to define a local or parameter
-                //     object P3 { set { int value = 0; } }
-                Diagnostic(ErrorCode.ERR_LocalIllegallyOverrides, "value").WithArguments("value").WithLocation(6, 27),
-                // (6,27): info CS9258: 'value' is a contextual keyword in property accessors starting in language version preview. Use '@value' instead.
-                //     object P3 { set { int value = 0; } }
-                Diagnostic(ErrorCode.INF_IdentifierConflictWithContextualKeyword, "value = 0").WithArguments("value", "preview").WithLocation(6, 27),
-                // (7,27): error CS0136: A local or parameter named 'value' cannot be declared in this scope because that name is used in an enclosing local scope to define a local or parameter
-                //     object P4 { set { int @value = 0; } }
-                Diagnostic(ErrorCode.ERR_LocalIllegallyOverrides, "@value").WithArguments("value").WithLocation(7, 27));
->>>>>>> c42c0636
         }
 
         [Theory]
@@ -1187,7 +1002,6 @@
                 }
                 """;
             var comp = CreateCompilation(source, parseOptions: TestOptions.Regular.WithLanguageVersion(languageVersion));
-<<<<<<< HEAD
             if (languageVersion > LanguageVersion.CSharp12)
             {
                 comp.VerifyEmitDiagnostics(
@@ -1201,22 +1015,13 @@
             else
             {
                 comp.VerifyEmitDiagnostics(
-                    // (4,23): info CS9258: 'field' is a contextual keyword, with a specific meaning, starting in language version preview. Use '@field' to avoid a breaking change when compiling with language version preview or later.
+                    // (4,23): info CS9258: 'field' is a contextual keyword in property accessors starting in language version preview. Use '@field' instead.
                     //     object P1 { get { field: return null; } }
                     Diagnostic(ErrorCode.INF_IdentifierConflictWithContextualKeyword, "field: return null;").WithArguments("field", "preview").WithLocation(4, 23),
-                    // (6,23): info CS9258: 'value' is a contextual keyword, with a specific meaning, starting in language version preview. Use '@value' to avoid a breaking change when compiling with language version preview or later.
+                    // (6,23): info CS9258: 'value' is a contextual keyword in property accessors starting in language version preview. Use '@value' instead.
                     //     object P3 { set { value: return; } }
                     Diagnostic(ErrorCode.INF_IdentifierConflictWithContextualKeyword, "value: return;").WithArguments("value", "preview").WithLocation(6, 23));
             }
-=======
-            comp.VerifyEmitDiagnostics(
-                // (4,23): info CS9258: 'field' is a contextual keyword in property accessors starting in language version preview. Use '@field' instead.
-                //     object P1 { get { field: return null; } }
-                Diagnostic(ErrorCode.INF_IdentifierConflictWithContextualKeyword, "field: return null;").WithArguments("field", "preview").WithLocation(4, 23),
-                // (6,23): info CS9258: 'value' is a contextual keyword in property accessors starting in language version preview. Use '@value' instead.
-                //     object P3 { set { value: return; } }
-                Diagnostic(ErrorCode.INF_IdentifierConflictWithContextualKeyword, "value: return;").WithArguments("value", "preview").WithLocation(6, 23));
->>>>>>> c42c0636
         }
 
         [Theory]
@@ -1294,7 +1099,6 @@
                 }
                 """;
             var comp = CreateCompilation(source, parseOptions: TestOptions.Regular.WithLanguageVersion(languageVersion));
-<<<<<<< HEAD
             if (languageVersion > LanguageVersion.CSharp12)
             {
                 comp.VerifyEmitDiagnostics(
@@ -1314,10 +1118,10 @@
             else
             {
                 comp.VerifyEmitDiagnostics(
-                    // (5,37): info CS9258: 'field' is a contextual keyword, with a specific meaning, starting in language version preview. Use '@field' to avoid a breaking change when compiling with language version preview or later.
+                    // (5,37): info CS9258: 'field' is a contextual keyword in property accessors starting in language version preview. Use '@field' instead.
                     //     object P1 { get { try { } catch (Exception field) { } return null; } }
                     Diagnostic(ErrorCode.INF_IdentifierConflictWithContextualKeyword, "(Exception field)").WithArguments("field", "preview").WithLocation(5, 37),
-                    // (7,37): info CS9258: 'value' is a contextual keyword, with a specific meaning, starting in language version preview. Use '@value' to avoid a breaking change when compiling with language version preview or later.
+                    // (7,37): info CS9258: 'value' is a contextual keyword in property accessors starting in language version preview. Use '@value' instead.
                     //     object P3 { set { try { } catch (Exception value) { } } }
                     Diagnostic(ErrorCode.INF_IdentifierConflictWithContextualKeyword, "(Exception value)").WithArguments("value", "preview").WithLocation(7, 37),
                     // (7,48): error CS0136: A local or parameter named 'value' cannot be declared in this scope because that name is used in an enclosing local scope to define a local or parameter
@@ -1327,21 +1131,6 @@
                     //     object P4 { set { try { } catch (Exception @value) { } } }
                     Diagnostic(ErrorCode.ERR_LocalIllegallyOverrides, "@value").WithArguments("value").WithLocation(8, 48));
             }
-=======
-            comp.VerifyEmitDiagnostics(
-                // (5,37): info CS9258: 'field' is a contextual keyword in property accessors starting in language version preview. Use '@field' instead.
-                //     object P1 { get { try { } catch (Exception field) { } return null; } }
-                Diagnostic(ErrorCode.INF_IdentifierConflictWithContextualKeyword, "(Exception field)").WithArguments("field", "preview").WithLocation(5, 37),
-                // (7,37): info CS9258: 'value' is a contextual keyword in property accessors starting in language version preview. Use '@value' instead.
-                //     object P3 { set { try { } catch (Exception value) { } } }
-                Diagnostic(ErrorCode.INF_IdentifierConflictWithContextualKeyword, "(Exception value)").WithArguments("value", "preview").WithLocation(7, 37),
-                // (7,48): error CS0136: A local or parameter named 'value' cannot be declared in this scope because that name is used in an enclosing local scope to define a local or parameter
-                //     object P3 { set { try { } catch (Exception value) { } } }
-                Diagnostic(ErrorCode.ERR_LocalIllegallyOverrides, "value").WithArguments("value").WithLocation(7, 48),
-                // (8,48): error CS0136: A local or parameter named 'value' cannot be declared in this scope because that name is used in an enclosing local scope to define a local or parameter
-                //     object P4 { set { try { } catch (Exception @value) { } } }
-                Diagnostic(ErrorCode.ERR_LocalIllegallyOverrides, "@value").WithArguments("value").WithLocation(8, 48));
->>>>>>> c42c0636
         }
 
         [Theory]
@@ -1360,7 +1149,6 @@
                 }
                 """;
             var comp = CreateCompilation(source, parseOptions: TestOptions.Regular.WithLanguageVersion(languageVersion));
-<<<<<<< HEAD
             if (languageVersion > LanguageVersion.CSharp12)
             {
                 comp.VerifyEmitDiagnostics(
@@ -1374,22 +1162,13 @@
             else
             {
                 comp.VerifyEmitDiagnostics(
-                    // (4,31): info CS9258: 'field' is a contextual keyword, with a specific meaning, starting in language version preview. Use '@field' to avoid a breaking change when compiling with language version preview or later.
+                    // (4,31): info CS9258: 'field' is a contextual keyword in property accessors starting in language version preview. Use '@field' instead.
                     //     object P1 { get { void F1<field>() { } return null; } }
                     Diagnostic(ErrorCode.INF_IdentifierConflictWithContextualKeyword, "field").WithArguments("field", "preview").WithLocation(4, 31),
-                    // (6,31): info CS9258: 'value' is a contextual keyword, with a specific meaning, starting in language version preview. Use '@value' to avoid a breaking change when compiling with language version preview or later.
+                    // (6,31): info CS9258: 'value' is a contextual keyword in property accessors starting in language version preview. Use '@value' instead.
                     //     object P3 { set { void F3<value>() { } } }
                     Diagnostic(ErrorCode.INF_IdentifierConflictWithContextualKeyword, "value").WithArguments("value", "preview").WithLocation(6, 31));
             }
-=======
-            comp.VerifyEmitDiagnostics(
-                // (4,31): info CS9258: 'field' is a contextual keyword in property accessors starting in language version preview. Use '@field' instead.
-                //     object P1 { get { void F1<field>() { } return null; } }
-                Diagnostic(ErrorCode.INF_IdentifierConflictWithContextualKeyword, "field").WithArguments("field", "preview").WithLocation(4, 31),
-                // (6,31): info CS9258: 'value' is a contextual keyword in property accessors starting in language version preview. Use '@value' instead.
-                //     object P3 { set { void F3<value>() { } } }
-                Diagnostic(ErrorCode.INF_IdentifierConflictWithContextualKeyword, "value").WithArguments("value", "preview").WithLocation(6, 31));
->>>>>>> c42c0636
         }
 
         [Theory]
@@ -1408,7 +1187,6 @@
                 }
                 """;
             var comp = CreateCompilation(source, parseOptions: TestOptions.Regular.WithLanguageVersion(languageVersion));
-<<<<<<< HEAD
             if (languageVersion > LanguageVersion.CSharp12)
             {
                 comp.VerifyEmitDiagnostics(
@@ -1422,34 +1200,19 @@
             else
             {
                 comp.VerifyEmitDiagnostics(
-                    // (4,33): info CS9258: 'field' is a contextual keyword, with a specific meaning, starting in language version preview. Use '@field' to avoid a breaking change when compiling with language version preview or later.
+                    // (4,33): info CS9258: 'field' is a contextual keyword in property accessors starting in language version preview. Use '@field' instead.
                     //     object P1 { get { object F1(object field) => field; return null; } }
                     Diagnostic(ErrorCode.INF_IdentifierConflictWithContextualKeyword, "object field").WithArguments("field", "preview").WithLocation(4, 33),
-                    // (4,50): info CS9258: 'field' is a contextual keyword, with a specific meaning, starting in language version preview. Use '@field' to avoid a breaking change when compiling with language version preview or later.
+                    // (4,50): info CS9258: 'field' is a contextual keyword in property accessors starting in language version preview. Use '@field' instead.
                     //     object P1 { get { object F1(object field) => field; return null; } }
                     Diagnostic(ErrorCode.INF_IdentifierConflictWithContextualKeyword, "field").WithArguments("field", "preview").WithLocation(4, 50),
-                    // (6,33): info CS9258: 'value' is a contextual keyword, with a specific meaning, starting in language version preview. Use '@value' to avoid a breaking change when compiling with language version preview or later.
+                    // (6,33): info CS9258: 'value' is a contextual keyword in property accessors starting in language version preview. Use '@value' instead.
                     //     object P3 { set { object F3(object value) { return value; } } }
                     Diagnostic(ErrorCode.INF_IdentifierConflictWithContextualKeyword, "object value").WithArguments("value", "preview").WithLocation(6, 33),
-                    // (6,56): info CS9258: 'value' is a contextual keyword, with a specific meaning, starting in language version preview. Use '@value' to avoid a breaking change when compiling with language version preview or later.
+                    // (6,56): info CS9258: 'value' is a contextual keyword in property accessors starting in language version preview. Use '@value' instead.
                     //     object P3 { set { object F3(object value) { return value; } } }
                     Diagnostic(ErrorCode.INF_IdentifierConflictWithContextualKeyword, "value").WithArguments("value", "preview").WithLocation(6, 56));
             }
-=======
-            comp.VerifyEmitDiagnostics(
-                // (4,33): info CS9258: 'field' is a contextual keyword in property accessors starting in language version preview. Use '@field' instead.
-                //     object P1 { get { object F1(object field) => field; return null; } }
-                Diagnostic(ErrorCode.INF_IdentifierConflictWithContextualKeyword, "object field").WithArguments("field", "preview").WithLocation(4, 33),
-                // (4,50): info CS9258: 'field' is a contextual keyword in property accessors starting in language version preview. Use '@field' instead.
-                //     object P1 { get { object F1(object field) => field; return null; } }
-                Diagnostic(ErrorCode.INF_IdentifierConflictWithContextualKeyword, "field").WithArguments("field", "preview").WithLocation(4, 50),
-                // (6,33): info CS9258: 'value' is a contextual keyword in property accessors starting in language version preview. Use '@value' instead.
-                //     object P3 { set { object F3(object value) { return value; } } }
-                Diagnostic(ErrorCode.INF_IdentifierConflictWithContextualKeyword, "object value").WithArguments("value", "preview").WithLocation(6, 33),
-                // (6,56): info CS9258: 'value' is a contextual keyword in property accessors starting in language version preview. Use '@value' instead.
-                //     object P3 { set { object F3(object value) { return value; } } }
-                Diagnostic(ErrorCode.INF_IdentifierConflictWithContextualKeyword, "value").WithArguments("value", "preview").WithLocation(6, 56));
->>>>>>> c42c0636
         }
 
         [Theory]
@@ -1548,7 +1311,6 @@
                 }
                 """;
             var comp = CreateCompilation(source, parseOptions: TestOptions.Regular.WithLanguageVersion(languageVersion));
-<<<<<<< HEAD
             if (languageVersion > LanguageVersion.CSharp12)
             {
                 comp.VerifyEmitDiagnostics(
@@ -1562,28 +1324,16 @@
             else
             {
                 comp.VerifyEmitDiagnostics(
-                    // (12,23): info CS9258: 'field' is a contextual keyword, with a specific meaning, starting in language version preview. Use '@field' to avoid a breaking change when compiling with language version preview or later.
+                    // (12,23): info CS9258: 'field' is a contextual keyword in property accessors starting in language version preview. Use '@field' instead.
                     //             f = () => field;
                     Diagnostic(ErrorCode.INF_IdentifierConflictWithContextualKeyword, "field").WithArguments("field", "preview").WithLocation(12, 23),
-                    // (14,25): info CS9258: 'field' is a contextual keyword, with a specific meaning, starting in language version preview. Use '@field' to avoid a breaking change when compiling with language version preview or later.
+                    // (14,25): info CS9258: 'field' is a contextual keyword in property accessors starting in language version preview. Use '@field' instead.
                     //             f = () => C.field;
                     Diagnostic(ErrorCode.INF_IdentifierConflictWithContextualKeyword, "field").WithArguments("field", "preview").WithLocation(14, 25),
-                    // (17,25): info CS9258: 'value' is a contextual keyword, with a specific meaning, starting in language version preview. Use '@value' to avoid a breaking change when compiling with language version preview or later.
+                    // (17,25): info CS9258: 'value' is a contextual keyword in property accessors starting in language version preview. Use '@value' instead.
                     //             f = () => C.value;
                     Diagnostic(ErrorCode.INF_IdentifierConflictWithContextualKeyword, "value").WithArguments("value", "preview").WithLocation(17, 25));
             }
-=======
-            comp.VerifyEmitDiagnostics(
-                // (12,23): info CS9258: 'field' is a contextual keyword in property accessors starting in language version preview. Use '@field' instead.
-                //             f = () => field;
-                Diagnostic(ErrorCode.INF_IdentifierConflictWithContextualKeyword, "field").WithArguments("field", "preview").WithLocation(12, 23),
-                // (14,25): info CS9258: 'field' is a contextual keyword in property accessors starting in language version preview. Use '@field' instead.
-                //             f = () => C.field;
-                Diagnostic(ErrorCode.INF_IdentifierConflictWithContextualKeyword, "field").WithArguments("field", "preview").WithLocation(14, 25),
-                // (17,25): info CS9258: 'value' is a contextual keyword in property accessors starting in language version preview. Use '@value' instead.
-                //             f = () => C.value;
-                Diagnostic(ErrorCode.INF_IdentifierConflictWithContextualKeyword, "value").WithArguments("value", "preview").WithLocation(17, 25));
->>>>>>> c42c0636
         }
 
         [Theory]
@@ -1614,7 +1364,6 @@
                 }
                 """;
             var comp = CreateCompilation(source, parseOptions: TestOptions.Regular.WithLanguageVersion(languageVersion));
-<<<<<<< HEAD
             if (languageVersion > LanguageVersion.CSharp12)
             {
                 comp.VerifyEmitDiagnostics(
@@ -1628,28 +1377,16 @@
             else
             {
                 comp.VerifyEmitDiagnostics(
-                    // (10,28): info CS9258: 'field' is a contextual keyword, with a specific meaning, starting in language version preview. Use '@field' to avoid a breaking change when compiling with language version preview or later.
+                    // (10,28): info CS9258: 'field' is a contextual keyword in property accessors starting in language version preview. Use '@field' instead.
                     //             object F1() => field;
                     Diagnostic(ErrorCode.INF_IdentifierConflictWithContextualKeyword, "field").WithArguments("field", "preview").WithLocation(10, 28),
-                    // (12,30): info CS9258: 'field' is a contextual keyword, with a specific meaning, starting in language version preview. Use '@field' to avoid a breaking change when compiling with language version preview or later.
+                    // (12,30): info CS9258: 'field' is a contextual keyword in property accessors starting in language version preview. Use '@field' instead.
                     //             object F3() => C.field;
                     Diagnostic(ErrorCode.INF_IdentifierConflictWithContextualKeyword, "field").WithArguments("field", "preview").WithLocation(12, 30),
-                    // (15,36): info CS9258: 'value' is a contextual keyword, with a specific meaning, starting in language version preview. Use '@value' to avoid a breaking change when compiling with language version preview or later.
+                    // (15,36): info CS9258: 'value' is a contextual keyword in property accessors starting in language version preview. Use '@value' instead.
                     //             object G2() { return C.value; }
                     Diagnostic(ErrorCode.INF_IdentifierConflictWithContextualKeyword, "value").WithArguments("value", "preview").WithLocation(15, 36));
             }
-=======
-            comp.VerifyEmitDiagnostics(
-                // (10,28): info CS9258: 'field' is a contextual keyword in property accessors starting in language version preview. Use '@field' instead.
-                //             object F1() => field;
-                Diagnostic(ErrorCode.INF_IdentifierConflictWithContextualKeyword, "field").WithArguments("field", "preview").WithLocation(10, 28),
-                // (12,30): info CS9258: 'field' is a contextual keyword in property accessors starting in language version preview. Use '@field' instead.
-                //             object F3() => C.field;
-                Diagnostic(ErrorCode.INF_IdentifierConflictWithContextualKeyword, "field").WithArguments("field", "preview").WithLocation(12, 30),
-                // (15,36): info CS9258: 'value' is a contextual keyword in property accessors starting in language version preview. Use '@value' instead.
-                //             object G2() { return C.value; }
-                Diagnostic(ErrorCode.INF_IdentifierConflictWithContextualKeyword, "value").WithArguments("value", "preview").WithLocation(15, 36));
->>>>>>> c42c0636
         }
 
         [Fact]
@@ -1999,27 +1736,12 @@
             else
             {
                 comp.VerifyEmitDiagnostics(
-<<<<<<< HEAD
-                    // (13,23): info CS9258: 'field' is a contextual keyword, with a specific meaning, starting in language version preview. Use '@field' to avoid a breaking change when compiling with language version preview or later.
+                    // (13,23): info CS9258: 'field' is a contextual keyword in property accessors starting in language version preview. Use '@field' instead.
                     //             [A(nameof(field))] void F1(int @field) { }
                     Diagnostic(ErrorCode.INF_IdentifierConflictWithContextualKeyword, "field").WithArguments("field", "preview").WithLocation(13, 23),
-                    // (21,23): info CS9258: 'value' is a contextual keyword, with a specific meaning, starting in language version preview. Use '@value' to avoid a breaking change when compiling with language version preview or later.
+                    // (21,23): info CS9258: 'value' is a contextual keyword in property accessors starting in language version preview. Use '@value' instead.
                     //             [A(nameof(value))] void F2(int @value) { }
                     Diagnostic(ErrorCode.INF_IdentifierConflictWithContextualKeyword, "value").WithArguments("value", "preview").WithLocation(21, 23));
-=======
-                    // (13,23): info CS9258: 'field' is a contextual keyword in property accessors starting in language version preview. Use '@field' instead.
-                    //             [A(nameof(field))] void F1(int field) { }
-                    Diagnostic(ErrorCode.INF_IdentifierConflictWithContextualKeyword, "field").WithArguments("field", "preview").WithLocation(13, 23),
-                    // (13,40): info CS9258: 'field' is a contextual keyword in property accessors starting in language version preview. Use '@field' instead.
-                    //             [A(nameof(field))] void F1(int field) { }
-                    Diagnostic(ErrorCode.INF_IdentifierConflictWithContextualKeyword, "int field").WithArguments("field", "preview").WithLocation(13, 40),
-                    // (21,23): info CS9258: 'value' is a contextual keyword in property accessors starting in language version preview. Use '@value' instead.
-                    //             [A(nameof(value))] void F2(int value) { }
-                    Diagnostic(ErrorCode.INF_IdentifierConflictWithContextualKeyword, "value").WithArguments("value", "preview").WithLocation(21, 23),
-                    // (21,40): info CS9258: 'value' is a contextual keyword in property accessors starting in language version preview. Use '@value' instead.
-                    //             [A(nameof(value))] void F2(int value) { }
-                    Diagnostic(ErrorCode.INF_IdentifierConflictWithContextualKeyword, "int value").WithArguments("value", "preview").WithLocation(21, 40));
->>>>>>> c42c0636
             }
         }
 
@@ -2055,7 +1777,7 @@
             else
             {
                 comp.VerifyEmitDiagnostics(
-                    // (13,36): info CS9258: 'value' is a contextual keyword, with a specific meaning, starting in language version preview. Use '@value' to avoid a breaking change when compiling with language version preview or later.
+                    // (13,36): info CS9258: 'value' is a contextual keyword in property accessors starting in language version preview. Use '@value' instead.
                     //         remove { void F2([A(nameof(value))] int @value) { } }
                     Diagnostic(ErrorCode.INF_IdentifierConflictWithContextualKeyword, "value").WithArguments("value", "preview").WithLocation(13, 36));
             }
