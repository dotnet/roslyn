﻿// Licensed to the .NET Foundation under one or more agreements.
// The .NET Foundation licenses this file to you under the MIT license.
// See the LICENSE file in the project root for more information.

#nullable disable

using System;
using Microsoft.CodeAnalysis.CSharp.Test.Utilities;
using Microsoft.CodeAnalysis.Text;
using Xunit;

namespace Microsoft.CodeAnalysis.CSharp.UnitTests
{
    public class SyntaxTests
    {
        private static void AssertIncompleteSubmission(string code)
        {
            Assert.False(SyntaxFactory.IsCompleteSubmission(SyntaxFactory.ParseSyntaxTree(code, options: TestOptions.Script)));
        }

        private static void AssertCompleteSubmission(string code, bool isComplete = true)
        {
            Assert.True(SyntaxFactory.IsCompleteSubmission(SyntaxFactory.ParseSyntaxTree(code, options: TestOptions.Script)));
        }

        [Fact]
        public void TextIsCompleteSubmission()
        {
            Assert.Throws<ArgumentNullException>(() => SyntaxFactory.IsCompleteSubmission(null));
            Assert.Throws<ArgumentException>(() =>
                SyntaxFactory.IsCompleteSubmission(SyntaxFactory.ParseSyntaxTree("", options: TestOptions.Regular)));

            AssertCompleteSubmission("");
            AssertCompleteSubmission("//hello");
            AssertCompleteSubmission("@");
            AssertCompleteSubmission("$");
            AssertCompleteSubmission("#");

            AssertIncompleteSubmission("#if F");
            AssertIncompleteSubmission("#region R");
            AssertCompleteSubmission("#r");
            AssertCompleteSubmission("#r \"");
            AssertCompleteSubmission("#define");
            AssertCompleteSubmission("#line \"");
            AssertCompleteSubmission("#pragma");

            AssertIncompleteSubmission("using X; /*");

            AssertIncompleteSubmission(@"
void goo() 
{
#if F
}
");

            AssertIncompleteSubmission(@"
void goo() 
{
#region R
}
");

            AssertCompleteSubmission("1");
            AssertCompleteSubmission("1;");

            AssertIncompleteSubmission("\"");
            AssertIncompleteSubmission("'");

            AssertIncompleteSubmission("@\"xxx");
            AssertIncompleteSubmission("/* ");

            AssertIncompleteSubmission("1.");
            AssertIncompleteSubmission("1+");
            AssertIncompleteSubmission("f(");
            AssertIncompleteSubmission("f,");
            AssertIncompleteSubmission("f(a");
            AssertIncompleteSubmission("f(a,");
            AssertIncompleteSubmission("f(a:");
            AssertIncompleteSubmission("new");
            AssertIncompleteSubmission("new T(");
            AssertIncompleteSubmission("new T {");
            AssertIncompleteSubmission("new T");
            AssertIncompleteSubmission("1 + new T");

            // invalid escape sequence in a string
            AssertCompleteSubmission("\"\\q\"");

            AssertIncompleteSubmission("void goo(");
            AssertIncompleteSubmission("void goo()");
            AssertIncompleteSubmission("void goo() {");
            AssertCompleteSubmission("void goo() {}");
            AssertCompleteSubmission("void goo() { int a = 1 }");

            AssertIncompleteSubmission("int goo {");
            AssertCompleteSubmission("int goo { }");
            AssertCompleteSubmission("int goo { get }");

            AssertIncompleteSubmission("enum goo {");
            AssertCompleteSubmission("enum goo {}");
            AssertCompleteSubmission("enum goo { a = }");
            AssertIncompleteSubmission("class goo {");
            AssertCompleteSubmission("class goo {}");
            AssertCompleteSubmission("class goo { void }");
            AssertIncompleteSubmission("struct goo {");
            AssertCompleteSubmission("struct goo {}");
            AssertCompleteSubmission("[A struct goo {}");
            AssertIncompleteSubmission("interface goo {");
            AssertCompleteSubmission("interface goo {}");
            AssertCompleteSubmission("interface goo : {}");

            AssertCompleteSubmission("partial");
            AssertIncompleteSubmission("partial class");

            AssertIncompleteSubmission("int x = 1");
            AssertCompleteSubmission("int x = 1;");

            AssertIncompleteSubmission("delegate T F()");
            AssertIncompleteSubmission("delegate T F<");
            AssertCompleteSubmission("delegate T F();");

            AssertIncompleteSubmission("using");
            AssertIncompleteSubmission("using X");
            AssertCompleteSubmission("using X;");

            AssertIncompleteSubmission("extern");
            AssertIncompleteSubmission("extern alias");
            AssertIncompleteSubmission("extern alias X");
            AssertCompleteSubmission("extern alias X;");

            AssertIncompleteSubmission("[");
            AssertIncompleteSubmission("[A");
            AssertCompleteSubmission("[assembly: A]");

            AssertIncompleteSubmission("try");
            AssertIncompleteSubmission("try {");
            AssertIncompleteSubmission("try { }");
            AssertIncompleteSubmission("try { } finally");
            AssertIncompleteSubmission("try { } finally {");
            AssertIncompleteSubmission("try { } catch");
            AssertIncompleteSubmission("try { } catch {");
            AssertIncompleteSubmission("try { } catch (");
            AssertIncompleteSubmission("try { } catch (Exception");
            AssertIncompleteSubmission("try { } catch (Exception e");
            AssertIncompleteSubmission("try { } catch (Exception e)");
            AssertIncompleteSubmission("try { } catch (Exception e) {");

            AssertCompleteSubmission("from x in await GetStuffAsync() where x > 2 select x * x");
        }

        [Fact]
        public void TestBug530094()
        {
            var t = SyntaxFactory.AccessorDeclaration(SyntaxKind.UnknownAccessorDeclaration);
        }

        [Fact]
        public void TestBug991510()
        {
            var section = SyntaxFactory.SwitchSection();
            var span = section.Span;
            Assert.Equal(default(TextSpan), span);
        }

        [Theory]
        [InlineData("x", "x")]
        [InlineData("x.y", "y")]
        [InlineData("x?.y", "y")]
        [InlineData("this.y", "y")]
        [InlineData("M()", null)]
        [InlineData("new C()", null)]
        [InlineData("x.M()", null)]
        [InlineData("-x", null)]
        [InlineData("this", null)]
        [InlineData("default(x)", null)]
        [InlineData("typeof(x)", null)]
        public void TestTryGetInferredMemberName(string source, string expected)
        {
            var expr = SyntaxFactory.ParseExpression(source, options: TestOptions.Regular);
            var actual = SyntaxFacts.TryGetInferredMemberName(expr);
            Assert.Equal(expected, actual);
        }

        [Theory]
        [InlineData("Item0", false)]
        [InlineData("Item01", false)]
        [InlineData("Item1", true)]
        [InlineData("Item2", true)]
        [InlineData("Item10", true)]
        [InlineData("Rest", true)]
        [InlineData("ToString", true)]
        [InlineData("GetHashCode", true)]
        [InlineData("item1", false)]
        [InlineData("item10", false)]
        [InlineData("Alice", false)]
        public void TestIsReservedTupleElementName(string elementName, bool isReserved)
        {
            Assert.Equal(isReserved, SyntaxFacts.IsReservedTupleElementName(elementName));
        }

        [Theory]
        [InlineData(SyntaxKind.StringLiteralToken)]
        [InlineData(SyntaxKind.SingleLineRawStringLiteralToken)]
        [InlineData(SyntaxKind.MultiLineRawStringLiteralToken)]
        [InlineData(SyntaxKind.CharacterLiteralToken)]
        [InlineData(SyntaxKind.NumericLiteralToken)]
        [InlineData(SyntaxKind.XmlTextLiteralToken)]
        [InlineData(SyntaxKind.XmlTextLiteralNewLineToken)]
        [InlineData(SyntaxKind.XmlEntityLiteralToken)]
        public void TestIsLiteral(SyntaxKind kind)
        {
            Assert.True(SyntaxFacts.IsLiteral(kind));
        }

        [Theory]
        [InlineData(SyntaxKind.StringLiteralToken)]
        [InlineData(SyntaxKind.SingleLineRawStringLiteralToken)]
        [InlineData(SyntaxKind.MultiLineRawStringLiteralToken)]
        [InlineData(SyntaxKind.CharacterLiteralToken)]
        [InlineData(SyntaxKind.NumericLiteralToken)]
        [InlineData(SyntaxKind.XmlTextLiteralToken)]
        [InlineData(SyntaxKind.XmlTextLiteralNewLineToken)]
        [InlineData(SyntaxKind.XmlEntityLiteralToken)]
        public void TestIsAnyToken(SyntaxKind kind)
        {
            Assert.True(SyntaxFacts.IsAnyToken(kind));
        }

        [Theory]
        [InlineData(SyntaxKind.StringLiteralToken, SyntaxKind.StringLiteralExpression)]
        [InlineData(SyntaxKind.SingleLineRawStringLiteralToken, SyntaxKind.StringLiteralExpression)]
        [InlineData(SyntaxKind.MultiLineRawStringLiteralToken, SyntaxKind.StringLiteralExpression)]
        [InlineData(SyntaxKind.CharacterLiteralToken, SyntaxKind.CharacterLiteralExpression)]
        [InlineData(SyntaxKind.NumericLiteralToken, SyntaxKind.NumericLiteralExpression)]
        [InlineData(SyntaxKind.NullKeyword, SyntaxKind.NullLiteralExpression)]
        [InlineData(SyntaxKind.TrueKeyword, SyntaxKind.TrueLiteralExpression)]
        [InlineData(SyntaxKind.FalseKeyword, SyntaxKind.FalseLiteralExpression)]
        [InlineData(SyntaxKind.ArgListKeyword, SyntaxKind.ArgListExpression)]
        public void TestGetLiteralExpression(SyntaxKind tokenKind, SyntaxKind expressionKind)
        {
            Assert.Equal(expressionKind, SyntaxFacts.GetLiteralExpression(tokenKind));
        }
<<<<<<< HEAD
=======

        [Fact]
        public void Punctuation()
        {
            foreach (var kind in SyntaxFacts.GetPunctuationKinds())
            {
                Assert.True(SyntaxFacts.IsPunctuation(kind));
            }
        }
>>>>>>> 80a8ce8d
    }
}<|MERGE_RESOLUTION|>--- conflicted
+++ resolved
@@ -239,8 +239,6 @@
         {
             Assert.Equal(expressionKind, SyntaxFacts.GetLiteralExpression(tokenKind));
         }
-<<<<<<< HEAD
-=======
 
         [Fact]
         public void Punctuation()
@@ -250,6 +248,5 @@
                 Assert.True(SyntaxFacts.IsPunctuation(kind));
             }
         }
->>>>>>> 80a8ce8d
     }
 }