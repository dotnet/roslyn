﻿// Licensed to the .NET Foundation under one or more agreements.
// The .NET Foundation licenses this file to you under the MIT license.
// See the LICENSE file in the project root for more information.

#nullable disable

using System;
using Roslyn.Test.Utilities;
using Xunit;

namespace Microsoft.CodeAnalysis.CSharp.UnitTests
{
    public class SyntaxEquivalenceTests
    {
        private void VerifyEquivalent(SyntaxTree tree1, SyntaxTree tree2, bool topLevel)
        {
            Assert.True(SyntaxFactory.AreEquivalent(tree1, tree2, topLevel));

            // now try as if the second tree were created from scratch.
            var tree3 = SyntaxFactory.ParseSyntaxTree(tree2.GetText().ToString());
            Assert.True(SyntaxFactory.AreEquivalent(tree1, tree3, topLevel));
        }

        private void VerifyNotEquivalent(SyntaxTree tree1, SyntaxTree tree2, bool topLevel)
        {
            Assert.False(SyntaxFactory.AreEquivalent(tree1, tree2, topLevel));

            // now try as if the second tree were created from scratch.
            var tree3 = SyntaxFactory.ParseSyntaxTree(tree2.GetText().ToString());
            Assert.False(SyntaxFactory.AreEquivalent(tree1, tree3, topLevel));
        }

        private void VerifyEquivalent(SyntaxNode node1, SyntaxNode node2, Func<SyntaxKind, bool> ignoreChildNode)
        {
            Assert.True(SyntaxFactory.AreEquivalent(node1, node2, ignoreChildNode));

            // now try as if the second tree were created from scratch.
            var tree3 = SyntaxFactory.ParseSyntaxTree(node2.GetText().ToString());
            Assert.True(SyntaxFactory.AreEquivalent(node1, tree3.GetRoot(), ignoreChildNode));
        }

        [Fact]
        public void TestEmptyTrees()
        {
            var text = "";
            var tree1 = SyntaxFactory.ParseSyntaxTree(text);
            var tree2 = SyntaxFactory.ParseSyntaxTree(text);

            VerifyEquivalent(tree1, tree2, topLevel: true);
            VerifyEquivalent(tree1, tree2, topLevel: false);
        }

        [Fact]
        public void TestAddingComment()
        {
            var text = "";
            var tree1 = SyntaxFactory.ParseSyntaxTree(text);
            var tree2 = tree1.WithInsertAt(0, "/* goo */");

            VerifyEquivalent(tree1, tree2, topLevel: true);
            VerifyEquivalent(tree1, tree2, topLevel: false);
        }

        [Fact]
        public void TestAddingActivePPDirective()
        {
            var text = "";
            var tree1 = SyntaxFactory.ParseSyntaxTree(text);
            var tree2 = tree1.WithInsertAt(0, "#if true \r\n\r\n#endif");

            VerifyEquivalent(tree1, tree2, topLevel: true);
            VerifyEquivalent(tree1, tree2, topLevel: false);
        }

        [Fact]
        public void TestAddingInactivePPDirective()
        {
            var text = "";
            var tree1 = SyntaxFactory.ParseSyntaxTree(text);
            var tree2 = tree1.WithInsertAt(0, "#if false \r\n\r\n#endif");

            VerifyEquivalent(tree1, tree2, topLevel: true);
            VerifyEquivalent(tree1, tree2, topLevel: false);
        }

        [Fact]
        public void TestChangingEmpty()
        {
            var text = "";
            var tree1 = SyntaxFactory.ParseSyntaxTree(text);
            var tree2 = tree1.WithInsertAt(0, "namespace N { }");

            VerifyNotEquivalent(tree1, tree2, topLevel: true);
            VerifyNotEquivalent(tree1, tree2, topLevel: false);
        }

        [Fact]
        public void TestAddingClass()
        {
            var tree1 = SyntaxFactory.ParseSyntaxTree("namespace N { }");
            var tree2 = tree1.WithInsertBefore("}", "class C { }");

            VerifyNotEquivalent(tree1, tree2, topLevel: true);
            VerifyNotEquivalent(tree1, tree2, topLevel: false);
        }

        [Fact]
        public void TestRenameOuter()
        {
            var tree1 = SyntaxFactory.ParseSyntaxTree("namespace N { }");
            var tree2 = tree1.WithReplaceFirst("N", "N1");

            VerifyNotEquivalent(tree1, tree2, topLevel: true);
            VerifyNotEquivalent(tree1, tree2, topLevel: false);
        }

        [Fact]
        public void TestRenameInner()
        {
            var tree1 = SyntaxFactory.ParseSyntaxTree("namespace N { class C { void Goo() { int z = 0; } } }");
            var tree2 = tree1.WithReplaceFirst("z", "y");

            VerifyEquivalent(tree1, tree2, topLevel: true);
            VerifyNotEquivalent(tree1, tree2, topLevel: false);
        }

        [Fact]
        public void TestRenameOuterToSamename()
        {
            var tree1 = SyntaxFactory.ParseSyntaxTree("namespace N { }");
            var tree2 = tree1.WithReplaceFirst("N", "N");

            VerifyEquivalent(tree1, tree2, topLevel: true);
            VerifyEquivalent(tree1, tree2, topLevel: false);
        }

        [Fact]
        public void TestRenameInnerToSameName()
        {
            var tree1 = SyntaxFactory.ParseSyntaxTree("namespace N { class C { void Goo() { int z = 0; } } }");
            var tree2 = tree1.WithReplaceFirst("z", "z");

            VerifyEquivalent(tree1, tree2, topLevel: true);
            VerifyEquivalent(tree1, tree2, topLevel: false);
        }

        [Fact]
        public void TestAddingMethod()
        {
            var tree1 = SyntaxFactory.ParseSyntaxTree("namespace N { class C { } }");
            var tree2 = tree1.WithInsertBefore("}", "void Goo() { } ");

            VerifyNotEquivalent(tree1, tree2, topLevel: true);
            VerifyNotEquivalent(tree1, tree2, topLevel: false);
        }

        [Fact]
        public void TestAddingLocal()
        {
            var tree1 = SyntaxFactory.ParseSyntaxTree("namespace N { class C { void Goo() { } } }");
            var tree2 = tree1.WithInsertBefore("}", "int i; ");

            VerifyEquivalent(tree1, tree2, topLevel: true);
            VerifyNotEquivalent(tree1, tree2, topLevel: false);
        }

        [Fact]
        public void TestRemovingLocal()
        {
            var tree1 = SyntaxFactory.ParseSyntaxTree("namespace N { class C { void Goo() { int i; } } }");
            var tree2 = tree1.WithRemoveFirst("int i;");

            VerifyEquivalent(tree1, tree2, topLevel: true);
            VerifyNotEquivalent(tree1, tree2, topLevel: false);
        }

        [Fact]
        public void TestRemovingField1()
        {
            var tree1 = SyntaxFactory.ParseSyntaxTree("namespace N { class C { int i = 5; int j = 6; } }");
            var tree2 = tree1.WithRemoveFirst("int i = 5;");

            VerifyNotEquivalent(tree1, tree2, topLevel: true);
            VerifyNotEquivalent(tree1, tree2, topLevel: false);
        }

        [Fact]
        public void TestRemovingField2()
        {
            var tree1 = SyntaxFactory.ParseSyntaxTree("namespace N { class C { int i = 5; int j = 6; } }");
            var tree2 = tree1.WithRemoveFirst("int j = 6;");

            VerifyNotEquivalent(tree1, tree2, topLevel: true);
            VerifyNotEquivalent(tree1, tree2, topLevel: false);
        }

        [Fact]
        public void TestChangingField()
        {
            var tree1 = SyntaxFactory.ParseSyntaxTree("namespace N { class C { int i = 5; } }");
            var tree2 = tree1.WithReplaceFirst("5", "6");

            VerifyEquivalent(tree1, tree2, topLevel: true);
            VerifyNotEquivalent(tree1, tree2, topLevel: false);
        }

        [Fact]
        public void TestChangingField2()
        {
            var tree1 = SyntaxFactory.ParseSyntaxTree("namespace N { class C { int i = 5, j = 7; } }");
            var tree2 = tree1.WithReplaceFirst("7", "8");

            VerifyEquivalent(tree1, tree2, topLevel: true);
            VerifyNotEquivalent(tree1, tree2, topLevel: false);
            tree2 = tree1.WithReplaceFirst("5", "6");

            VerifyEquivalent(tree1, tree2, topLevel: true);
            VerifyNotEquivalent(tree1, tree2, topLevel: false);
        }

        [Fact]
        public void TestChangingConstField()
        {
            var tree1 = SyntaxFactory.ParseSyntaxTree("namespace N { class C { const int i = 5; } }");
            var tree2 = tree1.WithReplaceFirst("5", "6");

            VerifyNotEquivalent(tree1, tree2, topLevel: true);
            VerifyNotEquivalent(tree1, tree2, topLevel: false);
        }

        [Fact]
        public void TestChangingConstField2()
        {
            var tree1 = SyntaxFactory.ParseSyntaxTree("namespace N { class C { const int i = 5, j = 7; } }");
            var tree2 = tree1.WithReplaceFirst("5", "6");

            VerifyNotEquivalent(tree1, tree2, topLevel: true);
            VerifyNotEquivalent(tree1, tree2, topLevel: false);

            tree2 = tree1.WithReplaceFirst("7", "8");

            VerifyNotEquivalent(tree1, tree2, topLevel: true);
            VerifyNotEquivalent(tree1, tree2, topLevel: false);
        }

        [Fact]
        public void TestChangingConstLocal()
        {
            var tree1 = SyntaxFactory.ParseSyntaxTree("namespace N { class C { void Goo() { const int i = 5; } } }");
            var tree2 = tree1.WithReplaceFirst("5", "6");

            VerifyEquivalent(tree1, tree2, topLevel: true);
            VerifyNotEquivalent(tree1, tree2, topLevel: false);
        }

        [Fact]
        public void TestChangingEnumMember()
        {
            var tree1 = SyntaxFactory.ParseSyntaxTree("enum E { i = 5 }");
            var tree2 = tree1.WithReplaceFirst("5", "6");

            VerifyNotEquivalent(tree1, tree2, topLevel: true);
            VerifyNotEquivalent(tree1, tree2, topLevel: false);
        }

        [Fact]
        public void TestChangingAttribute()
        {
            var tree1 = SyntaxFactory.ParseSyntaxTree("namespace N { [Obsolete(true)]class C { const int i = 5; } }");
            var tree2 = tree1.WithReplaceFirst("true", "false");

            VerifyNotEquivalent(tree1, tree2, topLevel: true);
            VerifyNotEquivalent(tree1, tree2, topLevel: false);
        }

        [Fact]
        public void TestChangingMethodCall()
        {
            var tree1 = SyntaxFactory.ParseSyntaxTree("namespace N { class C { void Goo() { Console.Write(0); } } }");
            var tree2 = tree1.WithReplaceFirst("Write", "WriteLine");

            VerifyEquivalent(tree1, tree2, topLevel: true);
            VerifyNotEquivalent(tree1, tree2, topLevel: false);
        }

        [Fact]
        public void TestChangingUsing()
        {
            var tree1 = SyntaxFactory.ParseSyntaxTree("using System; namespace N { class C { void Goo() { Console.Write(0); } } }");
            var tree2 = tree1.WithReplaceFirst("System", "System.Linq");

            VerifyNotEquivalent(tree1, tree2, topLevel: true);
            VerifyNotEquivalent(tree1, tree2, topLevel: false);
        }

        [Fact]
        public void TestChangingBaseType()
        {
            var tree1 = SyntaxFactory.ParseSyntaxTree("class C { void Goo() { Console.Write(0); } }");
            var tree2 = tree1.WithInsertBefore("{", ": B ");

            VerifyNotEquivalent(tree1, tree2, topLevel: true);
            VerifyNotEquivalent(tree1, tree2, topLevel: false);
        }

        [Fact]
        public void TestChangingMethodType()
        {
            var tree1 = SyntaxFactory.ParseSyntaxTree("class C { void Goo() { Console.Write(0); } }");
            var tree2 = tree1.WithReplaceFirst("void", "int");

            VerifyNotEquivalent(tree1, tree2, topLevel: true);
            VerifyNotEquivalent(tree1, tree2, topLevel: false);
        }

        [Fact]
        public void TestAddComment()
        {
            var tree1 = SyntaxFactory.ParseSyntaxTree("class C { void Goo() { Console.Write(0); } }");
            var tree2 = tree1.WithInsertBefore("class", "// Comment\r\n");

            VerifyEquivalent(tree1, tree2, topLevel: true);
            VerifyEquivalent(tree1, tree2, topLevel: false);
        }

        [Fact]
        public void TestCommentOutCode()
        {
            var tree1 = SyntaxFactory.ParseSyntaxTree("class C { void Goo() { Console.Write(0); } }");
            var tree2 = tree1.WithInsertBefore("class", "// ");

            VerifyNotEquivalent(tree1, tree2, topLevel: true);
            VerifyNotEquivalent(tree1, tree2, topLevel: false);
        }

        [Fact]
        public void TestAddDocComment()
        {
            var tree1 = SyntaxFactory.ParseSyntaxTree("class C { void Goo() { Console.Write(0); } }");
            var tree2 = tree1.WithInsertBefore("class", "/// Comment\r\n");

            VerifyEquivalent(tree1, tree2, topLevel: true);
            VerifyEquivalent(tree1, tree2, topLevel: false);
        }

        [Fact]
        public void TestCommentOutMethodCode()
        {
            var tree1 = SyntaxFactory.ParseSyntaxTree("class C { void Goo() { Console.Write(0); } }");
            var tree2 = tree1.WithReplaceFirst("Console.Write(0);", "/* Console.Write(0); */");

            VerifyEquivalent(tree1, tree2, topLevel: true);
            VerifyNotEquivalent(tree1, tree2, topLevel: false);
        }

        [Fact]
        public void TestCommentOutMethod()
        {
            var tree1 = SyntaxFactory.ParseSyntaxTree("class C { void Goo() { } }");
            var tree2 = tree1.WithReplaceFirst("void Goo() { }", "/* void Goo() { } */");

            VerifyNotEquivalent(tree1, tree2, topLevel: true);
            VerifyNotEquivalent(tree1, tree2, topLevel: false);
        }

        [Fact]
        public void TestSurroundMethodWithActivePPRegion()
        {
            var tree1 = SyntaxFactory.ParseSyntaxTree("class C { void Goo() { } }");
            var tree2 = tree1.WithReplaceFirst("void Goo() { }", "\r\n#if true\r\n void Goo() { }\r\n#endif\r\n");

            VerifyEquivalent(tree1, tree2, topLevel: true);
            VerifyEquivalent(tree1, tree2, topLevel: false);
        }

        [Fact]
        public void TestSurroundMethodWithInactivePPRegion()
        {
            var tree1 = SyntaxFactory.ParseSyntaxTree("class C { void Goo() { } }");
            var tree2 = tree1.WithReplaceFirst("void Goo() { }", "\r\n#if false\r\n void Goo() { }\r\n#endif\r\n");

            VerifyNotEquivalent(tree1, tree2, topLevel: true);
            VerifyNotEquivalent(tree1, tree2, topLevel: false);
        }

        [Fact]
        public void TestSurroundStatementWithActivePPRegion()
        {
            var tree1 = SyntaxFactory.ParseSyntaxTree("class C { void Goo() { int i; } }");
            var tree2 = tree1.WithReplaceFirst("int i;", "\r\n#if true\r\n int i;\r\n#endif\r\n");

            VerifyEquivalent(tree1, tree2, topLevel: true);
            VerifyEquivalent(tree1, tree2, topLevel: false);
        }

        [Fact]
        public void TestSurroundStatementWithInactivePPRegion()
        {
            var tree1 = SyntaxFactory.ParseSyntaxTree("class C { void Goo() { int i; } }");
            var tree2 = tree1.WithReplaceFirst("int i;", "\r\n#if false\r\n int i;\r\n#endif\r\n");

            VerifyEquivalent(tree1, tree2, topLevel: true);
            VerifyNotEquivalent(tree1, tree2, topLevel: false);
        }

        [Fact]
        public void TestAddLotsOfComments()
        {
            var text = "class C { void Goo() { int i; } }";
            var tree1 = SyntaxFactory.ParseSyntaxTree("class C { void Goo() { int i; } }");
            var tree2 = SyntaxFactory.ParseSyntaxTree(text.Replace(" ", " /**/ "));

            VerifyEquivalent(tree1, tree2, topLevel: true);
            VerifyEquivalent(tree1, tree2, topLevel: false);
        }

        [Fact]
        public void TestChangeWhitespace()
        {
            var text = "class C { void Goo() { int i; } }";
            var tree1 = SyntaxFactory.ParseSyntaxTree("class C { void Goo() { int i; } }");
            var tree2 = SyntaxFactory.ParseSyntaxTree(text.Replace(" ", "  "));

            VerifyEquivalent(tree1, tree2, topLevel: true);
            VerifyEquivalent(tree1, tree2, topLevel: false);
        }

        [Fact]
        public void TestSkippedTest()
        {
            var text = "abc using";
            var tree1 = SyntaxFactory.ParseSyntaxTree(text);
            var tree2 = SyntaxFactory.ParseSyntaxTree(text.Replace("abc", "hello"));

            VerifyEquivalent(tree1, tree2, topLevel: true);
        }

        [Fact]
        public void TestUpdateInterpolatedString()
        {
            var tree1 = SyntaxFactory.ParseSyntaxTree("namespace N { class C { void Goo() { Console.Write($\"Hello{123:N1}\"); } } }");
            var tree2 = tree1.WithReplaceFirst("N1", "N2");

            VerifyEquivalent(tree1, tree2, topLevel: true);
            VerifyNotEquivalent(tree1, tree2, topLevel: false);

            tree2 = tree1.WithReplaceFirst("Hello", "World");

            VerifyEquivalent(tree1, tree2, topLevel: true);
            VerifyNotEquivalent(tree1, tree2, topLevel: false);
        }

        [Fact, WorkItem(7380, "https://github.com/dotnet/roslyn/issues/7380")]
        public void TestExpressionBodiedMethod()
        {
            var tree1 = SyntaxFactory.ParseSyntaxTree("class C { void M() => 1; }");
            var tree2 = SyntaxFactory.ParseSyntaxTree("class C { void M() => 2; }");

            VerifyEquivalent(tree1, tree2, topLevel: true);
            VerifyNotEquivalent(tree1, tree2, topLevel: false);
        }

        [Theory, WorkItem(38694, "https://github.com/dotnet/roslyn/issues/38694")]
        [InlineData("#nullable enable", "#nullable disable")]
        [InlineData("#nullable enable", "#nullable restore")]
        [InlineData("#nullable disable", "#nullable restore")]
        [InlineData("#nullable enable", "#nullable enable warnings")]
        [InlineData("#nullable enable", "#nullable enable annotations")]
        [InlineData("#nullable enable annotations", "#nullable enable warnings")]
        [InlineData("", "#nullable disable")]
        [InlineData("", "#nullable enable")]
        [InlineData("", "#nullable restore")]
        [InlineData("#nullable disable", "")]
        [InlineData("#nullable enable", "")]
        [InlineData("#nullable restore", "")]
        public void TestNullableDirectives_DifferentDirectives(string firstDirective, string secondDirective)
        {
            var tree1 = SyntaxFactory.ParseSyntaxTree($@"
{firstDirective}
class C
{{
}}");
            var tree2 = SyntaxFactory.ParseSyntaxTree($@"
{secondDirective}
class C
{{
}}");

            VerifyNotEquivalent(tree1, tree2, topLevel: true);
            VerifyNotEquivalent(tree1, tree2, topLevel: false);
            VerifyEquivalent(tree1.GetRoot(), tree2.GetRoot(), ignoreChildNode: k => k == SyntaxKind.NullableDirectiveTrivia);

            var tree3 = SyntaxFactory.ParseSyntaxTree($@"
class C
{{
    void M()
    {{
{firstDirective}
    }}
}}");
            var tree4 = SyntaxFactory.ParseSyntaxTree($@"
class C
{{
    void M()
    {{
{secondDirective}
    }}
}}");

            VerifyNotEquivalent(tree3, tree4, topLevel: true);
            VerifyNotEquivalent(tree3, tree4, topLevel: false);
            VerifyEquivalent(tree3.GetRoot(), tree4.GetRoot(), ignoreChildNode: k => k == SyntaxKind.NullableDirectiveTrivia);
        }

        [Theory, WorkItem(38694, "https://github.com/dotnet/roslyn/issues/38694")]
        [InlineData("#nullable enable")]
        [InlineData("#nullable disable")]
        [InlineData("#nullable restore")]
        [InlineData("#nullable enable warnings")]
        public void TestNullableDirectives_TopLevelIdentical(string directive)
        {
            var tree1 = SyntaxFactory.ParseSyntaxTree($@"
class C
{{
    void M()
    {{
{directive}
        Console.WriteLine(1234);
    }}
}}");
            var tree2 = SyntaxFactory.ParseSyntaxTree($@"
class C
{{
    void M()
    {{
{directive}
    }}
}}");

            VerifyEquivalent(tree1, tree2, topLevel: true);
            VerifyNotEquivalent(tree1, tree2, topLevel: false);
        }

        [Fact, WorkItem(38694, "https://github.com/dotnet/roslyn/issues/38694")]
        public void TestNullableDirectives_InvalidDirective()
        {
            var tree1 = SyntaxFactory.ParseSyntaxTree(@"
class C
{
    void M()
    {
#nullable invalid
    }
}");
            var tree2 = SyntaxFactory.ParseSyntaxTree(@"
class C
{
    void M()
    {
    }
}");

            VerifyNotEquivalent(tree1, tree2, topLevel: true);
            VerifyNotEquivalent(tree1, tree2, topLevel: false);
        }

        [Fact, WorkItem(38694, "https://github.com/dotnet/roslyn/issues/38694")]
        public void TestNullableDirectives_DifferentNumberOfDirectives()
        {
            var tree1 = SyntaxFactory.ParseSyntaxTree(@"
class C
{
    void M()
    {
#nullable enable
    }
}");

            var tree2 = SyntaxFactory.ParseSyntaxTree(@"
class C
{
    void M()
    {
#nullable enable
#nullable disable
    }
}");

            VerifyNotEquivalent(tree1, tree2, topLevel: true);
            VerifyNotEquivalent(tree1, tree2, topLevel: false);
        }

        [Fact]
        public void TestRawStringLiteral1()
        {
            var tree1 = SyntaxFactory.ParseSyntaxTree(@"
class C
{
    void M()
    {
        var v = """"""abc"""""";
    }
}");

            var tree2 = SyntaxFactory.ParseSyntaxTree(@"
class C
{
    void M()
    {
        var v = """"""abc"""""";
    }
}");

            VerifyEquivalent(tree1, tree2, topLevel: false);
        }

        [Fact]
        public void TestRawStringLiteral2()
        {
            var tree1 = SyntaxFactory.ParseSyntaxTree(@"
class C
{
    void M()
    {
        var v = """"""abc"""""";
    }
}");

            var tree2 = SyntaxFactory.ParseSyntaxTree(@"
class C
{
    void M()
    {
        var v = """"""abcd"""""";
    }
}");

            VerifyNotEquivalent(tree1, tree2, topLevel: false);
            VerifyEquivalent(tree1, tree2, topLevel: true);
        }

        [Fact]
        public void TestRawStringLiteral3()
        {
            var tree1 = SyntaxFactory.ParseSyntaxTree(@"
class C
{
    void M()
    {
        var v = """"""abc"""""";
    }
}");

            var tree2 = SyntaxFactory.ParseSyntaxTree(@"
class C
{
    void M()
    {
        var v = ""abc"";
    }
}");

            VerifyNotEquivalent(tree1, tree2, topLevel: false);
        }
<<<<<<< HEAD
=======

        [Fact]
        public void TestRawStringLiteral4()
        {
            var tree1 = SyntaxFactory.ParseSyntaxTree(@"
class C
{
    void M()
    {
        var v = """"""abc"""""";
    }
}");

            var tree2 = SyntaxFactory.ParseSyntaxTree(@"
class C
{
    void M()
    {
        var v = """"""""abc"""""""";
    }
}");

            VerifyEquivalent(tree1, tree2, topLevel: true);
            VerifyNotEquivalent(tree1, tree2, topLevel: false);
        }

        [Fact]
        public void TestStringLiteral_01()
        {
            var tree1 = SyntaxFactory.ParseSyntaxTree(@"
class C
{
    void M()
    {
        var v = ""abc"";
    }
}");

            var tree2 = SyntaxFactory.ParseSyntaxTree(@"
class C
{
    void M()
    {
        var v = ""abc"";
    }
}");

            VerifyEquivalent(tree1, tree2, topLevel: false);
        }

        [Fact]
        public void TestStringLiteral_02()
        {
            var tree1 = SyntaxFactory.ParseSyntaxTree(@"
class C
{
    void M()
    {
        var v = ""abc"";
    }
}");

            var tree2 = SyntaxFactory.ParseSyntaxTree(@"
class C
{
    void M()
    {
        var v = @""abc"";
    }
}");

            VerifyNotEquivalent(tree1, tree2, topLevel: false);
            VerifyEquivalent(tree1, tree2, topLevel: true);
        }

        [Fact]
        public void TestStringLiteral_03()
        {
            var tree1 = SyntaxFactory.ParseSyntaxTree(@"
class C
{
    void M()
    {
        var v = ""abc"";
    }
}");

            var tree2 = SyntaxFactory.ParseSyntaxTree(@"
class C
{
    void M()
    {
        var v = ""abcd"";
    }
}");

            VerifyNotEquivalent(tree1, tree2, topLevel: false);
            VerifyEquivalent(tree1, tree2, topLevel: true);
        }

        [Fact]
        public void TestStringLiteral_04()
        {
            var tree1 = SyntaxFactory.ParseSyntaxTree(@"
class C
{
    void M()
    {
        var v = ""abc"";
    }
}");

            var tree2 = SyntaxFactory.ParseSyntaxTree(@"
class C
{
    void M()
    {
        var v = @""abcd"";
    }
}");

            VerifyNotEquivalent(tree1, tree2, topLevel: false);
            VerifyEquivalent(tree1, tree2, topLevel: true);
        }

        [Fact]
        public void TestUtf8StringLiteral_01()
        {
            var tree1 = SyntaxFactory.ParseSyntaxTree(@"
class C
{
    void M()
    {
        var v = ""abc""u8;
    }
}");

            var tree2 = SyntaxFactory.ParseSyntaxTree(@"
class C
{
    void M()
    {
        var v = ""abc""u8;
    }
}");

            VerifyEquivalent(tree1, tree2, topLevel: false);
        }

        [Fact]
        public void TestUtf8StringLiteral_02()
        {
            var tree1 = SyntaxFactory.ParseSyntaxTree(@"
class C
{
    void M()
    {
        var v = ""abc""u8;
    }
}");

            var tree2 = SyntaxFactory.ParseSyntaxTree(@"
class C
{
    void M()
    {
        var v = @""abc""u8;
    }
}");

            VerifyNotEquivalent(tree1, tree2, topLevel: false);
            VerifyEquivalent(tree1, tree2, topLevel: true);
        }

        [Fact]
        public void TestUtf8StringLiteral_03()
        {
            var tree1 = SyntaxFactory.ParseSyntaxTree(@"
class C
{
    void M()
    {
        var v = ""abc""u8;
    }
}");

            var tree2 = SyntaxFactory.ParseSyntaxTree(@"
class C
{
    void M()
    {
        var v = ""abcd""u8;
    }
}");

            VerifyNotEquivalent(tree1, tree2, topLevel: false);
            VerifyEquivalent(tree1, tree2, topLevel: true);
        }

        [Fact]
        public void TestUtf8StringLiteral_04()
        {
            var tree1 = SyntaxFactory.ParseSyntaxTree(@"
class C
{
    void M()
    {
        var v = ""abc""u8;
    }
}");

            var tree2 = SyntaxFactory.ParseSyntaxTree(@"
class C
{
    void M()
    {
        var v = ""abc""U8;
    }
}");

            VerifyNotEquivalent(tree1, tree2, topLevel: false);
            VerifyEquivalent(tree1, tree2, topLevel: true);
        }

        [Fact]
        public void TestUtf8StringLiteral_05()
        {
            var tree1 = SyntaxFactory.ParseSyntaxTree(@"
class C
{
    void M()
    {
        var v = ""abc""u8;
    }
}");

            var tree2 = SyntaxFactory.ParseSyntaxTree(@"
class C
{
    void M()
    {
        var v = ""abc"";
    }
}");

            VerifyNotEquivalent(tree1, tree2, topLevel: false);
            VerifyEquivalent(tree1, tree2, topLevel: true);
        }

        [Fact]
        public void TestUtf8StringLiteral_06()
        {
            var tree1 = SyntaxFactory.ParseSyntaxTree(@"
class C
{
    void M()
    {
        var v = ""abc"";
    }
}");

            var tree2 = SyntaxFactory.ParseSyntaxTree(@"
class C
{
    void M()
    {
        var v = ""abc""u8;
    }
}");

            VerifyNotEquivalent(tree1, tree2, topLevel: false);
            VerifyEquivalent(tree1, tree2, topLevel: true);
        }

        [Fact]
        public void TestUtf8SingleLineRawStringLiteral_01()
        {
            var tree1 = SyntaxFactory.ParseSyntaxTree(@"
class C
{
    void M()
    {
        var v = """"""abc""""""u8;
    }
}");

            var tree2 = SyntaxFactory.ParseSyntaxTree(@"
class C
{
    void M()
    {
        var v = """"""abc""""""u8;
    }
}");

            VerifyEquivalent(tree1, tree2, topLevel: false);
        }

        [Fact]
        public void TestUtf8SingleLineRawStringLiteral_02()
        {
            var tree1 = SyntaxFactory.ParseSyntaxTree(@"
class C
{
    void M()
    {
        var v = """"""abc""""""u8;
    }
}");

            var tree2 = SyntaxFactory.ParseSyntaxTree(@"
class C
{
    void M()
    {
        var v = """"""""abc""""""""u8;
    }
}");

            VerifyNotEquivalent(tree1, tree2, topLevel: false);
            VerifyEquivalent(tree1, tree2, topLevel: true);
        }

        [Fact]
        public void TestUtf8SingleLineRawStringLiteral_03()
        {
            var tree1 = SyntaxFactory.ParseSyntaxTree(@"
class C
{
    void M()
    {
        var v = """"""abc""""""u8;
    }
}");

            var tree2 = SyntaxFactory.ParseSyntaxTree(@"
class C
{
    void M()
    {
        var v = """"""abcd""""""u8;
    }
}");

            VerifyNotEquivalent(tree1, tree2, topLevel: false);
            VerifyEquivalent(tree1, tree2, topLevel: true);
        }

        [Fact]
        public void TestUtf8SingleLineRawStringLiteral_04()
        {
            var tree1 = SyntaxFactory.ParseSyntaxTree(@"
class C
{
    void M()
    {
        var v = """"""abc""""""u8;
    }
}");

            var tree2 = SyntaxFactory.ParseSyntaxTree(@"
class C
{
    void M()
    {
        var v = """"""abc""""""U8;
    }
}");

            VerifyNotEquivalent(tree1, tree2, topLevel: false);
            VerifyEquivalent(tree1, tree2, topLevel: true);
        }

        [Fact]
        public void TestUtf8SingleLineRawStringLiteral_05()
        {
            var tree1 = SyntaxFactory.ParseSyntaxTree(@"
class C
{
    void M()
    {
        var v = """"""abc""""""u8;
    }
}");

            var tree2 = SyntaxFactory.ParseSyntaxTree(@"
class C
{
    void M()
    {
        var v = """"""abc"""""";
    }
}");

            VerifyNotEquivalent(tree1, tree2, topLevel: false);
            VerifyEquivalent(tree1, tree2, topLevel: true);
        }

        [Fact]
        public void TestUtf8SingleLineRawStringLiteral_06()
        {
            var tree1 = SyntaxFactory.ParseSyntaxTree(@"
class C
{
    void M()
    {
        var v = """"""abc"""""";
    }
}");

            var tree2 = SyntaxFactory.ParseSyntaxTree(@"
class C
{
    void M()
    {
        var v = """"""abc""""""u8;
    }
}");

            VerifyNotEquivalent(tree1, tree2, topLevel: false);
            VerifyEquivalent(tree1, tree2, topLevel: true);
        }

        [Fact]
        public void TestUtf8MultiLineRawStringLiteral_01()
        {
            var tree1 = SyntaxFactory.ParseSyntaxTree(@"
class C
{
    void M()
    {
        var v = """"""
abc
""""""u8;
    }
}");

            var tree2 = SyntaxFactory.ParseSyntaxTree(@"
class C
{
    void M()
    {
        var v = """"""
abc
""""""u8;
    }
}");

            VerifyEquivalent(tree1, tree2, topLevel: false);
        }

        [Fact]
        public void TestUtf8MultiLineRawStringLiteral_02()
        {
            var tree1 = SyntaxFactory.ParseSyntaxTree(@"
class C
{
    void M()
    {
        var v = """"""
abc
""""""u8;
    }
}");

            var tree2 = SyntaxFactory.ParseSyntaxTree(@"
class C
{
    void M()
    {
        var v = """"""""
abc
""""""""u8;
    }
}");

            VerifyNotEquivalent(tree1, tree2, topLevel: false);
            VerifyEquivalent(tree1, tree2, topLevel: true);
        }

        [Fact]
        public void TestUtf8MultiLineRawStringLiteral_03()
        {
            var tree1 = SyntaxFactory.ParseSyntaxTree(@"
class C
{
    void M()
    {
        var v = """"""
abc
""""""u8;
    }
}");

            var tree2 = SyntaxFactory.ParseSyntaxTree(@"
class C
{
    void M()
    {
        var v = """"""
abcd
""""""u8;
    }
}");

            VerifyNotEquivalent(tree1, tree2, topLevel: false);
            VerifyEquivalent(tree1, tree2, topLevel: true);
        }

        [Fact]
        public void TestUtf8MultiLineRawStringLiteral_04()
        {
            var tree1 = SyntaxFactory.ParseSyntaxTree(@"
class C
{
    void M()
    {
        var v = """"""
abc
""""""u8;
    }
}");

            var tree2 = SyntaxFactory.ParseSyntaxTree(@"
class C
{
    void M()
    {
        var v = """"""
abc
""""""U8;
    }
}");

            VerifyNotEquivalent(tree1, tree2, topLevel: false);
            VerifyEquivalent(tree1, tree2, topLevel: true);
        }

        [Fact]
        public void TestUtf8MultiLineRawStringLiteral_05()
        {
            var tree1 = SyntaxFactory.ParseSyntaxTree(@"
class C
{
    void M()
    {
        var v = """"""
abc
""""""u8;
    }
}");

            var tree2 = SyntaxFactory.ParseSyntaxTree(@"
class C
{
    void M()
    {
        var v = """"""
abc
"""""";
    }
}");

            VerifyNotEquivalent(tree1, tree2, topLevel: false);
            VerifyEquivalent(tree1, tree2, topLevel: true);
        }

        [Fact]
        public void TestUtf8MultiLineRawStringLiteral_06()
        {
            var tree1 = SyntaxFactory.ParseSyntaxTree(@"
class C
{
    void M()
    {
        var v = """"""
abc
"""""";
    }
}");

            var tree2 = SyntaxFactory.ParseSyntaxTree(@"
class C
{
    void M()
    {
        var v = """"""
abc
""""""u8;
    }
}");

            VerifyNotEquivalent(tree1, tree2, topLevel: false);
            VerifyEquivalent(tree1, tree2, topLevel: true);
        }

        [Fact]
        public void TestUtf8MultiLineRawStringLiteral_07()
        {
            var tree1 = SyntaxFactory.ParseSyntaxTree(@"
class C
{
    void M()
    {
        var v = """"""
abc
""""""u8;
    }
}");

            var tree2 = SyntaxFactory.ParseSyntaxTree(@"
class C
{
    void M()
    {
        var v = """"""abc""""""u8;
    }
}");

            VerifyNotEquivalent(tree1, tree2, topLevel: false);
            VerifyEquivalent(tree1, tree2, topLevel: true);
        }
>>>>>>> 80a8ce8d
    }
}<|MERGE_RESOLUTION|>--- conflicted
+++ resolved
@@ -662,8 +662,6 @@
 
             VerifyNotEquivalent(tree1, tree2, topLevel: false);
         }
-<<<<<<< HEAD
-=======
 
         [Fact]
         public void TestRawStringLiteral4()
@@ -1286,6 +1284,5 @@
             VerifyNotEquivalent(tree1, tree2, topLevel: false);
             VerifyEquivalent(tree1, tree2, topLevel: true);
         }
->>>>>>> 80a8ce8d
     }
 }