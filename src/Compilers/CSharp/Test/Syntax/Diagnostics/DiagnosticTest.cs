﻿// Licensed to the .NET Foundation under one or more agreements.
// The .NET Foundation licenses this file to you under the MIT license.
// See the LICENSE file in the project root for more information.

#nullable disable

using System;
using System.Collections.Generic;
using System.Collections.Immutable;
using System.Globalization;
using System.Linq;
using System.Runtime.InteropServices;
using Microsoft.CodeAnalysis.CSharp.Syntax;
using Microsoft.CodeAnalysis.CSharp.Symbols;
using Microsoft.CodeAnalysis.CSharp.Test.Utilities;
using Microsoft.CodeAnalysis.Emit;
using Microsoft.CodeAnalysis.Test.Utilities;
using Microsoft.CodeAnalysis.Text;
using Roslyn.Test.Utilities;
using Roslyn.Utilities;
using Xunit;

namespace Microsoft.CodeAnalysis.CSharp.UnitTests
{
    public partial class DiagnosticTest : CSharpTestBase
    {
        /// <summary>
        /// Ensure string resources are included.
        /// </summary>
        [Fact]
        public void Resources()
        {
            var excludedErrorCodes = new[]
            {
                ErrorCode.Void,
                ErrorCode.Unknown,
                ErrorCode.WRN_ALinkWarn, // Not reported, but retained to allow configuring class of related warnings. See CSharpDiagnosticFilter.Filter.
            };
            foreach (ErrorCode code in Enum.GetValues(typeof(ErrorCode)))
            {
                if (Array.IndexOf(excludedErrorCodes, code) >= 0)
                {
                    continue;
                }

                Assert.False(string.IsNullOrEmpty(ErrorFacts.GetMessage(code, CultureInfo.InvariantCulture)), $"Message for error {code} is null or empty.");
            }
        }

        /// <summary>
        /// ErrorCode should not have duplicates.
        /// </summary>
        [Fact]
        public void NoDuplicates()
        {
            var values = Enum.GetValues(typeof(ErrorCode));
            var set = new HashSet<ErrorCode>();
            foreach (ErrorCode value in values)
            {
                Assert.True(set.Add(value), $"{value} is duplicated!");
            }
        }

        [Fact]
        public void TestDiagnostic()
        {
            MockMessageProvider provider = new MockMessageProvider();
            SyntaxTree syntaxTree = new MockCSharpSyntaxTree();
            CultureInfo englishCulture = CultureHelpers.EnglishCulture;

            DiagnosticInfo di1 = new DiagnosticInfo(provider, 1);
            Assert.Equal(1, di1.Code);
            Assert.Equal(DiagnosticSeverity.Error, di1.Severity);
            Assert.Equal("MOCK0001", di1.MessageIdentifier);
            Assert.Equal("The first error", di1.GetMessage(englishCulture));

            DiagnosticInfo di2 = new DiagnosticInfo(provider, 1002, "Elvis", "Mort");
            Assert.Equal(1002, di2.Code);
            Assert.Equal(DiagnosticSeverity.Warning, di2.Severity);
            Assert.Equal("MOCK1002", di2.MessageIdentifier);
            Assert.Equal("The second warning about Elvis and Mort", di2.GetMessage(englishCulture));

            Location l1 = new SourceLocation(syntaxTree, new TextSpan(5, 8));
            var d1 = new CSDiagnostic(di2, l1);
            Assert.Equal(l1, d1.Location);
            Assert.Same(syntaxTree, d1.Location.SourceTree);
            Assert.Equal(new TextSpan(5, 8), d1.Location.SourceSpan);
            Assert.Equal(0, d1.AdditionalLocations.Count());
            Assert.Same(di2, d1.Info);
        }

        [Fact]
        public void TestCustomErrorInfo()
        {
            MockMessageProvider provider = new MockMessageProvider();
            SyntaxTree syntaxTree = new MockCSharpSyntaxTree();

            DiagnosticInfo di3 = new CustomErrorInfo(provider, "OtherSymbol", new SourceLocation(syntaxTree, new TextSpan(14, 8)));
            var d3 = new CSDiagnostic(di3, new SourceLocation(syntaxTree, new TextSpan(1, 1)));
            Assert.Same(syntaxTree, d3.Location.SourceTree);
            Assert.Equal(new TextSpan(1, 1), d3.Location.SourceSpan);
            Assert.Equal(1, d3.AdditionalLocations.Count());
            Assert.Equal(new TextSpan(14, 8), d3.AdditionalLocations.First().SourceSpan);
            Assert.Equal("OtherSymbol", (d3.Info as CustomErrorInfo).OtherSymbol);
        }

        [Fact, WorkItem(66037, "https://github.com/dotnet/roslyn/issues/66037")]
        public void DiagnosticInfo_WithSeverity()
        {
            var comp = CreateCompilation("");
            var args = new object[] { comp.GlobalNamespace };
            var symbol = (Symbol)comp.GlobalNamespace;
            var type = TypeWithAnnotations.Create(comp.GetSpecialType(SpecialType.System_Object));

            verifyWithSeverity(new CSDiagnosticInfo(ErrorCode.ERR_AbstractField));
            verifyWithSeverity(new DiagnosticInfoWithSymbols(ErrorCode.ERR_DuplicateTypeParameter, args,
                ImmutableArray.Create(symbol)));
            verifyWithSeverity(new LazyArrayElementCantBeRefAnyDiagnosticInfo(type));
            verifyWithSeverity(new LazyObsoleteDiagnosticInfo(symbol, symbol, BinderFlags.None));
            verifyWithSeverity(new LazyUseSiteDiagnosticsInfoForNullableType(LanguageVersion.CSharp11, type));
            verifyWithSeverity(new SyntaxDiagnosticInfo(1, 2, ErrorCode.ERR_DuplicateTypeParameter, args));
            verifyWithSeverity(new XmlSyntaxDiagnosticInfo(XmlParseErrorCode.XML_EndTagExpected, args));

            static void verifyWithSeverity(DiagnosticInfo diagnostic)
            {
                var other = diagnostic.GetInstanceWithSeverity(DiagnosticSeverity.Info);
                Assert.NotSame(diagnostic, other);
                Assert.Equal(DiagnosticSeverity.Info, other.Severity);

                Assert.Same(diagnostic, diagnostic.GetInstanceWithSeverity(diagnostic.Severity));
            }
        }

        [WorkItem(537801, "http://vstfdevdiv:8080/DevDiv2/DevDiv/_workitems/edit/537801")]
        [Fact]
        public void MissingNamespaceOpenBracket()
        {
            var text = @"namespace NS

    interface ITest {
        void Method();
    }

End namespace
";

            var comp = CreateCompilation(text);
            var actualErrors = comp.GetDiagnostics();
            Assert.InRange(actualErrors.Count(), 1, int.MaxValue);
        }

        [WorkItem(540086, "http://vstfdevdiv:8080/DevDiv2/DevDiv/_workitems/edit/540086")]
        [Fact]
        public void ErrorApplyIndexingToMethod()
        {
            var text = @"using System;
public class A
{
    static void Main(string[] args)
    {
        Console.WriteLine(goo[0]);
    }

    static int[] goo()
    {
        return new int[0];
    }
}";

            var comp = DiagnosticsUtils.VerifyErrorsAndGetCompilationWithMscorlib(text,
                new ErrorDescription { Code = (int)ErrorCode.ERR_BadIndexLHS, Line = 6, Column = 27 });

            text = @"
public class A
{
    static void Main(string[] args)
    {        
    }

    void goo(object o)
    {
        System.Console.WriteLine(o.GetType().GetMethods[0].Name);
    }
}";
            comp = DiagnosticsUtils.VerifyErrorsAndGetCompilationWithMscorlib(text,
                new ErrorDescription { Code = (int)ErrorCode.ERR_BadIndexLHS, Line = 10, Column = 34 });
        }

        [WorkItem(540329, "http://vstfdevdiv:8080/DevDiv2/DevDiv/_workitems/edit/540329")]
        [Fact]
        public void ErrorMemberAccessOnLiteralToken()
        {
            var text = @"
class X
{
    static void Main()
    {
        // this statement should produce an error
        int x = null.Length;
        // this statement is valid
        string three = 3.ToString();
    }
}";

            CreateCompilation(text).VerifyDiagnostics(
                // (6,17): error CS0023: Operator '.' cannot be applied to operand of type '<null>'
                Diagnostic(ErrorCode.ERR_BadUnaryOp, @"null.Length").WithArguments(".", "<null>"));
        }

        [WorkItem(542911, "http://vstfdevdiv:8080/DevDiv2/DevDiv/_workitems/edit/542911")]
        [Fact]
        public void WarningLevel_1()
        {
            foreach (ErrorCode errorCode in Enum.GetValues(typeof(ErrorCode)))
            {
                string errorCodeName = errorCode.ToString();
                if (errorCodeName.StartsWith("WRN", StringComparison.Ordinal))
                {
                    Assert.True(ErrorFacts.IsWarning(errorCode));
                    Assert.NotEqual(0, ErrorFacts.GetWarningLevel(errorCode));
                }
                else if (errorCodeName.StartsWith("ERR", StringComparison.Ordinal))
                {
                    Assert.False(ErrorFacts.IsWarning(errorCode));
                    Assert.Equal(0, ErrorFacts.GetWarningLevel(errorCode));
                }
            }
        }

        [WorkItem(542911, "http://vstfdevdiv:8080/DevDiv2/DevDiv/_workitems/edit/542911")]
        [Fact]
        public void WarningLevel_2()
        {
            // Check a few warning levels recently added

            Assert.Equal(2, ErrorFacts.GetWarningLevel(ErrorCode.WRN_DeprecatedCollectionInitAddStr));
            Assert.Equal(1, ErrorFacts.GetWarningLevel(ErrorCode.WRN_DefaultValueForUnconsumedLocation));
            Assert.Equal(2, ErrorFacts.GetWarningLevel(ErrorCode.WRN_UnmatchedParamRefTag));
            Assert.Equal(2, ErrorFacts.GetWarningLevel(ErrorCode.WRN_UnmatchedTypeParamRefTag));
            Assert.Equal(1, ErrorFacts.GetWarningLevel(ErrorCode.WRN_ReferencedAssemblyReferencesLinkedPIA));
            Assert.Equal(2, ErrorFacts.GetWarningLevel(ErrorCode.WRN_DynamicDispatchToConditionalMethod));
            Assert.Equal(3, ErrorFacts.GetWarningLevel(ErrorCode.WRN_IsDynamicIsConfusing));
            Assert.Equal(2, ErrorFacts.GetWarningLevel(ErrorCode.WRN_NoSources));

            // If a new warning is added, this test will fail and adding the new case with the expected error level will be required.

            foreach (ErrorCode errorCode in Enum.GetValues(typeof(ErrorCode)))
            {
                if ((int)errorCode < 7000)
                {
                    continue;
                }

                string errorCodeName = errorCode.ToString();
                if (errorCodeName.StartsWith("WRN", StringComparison.Ordinal))
                {
                    Assert.True(ErrorFacts.IsWarning(errorCode));
                    switch (errorCode)
                    {
                        case ErrorCode.WRN_DelaySignButNoKey:
                        case ErrorCode.WRN_AttributeIgnoredWhenPublicSigning:
                        case ErrorCode.WRN_UnimplementedCommandLineSwitch:
                        case ErrorCode.WRN_CallerFilePathPreferredOverCallerMemberName:
                        case ErrorCode.WRN_CallerLineNumberPreferredOverCallerMemberName:
                        case ErrorCode.WRN_CallerLineNumberPreferredOverCallerFilePath:
                        case ErrorCode.WRN_AssemblyAttributeFromModuleIsOverridden:
                        case ErrorCode.WRN_RefCultureMismatch:
                        case ErrorCode.WRN_ConflictingMachineAssembly:
                        case ErrorCode.WRN_FilterIsConstantFalse:
                        case ErrorCode.WRN_FilterIsConstantTrue:
                        case ErrorCode.WRN_FilterIsConstantFalseRedundantTryCatch:
                        case ErrorCode.WRN_AnalyzerCannotBeCreated:
                        case ErrorCode.WRN_NoAnalyzerInAssembly:
                        case ErrorCode.WRN_UnableToLoadAnalyzer:
                        case ErrorCode.WRN_ReferencedAssemblyDoesNotHaveStrongName:
                        case ErrorCode.WRN_AlignmentMagnitude:
                        case ErrorCode.WRN_TupleLiteralNameMismatch:
                        case ErrorCode.WRN_WindowsExperimental:
                        case ErrorCode.WRN_AttributesOnBackingFieldsNotAvailable:
                        case ErrorCode.WRN_TupleBinopLiteralNameMismatch:
                        case ErrorCode.WRN_TypeParameterSameAsOuterMethodTypeParameter:
                        case ErrorCode.WRN_SwitchExpressionNotExhaustive:
                        case ErrorCode.WRN_IsTypeNamedUnderscore:
                        case ErrorCode.WRN_GivenExpressionNeverMatchesPattern:
                        case ErrorCode.WRN_GivenExpressionAlwaysMatchesConstant:
                        case ErrorCode.WRN_UnconsumedEnumeratorCancellationAttributeUsage:
                        case ErrorCode.WRN_UndecoratedCancellationTokenParameter:
                        case ErrorCode.WRN_SwitchExpressionNotExhaustiveWithWhen:
                        case ErrorCode.WRN_SwitchExpressionNotExhaustiveWithUnnamedEnumValue:
                        case ErrorCode.WRN_RecordNamedDisallowed:
                        case ErrorCode.WRN_ParameterNotNullIfNotNull:
                        case ErrorCode.WRN_ReturnNotNullIfNotNull:
                        case ErrorCode.WRN_UnreadRecordParameter:
                        case ErrorCode.WRN_DoNotCompareFunctionPointers:
                        case ErrorCode.WRN_ParameterOccursAfterInterpolatedStringHandlerParameter:
                        case ErrorCode.WRN_CallerArgumentExpressionParamForUnconsumedLocation:
                        case ErrorCode.WRN_CallerLineNumberPreferredOverCallerArgumentExpression:
                        case ErrorCode.WRN_CallerFilePathPreferredOverCallerArgumentExpression:
                        case ErrorCode.WRN_CallerMemberNamePreferredOverCallerArgumentExpression:
                        case ErrorCode.WRN_CallerArgumentExpressionAttributeHasInvalidParameterName:
                        case ErrorCode.WRN_CallerArgumentExpressionAttributeSelfReferential:
                        case ErrorCode.WRN_ObsoleteMembersShouldNotBeRequired:
                        case ErrorCode.WRN_OptionalParamValueMismatch:
                        case ErrorCode.WRN_ParamsArrayInLambdaOnly:
                        case ErrorCode.WRN_CapturedPrimaryConstructorParameterPassedToBase:
                        case ErrorCode.WRN_UnreadPrimaryConstructorParameter:
                        case ErrorCode.WRN_InterceptorSignatureMismatch:
                        case ErrorCode.WRN_NullabilityMismatchInReturnTypeOnInterceptor:
                        case ErrorCode.WRN_NullabilityMismatchInParameterTypeOnInterceptor:
                        case ErrorCode.WRN_CapturedPrimaryConstructorParameterInFieldInitializer:
                        case ErrorCode.WRN_PrimaryConstructorParameterIsShadowedAndNotPassedToBase:
                        case ErrorCode.WRN_InlineArrayIndexerNotUsed:
                        case ErrorCode.WRN_InlineArraySliceNotUsed:
                        case ErrorCode.WRN_InlineArrayConversionOperatorNotUsed:
                        case ErrorCode.WRN_InlineArrayNotSupportedByLanguage:
                        case ErrorCode.WRN_BadArgRef:
                        case ErrorCode.WRN_ArgExpectedRefOrIn:
                        case ErrorCode.WRN_RefReadonlyNotVariable:
                        case ErrorCode.WRN_ArgExpectedIn:
                        case ErrorCode.WRN_OverridingDifferentRefness:
                        case ErrorCode.WRN_HidingDifferentRefness:
                        case ErrorCode.WRN_TargetDifferentRefness:
                        case ErrorCode.WRN_RefReadonlyParameterDefaultValue:
                        case ErrorCode.WRN_Experimental:
                        case ErrorCode.WRN_ExperimentalWithMessage:
                        case ErrorCode.WRN_ConvertingLock:
                        case ErrorCode.WRN_PartialPropertySignatureDifference:
<<<<<<< HEAD
=======
                        case ErrorCode.WRN_UnscopedRefAttributeOldRules:
                            Assert.Equal(1, ErrorFacts.GetWarningLevel(errorCode));
                            break;
                        case ErrorCode.WRN_MainIgnored:
                        case ErrorCode.WRN_UnqualifiedNestedTypeInCref:
                        case ErrorCode.WRN_NoRuntimeMetadataVersion:
                            Assert.Equal(2, ErrorFacts.GetWarningLevel(errorCode));
                            break;
                        case ErrorCode.WRN_PdbLocalNameTooLong:
                        case ErrorCode.WRN_UnreferencedLocalFunction:
                        case ErrorCode.WRN_RecordEqualsWithoutGetHashCode:
                            Assert.Equal(3, ErrorFacts.GetWarningLevel(errorCode));
                            break;
>>>>>>> 633f34af
                        case ErrorCode.WRN_ConvertingNullableToNonNullable:
                        case ErrorCode.WRN_NullReferenceAssignment:
                        case ErrorCode.WRN_NullReferenceReceiver:
                        case ErrorCode.WRN_NullReferenceReturn:
                        case ErrorCode.WRN_NullReferenceArgument:
                        case ErrorCode.WRN_DisallowNullAttributeForbidsMaybeNullAssignment:
                        case ErrorCode.WRN_NullabilityMismatchInTypeOnOverride:
                        case ErrorCode.WRN_NullabilityMismatchInReturnTypeOnOverride:
                        case ErrorCode.WRN_NullabilityMismatchInReturnTypeOnPartial:
                        case ErrorCode.WRN_NullabilityMismatchInParameterTypeOnOverride:
                        case ErrorCode.WRN_NullabilityMismatchInParameterTypeOnPartial:
                        case ErrorCode.WRN_NullabilityMismatchInConstraintsOnPartialImplementation:
                        case ErrorCode.WRN_NullabilityMismatchInTypeOnImplicitImplementation:
                        case ErrorCode.WRN_NullabilityMismatchInReturnTypeOnImplicitImplementation:
                        case ErrorCode.WRN_NullabilityMismatchInParameterTypeOnImplicitImplementation:
                        case ErrorCode.WRN_DuplicateInterfaceWithNullabilityMismatchInBaseList:
                        case ErrorCode.WRN_NullabilityMismatchInInterfaceImplementedByBase:
                        case ErrorCode.WRN_NullabilityMismatchInExplicitlyImplementedInterface:
                        case ErrorCode.WRN_NullabilityMismatchInTypeOnExplicitImplementation:
                        case ErrorCode.WRN_NullabilityMismatchInReturnTypeOnExplicitImplementation:
                        case ErrorCode.WRN_NullabilityMismatchInParameterTypeOnExplicitImplementation:
                        case ErrorCode.WRN_UninitializedNonNullableField:
                        case ErrorCode.WRN_NullabilityMismatchInAssignment:
                        case ErrorCode.WRN_NullabilityMismatchInArgument:
                        case ErrorCode.WRN_NullabilityMismatchInArgumentForOutput:
                        case ErrorCode.WRN_NullabilityMismatchInReturnTypeOfTargetDelegate:
                        case ErrorCode.WRN_NullabilityMismatchInParameterTypeOfTargetDelegate:
                        case ErrorCode.WRN_NullAsNonNullable:
                        case ErrorCode.WRN_NullableValueTypeMayBeNull:
                        case ErrorCode.WRN_NullabilityMismatchInTypeParameterConstraint:
                        case ErrorCode.WRN_MissingNonNullTypesContextForAnnotation:
                        case ErrorCode.WRN_MissingNonNullTypesContextForAnnotationInGeneratedCode:
                        case ErrorCode.WRN_NullabilityMismatchInConstraintsOnImplicitImplementation:
                        case ErrorCode.WRN_NullabilityMismatchInTypeParameterReferenceTypeConstraint:
                        case ErrorCode.WRN_CaseConstantNamedUnderscore:
                        case ErrorCode.ERR_FeatureInPreview:
                        case ErrorCode.WRN_ThrowPossibleNull:
                        case ErrorCode.WRN_UnboxPossibleNull:
                        case ErrorCode.WRN_SwitchExpressionNotExhaustiveForNull:
                        case ErrorCode.WRN_SwitchExpressionNotExhaustiveForNullWithWhen:
                        case ErrorCode.WRN_ImplicitCopyInReadOnlyMember:
                        case ErrorCode.WRN_NullabilityMismatchInTypeParameterNotNullConstraint:
                        case ErrorCode.WRN_NullReferenceInitializer:
                        case ErrorCode.WRN_ParameterConditionallyDisallowsNull:
                        case ErrorCode.WRN_ShouldNotReturn:
                        case ErrorCode.WRN_DoesNotReturnMismatch:
                        case ErrorCode.WRN_TopLevelNullabilityMismatchInReturnTypeOnImplicitImplementation:
                        case ErrorCode.WRN_TopLevelNullabilityMismatchInParameterTypeOnImplicitImplementation:
                        case ErrorCode.WRN_TopLevelNullabilityMismatchInReturnTypeOnExplicitImplementation:
                        case ErrorCode.WRN_TopLevelNullabilityMismatchInParameterTypeOnExplicitImplementation:
                        case ErrorCode.WRN_TopLevelNullabilityMismatchInReturnTypeOnOverride:
                        case ErrorCode.WRN_TopLevelNullabilityMismatchInParameterTypeOnOverride:
                        case ErrorCode.WRN_ConstOutOfRangeChecked:
                        case ErrorCode.WRN_MemberNotNull:
                        case ErrorCode.WRN_MemberNotNullWhen:
                        case ErrorCode.WRN_MemberNotNullBadMember:
                        case ErrorCode.WRN_GeneratorFailedDuringInitialization:
                        case ErrorCode.WRN_GeneratorFailedDuringGeneration:
                        case ErrorCode.WRN_ParameterDisallowsNull:
                        case ErrorCode.WRN_GivenExpressionAlwaysMatchesPattern:
                        case ErrorCode.WRN_IsPatternAlways:
                        case ErrorCode.WRN_AnalyzerReferencesFramework:
                        case ErrorCode.WRN_InterpolatedStringHandlerArgumentAttributeIgnoredOnLambdaParameters:
                        case ErrorCode.WRN_CompileTimeCheckedOverflow:
                        case ErrorCode.WRN_MethGrpToNonDel:
                        case ErrorCode.WRN_UnassignedThisAutoPropertySupportedVersion:
                        case ErrorCode.WRN_UnassignedThisSupportedVersion:
                        case ErrorCode.WRN_UseDefViolationPropertySupportedVersion:
                        case ErrorCode.WRN_UseDefViolationFieldSupportedVersion:
                        case ErrorCode.WRN_UseDefViolationThisSupportedVersion:
                        case ErrorCode.WRN_AnalyzerReferencesNewerCompiler:
                        case ErrorCode.WRN_DuplicateAnalyzerReference:
                        case ErrorCode.WRN_ScopedMismatchInParameterOfTarget:
                        case ErrorCode.WRN_ScopedMismatchInParameterOfOverrideOrImplementation:
                        case ErrorCode.WRN_ManagedAddr:
                        case ErrorCode.WRN_EscapeVariable:
                        case ErrorCode.WRN_EscapeStackAlloc:
                        case ErrorCode.WRN_RefReturnNonreturnableLocal:
                        case ErrorCode.WRN_RefReturnNonreturnableLocal2:
                        case ErrorCode.WRN_RefReturnStructThis:
                        case ErrorCode.WRN_RefAssignNarrower:
                        case ErrorCode.WRN_MismatchedRefEscapeInTernary:
                        case ErrorCode.WRN_RefReturnParameter:
                        case ErrorCode.WRN_RefReturnScopedParameter:
                        case ErrorCode.WRN_RefReturnParameter2:
                        case ErrorCode.WRN_RefReturnScopedParameter2:
                        case ErrorCode.WRN_RefReturnLocal:
                        case ErrorCode.WRN_RefReturnLocal2:
                        case ErrorCode.WRN_RefAssignReturnOnly:
                        case ErrorCode.WRN_RefReturnOnlyParameter:
                        case ErrorCode.WRN_RefReturnOnlyParameter2:
                        case ErrorCode.WRN_RefAssignValEscapeWider:
                        case ErrorCode.WRN_UseDefViolationRefField:
                        case ErrorCode.WRN_CollectionExpressionRefStructMayAllocate:
                        case ErrorCode.WRN_CollectionExpressionRefStructSpreadMayAllocate:
                        case ErrorCode.INF_TooManyBoundLambdas:
                        case ErrorCode.WRN_FieldIsAmbiguous:
                        case ErrorCode.WRN_UninitializedNonNullableBackingField:
                        case ErrorCode.WRN_AccessorDoesNotUseBackingField:
<<<<<<< HEAD
                        case ErrorCode.WRN_RedundantPattern:
=======
                        case ErrorCode.WRN_InterceptsLocationAttributeUnsupportedSignature:
>>>>>>> 633f34af
                            Assert.Equal(1, ErrorFacts.GetWarningLevel(errorCode));
                            break;
                        case ErrorCode.WRN_MainIgnored:
                        case ErrorCode.WRN_UnqualifiedNestedTypeInCref:
                        case ErrorCode.WRN_NoRuntimeMetadataVersion:
                            Assert.Equal(2, ErrorFacts.GetWarningLevel(errorCode));
                            break;
                        case ErrorCode.WRN_PdbLocalNameTooLong:
                        case ErrorCode.WRN_UnreferencedLocalFunction:
                        case ErrorCode.WRN_RecordEqualsWithoutGetHashCode:
                            Assert.Equal(3, ErrorFacts.GetWarningLevel(errorCode));
                            break;
                        case ErrorCode.WRN_InvalidVersionFormat:
                            Assert.Equal(4, ErrorFacts.GetWarningLevel(errorCode));
                            break;
                        case ErrorCode.WRN_NubExprIsConstBool2:
                        case ErrorCode.WRN_StaticInAsOrIs:
                        case ErrorCode.WRN_PrecedenceInversion:
                        case ErrorCode.WRN_UnassignedThisAutoPropertyUnsupportedVersion:
                        case ErrorCode.WRN_UnassignedThisUnsupportedVersion:
                        case ErrorCode.WRN_ParamUnassigned:
                        case ErrorCode.WRN_UseDefViolationProperty:
                        case ErrorCode.WRN_UseDefViolationField:
                        case ErrorCode.WRN_UseDefViolationPropertyUnsupportedVersion:
                        case ErrorCode.WRN_UseDefViolationFieldUnsupportedVersion:
                        case ErrorCode.WRN_UseDefViolationThisUnsupportedVersion:
                        case ErrorCode.WRN_UseDefViolationOut:
                        case ErrorCode.WRN_UseDefViolation:
                        case ErrorCode.WRN_SyncAndAsyncEntryPoints:
                        case ErrorCode.WRN_ParameterIsStaticClass:
                        case ErrorCode.WRN_ReturnTypeIsStaticClass:
                            // These are the warnings introduced with the warning "wave" shipped with dotnet 5 and C# 9.
                            Assert.Equal(5, ErrorFacts.GetWarningLevel(errorCode));
                            break;
                        case ErrorCode.WRN_PartialMethodTypeDifference:
                            // These are the warnings introduced with the warning "wave" shipped with dotnet 6 and C# 10.
                            Assert.Equal(6, ErrorFacts.GetWarningLevel(errorCode));
                            break;
                        case ErrorCode.WRN_LowerCaseTypeName:
                            // These are the warnings introduced with the warning "wave" shipped with dotnet 7 and C# 11.
                            Assert.Equal(7, ErrorFacts.GetWarningLevel(errorCode));
                            break;
                        case ErrorCode.WRN_AddressOfInAsync:
                        case ErrorCode.WRN_ByValArraySizeConstRequired:
                            // These are the warnings introduced with the warning "wave" shipped with dotnet 8 and C# 12.
                            Assert.Equal(8, ErrorFacts.GetWarningLevel(errorCode));
                            break;
                        case ErrorCode.WRN_UnassignedInternalRefField:
                            // These are the warnings introduced with the warning "wave" shipped with dotnet 10 and C# 14.
                            Assert.Equal(10, ErrorFacts.GetWarningLevel(errorCode));
                            break;
                        default:
                            // If a new warning is added, this test will fail
                            // and whoever is adding the new warning will have to update it with the expected error level.
                            Assert.True(false, $"Please update this test case with a proper warning level ({ErrorFacts.GetWarningLevel(errorCode)}) for '{errorCodeName}'");
                            break;
                    }
                }
            }
        }

        [Fact]
        public void NullableWarnings()
        {
            foreach (ErrorCode error in Enum.GetValues(typeof(ErrorCode)))
            {
                if ((int)error < 8600 || (int)error >= 8912)
                {
                    continue;
                }

                if (!error.ToString().StartsWith("WRN"))
                {
                    // Only interested in warnings
                    continue;
                }

                if (ErrorFacts.NullableWarnings.Contains(MessageProvider.Instance.GetIdForErrorCode((int)error)))
                {
                    continue;
                }

                // Nullable-unrelated warnings in the C# 8 range should be added to this array.
                var nullableUnrelatedWarnings = new[]
                {
                    ErrorCode.WRN_MissingNonNullTypesContextForAnnotation,
                    ErrorCode.WRN_MissingNonNullTypesContextForAnnotationInGeneratedCode,
                    ErrorCode.WRN_ImplicitCopyInReadOnlyMember,
                    ErrorCode.WRN_GeneratorFailedDuringInitialization,
                    ErrorCode.WRN_GeneratorFailedDuringGeneration,
                    ErrorCode.WRN_GivenExpressionAlwaysMatchesPattern,
                    ErrorCode.WRN_IsPatternAlways,
                    ErrorCode.WRN_ConstOutOfRangeChecked,
                    ErrorCode.WRN_SwitchExpressionNotExhaustiveWithWhen,
                    ErrorCode.WRN_PrecedenceInversion,
                    ErrorCode.WRN_UnassignedThisAutoPropertyUnsupportedVersion,
                    ErrorCode.WRN_UnassignedThisUnsupportedVersion,
                    ErrorCode.WRN_ParamUnassigned,
                    ErrorCode.WRN_UseDefViolationProperty,
                    ErrorCode.WRN_UseDefViolationField,
                    ErrorCode.WRN_UseDefViolationThisUnsupportedVersion,
                    ErrorCode.WRN_UseDefViolationOut,
                    ErrorCode.WRN_UseDefViolation,
                    ErrorCode.WRN_SyncAndAsyncEntryPoints,
                    ErrorCode.WRN_ParameterIsStaticClass,
                    ErrorCode.WRN_ReturnTypeIsStaticClass,
                    ErrorCode.WRN_RecordNamedDisallowed,
                    ErrorCode.WRN_RecordEqualsWithoutGetHashCode,
                    ErrorCode.WRN_AnalyzerReferencesFramework,
                    ErrorCode.WRN_UnreadRecordParameter,
                    ErrorCode.WRN_DoNotCompareFunctionPointers,
                    ErrorCode.WRN_PartialMethodTypeDifference,
                    ErrorCode.WRN_ParameterOccursAfterInterpolatedStringHandlerParameter
                };

                Assert.Contains(error, nullableUnrelatedWarnings);
            }
        }

        [Fact]
        public void Warning_1()
        {
            var text = @"


public class C
{
    static private volatile int i;
    static public void Test (ref int i) {}
    public static void Main()
    {
        Test (ref i);
    }	
}
";

            CreateCompilation(text, options: TestOptions.ReleaseExe).VerifyDiagnostics(
                // (10,19): warning CS0420: 'C.i': a reference to a volatile field will not be treated as volatile
                //         Test (ref i);
                Diagnostic(ErrorCode.WRN_VolatileByRef, "i").WithArguments("C.i"));

            IDictionary<string, ReportDiagnostic> warnings = new Dictionary<string, ReportDiagnostic>();
            warnings.Add(MessageProvider.Instance.GetIdForErrorCode(420), ReportDiagnostic.Suppress);
            CSharpCompilationOptions option = TestOptions.ReleaseExe.WithSpecificDiagnosticOptions(warnings);
            CreateCompilation(text, options: option).VerifyDiagnostics();

            option = TestOptions.ReleaseExe.WithGeneralDiagnosticOption(ReportDiagnostic.Error);
            CreateCompilation(text, options: option).VerifyDiagnostics(
                // (10,19): error CS0420: Warning as Error: 'C.i': a reference to a volatile field will not be treated as volatile
                //         Test (ref i);
                Diagnostic(ErrorCode.WRN_VolatileByRef, "i").WithArguments("C.i").WithWarningAsError(true));

            warnings[MessageProvider.Instance.GetIdForErrorCode(420)] = ReportDiagnostic.Error;
            option = TestOptions.ReleaseExe.WithGeneralDiagnosticOption(ReportDiagnostic.Default).WithSpecificDiagnosticOptions(warnings);
            CreateCompilation(text, options: option).VerifyDiagnostics(
                // (10,19): error CS0420: Warning as Error: 'C.i': a reference to a volatile field will not be treated as volatile
                //         Test (ref i);
                Diagnostic(ErrorCode.WRN_VolatileByRef, "i").WithArguments("C.i").WithWarningAsError(true));
        }

        [Fact]
        public void Warning_2()
        {
            var text = @"


public class C
{
    public static void Main()
    {
	int x;
	int j = 0;
    }	
}
";

            CSharpCompilationOptions commonoption = TestOptions.ReleaseExe;
            CreateCompilation(text, options: commonoption).VerifyDiagnostics(
                // (8,6): warning CS0168: The variable 'x' is declared but never used
                // 	int x;
                Diagnostic(ErrorCode.WRN_UnreferencedVar, "x").WithArguments("x"),
                // (9,6): warning CS0219: The variable 'j' is assigned but its value is never used
                // 	int j = 0;
                Diagnostic(ErrorCode.WRN_UnreferencedVarAssg, "j").WithArguments("j"));

            IDictionary<string, ReportDiagnostic> warnings = new Dictionary<string, ReportDiagnostic>();
            warnings.Add(MessageProvider.Instance.GetIdForErrorCode(168), ReportDiagnostic.Suppress);
            CSharpCompilationOptions option = commonoption.WithSpecificDiagnosticOptions(warnings);
            CreateCompilation(text, options: option).VerifyDiagnostics(
                // (9,6): warning CS0219: The variable 'j' is assigned but its value is never used
                // 	int j = 0;
                Diagnostic(ErrorCode.WRN_UnreferencedVarAssg, "j").WithArguments("j"));

            warnings[MessageProvider.Instance.GetIdForErrorCode(168)] = ReportDiagnostic.Error;
            option = commonoption.WithSpecificDiagnosticOptions(warnings);
            CreateCompilation(text, options: option).VerifyDiagnostics(
                // (8,6): error CS0168: Warning as Error: The variable 'x' is declared but never used
                // 	int x;
                Diagnostic(ErrorCode.WRN_UnreferencedVar, "x").WithArguments("x").WithWarningAsError(true),
                // (9,6): warning CS0219: The variable 'j' is assigned but its value is never used
                // 	int j = 0;
                Diagnostic(ErrorCode.WRN_UnreferencedVarAssg, "j").WithArguments("j"));

            option = commonoption.WithWarningLevel(3);
            CreateCompilation(text, options: option).VerifyDiagnostics(
                // (8,6): warning CS0168: The variable 'x' is declared but never used
                // 	int x;
                Diagnostic(ErrorCode.WRN_UnreferencedVar, "x").WithArguments("x"),
                // (9,6): warning CS0219: The variable 'j' is assigned but its value is never used
                // 	int j = 0;
                Diagnostic(ErrorCode.WRN_UnreferencedVarAssg, "j").WithArguments("j"));

            option = commonoption.WithWarningLevel(2);
            CreateCompilation(text, options: option).VerifyDiagnostics();

            option = commonoption.WithWarningLevel(2).WithGeneralDiagnosticOption(ReportDiagnostic.Error);
            CreateCompilation(text, options: option).VerifyDiagnostics();

            option = commonoption.WithWarningLevel(2).WithSpecificDiagnosticOptions(warnings);
            CreateCompilation(text, options: option).VerifyDiagnostics();
        }

        [Fact]
        public void PragmaWarning_NoErrorCodes1()
        {
            var text = @"
public class C
{
    public static void Main()
    {
#pragma warning disable
        int x;      // CS0168
        int y = 0;  // CS0219
#pragma warning restore
        int z;
    }
}
";

            CSharpCompilationOptions commonoption = TestOptions.ReleaseExe;
            CreateCompilation(text, options: commonoption).VerifyDiagnostics(
                // (10,13): warning CS0168: The variable 'z' is declared but never used
                //         int z;
                Diagnostic(ErrorCode.WRN_UnreferencedVar, "z").WithArguments("z"));

            IDictionary<string, ReportDiagnostic> warnings = new Dictionary<string, ReportDiagnostic>();
            warnings.Add(MessageProvider.Instance.GetIdForErrorCode(168), ReportDiagnostic.Error);
            CSharpCompilationOptions option = commonoption.WithSpecificDiagnosticOptions(warnings);
            CreateCompilation(text, options: option).VerifyDiagnostics(
                // (10,13): error CS0168: Warning as Error: The variable 'z' is declared but never used
                //         int z;
                Diagnostic(ErrorCode.WRN_UnreferencedVar, "z").WithArguments("z").WithWarningAsError(true));

            option = commonoption.WithWarningLevel(3);
            CreateCompilation(text, options: option).VerifyDiagnostics(
                // (10,13): warning CS0168: The variable 'z' is declared but never used
                //         int z;
                Diagnostic(ErrorCode.WRN_UnreferencedVar, "z").WithArguments("z"));

            option = commonoption.WithWarningLevel(2);
            CreateCompilation(text, options: option).VerifyDiagnostics();

            option = commonoption.WithWarningLevel(2).WithGeneralDiagnosticOption(ReportDiagnostic.Error);
            CreateCompilation(text, options: option).VerifyDiagnostics();

            option = commonoption.WithWarningLevel(2).WithSpecificDiagnosticOptions(warnings);
            CreateCompilation(text, options: option).VerifyDiagnostics();
        }

        [Fact]
        public void PragmaWarning_NoErrorCodes2()
        {
            var text = @"

public class C
{
    public static void Main()
    {
#pragma warning restore // comment
        int x;      // CS0168
        int y = 0;  // CS0219
#pragma warning disable // comment
        int z;
    }
}
";

            CSharpCompilationOptions commonoption = TestOptions.ReleaseExe;
            CreateCompilation(text, options: commonoption).VerifyDiagnostics(
                // (8,13): warning CS0168: The variable 'x' is declared but never used
                //         int x;      // CS0168
                Diagnostic(ErrorCode.WRN_UnreferencedVar, "x").WithArguments("x"),
                // (9,13): warning CS0219: The variable 'y' is assigned but its value is never used
                //         int y = 0;  // CS0219
                Diagnostic(ErrorCode.WRN_UnreferencedVarAssg, "y").WithArguments("y"));

            IDictionary<string, ReportDiagnostic> warnings = new Dictionary<string, ReportDiagnostic>();
            warnings.Add(MessageProvider.Instance.GetIdForErrorCode(168), ReportDiagnostic.Error);
            CSharpCompilationOptions option = commonoption.WithSpecificDiagnosticOptions(warnings);
            CreateCompilation(text, options: option).VerifyDiagnostics(
                // (8,13): error CS0168: Warning as Error: The variable 'x' is declared but never used
                //         int x;      // CS0168
                Diagnostic(ErrorCode.WRN_UnreferencedVar, "x").WithArguments("x").WithWarningAsError(true),
                // (9,13): warning CS0219: The variable 'y' is assigned but its value is never used
                //         int y = 0;  // CS0219
                Diagnostic(ErrorCode.WRN_UnreferencedVarAssg, "y").WithArguments("y"));

            option = commonoption.WithWarningLevel(3);
            CreateCompilation(text, options: option).VerifyDiagnostics(
                // (8,13): warning CS0168: The variable 'x' is declared but never used
                //         int x;      // CS0168
                Diagnostic(ErrorCode.WRN_UnreferencedVar, "x").WithArguments("x"),
                // (9,13): warning CS0219: The variable 'y' is assigned but its value is never used
                //         int y = 0;  // CS0219
                Diagnostic(ErrorCode.WRN_UnreferencedVarAssg, "y").WithArguments("y"));

            option = commonoption.WithWarningLevel(2);
            CreateCompilation(text, options: option).VerifyDiagnostics();

            option = commonoption.WithWarningLevel(2).WithGeneralDiagnosticOption(ReportDiagnostic.Error);
            CreateCompilation(text, options: option).VerifyDiagnostics();

            option = commonoption.WithWarningLevel(2).WithSpecificDiagnosticOptions(warnings);
            CreateCompilation(text, options: option).VerifyDiagnostics();
        }

        [Fact]
        public void PragmaWarning_NumericErrorCodes1()
        {
            var text = @"
public class C
{
    public static void Main()
    {
#pragma warning disable 168
        int x;      // CS0168
        int y = 0;  // CS0219
#pragma warning restore 168 // comment
        int z;
    }
}
";

            CSharpCompilationOptions commonoption = TestOptions.ReleaseExe;
            CreateCompilation(text, options: commonoption).VerifyDiagnostics(
                // (8,13): warning CS0219: The variable 'y' is assigned but its value is never used
                //         int y = 0;  // CS0219
                Diagnostic(ErrorCode.WRN_UnreferencedVarAssg, "y").WithArguments("y"),
                // (10,13): warning CS0168: The variable 'z' is declared but never used
                //         int z;
                Diagnostic(ErrorCode.WRN_UnreferencedVar, "z").WithArguments("z"));

            IDictionary<string, ReportDiagnostic> warnings = new Dictionary<string, ReportDiagnostic>();
            warnings.Add(MessageProvider.Instance.GetIdForErrorCode(168), ReportDiagnostic.Error);
            CSharpCompilationOptions option = commonoption.WithSpecificDiagnosticOptions(warnings);
            CreateCompilation(text, options: option).VerifyDiagnostics(
                // (8,13): warning CS0219: The variable 'y' is assigned but its value is never used
                //         int y = 0;  // CS0219
                Diagnostic(ErrorCode.WRN_UnreferencedVarAssg, "y").WithArguments("y"),
                // (10,13): error CS0168: Warning as Error: The variable 'z' is declared but never used
                //         int z;
                Diagnostic(ErrorCode.WRN_UnreferencedVar, "z").WithArguments("z").WithWarningAsError(true));

            option = commonoption.WithWarningLevel(3);
            CreateCompilation(text, options: option).VerifyDiagnostics(
                // (8,13): warning CS0219: The variable 'y' is assigned but its value is never used
                //         int y = 0;  // CS0219
                Diagnostic(ErrorCode.WRN_UnreferencedVarAssg, "y").WithArguments("y"),
                // (10,13): warning CS0168: The variable 'z' is declared but never used
                //         int z;
                Diagnostic(ErrorCode.WRN_UnreferencedVar, "z").WithArguments("z"));

            option = commonoption.WithWarningLevel(2);
            CreateCompilation(text, options: option).VerifyDiagnostics();

            option = commonoption.WithWarningLevel(2).WithGeneralDiagnosticOption(ReportDiagnostic.Error);
            CreateCompilation(text, options: option).VerifyDiagnostics();

            option = commonoption.WithWarningLevel(2).WithSpecificDiagnosticOptions(warnings);
            CreateCompilation(text, options: option).VerifyDiagnostics();
        }

        [Fact]
        public void PragmaWarning_IdentifierErrorCodes1()
        {
            var text = @"
public class C
{
    public static void Main()
    {
#pragma warning disable CS0168 // comment
        int x;      // CS0168
        int y = 0;  // CS0219
#pragma warning restore CS0168
        int z;
    }
}
";

            CSharpCompilationOptions commonoption = TestOptions.ReleaseExe;
            CreateCompilation(text, options: commonoption).VerifyDiagnostics(
                // (8,13): warning CS0219: The variable 'y' is assigned but its value is never used
                //         int y = 0;  // CS0219
                Diagnostic(ErrorCode.WRN_UnreferencedVarAssg, "y").WithArguments("y"),
                // (10,13): warning CS0168: The variable 'z' is declared but never used
                //         int z;
                Diagnostic(ErrorCode.WRN_UnreferencedVar, "z").WithArguments("z"));

            IDictionary<string, ReportDiagnostic> warnings = new Dictionary<string, ReportDiagnostic>();
            warnings.Add(MessageProvider.Instance.GetIdForErrorCode(168), ReportDiagnostic.Error);
            CSharpCompilationOptions option = commonoption.WithSpecificDiagnosticOptions(warnings);
            CreateCompilation(text, options: option).VerifyDiagnostics(
                // (8,13): warning CS0219: The variable 'y' is assigned but its value is never used
                //         int y = 0;  // CS0219
                Diagnostic(ErrorCode.WRN_UnreferencedVarAssg, "y").WithArguments("y"),
                // (10,13): error CS0168: Warning as Error: The variable 'z' is declared but never used
                //         int z;
                Diagnostic(ErrorCode.WRN_UnreferencedVar, "z").WithArguments("z").WithWarningAsError(true));

            option = commonoption.WithWarningLevel(3);
            CreateCompilation(text, options: option).VerifyDiagnostics(
                // (8,13): warning CS0219: The variable 'y' is assigned but its value is never used
                //         int y = 0;  // CS0219
                Diagnostic(ErrorCode.WRN_UnreferencedVarAssg, "y").WithArguments("y"),
                // (10,13): warning CS0168: The variable 'z' is declared but never used
                //         int z;
                Diagnostic(ErrorCode.WRN_UnreferencedVar, "z").WithArguments("z"));

            option = commonoption.WithWarningLevel(2);
            CreateCompilation(text, options: option).VerifyDiagnostics();

            option = commonoption.WithWarningLevel(2).WithGeneralDiagnosticOption(ReportDiagnostic.Error);
            CreateCompilation(text, options: option).VerifyDiagnostics();

            option = commonoption.WithWarningLevel(2).WithSpecificDiagnosticOptions(warnings);
            CreateCompilation(text, options: option).VerifyDiagnostics();
        }

        [Fact]
        public void PragmaWarning_NumericErrorCodes2()
        {
            var text = @"


public class C
{
    public static void Main()
    {
#pragma warning restore 168
        int x;      // CS0168
        int y = 0;  // CS0219
#pragma warning disable 168
        int z;
    }
}
";

            CSharpCompilationOptions commonoption = TestOptions.ReleaseExe;
            CreateCompilation(text, options: commonoption).VerifyDiagnostics(
                // (9,13): warning CS0168: The variable 'x' is declared but never used
                //         int x;      // CS0168
                Diagnostic(ErrorCode.WRN_UnreferencedVar, "x").WithArguments("x"),
                // (10,13): warning CS0219: The variable 'y' is assigned but its value is never used
                //         int y = 0;  // CS0219
                Diagnostic(ErrorCode.WRN_UnreferencedVarAssg, "y").WithArguments("y"));

            IDictionary<string, ReportDiagnostic> warnings = new Dictionary<string, ReportDiagnostic>();
            warnings.Add(MessageProvider.Instance.GetIdForErrorCode(168), ReportDiagnostic.Error);
            CSharpCompilationOptions option = commonoption.WithSpecificDiagnosticOptions(warnings);
            CreateCompilation(text, options: option).VerifyDiagnostics(
                // (9,13): error CS0168: Warning as Error: The variable 'x' is declared but never used
                //         int x;      // CS0168
                Diagnostic(ErrorCode.WRN_UnreferencedVar, "x").WithArguments("x").WithWarningAsError(true),
                // (10,13): warning CS0219: The variable 'y' is assigned but its value is never used
                //         int y = 0;  // CS0219
                Diagnostic(ErrorCode.WRN_UnreferencedVarAssg, "y").WithArguments("y"));

            option = commonoption.WithWarningLevel(3);
            CreateCompilation(text, options: option).VerifyDiagnostics(
                // (9,13): warning CS0168: The variable 'x' is declared but never used
                //         int x;      // CS0168
                Diagnostic(ErrorCode.WRN_UnreferencedVar, "x").WithArguments("x"),
                // (10,13): warning CS0219: The variable 'y' is assigned but its value is never used
                //         int y = 0;  // CS0219
                Diagnostic(ErrorCode.WRN_UnreferencedVarAssg, "y").WithArguments("y"));

            option = commonoption.WithWarningLevel(2);
            CreateCompilation(text, options: option).VerifyDiagnostics();

            option = commonoption.WithWarningLevel(2).WithGeneralDiagnosticOption(ReportDiagnostic.Error);
            CreateCompilation(text, options: option).VerifyDiagnostics();

            option = commonoption.WithWarningLevel(2).WithSpecificDiagnosticOptions(warnings);
            CreateCompilation(text, options: option).VerifyDiagnostics();
        }

        [Fact]
        public void PragmaWarning_IdentifierErrorCodes2()
        {
            var text = @"


public class C
{
    public static void Main()
    {
#pragma warning restore CS0168
        int x;      // CS0168
        int y = 0;  // CS0219
#pragma warning disable CS0168
        int z;
    }
}
";

            CSharpCompilationOptions commonoption = TestOptions.ReleaseExe;
            CreateCompilation(text, options: commonoption).VerifyDiagnostics(
                // (9,13): warning CS0168: The variable 'x' is declared but never used
                //         int x;      // CS0168
                Diagnostic(ErrorCode.WRN_UnreferencedVar, "x").WithArguments("x"),
                // (10,13): warning CS0219: The variable 'y' is assigned but its value is never used
                //         int y = 0;  // CS0219
                Diagnostic(ErrorCode.WRN_UnreferencedVarAssg, "y").WithArguments("y"));

            IDictionary<string, ReportDiagnostic> warnings = new Dictionary<string, ReportDiagnostic>();
            warnings.Add(MessageProvider.Instance.GetIdForErrorCode(168), ReportDiagnostic.Error);
            CSharpCompilationOptions option = commonoption.WithSpecificDiagnosticOptions(warnings);
            CreateCompilation(text, options: option).VerifyDiagnostics(
                // (9,13): error CS0168: Warning as Error: The variable 'x' is declared but never used
                //         int x;      // CS0168
                Diagnostic(ErrorCode.WRN_UnreferencedVar, "x").WithArguments("x").WithWarningAsError(true),
                // (10,13): warning CS0219: The variable 'y' is assigned but its value is never used
                //         int y = 0;  // CS0219
                Diagnostic(ErrorCode.WRN_UnreferencedVarAssg, "y").WithArguments("y"));

            option = commonoption.WithWarningLevel(3);
            CreateCompilation(text, options: option).VerifyDiagnostics(
                // (9,13): warning CS0168: The variable 'x' is declared but never used
                //         int x;      // CS0168
                Diagnostic(ErrorCode.WRN_UnreferencedVar, "x").WithArguments("x"),
                // (10,13): warning CS0219: The variable 'y' is assigned but its value is never used
                //         int y = 0;  // CS0219
                Diagnostic(ErrorCode.WRN_UnreferencedVarAssg, "y").WithArguments("y"));

            option = commonoption.WithWarningLevel(2);
            CreateCompilation(text, options: option).VerifyDiagnostics();

            option = commonoption.WithWarningLevel(2).WithGeneralDiagnosticOption(ReportDiagnostic.Error);
            CreateCompilation(text, options: option).VerifyDiagnostics();

            option = commonoption.WithWarningLevel(2).WithSpecificDiagnosticOptions(warnings);
            CreateCompilation(text, options: option).VerifyDiagnostics();
        }

        [Fact]
        public void PragmaWarning_IdentifierErrorCodesAreCaseSensitive()
        {
            var text = @"
public class C
{
    public static void Main()
    {
#pragma warning disable cs0168
        int x;      // CS0168
        int y = 0;  // CS0219
#pragma warning restore cs0168
        int z;
    }
}
";

            CSharpCompilationOptions commonoption = TestOptions.ReleaseExe;
            CreateCompilation(text, options: commonoption).VerifyDiagnostics(
                // (7,13): warning CS0168: The variable 'x' is declared but never used
                //         int x;      // CS0168
                Diagnostic(ErrorCode.WRN_UnreferencedVar, "x").WithArguments("x").WithLocation(7, 13),
                // (8,13): warning CS0219: The variable 'y' is assigned but its value is never used
                //         int y = 0;  // CS0219
                Diagnostic(ErrorCode.WRN_UnreferencedVarAssg, "y").WithArguments("y").WithLocation(8, 13),
                // (10,13): warning CS0168: The variable 'z' is declared but never used
                //         int z;
                Diagnostic(ErrorCode.WRN_UnreferencedVar, "z").WithArguments("z").WithLocation(10, 13));

            IDictionary<string, ReportDiagnostic> warnings = new Dictionary<string, ReportDiagnostic>();
            warnings.Add(MessageProvider.Instance.GetIdForErrorCode(168), ReportDiagnostic.Error);
            CSharpCompilationOptions option = commonoption.WithSpecificDiagnosticOptions(warnings);
            CreateCompilation(text, options: option).VerifyDiagnostics(
                // (7,13): error CS0168: Warning as Error: The variable 'x' is declared but never used
                //         int x;      // CS0168
                Diagnostic(ErrorCode.WRN_UnreferencedVar, "x").WithArguments("x").WithLocation(7, 13).WithWarningAsError(true),
                // (8,13): warning CS0219: The variable 'y' is assigned but its value is never used
                //         int y = 0;  // CS0219
                Diagnostic(ErrorCode.WRN_UnreferencedVarAssg, "y").WithArguments("y").WithLocation(8, 13),
                // (10,13): error CS0168: Warning as Error: The variable 'z' is declared but never used
                //         int z;
                Diagnostic(ErrorCode.WRN_UnreferencedVar, "z").WithArguments("z").WithLocation(10, 13).WithWarningAsError(true));

            option = commonoption.WithWarningLevel(3);
            CreateCompilation(text, options: option).VerifyDiagnostics(
                // (7,13): warning CS0168: The variable 'x' is declared but never used
                //         int x;      // CS0168
                Diagnostic(ErrorCode.WRN_UnreferencedVar, "x").WithArguments("x").WithLocation(7, 13),
                // (8,13): warning CS0219: The variable 'y' is assigned but its value is never used
                //         int y = 0;  // CS0219
                Diagnostic(ErrorCode.WRN_UnreferencedVarAssg, "y").WithArguments("y").WithLocation(8, 13),
                // (10,13): warning CS0168: The variable 'z' is declared but never used
                //         int z;
                Diagnostic(ErrorCode.WRN_UnreferencedVar, "z").WithArguments("z").WithLocation(10, 13));

            option = commonoption.WithWarningLevel(2);
            CreateCompilation(text, options: option).VerifyDiagnostics();

            option = commonoption.WithWarningLevel(2).WithGeneralDiagnosticOption(ReportDiagnostic.Error);
            CreateCompilation(text, options: option).VerifyDiagnostics();

            option = commonoption.WithWarningLevel(2).WithSpecificDiagnosticOptions(warnings);
            CreateCompilation(text, options: option).VerifyDiagnostics();
        }

        [Fact]
        public void PragmaWarning_IdentifierErrorCodesMustMatchExactly1()
        {
            var text = @"
public class C
{
    public static void Main()
    {
#pragma warning disable CS168, CS0219L
        int x;      // CS0168
        int y = 0;  // CS0219
#pragma warning restore CS0219L
        int z;      // CS0168
#pragma warning disable CS00168
        int w;      // CS0168
    }
}
";

            CSharpCompilationOptions commonoption = TestOptions.ReleaseExe;
            CreateCompilation(text, options: commonoption).VerifyDiagnostics(
                // (7,13): warning CS0168: The variable 'x' is declared but never used
                //         int x;      // CS0168
                Diagnostic(ErrorCode.WRN_UnreferencedVar, "x").WithArguments("x").WithLocation(7, 13),
                // (8,13): warning CS0219: The variable 'y' is assigned but its value is never used
                //         int y = 0;  // CS0219
                Diagnostic(ErrorCode.WRN_UnreferencedVarAssg, "y").WithArguments("y").WithLocation(8, 13),
                // (10,13): warning CS0168: The variable 'z' is declared but never used
                //         int z;
                Diagnostic(ErrorCode.WRN_UnreferencedVar, "z").WithArguments("z").WithLocation(10, 13),
                // (12,13): warning CS0168: The variable 'w' is declared but never used
                //         int w;
                Diagnostic(ErrorCode.WRN_UnreferencedVar, "w").WithArguments("w").WithLocation(12, 13));

            IDictionary<string, ReportDiagnostic> warnings = new Dictionary<string, ReportDiagnostic>();
            warnings.Add(MessageProvider.Instance.GetIdForErrorCode(168), ReportDiagnostic.Error);
            CSharpCompilationOptions option = commonoption.WithSpecificDiagnosticOptions(warnings);
            CreateCompilation(text, options: option).VerifyDiagnostics(
                // (7,13): error CS0168: Warning as Error: The variable 'x' is declared but never used
                //         int x;      // CS0168
                Diagnostic(ErrorCode.WRN_UnreferencedVar, "x").WithArguments("x").WithLocation(7, 13).WithWarningAsError(true),
                // (8,13): warning CS0219: The variable 'y' is assigned but its value is never used
                //         int y = 0;  // CS0219
                Diagnostic(ErrorCode.WRN_UnreferencedVarAssg, "y").WithArguments("y").WithLocation(8, 13),
                // (10,13): error CS0168: Warning as Error: The variable 'z' is declared but never used
                //         int z;
                Diagnostic(ErrorCode.WRN_UnreferencedVar, "z").WithArguments("z").WithLocation(10, 13).WithWarningAsError(true),
                // (12,13): error CS0168: Warning as Error: The variable 'w' is declared but never used
                //         int w;
                Diagnostic(ErrorCode.WRN_UnreferencedVar, "w").WithArguments("w").WithLocation(12, 13).WithWarningAsError(true));

            option = commonoption.WithWarningLevel(3);
            CreateCompilation(text, options: option).VerifyDiagnostics(
                // (7,13): warning CS0168: The variable 'x' is declared but never used
                //         int x;      // CS0168
                Diagnostic(ErrorCode.WRN_UnreferencedVar, "x").WithArguments("x").WithLocation(7, 13),
                // (8,13): warning CS0219: The variable 'y' is assigned but its value is never used
                //         int y = 0;  // CS0219
                Diagnostic(ErrorCode.WRN_UnreferencedVarAssg, "y").WithArguments("y").WithLocation(8, 13),
                // (10,13): warning CS0168: The variable 'z' is declared but never used
                //         int z;
                Diagnostic(ErrorCode.WRN_UnreferencedVar, "z").WithArguments("z").WithLocation(10, 13),
                // (12,13): warning CS0168: The variable 'w' is declared but never used
                //         int w;
                Diagnostic(ErrorCode.WRN_UnreferencedVar, "w").WithArguments("w").WithLocation(12, 13));

            option = commonoption.WithWarningLevel(2);
            CreateCompilation(text, options: option).VerifyDiagnostics();

            option = commonoption.WithWarningLevel(2).WithGeneralDiagnosticOption(ReportDiagnostic.Error);
            CreateCompilation(text, options: option).VerifyDiagnostics();

            option = commonoption.WithWarningLevel(2).WithSpecificDiagnosticOptions(warnings);
            CreateCompilation(text, options: option).VerifyDiagnostics();
        }

        [Fact]
        public void PragmaWarning_IdentifierErrorCodesMustMatchExactly2()
        {
            var text = @"
public class C
{
    public static void Main()
    {
#pragma warning disable ＣＳ０１６８
        int x;      // CS0168
        int y = 0;  // CS0219
#pragma warning restore ＣＳ０１６８
        int z;
    }
}
";

            CSharpCompilationOptions commonoption = TestOptions.ReleaseExe;
            CreateCompilation(text, options: commonoption).VerifyDiagnostics(
                // (7,13): warning CS0168: The variable 'x' is declared but never used
                //         int x;      // CS0168
                Diagnostic(ErrorCode.WRN_UnreferencedVar, "x").WithArguments("x").WithLocation(7, 13),
                // (8,13): warning CS0219: The variable 'y' is assigned but its value is never used
                //         int y = 0;  // CS0219
                Diagnostic(ErrorCode.WRN_UnreferencedVarAssg, "y").WithArguments("y").WithLocation(8, 13),
                // (10,13): warning CS0168: The variable 'z' is declared but never used
                //         int z;
                Diagnostic(ErrorCode.WRN_UnreferencedVar, "z").WithArguments("z").WithLocation(10, 13));

            IDictionary<string, ReportDiagnostic> warnings = new Dictionary<string, ReportDiagnostic>();
            warnings.Add(MessageProvider.Instance.GetIdForErrorCode(168), ReportDiagnostic.Error);
            CSharpCompilationOptions option = commonoption.WithSpecificDiagnosticOptions(warnings);
            CreateCompilation(text, options: option).VerifyDiagnostics(
                // (7,13): error CS0168: Warning as Error: The variable 'x' is declared but never used
                //         int x;      // CS0168
                Diagnostic(ErrorCode.WRN_UnreferencedVar, "x").WithArguments("x").WithLocation(7, 13).WithWarningAsError(true),
                // (8,13): warning CS0219: The variable 'y' is assigned but its value is never used
                //         int y = 0;  // CS0219
                Diagnostic(ErrorCode.WRN_UnreferencedVarAssg, "y").WithArguments("y").WithLocation(8, 13),
                // (10,13): error CS0168: Warning as Error: The variable 'z' is declared but never used
                //         int z;
                Diagnostic(ErrorCode.WRN_UnreferencedVar, "z").WithArguments("z").WithLocation(10, 13).WithWarningAsError(true));

            option = commonoption.WithWarningLevel(3);
            CreateCompilation(text, options: option).VerifyDiagnostics(
                // (7,13): warning CS0168: The variable 'x' is declared but never used
                //         int x;      // CS0168
                Diagnostic(ErrorCode.WRN_UnreferencedVar, "x").WithArguments("x").WithLocation(7, 13),
                // (8,13): warning CS0219: The variable 'y' is assigned but its value is never used
                //         int y = 0;  // CS0219
                Diagnostic(ErrorCode.WRN_UnreferencedVarAssg, "y").WithArguments("y").WithLocation(8, 13),
                // (10,13): warning CS0168: The variable 'z' is declared but never used
                //         int z;
                Diagnostic(ErrorCode.WRN_UnreferencedVar, "z").WithArguments("z").WithLocation(10, 13));

            option = commonoption.WithWarningLevel(2);
            CreateCompilation(text, options: option).VerifyDiagnostics();

            option = commonoption.WithWarningLevel(2).WithGeneralDiagnosticOption(ReportDiagnostic.Error);
            CreateCompilation(text, options: option).VerifyDiagnostics();

            option = commonoption.WithWarningLevel(2).WithSpecificDiagnosticOptions(warnings);
            CreateCompilation(text, options: option).VerifyDiagnostics();
        }

        [Fact]
        public void PragmaWarning_BlockScopeIsNotSignificant1()
        {
            var text = @"
public class C
{
    public static void Run()
    {
#pragma warning disable
        int _x; // CS0168
    }

    public static void Main()
    {
        int x;      // CS0168
        int y = 0;  // CS0219
        Run();
#pragma warning restore
        int z;
    }
}
";

            CSharpCompilationOptions commonoption = TestOptions.ReleaseExe;
            CreateCompilation(text, options: commonoption).VerifyDiagnostics(
                // (12,13): warning CS0168: The variable 'z' is declared but never used
                //         int z;
                Diagnostic(ErrorCode.WRN_UnreferencedVar, "z").WithArguments("z"));

            IDictionary<string, ReportDiagnostic> warnings = new Dictionary<string, ReportDiagnostic>();
            warnings.Add(MessageProvider.Instance.GetIdForErrorCode(168), ReportDiagnostic.Error);
            CSharpCompilationOptions option = commonoption.WithSpecificDiagnosticOptions(warnings);
            CreateCompilation(text, options: option).VerifyDiagnostics(
                // (17,13): error CS0168: Warning as Error: The variable 'z' is declared but never used
                //         int z;
                Diagnostic(ErrorCode.WRN_UnreferencedVar, "z").WithArguments("z").WithWarningAsError(true));

            option = commonoption.WithWarningLevel(3);
            CreateCompilation(text, options: option).VerifyDiagnostics(
                // (12,13): warning CS0168: The variable 'z' is declared but never used
                //         int z;
                Diagnostic(ErrorCode.WRN_UnreferencedVar, "z").WithArguments("z"));

            option = commonoption.WithWarningLevel(2);
            CreateCompilation(text, options: option).VerifyDiagnostics();

            option = commonoption.WithWarningLevel(2).WithGeneralDiagnosticOption(ReportDiagnostic.Error);
            CreateCompilation(text, options: option).VerifyDiagnostics();

            option = commonoption.WithWarningLevel(2).WithSpecificDiagnosticOptions(warnings);
            CreateCompilation(text, options: option).VerifyDiagnostics();
        }

        [Fact]
        public void PragmaWarning_BlockScopeIsNotSignificant2()
        {
            var text = @"
#pragma warning disable
public class C
{
    public static void Run()
    {
        int _x; // CS0168
    }

    public static void Main()
    {
        int x;      // CS0168
        int y = 0;  // CS0219
        Run();
#pragma warning restore
        int z;
    }
}
";

            CSharpCompilationOptions commonoption = TestOptions.ReleaseExe;
            CreateCompilation(text, options: commonoption).VerifyDiagnostics(
                // (11,13): warning CS0168: The variable 'z' is declared but never used
                //         int z;
                Diagnostic(ErrorCode.WRN_UnreferencedVar, "z").WithArguments("z"));

            IDictionary<string, ReportDiagnostic> warnings = new Dictionary<string, ReportDiagnostic>();
            warnings.Add(MessageProvider.Instance.GetIdForErrorCode(168), ReportDiagnostic.Error);
            CSharpCompilationOptions option = commonoption.WithSpecificDiagnosticOptions(warnings);
            CreateCompilation(text, options: option).VerifyDiagnostics(
                // (16,13): error CS0168: Warning as Error: The variable 'z' is declared but never used
                //         int z;
                Diagnostic(ErrorCode.WRN_UnreferencedVar, "z").WithArguments("z").WithWarningAsError(true));

            option = commonoption.WithWarningLevel(3);
            CreateCompilation(text, options: option).VerifyDiagnostics(
                // (11,13): warning CS0168: The variable 'z' is declared but never used
                //         int z;
                Diagnostic(ErrorCode.WRN_UnreferencedVar, "z").WithArguments("z"));

            option = commonoption.WithWarningLevel(2);
            CreateCompilation(text, options: option).VerifyDiagnostics();

            option = commonoption.WithWarningLevel(2).WithGeneralDiagnosticOption(ReportDiagnostic.Error);
            CreateCompilation(text, options: option).VerifyDiagnostics();

            option = commonoption.WithWarningLevel(2).WithSpecificDiagnosticOptions(warnings);
            CreateCompilation(text, options: option).VerifyDiagnostics();
        }

        [Fact]
        public void PragmaWarning_NumericAndIdentifierErrorCodes1()
        {
            var text = @"

#pragma warning disable 168, CS0219
public class C
{
    public static void Run()
    {
        int _x; // CS0168
    }

    public static void Main()
    {
        int x;      // CS0168
        int y = 0;  // CS0219
        Run();
#pragma warning restore
        int z;
    }
}
";

            CSharpCompilationOptions commonoption = TestOptions.ReleaseExe;
            CreateCompilation(text, options: commonoption).VerifyDiagnostics(
                // (12,13): warning CS0168: The variable 'z' is declared but never used
                //         int z;
                Diagnostic(ErrorCode.WRN_UnreferencedVar, "z").WithArguments("z"));

            IDictionary<string, ReportDiagnostic> warnings = new Dictionary<string, ReportDiagnostic>();
            warnings.Add(MessageProvider.Instance.GetIdForErrorCode(168), ReportDiagnostic.Error);
            CSharpCompilationOptions option = commonoption.WithSpecificDiagnosticOptions(warnings);
            CreateCompilation(text, options: option).VerifyDiagnostics(
                // (17,13): error CS0168: Warning as Error: The variable 'z' is declared but never used
                //         int z;
                Diagnostic(ErrorCode.WRN_UnreferencedVar, "z").WithArguments("z").WithWarningAsError(true));

            option = commonoption.WithWarningLevel(3);
            CreateCompilation(text, options: option).VerifyDiagnostics(
                // (12,13): warning CS0168: The variable 'z' is declared but never used
                //         int z;
                Diagnostic(ErrorCode.WRN_UnreferencedVar, "z").WithArguments("z"));

            option = commonoption.WithWarningLevel(2);
            CreateCompilation(text, options: option).VerifyDiagnostics();

            option = commonoption.WithWarningLevel(2).WithGeneralDiagnosticOption(ReportDiagnostic.Error);
            CreateCompilation(text, options: option).VerifyDiagnostics();

            option = commonoption.WithWarningLevel(2).WithSpecificDiagnosticOptions(warnings);
            CreateCompilation(text, options: option).VerifyDiagnostics();
        }

        [Fact]
        public void PragmaWarning_NumericAndIdentifierErrorCodes2()
        {
            var text = @"
#pragma warning disable 168, CS0219 // comment
public class C
{
    public static void Run()
    {
        int _x; // CS0168
    }

    public static void Main()
    {
        int x;      // CS0168
        int y = 0;  // CS0219
        Run();
#pragma warning restore CS0219
        int z;
    }
}
";

            CSharpCompilationOptions commonoption = TestOptions.ReleaseExe;
            CreateCompilation(text, options: commonoption).VerifyDiagnostics();

            IDictionary<string, ReportDiagnostic> warnings = new Dictionary<string, ReportDiagnostic>();
            warnings.Add(MessageProvider.Instance.GetIdForErrorCode(168), ReportDiagnostic.Error);
            CSharpCompilationOptions option = commonoption.WithSpecificDiagnosticOptions(warnings);
            CreateCompilation(text, options: option).VerifyDiagnostics();

            option = commonoption.WithWarningLevel(3);
            CreateCompilation(text, options: option).VerifyDiagnostics();

            option = commonoption.WithWarningLevel(2);
            CreateCompilation(text, options: option).VerifyDiagnostics();

            option = commonoption.WithWarningLevel(2).WithGeneralDiagnosticOption(ReportDiagnostic.Error);
            CreateCompilation(text, options: option).VerifyDiagnostics();

            option = commonoption.WithWarningLevel(2).WithSpecificDiagnosticOptions(warnings);
            CreateCompilation(text, options: option).VerifyDiagnostics();
        }

        [Fact]
        public void PragmaWarning_NumericAndIdentifierErrorCodes3()
        {
            var text = @"
#pragma warning disable CS0465, 168, CS0219
public class C
{
    public static void Run()
    {
        int _x; // CS0168
    }

    public virtual void Finalize() // CS0465
    {
    }

    public static void Main()
    {
        int x;      // CS0168
        int y = 0;  // CS0219
        Run();
#pragma warning restore
        int z;
    }
}
";
            // Verify that warnings can be disabled using a mixed list of numeric literals and identifier
            CSharpCompilationOptions commonoption = TestOptions.ReleaseExe;
            CreateCompilation(text, options: commonoption).VerifyDiagnostics(
                // (20,13): warning CS0168: The variable 'z' is declared but never used
                //         int z;
                Diagnostic(ErrorCode.WRN_UnreferencedVar, "z").WithArguments("z"));

            var warnings = new Dictionary<string, ReportDiagnostic>();
            warnings.Add(MessageProvider.Instance.GetIdForErrorCode(168), ReportDiagnostic.Error);
            CSharpCompilationOptions option = commonoption.WithSpecificDiagnosticOptions(warnings);
            CreateCompilation(text, options: option).VerifyDiagnostics(
                // (20,13): error CS0168: Warning as Error: The variable 'z' is declared but never used
                //         int z;
                Diagnostic(ErrorCode.WRN_UnreferencedVar, "z").WithArguments("z").WithWarningAsError(true));

            option = commonoption.WithWarningLevel(3);
            CreateCompilation(text, options: option).VerifyDiagnostics(
                // (20,13): warning CS0168: The variable 'z' is declared but never used
                //         int z;
                Diagnostic(ErrorCode.WRN_UnreferencedVar, "z").WithArguments("z"));

            option = commonoption.WithWarningLevel(2);
            CreateCompilation(text, options: option).VerifyDiagnostics();

            option = commonoption.WithWarningLevel(2).WithGeneralDiagnosticOption(ReportDiagnostic.Error);
            CreateCompilation(text, options: option).VerifyDiagnostics();

            option = commonoption.WithWarningLevel(2).WithSpecificDiagnosticOptions(warnings);
            CreateCompilation(text, options: option).VerifyDiagnostics();
        }

        [Fact]
        public void PragmaWarning_BadSyntax1()
        {
            var text = @"

public class C
{
    public static void Main()
    {
#pragma
        int x;      // CS0168
        int y = 0;  // CS0219
#pragma warning restore
        int z;
    }
}";

            CSharpCompilationOptions commonoption = TestOptions.ReleaseExe;
            CreateCompilation(text, options: commonoption).VerifyDiagnostics(
                // (7,8): warning CS1633: Unrecognized #pragma directive
                // #pragma
                Diagnostic(ErrorCode.WRN_IllegalPragma, ""),
                // (8,17): warning CS0168: The variable 'x' is declared but never used
                //             int x;      // CS0168
                Diagnostic(ErrorCode.WRN_UnreferencedVar, "x").WithArguments("x"),
                // (9,17): warning CS0219: The variable 'y' is assigned but its value is never used
                //             int y = 0;  // CS0219
                Diagnostic(ErrorCode.WRN_UnreferencedVarAssg, "y").WithArguments("y"),
                // (11,17): warning CS0168: The variable 'z' is declared but never used
                //             int z;
                Diagnostic(ErrorCode.WRN_UnreferencedVar, "z").WithArguments("z"));

            IDictionary<string, ReportDiagnostic> warnings = new Dictionary<string, ReportDiagnostic>();
            warnings.Add(MessageProvider.Instance.GetIdForErrorCode(168), ReportDiagnostic.Error);
            CSharpCompilationOptions option = commonoption.WithSpecificDiagnosticOptions(warnings);
            CreateCompilation(text, options: option).VerifyDiagnostics(
                // (7,8): warning CS1633: Unrecognized #pragma directive
                // #pragma
                Diagnostic(ErrorCode.WRN_IllegalPragma, ""),
                // (8,17): error CS0168: Warning as Error: The variable 'x' is declared but never used
                //             int x;      // CS0168
                Diagnostic(ErrorCode.WRN_UnreferencedVar, "x").WithArguments("x").WithWarningAsError(true),
                // (9,17): warning CS0219: The variable 'y' is assigned but its value is never used
                //             int y = 0;  // CS0219
                Diagnostic(ErrorCode.WRN_UnreferencedVarAssg, "y").WithArguments("y"),
                // (11,17): error CS0168: Warning as Error: The variable 'z' is declared but never used
                //             int z;
                Diagnostic(ErrorCode.WRN_UnreferencedVar, "z").WithArguments("z").WithWarningAsError(true));

            warnings = new Dictionary<string, ReportDiagnostic>();
            warnings.Add(MessageProvider.Instance.GetIdForErrorCode(1633), ReportDiagnostic.Suppress);
            option = commonoption.WithSpecificDiagnosticOptions(warnings);
            CreateCompilation(text, options: option).VerifyDiagnostics(
                // (8,17): warning CS0168: The variable 'x' is declared but never used
                //             int x;      // CS0168
                Diagnostic(ErrorCode.WRN_UnreferencedVar, "x").WithArguments("x"),
                // (9,17): warning CS0219: The variable 'y' is assigned but its value is never used
                //             int y = 0;  // CS0219
                Diagnostic(ErrorCode.WRN_UnreferencedVarAssg, "y").WithArguments("y"),
                // (11,17): warning CS0168: The variable 'z' is declared but never used
                //             int z;
                Diagnostic(ErrorCode.WRN_UnreferencedVar, "z").WithArguments("z"));

            option = commonoption.WithWarningLevel(2);
            CreateCompilation(text, options: option).VerifyDiagnostics(
                // (7,8): warning CS1633: Unrecognized #pragma directive
                // #pragma
                Diagnostic(ErrorCode.WRN_IllegalPragma, ""));
        }

        [Fact]
        public void PragmaWarning_BadSyntax2()
        {
            var text = @"
public class C
{
    public static void Main()
    {
#pragma warning disable 1633
#pragma
        int x;      // CS0168
        int y = 0;  // CS0219
#pragma warning restore
        int z;
    }
}";

            CSharpCompilationOptions commonoption = TestOptions.ReleaseExe;
            CreateCompilation(text, options: commonoption).VerifyDiagnostics(
                // (8,13): warning CS0168: The variable 'x' is declared but never used
                //         int x;      // CS0168
                Diagnostic(ErrorCode.WRN_UnreferencedVar, "x").WithArguments("x"),
                // (9,13): warning CS0219: The variable 'y' is assigned but its value is never used
                //         int y = 0;  // CS0219
                Diagnostic(ErrorCode.WRN_UnreferencedVarAssg, "y").WithArguments("y"),
                // (11,13): warning CS0168: The variable 'z' is declared but never used
                //         int z;
                Diagnostic(ErrorCode.WRN_UnreferencedVar, "z").WithArguments("z"));

            IDictionary<string, ReportDiagnostic> warnings = new Dictionary<string, ReportDiagnostic>();
            warnings.Add(MessageProvider.Instance.GetIdForErrorCode(168), ReportDiagnostic.Error);
            CSharpCompilationOptions option = commonoption.WithSpecificDiagnosticOptions(warnings);
            CreateCompilation(text, options: option).VerifyDiagnostics(
                // (8,13): error CS0168: Warning as Error: The variable 'x' is declared but never used
                //         int x;      // CS0168
                Diagnostic(ErrorCode.WRN_UnreferencedVar, "x").WithArguments("x").WithWarningAsError(true),
                // (9,13): warning CS0219: The variable 'y' is assigned but its value is never used
                //         int y = 0;  // CS0219
                Diagnostic(ErrorCode.WRN_UnreferencedVarAssg, "y").WithArguments("y"),
                // (11,13): error CS0168: Warning as Error: The variable 'z' is declared but never used
                //         int z;
                Diagnostic(ErrorCode.WRN_UnreferencedVar, "z").WithArguments("z").WithWarningAsError(true));

            option = commonoption.WithWarningLevel(2);
            CreateCompilation(text, options: option).VerifyDiagnostics();
        }

        [Fact]
        public void PragmaWarning_BadSyntax3()
        {
            var text = @"

public class C
{
    public static void Main()
   {
#pragma warning
        int x;      // CS0168
        int y = 0;  // CS0219
#pragma warning restore
        int z;
    }
}";

            CSharpCompilationOptions commonoption = TestOptions.ReleaseExe;
            CreateCompilation(text, options: commonoption).VerifyDiagnostics(
                // (7,16): warning CS1634: Expected disable, restore, enable or safeonly
                // #pragma warning
                Diagnostic(ErrorCode.WRN_IllegalPPWarning, ""),
                // (8,13): warning CS0168: The variable 'x' is declared but never used
                //         int x;      // CS0168
                Diagnostic(ErrorCode.WRN_UnreferencedVar, "x").WithArguments("x"),
                // (9,13): warning CS0219: The variable 'y' is assigned but its value is never used
                //         int y = 0;  // CS0219
                Diagnostic(ErrorCode.WRN_UnreferencedVarAssg, "y").WithArguments("y"),
                // (11,13): warning CS0168: The variable 'z' is declared but never used
                //         int z;
                Diagnostic(ErrorCode.WRN_UnreferencedVar, "z").WithArguments("z"));

            IDictionary<string, ReportDiagnostic> warnings = new Dictionary<string, ReportDiagnostic>();
            warnings.Add(MessageProvider.Instance.GetIdForErrorCode(168), ReportDiagnostic.Error);
            CSharpCompilationOptions option = commonoption.WithSpecificDiagnosticOptions(warnings);
            CreateCompilation(text, options: option).VerifyDiagnostics(
                // (7,16): warning CS1634: Expected disable, restore, enable or safeonly
                // #pragma warning
                Diagnostic(ErrorCode.WRN_IllegalPPWarning, ""),
                // (8,13): error CS0168: Warning as Error: The variable 'x' is declared but never used
                //         int x;      // CS0168
                Diagnostic(ErrorCode.WRN_UnreferencedVar, "x").WithArguments("x").WithWarningAsError(true),
                // (9,13): warning CS0219: The variable 'y' is assigned but its value is never used
                //         int y = 0;  // CS0219
                Diagnostic(ErrorCode.WRN_UnreferencedVarAssg, "y").WithArguments("y"),
                // (11,13): error CS0168: Warning as Error: The variable 'z' is declared but never used
                //         int z;
                Diagnostic(ErrorCode.WRN_UnreferencedVar, "z").WithArguments("z").WithWarningAsError(true));

            option = commonoption.WithWarningLevel(2);
            CreateCompilation(text, options: option).VerifyDiagnostics(
                // (7,16): warning CS1634: Expected disable, restore, enable or safeonly
                // #pragma warning
                Diagnostic(ErrorCode.WRN_IllegalPPWarning, ""));
        }

        [Fact]
        public void PragmaWarning_NoValidationForErrorCodes1()
        {
            // Previous versions of the compiler used to report a warning (CS1691)
            // whenever an unrecognized warning code was supplied in a #pragma directive.
            // We no longer generate a warning in such cases.
            var text = @"
public class C
{
    public static void Main()
    {
#pragma warning disable 1
#pragma warning disable CS168
        int x;      // CS0168
        int y = 0;  // CS0219
#pragma warning restore all
        int z;
    }
}";

            CSharpCompilationOptions commonoption = TestOptions.ReleaseExe;
            CreateCompilation(text, options: commonoption).VerifyDiagnostics(
                // (7,13): warning CS0168: The variable 'x' is declared but never used
                //         int x;      // CS0168
                Diagnostic(ErrorCode.WRN_UnreferencedVar, "x").WithArguments("x"),
                // (8,13): warning CS0219: The variable 'y' is assigned but its value is never used
                //         int y = 0;  // CS0219
                Diagnostic(ErrorCode.WRN_UnreferencedVarAssg, "y").WithArguments("y"),
                // (10,13): warning CS0168: The variable 'z' is declared but never used
                //         int z;
                Diagnostic(ErrorCode.WRN_UnreferencedVar, "z").WithArguments("z"));

            IDictionary<string, ReportDiagnostic> warnings = new Dictionary<string, ReportDiagnostic>();
            warnings.Add(MessageProvider.Instance.GetIdForErrorCode(168), ReportDiagnostic.Error);
            CSharpCompilationOptions option = commonoption.WithSpecificDiagnosticOptions(warnings);
            CreateCompilation(text, options: option).VerifyDiagnostics(
                // (7,13): error CS0168: Warning as Error: The variable 'x' is declared but never used
                //         int x;      // CS0168
                Diagnostic(ErrorCode.WRN_UnreferencedVar, "x").WithArguments("x").WithWarningAsError(true),
                // (8,13): warning CS0219: The variable 'y' is assigned but its value is never used
                //         int y = 0;  // CS0219
                Diagnostic(ErrorCode.WRN_UnreferencedVarAssg, "y").WithArguments("y"),
                // (10,13): error CS0168: Warning as Error: The variable 'z' is declared but never used
                //         int z;
                Diagnostic(ErrorCode.WRN_UnreferencedVar, "z").WithArguments("z").WithWarningAsError(true));

            option = commonoption.WithWarningLevel(2);
            CreateCompilation(text, options: option).VerifyDiagnostics();
        }

        [Fact]
        public void PragmaWarning_NoValidationForErrorCodes2()
        {
            // Previous versions of the compiler used to report a warning (CS1691)
            // whenever an unrecognized warning code was supplied in a #pragma directive.
            // We no longer generate a warning in such cases.
            var text = @"

public class C
{
    public static void Main()
    {
#pragma warning disable CS0001, 168, all
        int x;      // CS0168
        int y = 0;  // CS0219
#pragma warning restore
        int z;
    }
}";

            CSharpCompilationOptions commonoption = TestOptions.ReleaseExe;
            CreateCompilation(text, options: commonoption).VerifyDiagnostics(
                // (9,13): warning CS0219: The variable 'y' is assigned but its value is never used
                //         int y = 0;  // CS0219
                Diagnostic(ErrorCode.WRN_UnreferencedVarAssg, "y").WithArguments("y"),
                // (11,13): warning CS0168: The variable 'z' is declared but never used
                //         int z;
                Diagnostic(ErrorCode.WRN_UnreferencedVar, "z").WithArguments("z"));

            IDictionary<string, ReportDiagnostic> warnings = new Dictionary<string, ReportDiagnostic>();
            warnings.Add(MessageProvider.Instance.GetIdForErrorCode(168), ReportDiagnostic.Error);
            CSharpCompilationOptions option = commonoption.WithSpecificDiagnosticOptions(warnings);
            CreateCompilation(text, options: option).VerifyDiagnostics(
                // (9,13): warning CS0219: The variable 'y' is assigned but its value is never used
                //         int y = 0;  // CS0219
                Diagnostic(ErrorCode.WRN_UnreferencedVarAssg, "y").WithArguments("y"),
                // (11,13): error CS0168: Warning as Error: The variable 'z' is declared but never used
                //         int z;
                Diagnostic(ErrorCode.WRN_UnreferencedVar, "z").WithArguments("z").WithWarningAsError(true));

            option = commonoption.WithWarningLevel(2);
            CreateCompilation(text, options: option).VerifyDiagnostics();
        }

        [Fact]
        public void PragmaWarning_NoValidationForErrorCodes3()
        {
            // Previous versions of the compiler used to report a warning (CS1691)
            // whenever an unrecognized warning code was supplied in a #pragma directive.
            // We no longer generate a warning in such cases.
            var text = @"
public class C
{
    public static void Main()
    {
#pragma warning disable
        int x;      // CS0168
        int y = 0;  // CS0219
#pragma warning restore 1
        int z;
    }
}";

            CSharpCompilationOptions commonoption = TestOptions.ReleaseExe;
            CreateCompilation(text, options: commonoption).VerifyDiagnostics();

            IDictionary<string, ReportDiagnostic> warnings = new Dictionary<string, ReportDiagnostic>();
            warnings.Add(MessageProvider.Instance.GetIdForErrorCode(168), ReportDiagnostic.Error);
            CSharpCompilationOptions option = commonoption.WithSpecificDiagnosticOptions(warnings);
            CreateCompilation(text, options: option).VerifyDiagnostics();

            option = commonoption.WithWarningLevel(2);
            CreateCompilation(text, options: option).VerifyDiagnostics();
        }

        [Fact]
        public void PragmaWarning_OnlyRestoreWithoutDisableIsNoOp()
        {
            var text = @"

public class C
{
    public static void Main()
    {
#pragma warning restore
        int x;      // CS0168
        int y = 0;  // CS0219
    }
}";

            CSharpCompilationOptions commonoption = TestOptions.ReleaseExe;
            CreateCompilation(text, options: commonoption).VerifyDiagnostics(
                // (8,13): warning CS0168: The variable 'x' is declared but never used
                //         int x;      // CS0168
                Diagnostic(ErrorCode.WRN_UnreferencedVar, "x").WithArguments("x"),
                // (9,13): warning CS0219: The variable 'y' is assigned but its value is never used
                //         int y = 0;  // CS0219
                Diagnostic(ErrorCode.WRN_UnreferencedVarAssg, "y").WithArguments("y"));

            IDictionary<string, ReportDiagnostic> warnings = new Dictionary<string, ReportDiagnostic>();
            warnings.Add(MessageProvider.Instance.GetIdForErrorCode(168), ReportDiagnostic.Error);
            CSharpCompilationOptions option = commonoption.WithSpecificDiagnosticOptions(warnings);
            CreateCompilation(text, options: option).VerifyDiagnostics(
                // (8,13): error CS0168: Warning as Error: The variable 'x' is declared but never used
                //         int x;      // CS0168
                Diagnostic(ErrorCode.WRN_UnreferencedVar, "x").WithArguments("x").WithWarningAsError(true),
                // (9,13): warning CS0219: The variable 'y' is assigned but its value is never used
                //         int y = 0;  // CS0219
                Diagnostic(ErrorCode.WRN_UnreferencedVarAssg, "y").WithArguments("y"));

            warnings[MessageProvider.Instance.GetIdForErrorCode(168)] = ReportDiagnostic.Suppress;
            option = commonoption.WithSpecificDiagnosticOptions(warnings);
            CreateCompilation(text, options: option).VerifyDiagnostics(
                // (9,13): warning CS0219: The variable 'y' is assigned but its value is never used
                //         int y = 0;  // CS0219
                Diagnostic(ErrorCode.WRN_UnreferencedVarAssg, "y").WithArguments("y"));

            option = commonoption.WithWarningLevel(2);
            CreateCompilation(text, options: option).VerifyDiagnostics();
        }

        [Fact]
        public void PragmaWarning_StringLiteralsAreNotAllowed()
        {
            var text = @"

public class C
{
    public static void Main()
    {
#pragma warning disable ""CS0168
        int x;      // CS0168
        int y = 0;  // CS0219
#pragma warning restore
    }
}";
            CSharpCompilationOptions commonoption = TestOptions.ReleaseExe;
            CreateCompilation(text, options: commonoption).VerifyDiagnostics(
                // (7,25): warning CS1072: Expected identifier or numeric literal.
                // #pragma warning disable "CS0168
                Diagnostic(ErrorCode.WRN_IdentifierOrNumericLiteralExpected, @"""CS0168").WithLocation(7, 25),
                // (8,13): warning CS0168: The variable 'x' is declared but never used
                //         int x;      // CS0168
                Diagnostic(ErrorCode.WRN_UnreferencedVar, "x").WithArguments("x"),
                // (9,13): warning CS0219: The variable 'y' is assigned but its value is never used
                //         int y = 0;  // CS0219
                Diagnostic(ErrorCode.WRN_UnreferencedVarAssg, "y").WithArguments("y"));

            var warnings = new Dictionary<string, ReportDiagnostic>();
            warnings.Add(MessageProvider.Instance.GetIdForErrorCode(168), ReportDiagnostic.Error);
            CSharpCompilationOptions option = commonoption.WithSpecificDiagnosticOptions(warnings);
            CreateCompilation(text, options: option).VerifyDiagnostics(
                // (7,25): warning CS1072: Expected identifier or numeric literal.
                // #pragma warning disable "CS0168
                Diagnostic(ErrorCode.WRN_IdentifierOrNumericLiteralExpected, @"""CS0168").WithLocation(7, 25),
                // (8,13): error CS0168: Warning as Error: The variable 'x' is declared but never used
                //         int x;      // CS0168
                Diagnostic(ErrorCode.WRN_UnreferencedVar, "x").WithArguments("x").WithWarningAsError(true),
                // (9,13): warning CS0219: The variable 'y' is assigned but its value is never used
                //         int y = 0;  // CS0219
                Diagnostic(ErrorCode.WRN_UnreferencedVarAssg, "y").WithArguments("y"));

            warnings[MessageProvider.Instance.GetIdForErrorCode(168)] = ReportDiagnostic.Suppress;
            option = commonoption.WithSpecificDiagnosticOptions(warnings);
            CreateCompilation(text, options: option).VerifyDiagnostics(
                // (7,25): warning CS1072: Expected identifier or numeric literal.
                // #pragma warning disable "CS0168
                Diagnostic(ErrorCode.WRN_IdentifierOrNumericLiteralExpected, @"""CS0168").WithLocation(7, 25),
                // (9,13): warning CS0219: The variable 'y' is assigned but its value is never used
                //         int y = 0;  // CS0219
                Diagnostic(ErrorCode.WRN_UnreferencedVarAssg, "y").WithArguments("y"));

            option = commonoption.WithWarningLevel(2);
            CreateCompilation(text, options: option).VerifyDiagnostics(
                // (7,25): warning CS1072: Expected identifier or numeric literal.
                // #pragma warning disable "CS0168
                Diagnostic(ErrorCode.WRN_IdentifierOrNumericLiteralExpected, @"""CS0168").WithLocation(7, 25));
        }

        [Fact]
        public void PragmaWarning_MostKeywordsAreAllowedAsErrorCodes()
        {
            // Lexing / parsing of identifiers inside #pragma is identical to that inside #define for the below cases.
            // The #define cases below also produce no errors in previous versions of the compiler.
            var text = @"
#define class
#define static
#define int
#define public
#define null
#define warning
#define define
public class C
{
    public static void Main()
    {
#pragma warning disable class, static, int
        int x;      // CS0168
        int y = 0;  // CS0219
#pragma warning restore warning
#pragma warning restore public, null, define
    }
}";
            CSharpCompilationOptions commonoption = TestOptions.ReleaseExe;
            CreateCompilation(text, options: commonoption).VerifyDiagnostics(
                // (12,13): warning CS0168: The variable 'x' is declared but never used
                //         int x;      // CS0168
                Diagnostic(ErrorCode.WRN_UnreferencedVar, "x").WithArguments("x").WithLocation(14, 13),
                // (13,13): warning CS0219: The variable 'y' is assigned but its value is never used
                //         int y = 0;  // CS0219
                Diagnostic(ErrorCode.WRN_UnreferencedVarAssg, "y").WithArguments("y").WithLocation(15, 13));
        }

        /// <remarks>
        /// See <see cref="SyntaxFacts.IsPreprocessorContextualKeyword"/>.
        /// </remarks>
        [Fact]
        public void PragmaWarning_SomeKeywordsAreNotAllowedAsErrorCodes()
        {
            // A small number of keywords are not legal as error codes inside #pragma. This is because
            // the lexer processes these keywords specially inside preprocessor directives i.e. it returns
            // keyword tokens instead of identifier tokens for these.
            // Lexing / parsing of identifiers inside #pragma is identical to that inside #define for the below cases.
            // The #define cases below also produce identical errors in previous versions of the compiler.
            var text = @"
#define true
#define default
#define hidden
#define disable
#define checksum
#define restore
#define false
public class C
{
    public static void Main()
    {
#pragma warning disable true
#pragma warning disable default
#pragma warning disable hidden
#pragma warning disable disable
#pragma warning restore checksum
#pragma warning restore restore
#pragma warning restore false
    }
}";
            CSharpCompilationOptions commonoption = TestOptions.ReleaseExe;
            CreateCompilation(text, options: commonoption).VerifyDiagnostics(
                // (2,9): error CS1001: Identifier expected
                // #define true
                Diagnostic(ErrorCode.ERR_IdentifierExpected, "true").WithLocation(2, 9),
                // (3,9): error CS1001: Identifier expected
                // #define default
                Diagnostic(ErrorCode.ERR_IdentifierExpected, "default").WithLocation(3, 9),
                // (4,9): error CS1001: Identifier expected
                // #define hidden
                Diagnostic(ErrorCode.ERR_IdentifierExpected, "hidden").WithLocation(4, 9),
                // (5,9): error CS1001: Identifier expected
                // #define disable
                Diagnostic(ErrorCode.ERR_IdentifierExpected, "disable").WithLocation(5, 9),
                // (6,9): error CS1001: Identifier expected
                // #define checksum
                Diagnostic(ErrorCode.ERR_IdentifierExpected, "checksum").WithLocation(6, 9),
                // (7,9): error CS1001: Identifier expected
                // #define restore
                Diagnostic(ErrorCode.ERR_IdentifierExpected, "restore").WithLocation(7, 9),
                // (8,9): error CS1001: Identifier expected
                // #define false
                Diagnostic(ErrorCode.ERR_IdentifierExpected, "false").WithLocation(8, 9),
                // (13,25): warning CS1072: Expected identifier or numeric literal.
                // #pragma warning disable true
                Diagnostic(ErrorCode.WRN_IdentifierOrNumericLiteralExpected, "true").WithLocation(13, 25),
                // (14,25): warning CS1072: Expected identifier or numeric literal.
                // #pragma warning disable default
                Diagnostic(ErrorCode.WRN_IdentifierOrNumericLiteralExpected, "default").WithLocation(14, 25),
                // (15,25): warning CS1072: Expected identifier or numeric literal.
                // #pragma warning disable hidden
                Diagnostic(ErrorCode.WRN_IdentifierOrNumericLiteralExpected, "hidden").WithLocation(15, 25),
                // (16,25): warning CS1072: Expected identifier or numeric literal.
                // #pragma warning disable disable
                Diagnostic(ErrorCode.WRN_IdentifierOrNumericLiteralExpected, "disable").WithLocation(16, 25),
                // (17,25): warning CS1072: Expected identifier or numeric literal.
                // #pragma warning restore checksum
                Diagnostic(ErrorCode.WRN_IdentifierOrNumericLiteralExpected, "checksum").WithLocation(17, 25),
                // (18,25): warning CS1072: Expected identifier or numeric literal.
                // #pragma warning restore restore
                Diagnostic(ErrorCode.WRN_IdentifierOrNumericLiteralExpected, "restore").WithLocation(18, 25),
                // (19,25): warning CS1072: Expected identifier or numeric literal.
                // #pragma warning restore false
                Diagnostic(ErrorCode.WRN_IdentifierOrNumericLiteralExpected, "false").WithLocation(19, 25));
        }

        [Fact]
        public void PragmaWarning_VeryLongIdentifiersAreAllowed()
        {
            var text = @"
#define __A_123456789012345678901234567890123456789012345678901234567890123456789012345678901234567890123456789012345678901234567890123456789023456789012345678901234567890123456789012345678901234567890123456789012345678901234567890123456789012345678901234567890123456789012345678901234567890123456789012345678901234567890123456789012345678901234567890123456789012345678901234567890123456789012345678902345678901234567890123456789012345678901234567890123456789012345678901234567890123456789012345678901234567890123456789012345678901234567890123456789012345678901234567890123456789012345678901234567890123456789012345678901234567890123456789012345678901234567890234567890123456789012345678901234567890123456789012345678901234567890123456789012345678901234567890123456789012345678901234567890123456789012345678901234567890123456789012345678901234567890123456789012345678901234567890123456789012345678901234567890123456789023456789012345678901234567890123456789012345678901234567890123456789012345678901234567890123456789012345678901234567890123456789012345678901234567890123456789012345678901234567890123456789012345678901234567890123456789012345678901234567890123456789012345678902345678901234567890123456789012345678901234567890123456789012345678901234567890123456789012345678901234567890123456789012345678901234567890123456789012345678901234567890123456789012345678901234567890123456789012345678901234567890123456789012345678901234567890234567890123456789012345678901234567890123456789012345678901234567890123456789012345678901234567890123456789012345678901234567890123456789012345678901234567890123456789012345678901234567890123456789012345678901234567890123456789012345678901234567890123456789023456789012345678901234567890123456789012345678901234567890123456789012345678901234567890123456789012345678901234567890123456789012345678901234567890123456789012345678901234567890123456789012345678901234567890123456789012345678901234567890123456789012345678902345678901234567890123456789012345678901234567890123456789012345678901234567890123456789012345678901234567890123456789012345678901234567890123456789012345678901234567890123456789012345678901234567890123456789012345678901234567890123456789012345678901234567890234567890123456789012345678901234567890123456789012345678901234567890123456789012345678901234567890123456789012345678901234567890
public class C
{
    public static void Main()
    {
#pragma warning disable __B_123456789012345678901234567890123456789012345678901234567890123456789012345678901234567890123456789012345678901234567890123456789023456789012345678901234567890123456789012345678901234567890123456789012345678901234567890123456789012345678901234567890123456789012345678901234567890123456789012345678901234567890123456789012345678901234567890123456789012345678901234567890123456789012345678902345678901234567890123456789012345678901234567890123456789012345678901234567890123456789012345678901234567890123456789012345678901234567890123456789012345678901234567890123456789012345678901234567890123456789012345678901234567890123456789012345678901234567890234567890123456789012345678901234567890123456789012345678901234567890123456789012345678901234567890123456789012345678901234567890123456789012345678901234567890123456789012345678901234567890123456789012345678901234567890123456789012345678901234567890123456789023456789012345678901234567890123456789012345678901234567890123456789012345678901234567890123456789012345678901234567890123456789012345678901234567890123456789012345678901234567890123456789012345678901234567890123456789012345678901234567890123456789012345678902345678901234567890123456789012345678901234567890123456789012345678901234567890123456789012345678901234567890123456789012345678901234567890123456789012345678901234567890123456789012345678901234567890123456789012345678901234567890123456789012345678901234567890234567890123456789012345678901234567890123456789012345678901234567890123456789012345678901234567890123456789012345678901234567890123456789012345678901234567890123456789012345678901234567890123456789012345678901234567890123456789012345678901234567890123456789023456789012345678901234567890123456789012345678901234567890123456789012345678901234567890123456789012345678901234567890123456789012345678901234567890123456789012345678901234567890123456789012345678901234567890123456789012345678901234567890123456789012345678902345678901234567890123456789012345678901234567890123456789012345678901234567890123456789012345678901234567890123456789012345678901234567890123456789012345678901234567890123456789012345678901234567890123456789012345678901234567890123456789012345678901234567890234567890123456789012345678901234567890123456789012345678901234567890123456789012345678901234567890123456789012345678901234567890, CS0168, CS0219
        int x;      // CS0168
        int y = 0;  // CS0219
#pragma warning restore __B_123456789012345678901234567890123456789012345678901234567890123456789012345678901234567890123456789012345678901234567890123456789023456789012345678901234567890123456789012345678901234567890123456789012345678901234567890123456789012345678901234567890123456789012345678901234567890123456789012345678901234567890123456789012345678901234567890123456789012345678901234567890123456789012345678902345678901234567890123456789012345678901234567890123456789012345678901234567890123456789012345678901234567890123456789012345678901234567890123456789012345678901234567890123456789012345678901234567890123456789012345678901234567890123456789012345678901234567890234567890123456789012345678901234567890123456789012345678901234567890123456789012345678901234567890123456789012345678901234567890123456789012345678901234567890123456789012345678901234567890123456789012345678901234567890123456789012345678901234567890123456789023456789012345678901234567890123456789012345678901234567890123456789012345678901234567890123456789012345678901234567890123456789012345678901234567890123456789012345678901234567890123456789012345678901234567890123456789012345678901234567890123456789012345678902345678901234567890123456789012345678901234567890123456789012345678901234567890123456789012345678901234567890123456789012345678901234567890123456789012345678901234567890123456789012345678901234567890123456789012345678901234567890123456789012345678901234567890234567890123456789012345678901234567890123456789012345678901234567890123456789012345678901234567890123456789012345678901234567890123456789012345678901234567890123456789012345678901234567890123456789012345678901234567890123456789012345678901234567890123456789023456789012345678901234567890123456789012345678901234567890123456789012345678901234567890123456789012345678901234567890123456789012345678901234567890123456789012345678901234567890123456789012345678901234567890123456789012345678901234567890123456789012345678902345678901234567890123456789012345678901234567890123456789012345678901234567890123456789012345678901234567890123456789012345678901234567890123456789012345678901234567890123456789012345678901234567890123456789012345678901234567890123456789012345678901234567890234567890123456789012345678901234567890123456789012345678901234567890123456789012345678901234567890123456789012345678901234567890, CS0168, CS0219
    }
}";
            CSharpCompilationOptions commonoption = TestOptions.ReleaseExe;
            CreateCompilation(text, options: commonoption).VerifyDiagnostics();

            var nodes = ParseWithRoundTripCheck(text).GetRoot().DescendantNodes(descendIntoTrivia: true);
            var defineName = nodes.OfType<Syntax.DefineDirectiveTriviaSyntax>().Single().Name;
            var errorCodeName = nodes.OfType<Syntax.PragmaWarningDirectiveTriviaSyntax>().First()
                                     .ErrorCodes.OfType<Syntax.IdentifierNameSyntax>().First().Identifier;

            // Lexing / parsing of identifiers inside #pragma warning directives is identical
            // to that inside #define directives except that very long identifiers inside #define
            // are truncated to 128 characters to maintain backwards compatibility with previous
            // versions of the compiler.
            Assert.Equal(128, defineName.ValueText.Length);
            Assert.Equal(2335, defineName.Text.Length);

            // Since support for identifiers inside #pragma warning directives is new, 
            // we don't have any backwards compatibility constraints. So we can preserve the
            // identifier exactly as it appears in source.
            Assert.Equal(2335, errorCodeName.ValueText.Length);
            Assert.Equal(2335, errorCodeName.Text.Length);
        }

        [Fact]
        public void PragmaWarning_EscapedKeywordsAreNotAllowedAsErrorCodes()
        {
            var text = @"
#define @true
#define @class
public class C
{
    public static void Main()
    {
#pragma warning disable @true
#pragma warning restore @class
    }
}";
            CSharpCompilationOptions commonoption = TestOptions.ReleaseExe;
            CreateCompilation(text, options: commonoption).VerifyDiagnostics(
                // (2,9): error CS1001: Identifier expected
                // #define @true
                Diagnostic(ErrorCode.ERR_IdentifierExpected, "@").WithLocation(2, 9),
                // (3,9): error CS1001: Identifier expected
                // #define @class
                Diagnostic(ErrorCode.ERR_IdentifierExpected, "@").WithLocation(3, 9),
                // (8,25): warning CS1072: Expected identifier or numeric literal.
                // #pragma warning disable @true
                Diagnostic(ErrorCode.WRN_IdentifierOrNumericLiteralExpected, "@").WithLocation(8, 25),
                // (9,25): warning CS1072: Expected identifier or numeric literal.
                // #pragma warning restore @class
                Diagnostic(ErrorCode.WRN_IdentifierOrNumericLiteralExpected, "@").WithLocation(9, 25));
        }

        [Fact]
        public void PragmaWarning_ExpressionsAreNotAllowedAsErrorCodes()
        {
            var text = @"
public class C
{
    public static void Main()
    {
#pragma warning disable CS0168 + CS0219
        int x;      // CS0168
        int y = 0;  // CS0219
#pragma warning restore CS0168.Empty

#pragma warning disable (CS0168)
        int z;      // CS0168
#pragma warning restore -168
#pragma warning restore 168.1
#pragma warning restore 168L
    }
}";
            CSharpCompilationOptions commonoption = TestOptions.ReleaseExe;
            CreateCompilation(text, options: commonoption).VerifyDiagnostics(
                // (6,32): warning CS1696: Single-line comment or end-of-line expected
                // #pragma warning disable CS0168 + CS0219
                Diagnostic(ErrorCode.WRN_EndOfPPLineExpected, "+").WithLocation(6, 32),
                // (9,31): warning CS1696: Single-line comment or end-of-line expected
                // #pragma warning restore CS0168.Empty
                Diagnostic(ErrorCode.WRN_EndOfPPLineExpected, ".").WithLocation(9, 31),
                // (11,25): warning CS1072: Expected identifier or numeric literal.
                // #pragma warning disable (CS0168)
                Diagnostic(ErrorCode.WRN_IdentifierOrNumericLiteralExpected, "(").WithLocation(11, 25),
                // (13,25): warning CS1072: Expected identifier or numeric literal.
                // #pragma warning restore -168
                Diagnostic(ErrorCode.WRN_IdentifierOrNumericLiteralExpected, "-").WithLocation(13, 25),
                // (14,28): warning CS1696: Single-line comment or end-of-line expected
                // #pragma warning restore 168.1
                Diagnostic(ErrorCode.WRN_EndOfPPLineExpected, ".").WithLocation(14, 28),
                // (15,28): warning CS1696: Single-line comment or end-of-line expected
                // #pragma warning restore 168L
                Diagnostic(ErrorCode.WRN_EndOfPPLineExpected, "L").WithLocation(15, 28),
                // (8,13): warning CS0219: The variable 'y' is assigned but its value is never used
                //         int y = 0;  // CS0219
                Diagnostic(ErrorCode.WRN_UnreferencedVarAssg, "y").WithArguments("y").WithLocation(8, 13),
                // (12,13): warning CS0168: The variable 'z' is declared but never used
                //         int z;
                Diagnostic(ErrorCode.WRN_UnreferencedVar, "z").WithArguments("z").WithLocation(12, 13));
        }

        [Fact]
        public void PragmaWarning_WarningsForBadPragmaSyntaxCanBeSuppressed()
        {
            var text = @"
public class C
{
    public static void Main()
    {
#pragma warning disable CS1072, CS1634
#pragma warning disable ~class
#pragma warning restore ""CS0219
#pragma warning blah
#pragma warning restore

#pragma warning disable @class
#pragma warning restore ""CS0168
#pragma warning blah
    }
}";
            CSharpCompilationOptions commonoption = TestOptions.ReleaseExe;
            CreateCompilation(text, options: commonoption).VerifyDiagnostics(
                // (12,25): warning CS1072: Expected identifier or numeric literal.
                // #pragma warning disable @class
                Diagnostic(ErrorCode.WRN_IdentifierOrNumericLiteralExpected, "@").WithLocation(12, 25),
                // (13,25): warning CS1072: Expected identifier or numeric literal.
                // #pragma warning restore "CS0168
                Diagnostic(ErrorCode.WRN_IdentifierOrNumericLiteralExpected, @"""CS0168").WithLocation(13, 25),
                // (14,17): warning CS1634: Expected disable, restore, enable or safeonly
                // #pragma warning blah
                Diagnostic(ErrorCode.WRN_IllegalPPWarning, "blah").WithLocation(14, 17));
        }

        [Fact(Skip = "https://github.com/dotnet/roslyn/issues/36550")]
        public void PragmaWarning_Enable()
        {
            var text1 = @"
class Test
{
    void Main()
    {
        if (true)
        {
            int x;
        }
        else
        {
            return;
        }
    }
}
";

            var expected1 = new DiagnosticDescription[]
            {
                // (8,17): warning CS0168: The variable 'x' is declared but never used
                //             int x;
                Diagnostic(ErrorCode.WRN_UnreferencedVar, "x").WithArguments("x"),
                // (12,13): warning CS0162: Unreachable code detected
                //             return;
                Diagnostic(ErrorCode.WRN_UnreachableCode, "return")
            };

            CreateCompilation(text1, parseOptions: TestOptions.Regular7_3).VerifyDiagnostics(expected1);
            CreateCompilation(text1).VerifyDiagnostics(expected1);

            var options = TestOptions.DebugDll.WithGeneralDiagnosticOption(ReportDiagnostic.Suppress);

            CreateCompilation(text1, parseOptions: TestOptions.Regular7_3, options: options).VerifyDiagnostics();
            CreateCompilation(text1, options: options).VerifyDiagnostics();

            var text2 = @"
#pragma warning enable
" + text1;

            CreateCompilation(text2, parseOptions: TestOptions.Regular7_3, options: options).VerifyDiagnostics(expected1);
            CreateCompilation(text2, options: options).VerifyDiagnostics(expected1);

            var text3 = @"
#pragma warning enable CS0168, 162
" + text1;

            CreateCompilation(text3, parseOptions: TestOptions.Regular7_3, options: options).VerifyDiagnostics(expected1);
            CreateCompilation(text3, options: options).VerifyDiagnostics(expected1);

            var text4 = @"
#pragma warning enable CS0168
" + text1;

            var expected2 = new DiagnosticDescription[]
            {
                // (8,17): warning CS0168: The variable 'x' is declared but never used
                //             int x;
                Diagnostic(ErrorCode.WRN_UnreferencedVar, "x").WithArguments("x")
            };

            CreateCompilation(text4, parseOptions: TestOptions.Regular7_3, options: options).VerifyDiagnostics(expected2);
            CreateCompilation(text4, options: options).VerifyDiagnostics(expected2);

            var text5 = @"
#pragma warning enable 168
" + text1;

            CreateCompilation(text5, parseOptions: TestOptions.Regular7_3, options: options).VerifyDiagnostics(expected2);
            CreateCompilation(text5, options: options).VerifyDiagnostics(expected2);
        }

        [Fact]
        public void PragmaWarning_ErrorsCantBeSuppressed()
        {
            var text = @"
public class C
{
    public static void Main()
    {
#pragma warning disable CS0029
        int x = string.Empty;
#pragma warning restore CS0029
#pragma warning disable 29
        int y = string.Empty;
#pragma warning restore 29

    }
}";
            CSharpCompilationOptions commonoption = TestOptions.ReleaseExe;
            CreateCompilation(text, options: commonoption).VerifyDiagnostics(
                // (7,17): error CS0029: Cannot implicitly convert type 'string' to 'int'
                //         int x = string.Empty;
                Diagnostic(ErrorCode.ERR_NoImplicitConv, "string.Empty").WithArguments("string", "int").WithLocation(7, 17),
                // (10,17): error CS0029: Cannot implicitly convert type 'string' to 'int'
                //         int y = string.Empty;
                Diagnostic(ErrorCode.ERR_NoImplicitConv, "string.Empty").WithArguments("string", "int").WithLocation(10, 17));
        }

        [Fact]
        public void PragmaWarning_MissingErrorCodes()
        {
            var text = @"
public class C
{
    public static void Main()
    {
#pragma warning disable ,
        int x;      // CS0168
#pragma warning restore , ,
        int z;
    }
}";

            CSharpCompilationOptions commonoption = TestOptions.ReleaseExe;
            CreateCompilation(text, options: commonoption).VerifyDiagnostics(
                // (6,25): warning CS1072: Expected identifier or numeric literal.
                // #pragma warning disable ,
                Diagnostic(ErrorCode.WRN_IdentifierOrNumericLiteralExpected, ","),
                // (8,25): warning CS1072: Expected identifier or numeric literal.
                // #pragma warning restore , ,
                Diagnostic(ErrorCode.WRN_IdentifierOrNumericLiteralExpected, ","),
                // (8,27): warning CS1072: Expected identifier or numeric literal.
                // #pragma warning restore , ,
                Diagnostic(ErrorCode.WRN_IdentifierOrNumericLiteralExpected, ","),
                // (7,13): warning CS0168: The variable 'x' is declared but never used
                //         int x;      // CS0168
                Diagnostic(ErrorCode.WRN_UnreferencedVar, "x").WithArguments("x"),
                // (9,13): warning CS0168: The variable 'z' is declared but never used
                //         int z;
                Diagnostic(ErrorCode.WRN_UnreferencedVar, "z").WithArguments("z"));

            var warnings = new Dictionary<string, ReportDiagnostic>();
            warnings.Add(MessageProvider.Instance.GetIdForErrorCode(168), ReportDiagnostic.Error);
            CSharpCompilationOptions option = commonoption.WithSpecificDiagnosticOptions(warnings);
            CreateCompilation(text, options: option).VerifyDiagnostics(
                // (6,25): warning CS1072: Expected identifier or numeric literal.
                // #pragma warning disable ,
                Diagnostic(ErrorCode.WRN_IdentifierOrNumericLiteralExpected, ","),
                // (8,25): warning CS1072: Expected identifier or numeric literal.
                // #pragma warning restore , ,
                Diagnostic(ErrorCode.WRN_IdentifierOrNumericLiteralExpected, ","),
                // (8,27): warning CS1072: Expected identifier or numeric literal.
                // #pragma warning restore , ,
                Diagnostic(ErrorCode.WRN_IdentifierOrNumericLiteralExpected, ","),
                // (7,13): error CS0168: Warning as Error: The variable 'x' is declared but never used
                //         int x;      // CS0168
                Diagnostic(ErrorCode.WRN_UnreferencedVar, "x").WithArguments("x").WithWarningAsError(true),
                // (9,13): error CS0168: Warning as Error: The variable 'z' is declared but never used
                //         int z;
                Diagnostic(ErrorCode.WRN_UnreferencedVar, "z").WithArguments("z").WithWarningAsError(true));

            warnings[MessageProvider.Instance.GetIdForErrorCode(168)] = ReportDiagnostic.Suppress;
            option = commonoption.WithSpecificDiagnosticOptions(warnings);
            CreateCompilation(text, options: option).VerifyDiagnostics(
                // (6,25): warning CS1072: Expected identifier or numeric literal.
                // #pragma warning disable ,
                Diagnostic(ErrorCode.WRN_IdentifierOrNumericLiteralExpected, ","),
                // (8,25): warning CS1072: Expected identifier or numeric literal.
                // #pragma warning restore , ,
                Diagnostic(ErrorCode.WRN_IdentifierOrNumericLiteralExpected, ","),
                // (8,27): warning CS1072: Expected identifier or numeric literal.
                // #pragma warning restore , ,
                Diagnostic(ErrorCode.WRN_IdentifierOrNumericLiteralExpected, ","));

            option = commonoption.WithWarningLevel(2);
            CreateCompilation(text, options: option).VerifyDiagnostics(
                // (6,25): warning CS1072: Expected identifier or numeric literal.
                // #pragma warning disable ,
                Diagnostic(ErrorCode.WRN_IdentifierOrNumericLiteralExpected, ","),
                // (8,25): warning CS1072: Expected identifier or numeric literal.
                // #pragma warning restore , ,
                Diagnostic(ErrorCode.WRN_IdentifierOrNumericLiteralExpected, ","),
                // (8,27): warning CS1072: Expected identifier or numeric literal.
                // #pragma warning restore , ,
                Diagnostic(ErrorCode.WRN_IdentifierOrNumericLiteralExpected, ","));
        }

        [WorkItem(546814, "http://vstfdevdiv:8080/DevDiv2/DevDiv/_workitems/edit/546814")]
        [Fact]
        public void PragmaWarning_NoValidationForErrorCodes4()
        {
            // Previous versions of the compiler used to report a warning (CS1691)
            // whenever an unrecognized warning code was supplied in a #pragma directive.
            // We no longer generate a warning in such cases.
            var text = @"
using System;

class Program
{
#pragma warning disable 1691
#pragma warning disable 59526
        public static void Main() { Console.Read(); }

#pragma warning restore 1691, 56529
} ";

            CSharpCompilationOptions commonoption = TestOptions.ReleaseExe;
            CreateCompilation(text, options: commonoption).VerifyDiagnostics();
        }

        [WorkItem(546814, "http://vstfdevdiv:8080/DevDiv2/DevDiv/_workitems/edit/546814")]
        [Fact]
        public void PragmaWarning_NoValidationForErrorCodes5()
        {
            // Previous versions of the compiler used to report a warning (CS1691)
            // whenever an unrecognized warning code was supplied in a #pragma directive.
            // We no longer generate a warning in such cases.
            var text = @"
using System;

class Program
{
#pragma warning disable 1691, 59526
        public static void Main() { Console.Read(); }

#pragma warning restore 1691, 56529
} ";

            CSharpCompilationOptions commonoption = TestOptions.ReleaseExe;
            CreateCompilation(text, options: commonoption).VerifyDiagnostics();
        }

        [Fact]
        public void PragmaWarningDirectiveMap()
        {
            var text = @"
using System;
public class C
{
#pragma warning disable 
    public static void Main()
#pragma warning restore 168
    {
        int x;
#pragma warning disable CS0168
        int y;      // CS0168
#pragma warning restore
        int z = 0;  // CS0219
    }
}";
            SyntaxTree syntaxTree = SyntaxFactory.ParseSyntaxTree(text, path: "goo.cs");
            Assert.Equal(PragmaWarningState.Default, syntaxTree.GetPragmaDirectiveWarningState(MessageProvider.Instance.GetIdForErrorCode(168), GetSpanIn(syntaxTree, "public class").Start));
            Assert.Equal(PragmaWarningState.Disabled, syntaxTree.GetPragmaDirectiveWarningState(MessageProvider.Instance.GetIdForErrorCode(168), GetSpanIn(syntaxTree, "public static").Start));
            Assert.Equal(PragmaWarningState.Disabled, syntaxTree.GetPragmaDirectiveWarningState(MessageProvider.Instance.GetIdForErrorCode(219), GetSpanIn(syntaxTree, "public static").Start));
            Assert.Equal(PragmaWarningState.Default, syntaxTree.GetPragmaDirectiveWarningState(MessageProvider.Instance.GetIdForErrorCode(168), GetSpanIn(syntaxTree, "int x").Start));
            Assert.Equal(PragmaWarningState.Disabled, syntaxTree.GetPragmaDirectiveWarningState(MessageProvider.Instance.GetIdForErrorCode(219), GetSpanIn(syntaxTree, "int x").Start));
            Assert.Equal(PragmaWarningState.Disabled, syntaxTree.GetPragmaDirectiveWarningState(MessageProvider.Instance.GetIdForErrorCode(168), GetSpanIn(syntaxTree, "int y").Start));
            Assert.Equal(PragmaWarningState.Disabled, syntaxTree.GetPragmaDirectiveWarningState(MessageProvider.Instance.GetIdForErrorCode(219), GetSpanIn(syntaxTree, "int y").Start));
            Assert.Equal(PragmaWarningState.Default, syntaxTree.GetPragmaDirectiveWarningState(MessageProvider.Instance.GetIdForErrorCode(168), GetSpanIn(syntaxTree, "int z").Start));
            Assert.Equal(PragmaWarningState.Default, syntaxTree.GetPragmaDirectiveWarningState(MessageProvider.Instance.GetIdForErrorCode(219), GetSpanIn(syntaxTree, "int z").Start));
        }

        [Fact]
        public void PragmaWarningDirectiveMapWithIfDirective()
        {
            var text = @"
using System;
class Program
{
    static void Main(string[] args)
    {
#pragma warning disable
        var x = 10;
#if false
#pragma warning restore
#endif
        var y = 10;
    }
}";
            SyntaxTree syntaxTree = SyntaxFactory.ParseSyntaxTree(text, path: "goo.cs");
            Assert.Equal(PragmaWarningState.Default, syntaxTree.GetPragmaDirectiveWarningState(MessageProvider.Instance.GetIdForErrorCode(168), GetSpanIn(syntaxTree, "static void").Start));
            Assert.Equal(PragmaWarningState.Disabled, syntaxTree.GetPragmaDirectiveWarningState(MessageProvider.Instance.GetIdForErrorCode(168), GetSpanIn(syntaxTree, "var x").Start));
            Assert.Equal(PragmaWarningState.Disabled, syntaxTree.GetPragmaDirectiveWarningState(MessageProvider.Instance.GetIdForErrorCode(219), GetSpanIn(syntaxTree, "var y").Start));
        }

        [WorkItem(545407, "http://vstfdevdiv:8080/DevDiv2/DevDiv/_workitems/edit/545407")]
        [Fact]
        public void PragmaWarningDirectiveMapAtTheFirstLine()
        {
            var text = @"#pragma warning disable
using System;
class Program
{
    static void Main(string[] args)
    {
    }
}";
            SyntaxTree syntaxTree = SyntaxFactory.ParseSyntaxTree(text, path: "goo.cs");
            Assert.Equal(PragmaWarningState.Disabled, syntaxTree.GetPragmaDirectiveWarningState(MessageProvider.Instance.GetIdForErrorCode(168), GetSpanIn(syntaxTree, "static void").Start));
        }

        private TextSpan GetSpanIn(SyntaxTree syntaxTree, string textToFind)
        {
            string s = syntaxTree.GetText().ToString();
            int index = s.IndexOf(textToFind, StringComparison.Ordinal);
            Assert.True(index >= 0, "textToFind not found in the tree");
            return new TextSpan(index, textToFind.Length);
        }

        [WorkItem(543705, "http://vstfdevdiv:8080/DevDiv2/DevDiv/_workitems/edit/543705")]
        [WorkItem(39992, "https://github.com/dotnet/roslyn/issues/39992")]
        [Fact]
        public void GetDiagnosticsCalledTwice()
        {
            var text = @"
interface IMyEnumerator { }

public class Test
{
    static IMyEnumerator Goo()
    {
        yield break;
    }

    public static int Main()
    {
        return 1;
    }
}";
            var compilation = CreateCompilation(text);

            Assert.Equal(1, compilation.GetDiagnostics().Length);
            Assert.Equal(1, compilation.GetDiagnostics().Length);
        }

        [WorkItem(39992, "https://github.com/dotnet/roslyn/issues/39992")]
        [Fact]
        public void GetDiagnosticsCalledTwice_GetEmitDiagnostics()
        {
            var text = @"
interface IMyEnumerator { }

public class Test
{
    static IMyEnumerator Goo()
    {
        yield break;
    }

    public static int Main()
    {
        return 1;
    }
}";
            var compilation = CreateCompilation(text);
            var expected = new DiagnosticDescription[] {
                // (6,26): error CS1624: The body of 'Test.Goo()' cannot be an iterator block because 'IMyEnumerator' is not an iterator interface type
                //     static IMyEnumerator Goo()
                Diagnostic(ErrorCode.ERR_BadIteratorReturn, "Goo").WithArguments("Test.Goo()", "IMyEnumerator").WithLocation(6, 26)
            };
            compilation.VerifyDiagnostics(expected);
            compilation.VerifyEmitDiagnostics(expected);
        }

        [Fact]
        public void TestArgumentEquality()
        {
            var text = @"
using System;

public class Test
{
    public static void Main()
    {
        (Console).WriteLine();
    }
}";
            var tree = Parse(text);

            // (8,10): error CS0119: 'Console' is a type, which is not valid in the given context
            AssertEx.Equal(CreateCompilation(tree).GetDiagnostics(), CreateCompilation(tree).GetDiagnostics());
        }

        /// <summary>
        /// Test that invalid type argument lists produce clean error messages
        /// with minimal noise
        /// </summary>
        [WorkItem(7177, "https://github.com/dotnet/roslyn/issues/7177")]
        [Fact]
        public void InvalidTypeArgumentList()
        {
            var text = @"using System;
public class A
{
    static void Main(string[] args)
    {
        // Invalid type arguments
        object a1 = typeof(Action<0>);
        object a2 = typeof(Action<static>);

        // Valid type arguments
        object a3 = typeof(Action<string>);
        object a4 = typeof(Action<>);

        // Invalid with multiple types
        object a5 = typeof(Func<0,1>);
        object a6 = typeof(Func<0,bool>);
        object a7 = typeof(Func<static,bool>);

        // Valid with multiple types
        object a8 = typeof(Func<string,bool>);
        object a9 = typeof(Func<,>);

        // Invalid with nested types
        object a10 = typeof(Action<Action<0>>);
        object a11 = typeof(Action<Action<static>>);
        object a12 = typeof(Action<Action<>>);

        // Valid with nested types
        object a13 = typeof(Action<Action<string>>);
    }
}";

            CSharpCompilationOptions options = TestOptions.ReleaseExe;
            CreateCompilation(text, options: options).VerifyDiagnostics(
                // (7,35): error CS1031: Type expected
                //         object a1 = typeof(Action<0>);
                Diagnostic(ErrorCode.ERR_TypeExpected, "0").WithLocation(7, 35),
                // (8,35): error CS1031: Type expected
                //         object a2 = typeof(Action<static>);
                Diagnostic(ErrorCode.ERR_TypeExpected, "static").WithLocation(8, 35),
                // (15,33): error CS1031: Type expected
                //         object a5 = typeof(Func<0,1>);
                Diagnostic(ErrorCode.ERR_TypeExpected, "0").WithLocation(15, 33),
                // (15,35): error CS1031: Type expected
                //         object a5 = typeof(Func<0,1>);
                Diagnostic(ErrorCode.ERR_TypeExpected, "1").WithLocation(15, 35),
                // (16,33): error CS1031: Type expected
                //         object a6 = typeof(Func<0,bool>);
                Diagnostic(ErrorCode.ERR_TypeExpected, "0").WithLocation(16, 33),
                // (17,33): error CS1031: Type expected
                //         object a7 = typeof(Func<static,bool>);
                Diagnostic(ErrorCode.ERR_TypeExpected, "static").WithLocation(17, 33),
                // (24,43): error CS1031: Type expected
                //         object a10 = typeof(Action<Action<0>>);
                Diagnostic(ErrorCode.ERR_TypeExpected, "0").WithLocation(24, 43),
                // (25,43): error CS1031: Type expected
                //         object a11 = typeof(Action<Action<static>>);
                Diagnostic(ErrorCode.ERR_TypeExpected, "static").WithLocation(25, 43),
                // (26,36): error CS7003: Unexpected use of an unbound generic name
                //         object a12 = typeof(Action<Action<>>);
                Diagnostic(ErrorCode.ERR_UnexpectedUnboundGenericName, "Action<>").WithLocation(26, 36));
        }

        /// <summary>
        ///    Tests if CS0075 - "To cast a negative value, you must enclose the value in parentheses" is correctly emitted.
        /// </summary>
        [Fact]
        public void PossibleBadNegCast()
        {
            var source = @"using System;
class Program
{
    static void Main()
    {
        var y = (ConsoleColor) - 1;
        var z = (System.ConsoleColor) - 1;
    }
}";

            var compilation = CreateCompilation(source);
            compilation.VerifyDiagnostics(new[]
            {
                // (6,18): error CS0119: 'ConsoleColor' is a type, which is not valid in the given context
                //         var y = (ConsoleColor) - 1;
                Diagnostic(ErrorCode.ERR_BadSKunknown, "ConsoleColor").WithArguments("System.ConsoleColor", "type").WithLocation(6, 18),
                // (6,17): error CS0075: To cast a negative value, you must enclose the value in parentheses.
                //         var y = (ConsoleColor) - 1;
                Diagnostic(ErrorCode.ERR_PossibleBadNegCast, "(ConsoleColor) - 1").WithLocation(6, 17),
                // (6,18): error CS0119: 'ConsoleColor' is a type, which is not valid in the given context
                //         var y = (ConsoleColor) - 1;
                Diagnostic(ErrorCode.ERR_BadSKunknown, "ConsoleColor").WithArguments("System.ConsoleColor", "type").WithLocation(6, 18),
                // (7,18): error CS0119: 'ConsoleColor' is a type, which is not valid in the given context
                //         var z = (System.ConsoleColor) - 1;
                Diagnostic(ErrorCode.ERR_BadSKunknown, "System.ConsoleColor").WithArguments("System.ConsoleColor", "type").WithLocation(7, 18),
                // (7,17): error CS0075: To cast a negative value, you must enclose the value in parentheses.
                //         var z = (System.ConsoleColor) - 1;
                Diagnostic(ErrorCode.ERR_PossibleBadNegCast, "(System.ConsoleColor) - 1").WithLocation(7, 17),
                // (7,18): error CS0119: 'ConsoleColor' is a type, which is not valid in the given context
                //         var z = (System.ConsoleColor) - 1;
                Diagnostic(ErrorCode.ERR_BadSKunknown, "System.ConsoleColor").WithArguments("System.ConsoleColor", "type").WithLocation(7, 18)
            });
        }

        /// <summary>
        ///    Tests if fixing CS0075 - "To cast a negative value, you must enclose the value in parentheses" works. (fixed version of <see cref="PossibleBadNegCast"/>).
        /// </summary>
        [Fact]
        public void PossibleBadNegCastFixed()
        {
            var source = @"using System;
class Program
{
    static void Main()
    {
        var y = (ConsoleColor) (- 1);
        var z = (System.ConsoleColor) (- 1);
    }
}";

            var compilation = CreateCompilation(source);
            compilation.VerifyDiagnostics(new[]
            {
                // (6,13): warning CS0219: The variable 'y' is assigned but its value is never used
                //         var y = (ConsoleColor) (- 1);
                Diagnostic(ErrorCode.WRN_UnreferencedVarAssg, "y").WithArguments("y").WithLocation(6, 13),
                // (7,13): warning CS0219: The variable 'z' is assigned but its value is never used
                //         var z = (System.ConsoleColor) (- 1);
                Diagnostic(ErrorCode.WRN_UnreferencedVarAssg, "z").WithArguments("z").WithLocation(7, 13)
            });
        }

        /// <summary>
        ///    Tests if CS0075 - "To cast a negative value, you must enclose the value in parentheses" is only emitted if the left side is (would be) a cast expression.
        /// </summary>
        [Fact]
        public void PossibleBadNegCastNotEmitted()
        {
            var source = @"using System;

class Program
{
    static void Main()
    {
        var w = ((ConsoleColor)) - 1;
        var x = ConsoleColor - 1;
        var y = ((System.ConsoleColor)) - 1;
        var z = System.ConsoleColor - 1;
    }
}";

            var compilation = CreateCompilation(source);
            compilation.VerifyDiagnostics(new[]
            {
                // (7,19): error CS0119: 'ConsoleColor' is a type, which is not valid in the given context
                //         var w = ((ConsoleColor)) - 1;
                Diagnostic(ErrorCode.ERR_BadSKunknown, "ConsoleColor").WithArguments("System.ConsoleColor", "type").WithLocation(7, 19),
                // (7,19): error CS0119: 'ConsoleColor' is a type, which is not valid in the given context
                //         var w = ((ConsoleColor)) - 1;
                Diagnostic(ErrorCode.ERR_BadSKunknown, "ConsoleColor").WithArguments("System.ConsoleColor", "type").WithLocation(7, 19),
                // (7,19): error CS0119: 'ConsoleColor' is a type, which is not valid in the given context
                //         var w = ((ConsoleColor)) - 1;
                Diagnostic(ErrorCode.ERR_BadSKunknown, "ConsoleColor").WithArguments("System.ConsoleColor", "type").WithLocation(7, 19),
                // (8,17): error CS0119: 'ConsoleColor' is a type, which is not valid in the given context
                //         var x = ConsoleColor - 1;
                Diagnostic(ErrorCode.ERR_BadSKunknown, "ConsoleColor").WithArguments("System.ConsoleColor", "type").WithLocation(8, 17),
                // (9,19): error CS0119: 'ConsoleColor' is a type, which is not valid in the given context
                //         var y = ((System.ConsoleColor)) - 1;
                Diagnostic(ErrorCode.ERR_BadSKunknown, "System.ConsoleColor").WithArguments("System.ConsoleColor", "type").WithLocation(9, 19),
                // (9,19): error CS0119: 'ConsoleColor' is a type, which is not valid in the given context
                //         var y = ((System.ConsoleColor)) - 1;
                Diagnostic(ErrorCode.ERR_BadSKunknown, "System.ConsoleColor").WithArguments("System.ConsoleColor", "type").WithLocation(9, 19),
                // (9,19): error CS0119: 'ConsoleColor' is a type, which is not valid in the given context
                //         var y = ((System.ConsoleColor)) - 1;
                Diagnostic(ErrorCode.ERR_BadSKunknown, "System.ConsoleColor").WithArguments("System.ConsoleColor", "type").WithLocation(9, 19),
                // (10,17): error CS0119: 'ConsoleColor' is a type, which is not valid in the given context
                //         var z = System.ConsoleColor - 1;
                Diagnostic(ErrorCode.ERR_BadSKunknown, "System.ConsoleColor").WithArguments("System.ConsoleColor", "type").WithLocation(10, 17)
            });
        }

        /// <summary>
        ///    Tests if CS0075 - "To cast a negative value, you must enclose the value in parentheses" is also emitted for dynamic casts.
        /// </summary>
        [Fact]
        public void PossibleBadNegCastDynamic()
        {
            var source = @"class Program
{
    static void Main()
    {
        var y = (dynamic) - 1;
        var z = (@dynamic) - 1;
    }
}";

            var compilation = CreateCompilation(source);
            compilation.VerifyDiagnostics(new[]
            {
                // (5,18): error CS0103: The name 'dynamic' does not exist in the current context
                //         var y = (dynamic) - 1;
                Diagnostic(ErrorCode.ERR_NameNotInContext, "dynamic").WithArguments("dynamic").WithLocation(5, 18),
                // (5,17): error CS0075: To cast a negative value, you must enclose the value in parentheses.
                //         var y = (dynamic) - 1;
                Diagnostic(ErrorCode.ERR_PossibleBadNegCast, "(dynamic) - 1").WithLocation(5, 17),
                // (6,18): error CS0103: The name 'dynamic' does not exist in the current context
                //         var z = (@dynamic) - 1;
                Diagnostic(ErrorCode.ERR_NameNotInContext, "@dynamic").WithArguments("dynamic").WithLocation(6, 18),
                // (6,17): error CS0075: To cast a negative value, you must enclose the value in parentheses.
                //         var z = (@dynamic) - 1;
                Diagnostic(ErrorCode.ERR_PossibleBadNegCast, "(@dynamic) - 1").WithLocation(6, 17)
            });
        }

        /// <summary>
        ///    Tests if CS0075 - "To cast a negative value, you must enclose the value in parentheses" is also emitted for dynamic casts when a local variable called 'dynamic' is defined.
        /// </summary>
        [Fact]
        public void PossibleBadNegCastDynamicWithLocal()
        {
            var source = @"class Program
{
    static void Main()
    {
        var dynamic = 1;
        var y = (dynamic) - 1;
        var z = (@dynamic) - 1;
    }
}";

            var compilation = CreateCompilation(source);
            compilation.VerifyDiagnostics();
        }

        /// <summary>
        ///    Tests if CS0075 - "To cast a negative value, you must enclose the value in parentheses" is also emitted for dynamic casts when a method called 'dynamic' is defined.
        /// </summary>
        [Fact]
        public void PossibleBadNegCastDynamicWithMethod()
        {
            var source = @"class Program
{
    static void Main()
    {
        var y = (dynamic) - 1;
        var z = (@dynamic) - 1;
    }

    static void dynamic() {}
}";

            var compilation = CreateCompilation(source);
            compilation.VerifyDiagnostics(new[]
            {
                // (5,17): error CS0019: Operator '-' cannot be applied to operands of type 'method group' and 'int'
                //         var y = (dynamic) - 1;
                Diagnostic(ErrorCode.ERR_BadBinaryOps, "(dynamic) - 1").WithArguments("-", "method group", "int").WithLocation(5, 17),
                // (6,17): error CS0019: Operator '-' cannot be applied to operands of type 'method group' and 'int'
                //         var z = (@dynamic) - 1;
                Diagnostic(ErrorCode.ERR_BadBinaryOps, "(@dynamic) - 1").WithArguments("-", "method group", "int").WithLocation(6, 17)
            });
        }

        #region Mocks
        internal class CustomErrorInfo : DiagnosticInfo
        {
            public readonly object OtherSymbol;
            public readonly Location OtherLocation;
            public override IReadOnlyList<Location> AdditionalLocations
            {
                get
                {
                    return new Location[1] { OtherLocation };
                }
            }

            public CustomErrorInfo(CommonMessageProvider provider, object otherSymbol, Location otherLocation)
                : base(provider, 2)
            {
                this.OtherSymbol = otherSymbol;
                this.OtherLocation = otherLocation;
            }
        }

        internal sealed class MockMessageProvider : TestMessageProvider
        {
            public override DiagnosticSeverity GetSeverity(int code)
            {
                if (code >= 1000)
                {
                    return DiagnosticSeverity.Warning;
                }
                else
                {
                    return DiagnosticSeverity.Error;
                }
            }

            public override string LoadMessage(int code, CultureInfo language)
            {
                switch (code)
                {
                    case 1:
                        return "The first error";
                    case 2:
                        return "The second error is associated with symbol {0}";
                    case 1001:
                        return "The first warning";
                    case 1002:
                        return "The second warning about {0} and {1}";
                    default:
                        return null;
                }
            }

            public override LocalizableString GetDescription(int code)
            {
                return string.Empty;
            }

            public override LocalizableString GetTitle(int code)
            {
                return string.Empty;
            }

            public override LocalizableString GetMessageFormat(int code)
            {
                return string.Empty;
            }

            public override string GetHelpLink(int code)
            {
                return string.Empty;
            }

            public override string GetCategory(int code)
            {
                return string.Empty;
            }

            public override string CodePrefix
            {
                get { return "MOCK"; }
            }

            public override int GetWarningLevel(int code)
            {
                if (code >= 1000)
                {
                    return code % 4 + 1;
                }
                else
                {
                    return 0;
                }
            }

            public override string GetErrorDisplayString(ISymbol symbol)
            {
                return MessageProvider.Instance.GetErrorDisplayString(symbol);
            }

            public override bool GetIsEnabledByDefault(int code)
            {
                return true;
            }

#if DEBUG
            internal override bool ShouldAssertExpectedMessageArgumentsLength(int errorCode) => false;
#endif
        }

        #endregion

        #region CoreCLR Signing Tests

        [ConditionalFact(typeof(UnixLikeOnly), typeof(ClrOnly)), WorkItem(9288, "https://github.com/dotnet/roslyn/issues/9288")]
        public void Bug9288_keycontainer()
        {
            const string source = "";

            var ca = CreateCompilation(source, options: TestOptions.ReleaseDll.WithStrongNameProvider(new DesktopStrongNameProvider()).WithCryptoKeyContainer("bogus"));

            ca.VerifyEmitDiagnostics(EmitOptions.Default.WithDebugInformationFormat(DebugInformationFormat.PortablePdb),
                // error CS7028: Error signing output with public key from container 'bogus' -- Assembly signing not supported.
                Diagnostic(ErrorCode.ERR_PublicKeyContainerFailure).WithArguments("bogus", "Assembly signing not supported.").WithLocation(1, 1)
            );
        }

        // There are three places where we catch a ClrStrongNameMissingException,
        // but the third cannot happen - only if a key is successfully retrieved
        // from a keycontainer, and then we fail to get IClrStrongName afterwards
        // for the actual signing. However, we error on the key read, and can never
        // get to the third case (but there's still error handling if that changes)

        #endregion

        #region PathMap Linux Tests
        // Like the above (CoreCLR Signing Tests), these aren't actually syntax tests, but this is in one of only two assemblies tested on linux

        [Theory]
        [InlineData("C:\\", "/", "C:\\", "/")]
        [InlineData("C:\\temp\\", "/temp/", "C:\\temp", "/temp")]
        [InlineData("C:\\temp\\", "/temp/", "C:\\temp\\", "/temp/")]
        [InlineData("/", "C:\\", "/", "C:\\")]
        [InlineData("/temp/", "C:\\temp\\", "/temp", "C:\\temp")]
        [InlineData("/temp/", "C:\\temp\\", "/temp/", "C:\\temp\\")]
        public void PathMapKeepsCrossPlatformRoot(string expectedFrom, string expectedTo, string sourceFrom, string sourceTo)
        {
            var pathmapArg = $"/pathmap:{sourceFrom}={sourceTo}";
            var parsedArgs = CSharpCommandLineParser.Default.Parse(new[] { pathmapArg, "a.cs" }, TempRoot.Root, RuntimeEnvironment.GetRuntimeDirectory(), null);
            parsedArgs.Errors.Verify();
            var expected = new KeyValuePair<string, string>(expectedFrom, expectedTo);
            Assert.Equal(expected, parsedArgs.PathMap[0]);
        }

        [Fact]
        public void PathMapInconsistentSlashes()
        {
            CSharpCommandLineArguments parse(params string[] args)
            {
                var parsedArgs = CSharpCommandLineParser.Default.Parse(args, TempRoot.Root, RuntimeEnvironment.GetRuntimeDirectory(), null);
                parsedArgs.Errors.Verify();
                return parsedArgs;
            }

            var sep = PathUtilities.DirectorySeparatorChar;
            Assert.Equal(new KeyValuePair<string, string>("C:\\temp/goo" + sep, "/temp\\goo" + sep), parse("/pathmap:C:\\temp/goo=/temp\\goo", "a.cs").PathMap[0]);
            Assert.Equal(new KeyValuePair<string, string>("noslash" + sep, "withoutslash" + sep), parse("/pathmap:noslash=withoutslash", "a.cs").PathMap[0]);
            var doublemap = parse("/pathmap:/temp=/goo,/temp/=/bar", "a.cs").PathMap;
            Assert.Equal(new KeyValuePair<string, string>("/temp/", "/goo/"), doublemap[0]);
            Assert.Equal(new KeyValuePair<string, string>("/temp/", "/bar/"), doublemap[1]);
        }
        #endregion

        [Fact]
        public void TestIsBuildOnlyDiagnostic()
        {
            foreach (ErrorCode errorCode in Enum.GetValues(typeof(ErrorCode)))
            {
                // ErrorFacts.IsBuildOnlyDiagnostic with throw if any new ErrorCode
                // is added but not explicitly handled within it.
                // Update ErrorFacts.IsBuildOnlyDiagnostic if the below call throws.
                var isBuildOnly = ErrorFacts.IsBuildOnlyDiagnostic(errorCode);

                switch (errorCode)
                {
                    case ErrorCode.WRN_ALinkWarn:
                    case ErrorCode.WRN_UnreferencedField:
                    case ErrorCode.WRN_UnreferencedFieldAssg:
                    case ErrorCode.WRN_UnreferencedEvent:
                    case ErrorCode.WRN_UnassignedInternalField:
                    case ErrorCode.ERR_MissingPredefinedMember:
                    case ErrorCode.ERR_PredefinedTypeNotFound:
                    case ErrorCode.ERR_NoEntryPoint:
                    case ErrorCode.WRN_InvalidMainSig:
                    case ErrorCode.ERR_MultipleEntryPoints:
                    case ErrorCode.WRN_MainIgnored:
                    case ErrorCode.ERR_MainClassNotClass:
                    case ErrorCode.WRN_MainCantBeGeneric:
                    case ErrorCode.ERR_NoMainInClass:
                    case ErrorCode.ERR_MainClassNotFound:
                    case ErrorCode.WRN_SyncAndAsyncEntryPoints:
                    case ErrorCode.ERR_BadDelegateConstructor:
                    case ErrorCode.ERR_InsufficientStack:
                    case ErrorCode.ERR_ModuleEmitFailure:
                    case ErrorCode.ERR_TooManyLocals:
                    case ErrorCode.ERR_BindToBogus:
                    case ErrorCode.ERR_ExportedTypeConflictsWithDeclaration:
                    case ErrorCode.ERR_ForwardedTypeConflictsWithDeclaration:
                    case ErrorCode.ERR_ExportedTypesConflict:
                    case ErrorCode.ERR_ForwardedTypeConflictsWithExportedType:
                    case ErrorCode.ERR_ByRefTypeAndAwait:
                    case ErrorCode.ERR_RefReturningCallAndAwait:
                    case ErrorCode.ERR_SpecialByRefInLambda:
                    case ErrorCode.ERR_DynamicRequiredTypesMissing:
                    case ErrorCode.ERR_CannotBeConvertedToUtf8:
                    case ErrorCode.ERR_FileTypeNonUniquePath:
                    case ErrorCode.ERR_InterceptorSignatureMismatch:
                    case ErrorCode.ERR_InterceptorMustHaveMatchingThisParameter:
                    case ErrorCode.ERR_InterceptorMustNotHaveThisParameter:
                    case ErrorCode.ERR_DuplicateInterceptor:
                    case ErrorCode.WRN_InterceptorSignatureMismatch:
                    case ErrorCode.ERR_InterceptorNotAccessible:
                    case ErrorCode.ERR_InterceptorScopedMismatch:
                    case ErrorCode.WRN_NullabilityMismatchInReturnTypeOnInterceptor:
                    case ErrorCode.WRN_NullabilityMismatchInParameterTypeOnInterceptor:
                    case ErrorCode.ERR_InterceptorCannotInterceptNameof:
                    case ErrorCode.ERR_SymbolDefinedInAssembly:
                    case ErrorCode.ERR_InterceptorArityNotCompatible:
                    case ErrorCode.ERR_InterceptorCannotBeGeneric:
                    case ErrorCode.ERR_InterceptableMethodMustBeOrdinary:
                    case ErrorCode.ERR_PossibleAsyncIteratorWithoutYield:
                    case ErrorCode.ERR_PossibleAsyncIteratorWithoutYieldOrAwait:
                    case ErrorCode.ERR_RefLocalAcrossAwait:
                        Assert.True(isBuildOnly, $"Check failed for ErrorCode.{errorCode}");
                        break;

                    default:
                        Assert.False(isBuildOnly, $"Check failed for ErrorCode.{errorCode}");
                        break;
                }
            }
        }
    }
}<|MERGE_RESOLUTION|>--- conflicted
+++ resolved
@@ -325,9 +325,6 @@
                         case ErrorCode.WRN_ExperimentalWithMessage:
                         case ErrorCode.WRN_ConvertingLock:
                         case ErrorCode.WRN_PartialPropertySignatureDifference:
-<<<<<<< HEAD
-=======
-                        case ErrorCode.WRN_UnscopedRefAttributeOldRules:
                             Assert.Equal(1, ErrorFacts.GetWarningLevel(errorCode));
                             break;
                         case ErrorCode.WRN_MainIgnored:
@@ -340,7 +337,6 @@
                         case ErrorCode.WRN_RecordEqualsWithoutGetHashCode:
                             Assert.Equal(3, ErrorFacts.GetWarningLevel(errorCode));
                             break;
->>>>>>> 633f34af
                         case ErrorCode.WRN_ConvertingNullableToNonNullable:
                         case ErrorCode.WRN_NullReferenceAssignment:
                         case ErrorCode.WRN_NullReferenceReceiver:
@@ -440,11 +436,9 @@
                         case ErrorCode.WRN_FieldIsAmbiguous:
                         case ErrorCode.WRN_UninitializedNonNullableBackingField:
                         case ErrorCode.WRN_AccessorDoesNotUseBackingField:
-<<<<<<< HEAD
+                        case ErrorCode.WRN_InterceptsLocationAttributeUnsupportedSignature:
+                        case ErrorCode.WRN_UnscopedRefAttributeOldRules:
                         case ErrorCode.WRN_RedundantPattern:
-=======
-                        case ErrorCode.WRN_InterceptsLocationAttributeUnsupportedSignature:
->>>>>>> 633f34af
                             Assert.Equal(1, ErrorFacts.GetWarningLevel(errorCode));
                             break;
                         case ErrorCode.WRN_MainIgnored:
