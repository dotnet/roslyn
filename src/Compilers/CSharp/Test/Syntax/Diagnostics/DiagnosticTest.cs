--- conflicted
+++ resolved
@@ -331,10 +331,7 @@
                             Assert.Equal(4, ErrorFacts.GetWarningLevel(errorCode));
                             break;
                         case ErrorCode.WRN_NubExprIsConstBool2:
-<<<<<<< HEAD
-=======
                         case ErrorCode.WRN_StaticInAsOrIs:
->>>>>>> 5df17fbc
                         case ErrorCode.WRN_UnassignedThisAutoProperty:
                         case ErrorCode.WRN_UnassignedThis:
                         case ErrorCode.WRN_ParamUnassigned:
