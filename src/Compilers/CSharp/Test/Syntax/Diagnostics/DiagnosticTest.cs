--- conflicted
+++ resolved
@@ -379,11 +379,8 @@
                     ErrorCode.WRN_GivenExpressionAlwaysMatchesPattern,
                     ErrorCode.WRN_IsPatternAlways,
                     ErrorCode.WRN_ConstOutOfRangeChecked,
-<<<<<<< HEAD
+                    ErrorCode.WRN_SwitchExpressionNotExhaustiveWithWhen,
                     ErrorCode.WRN_PrecedenceInversion,
-=======
-                    ErrorCode.WRN_SwitchExpressionNotExhaustiveWithWhen,
->>>>>>> 914a80a6
                 };
 
                 Assert.Contains(error, nullableUnrelatedWarnings);
