--- conflicted
+++ resolved
@@ -312,12 +312,9 @@
                         case ErrorCode.WRN_ArgExpectedRefOrIn:
                         case ErrorCode.WRN_RefReadonlyNotVariable:
                         case ErrorCode.WRN_ArgExpectedIn:
-<<<<<<< HEAD
-                        case ErrorCode.WRN_RefReadonlyParameterDefaultValue:
-=======
                         case ErrorCode.WRN_OverridingDifferentRefness:
                         case ErrorCode.WRN_HidingDifferentRefness:
->>>>>>> f19af4de
+                        case ErrorCode.WRN_RefReadonlyParameterDefaultValue:
                             Assert.Equal(1, ErrorFacts.GetWarningLevel(errorCode));
                             break;
                         case ErrorCode.WRN_MainIgnored:
