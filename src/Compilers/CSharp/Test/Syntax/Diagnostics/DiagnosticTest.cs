﻿// Licensed to the .NET Foundation under one or more agreements.
// The .NET Foundation licenses this file to you under the MIT license.
// See the LICENSE file in the project root for more information.

using System;
using System.Collections.Generic;
using System.Globalization;
using System.Linq;
using System.Runtime.InteropServices;
using Microsoft.CodeAnalysis.CSharp.Syntax;
using Microsoft.CodeAnalysis.CSharp.Test.Utilities;
using Microsoft.CodeAnalysis.Emit;
using Microsoft.CodeAnalysis.Test.Utilities;
using Microsoft.CodeAnalysis.Text;
using Roslyn.Test.Utilities;
using Roslyn.Utilities;
using Xunit;

namespace Microsoft.CodeAnalysis.CSharp.UnitTests
{
    public partial class DiagnosticTest : CSharpTestBase
    {
        /// <summary>
        /// Ensure string resources are included.
        /// </summary>
        [Fact]
        public void Resources()
        {
            var excludedErrorCodes = new[]
            {
                ErrorCode.Void,
                ErrorCode.Unknown,
                ErrorCode.WRN_ALinkWarn, // Not reported, but retained to allow configuring class of related warnings. See CSharpDiagnosticFilter.Filter.
            };
            foreach (ErrorCode code in Enum.GetValues(typeof(ErrorCode)))
            {
                if (Array.IndexOf(excludedErrorCodes, code) >= 0)
                {
                    continue;
                }

                Assert.False(string.IsNullOrEmpty(ErrorFacts.GetMessage(code, CultureInfo.InvariantCulture)));
            }
        }

        /// <summary>
        /// ErrorCode should not have duplicates.
        /// </summary>
        [Fact]
        public void NoDuplicates()
        {
            var values = Enum.GetValues(typeof(ErrorCode));
            var set = new HashSet<ErrorCode>();
            foreach (ErrorCode value in values)
            {
                Assert.True(set.Add(value));
            }
        }

        [Fact]
        public void TestDiagnostic()
        {
            MockMessageProvider provider = new MockMessageProvider();
            SyntaxTree syntaxTree = new MockSyntaxTree();
            CultureInfo englishCulture = CultureHelpers.EnglishCulture;

            DiagnosticInfo di1 = new DiagnosticInfo(provider, 1);
            Assert.Equal(1, di1.Code);
            Assert.Equal(DiagnosticSeverity.Error, di1.Severity);
            Assert.Equal("MOCK0001", di1.MessageIdentifier);
            Assert.Equal("The first error", di1.GetMessage(englishCulture));

            DiagnosticInfo di2 = new DiagnosticInfo(provider, 1002, "Elvis", "Mort");
            Assert.Equal(1002, di2.Code);
            Assert.Equal(DiagnosticSeverity.Warning, di2.Severity);
            Assert.Equal("MOCK1002", di2.MessageIdentifier);
            Assert.Equal("The second warning about Elvis and Mort", di2.GetMessage(englishCulture));

            Location l1 = new SourceLocation(syntaxTree, new TextSpan(5, 8));
            var d1 = new CSDiagnostic(di2, l1);
            Assert.Equal(l1, d1.Location);
            Assert.Same(syntaxTree, d1.Location.SourceTree);
            Assert.Equal(new TextSpan(5, 8), d1.Location.SourceSpan);
            Assert.Equal(0, d1.AdditionalLocations.Count());
            Assert.Same(di2, d1.Info);
        }

        [Fact]
        public void TestCustomErrorInfo()
        {
            MockMessageProvider provider = new MockMessageProvider();
            SyntaxTree syntaxTree = new MockSyntaxTree();

            DiagnosticInfo di3 = new CustomErrorInfo(provider, "OtherSymbol", new SourceLocation(syntaxTree, new TextSpan(14, 8)));
            var d3 = new CSDiagnostic(di3, new SourceLocation(syntaxTree, new TextSpan(1, 1)));
            Assert.Same(syntaxTree, d3.Location.SourceTree);
            Assert.Equal(new TextSpan(1, 1), d3.Location.SourceSpan);
            Assert.Equal(1, d3.AdditionalLocations.Count());
            Assert.Equal(new TextSpan(14, 8), d3.AdditionalLocations.First().SourceSpan);
            Assert.Equal("OtherSymbol", (d3.Info as CustomErrorInfo).OtherSymbol);
        }

        [WorkItem(537801, "http://vstfdevdiv:8080/DevDiv2/DevDiv/_workitems/edit/537801")]
        [Fact]
        public void MissingNamespaceOpenBracket()
        {
            var text = @"namespace NS

    interface ITest {
        void Method();
    }

End namespace
";

            var comp = CreateCompilation(text);
            var actualErrors = comp.GetDiagnostics();
            Assert.InRange(actualErrors.Count(), 1, int.MaxValue);
        }

        [WorkItem(540086, "http://vstfdevdiv:8080/DevDiv2/DevDiv/_workitems/edit/540086")]
        [Fact]
        public void ErrorApplyIndexingToMethod()
        {
            var text = @"using System;
public class A
{
    static void Main(string[] args)
    {
        Console.WriteLine(goo[0]);
    }

    static int[] goo()
    {
        return new int[0];
    }
}";

            var comp = DiagnosticsUtils.VerifyErrorsAndGetCompilationWithMscorlib(text,
                new ErrorDescription { Code = (int)ErrorCode.ERR_BadIndexLHS, Line = 6, Column = 27 });

            text = @"
public class A
{
    static void Main(string[] args)
    {        
    }

    void goo(object o)
    {
        System.Console.WriteLine(o.GetType().GetMethods[0].Name);
    }
}";
            comp = DiagnosticsUtils.VerifyErrorsAndGetCompilationWithMscorlib(text,
                new ErrorDescription { Code = (int)ErrorCode.ERR_BadIndexLHS, Line = 10, Column = 34 });
        }

        [WorkItem(540329, "http://vstfdevdiv:8080/DevDiv2/DevDiv/_workitems/edit/540329")]
        [Fact]
        public void ErrorMemberAccessOnLiteralToken()
        {
            var text = @"
class X
{
    static void Main()
    {
        // this statement should produce an error
        int x = null.Length;
        // this statement is valid
        string three = 3.ToString();
    }
}";

            CreateCompilation(text).VerifyDiagnostics(
                // (6,17): error CS0023: Operator '.' cannot be applied to operand of type '<null>'
                Diagnostic(ErrorCode.ERR_BadUnaryOp, @"null.Length").WithArguments(".", "<null>"));
        }

        [WorkItem(542911, "http://vstfdevdiv:8080/DevDiv2/DevDiv/_workitems/edit/542911")]
        [Fact]
        public void WarningLevel_1()
        {
            foreach (ErrorCode errorCode in Enum.GetValues(typeof(ErrorCode)))
            {
                string errorCodeName = errorCode.ToString();
                if (errorCodeName.StartsWith("WRN", StringComparison.Ordinal))
                {
                    Assert.True(ErrorFacts.IsWarning(errorCode));
                    Assert.NotEqual(0, ErrorFacts.GetWarningLevel(errorCode));
                }
                else if (errorCodeName.StartsWith("ERR", StringComparison.Ordinal))
                {
                    Assert.False(ErrorFacts.IsWarning(errorCode));
                    Assert.Equal(0, ErrorFacts.GetWarningLevel(errorCode));
                }
            }
        }

        [WorkItem(542911, "http://vstfdevdiv:8080/DevDiv2/DevDiv/_workitems/edit/542911")]
        [Fact]
        public void WarningLevel_2()
        {
            // Check a few warning levels recently added

            Assert.Equal(2, ErrorFacts.GetWarningLevel(ErrorCode.WRN_DeprecatedCollectionInitAddStr));
            Assert.Equal(1, ErrorFacts.GetWarningLevel(ErrorCode.WRN_DefaultValueForUnconsumedLocation));
            Assert.Equal(2, ErrorFacts.GetWarningLevel(ErrorCode.WRN_UnmatchedParamRefTag));
            Assert.Equal(2, ErrorFacts.GetWarningLevel(ErrorCode.WRN_UnmatchedTypeParamRefTag));
            Assert.Equal(1, ErrorFacts.GetWarningLevel(ErrorCode.WRN_ReferencedAssemblyReferencesLinkedPIA));
            Assert.Equal(2, ErrorFacts.GetWarningLevel(ErrorCode.WRN_DynamicDispatchToConditionalMethod));
            Assert.Equal(3, ErrorFacts.GetWarningLevel(ErrorCode.WRN_IsDynamicIsConfusing));
            Assert.Equal(2, ErrorFacts.GetWarningLevel(ErrorCode.WRN_NoSources));

            // If a new warning is added, this test will fail and adding the new case with the expected error level will be required.

            foreach (ErrorCode errorCode in Enum.GetValues(typeof(ErrorCode)))
            {
                if ((int)errorCode < 7000)
                {
                    continue;
                }

                string errorCodeName = errorCode.ToString();
                if (errorCodeName.StartsWith("WRN", StringComparison.Ordinal))
                {
                    Assert.True(ErrorFacts.IsWarning(errorCode));
                    switch (errorCode)
                    {
                        case ErrorCode.WRN_DelaySignButNoKey:
                        case ErrorCode.WRN_AttributeIgnoredWhenPublicSigning:
                        case ErrorCode.WRN_UnimplementedCommandLineSwitch:
                        case ErrorCode.WRN_CallerFilePathPreferredOverCallerMemberName:
                        case ErrorCode.WRN_CallerLineNumberPreferredOverCallerMemberName:
                        case ErrorCode.WRN_CallerLineNumberPreferredOverCallerFilePath:
                        case ErrorCode.WRN_AssemblyAttributeFromModuleIsOverridden:
                        case ErrorCode.WRN_RefCultureMismatch:
                        case ErrorCode.WRN_ConflictingMachineAssembly:
                        case ErrorCode.WRN_FilterIsConstantFalse:
                        case ErrorCode.WRN_FilterIsConstantTrue:
                        case ErrorCode.WRN_FilterIsConstantFalseRedundantTryCatch:
                        case ErrorCode.WRN_AnalyzerCannotBeCreated:
                        case ErrorCode.WRN_NoAnalyzerInAssembly:
                        case ErrorCode.WRN_UnableToLoadAnalyzer:
                        case ErrorCode.WRN_ReferencedAssemblyDoesNotHaveStrongName:
                        case ErrorCode.WRN_AlignmentMagnitude:
                        case ErrorCode.WRN_TupleLiteralNameMismatch:
                        case ErrorCode.WRN_Experimental:
                        case ErrorCode.WRN_AttributesOnBackingFieldsNotAvailable:
                        case ErrorCode.WRN_TupleBinopLiteralNameMismatch:
                        case ErrorCode.WRN_TypeParameterSameAsOuterMethodTypeParameter:
                        case ErrorCode.WRN_SwitchExpressionNotExhaustive:
                        case ErrorCode.WRN_IsTypeNamedUnderscore:
                        case ErrorCode.WRN_GivenExpressionNeverMatchesPattern:
                        case ErrorCode.WRN_GivenExpressionAlwaysMatchesConstant:
                        case ErrorCode.WRN_UnconsumedEnumeratorCancellationAttributeUsage:
                        case ErrorCode.WRN_UndecoratedCancellationTokenParameter:
                        case ErrorCode.WRN_SwitchExpressionNotExhaustiveWithWhen:
                            Assert.Equal(1, ErrorFacts.GetWarningLevel(errorCode));
                            break;
                        case ErrorCode.WRN_MainIgnored:
                        case ErrorCode.WRN_UnqualifiedNestedTypeInCref:
                        case ErrorCode.WRN_NoRuntimeMetadataVersion:
                            Assert.Equal(2, ErrorFacts.GetWarningLevel(errorCode));
                            break;
                        case ErrorCode.WRN_PdbLocalNameTooLong:
                        case ErrorCode.WRN_UnreferencedLocalFunction:
                            Assert.Equal(3, ErrorFacts.GetWarningLevel(errorCode));
                            break;
                        case ErrorCode.WRN_ConvertingNullableToNonNullable:
                        case ErrorCode.WRN_NullReferenceAssignment:
                        case ErrorCode.WRN_NullReferenceReceiver:
                        case ErrorCode.WRN_NullReferenceReturn:
                        case ErrorCode.WRN_NullReferenceArgument:
                        case ErrorCode.WRN_DisallowNullAttributeForbidsMaybeNullAssignment:
                        case ErrorCode.WRN_NullabilityMismatchInTypeOnOverride:
                        case ErrorCode.WRN_NullabilityMismatchInReturnTypeOnOverride:
                        case ErrorCode.WRN_NullabilityMismatchInReturnTypeOnPartial:
                        case ErrorCode.WRN_NullabilityMismatchInParameterTypeOnOverride:
                        case ErrorCode.WRN_NullabilityMismatchInParameterTypeOnPartial:
                        case ErrorCode.WRN_NullabilityMismatchInConstraintsOnPartialImplementation:
                        case ErrorCode.WRN_NullabilityMismatchInTypeOnImplicitImplementation:
                        case ErrorCode.WRN_NullabilityMismatchInReturnTypeOnImplicitImplementation:
                        case ErrorCode.WRN_NullabilityMismatchInParameterTypeOnImplicitImplementation:
                        case ErrorCode.WRN_DuplicateInterfaceWithNullabilityMismatchInBaseList:
                        case ErrorCode.WRN_NullabilityMismatchInInterfaceImplementedByBase:
                        case ErrorCode.WRN_NullabilityMismatchInExplicitlyImplementedInterface:
                        case ErrorCode.WRN_NullabilityMismatchInTypeOnExplicitImplementation:
                        case ErrorCode.WRN_NullabilityMismatchInReturnTypeOnExplicitImplementation:
                        case ErrorCode.WRN_NullabilityMismatchInParameterTypeOnExplicitImplementation:
                        case ErrorCode.WRN_UninitializedNonNullableField:
                        case ErrorCode.WRN_NullabilityMismatchInAssignment:
                        case ErrorCode.WRN_NullabilityMismatchInArgument:
                        case ErrorCode.WRN_NullabilityMismatchInArgumentForOutput:
                        case ErrorCode.WRN_NullabilityMismatchInReturnTypeOfTargetDelegate:
                        case ErrorCode.WRN_NullabilityMismatchInParameterTypeOfTargetDelegate:
                        case ErrorCode.WRN_NullAsNonNullable:
                        case ErrorCode.WRN_NullableValueTypeMayBeNull:
                        case ErrorCode.WRN_NullabilityMismatchInTypeParameterConstraint:
                        case ErrorCode.WRN_MissingNonNullTypesContextForAnnotation:
                        case ErrorCode.WRN_MissingNonNullTypesContextForAnnotationInGeneratedCode:
                        case ErrorCode.WRN_NullabilityMismatchInConstraintsOnImplicitImplementation:
                        case ErrorCode.WRN_NullabilityMismatchInTypeParameterReferenceTypeConstraint:
                        case ErrorCode.WRN_CaseConstantNamedUnderscore:
                        case ErrorCode.ERR_FeatureInPreview:
                        case ErrorCode.WRN_ThrowPossibleNull:
                        case ErrorCode.WRN_UnboxPossibleNull:
                        case ErrorCode.WRN_SwitchExpressionNotExhaustiveForNull:
                        case ErrorCode.WRN_SwitchExpressionNotExhaustiveForNullWithWhen:
                        case ErrorCode.WRN_ImplicitCopyInReadOnlyMember:
                        case ErrorCode.WRN_NullabilityMismatchInTypeParameterNotNullConstraint:
                        case ErrorCode.WRN_NullReferenceInitializer:
                        case ErrorCode.WRN_ParameterConditionallyDisallowsNull:
                        case ErrorCode.WRN_ShouldNotReturn:
                        case ErrorCode.WRN_DoesNotReturnMismatch:
                        case ErrorCode.WRN_TopLevelNullabilityMismatchInReturnTypeOnImplicitImplementation:
                        case ErrorCode.WRN_TopLevelNullabilityMismatchInParameterTypeOnImplicitImplementation:
                        case ErrorCode.WRN_TopLevelNullabilityMismatchInReturnTypeOnExplicitImplementation:
                        case ErrorCode.WRN_TopLevelNullabilityMismatchInParameterTypeOnExplicitImplementation:
                        case ErrorCode.WRN_TopLevelNullabilityMismatchInReturnTypeOnOverride:
                        case ErrorCode.WRN_TopLevelNullabilityMismatchInParameterTypeOnOverride:
                        case ErrorCode.WRN_ConstOutOfRangeChecked:
                        case ErrorCode.WRN_MemberNotNull:
                        case ErrorCode.WRN_MemberNotNullWhen:
                        case ErrorCode.WRN_MemberNotNullBadMember:
                        case ErrorCode.WRN_GeneratorFailedDuringInitialization:
                        case ErrorCode.WRN_GeneratorFailedDuringGeneration:
                        case ErrorCode.WRN_ParameterDisallowsNull:
                        case ErrorCode.WRN_GivenExpressionAlwaysMatchesPattern:
                        case ErrorCode.WRN_IsPatternAlways:
                            Assert.Equal(1, ErrorFacts.GetWarningLevel(errorCode));
                            break;
                        case ErrorCode.WRN_InvalidVersionFormat:
                            Assert.Equal(4, ErrorFacts.GetWarningLevel(errorCode));
                            break;
                        case ErrorCode.WRN_NubExprIsConstBool2:
                        case ErrorCode.WRN_StaticInAsOrIs:
<<<<<<< HEAD
                        case ErrorCode.WRN_UnassignedThisAutoProperty:
                        case ErrorCode.WRN_UnassignedThis:
                        case ErrorCode.WRN_ParamUnassigned:
                        case ErrorCode.WRN_UseDefViolationProperty:
                        case ErrorCode.WRN_UseDefViolationField:
                        case ErrorCode.WRN_UseDefViolationThis:
                        case ErrorCode.WRN_UseDefViolationOut:
                        case ErrorCode.WRN_UseDefViolation:
                            // These are the warnings introduced with the warning "wave" shipped with dotnet 5 and C# 9.
=======
                        case ErrorCode.WRN_PrecedenceInversion:
>>>>>>> 5a928ed5
                            Assert.Equal(5, ErrorFacts.GetWarningLevel(errorCode));
                            break;
                        default:
                            // If a new warning is added, this test will fail
                            // and whoever is adding the new warning will have to update it with the expected error level.
                            Assert.True(false, $"Please update this test case with a proper warning level ({ErrorFacts.GetWarningLevel(errorCode)}) for '{errorCodeName}'");
                            break;
                    }
                }
            }
        }

        [Fact]
        public void NullableWarnings()
        {
            foreach (ErrorCode error in Enum.GetValues(typeof(ErrorCode)))
            {
                if ((int)error < 8600 || (int)error >= 9000)
                {
                    continue;
                }

                if (!error.ToString().StartsWith("WRN"))
                {
                    // Only interested in warnings
                    continue;
                }

                if (ErrorFacts.NullableWarnings.Contains(MessageProvider.Instance.GetIdForErrorCode((int)error)))
                {
                    continue;
                }

                // Nullable-unrelated warnings in the C# 8 range should be added to this array.
                var nullableUnrelatedWarnings = new[]
                {
                    ErrorCode.WRN_MissingNonNullTypesContextForAnnotation,
                    ErrorCode.WRN_MissingNonNullTypesContextForAnnotationInGeneratedCode,
                    ErrorCode.WRN_ImplicitCopyInReadOnlyMember,
                    ErrorCode.WRN_GeneratorFailedDuringInitialization,
                    ErrorCode.WRN_GeneratorFailedDuringGeneration,
                    ErrorCode.WRN_GivenExpressionAlwaysMatchesPattern,
                    ErrorCode.WRN_IsPatternAlways,
                    ErrorCode.WRN_ConstOutOfRangeChecked,
                    ErrorCode.WRN_SwitchExpressionNotExhaustiveWithWhen,
<<<<<<< HEAD
                    ErrorCode.WRN_UnassignedThisAutoProperty,
                    ErrorCode.WRN_UnassignedThis,
                    ErrorCode.WRN_ParamUnassigned,
                    ErrorCode.WRN_UseDefViolationProperty,
                    ErrorCode.WRN_UseDefViolationField,
                    ErrorCode.WRN_UseDefViolationThis,
                    ErrorCode.WRN_UseDefViolationOut,
                    ErrorCode.WRN_UseDefViolation,
=======
                    ErrorCode.WRN_PrecedenceInversion,
>>>>>>> 5a928ed5
                };

                Assert.Contains(error, nullableUnrelatedWarnings);
            }
        }

        [Fact]
        public void Warning_1()
        {
            var text = @"


public class C
{
    static private volatile int i;
    static public void Test (ref int i) {}
    public static void Main()
    {
        Test (ref i);
    }	
}
";

            CreateCompilation(text, options: TestOptions.ReleaseExe).VerifyDiagnostics(
                // (10,19): warning CS0420: 'C.i': a reference to a volatile field will not be treated as volatile
                //         Test (ref i);
                Diagnostic(ErrorCode.WRN_VolatileByRef, "i").WithArguments("C.i"));

            IDictionary<string, ReportDiagnostic> warnings = new Dictionary<string, ReportDiagnostic>();
            warnings.Add(MessageProvider.Instance.GetIdForErrorCode(420), ReportDiagnostic.Suppress);
            CSharpCompilationOptions option = TestOptions.ReleaseExe.WithSpecificDiagnosticOptions(warnings);
            CreateCompilation(text, options: option).VerifyDiagnostics();

            option = TestOptions.ReleaseExe.WithGeneralDiagnosticOption(ReportDiagnostic.Error);
            CreateCompilation(text, options: option).VerifyDiagnostics(
                // (10,19): error CS0420: Warning as Error: 'C.i': a reference to a volatile field will not be treated as volatile
                //         Test (ref i);
                Diagnostic(ErrorCode.WRN_VolatileByRef, "i").WithArguments("C.i").WithWarningAsError(true));

            warnings[MessageProvider.Instance.GetIdForErrorCode(420)] = ReportDiagnostic.Error;
            option = TestOptions.ReleaseExe.WithGeneralDiagnosticOption(ReportDiagnostic.Default).WithSpecificDiagnosticOptions(warnings);
            CreateCompilation(text, options: option).VerifyDiagnostics(
                // (10,19): error CS0420: Warning as Error: 'C.i': a reference to a volatile field will not be treated as volatile
                //         Test (ref i);
                Diagnostic(ErrorCode.WRN_VolatileByRef, "i").WithArguments("C.i").WithWarningAsError(true));
        }

        [Fact]
        public void Warning_2()
        {
            var text = @"


public class C
{
    public static void Main()
    {
	int x;
	int j = 0;
    }	
}
";

            CSharpCompilationOptions commonoption = TestOptions.ReleaseExe;
            CreateCompilation(text, options: commonoption).VerifyDiagnostics(
                // (8,6): warning CS0168: The variable 'x' is declared but never used
                // 	int x;
                Diagnostic(ErrorCode.WRN_UnreferencedVar, "x").WithArguments("x"),
                // (9,6): warning CS0219: The variable 'j' is assigned but its value is never used
                // 	int j = 0;
                Diagnostic(ErrorCode.WRN_UnreferencedVarAssg, "j").WithArguments("j"));

            IDictionary<string, ReportDiagnostic> warnings = new Dictionary<string, ReportDiagnostic>();
            warnings.Add(MessageProvider.Instance.GetIdForErrorCode(168), ReportDiagnostic.Suppress);
            CSharpCompilationOptions option = commonoption.WithSpecificDiagnosticOptions(warnings);
            CreateCompilation(text, options: option).VerifyDiagnostics(
                // (9,6): warning CS0219: The variable 'j' is assigned but its value is never used
                // 	int j = 0;
                Diagnostic(ErrorCode.WRN_UnreferencedVarAssg, "j").WithArguments("j"));

            warnings[MessageProvider.Instance.GetIdForErrorCode(168)] = ReportDiagnostic.Error;
            option = commonoption.WithSpecificDiagnosticOptions(warnings);
            CreateCompilation(text, options: option).VerifyDiagnostics(
                // (8,6): error CS0168: Warning as Error: The variable 'x' is declared but never used
                // 	int x;
                Diagnostic(ErrorCode.WRN_UnreferencedVar, "x").WithArguments("x").WithWarningAsError(true),
                // (9,6): warning CS0219: The variable 'j' is assigned but its value is never used
                // 	int j = 0;
                Diagnostic(ErrorCode.WRN_UnreferencedVarAssg, "j").WithArguments("j"));

            option = commonoption.WithWarningLevel(3);
            CreateCompilation(text, options: option).VerifyDiagnostics(
                // (8,6): warning CS0168: The variable 'x' is declared but never used
                // 	int x;
                Diagnostic(ErrorCode.WRN_UnreferencedVar, "x").WithArguments("x"),
                // (9,6): warning CS0219: The variable 'j' is assigned but its value is never used
                // 	int j = 0;
                Diagnostic(ErrorCode.WRN_UnreferencedVarAssg, "j").WithArguments("j"));

            option = commonoption.WithWarningLevel(2);
            CreateCompilation(text, options: option).VerifyDiagnostics();

            option = commonoption.WithWarningLevel(2).WithGeneralDiagnosticOption(ReportDiagnostic.Error);
            CreateCompilation(text, options: option).VerifyDiagnostics();

            option = commonoption.WithWarningLevel(2).WithSpecificDiagnosticOptions(warnings);
            CreateCompilation(text, options: option).VerifyDiagnostics();
        }

        [Fact]
        public void PragmaWarning_NoErrorCodes1()
        {
            var text = @"
public class C
{
    public static void Main()
    {
#pragma warning disable
        int x;      // CS0168
        int y = 0;  // CS0219
#pragma warning restore
        int z;
    }
}
";

            CSharpCompilationOptions commonoption = TestOptions.ReleaseExe;
            CreateCompilation(text, options: commonoption).VerifyDiagnostics(
                // (10,13): warning CS0168: The variable 'z' is declared but never used
                //         int z;
                Diagnostic(ErrorCode.WRN_UnreferencedVar, "z").WithArguments("z"));

            IDictionary<string, ReportDiagnostic> warnings = new Dictionary<string, ReportDiagnostic>();
            warnings.Add(MessageProvider.Instance.GetIdForErrorCode(168), ReportDiagnostic.Error);
            CSharpCompilationOptions option = commonoption.WithSpecificDiagnosticOptions(warnings);
            CreateCompilation(text, options: option).VerifyDiagnostics(
                // (10,13): error CS0168: Warning as Error: The variable 'z' is declared but never used
                //         int z;
                Diagnostic(ErrorCode.WRN_UnreferencedVar, "z").WithArguments("z").WithWarningAsError(true));

            option = commonoption.WithWarningLevel(3);
            CreateCompilation(text, options: option).VerifyDiagnostics(
                // (10,13): warning CS0168: The variable 'z' is declared but never used
                //         int z;
                Diagnostic(ErrorCode.WRN_UnreferencedVar, "z").WithArguments("z"));

            option = commonoption.WithWarningLevel(2);
            CreateCompilation(text, options: option).VerifyDiagnostics();

            option = commonoption.WithWarningLevel(2).WithGeneralDiagnosticOption(ReportDiagnostic.Error);
            CreateCompilation(text, options: option).VerifyDiagnostics();

            option = commonoption.WithWarningLevel(2).WithSpecificDiagnosticOptions(warnings);
            CreateCompilation(text, options: option).VerifyDiagnostics();
        }

        [Fact]
        public void PragmaWarning_NoErrorCodes2()
        {
            var text = @"

public class C
{
    public static void Main()
    {
#pragma warning restore // comment
        int x;      // CS0168
        int y = 0;  // CS0219
#pragma warning disable // comment
        int z;
    }
}
";

            CSharpCompilationOptions commonoption = TestOptions.ReleaseExe;
            CreateCompilation(text, options: commonoption).VerifyDiagnostics(
                // (8,13): warning CS0168: The variable 'x' is declared but never used
                //         int x;      // CS0168
                Diagnostic(ErrorCode.WRN_UnreferencedVar, "x").WithArguments("x"),
                // (9,13): warning CS0219: The variable 'y' is assigned but its value is never used
                //         int y = 0;  // CS0219
                Diagnostic(ErrorCode.WRN_UnreferencedVarAssg, "y").WithArguments("y"));

            IDictionary<string, ReportDiagnostic> warnings = new Dictionary<string, ReportDiagnostic>();
            warnings.Add(MessageProvider.Instance.GetIdForErrorCode(168), ReportDiagnostic.Error);
            CSharpCompilationOptions option = commonoption.WithSpecificDiagnosticOptions(warnings);
            CreateCompilation(text, options: option).VerifyDiagnostics(
                // (8,13): error CS0168: Warning as Error: The variable 'x' is declared but never used
                //         int x;      // CS0168
                Diagnostic(ErrorCode.WRN_UnreferencedVar, "x").WithArguments("x").WithWarningAsError(true),
                // (9,13): warning CS0219: The variable 'y' is assigned but its value is never used
                //         int y = 0;  // CS0219
                Diagnostic(ErrorCode.WRN_UnreferencedVarAssg, "y").WithArguments("y"));

            option = commonoption.WithWarningLevel(3);
            CreateCompilation(text, options: option).VerifyDiagnostics(
                // (8,13): warning CS0168: The variable 'x' is declared but never used
                //         int x;      // CS0168
                Diagnostic(ErrorCode.WRN_UnreferencedVar, "x").WithArguments("x"),
                // (9,13): warning CS0219: The variable 'y' is assigned but its value is never used
                //         int y = 0;  // CS0219
                Diagnostic(ErrorCode.WRN_UnreferencedVarAssg, "y").WithArguments("y"));

            option = commonoption.WithWarningLevel(2);
            CreateCompilation(text, options: option).VerifyDiagnostics();

            option = commonoption.WithWarningLevel(2).WithGeneralDiagnosticOption(ReportDiagnostic.Error);
            CreateCompilation(text, options: option).VerifyDiagnostics();

            option = commonoption.WithWarningLevel(2).WithSpecificDiagnosticOptions(warnings);
            CreateCompilation(text, options: option).VerifyDiagnostics();
        }

        [Fact]
        public void PragmaWarning_NumericErrorCodes1()
        {
            var text = @"
public class C
{
    public static void Main()
    {
#pragma warning disable 168
        int x;      // CS0168
        int y = 0;  // CS0219
#pragma warning restore 168 // comment
        int z;
    }
}
";

            CSharpCompilationOptions commonoption = TestOptions.ReleaseExe;
            CreateCompilation(text, options: commonoption).VerifyDiagnostics(
                // (8,13): warning CS0219: The variable 'y' is assigned but its value is never used
                //         int y = 0;  // CS0219
                Diagnostic(ErrorCode.WRN_UnreferencedVarAssg, "y").WithArguments("y"),
                // (10,13): warning CS0168: The variable 'z' is declared but never used
                //         int z;
                Diagnostic(ErrorCode.WRN_UnreferencedVar, "z").WithArguments("z"));

            IDictionary<string, ReportDiagnostic> warnings = new Dictionary<string, ReportDiagnostic>();
            warnings.Add(MessageProvider.Instance.GetIdForErrorCode(168), ReportDiagnostic.Error);
            CSharpCompilationOptions option = commonoption.WithSpecificDiagnosticOptions(warnings);
            CreateCompilation(text, options: option).VerifyDiagnostics(
                // (8,13): warning CS0219: The variable 'y' is assigned but its value is never used
                //         int y = 0;  // CS0219
                Diagnostic(ErrorCode.WRN_UnreferencedVarAssg, "y").WithArguments("y"),
                // (10,13): error CS0168: Warning as Error: The variable 'z' is declared but never used
                //         int z;
                Diagnostic(ErrorCode.WRN_UnreferencedVar, "z").WithArguments("z").WithWarningAsError(true));

            option = commonoption.WithWarningLevel(3);
            CreateCompilation(text, options: option).VerifyDiagnostics(
                // (8,13): warning CS0219: The variable 'y' is assigned but its value is never used
                //         int y = 0;  // CS0219
                Diagnostic(ErrorCode.WRN_UnreferencedVarAssg, "y").WithArguments("y"),
                // (10,13): warning CS0168: The variable 'z' is declared but never used
                //         int z;
                Diagnostic(ErrorCode.WRN_UnreferencedVar, "z").WithArguments("z"));

            option = commonoption.WithWarningLevel(2);
            CreateCompilation(text, options: option).VerifyDiagnostics();

            option = commonoption.WithWarningLevel(2).WithGeneralDiagnosticOption(ReportDiagnostic.Error);
            CreateCompilation(text, options: option).VerifyDiagnostics();

            option = commonoption.WithWarningLevel(2).WithSpecificDiagnosticOptions(warnings);
            CreateCompilation(text, options: option).VerifyDiagnostics();
        }

        [Fact]
        public void PragmaWarning_IdentifierErrorCodes1()
        {
            var text = @"
public class C
{
    public static void Main()
    {
#pragma warning disable CS0168 // comment
        int x;      // CS0168
        int y = 0;  // CS0219
#pragma warning restore CS0168
        int z;
    }
}
";

            CSharpCompilationOptions commonoption = TestOptions.ReleaseExe;
            CreateCompilation(text, options: commonoption).VerifyDiagnostics(
                // (8,13): warning CS0219: The variable 'y' is assigned but its value is never used
                //         int y = 0;  // CS0219
                Diagnostic(ErrorCode.WRN_UnreferencedVarAssg, "y").WithArguments("y"),
                // (10,13): warning CS0168: The variable 'z' is declared but never used
                //         int z;
                Diagnostic(ErrorCode.WRN_UnreferencedVar, "z").WithArguments("z"));

            IDictionary<string, ReportDiagnostic> warnings = new Dictionary<string, ReportDiagnostic>();
            warnings.Add(MessageProvider.Instance.GetIdForErrorCode(168), ReportDiagnostic.Error);
            CSharpCompilationOptions option = commonoption.WithSpecificDiagnosticOptions(warnings);
            CreateCompilation(text, options: option).VerifyDiagnostics(
                // (8,13): warning CS0219: The variable 'y' is assigned but its value is never used
                //         int y = 0;  // CS0219
                Diagnostic(ErrorCode.WRN_UnreferencedVarAssg, "y").WithArguments("y"),
                // (10,13): error CS0168: Warning as Error: The variable 'z' is declared but never used
                //         int z;
                Diagnostic(ErrorCode.WRN_UnreferencedVar, "z").WithArguments("z").WithWarningAsError(true));

            option = commonoption.WithWarningLevel(3);
            CreateCompilation(text, options: option).VerifyDiagnostics(
                // (8,13): warning CS0219: The variable 'y' is assigned but its value is never used
                //         int y = 0;  // CS0219
                Diagnostic(ErrorCode.WRN_UnreferencedVarAssg, "y").WithArguments("y"),
                // (10,13): warning CS0168: The variable 'z' is declared but never used
                //         int z;
                Diagnostic(ErrorCode.WRN_UnreferencedVar, "z").WithArguments("z"));

            option = commonoption.WithWarningLevel(2);
            CreateCompilation(text, options: option).VerifyDiagnostics();

            option = commonoption.WithWarningLevel(2).WithGeneralDiagnosticOption(ReportDiagnostic.Error);
            CreateCompilation(text, options: option).VerifyDiagnostics();

            option = commonoption.WithWarningLevel(2).WithSpecificDiagnosticOptions(warnings);
            CreateCompilation(text, options: option).VerifyDiagnostics();
        }

        [Fact]
        public void PragmaWarning_NumericErrorCodes2()
        {
            var text = @"


public class C
{
    public static void Main()
    {
#pragma warning restore 168
        int x;      // CS0168
        int y = 0;  // CS0219
#pragma warning disable 168
        int z;
    }
}
";

            CSharpCompilationOptions commonoption = TestOptions.ReleaseExe;
            CreateCompilation(text, options: commonoption).VerifyDiagnostics(
                // (9,13): warning CS0168: The variable 'x' is declared but never used
                //         int x;      // CS0168
                Diagnostic(ErrorCode.WRN_UnreferencedVar, "x").WithArguments("x"),
                // (10,13): warning CS0219: The variable 'y' is assigned but its value is never used
                //         int y = 0;  // CS0219
                Diagnostic(ErrorCode.WRN_UnreferencedVarAssg, "y").WithArguments("y"));

            IDictionary<string, ReportDiagnostic> warnings = new Dictionary<string, ReportDiagnostic>();
            warnings.Add(MessageProvider.Instance.GetIdForErrorCode(168), ReportDiagnostic.Error);
            CSharpCompilationOptions option = commonoption.WithSpecificDiagnosticOptions(warnings);
            CreateCompilation(text, options: option).VerifyDiagnostics(
                // (9,13): error CS0168: Warning as Error: The variable 'x' is declared but never used
                //         int x;      // CS0168
                Diagnostic(ErrorCode.WRN_UnreferencedVar, "x").WithArguments("x").WithWarningAsError(true),
                // (10,13): warning CS0219: The variable 'y' is assigned but its value is never used
                //         int y = 0;  // CS0219
                Diagnostic(ErrorCode.WRN_UnreferencedVarAssg, "y").WithArguments("y"));

            option = commonoption.WithWarningLevel(3);
            CreateCompilation(text, options: option).VerifyDiagnostics(
                // (9,13): warning CS0168: The variable 'x' is declared but never used
                //         int x;      // CS0168
                Diagnostic(ErrorCode.WRN_UnreferencedVar, "x").WithArguments("x"),
                // (10,13): warning CS0219: The variable 'y' is assigned but its value is never used
                //         int y = 0;  // CS0219
                Diagnostic(ErrorCode.WRN_UnreferencedVarAssg, "y").WithArguments("y"));

            option = commonoption.WithWarningLevel(2);
            CreateCompilation(text, options: option).VerifyDiagnostics();

            option = commonoption.WithWarningLevel(2).WithGeneralDiagnosticOption(ReportDiagnostic.Error);
            CreateCompilation(text, options: option).VerifyDiagnostics();

            option = commonoption.WithWarningLevel(2).WithSpecificDiagnosticOptions(warnings);
            CreateCompilation(text, options: option).VerifyDiagnostics();
        }

        [Fact]
        public void PragmaWarning_IdentifierErrorCodes2()
        {
            var text = @"


public class C
{
    public static void Main()
    {
#pragma warning restore CS0168
        int x;      // CS0168
        int y = 0;  // CS0219
#pragma warning disable CS0168
        int z;
    }
}
";

            CSharpCompilationOptions commonoption = TestOptions.ReleaseExe;
            CreateCompilation(text, options: commonoption).VerifyDiagnostics(
                // (9,13): warning CS0168: The variable 'x' is declared but never used
                //         int x;      // CS0168
                Diagnostic(ErrorCode.WRN_UnreferencedVar, "x").WithArguments("x"),
                // (10,13): warning CS0219: The variable 'y' is assigned but its value is never used
                //         int y = 0;  // CS0219
                Diagnostic(ErrorCode.WRN_UnreferencedVarAssg, "y").WithArguments("y"));

            IDictionary<string, ReportDiagnostic> warnings = new Dictionary<string, ReportDiagnostic>();
            warnings.Add(MessageProvider.Instance.GetIdForErrorCode(168), ReportDiagnostic.Error);
            CSharpCompilationOptions option = commonoption.WithSpecificDiagnosticOptions(warnings);
            CreateCompilation(text, options: option).VerifyDiagnostics(
                // (9,13): error CS0168: Warning as Error: The variable 'x' is declared but never used
                //         int x;      // CS0168
                Diagnostic(ErrorCode.WRN_UnreferencedVar, "x").WithArguments("x").WithWarningAsError(true),
                // (10,13): warning CS0219: The variable 'y' is assigned but its value is never used
                //         int y = 0;  // CS0219
                Diagnostic(ErrorCode.WRN_UnreferencedVarAssg, "y").WithArguments("y"));

            option = commonoption.WithWarningLevel(3);
            CreateCompilation(text, options: option).VerifyDiagnostics(
                // (9,13): warning CS0168: The variable 'x' is declared but never used
                //         int x;      // CS0168
                Diagnostic(ErrorCode.WRN_UnreferencedVar, "x").WithArguments("x"),
                // (10,13): warning CS0219: The variable 'y' is assigned but its value is never used
                //         int y = 0;  // CS0219
                Diagnostic(ErrorCode.WRN_UnreferencedVarAssg, "y").WithArguments("y"));

            option = commonoption.WithWarningLevel(2);
            CreateCompilation(text, options: option).VerifyDiagnostics();

            option = commonoption.WithWarningLevel(2).WithGeneralDiagnosticOption(ReportDiagnostic.Error);
            CreateCompilation(text, options: option).VerifyDiagnostics();

            option = commonoption.WithWarningLevel(2).WithSpecificDiagnosticOptions(warnings);
            CreateCompilation(text, options: option).VerifyDiagnostics();
        }

        [Fact]
        public void PragmaWarning_IdentifierErrorCodesAreCaseSensitive()
        {
            var text = @"
public class C
{
    public static void Main()
    {
#pragma warning disable cs0168
        int x;      // CS0168
        int y = 0;  // CS0219
#pragma warning restore cs0168
        int z;
    }
}
";

            CSharpCompilationOptions commonoption = TestOptions.ReleaseExe;
            CreateCompilation(text, options: commonoption).VerifyDiagnostics(
                // (7,13): warning CS0168: The variable 'x' is declared but never used
                //         int x;      // CS0168
                Diagnostic(ErrorCode.WRN_UnreferencedVar, "x").WithArguments("x").WithLocation(7, 13),
                // (8,13): warning CS0219: The variable 'y' is assigned but its value is never used
                //         int y = 0;  // CS0219
                Diagnostic(ErrorCode.WRN_UnreferencedVarAssg, "y").WithArguments("y").WithLocation(8, 13),
                // (10,13): warning CS0168: The variable 'z' is declared but never used
                //         int z;
                Diagnostic(ErrorCode.WRN_UnreferencedVar, "z").WithArguments("z").WithLocation(10, 13));

            IDictionary<string, ReportDiagnostic> warnings = new Dictionary<string, ReportDiagnostic>();
            warnings.Add(MessageProvider.Instance.GetIdForErrorCode(168), ReportDiagnostic.Error);
            CSharpCompilationOptions option = commonoption.WithSpecificDiagnosticOptions(warnings);
            CreateCompilation(text, options: option).VerifyDiagnostics(
                // (7,13): error CS0168: Warning as Error: The variable 'x' is declared but never used
                //         int x;      // CS0168
                Diagnostic(ErrorCode.WRN_UnreferencedVar, "x").WithArguments("x").WithLocation(7, 13).WithWarningAsError(true),
                // (8,13): warning CS0219: The variable 'y' is assigned but its value is never used
                //         int y = 0;  // CS0219
                Diagnostic(ErrorCode.WRN_UnreferencedVarAssg, "y").WithArguments("y").WithLocation(8, 13),
                // (10,13): error CS0168: Warning as Error: The variable 'z' is declared but never used
                //         int z;
                Diagnostic(ErrorCode.WRN_UnreferencedVar, "z").WithArguments("z").WithLocation(10, 13).WithWarningAsError(true));

            option = commonoption.WithWarningLevel(3);
            CreateCompilation(text, options: option).VerifyDiagnostics(
                // (7,13): warning CS0168: The variable 'x' is declared but never used
                //         int x;      // CS0168
                Diagnostic(ErrorCode.WRN_UnreferencedVar, "x").WithArguments("x").WithLocation(7, 13),
                // (8,13): warning CS0219: The variable 'y' is assigned but its value is never used
                //         int y = 0;  // CS0219
                Diagnostic(ErrorCode.WRN_UnreferencedVarAssg, "y").WithArguments("y").WithLocation(8, 13),
                // (10,13): warning CS0168: The variable 'z' is declared but never used
                //         int z;
                Diagnostic(ErrorCode.WRN_UnreferencedVar, "z").WithArguments("z").WithLocation(10, 13));

            option = commonoption.WithWarningLevel(2);
            CreateCompilation(text, options: option).VerifyDiagnostics();

            option = commonoption.WithWarningLevel(2).WithGeneralDiagnosticOption(ReportDiagnostic.Error);
            CreateCompilation(text, options: option).VerifyDiagnostics();

            option = commonoption.WithWarningLevel(2).WithSpecificDiagnosticOptions(warnings);
            CreateCompilation(text, options: option).VerifyDiagnostics();
        }

        [Fact]
        public void PragmaWarning_IdentifierErrorCodesMustMatchExactly1()
        {
            var text = @"
public class C
{
    public static void Main()
    {
#pragma warning disable CS168, CS0219L
        int x;      // CS0168
        int y = 0;  // CS0219
#pragma warning restore CS0219L
        int z;      // CS0168
#pragma warning disable CS00168
        int w;      // CS0168
    }
}
";

            CSharpCompilationOptions commonoption = TestOptions.ReleaseExe;
            CreateCompilation(text, options: commonoption).VerifyDiagnostics(
                // (7,13): warning CS0168: The variable 'x' is declared but never used
                //         int x;      // CS0168
                Diagnostic(ErrorCode.WRN_UnreferencedVar, "x").WithArguments("x").WithLocation(7, 13),
                // (8,13): warning CS0219: The variable 'y' is assigned but its value is never used
                //         int y = 0;  // CS0219
                Diagnostic(ErrorCode.WRN_UnreferencedVarAssg, "y").WithArguments("y").WithLocation(8, 13),
                // (10,13): warning CS0168: The variable 'z' is declared but never used
                //         int z;
                Diagnostic(ErrorCode.WRN_UnreferencedVar, "z").WithArguments("z").WithLocation(10, 13),
                // (12,13): warning CS0168: The variable 'w' is declared but never used
                //         int w;
                Diagnostic(ErrorCode.WRN_UnreferencedVar, "w").WithArguments("w").WithLocation(12, 13));

            IDictionary<string, ReportDiagnostic> warnings = new Dictionary<string, ReportDiagnostic>();
            warnings.Add(MessageProvider.Instance.GetIdForErrorCode(168), ReportDiagnostic.Error);
            CSharpCompilationOptions option = commonoption.WithSpecificDiagnosticOptions(warnings);
            CreateCompilation(text, options: option).VerifyDiagnostics(
                // (7,13): error CS0168: Warning as Error: The variable 'x' is declared but never used
                //         int x;      // CS0168
                Diagnostic(ErrorCode.WRN_UnreferencedVar, "x").WithArguments("x").WithLocation(7, 13).WithWarningAsError(true),
                // (8,13): warning CS0219: The variable 'y' is assigned but its value is never used
                //         int y = 0;  // CS0219
                Diagnostic(ErrorCode.WRN_UnreferencedVarAssg, "y").WithArguments("y").WithLocation(8, 13),
                // (10,13): error CS0168: Warning as Error: The variable 'z' is declared but never used
                //         int z;
                Diagnostic(ErrorCode.WRN_UnreferencedVar, "z").WithArguments("z").WithLocation(10, 13).WithWarningAsError(true),
                // (12,13): error CS0168: Warning as Error: The variable 'w' is declared but never used
                //         int w;
                Diagnostic(ErrorCode.WRN_UnreferencedVar, "w").WithArguments("w").WithLocation(12, 13).WithWarningAsError(true));

            option = commonoption.WithWarningLevel(3);
            CreateCompilation(text, options: option).VerifyDiagnostics(
                // (7,13): warning CS0168: The variable 'x' is declared but never used
                //         int x;      // CS0168
                Diagnostic(ErrorCode.WRN_UnreferencedVar, "x").WithArguments("x").WithLocation(7, 13),
                // (8,13): warning CS0219: The variable 'y' is assigned but its value is never used
                //         int y = 0;  // CS0219
                Diagnostic(ErrorCode.WRN_UnreferencedVarAssg, "y").WithArguments("y").WithLocation(8, 13),
                // (10,13): warning CS0168: The variable 'z' is declared but never used
                //         int z;
                Diagnostic(ErrorCode.WRN_UnreferencedVar, "z").WithArguments("z").WithLocation(10, 13),
                // (12,13): warning CS0168: The variable 'w' is declared but never used
                //         int w;
                Diagnostic(ErrorCode.WRN_UnreferencedVar, "w").WithArguments("w").WithLocation(12, 13));

            option = commonoption.WithWarningLevel(2);
            CreateCompilation(text, options: option).VerifyDiagnostics();

            option = commonoption.WithWarningLevel(2).WithGeneralDiagnosticOption(ReportDiagnostic.Error);
            CreateCompilation(text, options: option).VerifyDiagnostics();

            option = commonoption.WithWarningLevel(2).WithSpecificDiagnosticOptions(warnings);
            CreateCompilation(text, options: option).VerifyDiagnostics();
        }

        [Fact]
        public void PragmaWarning_IdentifierErrorCodesMustMatchExactly2()
        {
            var text = @"
public class C
{
    public static void Main()
    {
#pragma warning disable ＣＳ０１６８
        int x;      // CS0168
        int y = 0;  // CS0219
#pragma warning restore ＣＳ０１６８
        int z;
    }
}
";

            CSharpCompilationOptions commonoption = TestOptions.ReleaseExe;
            CreateCompilation(text, options: commonoption).VerifyDiagnostics(
                // (7,13): warning CS0168: The variable 'x' is declared but never used
                //         int x;      // CS0168
                Diagnostic(ErrorCode.WRN_UnreferencedVar, "x").WithArguments("x").WithLocation(7, 13),
                // (8,13): warning CS0219: The variable 'y' is assigned but its value is never used
                //         int y = 0;  // CS0219
                Diagnostic(ErrorCode.WRN_UnreferencedVarAssg, "y").WithArguments("y").WithLocation(8, 13),
                // (10,13): warning CS0168: The variable 'z' is declared but never used
                //         int z;
                Diagnostic(ErrorCode.WRN_UnreferencedVar, "z").WithArguments("z").WithLocation(10, 13));

            IDictionary<string, ReportDiagnostic> warnings = new Dictionary<string, ReportDiagnostic>();
            warnings.Add(MessageProvider.Instance.GetIdForErrorCode(168), ReportDiagnostic.Error);
            CSharpCompilationOptions option = commonoption.WithSpecificDiagnosticOptions(warnings);
            CreateCompilation(text, options: option).VerifyDiagnostics(
                // (7,13): error CS0168: Warning as Error: The variable 'x' is declared but never used
                //         int x;      // CS0168
                Diagnostic(ErrorCode.WRN_UnreferencedVar, "x").WithArguments("x").WithLocation(7, 13).WithWarningAsError(true),
                // (8,13): warning CS0219: The variable 'y' is assigned but its value is never used
                //         int y = 0;  // CS0219
                Diagnostic(ErrorCode.WRN_UnreferencedVarAssg, "y").WithArguments("y").WithLocation(8, 13),
                // (10,13): error CS0168: Warning as Error: The variable 'z' is declared but never used
                //         int z;
                Diagnostic(ErrorCode.WRN_UnreferencedVar, "z").WithArguments("z").WithLocation(10, 13).WithWarningAsError(true));

            option = commonoption.WithWarningLevel(3);
            CreateCompilation(text, options: option).VerifyDiagnostics(
                // (7,13): warning CS0168: The variable 'x' is declared but never used
                //         int x;      // CS0168
                Diagnostic(ErrorCode.WRN_UnreferencedVar, "x").WithArguments("x").WithLocation(7, 13),
                // (8,13): warning CS0219: The variable 'y' is assigned but its value is never used
                //         int y = 0;  // CS0219
                Diagnostic(ErrorCode.WRN_UnreferencedVarAssg, "y").WithArguments("y").WithLocation(8, 13),
                // (10,13): warning CS0168: The variable 'z' is declared but never used
                //         int z;
                Diagnostic(ErrorCode.WRN_UnreferencedVar, "z").WithArguments("z").WithLocation(10, 13));

            option = commonoption.WithWarningLevel(2);
            CreateCompilation(text, options: option).VerifyDiagnostics();

            option = commonoption.WithWarningLevel(2).WithGeneralDiagnosticOption(ReportDiagnostic.Error);
            CreateCompilation(text, options: option).VerifyDiagnostics();

            option = commonoption.WithWarningLevel(2).WithSpecificDiagnosticOptions(warnings);
            CreateCompilation(text, options: option).VerifyDiagnostics();
        }

        [Fact]
        public void PragmaWarning_BlockScopeIsNotSignificant1()
        {
            var text = @"
public class C
{
    public static void Run()
    {
#pragma warning disable
        int _x; // CS0168
    }

    public static void Main()
    {
        int x;      // CS0168
        int y = 0;  // CS0219
        Run();
#pragma warning restore
        int z;
    }
}
";

            CSharpCompilationOptions commonoption = TestOptions.ReleaseExe;
            CreateCompilation(text, options: commonoption).VerifyDiagnostics(
                // (12,13): warning CS0168: The variable 'z' is declared but never used
                //         int z;
                Diagnostic(ErrorCode.WRN_UnreferencedVar, "z").WithArguments("z"));

            IDictionary<string, ReportDiagnostic> warnings = new Dictionary<string, ReportDiagnostic>();
            warnings.Add(MessageProvider.Instance.GetIdForErrorCode(168), ReportDiagnostic.Error);
            CSharpCompilationOptions option = commonoption.WithSpecificDiagnosticOptions(warnings);
            CreateCompilation(text, options: option).VerifyDiagnostics(
                // (17,13): error CS0168: Warning as Error: The variable 'z' is declared but never used
                //         int z;
                Diagnostic(ErrorCode.WRN_UnreferencedVar, "z").WithArguments("z").WithWarningAsError(true));

            option = commonoption.WithWarningLevel(3);
            CreateCompilation(text, options: option).VerifyDiagnostics(
                // (12,13): warning CS0168: The variable 'z' is declared but never used
                //         int z;
                Diagnostic(ErrorCode.WRN_UnreferencedVar, "z").WithArguments("z"));

            option = commonoption.WithWarningLevel(2);
            CreateCompilation(text, options: option).VerifyDiagnostics();

            option = commonoption.WithWarningLevel(2).WithGeneralDiagnosticOption(ReportDiagnostic.Error);
            CreateCompilation(text, options: option).VerifyDiagnostics();

            option = commonoption.WithWarningLevel(2).WithSpecificDiagnosticOptions(warnings);
            CreateCompilation(text, options: option).VerifyDiagnostics();
        }

        [Fact]
        public void PragmaWarning_BlockScopeIsNotSignificant2()
        {
            var text = @"
#pragma warning disable
public class C
{
    public static void Run()
    {
        int _x; // CS0168
    }

    public static void Main()
    {
        int x;      // CS0168
        int y = 0;  // CS0219
        Run();
#pragma warning restore
        int z;
    }
}
";

            CSharpCompilationOptions commonoption = TestOptions.ReleaseExe;
            CreateCompilation(text, options: commonoption).VerifyDiagnostics(
                // (11,13): warning CS0168: The variable 'z' is declared but never used
                //         int z;
                Diagnostic(ErrorCode.WRN_UnreferencedVar, "z").WithArguments("z"));

            IDictionary<string, ReportDiagnostic> warnings = new Dictionary<string, ReportDiagnostic>();
            warnings.Add(MessageProvider.Instance.GetIdForErrorCode(168), ReportDiagnostic.Error);
            CSharpCompilationOptions option = commonoption.WithSpecificDiagnosticOptions(warnings);
            CreateCompilation(text, options: option).VerifyDiagnostics(
                // (16,13): error CS0168: Warning as Error: The variable 'z' is declared but never used
                //         int z;
                Diagnostic(ErrorCode.WRN_UnreferencedVar, "z").WithArguments("z").WithWarningAsError(true));

            option = commonoption.WithWarningLevel(3);
            CreateCompilation(text, options: option).VerifyDiagnostics(
                // (11,13): warning CS0168: The variable 'z' is declared but never used
                //         int z;
                Diagnostic(ErrorCode.WRN_UnreferencedVar, "z").WithArguments("z"));

            option = commonoption.WithWarningLevel(2);
            CreateCompilation(text, options: option).VerifyDiagnostics();

            option = commonoption.WithWarningLevel(2).WithGeneralDiagnosticOption(ReportDiagnostic.Error);
            CreateCompilation(text, options: option).VerifyDiagnostics();

            option = commonoption.WithWarningLevel(2).WithSpecificDiagnosticOptions(warnings);
            CreateCompilation(text, options: option).VerifyDiagnostics();
        }

        [Fact]
        public void PragmaWarning_NumericAndIdentifierErrorCodes1()
        {
            var text = @"

#pragma warning disable 168, CS0219
public class C
{
    public static void Run()
    {
        int _x; // CS0168
    }

    public static void Main()
    {
        int x;      // CS0168
        int y = 0;  // CS0219
        Run();
#pragma warning restore
        int z;
    }
}
";

            CSharpCompilationOptions commonoption = TestOptions.ReleaseExe;
            CreateCompilation(text, options: commonoption).VerifyDiagnostics(
                // (12,13): warning CS0168: The variable 'z' is declared but never used
                //         int z;
                Diagnostic(ErrorCode.WRN_UnreferencedVar, "z").WithArguments("z"));

            IDictionary<string, ReportDiagnostic> warnings = new Dictionary<string, ReportDiagnostic>();
            warnings.Add(MessageProvider.Instance.GetIdForErrorCode(168), ReportDiagnostic.Error);
            CSharpCompilationOptions option = commonoption.WithSpecificDiagnosticOptions(warnings);
            CreateCompilation(text, options: option).VerifyDiagnostics(
                // (17,13): error CS0168: Warning as Error: The variable 'z' is declared but never used
                //         int z;
                Diagnostic(ErrorCode.WRN_UnreferencedVar, "z").WithArguments("z").WithWarningAsError(true));

            option = commonoption.WithWarningLevel(3);
            CreateCompilation(text, options: option).VerifyDiagnostics(
                // (12,13): warning CS0168: The variable 'z' is declared but never used
                //         int z;
                Diagnostic(ErrorCode.WRN_UnreferencedVar, "z").WithArguments("z"));

            option = commonoption.WithWarningLevel(2);
            CreateCompilation(text, options: option).VerifyDiagnostics();

            option = commonoption.WithWarningLevel(2).WithGeneralDiagnosticOption(ReportDiagnostic.Error);
            CreateCompilation(text, options: option).VerifyDiagnostics();

            option = commonoption.WithWarningLevel(2).WithSpecificDiagnosticOptions(warnings);
            CreateCompilation(text, options: option).VerifyDiagnostics();
        }

        [Fact]
        public void PragmaWarning_NumericAndIdentifierErrorCodes2()
        {
            var text = @"
#pragma warning disable 168, CS0219 // comment
public class C
{
    public static void Run()
    {
        int _x; // CS0168
    }

    public static void Main()
    {
        int x;      // CS0168
        int y = 0;  // CS0219
        Run();
#pragma warning restore CS0219
        int z;
    }
}
";

            CSharpCompilationOptions commonoption = TestOptions.ReleaseExe;
            CreateCompilation(text, options: commonoption).VerifyDiagnostics();

            IDictionary<string, ReportDiagnostic> warnings = new Dictionary<string, ReportDiagnostic>();
            warnings.Add(MessageProvider.Instance.GetIdForErrorCode(168), ReportDiagnostic.Error);
            CSharpCompilationOptions option = commonoption.WithSpecificDiagnosticOptions(warnings);
            CreateCompilation(text, options: option).VerifyDiagnostics();

            option = commonoption.WithWarningLevel(3);
            CreateCompilation(text, options: option).VerifyDiagnostics();

            option = commonoption.WithWarningLevel(2);
            CreateCompilation(text, options: option).VerifyDiagnostics();

            option = commonoption.WithWarningLevel(2).WithGeneralDiagnosticOption(ReportDiagnostic.Error);
            CreateCompilation(text, options: option).VerifyDiagnostics();

            option = commonoption.WithWarningLevel(2).WithSpecificDiagnosticOptions(warnings);
            CreateCompilation(text, options: option).VerifyDiagnostics();
        }

        [Fact]
        public void PragmaWarning_NumericAndIdentifierErrorCodes3()
        {
            var text = @"
#pragma warning disable CS0465, 168, CS0219
public class C
{
    public static void Run()
    {
        int _x; // CS0168
    }

    public virtual void Finalize() // CS0465
    {
    }

    public static void Main()
    {
        int x;      // CS0168
        int y = 0;  // CS0219
        Run();
#pragma warning restore
        int z;
    }
}
";
            // Verify that warnings can be disabled using a mixed list of numeric literals and identifier
            CSharpCompilationOptions commonoption = TestOptions.ReleaseExe;
            CreateCompilation(text, options: commonoption).VerifyDiagnostics(
                // (20,13): warning CS0168: The variable 'z' is declared but never used
                //         int z;
                Diagnostic(ErrorCode.WRN_UnreferencedVar, "z").WithArguments("z"));

            var warnings = new Dictionary<string, ReportDiagnostic>();
            warnings.Add(MessageProvider.Instance.GetIdForErrorCode(168), ReportDiagnostic.Error);
            CSharpCompilationOptions option = commonoption.WithSpecificDiagnosticOptions(warnings);
            CreateCompilation(text, options: option).VerifyDiagnostics(
                // (20,13): error CS0168: Warning as Error: The variable 'z' is declared but never used
                //         int z;
                Diagnostic(ErrorCode.WRN_UnreferencedVar, "z").WithArguments("z").WithWarningAsError(true));

            option = commonoption.WithWarningLevel(3);
            CreateCompilation(text, options: option).VerifyDiagnostics(
                // (20,13): warning CS0168: The variable 'z' is declared but never used
                //         int z;
                Diagnostic(ErrorCode.WRN_UnreferencedVar, "z").WithArguments("z"));

            option = commonoption.WithWarningLevel(2);
            CreateCompilation(text, options: option).VerifyDiagnostics();

            option = commonoption.WithWarningLevel(2).WithGeneralDiagnosticOption(ReportDiagnostic.Error);
            CreateCompilation(text, options: option).VerifyDiagnostics();

            option = commonoption.WithWarningLevel(2).WithSpecificDiagnosticOptions(warnings);
            CreateCompilation(text, options: option).VerifyDiagnostics();
        }

        [Fact]
        public void PragmaWarning_BadSyntax1()
        {
            var text = @"

public class C
{
    public static void Main()
    {
#pragma
        int x;      // CS0168
        int y = 0;  // CS0219
#pragma warning restore
        int z;
    }
}";

            CSharpCompilationOptions commonoption = TestOptions.ReleaseExe;
            CreateCompilation(text, options: commonoption).VerifyDiagnostics(
                // (7,8): warning CS1633: Unrecognized #pragma directive
                // #pragma
                Diagnostic(ErrorCode.WRN_IllegalPragma, ""),
                // (8,17): warning CS0168: The variable 'x' is declared but never used
                //             int x;      // CS0168
                Diagnostic(ErrorCode.WRN_UnreferencedVar, "x").WithArguments("x"),
                // (9,17): warning CS0219: The variable 'y' is assigned but its value is never used
                //             int y = 0;  // CS0219
                Diagnostic(ErrorCode.WRN_UnreferencedVarAssg, "y").WithArguments("y"),
                // (11,17): warning CS0168: The variable 'z' is declared but never used
                //             int z;
                Diagnostic(ErrorCode.WRN_UnreferencedVar, "z").WithArguments("z"));

            IDictionary<string, ReportDiagnostic> warnings = new Dictionary<string, ReportDiagnostic>();
            warnings.Add(MessageProvider.Instance.GetIdForErrorCode(168), ReportDiagnostic.Error);
            CSharpCompilationOptions option = commonoption.WithSpecificDiagnosticOptions(warnings);
            CreateCompilation(text, options: option).VerifyDiagnostics(
                // (7,8): warning CS1633: Unrecognized #pragma directive
                // #pragma
                Diagnostic(ErrorCode.WRN_IllegalPragma, ""),
                // (8,17): error CS0168: Warning as Error: The variable 'x' is declared but never used
                //             int x;      // CS0168
                Diagnostic(ErrorCode.WRN_UnreferencedVar, "x").WithArguments("x").WithWarningAsError(true),
                // (9,17): warning CS0219: The variable 'y' is assigned but its value is never used
                //             int y = 0;  // CS0219
                Diagnostic(ErrorCode.WRN_UnreferencedVarAssg, "y").WithArguments("y"),
                // (11,17): error CS0168: Warning as Error: The variable 'z' is declared but never used
                //             int z;
                Diagnostic(ErrorCode.WRN_UnreferencedVar, "z").WithArguments("z").WithWarningAsError(true));

            warnings = new Dictionary<string, ReportDiagnostic>();
            warnings.Add(MessageProvider.Instance.GetIdForErrorCode(1633), ReportDiagnostic.Suppress);
            option = commonoption.WithSpecificDiagnosticOptions(warnings);
            CreateCompilation(text, options: option).VerifyDiagnostics(
                // (8,17): warning CS0168: The variable 'x' is declared but never used
                //             int x;      // CS0168
                Diagnostic(ErrorCode.WRN_UnreferencedVar, "x").WithArguments("x"),
                // (9,17): warning CS0219: The variable 'y' is assigned but its value is never used
                //             int y = 0;  // CS0219
                Diagnostic(ErrorCode.WRN_UnreferencedVarAssg, "y").WithArguments("y"),
                // (11,17): warning CS0168: The variable 'z' is declared but never used
                //             int z;
                Diagnostic(ErrorCode.WRN_UnreferencedVar, "z").WithArguments("z"));

            option = commonoption.WithWarningLevel(2);
            CreateCompilation(text, options: option).VerifyDiagnostics(
                // (7,8): warning CS1633: Unrecognized #pragma directive
                // #pragma
                Diagnostic(ErrorCode.WRN_IllegalPragma, ""));
        }

        [Fact]
        public void PragmaWarning_BadSyntax2()
        {
            var text = @"
public class C
{
    public static void Main()
    {
#pragma warning disable 1633
#pragma
        int x;      // CS0168
        int y = 0;  // CS0219
#pragma warning restore
        int z;
    }
}";

            CSharpCompilationOptions commonoption = TestOptions.ReleaseExe;
            CreateCompilation(text, options: commonoption).VerifyDiagnostics(
                // (8,13): warning CS0168: The variable 'x' is declared but never used
                //         int x;      // CS0168
                Diagnostic(ErrorCode.WRN_UnreferencedVar, "x").WithArguments("x"),
                // (9,13): warning CS0219: The variable 'y' is assigned but its value is never used
                //         int y = 0;  // CS0219
                Diagnostic(ErrorCode.WRN_UnreferencedVarAssg, "y").WithArguments("y"),
                // (11,13): warning CS0168: The variable 'z' is declared but never used
                //         int z;
                Diagnostic(ErrorCode.WRN_UnreferencedVar, "z").WithArguments("z"));

            IDictionary<string, ReportDiagnostic> warnings = new Dictionary<string, ReportDiagnostic>();
            warnings.Add(MessageProvider.Instance.GetIdForErrorCode(168), ReportDiagnostic.Error);
            CSharpCompilationOptions option = commonoption.WithSpecificDiagnosticOptions(warnings);
            CreateCompilation(text, options: option).VerifyDiagnostics(
                // (8,13): error CS0168: Warning as Error: The variable 'x' is declared but never used
                //         int x;      // CS0168
                Diagnostic(ErrorCode.WRN_UnreferencedVar, "x").WithArguments("x").WithWarningAsError(true),
                // (9,13): warning CS0219: The variable 'y' is assigned but its value is never used
                //         int y = 0;  // CS0219
                Diagnostic(ErrorCode.WRN_UnreferencedVarAssg, "y").WithArguments("y"),
                // (11,13): error CS0168: Warning as Error: The variable 'z' is declared but never used
                //         int z;
                Diagnostic(ErrorCode.WRN_UnreferencedVar, "z").WithArguments("z").WithWarningAsError(true));

            option = commonoption.WithWarningLevel(2);
            CreateCompilation(text, options: option).VerifyDiagnostics();
        }

        [Fact]
        public void PragmaWarning_BadSyntax3()
        {
            var text = @"

public class C
{
    public static void Main()
   {
#pragma warning
        int x;      // CS0168
        int y = 0;  // CS0219
#pragma warning restore
        int z;
    }
}";

            CSharpCompilationOptions commonoption = TestOptions.ReleaseExe;
            CreateCompilation(text, options: commonoption).VerifyDiagnostics(
                // (7,16): warning CS1634: Expected disable, restore, enable or safeonly
                // #pragma warning
                Diagnostic(ErrorCode.WRN_IllegalPPWarning, ""),
                // (8,13): warning CS0168: The variable 'x' is declared but never used
                //         int x;      // CS0168
                Diagnostic(ErrorCode.WRN_UnreferencedVar, "x").WithArguments("x"),
                // (9,13): warning CS0219: The variable 'y' is assigned but its value is never used
                //         int y = 0;  // CS0219
                Diagnostic(ErrorCode.WRN_UnreferencedVarAssg, "y").WithArguments("y"),
                // (11,13): warning CS0168: The variable 'z' is declared but never used
                //         int z;
                Diagnostic(ErrorCode.WRN_UnreferencedVar, "z").WithArguments("z"));

            IDictionary<string, ReportDiagnostic> warnings = new Dictionary<string, ReportDiagnostic>();
            warnings.Add(MessageProvider.Instance.GetIdForErrorCode(168), ReportDiagnostic.Error);
            CSharpCompilationOptions option = commonoption.WithSpecificDiagnosticOptions(warnings);
            CreateCompilation(text, options: option).VerifyDiagnostics(
                // (7,16): warning CS1634: Expected disable, restore, enable or safeonly
                // #pragma warning
                Diagnostic(ErrorCode.WRN_IllegalPPWarning, ""),
                // (8,13): error CS0168: Warning as Error: The variable 'x' is declared but never used
                //         int x;      // CS0168
                Diagnostic(ErrorCode.WRN_UnreferencedVar, "x").WithArguments("x").WithWarningAsError(true),
                // (9,13): warning CS0219: The variable 'y' is assigned but its value is never used
                //         int y = 0;  // CS0219
                Diagnostic(ErrorCode.WRN_UnreferencedVarAssg, "y").WithArguments("y"),
                // (11,13): error CS0168: Warning as Error: The variable 'z' is declared but never used
                //         int z;
                Diagnostic(ErrorCode.WRN_UnreferencedVar, "z").WithArguments("z").WithWarningAsError(true));

            option = commonoption.WithWarningLevel(2);
            CreateCompilation(text, options: option).VerifyDiagnostics(
                // (7,16): warning CS1634: Expected disable, restore, enable or safeonly
                // #pragma warning
                Diagnostic(ErrorCode.WRN_IllegalPPWarning, ""));
        }

        [Fact]
        public void PragmaWarning_NoValidationForErrorCodes1()
        {
            // Previous versions of the compiler used to report a warning (CS1691)
            // whenever an unrecognized warning code was supplied in a #pragma directive.
            // We no longer generate a warning in such cases.
            var text = @"
public class C
{
    public static void Main()
    {
#pragma warning disable 1
#pragma warning disable CS168
        int x;      // CS0168
        int y = 0;  // CS0219
#pragma warning restore all
        int z;
    }
}";

            CSharpCompilationOptions commonoption = TestOptions.ReleaseExe;
            CreateCompilation(text, options: commonoption).VerifyDiagnostics(
                // (7,13): warning CS0168: The variable 'x' is declared but never used
                //         int x;      // CS0168
                Diagnostic(ErrorCode.WRN_UnreferencedVar, "x").WithArguments("x"),
                // (8,13): warning CS0219: The variable 'y' is assigned but its value is never used
                //         int y = 0;  // CS0219
                Diagnostic(ErrorCode.WRN_UnreferencedVarAssg, "y").WithArguments("y"),
                // (10,13): warning CS0168: The variable 'z' is declared but never used
                //         int z;
                Diagnostic(ErrorCode.WRN_UnreferencedVar, "z").WithArguments("z"));

            IDictionary<string, ReportDiagnostic> warnings = new Dictionary<string, ReportDiagnostic>();
            warnings.Add(MessageProvider.Instance.GetIdForErrorCode(168), ReportDiagnostic.Error);
            CSharpCompilationOptions option = commonoption.WithSpecificDiagnosticOptions(warnings);
            CreateCompilation(text, options: option).VerifyDiagnostics(
                // (7,13): error CS0168: Warning as Error: The variable 'x' is declared but never used
                //         int x;      // CS0168
                Diagnostic(ErrorCode.WRN_UnreferencedVar, "x").WithArguments("x").WithWarningAsError(true),
                // (8,13): warning CS0219: The variable 'y' is assigned but its value is never used
                //         int y = 0;  // CS0219
                Diagnostic(ErrorCode.WRN_UnreferencedVarAssg, "y").WithArguments("y"),
                // (10,13): error CS0168: Warning as Error: The variable 'z' is declared but never used
                //         int z;
                Diagnostic(ErrorCode.WRN_UnreferencedVar, "z").WithArguments("z").WithWarningAsError(true));

            option = commonoption.WithWarningLevel(2);
            CreateCompilation(text, options: option).VerifyDiagnostics();
        }

        [Fact]
        public void PragmaWarning_NoValidationForErrorCodes2()
        {
            // Previous versions of the compiler used to report a warning (CS1691)
            // whenever an unrecognized warning code was supplied in a #pragma directive.
            // We no longer generate a warning in such cases.
            var text = @"

public class C
{
    public static void Main()
    {
#pragma warning disable CS0001, 168, all
        int x;      // CS0168
        int y = 0;  // CS0219
#pragma warning restore
        int z;
    }
}";

            CSharpCompilationOptions commonoption = TestOptions.ReleaseExe;
            CreateCompilation(text, options: commonoption).VerifyDiagnostics(
                // (9,13): warning CS0219: The variable 'y' is assigned but its value is never used
                //         int y = 0;  // CS0219
                Diagnostic(ErrorCode.WRN_UnreferencedVarAssg, "y").WithArguments("y"),
                // (11,13): warning CS0168: The variable 'z' is declared but never used
                //         int z;
                Diagnostic(ErrorCode.WRN_UnreferencedVar, "z").WithArguments("z"));

            IDictionary<string, ReportDiagnostic> warnings = new Dictionary<string, ReportDiagnostic>();
            warnings.Add(MessageProvider.Instance.GetIdForErrorCode(168), ReportDiagnostic.Error);
            CSharpCompilationOptions option = commonoption.WithSpecificDiagnosticOptions(warnings);
            CreateCompilation(text, options: option).VerifyDiagnostics(
                // (9,13): warning CS0219: The variable 'y' is assigned but its value is never used
                //         int y = 0;  // CS0219
                Diagnostic(ErrorCode.WRN_UnreferencedVarAssg, "y").WithArguments("y"),
                // (11,13): error CS0168: Warning as Error: The variable 'z' is declared but never used
                //         int z;
                Diagnostic(ErrorCode.WRN_UnreferencedVar, "z").WithArguments("z").WithWarningAsError(true));

            option = commonoption.WithWarningLevel(2);
            CreateCompilation(text, options: option).VerifyDiagnostics();
        }

        [Fact]
        public void PragmaWarning_NoValidationForErrorCodes3()
        {
            // Previous versions of the compiler used to report a warning (CS1691)
            // whenever an unrecognized warning code was supplied in a #pragma directive.
            // We no longer generate a warning in such cases.
            var text = @"
public class C
{
    public static void Main()
    {
#pragma warning disable
        int x;      // CS0168
        int y = 0;  // CS0219
#pragma warning restore 1
        int z;
    }
}";

            CSharpCompilationOptions commonoption = TestOptions.ReleaseExe;
            CreateCompilation(text, options: commonoption).VerifyDiagnostics();

            IDictionary<string, ReportDiagnostic> warnings = new Dictionary<string, ReportDiagnostic>();
            warnings.Add(MessageProvider.Instance.GetIdForErrorCode(168), ReportDiagnostic.Error);
            CSharpCompilationOptions option = commonoption.WithSpecificDiagnosticOptions(warnings);
            CreateCompilation(text, options: option).VerifyDiagnostics();

            option = commonoption.WithWarningLevel(2);
            CreateCompilation(text, options: option).VerifyDiagnostics();
        }

        [Fact]
        public void PragmaWarning_OnlyRestoreWithoutDisableIsNoOp()
        {
            var text = @"

public class C
{
    public static void Main()
    {
#pragma warning restore
        int x;      // CS0168
        int y = 0;  // CS0219
    }
}";

            CSharpCompilationOptions commonoption = TestOptions.ReleaseExe;
            CreateCompilation(text, options: commonoption).VerifyDiagnostics(
                // (8,13): warning CS0168: The variable 'x' is declared but never used
                //         int x;      // CS0168
                Diagnostic(ErrorCode.WRN_UnreferencedVar, "x").WithArguments("x"),
                // (9,13): warning CS0219: The variable 'y' is assigned but its value is never used
                //         int y = 0;  // CS0219
                Diagnostic(ErrorCode.WRN_UnreferencedVarAssg, "y").WithArguments("y"));

            IDictionary<string, ReportDiagnostic> warnings = new Dictionary<string, ReportDiagnostic>();
            warnings.Add(MessageProvider.Instance.GetIdForErrorCode(168), ReportDiagnostic.Error);
            CSharpCompilationOptions option = commonoption.WithSpecificDiagnosticOptions(warnings);
            CreateCompilation(text, options: option).VerifyDiagnostics(
                // (8,13): error CS0168: Warning as Error: The variable 'x' is declared but never used
                //         int x;      // CS0168
                Diagnostic(ErrorCode.WRN_UnreferencedVar, "x").WithArguments("x").WithWarningAsError(true),
                // (9,13): warning CS0219: The variable 'y' is assigned but its value is never used
                //         int y = 0;  // CS0219
                Diagnostic(ErrorCode.WRN_UnreferencedVarAssg, "y").WithArguments("y"));

            warnings[MessageProvider.Instance.GetIdForErrorCode(168)] = ReportDiagnostic.Suppress;
            option = commonoption.WithSpecificDiagnosticOptions(warnings);
            CreateCompilation(text, options: option).VerifyDiagnostics(
                // (9,13): warning CS0219: The variable 'y' is assigned but its value is never used
                //         int y = 0;  // CS0219
                Diagnostic(ErrorCode.WRN_UnreferencedVarAssg, "y").WithArguments("y"));

            option = commonoption.WithWarningLevel(2);
            CreateCompilation(text, options: option).VerifyDiagnostics();
        }

        [Fact]
        public void PragmaWarning_StringLiteralsAreNotAllowed()
        {
            var text = @"

public class C
{
    public static void Main()
    {
#pragma warning disable ""CS0168
        int x;      // CS0168
        int y = 0;  // CS0219
#pragma warning restore
    }
}";
            CSharpCompilationOptions commonoption = TestOptions.ReleaseExe;
            CreateCompilation(text, options: commonoption).VerifyDiagnostics(
                // (7,25): warning CS1072: Expected identifier or numeric literal.
                // #pragma warning disable "CS0168
                Diagnostic(ErrorCode.WRN_IdentifierOrNumericLiteralExpected, @"""CS0168").WithLocation(7, 25),
                // (8,13): warning CS0168: The variable 'x' is declared but never used
                //         int x;      // CS0168
                Diagnostic(ErrorCode.WRN_UnreferencedVar, "x").WithArguments("x"),
                // (9,13): warning CS0219: The variable 'y' is assigned but its value is never used
                //         int y = 0;  // CS0219
                Diagnostic(ErrorCode.WRN_UnreferencedVarAssg, "y").WithArguments("y"));

            var warnings = new Dictionary<string, ReportDiagnostic>();
            warnings.Add(MessageProvider.Instance.GetIdForErrorCode(168), ReportDiagnostic.Error);
            CSharpCompilationOptions option = commonoption.WithSpecificDiagnosticOptions(warnings);
            CreateCompilation(text, options: option).VerifyDiagnostics(
                // (7,25): warning CS1072: Expected identifier or numeric literal.
                // #pragma warning disable "CS0168
                Diagnostic(ErrorCode.WRN_IdentifierOrNumericLiteralExpected, @"""CS0168").WithLocation(7, 25),
                // (8,13): error CS0168: Warning as Error: The variable 'x' is declared but never used
                //         int x;      // CS0168
                Diagnostic(ErrorCode.WRN_UnreferencedVar, "x").WithArguments("x").WithWarningAsError(true),
                // (9,13): warning CS0219: The variable 'y' is assigned but its value is never used
                //         int y = 0;  // CS0219
                Diagnostic(ErrorCode.WRN_UnreferencedVarAssg, "y").WithArguments("y"));

            warnings[MessageProvider.Instance.GetIdForErrorCode(168)] = ReportDiagnostic.Suppress;
            option = commonoption.WithSpecificDiagnosticOptions(warnings);
            CreateCompilation(text, options: option).VerifyDiagnostics(
                // (7,25): warning CS1072: Expected identifier or numeric literal.
                // #pragma warning disable "CS0168
                Diagnostic(ErrorCode.WRN_IdentifierOrNumericLiteralExpected, @"""CS0168").WithLocation(7, 25),
                // (9,13): warning CS0219: The variable 'y' is assigned but its value is never used
                //         int y = 0;  // CS0219
                Diagnostic(ErrorCode.WRN_UnreferencedVarAssg, "y").WithArguments("y"));

            option = commonoption.WithWarningLevel(2);
            CreateCompilation(text, options: option).VerifyDiagnostics(
                // (7,25): warning CS1072: Expected identifier or numeric literal.
                // #pragma warning disable "CS0168
                Diagnostic(ErrorCode.WRN_IdentifierOrNumericLiteralExpected, @"""CS0168").WithLocation(7, 25));
        }

        [Fact]
        public void PragmaWarning_MostKeywordsAreAllowedAsErrorCodes()
        {
            // Lexing / parsing of identifiers inside #pragma is identical to that inside #define for the below cases.
            // The #define cases below also produce no errors in previous versions of the compiler.
            var text = @"
#define class
#define static
#define int
#define public
#define null
#define warning
#define define
public class C
{
    public static void Main()
    {
#pragma warning disable class, static, int
        int x;      // CS0168
        int y = 0;  // CS0219
#pragma warning restore warning
#pragma warning restore public, null, define
    }
}";
            CSharpCompilationOptions commonoption = TestOptions.ReleaseExe;
            CreateCompilation(text, options: commonoption).VerifyDiagnostics(
                // (12,13): warning CS0168: The variable 'x' is declared but never used
                //         int x;      // CS0168
                Diagnostic(ErrorCode.WRN_UnreferencedVar, "x").WithArguments("x").WithLocation(14, 13),
                // (13,13): warning CS0219: The variable 'y' is assigned but its value is never used
                //         int y = 0;  // CS0219
                Diagnostic(ErrorCode.WRN_UnreferencedVarAssg, "y").WithArguments("y").WithLocation(15, 13));
        }

        /// <remarks>
        /// See <see cref="SyntaxFacts.IsPreprocessorContextualKeyword"/>.
        /// </remarks>
        [Fact]
        public void PragmaWarning_SomeKeywordsAreNotAllowedAsErrorCodes()
        {
            // A small number of keywords are not legal as error codes inside #pragma. This is because
            // the lexer processes these keywords specially inside preprocessor directives i.e. it returns
            // keyword tokens instead of identifier tokens for these.
            // Lexing / parsing of identifiers inside #pragma is identical to that inside #define for the below cases.
            // The #define cases below also produce identical errors in previous versions of the compiler.
            var text = @"
#define true
#define default
#define hidden
#define disable
#define checksum
#define restore
#define false
public class C
{
    public static void Main()
    {
#pragma warning disable true
#pragma warning disable default
#pragma warning disable hidden
#pragma warning disable disable
#pragma warning restore checksum
#pragma warning restore restore
#pragma warning restore false
    }
}";
            CSharpCompilationOptions commonoption = TestOptions.ReleaseExe;
            CreateCompilation(text, options: commonoption).VerifyDiagnostics(
                // (2,9): error CS1001: Identifier expected
                // #define true
                Diagnostic(ErrorCode.ERR_IdentifierExpected, "true").WithLocation(2, 9),
                // (3,9): error CS1001: Identifier expected
                // #define default
                Diagnostic(ErrorCode.ERR_IdentifierExpected, "default").WithLocation(3, 9),
                // (4,9): error CS1001: Identifier expected
                // #define hidden
                Diagnostic(ErrorCode.ERR_IdentifierExpected, "hidden").WithLocation(4, 9),
                // (5,9): error CS1001: Identifier expected
                // #define disable
                Diagnostic(ErrorCode.ERR_IdentifierExpected, "disable").WithLocation(5, 9),
                // (6,9): error CS1001: Identifier expected
                // #define checksum
                Diagnostic(ErrorCode.ERR_IdentifierExpected, "checksum").WithLocation(6, 9),
                // (7,9): error CS1001: Identifier expected
                // #define restore
                Diagnostic(ErrorCode.ERR_IdentifierExpected, "restore").WithLocation(7, 9),
                // (8,9): error CS1001: Identifier expected
                // #define false
                Diagnostic(ErrorCode.ERR_IdentifierExpected, "false").WithLocation(8, 9),
                // (13,25): warning CS1072: Expected identifier or numeric literal.
                // #pragma warning disable true
                Diagnostic(ErrorCode.WRN_IdentifierOrNumericLiteralExpected, "true").WithLocation(13, 25),
                // (14,25): warning CS1072: Expected identifier or numeric literal.
                // #pragma warning disable default
                Diagnostic(ErrorCode.WRN_IdentifierOrNumericLiteralExpected, "default").WithLocation(14, 25),
                // (15,25): warning CS1072: Expected identifier or numeric literal.
                // #pragma warning disable hidden
                Diagnostic(ErrorCode.WRN_IdentifierOrNumericLiteralExpected, "hidden").WithLocation(15, 25),
                // (16,25): warning CS1072: Expected identifier or numeric literal.
                // #pragma warning disable disable
                Diagnostic(ErrorCode.WRN_IdentifierOrNumericLiteralExpected, "disable").WithLocation(16, 25),
                // (17,25): warning CS1072: Expected identifier or numeric literal.
                // #pragma warning restore checksum
                Diagnostic(ErrorCode.WRN_IdentifierOrNumericLiteralExpected, "checksum").WithLocation(17, 25),
                // (18,25): warning CS1072: Expected identifier or numeric literal.
                // #pragma warning restore restore
                Diagnostic(ErrorCode.WRN_IdentifierOrNumericLiteralExpected, "restore").WithLocation(18, 25),
                // (19,25): warning CS1072: Expected identifier or numeric literal.
                // #pragma warning restore false
                Diagnostic(ErrorCode.WRN_IdentifierOrNumericLiteralExpected, "false").WithLocation(19, 25));
        }

        [Fact]
        public void PragmaWarning_VeryLongIdentifiersAreAllowed()
        {
            var text = @"
#define __A_123456789012345678901234567890123456789012345678901234567890123456789012345678901234567890123456789012345678901234567890123456789023456789012345678901234567890123456789012345678901234567890123456789012345678901234567890123456789012345678901234567890123456789012345678901234567890123456789012345678901234567890123456789012345678901234567890123456789012345678901234567890123456789012345678902345678901234567890123456789012345678901234567890123456789012345678901234567890123456789012345678901234567890123456789012345678901234567890123456789012345678901234567890123456789012345678901234567890123456789012345678901234567890123456789012345678901234567890234567890123456789012345678901234567890123456789012345678901234567890123456789012345678901234567890123456789012345678901234567890123456789012345678901234567890123456789012345678901234567890123456789012345678901234567890123456789012345678901234567890123456789023456789012345678901234567890123456789012345678901234567890123456789012345678901234567890123456789012345678901234567890123456789012345678901234567890123456789012345678901234567890123456789012345678901234567890123456789012345678901234567890123456789012345678902345678901234567890123456789012345678901234567890123456789012345678901234567890123456789012345678901234567890123456789012345678901234567890123456789012345678901234567890123456789012345678901234567890123456789012345678901234567890123456789012345678901234567890234567890123456789012345678901234567890123456789012345678901234567890123456789012345678901234567890123456789012345678901234567890123456789012345678901234567890123456789012345678901234567890123456789012345678901234567890123456789012345678901234567890123456789023456789012345678901234567890123456789012345678901234567890123456789012345678901234567890123456789012345678901234567890123456789012345678901234567890123456789012345678901234567890123456789012345678901234567890123456789012345678901234567890123456789012345678902345678901234567890123456789012345678901234567890123456789012345678901234567890123456789012345678901234567890123456789012345678901234567890123456789012345678901234567890123456789012345678901234567890123456789012345678901234567890123456789012345678901234567890234567890123456789012345678901234567890123456789012345678901234567890123456789012345678901234567890123456789012345678901234567890
public class C
{
    public static void Main()
    {
#pragma warning disable __B_123456789012345678901234567890123456789012345678901234567890123456789012345678901234567890123456789012345678901234567890123456789023456789012345678901234567890123456789012345678901234567890123456789012345678901234567890123456789012345678901234567890123456789012345678901234567890123456789012345678901234567890123456789012345678901234567890123456789012345678901234567890123456789012345678902345678901234567890123456789012345678901234567890123456789012345678901234567890123456789012345678901234567890123456789012345678901234567890123456789012345678901234567890123456789012345678901234567890123456789012345678901234567890123456789012345678901234567890234567890123456789012345678901234567890123456789012345678901234567890123456789012345678901234567890123456789012345678901234567890123456789012345678901234567890123456789012345678901234567890123456789012345678901234567890123456789012345678901234567890123456789023456789012345678901234567890123456789012345678901234567890123456789012345678901234567890123456789012345678901234567890123456789012345678901234567890123456789012345678901234567890123456789012345678901234567890123456789012345678901234567890123456789012345678902345678901234567890123456789012345678901234567890123456789012345678901234567890123456789012345678901234567890123456789012345678901234567890123456789012345678901234567890123456789012345678901234567890123456789012345678901234567890123456789012345678901234567890234567890123456789012345678901234567890123456789012345678901234567890123456789012345678901234567890123456789012345678901234567890123456789012345678901234567890123456789012345678901234567890123456789012345678901234567890123456789012345678901234567890123456789023456789012345678901234567890123456789012345678901234567890123456789012345678901234567890123456789012345678901234567890123456789012345678901234567890123456789012345678901234567890123456789012345678901234567890123456789012345678901234567890123456789012345678902345678901234567890123456789012345678901234567890123456789012345678901234567890123456789012345678901234567890123456789012345678901234567890123456789012345678901234567890123456789012345678901234567890123456789012345678901234567890123456789012345678901234567890234567890123456789012345678901234567890123456789012345678901234567890123456789012345678901234567890123456789012345678901234567890, CS0168, CS0219
        int x;      // CS0168
        int y = 0;  // CS0219
#pragma warning restore __B_123456789012345678901234567890123456789012345678901234567890123456789012345678901234567890123456789012345678901234567890123456789023456789012345678901234567890123456789012345678901234567890123456789012345678901234567890123456789012345678901234567890123456789012345678901234567890123456789012345678901234567890123456789012345678901234567890123456789012345678901234567890123456789012345678902345678901234567890123456789012345678901234567890123456789012345678901234567890123456789012345678901234567890123456789012345678901234567890123456789012345678901234567890123456789012345678901234567890123456789012345678901234567890123456789012345678901234567890234567890123456789012345678901234567890123456789012345678901234567890123456789012345678901234567890123456789012345678901234567890123456789012345678901234567890123456789012345678901234567890123456789012345678901234567890123456789012345678901234567890123456789023456789012345678901234567890123456789012345678901234567890123456789012345678901234567890123456789012345678901234567890123456789012345678901234567890123456789012345678901234567890123456789012345678901234567890123456789012345678901234567890123456789012345678902345678901234567890123456789012345678901234567890123456789012345678901234567890123456789012345678901234567890123456789012345678901234567890123456789012345678901234567890123456789012345678901234567890123456789012345678901234567890123456789012345678901234567890234567890123456789012345678901234567890123456789012345678901234567890123456789012345678901234567890123456789012345678901234567890123456789012345678901234567890123456789012345678901234567890123456789012345678901234567890123456789012345678901234567890123456789023456789012345678901234567890123456789012345678901234567890123456789012345678901234567890123456789012345678901234567890123456789012345678901234567890123456789012345678901234567890123456789012345678901234567890123456789012345678901234567890123456789012345678902345678901234567890123456789012345678901234567890123456789012345678901234567890123456789012345678901234567890123456789012345678901234567890123456789012345678901234567890123456789012345678901234567890123456789012345678901234567890123456789012345678901234567890234567890123456789012345678901234567890123456789012345678901234567890123456789012345678901234567890123456789012345678901234567890, CS0168, CS0219
    }
}";
            CSharpCompilationOptions commonoption = TestOptions.ReleaseExe;
            CreateCompilation(text, options: commonoption).VerifyDiagnostics();

            var nodes = ParseWithRoundTripCheck(text).GetRoot().DescendantNodes(descendIntoTrivia: true);
            var defineName = nodes.OfType<Syntax.DefineDirectiveTriviaSyntax>().Single().Name;
            var errorCodeName = nodes.OfType<Syntax.PragmaWarningDirectiveTriviaSyntax>().First()
                                     .ErrorCodes.OfType<Syntax.IdentifierNameSyntax>().First().Identifier;

            // Lexing / parsing of identifiers inside #pragma warning directives is identical
            // to that inside #define directives except that very long identifiers inside #define
            // are truncated to 128 characters to maintain backwards compatibility with previous
            // versions of the compiler.
            Assert.Equal(128, defineName.ValueText.Length);
            Assert.Equal(2335, defineName.Text.Length);

            // Since support for identifiers inside #pragma warning directives is new, 
            // we don't have any backwards compatibility constraints. So we can preserve the
            // identifier exactly as it appears in source.
            Assert.Equal(2335, errorCodeName.ValueText.Length);
            Assert.Equal(2335, errorCodeName.Text.Length);
        }

        [Fact]
        public void PragmaWarning_EscapedKeywordsAreNotAllowedAsErrorCodes()
        {
            var text = @"
#define @true
#define @class
public class C
{
    public static void Main()
    {
#pragma warning disable @true
#pragma warning restore @class
    }
}";
            CSharpCompilationOptions commonoption = TestOptions.ReleaseExe;
            CreateCompilation(text, options: commonoption).VerifyDiagnostics(
                // (2,9): error CS1001: Identifier expected
                // #define @true
                Diagnostic(ErrorCode.ERR_IdentifierExpected, "@").WithLocation(2, 9),
                // (3,9): error CS1001: Identifier expected
                // #define @class
                Diagnostic(ErrorCode.ERR_IdentifierExpected, "@").WithLocation(3, 9),
                // (8,25): warning CS1072: Expected identifier or numeric literal.
                // #pragma warning disable @true
                Diagnostic(ErrorCode.WRN_IdentifierOrNumericLiteralExpected, "@").WithLocation(8, 25),
                // (9,25): warning CS1072: Expected identifier or numeric literal.
                // #pragma warning restore @class
                Diagnostic(ErrorCode.WRN_IdentifierOrNumericLiteralExpected, "@").WithLocation(9, 25));
        }

        [Fact]
        public void PragmaWarning_ExpressionsAreNotAllowedAsErrorCodes()
        {
            var text = @"
public class C
{
    public static void Main()
    {
#pragma warning disable CS0168 + CS0219
        int x;      // CS0168
        int y = 0;  // CS0219
#pragma warning restore CS0168.Empty

#pragma warning disable (CS0168)
        int z;      // CS0168
#pragma warning restore -168
#pragma warning restore 168.1
#pragma warning restore 168L
    }
}";
            CSharpCompilationOptions commonoption = TestOptions.ReleaseExe;
            CreateCompilation(text, options: commonoption).VerifyDiagnostics(
                // (6,32): warning CS1696: Single-line comment or end-of-line expected
                // #pragma warning disable CS0168 + CS0219
                Diagnostic(ErrorCode.WRN_EndOfPPLineExpected, "+").WithLocation(6, 32),
                // (9,31): warning CS1696: Single-line comment or end-of-line expected
                // #pragma warning restore CS0168.Empty
                Diagnostic(ErrorCode.WRN_EndOfPPLineExpected, ".").WithLocation(9, 31),
                // (11,25): warning CS1072: Expected identifier or numeric literal.
                // #pragma warning disable (CS0168)
                Diagnostic(ErrorCode.WRN_IdentifierOrNumericLiteralExpected, "(").WithLocation(11, 25),
                // (13,25): warning CS1072: Expected identifier or numeric literal.
                // #pragma warning restore -168
                Diagnostic(ErrorCode.WRN_IdentifierOrNumericLiteralExpected, "-").WithLocation(13, 25),
                // (14,28): warning CS1696: Single-line comment or end-of-line expected
                // #pragma warning restore 168.1
                Diagnostic(ErrorCode.WRN_EndOfPPLineExpected, ".").WithLocation(14, 28),
                // (15,28): warning CS1696: Single-line comment or end-of-line expected
                // #pragma warning restore 168L
                Diagnostic(ErrorCode.WRN_EndOfPPLineExpected, "L").WithLocation(15, 28),
                // (8,13): warning CS0219: The variable 'y' is assigned but its value is never used
                //         int y = 0;  // CS0219
                Diagnostic(ErrorCode.WRN_UnreferencedVarAssg, "y").WithArguments("y").WithLocation(8, 13),
                // (12,13): warning CS0168: The variable 'z' is declared but never used
                //         int z;
                Diagnostic(ErrorCode.WRN_UnreferencedVar, "z").WithArguments("z").WithLocation(12, 13));
        }

        [Fact]
        public void PragmaWarning_WarningsForBadPragmaSyntaxCanBeSuppressed()
        {
            var text = @"
public class C
{
    public static void Main()
    {
#pragma warning disable CS1072, CS1634
#pragma warning disable ~class
#pragma warning restore ""CS0219
#pragma warning blah
#pragma warning restore

#pragma warning disable @class
#pragma warning restore ""CS0168
#pragma warning blah
    }
}";
            CSharpCompilationOptions commonoption = TestOptions.ReleaseExe;
            CreateCompilation(text, options: commonoption).VerifyDiagnostics(
                // (12,25): warning CS1072: Expected identifier or numeric literal.
                // #pragma warning disable @class
                Diagnostic(ErrorCode.WRN_IdentifierOrNumericLiteralExpected, "@").WithLocation(12, 25),
                // (13,25): warning CS1072: Expected identifier or numeric literal.
                // #pragma warning restore "CS0168
                Diagnostic(ErrorCode.WRN_IdentifierOrNumericLiteralExpected, @"""CS0168").WithLocation(13, 25),
                // (14,17): warning CS1634: Expected disable, restore, enable or safeonly
                // #pragma warning blah
                Diagnostic(ErrorCode.WRN_IllegalPPWarning, "blah").WithLocation(14, 17));
        }

        [Fact(Skip = "https://github.com/dotnet/roslyn/issues/36550")]
        public void PragmaWarning_Enable()
        {
            var text1 = @"
class Test
{
    void Main()
    {
        if (true)
        {
            int x;
        }
        else
        {
            return;
        }
    }
}
";

            var expected1 = new DiagnosticDescription[]
            {
                // (8,17): warning CS0168: The variable 'x' is declared but never used
                //             int x;
                Diagnostic(ErrorCode.WRN_UnreferencedVar, "x").WithArguments("x"),
                // (12,13): warning CS0162: Unreachable code detected
                //             return;
                Diagnostic(ErrorCode.WRN_UnreachableCode, "return")
            };

            CreateCompilation(text1, parseOptions: TestOptions.Regular7_3).VerifyDiagnostics(expected1);
            CreateCompilation(text1).VerifyDiagnostics(expected1);

            var options = TestOptions.DebugDll.WithGeneralDiagnosticOption(ReportDiagnostic.Suppress);

            CreateCompilation(text1, parseOptions: TestOptions.Regular7_3, options: options).VerifyDiagnostics();
            CreateCompilation(text1, options: options).VerifyDiagnostics();

            var text2 = @"
#pragma warning enable
" + text1;

            CreateCompilation(text2, parseOptions: TestOptions.Regular7_3, options: options).VerifyDiagnostics(expected1);
            CreateCompilation(text2, options: options).VerifyDiagnostics(expected1);

            var text3 = @"
#pragma warning enable CS0168, 162
" + text1;

            CreateCompilation(text3, parseOptions: TestOptions.Regular7_3, options: options).VerifyDiagnostics(expected1);
            CreateCompilation(text3, options: options).VerifyDiagnostics(expected1);

            var text4 = @"
#pragma warning enable CS0168
" + text1;

            var expected2 = new DiagnosticDescription[]
            {
                // (8,17): warning CS0168: The variable 'x' is declared but never used
                //             int x;
                Diagnostic(ErrorCode.WRN_UnreferencedVar, "x").WithArguments("x")
            };

            CreateCompilation(text4, parseOptions: TestOptions.Regular7_3, options: options).VerifyDiagnostics(expected2);
            CreateCompilation(text4, options: options).VerifyDiagnostics(expected2);

            var text5 = @"
#pragma warning enable 168
" + text1;

            CreateCompilation(text5, parseOptions: TestOptions.Regular7_3, options: options).VerifyDiagnostics(expected2);
            CreateCompilation(text5, options: options).VerifyDiagnostics(expected2);
        }

        [Fact]
        public void PragmaWarning_ErrorsCantBeSuppressed()
        {
            var text = @"
public class C
{
    public static void Main()
    {
#pragma warning disable CS0029
        int x = string.Empty;
#pragma warning restore CS0029
#pragma warning disable 29
        int y = string.Empty;
#pragma warning restore 29

    }
}";
            CSharpCompilationOptions commonoption = TestOptions.ReleaseExe;
            CreateCompilation(text, options: commonoption).VerifyDiagnostics(
                // (7,17): error CS0029: Cannot implicitly convert type 'string' to 'int'
                //         int x = string.Empty;
                Diagnostic(ErrorCode.ERR_NoImplicitConv, "string.Empty").WithArguments("string", "int").WithLocation(7, 17),
                // (10,17): error CS0029: Cannot implicitly convert type 'string' to 'int'
                //         int y = string.Empty;
                Diagnostic(ErrorCode.ERR_NoImplicitConv, "string.Empty").WithArguments("string", "int").WithLocation(10, 17));
        }

        [Fact]
        public void PragmaWarning_MissingErrorCodes()
        {
            var text = @"
public class C
{
    public static void Main()
    {
#pragma warning disable ,
        int x;      // CS0168
#pragma warning restore , ,
        int z;
    }
}";

            CSharpCompilationOptions commonoption = TestOptions.ReleaseExe;
            CreateCompilation(text, options: commonoption).VerifyDiagnostics(
                // (6,25): warning CS1072: Expected identifier or numeric literal.
                // #pragma warning disable ,
                Diagnostic(ErrorCode.WRN_IdentifierOrNumericLiteralExpected, ","),
                // (8,25): warning CS1072: Expected identifier or numeric literal.
                // #pragma warning restore , ,
                Diagnostic(ErrorCode.WRN_IdentifierOrNumericLiteralExpected, ","),
                // (8,27): warning CS1072: Expected identifier or numeric literal.
                // #pragma warning restore , ,
                Diagnostic(ErrorCode.WRN_IdentifierOrNumericLiteralExpected, ","),
                // (7,13): warning CS0168: The variable 'x' is declared but never used
                //         int x;      // CS0168
                Diagnostic(ErrorCode.WRN_UnreferencedVar, "x").WithArguments("x"),
                // (9,13): warning CS0168: The variable 'z' is declared but never used
                //         int z;
                Diagnostic(ErrorCode.WRN_UnreferencedVar, "z").WithArguments("z"));

            var warnings = new Dictionary<string, ReportDiagnostic>();
            warnings.Add(MessageProvider.Instance.GetIdForErrorCode(168), ReportDiagnostic.Error);
            CSharpCompilationOptions option = commonoption.WithSpecificDiagnosticOptions(warnings);
            CreateCompilation(text, options: option).VerifyDiagnostics(
                // (6,25): warning CS1072: Expected identifier or numeric literal.
                // #pragma warning disable ,
                Diagnostic(ErrorCode.WRN_IdentifierOrNumericLiteralExpected, ","),
                // (8,25): warning CS1072: Expected identifier or numeric literal.
                // #pragma warning restore , ,
                Diagnostic(ErrorCode.WRN_IdentifierOrNumericLiteralExpected, ","),
                // (8,27): warning CS1072: Expected identifier or numeric literal.
                // #pragma warning restore , ,
                Diagnostic(ErrorCode.WRN_IdentifierOrNumericLiteralExpected, ","),
                // (7,13): error CS0168: Warning as Error: The variable 'x' is declared but never used
                //         int x;      // CS0168
                Diagnostic(ErrorCode.WRN_UnreferencedVar, "x").WithArguments("x").WithWarningAsError(true),
                // (9,13): error CS0168: Warning as Error: The variable 'z' is declared but never used
                //         int z;
                Diagnostic(ErrorCode.WRN_UnreferencedVar, "z").WithArguments("z").WithWarningAsError(true));

            warnings[MessageProvider.Instance.GetIdForErrorCode(168)] = ReportDiagnostic.Suppress;
            option = commonoption.WithSpecificDiagnosticOptions(warnings);
            CreateCompilation(text, options: option).VerifyDiagnostics(
                // (6,25): warning CS1072: Expected identifier or numeric literal.
                // #pragma warning disable ,
                Diagnostic(ErrorCode.WRN_IdentifierOrNumericLiteralExpected, ","),
                // (8,25): warning CS1072: Expected identifier or numeric literal.
                // #pragma warning restore , ,
                Diagnostic(ErrorCode.WRN_IdentifierOrNumericLiteralExpected, ","),
                // (8,27): warning CS1072: Expected identifier or numeric literal.
                // #pragma warning restore , ,
                Diagnostic(ErrorCode.WRN_IdentifierOrNumericLiteralExpected, ","));

            option = commonoption.WithWarningLevel(2);
            CreateCompilation(text, options: option).VerifyDiagnostics(
                // (6,25): warning CS1072: Expected identifier or numeric literal.
                // #pragma warning disable ,
                Diagnostic(ErrorCode.WRN_IdentifierOrNumericLiteralExpected, ","),
                // (8,25): warning CS1072: Expected identifier or numeric literal.
                // #pragma warning restore , ,
                Diagnostic(ErrorCode.WRN_IdentifierOrNumericLiteralExpected, ","),
                // (8,27): warning CS1072: Expected identifier or numeric literal.
                // #pragma warning restore , ,
                Diagnostic(ErrorCode.WRN_IdentifierOrNumericLiteralExpected, ","));
        }

        [WorkItem(546814, "http://vstfdevdiv:8080/DevDiv2/DevDiv/_workitems/edit/546814")]
        [Fact]
        public void PragmaWarning_NoValidationForErrorCodes4()
        {
            // Previous versions of the compiler used to report a warning (CS1691)
            // whenever an unrecognized warning code was supplied in a #pragma directive.
            // We no longer generate a warning in such cases.
            var text = @"
using System;

class Program
{
#pragma warning disable 1691
#pragma warning disable 59526
        public static void Main() { Console.Read(); }

#pragma warning restore 1691, 56529
} ";

            CSharpCompilationOptions commonoption = TestOptions.ReleaseExe;
            CreateCompilation(text, options: commonoption).VerifyDiagnostics();
        }

        [WorkItem(546814, "http://vstfdevdiv:8080/DevDiv2/DevDiv/_workitems/edit/546814")]
        [Fact]
        public void PragmaWarning_NoValidationForErrorCodes5()
        {
            // Previous versions of the compiler used to report a warning (CS1691)
            // whenever an unrecognized warning code was supplied in a #pragma directive.
            // We no longer generate a warning in such cases.
            var text = @"
using System;

class Program
{
#pragma warning disable 1691, 59526
        public static void Main() { Console.Read(); }

#pragma warning restore 1691, 56529
} ";

            CSharpCompilationOptions commonoption = TestOptions.ReleaseExe;
            CreateCompilation(text, options: commonoption).VerifyDiagnostics();
        }

        [Fact]
        public void PragmaWarningDirectiveMap()
        {
            var text = @"
using System;
public class C
{
#pragma warning disable 
    public static void Main()
#pragma warning restore 168
    {
        int x;
#pragma warning disable CS0168
        int y;      // CS0168
#pragma warning restore
        int z = 0;  // CS0219
    }
}";
            SyntaxTree syntaxTree = SyntaxFactory.ParseSyntaxTree(text, path: "goo.cs");
            Assert.Equal(PragmaWarningState.Default, syntaxTree.GetPragmaDirectiveWarningState(MessageProvider.Instance.GetIdForErrorCode(168), GetSpanIn(syntaxTree, "public class").Start));
            Assert.Equal(PragmaWarningState.Disabled, syntaxTree.GetPragmaDirectiveWarningState(MessageProvider.Instance.GetIdForErrorCode(168), GetSpanIn(syntaxTree, "public static").Start));
            Assert.Equal(PragmaWarningState.Disabled, syntaxTree.GetPragmaDirectiveWarningState(MessageProvider.Instance.GetIdForErrorCode(219), GetSpanIn(syntaxTree, "public static").Start));
            Assert.Equal(PragmaWarningState.Default, syntaxTree.GetPragmaDirectiveWarningState(MessageProvider.Instance.GetIdForErrorCode(168), GetSpanIn(syntaxTree, "int x").Start));
            Assert.Equal(PragmaWarningState.Disabled, syntaxTree.GetPragmaDirectiveWarningState(MessageProvider.Instance.GetIdForErrorCode(219), GetSpanIn(syntaxTree, "int x").Start));
            Assert.Equal(PragmaWarningState.Disabled, syntaxTree.GetPragmaDirectiveWarningState(MessageProvider.Instance.GetIdForErrorCode(168), GetSpanIn(syntaxTree, "int y").Start));
            Assert.Equal(PragmaWarningState.Disabled, syntaxTree.GetPragmaDirectiveWarningState(MessageProvider.Instance.GetIdForErrorCode(219), GetSpanIn(syntaxTree, "int y").Start));
            Assert.Equal(PragmaWarningState.Default, syntaxTree.GetPragmaDirectiveWarningState(MessageProvider.Instance.GetIdForErrorCode(168), GetSpanIn(syntaxTree, "int z").Start));
            Assert.Equal(PragmaWarningState.Default, syntaxTree.GetPragmaDirectiveWarningState(MessageProvider.Instance.GetIdForErrorCode(219), GetSpanIn(syntaxTree, "int z").Start));
        }

        [Fact]
        public void PragmaWarningDirectiveMapWithIfDirective()
        {
            var text = @"
using System;
class Program
{
    static void Main(string[] args)
    {
#pragma warning disable
        var x = 10;
#if false
#pragma warning restore
#endif
        var y = 10;
    }
}";
            SyntaxTree syntaxTree = SyntaxFactory.ParseSyntaxTree(text, path: "goo.cs");
            Assert.Equal(PragmaWarningState.Default, syntaxTree.GetPragmaDirectiveWarningState(MessageProvider.Instance.GetIdForErrorCode(168), GetSpanIn(syntaxTree, "static void").Start));
            Assert.Equal(PragmaWarningState.Disabled, syntaxTree.GetPragmaDirectiveWarningState(MessageProvider.Instance.GetIdForErrorCode(168), GetSpanIn(syntaxTree, "var x").Start));
            Assert.Equal(PragmaWarningState.Disabled, syntaxTree.GetPragmaDirectiveWarningState(MessageProvider.Instance.GetIdForErrorCode(219), GetSpanIn(syntaxTree, "var y").Start));
        }

        [WorkItem(545407, "http://vstfdevdiv:8080/DevDiv2/DevDiv/_workitems/edit/545407")]
        [Fact]
        public void PragmaWarningDirectiveMapAtTheFirstLine()
        {
            var text = @"#pragma warning disable
using System;
class Program
{
    static void Main(string[] args)
    {
    }
}";
            SyntaxTree syntaxTree = SyntaxFactory.ParseSyntaxTree(text, path: "goo.cs");
            Assert.Equal(PragmaWarningState.Disabled, syntaxTree.GetPragmaDirectiveWarningState(MessageProvider.Instance.GetIdForErrorCode(168), GetSpanIn(syntaxTree, "static void").Start));
        }

        private TextSpan GetSpanIn(SyntaxTree syntaxTree, string textToFind)
        {
            string s = syntaxTree.GetText().ToString();
            int index = s.IndexOf(textToFind, StringComparison.Ordinal);
            Assert.True(index >= 0, "textToFind not found in the tree");
            return new TextSpan(index, textToFind.Length);
        }

        [WorkItem(543705, "http://vstfdevdiv:8080/DevDiv2/DevDiv/_workitems/edit/543705")]
        [Fact]
        public void GetDiagnosticsCalledTwice()
        {
            var text = @"
interface IMyEnumerator { }

public class Test
{
    static IMyEnumerator Goo()
    {
        yield break;
    }

    public static int Main()
    {
        return 1;
    }
}";
            var compilation = CreateCompilation(text);

            Assert.Equal(1, compilation.GetDiagnostics().Length);
            Assert.Equal(1, compilation.GetDiagnostics().Length);
        }

        [WorkItem(39992, "https://github.com/dotnet/roslyn/issues/39992")]
        [Fact]
        public void GetDiagnosticsCalledTwice_GetEmitDiagnostics()
        {
            var text = @"
interface IMyEnumerator { }

public class Test
{
    static IMyEnumerator Goo()
    {
        yield break;
    }

    public static int Main()
    {
        return 1;
    }
}";
            var compilation = CreateCompilation(text);
            var expected = new DiagnosticDescription[] {
                // (6,26): error CS1624: The body of 'Test.Goo()' cannot be an iterator block because 'IMyEnumerator' is not an iterator interface type
                //     static IMyEnumerator Goo()
                Diagnostic(ErrorCode.ERR_BadIteratorReturn, "Goo").WithArguments("Test.Goo()", "IMyEnumerator").WithLocation(6, 26)
            };
            compilation.VerifyDiagnostics(expected);
            compilation.VerifyEmitDiagnostics(expected);
        }

        [Fact]
        public void TestArgumentEquality()
        {
            var text = @"
using System;

public class Test
{
    public static void Main()
    {
        (Console).WriteLine();
    }
}";
            var tree = Parse(text);

            // (8,10): error CS0119: 'Console' is a type, which is not valid in the given context
            AssertEx.Equal(CreateCompilation(tree).GetDiagnostics(), CreateCompilation(tree).GetDiagnostics());
        }

        /// <summary>
        /// Test that invalid type argument lists produce clean error messages
        /// with minimal noise
        /// </summary>
        [WorkItem(7177, "https://github.com/dotnet/roslyn/issues/7177")]
        [Fact]
        public void InvalidTypeArgumentList()
        {
            var text = @"using System;
public class A
{
    static void Main(string[] args)
    {
        // Invalid type arguments
        object a1 = typeof(Action<0>);
        object a2 = typeof(Action<static>);

        // Valid type arguments
        object a3 = typeof(Action<string>);
        object a4 = typeof(Action<>);

        // Invalid with multiple types
        object a5 = typeof(Func<0,1>);
        object a6 = typeof(Func<0,bool>);
        object a7 = typeof(Func<static,bool>);

        // Valid with multiple types
        object a8 = typeof(Func<string,bool>);
        object a9 = typeof(Func<,>);

        // Invalid with nested types
        object a10 = typeof(Action<Action<0>>);
        object a11 = typeof(Action<Action<static>>);
        object a12 = typeof(Action<Action<>>);

        // Valid with nested types
        object a13 = typeof(Action<Action<string>>);
    }
}";

            CSharpCompilationOptions options = TestOptions.ReleaseExe;
            CreateCompilation(text, options: options).VerifyDiagnostics(
                // (7,35): error CS1031: Type expected
                //         object a1 = typeof(Action<0>);
                Diagnostic(ErrorCode.ERR_TypeExpected, "0").WithLocation(7, 35),
                // (8,35): error CS1031: Type expected
                //         object a2 = typeof(Action<static>);
                Diagnostic(ErrorCode.ERR_TypeExpected, "static").WithLocation(8, 35),
                // (15,33): error CS1031: Type expected
                //         object a5 = typeof(Func<0,1>);
                Diagnostic(ErrorCode.ERR_TypeExpected, "0").WithLocation(15, 33),
                // (15,35): error CS1031: Type expected
                //         object a5 = typeof(Func<0,1>);
                Diagnostic(ErrorCode.ERR_TypeExpected, "1").WithLocation(15, 35),
                // (16,33): error CS1031: Type expected
                //         object a6 = typeof(Func<0,bool>);
                Diagnostic(ErrorCode.ERR_TypeExpected, "0").WithLocation(16, 33),
                // (17,33): error CS1031: Type expected
                //         object a7 = typeof(Func<static,bool>);
                Diagnostic(ErrorCode.ERR_TypeExpected, "static").WithLocation(17, 33),
                // (24,43): error CS1031: Type expected
                //         object a10 = typeof(Action<Action<0>>);
                Diagnostic(ErrorCode.ERR_TypeExpected, "0").WithLocation(24, 43),
                // (25,43): error CS1031: Type expected
                //         object a11 = typeof(Action<Action<static>>);
                Diagnostic(ErrorCode.ERR_TypeExpected, "static").WithLocation(25, 43),
                // (26,36): error CS7003: Unexpected use of an unbound generic name
                //         object a12 = typeof(Action<Action<>>);
                Diagnostic(ErrorCode.ERR_UnexpectedUnboundGenericName, "Action<>").WithLocation(26, 36));
        }

        /// <summary>
        ///    Tests if CS0075 - "To cast a negative value, you must enclose the value in parentheses" is correctly emitted.
        /// </summary>
        [Fact]
        public void PossibleBadNegCast()
        {
            var source = @"using System;
class Program
{
    static void Main()
    {
        var y = (ConsoleColor) - 1;
        var z = (System.ConsoleColor) - 1;
    }
}";

            var compilation = CreateCompilation(source);
            compilation.VerifyDiagnostics(new[]
            {
                // (6,18): error CS0119: 'ConsoleColor' is a type, which is not valid in the given context
                //         var y = (ConsoleColor) - 1;
                Diagnostic(ErrorCode.ERR_BadSKunknown, "ConsoleColor").WithArguments("System.ConsoleColor", "type").WithLocation(6, 18),
                // (6,17): error CS0075: To cast a negative value, you must enclose the value in parentheses.
                //         var y = (ConsoleColor) - 1;
                Diagnostic(ErrorCode.ERR_PossibleBadNegCast, "(ConsoleColor) - 1").WithLocation(6, 17),
                // (6,18): error CS0119: 'ConsoleColor' is a type, which is not valid in the given context
                //         var y = (ConsoleColor) - 1;
                Diagnostic(ErrorCode.ERR_BadSKunknown, "ConsoleColor").WithArguments("System.ConsoleColor", "type").WithLocation(6, 18),
                // (7,18): error CS0119: 'ConsoleColor' is a type, which is not valid in the given context
                //         var z = (System.ConsoleColor) - 1;
                Diagnostic(ErrorCode.ERR_BadSKunknown, "System.ConsoleColor").WithArguments("System.ConsoleColor", "type").WithLocation(7, 18),
                // (7,17): error CS0075: To cast a negative value, you must enclose the value in parentheses.
                //         var z = (System.ConsoleColor) - 1;
                Diagnostic(ErrorCode.ERR_PossibleBadNegCast, "(System.ConsoleColor) - 1").WithLocation(7, 17),
                // (7,18): error CS0119: 'ConsoleColor' is a type, which is not valid in the given context
                //         var z = (System.ConsoleColor) - 1;
                Diagnostic(ErrorCode.ERR_BadSKunknown, "System.ConsoleColor").WithArguments("System.ConsoleColor", "type").WithLocation(7, 18)
            });
        }

        /// <summary>
        ///    Tests if fixing CS0075 - "To cast a negative value, you must enclose the value in parentheses" works. (fixed version of <see cref="PossibleBadNegCast"/>).
        /// </summary>
        [Fact]
        public void PossibleBadNegCastFixed()
        {
            var source = @"using System;
class Program
{
    static void Main()
    {
        var y = (ConsoleColor) (- 1);
        var z = (System.ConsoleColor) (- 1);
    }
}";

            var compilation = CreateCompilation(source);
            compilation.VerifyDiagnostics(new[]
            {
                // (6,13): warning CS0219: The variable 'y' is assigned but its value is never used
                //         var y = (ConsoleColor) (- 1);
                Diagnostic(ErrorCode.WRN_UnreferencedVarAssg, "y").WithArguments("y").WithLocation(6, 13),
                // (7,13): warning CS0219: The variable 'z' is assigned but its value is never used
                //         var z = (System.ConsoleColor) (- 1);
                Diagnostic(ErrorCode.WRN_UnreferencedVarAssg, "z").WithArguments("z").WithLocation(7, 13)
            });
        }

        /// <summary>
        ///    Tests if CS0075 - "To cast a negative value, you must enclose the value in parentheses" is only emitted if the left side is (would be) a cast expression.
        /// </summary>
        [Fact]
        public void PossibleBadNegCastNotEmitted()
        {
            var source = @"using System;

class Program
{
    static void Main()
    {
        var w = ((ConsoleColor)) - 1;
        var x = ConsoleColor - 1;
        var y = ((System.ConsoleColor)) - 1;
        var z = System.ConsoleColor - 1;
    }
}";

            var compilation = CreateCompilation(source);
            compilation.VerifyDiagnostics(new[]
            {
                // (7,19): error CS0119: 'ConsoleColor' is a type, which is not valid in the given context
                //         var w = ((ConsoleColor)) - 1;
                Diagnostic(ErrorCode.ERR_BadSKunknown, "ConsoleColor").WithArguments("System.ConsoleColor", "type").WithLocation(7, 19),
                // (7,19): error CS0119: 'ConsoleColor' is a type, which is not valid in the given context
                //         var w = ((ConsoleColor)) - 1;
                Diagnostic(ErrorCode.ERR_BadSKunknown, "ConsoleColor").WithArguments("System.ConsoleColor", "type").WithLocation(7, 19),
                // (7,19): error CS0119: 'ConsoleColor' is a type, which is not valid in the given context
                //         var w = ((ConsoleColor)) - 1;
                Diagnostic(ErrorCode.ERR_BadSKunknown, "ConsoleColor").WithArguments("System.ConsoleColor", "type").WithLocation(7, 19),
                // (8,17): error CS0119: 'ConsoleColor' is a type, which is not valid in the given context
                //         var x = ConsoleColor - 1;
                Diagnostic(ErrorCode.ERR_BadSKunknown, "ConsoleColor").WithArguments("System.ConsoleColor", "type").WithLocation(8, 17),
                // (9,19): error CS0119: 'ConsoleColor' is a type, which is not valid in the given context
                //         var y = ((System.ConsoleColor)) - 1;
                Diagnostic(ErrorCode.ERR_BadSKunknown, "System.ConsoleColor").WithArguments("System.ConsoleColor", "type").WithLocation(9, 19),
                // (9,19): error CS0119: 'ConsoleColor' is a type, which is not valid in the given context
                //         var y = ((System.ConsoleColor)) - 1;
                Diagnostic(ErrorCode.ERR_BadSKunknown, "System.ConsoleColor").WithArguments("System.ConsoleColor", "type").WithLocation(9, 19),
                // (9,19): error CS0119: 'ConsoleColor' is a type, which is not valid in the given context
                //         var y = ((System.ConsoleColor)) - 1;
                Diagnostic(ErrorCode.ERR_BadSKunknown, "System.ConsoleColor").WithArguments("System.ConsoleColor", "type").WithLocation(9, 19),
                // (10,17): error CS0119: 'ConsoleColor' is a type, which is not valid in the given context
                //         var z = System.ConsoleColor - 1;
                Diagnostic(ErrorCode.ERR_BadSKunknown, "System.ConsoleColor").WithArguments("System.ConsoleColor", "type").WithLocation(10, 17)
            });
        }

        /// <summary>
        ///    Tests if CS0075 - "To cast a negative value, you must enclose the value in parentheses" is also emitted for dynamic casts.
        /// </summary>
        [Fact]
        public void PossibleBadNegCastDynamic()
        {
            var source = @"class Program
{
    static void Main()
    {
        var y = (dynamic) - 1;
        var z = (@dynamic) - 1;
    }
}";

            var compilation = CreateCompilation(source);
            compilation.VerifyDiagnostics(new[]
            {
                // (5,18): error CS0103: The name 'dynamic' does not exist in the current context
                //         var y = (dynamic) - 1;
                Diagnostic(ErrorCode.ERR_NameNotInContext, "dynamic").WithArguments("dynamic").WithLocation(5, 18),
                // (5,17): error CS0075: To cast a negative value, you must enclose the value in parentheses.
                //         var y = (dynamic) - 1;
                Diagnostic(ErrorCode.ERR_PossibleBadNegCast, "(dynamic) - 1").WithLocation(5, 17),
                // (6,18): error CS0103: The name 'dynamic' does not exist in the current context
                //         var z = (@dynamic) - 1;
                Diagnostic(ErrorCode.ERR_NameNotInContext, "@dynamic").WithArguments("dynamic").WithLocation(6, 18),
                // (6,17): error CS0075: To cast a negative value, you must enclose the value in parentheses.
                //         var z = (@dynamic) - 1;
                Diagnostic(ErrorCode.ERR_PossibleBadNegCast, "(@dynamic) - 1").WithLocation(6, 17)
            });
        }

        /// <summary>
        ///    Tests if CS0075 - "To cast a negative value, you must enclose the value in parentheses" is also emitted for dynamic casts when a local variable called 'dynamic' is defined.
        /// </summary>
        [Fact]
        public void PossibleBadNegCastDynamicWithLocal()
        {
            var source = @"class Program
{
    static void Main()
    {
        var dynamic = 1;
        var y = (dynamic) - 1;
        var z = (@dynamic) - 1;
    }
}";

            var compilation = CreateCompilation(source);
            compilation.VerifyDiagnostics();
        }

        /// <summary>
        ///    Tests if CS0075 - "To cast a negative value, you must enclose the value in parentheses" is also emitted for dynamic casts when a method called 'dynamic' is defined.
        /// </summary>
        [Fact]
        public void PossibleBadNegCastDynamicWithMethod()
        {
            var source = @"class Program
{
    static void Main()
    {
        var y = (dynamic) - 1;
        var z = (@dynamic) - 1;
    }

    static void dynamic() {}
}";

            var compilation = CreateCompilation(source);
            compilation.VerifyDiagnostics(new[]
            {
                // (5,17): error CS0019: Operator '-' cannot be applied to operands of type 'method group' and 'int'
                //         var y = (dynamic) - 1;
                Diagnostic(ErrorCode.ERR_BadBinaryOps, "(dynamic) - 1").WithArguments("-", "method group", "int").WithLocation(5, 17),
                // (6,17): error CS0019: Operator '-' cannot be applied to operands of type 'method group' and 'int'
                //         var z = (@dynamic) - 1;
                Diagnostic(ErrorCode.ERR_BadBinaryOps, "(@dynamic) - 1").WithArguments("-", "method group", "int").WithLocation(6, 17)
            });
        }

        #region Mocks
        internal class CustomErrorInfo : DiagnosticInfo
        {
            public readonly object OtherSymbol;
            public readonly Location OtherLocation;
            public override IReadOnlyList<Location> AdditionalLocations
            {
                get
                {
                    return new Location[1] { OtherLocation };
                }
            }

            public CustomErrorInfo(CommonMessageProvider provider, object otherSymbol, Location otherLocation)
                : base(provider, 2)
            {
                this.OtherSymbol = otherSymbol;
                this.OtherLocation = otherLocation;
            }
        }

        internal class MockMessageProvider : TestMessageProvider
        {
            public override DiagnosticSeverity GetSeverity(int code)
            {
                if (code >= 1000)
                {
                    return DiagnosticSeverity.Warning;
                }
                else
                {
                    return DiagnosticSeverity.Error;
                }
            }

            public override string LoadMessage(int code, CultureInfo language)
            {
                switch (code)
                {
                    case 1:
                        return "The first error";
                    case 2:
                        return "The second error is associated with symbol {0}";
                    case 1001:
                        return "The first warning";
                    case 1002:
                        return "The second warning about {0} and {1}";
                    default:
                        return null;
                }
            }

            public override LocalizableString GetDescription(int code)
            {
                return string.Empty;
            }

            public override LocalizableString GetTitle(int code)
            {
                return string.Empty;
            }

            public override LocalizableString GetMessageFormat(int code)
            {
                return string.Empty;
            }

            public override string GetHelpLink(int code)
            {
                return string.Empty;
            }

            public override string GetCategory(int code)
            {
                return string.Empty;
            }

            public override string CodePrefix
            {
                get { return "MOCK"; }
            }

            public override int GetWarningLevel(int code)
            {
                if (code >= 1000)
                {
                    return code % 4 + 1;
                }
                else
                {
                    return 0;
                }
            }

            public override string GetErrorDisplayString(ISymbol symbol)
            {
                return MessageProvider.Instance.GetErrorDisplayString(symbol);
            }
        }

        #endregion

        #region CoreCLR Signing Tests

        [ConditionalFact(typeof(UnixLikeOnly), typeof(ClrOnly)), WorkItem(9288, "https://github.com/dotnet/roslyn/issues/9288")]
        public void Bug9288_keycontainer()
        {
            const string source = "";

            var ca = CreateCompilation(source, options: TestOptions.ReleaseDll.WithStrongNameProvider(new DesktopStrongNameProvider()).WithCryptoKeyContainer("bogus"));

            ca.VerifyEmitDiagnostics(EmitOptions.Default.WithDebugInformationFormat(DebugInformationFormat.PortablePdb),
                // error CS7028: Error signing output with public key from container 'bogus' -- Assembly signing not supported.
                Diagnostic(ErrorCode.ERR_PublicKeyContainerFailure).WithArguments("bogus", "Assembly signing not supported.").WithLocation(1, 1)
            );
        }

        // There are three places where we catch a ClrStrongNameMissingException,
        // but the third cannot happen - only if a key is successfully retrieved
        // from a keycontainer, and then we fail to get IClrStrongName afterwards
        // for the actual signing. However, we error on the key read, and can never
        // get to the third case (but there's still error handling if that changes)

        #endregion

        #region PathMap Linux Tests
        // Like the above (CoreCLR Signing Tests), these aren't actually syntax tests, but this is in one of only two assemblies tested on linux

        [Theory]
        [InlineData("C:\\", "/", "C:\\", "/")]
        [InlineData("C:\\temp\\", "/temp/", "C:\\temp", "/temp")]
        [InlineData("C:\\temp\\", "/temp/", "C:\\temp\\", "/temp/")]
        [InlineData("/", "C:\\", "/", "C:\\")]
        [InlineData("/temp/", "C:\\temp\\", "/temp", "C:\\temp")]
        [InlineData("/temp/", "C:\\temp\\", "/temp/", "C:\\temp\\")]
        public void PathMapKeepsCrossPlatformRoot(string expectedFrom, string expectedTo, string sourceFrom, string sourceTo)
        {
            var pathmapArg = $"/pathmap:{sourceFrom}={sourceTo}";
            var parsedArgs = CSharpCommandLineParser.Default.Parse(new[] { pathmapArg, "a.cs" }, TempRoot.Root, RuntimeEnvironment.GetRuntimeDirectory(), null);
            parsedArgs.Errors.Verify();
            var expected = new KeyValuePair<string, string>(expectedFrom, expectedTo);
            Assert.Equal(expected, parsedArgs.PathMap[0]);
        }

        [Fact]
        public void PathMapInconsistentSlashes()
        {
            CSharpCommandLineArguments parse(params string[] args)
            {
                var parsedArgs = CSharpCommandLineParser.Default.Parse(args, TempRoot.Root, RuntimeEnvironment.GetRuntimeDirectory(), null);
                parsedArgs.Errors.Verify();
                return parsedArgs;
            }

            var sep = PathUtilities.DirectorySeparatorChar;
            Assert.Equal(new KeyValuePair<string, string>("C:\\temp/goo" + sep, "/temp\\goo" + sep), parse("/pathmap:C:\\temp/goo=/temp\\goo", "a.cs").PathMap[0]);
            Assert.Equal(new KeyValuePair<string, string>("noslash" + sep, "withoutslash" + sep), parse("/pathmap:noslash=withoutslash", "a.cs").PathMap[0]);
            var doublemap = parse("/pathmap:/temp=/goo,/temp/=/bar", "a.cs").PathMap;
            Assert.Equal(new KeyValuePair<string, string>("/temp/", "/goo/"), doublemap[0]);
            Assert.Equal(new KeyValuePair<string, string>("/temp/", "/bar/"), doublemap[1]);
        }
        #endregion
    }
}<|MERGE_RESOLUTION|>--- conflicted
+++ resolved
@@ -334,7 +334,7 @@
                             break;
                         case ErrorCode.WRN_NubExprIsConstBool2:
                         case ErrorCode.WRN_StaticInAsOrIs:
-<<<<<<< HEAD
+                        case ErrorCode.WRN_PrecedenceInversion:
                         case ErrorCode.WRN_UnassignedThisAutoProperty:
                         case ErrorCode.WRN_UnassignedThis:
                         case ErrorCode.WRN_ParamUnassigned:
@@ -344,9 +344,6 @@
                         case ErrorCode.WRN_UseDefViolationOut:
                         case ErrorCode.WRN_UseDefViolation:
                             // These are the warnings introduced with the warning "wave" shipped with dotnet 5 and C# 9.
-=======
-                        case ErrorCode.WRN_PrecedenceInversion:
->>>>>>> 5a928ed5
                             Assert.Equal(5, ErrorFacts.GetWarningLevel(errorCode));
                             break;
                         default:
@@ -392,7 +389,7 @@
                     ErrorCode.WRN_IsPatternAlways,
                     ErrorCode.WRN_ConstOutOfRangeChecked,
                     ErrorCode.WRN_SwitchExpressionNotExhaustiveWithWhen,
-<<<<<<< HEAD
+                    ErrorCode.WRN_PrecedenceInversion,
                     ErrorCode.WRN_UnassignedThisAutoProperty,
                     ErrorCode.WRN_UnassignedThis,
                     ErrorCode.WRN_ParamUnassigned,
@@ -401,9 +398,6 @@
                     ErrorCode.WRN_UseDefViolationThis,
                     ErrorCode.WRN_UseDefViolationOut,
                     ErrorCode.WRN_UseDefViolation,
-=======
-                    ErrorCode.WRN_PrecedenceInversion,
->>>>>>> 5a928ed5
                 };
 
                 Assert.Contains(error, nullableUnrelatedWarnings);
