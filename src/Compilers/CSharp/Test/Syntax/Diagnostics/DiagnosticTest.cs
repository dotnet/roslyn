--- conflicted
+++ resolved
@@ -319,12 +319,9 @@
                         case ErrorCode.WRN_MemberNotNull:
                         case ErrorCode.WRN_MemberNotNullWhen:
                         case ErrorCode.WRN_MemberNotNullBadMember:
-<<<<<<< HEAD
-                        case ErrorCode.WRN_ParameterDisallowsNull:
-=======
                         case ErrorCode.WRN_GeneratorFailedDuringInitialization:
                         case ErrorCode.WRN_GeneratorFailedDuringGeneration:
->>>>>>> 284a67e9
+                        case ErrorCode.WRN_ParameterDisallowsNull:
                             Assert.Equal(1, ErrorFacts.GetWarningLevel(errorCode));
                             break;
                         case ErrorCode.WRN_InvalidVersionFormat:
