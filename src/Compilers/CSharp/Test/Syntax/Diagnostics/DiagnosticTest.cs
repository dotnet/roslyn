--- conflicted
+++ resolved
@@ -283,12 +283,8 @@
                         case ErrorCode.WRN_NullabilityMismatchInTypeParameterConstraint:
                         case ErrorCode.WRN_NullabilityMismatchInTypeParameterReferenceTypeConstraint:
                         case ErrorCode.WRN_MissingNonNullTypesContextForAnnotation:
-<<<<<<< HEAD
                         case ErrorCode.WRN_NullabilityMismatchInConstraintsOnImplicitImplementation:
-=======
-                        case ErrorCode.WRN_NullabilityMismatchInConstraints:
                         case ErrorCode.WRN_SuppressionOperatorNotReferenceType:
->>>>>>> c71a77d0
                             Assert.Equal(1, ErrorFacts.GetWarningLevel(errorCode));
                             break;
                         case ErrorCode.WRN_InvalidVersionFormat:
