﻿// Licensed to the .NET Foundation under one or more agreements.
// The .NET Foundation licenses this file to you under the MIT license.
// See the LICENSE file in the project root for more information.

#nullable disable

using System;
using System.Collections.Generic;
using System.Collections.Immutable;
using System.Globalization;
using System.Linq;
using System.Runtime.InteropServices;
using Microsoft.CodeAnalysis.CSharp.Syntax;
using Microsoft.CodeAnalysis.CSharp.Symbols;
using Microsoft.CodeAnalysis.CSharp.Test.Utilities;
using Microsoft.CodeAnalysis.Emit;
using Microsoft.CodeAnalysis.Test.Utilities;
using Microsoft.CodeAnalysis.Text;
using Roslyn.Test.Utilities;
using Roslyn.Utilities;
using Xunit;

namespace Microsoft.CodeAnalysis.CSharp.UnitTests
{
    public partial class DiagnosticTest : CSharpTestBase
    {
        /// <summary>
        /// Ensure string resources are included.
        /// </summary>
        [Fact]
        public void Resources()
        {
            var excludedErrorCodes = new[]
            {
                ErrorCode.Void,
                ErrorCode.Unknown,
                ErrorCode.WRN_ALinkWarn, // Not reported, but retained to allow configuring class of related warnings. See CSharpDiagnosticFilter.Filter.
            };
            foreach (ErrorCode code in Enum.GetValues(typeof(ErrorCode)))
            {
                if (Array.IndexOf(excludedErrorCodes, code) >= 0)
                {
                    continue;
                }

                Assert.False(string.IsNullOrEmpty(ErrorFacts.GetMessage(code, CultureInfo.InvariantCulture)), $"Message for error {code} is null or empty.");
            }
        }

        /// <summary>
        /// ErrorCode should not have duplicates.
        /// </summary>
        [Fact]
        public void NoDuplicates()
        {
            var values = Enum.GetValues(typeof(ErrorCode));
            var set = new HashSet<ErrorCode>();
            foreach (ErrorCode value in values)
            {
                Assert.True(set.Add(value), $"{value} is duplicated!");
            }
        }

        [Fact]
        public void TestDiagnostic()
        {
            MockMessageProvider provider = new MockMessageProvider();
            SyntaxTree syntaxTree = new MockCSharpSyntaxTree();
            CultureInfo englishCulture = CultureHelpers.EnglishCulture;

            DiagnosticInfo di1 = new DiagnosticInfo(provider, 1);
            Assert.Equal(1, di1.Code);
            Assert.Equal(DiagnosticSeverity.Error, di1.Severity);
            Assert.Equal("MOCK0001", di1.MessageIdentifier);
            Assert.Equal("The first error", di1.GetMessage(englishCulture));

            DiagnosticInfo di2 = new DiagnosticInfo(provider, 1002, "Elvis", "Mort");
            Assert.Equal(1002, di2.Code);
            Assert.Equal(DiagnosticSeverity.Warning, di2.Severity);
            Assert.Equal("MOCK1002", di2.MessageIdentifier);
            Assert.Equal("The second warning about Elvis and Mort", di2.GetMessage(englishCulture));

            Location l1 = new SourceLocation(syntaxTree, new TextSpan(5, 8));
            var d1 = new CSDiagnostic(di2, l1);
            Assert.Equal(l1, d1.Location);
            Assert.Same(syntaxTree, d1.Location.SourceTree);
            Assert.Equal(new TextSpan(5, 8), d1.Location.SourceSpan);
            Assert.Equal(0, d1.AdditionalLocations.Count());
            Assert.Same(di2, d1.Info);
        }

        [Fact]
        public void TestCustomErrorInfo()
        {
            MockMessageProvider provider = new MockMessageProvider();
            SyntaxTree syntaxTree = new MockCSharpSyntaxTree();

            DiagnosticInfo di3 = new CustomErrorInfo(provider, "OtherSymbol", new SourceLocation(syntaxTree, new TextSpan(14, 8)));
            var d3 = new CSDiagnostic(di3, new SourceLocation(syntaxTree, new TextSpan(1, 1)));
            Assert.Same(syntaxTree, d3.Location.SourceTree);
            Assert.Equal(new TextSpan(1, 1), d3.Location.SourceSpan);
            Assert.Equal(1, d3.AdditionalLocations.Count());
            Assert.Equal(new TextSpan(14, 8), d3.AdditionalLocations.First().SourceSpan);
            Assert.Equal("OtherSymbol", (d3.Info as CustomErrorInfo).OtherSymbol);
        }

        [Fact, WorkItem(66037, "https://github.com/dotnet/roslyn/issues/66037")]
        public void DiagnosticInfo_WithSeverity()
        {
            var comp = CreateCompilation("");
            var args = new object[] { comp.GlobalNamespace };
            var symbol = (Symbol)comp.GlobalNamespace;
            var type = TypeWithAnnotations.Create(comp.GetSpecialType(SpecialType.System_Object));

            verifyWithSeverity(new CSDiagnosticInfo(ErrorCode.ERR_AbstractField));
            verifyWithSeverity(new DiagnosticInfoWithSymbols(ErrorCode.ERR_DuplicateTypeParameter, args,
                ImmutableArray.Create(symbol)));
            verifyWithSeverity(new LazyArrayElementCantBeRefAnyDiagnosticInfo(type));
            verifyWithSeverity(new LazyObsoleteDiagnosticInfo(symbol, symbol, BinderFlags.None));
            verifyWithSeverity(new LazyUseSiteDiagnosticsInfoForNullableType(LanguageVersion.CSharp11, type));
            verifyWithSeverity(new SyntaxDiagnosticInfo(1, 2, ErrorCode.ERR_DuplicateTypeParameter, args));
            verifyWithSeverity(new XmlSyntaxDiagnosticInfo(XmlParseErrorCode.XML_EndTagExpected, args));

            static void verifyWithSeverity(DiagnosticInfo diagnostic)
            {
                var other = diagnostic.GetInstanceWithSeverity(DiagnosticSeverity.Info);
                Assert.NotSame(diagnostic, other);
                Assert.Equal(DiagnosticSeverity.Info, other.Severity);

                Assert.Same(diagnostic, diagnostic.GetInstanceWithSeverity(diagnostic.Severity));
            }
        }

        [WorkItem(537801, "http://vstfdevdiv:8080/DevDiv2/DevDiv/_workitems/edit/537801")]
        [Fact]
        public void MissingNamespaceOpenBracket()
        {
            var text = @"namespace NS

    interface ITest {
        void Method();
    }

End namespace
";

            var comp = CreateCompilation(text);
            var actualErrors = comp.GetDiagnostics();
            Assert.InRange(actualErrors.Count(), 1, int.MaxValue);
        }

        [WorkItem(540086, "http://vstfdevdiv:8080/DevDiv2/DevDiv/_workitems/edit/540086")]
        [Fact]
        public void ErrorApplyIndexingToMethod()
        {
            var text = @"using System;
public class A
{
    static void Main(string[] args)
    {
        Console.WriteLine(goo[0]);
    }

    static int[] goo()
    {
        return new int[0];
    }
}";

            var comp = DiagnosticsUtils.VerifyErrorsAndGetCompilationWithMscorlib(text,
                new ErrorDescription { Code = (int)ErrorCode.ERR_BadIndexLHS, Line = 6, Column = 27 });

            text = @"
public class A
{
    static void Main(string[] args)
    {        
    }

    void goo(object o)
    {
        System.Console.WriteLine(o.GetType().GetMethods[0].Name);
    }
}";
            comp = DiagnosticsUtils.VerifyErrorsAndGetCompilationWithMscorlib(text,
                new ErrorDescription { Code = (int)ErrorCode.ERR_BadIndexLHS, Line = 10, Column = 34 });
        }

        [WorkItem(540329, "http://vstfdevdiv:8080/DevDiv2/DevDiv/_workitems/edit/540329")]
        [Fact]
        public void ErrorMemberAccessOnLiteralToken()
        {
            var text = @"
class X
{
    static void Main()
    {
        // this statement should produce an error
        int x = null.Length;
        // this statement is valid
        string three = 3.ToString();
    }
}";

            CreateCompilation(text).VerifyDiagnostics(
                // (6,17): error CS0023: Operator '.' cannot be applied to operand of type '<null>'
                Diagnostic(ErrorCode.ERR_BadUnaryOp, @"null.Length").WithArguments(".", "<null>"));
        }

        [WorkItem(542911, "http://vstfdevdiv:8080/DevDiv2/DevDiv/_workitems/edit/542911")]
        [Fact]
        public void WarningLevel_1()
        {
            foreach (ErrorCode errorCode in Enum.GetValues(typeof(ErrorCode)))
            {
                string errorCodeName = errorCode.ToString();
                if (errorCodeName.StartsWith("WRN", StringComparison.Ordinal))
                {
                    Assert.True(ErrorFacts.IsWarning(errorCode));
                    Assert.NotEqual(0, ErrorFacts.GetWarningLevel(errorCode));
                }
                else if (errorCodeName.StartsWith("ERR", StringComparison.Ordinal))
                {
                    Assert.False(ErrorFacts.IsWarning(errorCode));
                    Assert.Equal(0, ErrorFacts.GetWarningLevel(errorCode));
                }
            }
        }

        [WorkItem(542911, "http://vstfdevdiv:8080/DevDiv2/DevDiv/_workitems/edit/542911")]
        [Fact]
        public void WarningLevel_2()
        {
            // Check a few warning levels recently added

            Assert.Equal(2, ErrorFacts.GetWarningLevel(ErrorCode.WRN_DeprecatedCollectionInitAddStr));
            Assert.Equal(1, ErrorFacts.GetWarningLevel(ErrorCode.WRN_DefaultValueForUnconsumedLocation));
            Assert.Equal(2, ErrorFacts.GetWarningLevel(ErrorCode.WRN_UnmatchedParamRefTag));
            Assert.Equal(2, ErrorFacts.GetWarningLevel(ErrorCode.WRN_UnmatchedTypeParamRefTag));
            Assert.Equal(1, ErrorFacts.GetWarningLevel(ErrorCode.WRN_ReferencedAssemblyReferencesLinkedPIA));
            Assert.Equal(2, ErrorFacts.GetWarningLevel(ErrorCode.WRN_DynamicDispatchToConditionalMethod));
            Assert.Equal(3, ErrorFacts.GetWarningLevel(ErrorCode.WRN_IsDynamicIsConfusing));
            Assert.Equal(2, ErrorFacts.GetWarningLevel(ErrorCode.WRN_NoSources));

            // If a new warning is added, this test will fail and adding the new case with the expected error level will be required.

            foreach (ErrorCode errorCode in Enum.GetValues(typeof(ErrorCode)))
            {
                if ((int)errorCode < 7000)
                {
                    continue;
                }

                string errorCodeName = errorCode.ToString();
                if (errorCodeName.StartsWith("WRN", StringComparison.Ordinal))
                {
                    Assert.True(ErrorFacts.IsWarning(errorCode));
                    switch (errorCode)
                    {
                        case ErrorCode.WRN_DelaySignButNoKey:
                        case ErrorCode.WRN_AttributeIgnoredWhenPublicSigning:
                        case ErrorCode.WRN_UnimplementedCommandLineSwitch:
                        case ErrorCode.WRN_CallerFilePathPreferredOverCallerMemberName:
                        case ErrorCode.WRN_CallerLineNumberPreferredOverCallerMemberName:
                        case ErrorCode.WRN_CallerLineNumberPreferredOverCallerFilePath:
                        case ErrorCode.WRN_AssemblyAttributeFromModuleIsOverridden:
                        case ErrorCode.WRN_RefCultureMismatch:
                        case ErrorCode.WRN_ConflictingMachineAssembly:
                        case ErrorCode.WRN_FilterIsConstantFalse:
                        case ErrorCode.WRN_FilterIsConstantTrue:
                        case ErrorCode.WRN_FilterIsConstantFalseRedundantTryCatch:
                        case ErrorCode.WRN_AnalyzerCannotBeCreated:
                        case ErrorCode.WRN_NoAnalyzerInAssembly:
                        case ErrorCode.WRN_UnableToLoadAnalyzer:
                        case ErrorCode.WRN_ReferencedAssemblyDoesNotHaveStrongName:
                        case ErrorCode.WRN_AlignmentMagnitude:
                        case ErrorCode.WRN_TupleLiteralNameMismatch:
                        case ErrorCode.WRN_Experimental:
                        case ErrorCode.WRN_AttributesOnBackingFieldsNotAvailable:
                        case ErrorCode.WRN_TupleBinopLiteralNameMismatch:
                        case ErrorCode.WRN_TypeParameterSameAsOuterMethodTypeParameter:
                        case ErrorCode.WRN_SwitchExpressionNotExhaustive:
                        case ErrorCode.WRN_IsTypeNamedUnderscore:
                        case ErrorCode.WRN_GivenExpressionNeverMatchesPattern:
                        case ErrorCode.WRN_GivenExpressionAlwaysMatchesConstant:
                        case ErrorCode.WRN_UnconsumedEnumeratorCancellationAttributeUsage:
                        case ErrorCode.WRN_UndecoratedCancellationTokenParameter:
                        case ErrorCode.WRN_SwitchExpressionNotExhaustiveWithWhen:
                        case ErrorCode.WRN_SwitchExpressionNotExhaustiveWithUnnamedEnumValue:
                        case ErrorCode.WRN_RecordNamedDisallowed:
                        case ErrorCode.WRN_ParameterNotNullIfNotNull:
                        case ErrorCode.WRN_ReturnNotNullIfNotNull:
                        case ErrorCode.WRN_UnreadRecordParameter:
                        case ErrorCode.WRN_DoNotCompareFunctionPointers:
                        case ErrorCode.WRN_ParameterOccursAfterInterpolatedStringHandlerParameter:
                        case ErrorCode.WRN_CallerArgumentExpressionParamForUnconsumedLocation:
                        case ErrorCode.WRN_CallerLineNumberPreferredOverCallerArgumentExpression:
                        case ErrorCode.WRN_CallerFilePathPreferredOverCallerArgumentExpression:
                        case ErrorCode.WRN_CallerMemberNamePreferredOverCallerArgumentExpression:
                        case ErrorCode.WRN_CallerArgumentExpressionAttributeHasInvalidParameterName:
                        case ErrorCode.WRN_CallerArgumentExpressionAttributeSelfReferential:
                        case ErrorCode.WRN_ObsoleteMembersShouldNotBeRequired:
                        case ErrorCode.WRN_OptionalParamValueMismatch:
                        case ErrorCode.WRN_ParamsArrayInLambdaOnly:
                        case ErrorCode.WRN_CapturedPrimaryConstructorParameterPassedToBase:
                        case ErrorCode.WRN_UnreadPrimaryConstructorParameter:
                        case ErrorCode.WRN_InterceptorSignatureMismatch:
                        case ErrorCode.WRN_NullabilityMismatchInReturnTypeOnInterceptor:
                        case ErrorCode.WRN_NullabilityMismatchInParameterTypeOnInterceptor:
                        case ErrorCode.WRN_CapturedPrimaryConstructorParameterInFieldInitializer:
                            Assert.Equal(1, ErrorFacts.GetWarningLevel(errorCode));
                            break;
                        case ErrorCode.WRN_MainIgnored:
                        case ErrorCode.WRN_UnqualifiedNestedTypeInCref:
                        case ErrorCode.WRN_NoRuntimeMetadataVersion:
                            Assert.Equal(2, ErrorFacts.GetWarningLevel(errorCode));
                            break;
                        case ErrorCode.WRN_PdbLocalNameTooLong:
                        case ErrorCode.WRN_UnreferencedLocalFunction:
                        case ErrorCode.WRN_RecordEqualsWithoutGetHashCode:
                            Assert.Equal(3, ErrorFacts.GetWarningLevel(errorCode));
                            break;
                        case ErrorCode.WRN_ConvertingNullableToNonNullable:
                        case ErrorCode.WRN_NullReferenceAssignment:
                        case ErrorCode.WRN_NullReferenceReceiver:
                        case ErrorCode.WRN_NullReferenceReturn:
                        case ErrorCode.WRN_NullReferenceArgument:
                        case ErrorCode.WRN_DisallowNullAttributeForbidsMaybeNullAssignment:
                        case ErrorCode.WRN_NullabilityMismatchInTypeOnOverride:
                        case ErrorCode.WRN_NullabilityMismatchInReturnTypeOnOverride:
                        case ErrorCode.WRN_NullabilityMismatchInReturnTypeOnPartial:
                        case ErrorCode.WRN_NullabilityMismatchInParameterTypeOnOverride:
                        case ErrorCode.WRN_NullabilityMismatchInParameterTypeOnPartial:
                        case ErrorCode.WRN_NullabilityMismatchInConstraintsOnPartialImplementation:
                        case ErrorCode.WRN_NullabilityMismatchInTypeOnImplicitImplementation:
                        case ErrorCode.WRN_NullabilityMismatchInReturnTypeOnImplicitImplementation:
                        case ErrorCode.WRN_NullabilityMismatchInParameterTypeOnImplicitImplementation:
                        case ErrorCode.WRN_DuplicateInterfaceWithNullabilityMismatchInBaseList:
                        case ErrorCode.WRN_NullabilityMismatchInInterfaceImplementedByBase:
                        case ErrorCode.WRN_NullabilityMismatchInExplicitlyImplementedInterface:
                        case ErrorCode.WRN_NullabilityMismatchInTypeOnExplicitImplementation:
                        case ErrorCode.WRN_NullabilityMismatchInReturnTypeOnExplicitImplementation:
                        case ErrorCode.WRN_NullabilityMismatchInParameterTypeOnExplicitImplementation:
                        case ErrorCode.WRN_UninitializedNonNullableField:
                        case ErrorCode.WRN_NullabilityMismatchInAssignment:
                        case ErrorCode.WRN_NullabilityMismatchInArgument:
                        case ErrorCode.WRN_NullabilityMismatchInArgumentForOutput:
                        case ErrorCode.WRN_NullabilityMismatchInReturnTypeOfTargetDelegate:
                        case ErrorCode.WRN_NullabilityMismatchInParameterTypeOfTargetDelegate:
                        case ErrorCode.WRN_NullAsNonNullable:
                        case ErrorCode.WRN_NullableValueTypeMayBeNull:
                        case ErrorCode.WRN_NullabilityMismatchInTypeParameterConstraint:
                        case ErrorCode.WRN_MissingNonNullTypesContextForAnnotation:
                        case ErrorCode.WRN_MissingNonNullTypesContextForAnnotationInGeneratedCode:
                        case ErrorCode.WRN_NullabilityMismatchInConstraintsOnImplicitImplementation:
                        case ErrorCode.WRN_NullabilityMismatchInTypeParameterReferenceTypeConstraint:
                        case ErrorCode.WRN_CaseConstantNamedUnderscore:
                        case ErrorCode.ERR_FeatureInPreview:
                        case ErrorCode.WRN_ThrowPossibleNull:
                        case ErrorCode.WRN_UnboxPossibleNull:
                        case ErrorCode.WRN_SwitchExpressionNotExhaustiveForNull:
                        case ErrorCode.WRN_SwitchExpressionNotExhaustiveForNullWithWhen:
                        case ErrorCode.WRN_ImplicitCopyInReadOnlyMember:
                        case ErrorCode.WRN_NullabilityMismatchInTypeParameterNotNullConstraint:
                        case ErrorCode.WRN_NullReferenceInitializer:
                        case ErrorCode.WRN_ParameterConditionallyDisallowsNull:
                        case ErrorCode.WRN_ShouldNotReturn:
                        case ErrorCode.WRN_DoesNotReturnMismatch:
                        case ErrorCode.WRN_TopLevelNullabilityMismatchInReturnTypeOnImplicitImplementation:
                        case ErrorCode.WRN_TopLevelNullabilityMismatchInParameterTypeOnImplicitImplementation:
                        case ErrorCode.WRN_TopLevelNullabilityMismatchInReturnTypeOnExplicitImplementation:
                        case ErrorCode.WRN_TopLevelNullabilityMismatchInParameterTypeOnExplicitImplementation:
                        case ErrorCode.WRN_TopLevelNullabilityMismatchInReturnTypeOnOverride:
                        case ErrorCode.WRN_TopLevelNullabilityMismatchInParameterTypeOnOverride:
                        case ErrorCode.WRN_ConstOutOfRangeChecked:
                        case ErrorCode.WRN_MemberNotNull:
                        case ErrorCode.WRN_MemberNotNullWhen:
                        case ErrorCode.WRN_MemberNotNullBadMember:
                        case ErrorCode.WRN_GeneratorFailedDuringInitialization:
                        case ErrorCode.WRN_GeneratorFailedDuringGeneration:
                        case ErrorCode.WRN_ParameterDisallowsNull:
                        case ErrorCode.WRN_GivenExpressionAlwaysMatchesPattern:
                        case ErrorCode.WRN_IsPatternAlways:
                        case ErrorCode.WRN_AnalyzerReferencesFramework:
                        case ErrorCode.WRN_InterpolatedStringHandlerArgumentAttributeIgnoredOnLambdaParameters:
                        case ErrorCode.WRN_CompileTimeCheckedOverflow:
                        case ErrorCode.WRN_MethGrpToNonDel:
                        case ErrorCode.WRN_UnassignedThisAutoPropertySupportedVersion:
                        case ErrorCode.WRN_UnassignedThisSupportedVersion:
                        case ErrorCode.WRN_UseDefViolationPropertySupportedVersion:
                        case ErrorCode.WRN_UseDefViolationFieldSupportedVersion:
                        case ErrorCode.WRN_UseDefViolationThisSupportedVersion:
                        case ErrorCode.WRN_AnalyzerReferencesNewerCompiler:
                        case ErrorCode.WRN_DuplicateAnalyzerReference:
                        case ErrorCode.WRN_ScopedMismatchInParameterOfTarget:
                        case ErrorCode.WRN_ScopedMismatchInParameterOfOverrideOrImplementation:
                        case ErrorCode.WRN_ManagedAddr:
                        case ErrorCode.WRN_EscapeVariable:
                        case ErrorCode.WRN_EscapeStackAlloc:
                        case ErrorCode.WRN_RefReturnNonreturnableLocal:
                        case ErrorCode.WRN_RefReturnNonreturnableLocal2:
                        case ErrorCode.WRN_RefReturnStructThis:
                        case ErrorCode.WRN_RefAssignNarrower:
                        case ErrorCode.WRN_MismatchedRefEscapeInTernary:
                        case ErrorCode.WRN_RefReturnParameter:
                        case ErrorCode.WRN_RefReturnScopedParameter:
                        case ErrorCode.WRN_RefReturnParameter2:
                        case ErrorCode.WRN_RefReturnScopedParameter2:
                        case ErrorCode.WRN_RefReturnLocal:
                        case ErrorCode.WRN_RefReturnLocal2:
                        case ErrorCode.WRN_RefAssignReturnOnly:
                        case ErrorCode.WRN_RefReturnOnlyParameter:
                        case ErrorCode.WRN_RefReturnOnlyParameter2:
                        case ErrorCode.WRN_RefAssignValEscapeWider:
                            Assert.Equal(1, ErrorFacts.GetWarningLevel(errorCode));
                            break;
                        case ErrorCode.WRN_InvalidVersionFormat:
                            Assert.Equal(4, ErrorFacts.GetWarningLevel(errorCode));
                            break;
                        case ErrorCode.WRN_NubExprIsConstBool2:
                        case ErrorCode.WRN_StaticInAsOrIs:
                        case ErrorCode.WRN_PrecedenceInversion:
                        case ErrorCode.WRN_UnassignedThisAutoPropertyUnsupportedVersion:
                        case ErrorCode.WRN_UnassignedThisUnsupportedVersion:
                        case ErrorCode.WRN_ParamUnassigned:
                        case ErrorCode.WRN_UseDefViolationProperty:
                        case ErrorCode.WRN_UseDefViolationField:
                        case ErrorCode.WRN_UseDefViolationPropertyUnsupportedVersion:
                        case ErrorCode.WRN_UseDefViolationFieldUnsupportedVersion:
                        case ErrorCode.WRN_UseDefViolationThisUnsupportedVersion:
                        case ErrorCode.WRN_UseDefViolationOut:
                        case ErrorCode.WRN_UseDefViolation:
                        case ErrorCode.WRN_SyncAndAsyncEntryPoints:
                        case ErrorCode.WRN_ParameterIsStaticClass:
                        case ErrorCode.WRN_ReturnTypeIsStaticClass:
                            // These are the warnings introduced with the warning "wave" shipped with dotnet 5 and C# 9.
                            Assert.Equal(5, ErrorFacts.GetWarningLevel(errorCode));
                            break;
                        case ErrorCode.WRN_PartialMethodTypeDifference:
                            // These are the warnings introduced with the warning "wave" shipped with dotnet 6 and C# 10.
                            Assert.Equal(6, ErrorFacts.GetWarningLevel(errorCode));
                            break;
                        case ErrorCode.WRN_LowerCaseTypeName:
                            // These are the warnings introduced with the warning "wave" shipped with dotnet 7 and C# 11.
                            Assert.Equal(7, ErrorFacts.GetWarningLevel(errorCode));
                            break;
                        case ErrorCode.WRN_AddressOfInAsync:
                            // These are the warnings introduced with the warning "wave" shipped with dotnet 8 and C# 12.
                            Assert.Equal(8, ErrorFacts.GetWarningLevel(errorCode));
                            break;
                        default:
                            // If a new warning is added, this test will fail
                            // and whoever is adding the new warning will have to update it with the expected error level.
                            Assert.True(false, $"Please update this test case with a proper warning level ({ErrorFacts.GetWarningLevel(errorCode)}) for '{errorCodeName}'");
                            break;
                    }
                }
            }
        }

        [Fact]
        public void NullableWarnings()
        {
            foreach (ErrorCode error in Enum.GetValues(typeof(ErrorCode)))
            {
                if ((int)error < 8600 || (int)error >= 8912)
                {
                    continue;
                }

                if (!error.ToString().StartsWith("WRN"))
                {
                    // Only interested in warnings
                    continue;
                }

                if (ErrorFacts.NullableWarnings.Contains(MessageProvider.Instance.GetIdForErrorCode((int)error)))
                {
                    continue;
                }

                // Nullable-unrelated warnings in the C# 8 range should be added to this array.
                var nullableUnrelatedWarnings = new[]
                {
                    ErrorCode.WRN_MissingNonNullTypesContextForAnnotation,
                    ErrorCode.WRN_MissingNonNullTypesContextForAnnotationInGeneratedCode,
                    ErrorCode.WRN_ImplicitCopyInReadOnlyMember,
                    ErrorCode.WRN_GeneratorFailedDuringInitialization,
                    ErrorCode.WRN_GeneratorFailedDuringGeneration,
                    ErrorCode.WRN_GivenExpressionAlwaysMatchesPattern,
                    ErrorCode.WRN_IsPatternAlways,
                    ErrorCode.WRN_ConstOutOfRangeChecked,
                    ErrorCode.WRN_SwitchExpressionNotExhaustiveWithWhen,
                    ErrorCode.WRN_PrecedenceInversion,
                    ErrorCode.WRN_UnassignedThisAutoPropertyUnsupportedVersion,
                    ErrorCode.WRN_UnassignedThisUnsupportedVersion,
                    ErrorCode.WRN_ParamUnassigned,
                    ErrorCode.WRN_UseDefViolationProperty,
                    ErrorCode.WRN_UseDefViolationField,
                    ErrorCode.WRN_UseDefViolationThisUnsupportedVersion,
                    ErrorCode.WRN_UseDefViolationOut,
                    ErrorCode.WRN_UseDefViolation,
                    ErrorCode.WRN_SyncAndAsyncEntryPoints,
                    ErrorCode.WRN_ParameterIsStaticClass,
                    ErrorCode.WRN_ReturnTypeIsStaticClass,
                    ErrorCode.WRN_RecordNamedDisallowed,
                    ErrorCode.WRN_RecordEqualsWithoutGetHashCode,
                    ErrorCode.WRN_AnalyzerReferencesFramework,
                    ErrorCode.WRN_UnreadRecordParameter,
                    ErrorCode.WRN_DoNotCompareFunctionPointers,
                    ErrorCode.WRN_PartialMethodTypeDifference,
                    ErrorCode.WRN_ParameterOccursAfterInterpolatedStringHandlerParameter
                };

                Assert.Contains(error, nullableUnrelatedWarnings);
            }
        }

        [Fact]
        public void Warning_1()
        {
            var text = @"


public class C
{
    static private volatile int i;
    static public void Test (ref int i) {}
    public static void Main()
    {
        Test (ref i);
    }	
}
";

            CreateCompilation(text, options: TestOptions.ReleaseExe).VerifyDiagnostics(
                // (10,19): warning CS0420: 'C.i': a reference to a volatile field will not be treated as volatile
                //         Test (ref i);
                Diagnostic(ErrorCode.WRN_VolatileByRef, "i").WithArguments("C.i"));

            IDictionary<string, ReportDiagnostic> warnings = new Dictionary<string, ReportDiagnostic>();
            warnings.Add(MessageProvider.Instance.GetIdForErrorCode(420), ReportDiagnostic.Suppress);
            CSharpCompilationOptions option = TestOptions.ReleaseExe.WithSpecificDiagnosticOptions(warnings);
            CreateCompilation(text, options: option).VerifyDiagnostics();

            option = TestOptions.ReleaseExe.WithGeneralDiagnosticOption(ReportDiagnostic.Error);
            CreateCompilation(text, options: option).VerifyDiagnostics(
                // (10,19): error CS0420: Warning as Error: 'C.i': a reference to a volatile field will not be treated as volatile
                //         Test (ref i);
                Diagnostic(ErrorCode.WRN_VolatileByRef, "i").WithArguments("C.i").WithWarningAsError(true));

            warnings[MessageProvider.Instance.GetIdForErrorCode(420)] = ReportDiagnostic.Error;
            option = TestOptions.ReleaseExe.WithGeneralDiagnosticOption(ReportDiagnostic.Default).WithSpecificDiagnosticOptions(warnings);
            CreateCompilation(text, options: option).VerifyDiagnostics(
                // (10,19): error CS0420: Warning as Error: 'C.i': a reference to a volatile field will not be treated as volatile
                //         Test (ref i);
                Diagnostic(ErrorCode.WRN_VolatileByRef, "i").WithArguments("C.i").WithWarningAsError(true));
        }

        [Fact]
        public void Warning_2()
        {
            var text = @"


public class C
{
    public static void Main()
    {
	int x;
	int j = 0;
    }	
}
";

            CSharpCompilationOptions commonoption = TestOptions.ReleaseExe;
            CreateCompilation(text, options: commonoption).VerifyDiagnostics(
                // (8,6): warning CS0168: The variable 'x' is declared but never used
                // 	int x;
                Diagnostic(ErrorCode.WRN_UnreferencedVar, "x").WithArguments("x"),
                // (9,6): warning CS0219: The variable 'j' is assigned but its value is never used
                // 	int j = 0;
                Diagnostic(ErrorCode.WRN_UnreferencedVarAssg, "j").WithArguments("j"));

            IDictionary<string, ReportDiagnostic> warnings = new Dictionary<string, ReportDiagnostic>();
            warnings.Add(MessageProvider.Instance.GetIdForErrorCode(168), ReportDiagnostic.Suppress);
            CSharpCompilationOptions option = commonoption.WithSpecificDiagnosticOptions(warnings);
            CreateCompilation(text, options: option).VerifyDiagnostics(
                // (9,6): warning CS0219: The variable 'j' is assigned but its value is never used
                // 	int j = 0;
                Diagnostic(ErrorCode.WRN_UnreferencedVarAssg, "j").WithArguments("j"));

            warnings[MessageProvider.Instance.GetIdForErrorCode(168)] = ReportDiagnostic.Error;
            option = commonoption.WithSpecificDiagnosticOptions(warnings);
            CreateCompilation(text, options: option).VerifyDiagnostics(
                // (8,6): error CS0168: Warning as Error: The variable 'x' is declared but never used
                // 	int x;
                Diagnostic(ErrorCode.WRN_UnreferencedVar, "x").WithArguments("x").WithWarningAsError(true),
                // (9,6): warning CS0219: The variable 'j' is assigned but its value is never used
                // 	int j = 0;
                Diagnostic(ErrorCode.WRN_UnreferencedVarAssg, "j").WithArguments("j"));

            option = commonoption.WithWarningLevel(3);
            CreateCompilation(text, options: option).VerifyDiagnostics(
                // (8,6): warning CS0168: The variable 'x' is declared but never used
                // 	int x;
                Diagnostic(ErrorCode.WRN_UnreferencedVar, "x").WithArguments("x"),
                // (9,6): warning CS0219: The variable 'j' is assigned but its value is never used
                // 	int j = 0;
                Diagnostic(ErrorCode.WRN_UnreferencedVarAssg, "j").WithArguments("j"));

            option = commonoption.WithWarningLevel(2);
            CreateCompilation(text, options: option).VerifyDiagnostics();

            option = commonoption.WithWarningLevel(2).WithGeneralDiagnosticOption(ReportDiagnostic.Error);
            CreateCompilation(text, options: option).VerifyDiagnostics();

            option = commonoption.WithWarningLevel(2).WithSpecificDiagnosticOptions(warnings);
            CreateCompilation(text, options: option).VerifyDiagnostics();
        }

        [Fact]
        public void PragmaWarning_NoErrorCodes1()
        {
            var text = @"
public class C
{
    public static void Main()
    {
#pragma warning disable
        int x;      // CS0168
        int y = 0;  // CS0219
#pragma warning restore
        int z;
    }
}
";

            CSharpCompilationOptions commonoption = TestOptions.ReleaseExe;
            CreateCompilation(text, options: commonoption).VerifyDiagnostics(
                // (10,13): warning CS0168: The variable 'z' is declared but never used
                //         int z;
                Diagnostic(ErrorCode.WRN_UnreferencedVar, "z").WithArguments("z"));

            IDictionary<string, ReportDiagnostic> warnings = new Dictionary<string, ReportDiagnostic>();
            warnings.Add(MessageProvider.Instance.GetIdForErrorCode(168), ReportDiagnostic.Error);
            CSharpCompilationOptions option = commonoption.WithSpecificDiagnosticOptions(warnings);
            CreateCompilation(text, options: option).VerifyDiagnostics(
                // (10,13): error CS0168: Warning as Error: The variable 'z' is declared but never used
                //         int z;
                Diagnostic(ErrorCode.WRN_UnreferencedVar, "z").WithArguments("z").WithWarningAsError(true));

            option = commonoption.WithWarningLevel(3);
            CreateCompilation(text, options: option).VerifyDiagnostics(
                // (10,13): warning CS0168: The variable 'z' is declared but never used
                //         int z;
                Diagnostic(ErrorCode.WRN_UnreferencedVar, "z").WithArguments("z"));

            option = commonoption.WithWarningLevel(2);
            CreateCompilation(text, options: option).VerifyDiagnostics();

            option = commonoption.WithWarningLevel(2).WithGeneralDiagnosticOption(ReportDiagnostic.Error);
            CreateCompilation(text, options: option).VerifyDiagnostics();

            option = commonoption.WithWarningLevel(2).WithSpecificDiagnosticOptions(warnings);
            CreateCompilation(text, options: option).VerifyDiagnostics();
        }

        [Fact]
        public void PragmaWarning_NoErrorCodes2()
        {
            var text = @"

public class C
{
    public static void Main()
    {
#pragma warning restore // comment
        int x;      // CS0168
        int y = 0;  // CS0219
#pragma warning disable // comment
        int z;
    }
}
";

            CSharpCompilationOptions commonoption = TestOptions.ReleaseExe;
            CreateCompilation(text, options: commonoption).VerifyDiagnostics(
                // (8,13): warning CS0168: The variable 'x' is declared but never used
                //         int x;      // CS0168
                Diagnostic(ErrorCode.WRN_UnreferencedVar, "x").WithArguments("x"),
                // (9,13): warning CS0219: The variable 'y' is assigned but its value is never used
                //         int y = 0;  // CS0219
                Diagnostic(ErrorCode.WRN_UnreferencedVarAssg, "y").WithArguments("y"));

            IDictionary<string, ReportDiagnostic> warnings = new Dictionary<string, ReportDiagnostic>();
            warnings.Add(MessageProvider.Instance.GetIdForErrorCode(168), ReportDiagnostic.Error);
            CSharpCompilationOptions option = commonoption.WithSpecificDiagnosticOptions(warnings);
            CreateCompilation(text, options: option).VerifyDiagnostics(
                // (8,13): error CS0168: Warning as Error: The variable 'x' is declared but never used
                //         int x;      // CS0168
                Diagnostic(ErrorCode.WRN_UnreferencedVar, "x").WithArguments("x").WithWarningAsError(true),
                // (9,13): warning CS0219: The variable 'y' is assigned but its value is never used
                //         int y = 0;  // CS0219
                Diagnostic(ErrorCode.WRN_UnreferencedVarAssg, "y").WithArguments("y"));

            option = commonoption.WithWarningLevel(3);
            CreateCompilation(text, options: option).VerifyDiagnostics(
                // (8,13): warning CS0168: The variable 'x' is declared but never used
                //         int x;      // CS0168
                Diagnostic(ErrorCode.WRN_UnreferencedVar, "x").WithArguments("x"),
                // (9,13): warning CS0219: The variable 'y' is assigned but its value is never used
                //         int y = 0;  // CS0219
                Diagnostic(ErrorCode.WRN_UnreferencedVarAssg, "y").WithArguments("y"));

            option = commonoption.WithWarningLevel(2);
            CreateCompilation(text, options: option).VerifyDiagnostics();

            option = commonoption.WithWarningLevel(2).WithGeneralDiagnosticOption(ReportDiagnostic.Error);
            CreateCompilation(text, options: option).VerifyDiagnostics();

            option = commonoption.WithWarningLevel(2).WithSpecificDiagnosticOptions(warnings);
            CreateCompilation(text, options: option).VerifyDiagnostics();
        }

        [Fact]
        public void PragmaWarning_NumericErrorCodes1()
        {
            var text = @"
public class C
{
    public static void Main()
    {
#pragma warning disable 168
        int x;      // CS0168
        int y = 0;  // CS0219
#pragma warning restore 168 // comment
        int z;
    }
}
";

            CSharpCompilationOptions commonoption = TestOptions.ReleaseExe;
            CreateCompilation(text, options: commonoption).VerifyDiagnostics(
                // (8,13): warning CS0219: The variable 'y' is assigned but its value is never used
                //         int y = 0;  // CS0219
                Diagnostic(ErrorCode.WRN_UnreferencedVarAssg, "y").WithArguments("y"),
                // (10,13): warning CS0168: The variable 'z' is declared but never used
                //         int z;
                Diagnostic(ErrorCode.WRN_UnreferencedVar, "z").WithArguments("z"));

            IDictionary<string, ReportDiagnostic> warnings = new Dictionary<string, ReportDiagnostic>();
            warnings.Add(MessageProvider.Instance.GetIdForErrorCode(168), ReportDiagnostic.Error);
            CSharpCompilationOptions option = commonoption.WithSpecificDiagnosticOptions(warnings);
            CreateCompilation(text, options: option).VerifyDiagnostics(
                // (8,13): warning CS0219: The variable 'y' is assigned but its value is never used
                //         int y = 0;  // CS0219
                Diagnostic(ErrorCode.WRN_UnreferencedVarAssg, "y").WithArguments("y"),
                // (10,13): error CS0168: Warning as Error: The variable 'z' is declared but never used
                //         int z;
                Diagnostic(ErrorCode.WRN_UnreferencedVar, "z").WithArguments("z").WithWarningAsError(true));

            option = commonoption.WithWarningLevel(3);
            CreateCompilation(text, options: option).VerifyDiagnostics(
                // (8,13): warning CS0219: The variable 'y' is assigned but its value is never used
                //         int y = 0;  // CS0219
                Diagnostic(ErrorCode.WRN_UnreferencedVarAssg, "y").WithArguments("y"),
                // (10,13): warning CS0168: The variable 'z' is declared but never used
                //         int z;
                Diagnostic(ErrorCode.WRN_UnreferencedVar, "z").WithArguments("z"));

            option = commonoption.WithWarningLevel(2);
            CreateCompilation(text, options: option).VerifyDiagnostics();

            option = commonoption.WithWarningLevel(2).WithGeneralDiagnosticOption(ReportDiagnostic.Error);
            CreateCompilation(text, options: option).VerifyDiagnostics();

            option = commonoption.WithWarningLevel(2).WithSpecificDiagnosticOptions(warnings);
            CreateCompilation(text, options: option).VerifyDiagnostics();
        }

        [Fact]
        public void PragmaWarning_IdentifierErrorCodes1()
        {
            var text = @"
public class C
{
    public static void Main()
    {
#pragma warning disable CS0168 // comment
        int x;      // CS0168
        int y = 0;  // CS0219
#pragma warning restore CS0168
        int z;
    }
}
";

            CSharpCompilationOptions commonoption = TestOptions.ReleaseExe;
            CreateCompilation(text, options: commonoption).VerifyDiagnostics(
                // (8,13): warning CS0219: The variable 'y' is assigned but its value is never used
                //         int y = 0;  // CS0219
                Diagnostic(ErrorCode.WRN_UnreferencedVarAssg, "y").WithArguments("y"),
                // (10,13): warning CS0168: The variable 'z' is declared but never used
                //         int z;
                Diagnostic(ErrorCode.WRN_UnreferencedVar, "z").WithArguments("z"));

            IDictionary<string, ReportDiagnostic> warnings = new Dictionary<string, ReportDiagnostic>();
            warnings.Add(MessageProvider.Instance.GetIdForErrorCode(168), ReportDiagnostic.Error);
            CSharpCompilationOptions option = commonoption.WithSpecificDiagnosticOptions(warnings);
            CreateCompilation(text, options: option).VerifyDiagnostics(
                // (8,13): warning CS0219: The variable 'y' is assigned but its value is never used
                //         int y = 0;  // CS0219
                Diagnostic(ErrorCode.WRN_UnreferencedVarAssg, "y").WithArguments("y"),
                // (10,13): error CS0168: Warning as Error: The variable 'z' is declared but never used
                //         int z;
                Diagnostic(ErrorCode.WRN_UnreferencedVar, "z").WithArguments("z").WithWarningAsError(true));

            option = commonoption.WithWarningLevel(3);
            CreateCompilation(text, options: option).VerifyDiagnostics(
                // (8,13): warning CS0219: The variable 'y' is assigned but its value is never used
                //         int y = 0;  // CS0219
                Diagnostic(ErrorCode.WRN_UnreferencedVarAssg, "y").WithArguments("y"),
                // (10,13): warning CS0168: The variable 'z' is declared but never used
                //         int z;
                Diagnostic(ErrorCode.WRN_UnreferencedVar, "z").WithArguments("z"));

            option = commonoption.WithWarningLevel(2);
            CreateCompilation(text, options: option).VerifyDiagnostics();

            option = commonoption.WithWarningLevel(2).WithGeneralDiagnosticOption(ReportDiagnostic.Error);
            CreateCompilation(text, options: option).VerifyDiagnostics();

            option = commonoption.WithWarningLevel(2).WithSpecificDiagnosticOptions(warnings);
            CreateCompilation(text, options: option).VerifyDiagnostics();
        }

        [Fact]
        public void PragmaWarning_NumericErrorCodes2()
        {
            var text = @"


public class C
{
    public static void Main()
    {
#pragma warning restore 168
        int x;      // CS0168
        int y = 0;  // CS0219
#pragma warning disable 168
        int z;
    }
}
";

            CSharpCompilationOptions commonoption = TestOptions.ReleaseExe;
            CreateCompilation(text, options: commonoption).VerifyDiagnostics(
                // (9,13): warning CS0168: The variable 'x' is declared but never used
                //         int x;      // CS0168
                Diagnostic(ErrorCode.WRN_UnreferencedVar, "x").WithArguments("x"),
                // (10,13): warning CS0219: The variable 'y' is assigned but its value is never used
                //         int y = 0;  // CS0219
                Diagnostic(ErrorCode.WRN_UnreferencedVarAssg, "y").WithArguments("y"));

            IDictionary<string, ReportDiagnostic> warnings = new Dictionary<string, ReportDiagnostic>();
            warnings.Add(MessageProvider.Instance.GetIdForErrorCode(168), ReportDiagnostic.Error);
            CSharpCompilationOptions option = commonoption.WithSpecificDiagnosticOptions(warnings);
            CreateCompilation(text, options: option).VerifyDiagnostics(
                // (9,13): error CS0168: Warning as Error: The variable 'x' is declared but never used
                //         int x;      // CS0168
                Diagnostic(ErrorCode.WRN_UnreferencedVar, "x").WithArguments("x").WithWarningAsError(true),
                // (10,13): warning CS0219: The variable 'y' is assigned but its value is never used
                //         int y = 0;  // CS0219
                Diagnostic(ErrorCode.WRN_UnreferencedVarAssg, "y").WithArguments("y"));

            option = commonoption.WithWarningLevel(3);
            CreateCompilation(text, options: option).VerifyDiagnostics(
                // (9,13): warning CS0168: The variable 'x' is declared but never used
                //         int x;      // CS0168
                Diagnostic(ErrorCode.WRN_UnreferencedVar, "x").WithArguments("x"),
                // (10,13): warning CS0219: The variable 'y' is assigned but its value is never used
                //         int y = 0;  // CS0219
                Diagnostic(ErrorCode.WRN_UnreferencedVarAssg, "y").WithArguments("y"));

            option = commonoption.WithWarningLevel(2);
            CreateCompilation(text, options: option).VerifyDiagnostics();

            option = commonoption.WithWarningLevel(2).WithGeneralDiagnosticOption(ReportDiagnostic.Error);
            CreateCompilation(text, options: option).VerifyDiagnostics();

            option = commonoption.WithWarningLevel(2).WithSpecificDiagnosticOptions(warnings);
            CreateCompilation(text, options: option).VerifyDiagnostics();
        }

        [Fact]
        public void PragmaWarning_IdentifierErrorCodes2()
        {
            var text = @"


public class C
{
    public static void Main()
    {
#pragma warning restore CS0168
        int x;      // CS0168
        int y = 0;  // CS0219
#pragma warning disable CS0168
        int z;
    }
}
";

            CSharpCompilationOptions commonoption = TestOptions.ReleaseExe;
            CreateCompilation(text, options: commonoption).VerifyDiagnostics(
                // (9,13): warning CS0168: The variable 'x' is declared but never used
                //         int x;      // CS0168
                Diagnostic(ErrorCode.WRN_UnreferencedVar, "x").WithArguments("x"),
                // (10,13): warning CS0219: The variable 'y' is assigned but its value is never used
                //         int y = 0;  // CS0219
                Diagnostic(ErrorCode.WRN_UnreferencedVarAssg, "y").WithArguments("y"));

            IDictionary<string, ReportDiagnostic> warnings = new Dictionary<string, ReportDiagnostic>();
            warnings.Add(MessageProvider.Instance.GetIdForErrorCode(168), ReportDiagnostic.Error);
            CSharpCompilationOptions option = commonoption.WithSpecificDiagnosticOptions(warnings);
            CreateCompilation(text, options: option).VerifyDiagnostics(
                // (9,13): error CS0168: Warning as Error: The variable 'x' is declared but never used
                //         int x;      // CS0168
                Diagnostic(ErrorCode.WRN_UnreferencedVar, "x").WithArguments("x").WithWarningAsError(true),
                // (10,13): warning CS0219: The variable 'y' is assigned but its value is never used
                //         int y = 0;  // CS0219
                Diagnostic(ErrorCode.WRN_UnreferencedVarAssg, "y").WithArguments("y"));

            option = commonoption.WithWarningLevel(3);
            CreateCompilation(text, options: option).VerifyDiagnostics(
                // (9,13): warning CS0168: The variable 'x' is declared but never used
                //         int x;      // CS0168
                Diagnostic(ErrorCode.WRN_UnreferencedVar, "x").WithArguments("x"),
                // (10,13): warning CS0219: The variable 'y' is assigned but its value is never used
                //         int y = 0;  // CS0219
                Diagnostic(ErrorCode.WRN_UnreferencedVarAssg, "y").WithArguments("y"));

            option = commonoption.WithWarningLevel(2);
            CreateCompilation(text, options: option).VerifyDiagnostics();

            option = commonoption.WithWarningLevel(2).WithGeneralDiagnosticOption(ReportDiagnostic.Error);
            CreateCompilation(text, options: option).VerifyDiagnostics();

            option = commonoption.WithWarningLevel(2).WithSpecificDiagnosticOptions(warnings);
            CreateCompilation(text, options: option).VerifyDiagnostics();
        }

        [Fact]
        public void PragmaWarning_IdentifierErrorCodesAreCaseSensitive()
        {
            var text = @"
public class C
{
    public static void Main()
    {
#pragma warning disable cs0168
        int x;      // CS0168
        int y = 0;  // CS0219
#pragma warning restore cs0168
        int z;
    }
}
";

            CSharpCompilationOptions commonoption = TestOptions.ReleaseExe;
            CreateCompilation(text, options: commonoption).VerifyDiagnostics(
                // (7,13): warning CS0168: The variable 'x' is declared but never used
                //         int x;      // CS0168
                Diagnostic(ErrorCode.WRN_UnreferencedVar, "x").WithArguments("x").WithLocation(7, 13),
                // (8,13): warning CS0219: The variable 'y' is assigned but its value is never used
                //         int y = 0;  // CS0219
                Diagnostic(ErrorCode.WRN_UnreferencedVarAssg, "y").WithArguments("y").WithLocation(8, 13),
                // (10,13): warning CS0168: The variable 'z' is declared but never used
                //         int z;
                Diagnostic(ErrorCode.WRN_UnreferencedVar, "z").WithArguments("z").WithLocation(10, 13));

            IDictionary<string, ReportDiagnostic> warnings = new Dictionary<string, ReportDiagnostic>();
            warnings.Add(MessageProvider.Instance.GetIdForErrorCode(168), ReportDiagnostic.Error);
            CSharpCompilationOptions option = commonoption.WithSpecificDiagnosticOptions(warnings);
            CreateCompilation(text, options: option).VerifyDiagnostics(
                // (7,13): error CS0168: Warning as Error: The variable 'x' is declared but never used
                //         int x;      // CS0168
                Diagnostic(ErrorCode.WRN_UnreferencedVar, "x").WithArguments("x").WithLocation(7, 13).WithWarningAsError(true),
                // (8,13): warning CS0219: The variable 'y' is assigned but its value is never used
                //         int y = 0;  // CS0219
                Diagnostic(ErrorCode.WRN_UnreferencedVarAssg, "y").WithArguments("y").WithLocation(8, 13),
                // (10,13): error CS0168: Warning as Error: The variable 'z' is declared but never used
                //         int z;
                Diagnostic(ErrorCode.WRN_UnreferencedVar, "z").WithArguments("z").WithLocation(10, 13).WithWarningAsError(true));

            option = commonoption.WithWarningLevel(3);
            CreateCompilation(text, options: option).VerifyDiagnostics(
                // (7,13): warning CS0168: The variable 'x' is declared but never used
                //         int x;      // CS0168
                Diagnostic(ErrorCode.WRN_UnreferencedVar, "x").WithArguments("x").WithLocation(7, 13),
                // (8,13): warning CS0219: The variable 'y' is assigned but its value is never used
                //         int y = 0;  // CS0219
                Diagnostic(ErrorCode.WRN_UnreferencedVarAssg, "y").WithArguments("y").WithLocation(8, 13),
                // (10,13): warning CS0168: The variable 'z' is declared but never used
                //         int z;
                Diagnostic(ErrorCode.WRN_UnreferencedVar, "z").WithArguments("z").WithLocation(10, 13));

            option = commonoption.WithWarningLevel(2);
            CreateCompilation(text, options: option).VerifyDiagnostics();

            option = commonoption.WithWarningLevel(2).WithGeneralDiagnosticOption(ReportDiagnostic.Error);
            CreateCompilation(text, options: option).VerifyDiagnostics();

            option = commonoption.WithWarningLevel(2).WithSpecificDiagnosticOptions(warnings);
            CreateCompilation(text, options: option).VerifyDiagnostics();
        }

        [Fact]
        public void PragmaWarning_IdentifierErrorCodesMustMatchExactly1()
        {
            var text = @"
public class C
{
    public static void Main()
    {
#pragma warning disable CS168, CS0219L
        int x;      // CS0168
        int y = 0;  // CS0219
#pragma warning restore CS0219L
        int z;      // CS0168
#pragma warning disable CS00168
        int w;      // CS0168
    }
}
";

            CSharpCompilationOptions commonoption = TestOptions.ReleaseExe;
            CreateCompilation(text, options: commonoption).VerifyDiagnostics(
                // (7,13): warning CS0168: The variable 'x' is declared but never used
                //         int x;      // CS0168
                Diagnostic(ErrorCode.WRN_UnreferencedVar, "x").WithArguments("x").WithLocation(7, 13),
                // (8,13): warning CS0219: The variable 'y' is assigned but its value is never used
                //         int y = 0;  // CS0219
                Diagnostic(ErrorCode.WRN_UnreferencedVarAssg, "y").WithArguments("y").WithLocation(8, 13),
                // (10,13): warning CS0168: The variable 'z' is declared but never used
                //         int z;
                Diagnostic(ErrorCode.WRN_UnreferencedVar, "z").WithArguments("z").WithLocation(10, 13),
                // (12,13): warning CS0168: The variable 'w' is declared but never used
                //         int w;
                Diagnostic(ErrorCode.WRN_UnreferencedVar, "w").WithArguments("w").WithLocation(12, 13));

            IDictionary<string, ReportDiagnostic> warnings = new Dictionary<string, ReportDiagnostic>();
            warnings.Add(MessageProvider.Instance.GetIdForErrorCode(168), ReportDiagnostic.Error);
            CSharpCompilationOptions option = commonoption.WithSpecificDiagnosticOptions(warnings);
            CreateCompilation(text, options: option).VerifyDiagnostics(
                // (7,13): error CS0168: Warning as Error: The variable 'x' is declared but never used
                //         int x;      // CS0168
                Diagnostic(ErrorCode.WRN_UnreferencedVar, "x").WithArguments("x").WithLocation(7, 13).WithWarningAsError(true),
                // (8,13): warning CS0219: The variable 'y' is assigned but its value is never used
                //         int y = 0;  // CS0219
                Diagnostic(ErrorCode.WRN_UnreferencedVarAssg, "y").WithArguments("y").WithLocation(8, 13),
                // (10,13): error CS0168: Warning as Error: The variable 'z' is declared but never used
                //         int z;
                Diagnostic(ErrorCode.WRN_UnreferencedVar, "z").WithArguments("z").WithLocation(10, 13).WithWarningAsError(true),
                // (12,13): error CS0168: Warning as Error: The variable 'w' is declared but never used
                //         int w;
                Diagnostic(ErrorCode.WRN_UnreferencedVar, "w").WithArguments("w").WithLocation(12, 13).WithWarningAsError(true));

            option = commonoption.WithWarningLevel(3);
            CreateCompilation(text, options: option).VerifyDiagnostics(
                // (7,13): warning CS0168: The variable 'x' is declared but never used
                //         int x;      // CS0168
                Diagnostic(ErrorCode.WRN_UnreferencedVar, "x").WithArguments("x").WithLocation(7, 13),
                // (8,13): warning CS0219: The variable 'y' is assigned but its value is never used
                //         int y = 0;  // CS0219
                Diagnostic(ErrorCode.WRN_UnreferencedVarAssg, "y").WithArguments("y").WithLocation(8, 13),
                // (10,13): warning CS0168: The variable 'z' is declared but never used
                //         int z;
                Diagnostic(ErrorCode.WRN_UnreferencedVar, "z").WithArguments("z").WithLocation(10, 13),
                // (12,13): warning CS0168: The variable 'w' is declared but never used
                //         int w;
                Diagnostic(ErrorCode.WRN_UnreferencedVar, "w").WithArguments("w").WithLocation(12, 13));

            option = commonoption.WithWarningLevel(2);
            CreateCompilation(text, options: option).VerifyDiagnostics();

            option = commonoption.WithWarningLevel(2).WithGeneralDiagnosticOption(ReportDiagnostic.Error);
            CreateCompilation(text, options: option).VerifyDiagnostics();

            option = commonoption.WithWarningLevel(2).WithSpecificDiagnosticOptions(warnings);
            CreateCompilation(text, options: option).VerifyDiagnostics();
        }

        [Fact]
        public void PragmaWarning_IdentifierErrorCodesMustMatchExactly2()
        {
            var text = @"
public class C
{
    public static void Main()
    {
#pragma warning disable ＣＳ０１６８
        int x;      // CS0168
        int y = 0;  // CS0219
#pragma warning restore ＣＳ０１６８
        int z;
    }
}
";

            CSharpCompilationOptions commonoption = TestOptions.ReleaseExe;
            CreateCompilation(text, options: commonoption).VerifyDiagnostics(
                // (7,13): warning CS0168: The variable 'x' is declared but never used
                //         int x;      // CS0168
                Diagnostic(ErrorCode.WRN_UnreferencedVar, "x").WithArguments("x").WithLocation(7, 13),
                // (8,13): warning CS0219: The variable 'y' is assigned but its value is never used
                //         int y = 0;  // CS0219
                Diagnostic(ErrorCode.WRN_UnreferencedVarAssg, "y").WithArguments("y").WithLocation(8, 13),
                // (10,13): warning CS0168: The variable 'z' is declared but never used
                //         int z;
                Diagnostic(ErrorCode.WRN_UnreferencedVar, "z").WithArguments("z").WithLocation(10, 13));

            IDictionary<string, ReportDiagnostic> warnings = new Dictionary<string, ReportDiagnostic>();
            warnings.Add(MessageProvider.Instance.GetIdForErrorCode(168), ReportDiagnostic.Error);
            CSharpCompilationOptions option = commonoption.WithSpecificDiagnosticOptions(warnings);
            CreateCompilation(text, options: option).VerifyDiagnostics(
                // (7,13): error CS0168: Warning as Error: The variable 'x' is declared but never used
                //         int x;      // CS0168
                Diagnostic(ErrorCode.WRN_UnreferencedVar, "x").WithArguments("x").WithLocation(7, 13).WithWarningAsError(true),
                // (8,13): warning CS0219: The variable 'y' is assigned but its value is never used
                //         int y = 0;  // CS0219
                Diagnostic(ErrorCode.WRN_UnreferencedVarAssg, "y").WithArguments("y").WithLocation(8, 13),
                // (10,13): error CS0168: Warning as Error: The variable 'z' is declared but never used
                //         int z;
                Diagnostic(ErrorCode.WRN_UnreferencedVar, "z").WithArguments("z").WithLocation(10, 13).WithWarningAsError(true));

            option = commonoption.WithWarningLevel(3);
            CreateCompilation(text, options: option).VerifyDiagnostics(
                // (7,13): warning CS0168: The variable 'x' is declared but never used
                //         int x;      // CS0168
                Diagnostic(ErrorCode.WRN_UnreferencedVar, "x").WithArguments("x").WithLocation(7, 13),
                // (8,13): warning CS0219: The variable 'y' is assigned but its value is never used
                //         int y = 0;  // CS0219
                Diagnostic(ErrorCode.WRN_UnreferencedVarAssg, "y").WithArguments("y").WithLocation(8, 13),
                // (10,13): warning CS0168: The variable 'z' is declared but never used
                //         int z;
                Diagnostic(ErrorCode.WRN_UnreferencedVar, "z").WithArguments("z").WithLocation(10, 13));

            option = commonoption.WithWarningLevel(2);
            CreateCompilation(text, options: option).VerifyDiagnostics();

            option = commonoption.WithWarningLevel(2).WithGeneralDiagnosticOption(ReportDiagnostic.Error);
            CreateCompilation(text, options: option).VerifyDiagnostics();

            option = commonoption.WithWarningLevel(2).WithSpecificDiagnosticOptions(warnings);
            CreateCompilation(text, options: option).VerifyDiagnostics();
        }

        [Fact]
        public void PragmaWarning_BlockScopeIsNotSignificant1()
        {
            var text = @"
public class C
{
    public static void Run()
    {
#pragma warning disable
        int _x; // CS0168
    }

    public static void Main()
    {
        int x;      // CS0168
        int y = 0;  // CS0219
        Run();
#pragma warning restore
        int z;
    }
}
";

            CSharpCompilationOptions commonoption = TestOptions.ReleaseExe;
            CreateCompilation(text, options: commonoption).VerifyDiagnostics(
                // (12,13): warning CS0168: The variable 'z' is declared but never used
                //         int z;
                Diagnostic(ErrorCode.WRN_UnreferencedVar, "z").WithArguments("z"));

            IDictionary<string, ReportDiagnostic> warnings = new Dictionary<string, ReportDiagnostic>();
            warnings.Add(MessageProvider.Instance.GetIdForErrorCode(168), ReportDiagnostic.Error);
            CSharpCompilationOptions option = commonoption.WithSpecificDiagnosticOptions(warnings);
            CreateCompilation(text, options: option).VerifyDiagnostics(
                // (17,13): error CS0168: Warning as Error: The variable 'z' is declared but never used
                //         int z;
                Diagnostic(ErrorCode.WRN_UnreferencedVar, "z").WithArguments("z").WithWarningAsError(true));

            option = commonoption.WithWarningLevel(3);
            CreateCompilation(text, options: option).VerifyDiagnostics(
                // (12,13): warning CS0168: The variable 'z' is declared but never used
                //         int z;
                Diagnostic(ErrorCode.WRN_UnreferencedVar, "z").WithArguments("z"));

            option = commonoption.WithWarningLevel(2);
            CreateCompilation(text, options: option).VerifyDiagnostics();

            option = commonoption.WithWarningLevel(2).WithGeneralDiagnosticOption(ReportDiagnostic.Error);
            CreateCompilation(text, options: option).VerifyDiagnostics();

            option = commonoption.WithWarningLevel(2).WithSpecificDiagnosticOptions(warnings);
            CreateCompilation(text, options: option).VerifyDiagnostics();
        }

        [Fact]
        public void PragmaWarning_BlockScopeIsNotSignificant2()
        {
            var text = @"
#pragma warning disable
public class C
{
    public static void Run()
    {
        int _x; // CS0168
    }

    public static void Main()
    {
        int x;      // CS0168
        int y = 0;  // CS0219
        Run();
#pragma warning restore
        int z;
    }
}
";

            CSharpCompilationOptions commonoption = TestOptions.ReleaseExe;
            CreateCompilation(text, options: commonoption).VerifyDiagnostics(
                // (11,13): warning CS0168: The variable 'z' is declared but never used
                //         int z;
                Diagnostic(ErrorCode.WRN_UnreferencedVar, "z").WithArguments("z"));

            IDictionary<string, ReportDiagnostic> warnings = new Dictionary<string, ReportDiagnostic>();
            warnings.Add(MessageProvider.Instance.GetIdForErrorCode(168), ReportDiagnostic.Error);
            CSharpCompilationOptions option = commonoption.WithSpecificDiagnosticOptions(warnings);
            CreateCompilation(text, options: option).VerifyDiagnostics(
                // (16,13): error CS0168: Warning as Error: The variable 'z' is declared but never used
                //         int z;
                Diagnostic(ErrorCode.WRN_UnreferencedVar, "z").WithArguments("z").WithWarningAsError(true));

            option = commonoption.WithWarningLevel(3);
            CreateCompilation(text, options: option).VerifyDiagnostics(
                // (11,13): warning CS0168: The variable 'z' is declared but never used
                //         int z;
                Diagnostic(ErrorCode.WRN_UnreferencedVar, "z").WithArguments("z"));

            option = commonoption.WithWarningLevel(2);
            CreateCompilation(text, options: option).VerifyDiagnostics();

            option = commonoption.WithWarningLevel(2).WithGeneralDiagnosticOption(ReportDiagnostic.Error);
            CreateCompilation(text, options: option).VerifyDiagnostics();

            option = commonoption.WithWarningLevel(2).WithSpecificDiagnosticOptions(warnings);
            CreateCompilation(text, options: option).VerifyDiagnostics();
        }

        [Fact]
        public void PragmaWarning_NumericAndIdentifierErrorCodes1()
        {
            var text = @"

#pragma warning disable 168, CS0219
public class C
{
    public static void Run()
    {
        int _x; // CS0168
    }

    public static void Main()
    {
        int x;      // CS0168
        int y = 0;  // CS0219
        Run();
#pragma warning restore
        int z;
    }
}
";

            CSharpCompilationOptions commonoption = TestOptions.ReleaseExe;
            CreateCompilation(text, options: commonoption).VerifyDiagnostics(
                // (12,13): warning CS0168: The variable 'z' is declared but never used
                //         int z;
                Diagnostic(ErrorCode.WRN_UnreferencedVar, "z").WithArguments("z"));

            IDictionary<string, ReportDiagnostic> warnings = new Dictionary<string, ReportDiagnostic>();
            warnings.Add(MessageProvider.Instance.GetIdForErrorCode(168), ReportDiagnostic.Error);
            CSharpCompilationOptions option = commonoption.WithSpecificDiagnosticOptions(warnings);
            CreateCompilation(text, options: option).VerifyDiagnostics(
                // (17,13): error CS0168: Warning as Error: The variable 'z' is declared but never used
                //         int z;
                Diagnostic(ErrorCode.WRN_UnreferencedVar, "z").WithArguments("z").WithWarningAsError(true));

            option = commonoption.WithWarningLevel(3);
            CreateCompilation(text, options: option).VerifyDiagnostics(
                // (12,13): warning CS0168: The variable 'z' is declared but never used
                //         int z;
                Diagnostic(ErrorCode.WRN_UnreferencedVar, "z").WithArguments("z"));

            option = commonoption.WithWarningLevel(2);
            CreateCompilation(text, options: option).VerifyDiagnostics();

            option = commonoption.WithWarningLevel(2).WithGeneralDiagnosticOption(ReportDiagnostic.Error);
            CreateCompilation(text, options: option).VerifyDiagnostics();

            option = commonoption.WithWarningLevel(2).WithSpecificDiagnosticOptions(warnings);
            CreateCompilation(text, options: option).VerifyDiagnostics();
        }

        [Fact]
        public void PragmaWarning_NumericAndIdentifierErrorCodes2()
        {
            var text = @"
#pragma warning disable 168, CS0219 // comment
public class C
{
    public static void Run()
    {
        int _x; // CS0168
    }

    public static void Main()
    {
        int x;      // CS0168
        int y = 0;  // CS0219
        Run();
#pragma warning restore CS0219
        int z;
    }
}
";

            CSharpCompilationOptions commonoption = TestOptions.ReleaseExe;
            CreateCompilation(text, options: commonoption).VerifyDiagnostics();

            IDictionary<string, ReportDiagnostic> warnings = new Dictionary<string, ReportDiagnostic>();
            warnings.Add(MessageProvider.Instance.GetIdForErrorCode(168), ReportDiagnostic.Error);
            CSharpCompilationOptions option = commonoption.WithSpecificDiagnosticOptions(warnings);
            CreateCompilation(text, options: option).VerifyDiagnostics();

            option = commonoption.WithWarningLevel(3);
            CreateCompilation(text, options: option).VerifyDiagnostics();

            option = commonoption.WithWarningLevel(2);
            CreateCompilation(text, options: option).VerifyDiagnostics();

            option = commonoption.WithWarningLevel(2).WithGeneralDiagnosticOption(ReportDiagnostic.Error);
            CreateCompilation(text, options: option).VerifyDiagnostics();

            option = commonoption.WithWarningLevel(2).WithSpecificDiagnosticOptions(warnings);
            CreateCompilation(text, options: option).VerifyDiagnostics();
        }

        [Fact]
        public void PragmaWarning_NumericAndIdentifierErrorCodes3()
        {
            var text = @"
#pragma warning disable CS0465, 168, CS0219
public class C
{
    public static void Run()
    {
        int _x; // CS0168
    }

    public virtual void Finalize() // CS0465
    {
    }

    public static void Main()
    {
        int x;      // CS0168
        int y = 0;  // CS0219
        Run();
#pragma warning restore
        int z;
    }
}
";
            // Verify that warnings can be disabled using a mixed list of numeric literals and identifier
            CSharpCompilationOptions commonoption = TestOptions.ReleaseExe;
            CreateCompilation(text, options: commonoption).VerifyDiagnostics(
                // (20,13): warning CS0168: The variable 'z' is declared but never used
                //         int z;
                Diagnostic(ErrorCode.WRN_UnreferencedVar, "z").WithArguments("z"));

            var warnings = new Dictionary<string, ReportDiagnostic>();
            warnings.Add(MessageProvider.Instance.GetIdForErrorCode(168), ReportDiagnostic.Error);
            CSharpCompilationOptions option = commonoption.WithSpecificDiagnosticOptions(warnings);
            CreateCompilation(text, options: option).VerifyDiagnostics(
                // (20,13): error CS0168: Warning as Error: The variable 'z' is declared but never used
                //         int z;
                Diagnostic(ErrorCode.WRN_UnreferencedVar, "z").WithArguments("z").WithWarningAsError(true));

            option = commonoption.WithWarningLevel(3);
            CreateCompilation(text, options: option).VerifyDiagnostics(
                // (20,13): warning CS0168: The variable 'z' is declared but never used
                //         int z;
                Diagnostic(ErrorCode.WRN_UnreferencedVar, "z").WithArguments("z"));

            option = commonoption.WithWarningLevel(2);
            CreateCompilation(text, options: option).VerifyDiagnostics();

            option = commonoption.WithWarningLevel(2).WithGeneralDiagnosticOption(ReportDiagnostic.Error);
            CreateCompilation(text, options: option).VerifyDiagnostics();

            option = commonoption.WithWarningLevel(2).WithSpecificDiagnosticOptions(warnings);
            CreateCompilation(text, options: option).VerifyDiagnostics();
        }

        [Fact]
        public void PragmaWarning_BadSyntax1()
        {
            var text = @"

public class C
{
    public static void Main()
    {
#pragma
        int x;      // CS0168
        int y = 0;  // CS0219
#pragma warning restore
        int z;
    }
}";

            CSharpCompilationOptions commonoption = TestOptions.ReleaseExe;
            CreateCompilation(text, options: commonoption).VerifyDiagnostics(
                // (7,8): warning CS1633: Unrecognized #pragma directive
                // #pragma
                Diagnostic(ErrorCode.WRN_IllegalPragma, ""),
                // (8,17): warning CS0168: The variable 'x' is declared but never used
                //             int x;      // CS0168
                Diagnostic(ErrorCode.WRN_UnreferencedVar, "x").WithArguments("x"),
                // (9,17): warning CS0219: The variable 'y' is assigned but its value is never used
                //             int y = 0;  // CS0219
                Diagnostic(ErrorCode.WRN_UnreferencedVarAssg, "y").WithArguments("y"),
                // (11,17): warning CS0168: The variable 'z' is declared but never used
                //             int z;
                Diagnostic(ErrorCode.WRN_UnreferencedVar, "z").WithArguments("z"));

            IDictionary<string, ReportDiagnostic> warnings = new Dictionary<string, ReportDiagnostic>();
            warnings.Add(MessageProvider.Instance.GetIdForErrorCode(168), ReportDiagnostic.Error);
            CSharpCompilationOptions option = commonoption.WithSpecificDiagnosticOptions(warnings);
            CreateCompilation(text, options: option).VerifyDiagnostics(
                // (7,8): warning CS1633: Unrecognized #pragma directive
                // #pragma
                Diagnostic(ErrorCode.WRN_IllegalPragma, ""),
                // (8,17): error CS0168: Warning as Error: The variable 'x' is declared but never used
                //             int x;      // CS0168
                Diagnostic(ErrorCode.WRN_UnreferencedVar, "x").WithArguments("x").WithWarningAsError(true),
                // (9,17): warning CS0219: The variable 'y' is assigned but its value is never used
                //             int y = 0;  // CS0219
                Diagnostic(ErrorCode.WRN_UnreferencedVarAssg, "y").WithArguments("y"),
                // (11,17): error CS0168: Warning as Error: The variable 'z' is declared but never used
                //             int z;
                Diagnostic(ErrorCode.WRN_UnreferencedVar, "z").WithArguments("z").WithWarningAsError(true));

            warnings = new Dictionary<string, ReportDiagnostic>();
            warnings.Add(MessageProvider.Instance.GetIdForErrorCode(1633), ReportDiagnostic.Suppress);
            option = commonoption.WithSpecificDiagnosticOptions(warnings);
            CreateCompilation(text, options: option).VerifyDiagnostics(
                // (8,17): warning CS0168: The variable 'x' is declared but never used
                //             int x;      // CS0168
                Diagnostic(ErrorCode.WRN_UnreferencedVar, "x").WithArguments("x"),
                // (9,17): warning CS0219: The variable 'y' is assigned but its value is never used
                //             int y = 0;  // CS0219
                Diagnostic(ErrorCode.WRN_UnreferencedVarAssg, "y").WithArguments("y"),
                // (11,17): warning CS0168: The variable 'z' is declared but never used
                //             int z;
                Diagnostic(ErrorCode.WRN_UnreferencedVar, "z").WithArguments("z"));

            option = commonoption.WithWarningLevel(2);
            CreateCompilation(text, options: option).VerifyDiagnostics(
                // (7,8): warning CS1633: Unrecognized #pragma directive
                // #pragma
                Diagnostic(ErrorCode.WRN_IllegalPragma, ""));
        }

        [Fact]
        public void PragmaWarning_BadSyntax2()
        {
            var text = @"
public class C
{
    public static void Main()
    {
#pragma warning disable 1633
#pragma
        int x;      // CS0168
        int y = 0;  // CS0219
#pragma warning restore
        int z;
    }
}";

            CSharpCompilationOptions commonoption = TestOptions.ReleaseExe;
            CreateCompilation(text, options: commonoption).VerifyDiagnostics(
                // (8,13): warning CS0168: The variable 'x' is declared but never used
                //         int x;      // CS0168
                Diagnostic(ErrorCode.WRN_UnreferencedVar, "x").WithArguments("x"),
                // (9,13): warning CS0219: The variable 'y' is assigned but its value is never used
                //         int y = 0;  // CS0219
                Diagnostic(ErrorCode.WRN_UnreferencedVarAssg, "y").WithArguments("y"),
                // (11,13): warning CS0168: The variable 'z' is declared but never used
                //         int z;
                Diagnostic(ErrorCode.WRN_UnreferencedVar, "z").WithArguments("z"));

            IDictionary<string, ReportDiagnostic> warnings = new Dictionary<string, ReportDiagnostic>();
            warnings.Add(MessageProvider.Instance.GetIdForErrorCode(168), ReportDiagnostic.Error);
            CSharpCompilationOptions option = commonoption.WithSpecificDiagnosticOptions(warnings);
            CreateCompilation(text, options: option).VerifyDiagnostics(
                // (8,13): error CS0168: Warning as Error: The variable 'x' is declared but never used
                //         int x;      // CS0168
                Diagnostic(ErrorCode.WRN_UnreferencedVar, "x").WithArguments("x").WithWarningAsError(true),
                // (9,13): warning CS0219: The variable 'y' is assigned but its value is never used
                //         int y = 0;  // CS0219
                Diagnostic(ErrorCode.WRN_UnreferencedVarAssg, "y").WithArguments("y"),
                // (11,13): error CS0168: Warning as Error: The variable 'z' is declared but never used
                //         int z;
                Diagnostic(ErrorCode.WRN_UnreferencedVar, "z").WithArguments("z").WithWarningAsError(true));

            option = commonoption.WithWarningLevel(2);
            CreateCompilation(text, options: option).VerifyDiagnostics();
        }

        [Fact]
        public void PragmaWarning_BadSyntax3()
        {
            var text = @"

public class C
{
    public static void Main()
   {
#pragma warning
        int x;      // CS0168
        int y = 0;  // CS0219
#pragma warning restore
        int z;
    }
}";

            CSharpCompilationOptions commonoption = TestOptions.ReleaseExe;
            CreateCompilation(text, options: commonoption).VerifyDiagnostics(
                // (7,16): warning CS1634: Expected disable, restore, enable or safeonly
                // #pragma warning
                Diagnostic(ErrorCode.WRN_IllegalPPWarning, ""),
                // (8,13): warning CS0168: The variable 'x' is declared but never used
                //         int x;      // CS0168
                Diagnostic(ErrorCode.WRN_UnreferencedVar, "x").WithArguments("x"),
                // (9,13): warning CS0219: The variable 'y' is assigned but its value is never used
                //         int y = 0;  // CS0219
                Diagnostic(ErrorCode.WRN_UnreferencedVarAssg, "y").WithArguments("y"),
                // (11,13): warning CS0168: The variable 'z' is declared but never used
                //         int z;
                Diagnostic(ErrorCode.WRN_UnreferencedVar, "z").WithArguments("z"));

            IDictionary<string, ReportDiagnostic> warnings = new Dictionary<string, ReportDiagnostic>();
            warnings.Add(MessageProvider.Instance.GetIdForErrorCode(168), ReportDiagnostic.Error);
            CSharpCompilationOptions option = commonoption.WithSpecificDiagnosticOptions(warnings);
            CreateCompilation(text, options: option).VerifyDiagnostics(
                // (7,16): warning CS1634: Expected disable, restore, enable or safeonly
                // #pragma warning
                Diagnostic(ErrorCode.WRN_IllegalPPWarning, ""),
                // (8,13): error CS0168: Warning as Error: The variable 'x' is declared but never used
                //         int x;      // CS0168
                Diagnostic(ErrorCode.WRN_UnreferencedVar, "x").WithArguments("x").WithWarningAsError(true),
                // (9,13): warning CS0219: The variable 'y' is assigned but its value is never used
                //         int y = 0;  // CS0219
                Diagnostic(ErrorCode.WRN_UnreferencedVarAssg, "y").WithArguments("y"),
                // (11,13): error CS0168: Warning as Error: The variable 'z' is declared but never used
                //         int z;
                Diagnostic(ErrorCode.WRN_UnreferencedVar, "z").WithArguments("z").WithWarningAsError(true));

            option = commonoption.WithWarningLevel(2);
            CreateCompilation(text, options: option).VerifyDiagnostics(
                // (7,16): warning CS1634: Expected disable, restore, enable or safeonly
                // #pragma warning
                Diagnostic(ErrorCode.WRN_IllegalPPWarning, ""));
        }

        [Fact]
        public void PragmaWarning_NoValidationForErrorCodes1()
        {
            // Previous versions of the compiler used to report a warning (CS1691)
            // whenever an unrecognized warning code was supplied in a #pragma directive.
            // We no longer generate a warning in such cases.
            var text = @"
public class C
{
    public static void Main()
    {
#pragma warning disable 1
#pragma warning disable CS168
        int x;      // CS0168
        int y = 0;  // CS0219
#pragma warning restore all
        int z;
    }
}";

            CSharpCompilationOptions commonoption = TestOptions.ReleaseExe;
            CreateCompilation(text, options: commonoption).VerifyDiagnostics(
                // (7,13): warning CS0168: The variable 'x' is declared but never used
                //         int x;      // CS0168
                Diagnostic(ErrorCode.WRN_UnreferencedVar, "x").WithArguments("x"),
                // (8,13): warning CS0219: The variable 'y' is assigned but its value is never used
                //         int y = 0;  // CS0219
                Diagnostic(ErrorCode.WRN_UnreferencedVarAssg, "y").WithArguments("y"),
                // (10,13): warning CS0168: The variable 'z' is declared but never used
                //         int z;
                Diagnostic(ErrorCode.WRN_UnreferencedVar, "z").WithArguments("z"));

            IDictionary<string, ReportDiagnostic> warnings = new Dictionary<string, ReportDiagnostic>();
            warnings.Add(MessageProvider.Instance.GetIdForErrorCode(168), ReportDiagnostic.Error);
            CSharpCompilationOptions option = commonoption.WithSpecificDiagnosticOptions(warnings);
            CreateCompilation(text, options: option).VerifyDiagnostics(
                // (7,13): error CS0168: Warning as Error: The variable 'x' is declared but never used
                //         int x;      // CS0168
                Diagnostic(ErrorCode.WRN_UnreferencedVar, "x").WithArguments("x").WithWarningAsError(true),
                // (8,13): warning CS0219: The variable 'y' is assigned but its value is never used
                //         int y = 0;  // CS0219
                Diagnostic(ErrorCode.WRN_UnreferencedVarAssg, "y").WithArguments("y"),
                // (10,13): error CS0168: Warning as Error: The variable 'z' is declared but never used
                //         int z;
                Diagnostic(ErrorCode.WRN_UnreferencedVar, "z").WithArguments("z").WithWarningAsError(true));

            option = commonoption.WithWarningLevel(2);
            CreateCompilation(text, options: option).VerifyDiagnostics();
        }

        [Fact]
        public void PragmaWarning_NoValidationForErrorCodes2()
        {
            // Previous versions of the compiler used to report a warning (CS1691)
            // whenever an unrecognized warning code was supplied in a #pragma directive.
            // We no longer generate a warning in such cases.
            var text = @"

public class C
{
    public static void Main()
    {
#pragma warning disable CS0001, 168, all
        int x;      // CS0168
        int y = 0;  // CS0219
#pragma warning restore
        int z;
    }
}";

            CSharpCompilationOptions commonoption = TestOptions.ReleaseExe;
            CreateCompilation(text, options: commonoption).VerifyDiagnostics(
                // (9,13): warning CS0219: The variable 'y' is assigned but its value is never used
                //         int y = 0;  // CS0219
                Diagnostic(ErrorCode.WRN_UnreferencedVarAssg, "y").WithArguments("y"),
                // (11,13): warning CS0168: The variable 'z' is declared but never used
                //         int z;
                Diagnostic(ErrorCode.WRN_UnreferencedVar, "z").WithArguments("z"));

            IDictionary<string, ReportDiagnostic> warnings = new Dictionary<string, ReportDiagnostic>();
            warnings.Add(MessageProvider.Instance.GetIdForErrorCode(168), ReportDiagnostic.Error);
            CSharpCompilationOptions option = commonoption.WithSpecificDiagnosticOptions(warnings);
            CreateCompilation(text, options: option).VerifyDiagnostics(
                // (9,13): warning CS0219: The variable 'y' is assigned but its value is never used
                //         int y = 0;  // CS0219
                Diagnostic(ErrorCode.WRN_UnreferencedVarAssg, "y").WithArguments("y"),
                // (11,13): error CS0168: Warning as Error: The variable 'z' is declared but never used
                //         int z;
                Diagnostic(ErrorCode.WRN_UnreferencedVar, "z").WithArguments("z").WithWarningAsError(true));

            option = commonoption.WithWarningLevel(2);
            CreateCompilation(text, options: option).VerifyDiagnostics();
        }

        [Fact]
        public void PragmaWarning_NoValidationForErrorCodes3()
        {
            // Previous versions of the compiler used to report a warning (CS1691)
            // whenever an unrecognized warning code was supplied in a #pragma directive.
            // We no longer generate a warning in such cases.
            var text = @"
public class C
{
    public static void Main()
    {
#pragma warning disable
        int x;      // CS0168
        int y = 0;  // CS0219
#pragma warning restore 1
        int z;
    }
}";

            CSharpCompilationOptions commonoption = TestOptions.ReleaseExe;
            CreateCompilation(text, options: commonoption).VerifyDiagnostics();

            IDictionary<string, ReportDiagnostic> warnings = new Dictionary<string, ReportDiagnostic>();
            warnings.Add(MessageProvider.Instance.GetIdForErrorCode(168), ReportDiagnostic.Error);
            CSharpCompilationOptions option = commonoption.WithSpecificDiagnosticOptions(warnings);
            CreateCompilation(text, options: option).VerifyDiagnostics();

            option = commonoption.WithWarningLevel(2);
            CreateCompilation(text, options: option).VerifyDiagnostics();
        }

        [Fact]
        public void PragmaWarning_OnlyRestoreWithoutDisableIsNoOp()
        {
            var text = @"

public class C
{
    public static void Main()
    {
#pragma warning restore
        int x;      // CS0168
        int y = 0;  // CS0219
    }
}";

            CSharpCompilationOptions commonoption = TestOptions.ReleaseExe;
            CreateCompilation(text, options: commonoption).VerifyDiagnostics(
                // (8,13): warning CS0168: The variable 'x' is declared but never used
                //         int x;      // CS0168
                Diagnostic(ErrorCode.WRN_UnreferencedVar, "x").WithArguments("x"),
                // (9,13): warning CS0219: The variable 'y' is assigned but its value is never used
                //         int y = 0;  // CS0219
                Diagnostic(ErrorCode.WRN_UnreferencedVarAssg, "y").WithArguments("y"));

            IDictionary<string, ReportDiagnostic> warnings = new Dictionary<string, ReportDiagnostic>();
            warnings.Add(MessageProvider.Instance.GetIdForErrorCode(168), ReportDiagnostic.Error);
            CSharpCompilationOptions option = commonoption.WithSpecificDiagnosticOptions(warnings);
            CreateCompilation(text, options: option).VerifyDiagnostics(
                // (8,13): error CS0168: Warning as Error: The variable 'x' is declared but never used
                //         int x;      // CS0168
                Diagnostic(ErrorCode.WRN_UnreferencedVar, "x").WithArguments("x").WithWarningAsError(true),
                // (9,13): warning CS0219: The variable 'y' is assigned but its value is never used
                //         int y = 0;  // CS0219
                Diagnostic(ErrorCode.WRN_UnreferencedVarAssg, "y").WithArguments("y"));

            warnings[MessageProvider.Instance.GetIdForErrorCode(168)] = ReportDiagnostic.Suppress;
            option = commonoption.WithSpecificDiagnosticOptions(warnings);
            CreateCompilation(text, options: option).VerifyDiagnostics(
                // (9,13): warning CS0219: The variable 'y' is assigned but its value is never used
                //         int y = 0;  // CS0219
                Diagnostic(ErrorCode.WRN_UnreferencedVarAssg, "y").WithArguments("y"));

            option = commonoption.WithWarningLevel(2);
            CreateCompilation(text, options: option).VerifyDiagnostics();
        }

        [Fact]
        public void PragmaWarning_StringLiteralsAreNotAllowed()
        {
            var text = @"

public class C
{
    public static void Main()
    {
#pragma warning disable ""CS0168
        int x;      // CS0168
        int y = 0;  // CS0219
#pragma warning restore
    }
}";
            CSharpCompilationOptions commonoption = TestOptions.ReleaseExe;
            CreateCompilation(text, options: commonoption).VerifyDiagnostics(
                // (7,25): warning CS1072: Expected identifier or numeric literal.
                // #pragma warning disable "CS0168
                Diagnostic(ErrorCode.WRN_IdentifierOrNumericLiteralExpected, @"""CS0168").WithLocation(7, 25),
                // (8,13): warning CS0168: The variable 'x' is declared but never used
                //         int x;      // CS0168
                Diagnostic(ErrorCode.WRN_UnreferencedVar, "x").WithArguments("x"),
                // (9,13): warning CS0219: The variable 'y' is assigned but its value is never used
                //         int y = 0;  // CS0219
                Diagnostic(ErrorCode.WRN_UnreferencedVarAssg, "y").WithArguments("y"));

            var warnings = new Dictionary<string, ReportDiagnostic>();
            warnings.Add(MessageProvider.Instance.GetIdForErrorCode(168), ReportDiagnostic.Error);
            CSharpCompilationOptions option = commonoption.WithSpecificDiagnosticOptions(warnings);
            CreateCompilation(text, options: option).VerifyDiagnostics(
                // (7,25): warning CS1072: Expected identifier or numeric literal.
                // #pragma warning disable "CS0168
                Diagnostic(ErrorCode.WRN_IdentifierOrNumericLiteralExpected, @"""CS0168").WithLocation(7, 25),
                // (8,13): error CS0168: Warning as Error: The variable 'x' is declared but never used
                //         int x;      // CS0168
                Diagnostic(ErrorCode.WRN_UnreferencedVar, "x").WithArguments("x").WithWarningAsError(true),
                // (9,13): warning CS0219: The variable 'y' is assigned but its value is never used
                //         int y = 0;  // CS0219
                Diagnostic(ErrorCode.WRN_UnreferencedVarAssg, "y").WithArguments("y"));

            warnings[MessageProvider.Instance.GetIdForErrorCode(168)] = ReportDiagnostic.Suppress;
            option = commonoption.WithSpecificDiagnosticOptions(warnings);
            CreateCompilation(text, options: option).VerifyDiagnostics(
                // (7,25): warning CS1072: Expected identifier or numeric literal.
                // #pragma warning disable "CS0168
                Diagnostic(ErrorCode.WRN_IdentifierOrNumericLiteralExpected, @"""CS0168").WithLocation(7, 25),
                // (9,13): warning CS0219: The variable 'y' is assigned but its value is never used
                //         int y = 0;  // CS0219
                Diagnostic(ErrorCode.WRN_UnreferencedVarAssg, "y").WithArguments("y"));

            option = commonoption.WithWarningLevel(2);
            CreateCompilation(text, options: option).VerifyDiagnostics(
                // (7,25): warning CS1072: Expected identifier or numeric literal.
                // #pragma warning disable "CS0168
                Diagnostic(ErrorCode.WRN_IdentifierOrNumericLiteralExpected, @"""CS0168").WithLocation(7, 25));
        }

        [Fact]
        public void PragmaWarning_MostKeywordsAreAllowedAsErrorCodes()
        {
            // Lexing / parsing of identifiers inside #pragma is identical to that inside #define for the below cases.
            // The #define cases below also produce no errors in previous versions of the compiler.
            var text = @"
#define class
#define static
#define int
#define public
#define null
#define warning
#define define
public class C
{
    public static void Main()
    {
#pragma warning disable class, static, int
        int x;      // CS0168
        int y = 0;  // CS0219
#pragma warning restore warning
#pragma warning restore public, null, define
    }
}";
            CSharpCompilationOptions commonoption = TestOptions.ReleaseExe;
            CreateCompilation(text, options: commonoption).VerifyDiagnostics(
                // (12,13): warning CS0168: The variable 'x' is declared but never used
                //         int x;      // CS0168
                Diagnostic(ErrorCode.WRN_UnreferencedVar, "x").WithArguments("x").WithLocation(14, 13),
                // (13,13): warning CS0219: The variable 'y' is assigned but its value is never used
                //         int y = 0;  // CS0219
                Diagnostic(ErrorCode.WRN_UnreferencedVarAssg, "y").WithArguments("y").WithLocation(15, 13));
        }

        /// <remarks>
        /// See <see cref="SyntaxFacts.IsPreprocessorContextualKeyword"/>.
        /// </remarks>
        [Fact]
        public void PragmaWarning_SomeKeywordsAreNotAllowedAsErrorCodes()
        {
            // A small number of keywords are not legal as error codes inside #pragma. This is because
            // the lexer processes these keywords specially inside preprocessor directives i.e. it returns
            // keyword tokens instead of identifier tokens for these.
            // Lexing / parsing of identifiers inside #pragma is identical to that inside #define for the below cases.
            // The #define cases below also produce identical errors in previous versions of the compiler.
            var text = @"
#define true
#define default
#define hidden
#define disable
#define checksum
#define restore
#define false
public class C
{
    public static void Main()
    {
#pragma warning disable true
#pragma warning disable default
#pragma warning disable hidden
#pragma warning disable disable
#pragma warning restore checksum
#pragma warning restore restore
#pragma warning restore false
    }
}";
            CSharpCompilationOptions commonoption = TestOptions.ReleaseExe;
            CreateCompilation(text, options: commonoption).VerifyDiagnostics(
                // (2,9): error CS1001: Identifier expected
                // #define true
                Diagnostic(ErrorCode.ERR_IdentifierExpected, "true").WithLocation(2, 9),
                // (3,9): error CS1001: Identifier expected
                // #define default
                Diagnostic(ErrorCode.ERR_IdentifierExpected, "default").WithLocation(3, 9),
                // (4,9): error CS1001: Identifier expected
                // #define hidden
                Diagnostic(ErrorCode.ERR_IdentifierExpected, "hidden").WithLocation(4, 9),
                // (5,9): error CS1001: Identifier expected
                // #define disable
                Diagnostic(ErrorCode.ERR_IdentifierExpected, "disable").WithLocation(5, 9),
                // (6,9): error CS1001: Identifier expected
                // #define checksum
                Diagnostic(ErrorCode.ERR_IdentifierExpected, "checksum").WithLocation(6, 9),
                // (7,9): error CS1001: Identifier expected
                // #define restore
                Diagnostic(ErrorCode.ERR_IdentifierExpected, "restore").WithLocation(7, 9),
                // (8,9): error CS1001: Identifier expected
                // #define false
                Diagnostic(ErrorCode.ERR_IdentifierExpected, "false").WithLocation(8, 9),
                // (13,25): warning CS1072: Expected identifier or numeric literal.
                // #pragma warning disable true
                Diagnostic(ErrorCode.WRN_IdentifierOrNumericLiteralExpected, "true").WithLocation(13, 25),
                // (14,25): warning CS1072: Expected identifier or numeric literal.
                // #pragma warning disable default
                Diagnostic(ErrorCode.WRN_IdentifierOrNumericLiteralExpected, "default").WithLocation(14, 25),
                // (15,25): warning CS1072: Expected identifier or numeric literal.
                // #pragma warning disable hidden
                Diagnostic(ErrorCode.WRN_IdentifierOrNumericLiteralExpected, "hidden").WithLocation(15, 25),
                // (16,25): warning CS1072: Expected identifier or numeric literal.
                // #pragma warning disable disable
                Diagnostic(ErrorCode.WRN_IdentifierOrNumericLiteralExpected, "disable").WithLocation(16, 25),
                // (17,25): warning CS1072: Expected identifier or numeric literal.
                // #pragma warning restore checksum
                Diagnostic(ErrorCode.WRN_IdentifierOrNumericLiteralExpected, "checksum").WithLocation(17, 25),
                // (18,25): warning CS1072: Expected identifier or numeric literal.
                // #pragma warning restore restore
                Diagnostic(ErrorCode.WRN_IdentifierOrNumericLiteralExpected, "restore").WithLocation(18, 25),
                // (19,25): warning CS1072: Expected identifier or numeric literal.
                // #pragma warning restore false
                Diagnostic(ErrorCode.WRN_IdentifierOrNumericLiteralExpected, "false").WithLocation(19, 25));
        }

        [Fact]
        public void PragmaWarning_VeryLongIdentifiersAreAllowed()
        {
            var text = @"
#define __A_123456789012345678901234567890123456789012345678901234567890123456789012345678901234567890123456789012345678901234567890123456789023456789012345678901234567890123456789012345678901234567890123456789012345678901234567890123456789012345678901234567890123456789012345678901234567890123456789012345678901234567890123456789012345678901234567890123456789012345678901234567890123456789012345678902345678901234567890123456789012345678901234567890123456789012345678901234567890123456789012345678901234567890123456789012345678901234567890123456789012345678901234567890123456789012345678901234567890123456789012345678901234567890123456789012345678901234567890234567890123456789012345678901234567890123456789012345678901234567890123456789012345678901234567890123456789012345678901234567890123456789012345678901234567890123456789012345678901234567890123456789012345678901234567890123456789012345678901234567890123456789023456789012345678901234567890123456789012345678901234567890123456789012345678901234567890123456789012345678901234567890123456789012345678901234567890123456789012345678901234567890123456789012345678901234567890123456789012345678901234567890123456789012345678902345678901234567890123456789012345678901234567890123456789012345678901234567890123456789012345678901234567890123456789012345678901234567890123456789012345678901234567890123456789012345678901234567890123456789012345678901234567890123456789012345678901234567890234567890123456789012345678901234567890123456789012345678901234567890123456789012345678901234567890123456789012345678901234567890123456789012345678901234567890123456789012345678901234567890123456789012345678901234567890123456789012345678901234567890123456789023456789012345678901234567890123456789012345678901234567890123456789012345678901234567890123456789012345678901234567890123456789012345678901234567890123456789012345678901234567890123456789012345678901234567890123456789012345678901234567890123456789012345678902345678901234567890123456789012345678901234567890123456789012345678901234567890123456789012345678901234567890123456789012345678901234567890123456789012345678901234567890123456789012345678901234567890123456789012345678901234567890123456789012345678901234567890234567890123456789012345678901234567890123456789012345678901234567890123456789012345678901234567890123456789012345678901234567890
public class C
{
    public static void Main()
    {
#pragma warning disable __B_123456789012345678901234567890123456789012345678901234567890123456789012345678901234567890123456789012345678901234567890123456789023456789012345678901234567890123456789012345678901234567890123456789012345678901234567890123456789012345678901234567890123456789012345678901234567890123456789012345678901234567890123456789012345678901234567890123456789012345678901234567890123456789012345678902345678901234567890123456789012345678901234567890123456789012345678901234567890123456789012345678901234567890123456789012345678901234567890123456789012345678901234567890123456789012345678901234567890123456789012345678901234567890123456789012345678901234567890234567890123456789012345678901234567890123456789012345678901234567890123456789012345678901234567890123456789012345678901234567890123456789012345678901234567890123456789012345678901234567890123456789012345678901234567890123456789012345678901234567890123456789023456789012345678901234567890123456789012345678901234567890123456789012345678901234567890123456789012345678901234567890123456789012345678901234567890123456789012345678901234567890123456789012345678901234567890123456789012345678901234567890123456789012345678902345678901234567890123456789012345678901234567890123456789012345678901234567890123456789012345678901234567890123456789012345678901234567890123456789012345678901234567890123456789012345678901234567890123456789012345678901234567890123456789012345678901234567890234567890123456789012345678901234567890123456789012345678901234567890123456789012345678901234567890123456789012345678901234567890123456789012345678901234567890123456789012345678901234567890123456789012345678901234567890123456789012345678901234567890123456789023456789012345678901234567890123456789012345678901234567890123456789012345678901234567890123456789012345678901234567890123456789012345678901234567890123456789012345678901234567890123456789012345678901234567890123456789012345678901234567890123456789012345678902345678901234567890123456789012345678901234567890123456789012345678901234567890123456789012345678901234567890123456789012345678901234567890123456789012345678901234567890123456789012345678901234567890123456789012345678901234567890123456789012345678901234567890234567890123456789012345678901234567890123456789012345678901234567890123456789012345678901234567890123456789012345678901234567890, CS0168, CS0219
        int x;      // CS0168
        int y = 0;  // CS0219
#pragma warning restore __B_123456789012345678901234567890123456789012345678901234567890123456789012345678901234567890123456789012345678901234567890123456789023456789012345678901234567890123456789012345678901234567890123456789012345678901234567890123456789012345678901234567890123456789012345678901234567890123456789012345678901234567890123456789012345678901234567890123456789012345678901234567890123456789012345678902345678901234567890123456789012345678901234567890123456789012345678901234567890123456789012345678901234567890123456789012345678901234567890123456789012345678901234567890123456789012345678901234567890123456789012345678901234567890123456789012345678901234567890234567890123456789012345678901234567890123456789012345678901234567890123456789012345678901234567890123456789012345678901234567890123456789012345678901234567890123456789012345678901234567890123456789012345678901234567890123456789012345678901234567890123456789023456789012345678901234567890123456789012345678901234567890123456789012345678901234567890123456789012345678901234567890123456789012345678901234567890123456789012345678901234567890123456789012345678901234567890123456789012345678901234567890123456789012345678902345678901234567890123456789012345678901234567890123456789012345678901234567890123456789012345678901234567890123456789012345678901234567890123456789012345678901234567890123456789012345678901234567890123456789012345678901234567890123456789012345678901234567890234567890123456789012345678901234567890123456789012345678901234567890123456789012345678901234567890123456789012345678901234567890123456789012345678901234567890123456789012345678901234567890123456789012345678901234567890123456789012345678901234567890123456789023456789012345678901234567890123456789012345678901234567890123456789012345678901234567890123456789012345678901234567890123456789012345678901234567890123456789012345678901234567890123456789012345678901234567890123456789012345678901234567890123456789012345678902345678901234567890123456789012345678901234567890123456789012345678901234567890123456789012345678901234567890123456789012345678901234567890123456789012345678901234567890123456789012345678901234567890123456789012345678901234567890123456789012345678901234567890234567890123456789012345678901234567890123456789012345678901234567890123456789012345678901234567890123456789012345678901234567890, CS0168, CS0219
    }
}";
            CSharpCompilationOptions commonoption = TestOptions.ReleaseExe;
            CreateCompilation(text, options: commonoption).VerifyDiagnostics();

            var nodes = ParseWithRoundTripCheck(text).GetRoot().DescendantNodes(descendIntoTrivia: true);
            var defineName = nodes.OfType<Syntax.DefineDirectiveTriviaSyntax>().Single().Name;
            var errorCodeName = nodes.OfType<Syntax.PragmaWarningDirectiveTriviaSyntax>().First()
                                     .ErrorCodes.OfType<Syntax.IdentifierNameSyntax>().First().Identifier;

            // Lexing / parsing of identifiers inside #pragma warning directives is identical
            // to that inside #define directives except that very long identifiers inside #define
            // are truncated to 128 characters to maintain backwards compatibility with previous
            // versions of the compiler.
            Assert.Equal(128, defineName.ValueText.Length);
            Assert.Equal(2335, defineName.Text.Length);

            // Since support for identifiers inside #pragma warning directives is new, 
            // we don't have any backwards compatibility constraints. So we can preserve the
            // identifier exactly as it appears in source.
            Assert.Equal(2335, errorCodeName.ValueText.Length);
            Assert.Equal(2335, errorCodeName.Text.Length);
        }

        [Fact]
        public void PragmaWarning_EscapedKeywordsAreNotAllowedAsErrorCodes()
        {
            var text = @"
#define @true
#define @class
public class C
{
    public static void Main()
    {
#pragma warning disable @true
#pragma warning restore @class
    }
}";
            CSharpCompilationOptions commonoption = TestOptions.ReleaseExe;
            CreateCompilation(text, options: commonoption).VerifyDiagnostics(
                // (2,9): error CS1001: Identifier expected
                // #define @true
                Diagnostic(ErrorCode.ERR_IdentifierExpected, "@").WithLocation(2, 9),
                // (3,9): error CS1001: Identifier expected
                // #define @class
                Diagnostic(ErrorCode.ERR_IdentifierExpected, "@").WithLocation(3, 9),
                // (8,25): warning CS1072: Expected identifier or numeric literal.
                // #pragma warning disable @true
                Diagnostic(ErrorCode.WRN_IdentifierOrNumericLiteralExpected, "@").WithLocation(8, 25),
                // (9,25): warning CS1072: Expected identifier or numeric literal.
                // #pragma warning restore @class
                Diagnostic(ErrorCode.WRN_IdentifierOrNumericLiteralExpected, "@").WithLocation(9, 25));
        }

        [Fact]
        public void PragmaWarning_ExpressionsAreNotAllowedAsErrorCodes()
        {
            var text = @"
public class C
{
    public static void Main()
    {
#pragma warning disable CS0168 + CS0219
        int x;      // CS0168
        int y = 0;  // CS0219
#pragma warning restore CS0168.Empty

#pragma warning disable (CS0168)
        int z;      // CS0168
#pragma warning restore -168
#pragma warning restore 168.1
#pragma warning restore 168L
    }
}";
            CSharpCompilationOptions commonoption = TestOptions.ReleaseExe;
            CreateCompilation(text, options: commonoption).VerifyDiagnostics(
                // (6,32): warning CS1696: Single-line comment or end-of-line expected
                // #pragma warning disable CS0168 + CS0219
                Diagnostic(ErrorCode.WRN_EndOfPPLineExpected, "+").WithLocation(6, 32),
                // (9,31): warning CS1696: Single-line comment or end-of-line expected
                // #pragma warning restore CS0168.Empty
                Diagnostic(ErrorCode.WRN_EndOfPPLineExpected, ".").WithLocation(9, 31),
                // (11,25): warning CS1072: Expected identifier or numeric literal.
                // #pragma warning disable (CS0168)
                Diagnostic(ErrorCode.WRN_IdentifierOrNumericLiteralExpected, "(").WithLocation(11, 25),
                // (13,25): warning CS1072: Expected identifier or numeric literal.
                // #pragma warning restore -168
                Diagnostic(ErrorCode.WRN_IdentifierOrNumericLiteralExpected, "-").WithLocation(13, 25),
                // (14,28): warning CS1696: Single-line comment or end-of-line expected
                // #pragma warning restore 168.1
                Diagnostic(ErrorCode.WRN_EndOfPPLineExpected, ".").WithLocation(14, 28),
                // (15,28): warning CS1696: Single-line comment or end-of-line expected
                // #pragma warning restore 168L
                Diagnostic(ErrorCode.WRN_EndOfPPLineExpected, "L").WithLocation(15, 28),
                // (8,13): warning CS0219: The variable 'y' is assigned but its value is never used
                //         int y = 0;  // CS0219
                Diagnostic(ErrorCode.WRN_UnreferencedVarAssg, "y").WithArguments("y").WithLocation(8, 13),
                // (12,13): warning CS0168: The variable 'z' is declared but never used
                //         int z;
                Diagnostic(ErrorCode.WRN_UnreferencedVar, "z").WithArguments("z").WithLocation(12, 13));
        }

        [Fact]
        public void PragmaWarning_WarningsForBadPragmaSyntaxCanBeSuppressed()
        {
            var text = @"
public class C
{
    public static void Main()
    {
#pragma warning disable CS1072, CS1634
#pragma warning disable ~class
#pragma warning restore ""CS0219
#pragma warning blah
#pragma warning restore

#pragma warning disable @class
#pragma warning restore ""CS0168
#pragma warning blah
    }
}";
            CSharpCompilationOptions commonoption = TestOptions.ReleaseExe;
            CreateCompilation(text, options: commonoption).VerifyDiagnostics(
                // (12,25): warning CS1072: Expected identifier or numeric literal.
                // #pragma warning disable @class
                Diagnostic(ErrorCode.WRN_IdentifierOrNumericLiteralExpected, "@").WithLocation(12, 25),
                // (13,25): warning CS1072: Expected identifier or numeric literal.
                // #pragma warning restore "CS0168
                Diagnostic(ErrorCode.WRN_IdentifierOrNumericLiteralExpected, @"""CS0168").WithLocation(13, 25),
                // (14,17): warning CS1634: Expected disable, restore, enable or safeonly
                // #pragma warning blah
                Diagnostic(ErrorCode.WRN_IllegalPPWarning, "blah").WithLocation(14, 17));
        }

        [Fact(Skip = "https://github.com/dotnet/roslyn/issues/36550")]
        public void PragmaWarning_Enable()
        {
            var text1 = @"
class Test
{
    void Main()
    {
        if (true)
        {
            int x;
        }
        else
        {
            return;
        }
    }
}
";

            var expected1 = new DiagnosticDescription[]
            {
                // (8,17): warning CS0168: The variable 'x' is declared but never used
                //             int x;
                Diagnostic(ErrorCode.WRN_UnreferencedVar, "x").WithArguments("x"),
                // (12,13): warning CS0162: Unreachable code detected
                //             return;
                Diagnostic(ErrorCode.WRN_UnreachableCode, "return")
            };

            CreateCompilation(text1, parseOptions: TestOptions.Regular7_3).VerifyDiagnostics(expected1);
            CreateCompilation(text1).VerifyDiagnostics(expected1);

            var options = TestOptions.DebugDll.WithGeneralDiagnosticOption(ReportDiagnostic.Suppress);

            CreateCompilation(text1, parseOptions: TestOptions.Regular7_3, options: options).VerifyDiagnostics();
            CreateCompilation(text1, options: options).VerifyDiagnostics();

            var text2 = @"
#pragma warning enable
" + text1;

            CreateCompilation(text2, parseOptions: TestOptions.Regular7_3, options: options).VerifyDiagnostics(expected1);
            CreateCompilation(text2, options: options).VerifyDiagnostics(expected1);

            var text3 = @"
#pragma warning enable CS0168, 162
" + text1;

            CreateCompilation(text3, parseOptions: TestOptions.Regular7_3, options: options).VerifyDiagnostics(expected1);
            CreateCompilation(text3, options: options).VerifyDiagnostics(expected1);

            var text4 = @"
#pragma warning enable CS0168
" + text1;

            var expected2 = new DiagnosticDescription[]
            {
                // (8,17): warning CS0168: The variable 'x' is declared but never used
                //             int x;
                Diagnostic(ErrorCode.WRN_UnreferencedVar, "x").WithArguments("x")
            };

            CreateCompilation(text4, parseOptions: TestOptions.Regular7_3, options: options).VerifyDiagnostics(expected2);
            CreateCompilation(text4, options: options).VerifyDiagnostics(expected2);

            var text5 = @"
#pragma warning enable 168
" + text1;

            CreateCompilation(text5, parseOptions: TestOptions.Regular7_3, options: options).VerifyDiagnostics(expected2);
            CreateCompilation(text5, options: options).VerifyDiagnostics(expected2);
        }

        [Fact]
        public void PragmaWarning_ErrorsCantBeSuppressed()
        {
            var text = @"
public class C
{
    public static void Main()
    {
#pragma warning disable CS0029
        int x = string.Empty;
#pragma warning restore CS0029
#pragma warning disable 29
        int y = string.Empty;
#pragma warning restore 29

    }
}";
            CSharpCompilationOptions commonoption = TestOptions.ReleaseExe;
            CreateCompilation(text, options: commonoption).VerifyDiagnostics(
                // (7,17): error CS0029: Cannot implicitly convert type 'string' to 'int'
                //         int x = string.Empty;
                Diagnostic(ErrorCode.ERR_NoImplicitConv, "string.Empty").WithArguments("string", "int").WithLocation(7, 17),
                // (10,17): error CS0029: Cannot implicitly convert type 'string' to 'int'
                //         int y = string.Empty;
                Diagnostic(ErrorCode.ERR_NoImplicitConv, "string.Empty").WithArguments("string", "int").WithLocation(10, 17));
        }

        [Fact]
        public void PragmaWarning_MissingErrorCodes()
        {
            var text = @"
public class C
{
    public static void Main()
    {
#pragma warning disable ,
        int x;      // CS0168
#pragma warning restore , ,
        int z;
    }
}";

            CSharpCompilationOptions commonoption = TestOptions.ReleaseExe;
            CreateCompilation(text, options: commonoption).VerifyDiagnostics(
                // (6,25): warning CS1072: Expected identifier or numeric literal.
                // #pragma warning disable ,
                Diagnostic(ErrorCode.WRN_IdentifierOrNumericLiteralExpected, ","),
                // (8,25): warning CS1072: Expected identifier or numeric literal.
                // #pragma warning restore , ,
                Diagnostic(ErrorCode.WRN_IdentifierOrNumericLiteralExpected, ","),
                // (8,27): warning CS1072: Expected identifier or numeric literal.
                // #pragma warning restore , ,
                Diagnostic(ErrorCode.WRN_IdentifierOrNumericLiteralExpected, ","),
                // (7,13): warning CS0168: The variable 'x' is declared but never used
                //         int x;      // CS0168
                Diagnostic(ErrorCode.WRN_UnreferencedVar, "x").WithArguments("x"),
                // (9,13): warning CS0168: The variable 'z' is declared but never used
                //         int z;
                Diagnostic(ErrorCode.WRN_UnreferencedVar, "z").WithArguments("z"));

            var warnings = new Dictionary<string, ReportDiagnostic>();
            warnings.Add(MessageProvider.Instance.GetIdForErrorCode(168), ReportDiagnostic.Error);
            CSharpCompilationOptions option = commonoption.WithSpecificDiagnosticOptions(warnings);
            CreateCompilation(text, options: option).VerifyDiagnostics(
                // (6,25): warning CS1072: Expected identifier or numeric literal.
                // #pragma warning disable ,
                Diagnostic(ErrorCode.WRN_IdentifierOrNumericLiteralExpected, ","),
                // (8,25): warning CS1072: Expected identifier or numeric literal.
                // #pragma warning restore , ,
                Diagnostic(ErrorCode.WRN_IdentifierOrNumericLiteralExpected, ","),
                // (8,27): warning CS1072: Expected identifier or numeric literal.
                // #pragma warning restore , ,
                Diagnostic(ErrorCode.WRN_IdentifierOrNumericLiteralExpected, ","),
                // (7,13): error CS0168: Warning as Error: The variable 'x' is declared but never used
                //         int x;      // CS0168
                Diagnostic(ErrorCode.WRN_UnreferencedVar, "x").WithArguments("x").WithWarningAsError(true),
                // (9,13): error CS0168: Warning as Error: The variable 'z' is declared but never used
                //         int z;
                Diagnostic(ErrorCode.WRN_UnreferencedVar, "z").WithArguments("z").WithWarningAsError(true));

            warnings[MessageProvider.Instance.GetIdForErrorCode(168)] = ReportDiagnostic.Suppress;
            option = commonoption.WithSpecificDiagnosticOptions(warnings);
            CreateCompilation(text, options: option).VerifyDiagnostics(
                // (6,25): warning CS1072: Expected identifier or numeric literal.
                // #pragma warning disable ,
                Diagnostic(ErrorCode.WRN_IdentifierOrNumericLiteralExpected, ","),
                // (8,25): warning CS1072: Expected identifier or numeric literal.
                // #pragma warning restore , ,
                Diagnostic(ErrorCode.WRN_IdentifierOrNumericLiteralExpected, ","),
                // (8,27): warning CS1072: Expected identifier or numeric literal.
                // #pragma warning restore , ,
                Diagnostic(ErrorCode.WRN_IdentifierOrNumericLiteralExpected, ","));

            option = commonoption.WithWarningLevel(2);
            CreateCompilation(text, options: option).VerifyDiagnostics(
                // (6,25): warning CS1072: Expected identifier or numeric literal.
                // #pragma warning disable ,
                Diagnostic(ErrorCode.WRN_IdentifierOrNumericLiteralExpected, ","),
                // (8,25): warning CS1072: Expected identifier or numeric literal.
                // #pragma warning restore , ,
                Diagnostic(ErrorCode.WRN_IdentifierOrNumericLiteralExpected, ","),
                // (8,27): warning CS1072: Expected identifier or numeric literal.
                // #pragma warning restore , ,
                Diagnostic(ErrorCode.WRN_IdentifierOrNumericLiteralExpected, ","));
        }

        [WorkItem(546814, "http://vstfdevdiv:8080/DevDiv2/DevDiv/_workitems/edit/546814")]
        [Fact]
        public void PragmaWarning_NoValidationForErrorCodes4()
        {
            // Previous versions of the compiler used to report a warning (CS1691)
            // whenever an unrecognized warning code was supplied in a #pragma directive.
            // We no longer generate a warning in such cases.
            var text = @"
using System;

class Program
{
#pragma warning disable 1691
#pragma warning disable 59526
        public static void Main() { Console.Read(); }

#pragma warning restore 1691, 56529
} ";

            CSharpCompilationOptions commonoption = TestOptions.ReleaseExe;
            CreateCompilation(text, options: commonoption).VerifyDiagnostics();
        }

        [WorkItem(546814, "http://vstfdevdiv:8080/DevDiv2/DevDiv/_workitems/edit/546814")]
        [Fact]
        public void PragmaWarning_NoValidationForErrorCodes5()
        {
            // Previous versions of the compiler used to report a warning (CS1691)
            // whenever an unrecognized warning code was supplied in a #pragma directive.
            // We no longer generate a warning in such cases.
            var text = @"
using System;

class Program
{
#pragma warning disable 1691, 59526
        public static void Main() { Console.Read(); }

#pragma warning restore 1691, 56529
} ";

            CSharpCompilationOptions commonoption = TestOptions.ReleaseExe;
            CreateCompilation(text, options: commonoption).VerifyDiagnostics();
        }

        [Fact]
        public void PragmaWarningDirectiveMap()
        {
            var text = @"
using System;
public class C
{
#pragma warning disable 
    public static void Main()
#pragma warning restore 168
    {
        int x;
#pragma warning disable CS0168
        int y;      // CS0168
#pragma warning restore
        int z = 0;  // CS0219
    }
}";
            SyntaxTree syntaxTree = SyntaxFactory.ParseSyntaxTree(text, path: "goo.cs");
            Assert.Equal(PragmaWarningState.Default, syntaxTree.GetPragmaDirectiveWarningState(MessageProvider.Instance.GetIdForErrorCode(168), GetSpanIn(syntaxTree, "public class").Start));
            Assert.Equal(PragmaWarningState.Disabled, syntaxTree.GetPragmaDirectiveWarningState(MessageProvider.Instance.GetIdForErrorCode(168), GetSpanIn(syntaxTree, "public static").Start));
            Assert.Equal(PragmaWarningState.Disabled, syntaxTree.GetPragmaDirectiveWarningState(MessageProvider.Instance.GetIdForErrorCode(219), GetSpanIn(syntaxTree, "public static").Start));
            Assert.Equal(PragmaWarningState.Default, syntaxTree.GetPragmaDirectiveWarningState(MessageProvider.Instance.GetIdForErrorCode(168), GetSpanIn(syntaxTree, "int x").Start));
            Assert.Equal(PragmaWarningState.Disabled, syntaxTree.GetPragmaDirectiveWarningState(MessageProvider.Instance.GetIdForErrorCode(219), GetSpanIn(syntaxTree, "int x").Start));
            Assert.Equal(PragmaWarningState.Disabled, syntaxTree.GetPragmaDirectiveWarningState(MessageProvider.Instance.GetIdForErrorCode(168), GetSpanIn(syntaxTree, "int y").Start));
            Assert.Equal(PragmaWarningState.Disabled, syntaxTree.GetPragmaDirectiveWarningState(MessageProvider.Instance.GetIdForErrorCode(219), GetSpanIn(syntaxTree, "int y").Start));
            Assert.Equal(PragmaWarningState.Default, syntaxTree.GetPragmaDirectiveWarningState(MessageProvider.Instance.GetIdForErrorCode(168), GetSpanIn(syntaxTree, "int z").Start));
            Assert.Equal(PragmaWarningState.Default, syntaxTree.GetPragmaDirectiveWarningState(MessageProvider.Instance.GetIdForErrorCode(219), GetSpanIn(syntaxTree, "int z").Start));
        }

        [Fact]
        public void PragmaWarningDirectiveMapWithIfDirective()
        {
            var text = @"
using System;
class Program
{
    static void Main(string[] args)
    {
#pragma warning disable
        var x = 10;
#if false
#pragma warning restore
#endif
        var y = 10;
    }
}";
            SyntaxTree syntaxTree = SyntaxFactory.ParseSyntaxTree(text, path: "goo.cs");
            Assert.Equal(PragmaWarningState.Default, syntaxTree.GetPragmaDirectiveWarningState(MessageProvider.Instance.GetIdForErrorCode(168), GetSpanIn(syntaxTree, "static void").Start));
            Assert.Equal(PragmaWarningState.Disabled, syntaxTree.GetPragmaDirectiveWarningState(MessageProvider.Instance.GetIdForErrorCode(168), GetSpanIn(syntaxTree, "var x").Start));
            Assert.Equal(PragmaWarningState.Disabled, syntaxTree.GetPragmaDirectiveWarningState(MessageProvider.Instance.GetIdForErrorCode(219), GetSpanIn(syntaxTree, "var y").Start));
        }

        [WorkItem(545407, "http://vstfdevdiv:8080/DevDiv2/DevDiv/_workitems/edit/545407")]
        [Fact]
        public void PragmaWarningDirectiveMapAtTheFirstLine()
        {
            var text = @"#pragma warning disable
using System;
class Program
{
    static void Main(string[] args)
    {
    }
}";
            SyntaxTree syntaxTree = SyntaxFactory.ParseSyntaxTree(text, path: "goo.cs");
            Assert.Equal(PragmaWarningState.Disabled, syntaxTree.GetPragmaDirectiveWarningState(MessageProvider.Instance.GetIdForErrorCode(168), GetSpanIn(syntaxTree, "static void").Start));
        }

        private TextSpan GetSpanIn(SyntaxTree syntaxTree, string textToFind)
        {
            string s = syntaxTree.GetText().ToString();
            int index = s.IndexOf(textToFind, StringComparison.Ordinal);
            Assert.True(index >= 0, "textToFind not found in the tree");
            return new TextSpan(index, textToFind.Length);
        }

        [WorkItem(543705, "http://vstfdevdiv:8080/DevDiv2/DevDiv/_workitems/edit/543705")]
        [WorkItem(39992, "https://github.com/dotnet/roslyn/issues/39992")]
        [Fact]
        public void GetDiagnosticsCalledTwice()
        {
            var text = @"
interface IMyEnumerator { }

public class Test
{
    static IMyEnumerator Goo()
    {
        yield break;
    }

    public static int Main()
    {
        return 1;
    }
}";
            var compilation = CreateCompilation(text);

            Assert.Equal(1, compilation.GetDiagnostics().Length);
            Assert.Equal(1, compilation.GetDiagnostics().Length);
        }

        [WorkItem(39992, "https://github.com/dotnet/roslyn/issues/39992")]
        [Fact]
        public void GetDiagnosticsCalledTwice_GetEmitDiagnostics()
        {
            var text = @"
interface IMyEnumerator { }

public class Test
{
    static IMyEnumerator Goo()
    {
        yield break;
    }

    public static int Main()
    {
        return 1;
    }
}";
            var compilation = CreateCompilation(text);
            var expected = new DiagnosticDescription[] {
                // (6,26): error CS1624: The body of 'Test.Goo()' cannot be an iterator block because 'IMyEnumerator' is not an iterator interface type
                //     static IMyEnumerator Goo()
                Diagnostic(ErrorCode.ERR_BadIteratorReturn, "Goo").WithArguments("Test.Goo()", "IMyEnumerator").WithLocation(6, 26)
            };
            compilation.VerifyDiagnostics(expected);
            compilation.VerifyEmitDiagnostics(expected);
        }

        [Fact]
        public void TestArgumentEquality()
        {
            var text = @"
using System;

public class Test
{
    public static void Main()
    {
        (Console).WriteLine();
    }
}";
            var tree = Parse(text);

            // (8,10): error CS0119: 'Console' is a type, which is not valid in the given context
            AssertEx.Equal(CreateCompilation(tree).GetDiagnostics(), CreateCompilation(tree).GetDiagnostics());
        }

        /// <summary>
        /// Test that invalid type argument lists produce clean error messages
        /// with minimal noise
        /// </summary>
        [WorkItem(7177, "https://github.com/dotnet/roslyn/issues/7177")]
        [Fact]
        public void InvalidTypeArgumentList()
        {
            var text = @"using System;
public class A
{
    static void Main(string[] args)
    {
        // Invalid type arguments
        object a1 = typeof(Action<0>);
        object a2 = typeof(Action<static>);

        // Valid type arguments
        object a3 = typeof(Action<string>);
        object a4 = typeof(Action<>);

        // Invalid with multiple types
        object a5 = typeof(Func<0,1>);
        object a6 = typeof(Func<0,bool>);
        object a7 = typeof(Func<static,bool>);

        // Valid with multiple types
        object a8 = typeof(Func<string,bool>);
        object a9 = typeof(Func<,>);

        // Invalid with nested types
        object a10 = typeof(Action<Action<0>>);
        object a11 = typeof(Action<Action<static>>);
        object a12 = typeof(Action<Action<>>);

        // Valid with nested types
        object a13 = typeof(Action<Action<string>>);
    }
}";

            CSharpCompilationOptions options = TestOptions.ReleaseExe;
            CreateCompilation(text, options: options).VerifyDiagnostics(
                // (7,35): error CS1031: Type expected
                //         object a1 = typeof(Action<0>);
                Diagnostic(ErrorCode.ERR_TypeExpected, "0").WithLocation(7, 35),
                // (8,35): error CS1031: Type expected
                //         object a2 = typeof(Action<static>);
                Diagnostic(ErrorCode.ERR_TypeExpected, "static").WithLocation(8, 35),
                // (15,33): error CS1031: Type expected
                //         object a5 = typeof(Func<0,1>);
                Diagnostic(ErrorCode.ERR_TypeExpected, "0").WithLocation(15, 33),
                // (15,35): error CS1031: Type expected
                //         object a5 = typeof(Func<0,1>);
                Diagnostic(ErrorCode.ERR_TypeExpected, "1").WithLocation(15, 35),
                // (16,33): error CS1031: Type expected
                //         object a6 = typeof(Func<0,bool>);
                Diagnostic(ErrorCode.ERR_TypeExpected, "0").WithLocation(16, 33),
                // (17,33): error CS1031: Type expected
                //         object a7 = typeof(Func<static,bool>);
                Diagnostic(ErrorCode.ERR_TypeExpected, "static").WithLocation(17, 33),
                // (24,43): error CS1031: Type expected
                //         object a10 = typeof(Action<Action<0>>);
                Diagnostic(ErrorCode.ERR_TypeExpected, "0").WithLocation(24, 43),
                // (25,43): error CS1031: Type expected
                //         object a11 = typeof(Action<Action<static>>);
                Diagnostic(ErrorCode.ERR_TypeExpected, "static").WithLocation(25, 43),
                // (26,36): error CS7003: Unexpected use of an unbound generic name
                //         object a12 = typeof(Action<Action<>>);
                Diagnostic(ErrorCode.ERR_UnexpectedUnboundGenericName, "Action<>").WithLocation(26, 36));
        }

        /// <summary>
        ///    Tests if CS0075 - "To cast a negative value, you must enclose the value in parentheses" is correctly emitted.
        /// </summary>
        [Fact]
        public void PossibleBadNegCast()
        {
            var source = @"using System;
class Program
{
    static void Main()
    {
        var y = (ConsoleColor) - 1;
        var z = (System.ConsoleColor) - 1;
    }
}";

            var compilation = CreateCompilation(source);
            compilation.VerifyDiagnostics(new[]
            {
                // (6,18): error CS0119: 'ConsoleColor' is a type, which is not valid in the given context
                //         var y = (ConsoleColor) - 1;
                Diagnostic(ErrorCode.ERR_BadSKunknown, "ConsoleColor").WithArguments("System.ConsoleColor", "type").WithLocation(6, 18),
                // (6,17): error CS0075: To cast a negative value, you must enclose the value in parentheses.
                //         var y = (ConsoleColor) - 1;
                Diagnostic(ErrorCode.ERR_PossibleBadNegCast, "(ConsoleColor) - 1").WithLocation(6, 17),
                // (6,18): error CS0119: 'ConsoleColor' is a type, which is not valid in the given context
                //         var y = (ConsoleColor) - 1;
                Diagnostic(ErrorCode.ERR_BadSKunknown, "ConsoleColor").WithArguments("System.ConsoleColor", "type").WithLocation(6, 18),
                // (7,18): error CS0119: 'ConsoleColor' is a type, which is not valid in the given context
                //         var z = (System.ConsoleColor) - 1;
                Diagnostic(ErrorCode.ERR_BadSKunknown, "System.ConsoleColor").WithArguments("System.ConsoleColor", "type").WithLocation(7, 18),
                // (7,17): error CS0075: To cast a negative value, you must enclose the value in parentheses.
                //         var z = (System.ConsoleColor) - 1;
                Diagnostic(ErrorCode.ERR_PossibleBadNegCast, "(System.ConsoleColor) - 1").WithLocation(7, 17),
                // (7,18): error CS0119: 'ConsoleColor' is a type, which is not valid in the given context
                //         var z = (System.ConsoleColor) - 1;
                Diagnostic(ErrorCode.ERR_BadSKunknown, "System.ConsoleColor").WithArguments("System.ConsoleColor", "type").WithLocation(7, 18)
            });
        }

        /// <summary>
        ///    Tests if fixing CS0075 - "To cast a negative value, you must enclose the value in parentheses" works. (fixed version of <see cref="PossibleBadNegCast"/>).
        /// </summary>
        [Fact]
        public void PossibleBadNegCastFixed()
        {
            var source = @"using System;
class Program
{
    static void Main()
    {
        var y = (ConsoleColor) (- 1);
        var z = (System.ConsoleColor) (- 1);
    }
}";

            var compilation = CreateCompilation(source);
            compilation.VerifyDiagnostics(new[]
            {
                // (6,13): warning CS0219: The variable 'y' is assigned but its value is never used
                //         var y = (ConsoleColor) (- 1);
                Diagnostic(ErrorCode.WRN_UnreferencedVarAssg, "y").WithArguments("y").WithLocation(6, 13),
                // (7,13): warning CS0219: The variable 'z' is assigned but its value is never used
                //         var z = (System.ConsoleColor) (- 1);
                Diagnostic(ErrorCode.WRN_UnreferencedVarAssg, "z").WithArguments("z").WithLocation(7, 13)
            });
        }

        /// <summary>
        ///    Tests if CS0075 - "To cast a negative value, you must enclose the value in parentheses" is only emitted if the left side is (would be) a cast expression.
        /// </summary>
        [Fact]
        public void PossibleBadNegCastNotEmitted()
        {
            var source = @"using System;

class Program
{
    static void Main()
    {
        var w = ((ConsoleColor)) - 1;
        var x = ConsoleColor - 1;
        var y = ((System.ConsoleColor)) - 1;
        var z = System.ConsoleColor - 1;
    }
}";

            var compilation = CreateCompilation(source);
            compilation.VerifyDiagnostics(new[]
            {
                // (7,19): error CS0119: 'ConsoleColor' is a type, which is not valid in the given context
                //         var w = ((ConsoleColor)) - 1;
                Diagnostic(ErrorCode.ERR_BadSKunknown, "ConsoleColor").WithArguments("System.ConsoleColor", "type").WithLocation(7, 19),
                // (7,19): error CS0119: 'ConsoleColor' is a type, which is not valid in the given context
                //         var w = ((ConsoleColor)) - 1;
                Diagnostic(ErrorCode.ERR_BadSKunknown, "ConsoleColor").WithArguments("System.ConsoleColor", "type").WithLocation(7, 19),
                // (7,19): error CS0119: 'ConsoleColor' is a type, which is not valid in the given context
                //         var w = ((ConsoleColor)) - 1;
                Diagnostic(ErrorCode.ERR_BadSKunknown, "ConsoleColor").WithArguments("System.ConsoleColor", "type").WithLocation(7, 19),
                // (8,17): error CS0119: 'ConsoleColor' is a type, which is not valid in the given context
                //         var x = ConsoleColor - 1;
                Diagnostic(ErrorCode.ERR_BadSKunknown, "ConsoleColor").WithArguments("System.ConsoleColor", "type").WithLocation(8, 17),
                // (9,19): error CS0119: 'ConsoleColor' is a type, which is not valid in the given context
                //         var y = ((System.ConsoleColor)) - 1;
                Diagnostic(ErrorCode.ERR_BadSKunknown, "System.ConsoleColor").WithArguments("System.ConsoleColor", "type").WithLocation(9, 19),
                // (9,19): error CS0119: 'ConsoleColor' is a type, which is not valid in the given context
                //         var y = ((System.ConsoleColor)) - 1;
                Diagnostic(ErrorCode.ERR_BadSKunknown, "System.ConsoleColor").WithArguments("System.ConsoleColor", "type").WithLocation(9, 19),
                // (9,19): error CS0119: 'ConsoleColor' is a type, which is not valid in the given context
                //         var y = ((System.ConsoleColor)) - 1;
                Diagnostic(ErrorCode.ERR_BadSKunknown, "System.ConsoleColor").WithArguments("System.ConsoleColor", "type").WithLocation(9, 19),
                // (10,17): error CS0119: 'ConsoleColor' is a type, which is not valid in the given context
                //         var z = System.ConsoleColor - 1;
                Diagnostic(ErrorCode.ERR_BadSKunknown, "System.ConsoleColor").WithArguments("System.ConsoleColor", "type").WithLocation(10, 17)
            });
        }

        /// <summary>
        ///    Tests if CS0075 - "To cast a negative value, you must enclose the value in parentheses" is also emitted for dynamic casts.
        /// </summary>
        [Fact]
        public void PossibleBadNegCastDynamic()
        {
            var source = @"class Program
{
    static void Main()
    {
        var y = (dynamic) - 1;
        var z = (@dynamic) - 1;
    }
}";

            var compilation = CreateCompilation(source);
            compilation.VerifyDiagnostics(new[]
            {
                // (5,18): error CS0103: The name 'dynamic' does not exist in the current context
                //         var y = (dynamic) - 1;
                Diagnostic(ErrorCode.ERR_NameNotInContext, "dynamic").WithArguments("dynamic").WithLocation(5, 18),
                // (5,17): error CS0075: To cast a negative value, you must enclose the value in parentheses.
                //         var y = (dynamic) - 1;
                Diagnostic(ErrorCode.ERR_PossibleBadNegCast, "(dynamic) - 1").WithLocation(5, 17),
                // (6,18): error CS0103: The name 'dynamic' does not exist in the current context
                //         var z = (@dynamic) - 1;
                Diagnostic(ErrorCode.ERR_NameNotInContext, "@dynamic").WithArguments("dynamic").WithLocation(6, 18),
                // (6,17): error CS0075: To cast a negative value, you must enclose the value in parentheses.
                //         var z = (@dynamic) - 1;
                Diagnostic(ErrorCode.ERR_PossibleBadNegCast, "(@dynamic) - 1").WithLocation(6, 17)
            });
        }

        /// <summary>
        ///    Tests if CS0075 - "To cast a negative value, you must enclose the value in parentheses" is also emitted for dynamic casts when a local variable called 'dynamic' is defined.
        /// </summary>
        [Fact]
        public void PossibleBadNegCastDynamicWithLocal()
        {
            var source = @"class Program
{
    static void Main()
    {
        var dynamic = 1;
        var y = (dynamic) - 1;
        var z = (@dynamic) - 1;
    }
}";

            var compilation = CreateCompilation(source);
            compilation.VerifyDiagnostics();
        }

        /// <summary>
        ///    Tests if CS0075 - "To cast a negative value, you must enclose the value in parentheses" is also emitted for dynamic casts when a method called 'dynamic' is defined.
        /// </summary>
        [Fact]
        public void PossibleBadNegCastDynamicWithMethod()
        {
            var source = @"class Program
{
    static void Main()
    {
        var y = (dynamic) - 1;
        var z = (@dynamic) - 1;
    }

    static void dynamic() {}
}";

            var compilation = CreateCompilation(source);
            compilation.VerifyDiagnostics(new[]
            {
                // (5,17): error CS0019: Operator '-' cannot be applied to operands of type 'method group' and 'int'
                //         var y = (dynamic) - 1;
                Diagnostic(ErrorCode.ERR_BadBinaryOps, "(dynamic) - 1").WithArguments("-", "method group", "int").WithLocation(5, 17),
                // (6,17): error CS0019: Operator '-' cannot be applied to operands of type 'method group' and 'int'
                //         var z = (@dynamic) - 1;
                Diagnostic(ErrorCode.ERR_BadBinaryOps, "(@dynamic) - 1").WithArguments("-", "method group", "int").WithLocation(6, 17)
            });
        }

        #region Mocks
        internal class CustomErrorInfo : DiagnosticInfo
        {
            public readonly object OtherSymbol;
            public readonly Location OtherLocation;
            public override IReadOnlyList<Location> AdditionalLocations
            {
                get
                {
                    return new Location[1] { OtherLocation };
                }
            }

            public CustomErrorInfo(CommonMessageProvider provider, object otherSymbol, Location otherLocation)
                : base(provider, 2)
            {
                this.OtherSymbol = otherSymbol;
                this.OtherLocation = otherLocation;
            }
        }

        internal sealed class MockMessageProvider : TestMessageProvider
        {
            public override DiagnosticSeverity GetSeverity(int code)
            {
                if (code >= 1000)
                {
                    return DiagnosticSeverity.Warning;
                }
                else
                {
                    return DiagnosticSeverity.Error;
                }
            }

            public override string LoadMessage(int code, CultureInfo language)
            {
                switch (code)
                {
                    case 1:
                        return "The first error";
                    case 2:
                        return "The second error is associated with symbol {0}";
                    case 1001:
                        return "The first warning";
                    case 1002:
                        return "The second warning about {0} and {1}";
                    default:
                        return null;
                }
            }

            public override LocalizableString GetDescription(int code)
            {
                return string.Empty;
            }

            public override LocalizableString GetTitle(int code)
            {
                return string.Empty;
            }

            public override LocalizableString GetMessageFormat(int code)
            {
                return string.Empty;
            }

            public override string GetHelpLink(int code)
            {
                return string.Empty;
            }

            public override string GetCategory(int code)
            {
                return string.Empty;
            }

            public override string CodePrefix
            {
                get { return "MOCK"; }
            }

            public override int GetWarningLevel(int code)
            {
                if (code >= 1000)
                {
                    return code % 4 + 1;
                }
                else
                {
                    return 0;
                }
            }

            public override string GetErrorDisplayString(ISymbol symbol)
            {
                return MessageProvider.Instance.GetErrorDisplayString(symbol);
            }

            public override bool GetIsEnabledByDefault(int code)
            {
                return true;
            }

#if DEBUG
            internal override bool ShouldAssertExpectedMessageArgumentsLength(int errorCode) => false;
#endif
        }

        #endregion

        #region CoreCLR Signing Tests

        [ConditionalFact(typeof(UnixLikeOnly), typeof(ClrOnly)), WorkItem(9288, "https://github.com/dotnet/roslyn/issues/9288")]
        public void Bug9288_keycontainer()
        {
            const string source = "";

            var ca = CreateCompilation(source, options: TestOptions.ReleaseDll.WithStrongNameProvider(new DesktopStrongNameProvider()).WithCryptoKeyContainer("bogus"));

            ca.VerifyEmitDiagnostics(EmitOptions.Default.WithDebugInformationFormat(DebugInformationFormat.PortablePdb),
                // error CS7028: Error signing output with public key from container 'bogus' -- Assembly signing not supported.
                Diagnostic(ErrorCode.ERR_PublicKeyContainerFailure).WithArguments("bogus", "Assembly signing not supported.").WithLocation(1, 1)
            );
        }

        // There are three places where we catch a ClrStrongNameMissingException,
        // but the third cannot happen - only if a key is successfully retrieved
        // from a keycontainer, and then we fail to get IClrStrongName afterwards
        // for the actual signing. However, we error on the key read, and can never
        // get to the third case (but there's still error handling if that changes)

        #endregion

        #region PathMap Linux Tests
        // Like the above (CoreCLR Signing Tests), these aren't actually syntax tests, but this is in one of only two assemblies tested on linux

        [Theory]
        [InlineData("C:\\", "/", "C:\\", "/")]
        [InlineData("C:\\temp\\", "/temp/", "C:\\temp", "/temp")]
        [InlineData("C:\\temp\\", "/temp/", "C:\\temp\\", "/temp/")]
        [InlineData("/", "C:\\", "/", "C:\\")]
        [InlineData("/temp/", "C:\\temp\\", "/temp", "C:\\temp")]
        [InlineData("/temp/", "C:\\temp\\", "/temp/", "C:\\temp\\")]
        public void PathMapKeepsCrossPlatformRoot(string expectedFrom, string expectedTo, string sourceFrom, string sourceTo)
        {
            var pathmapArg = $"/pathmap:{sourceFrom}={sourceTo}";
            var parsedArgs = CSharpCommandLineParser.Default.Parse(new[] { pathmapArg, "a.cs" }, TempRoot.Root, RuntimeEnvironment.GetRuntimeDirectory(), null);
            parsedArgs.Errors.Verify();
            var expected = new KeyValuePair<string, string>(expectedFrom, expectedTo);
            Assert.Equal(expected, parsedArgs.PathMap[0]);
        }

        [Fact]
        public void PathMapInconsistentSlashes()
        {
            CSharpCommandLineArguments parse(params string[] args)
            {
                var parsedArgs = CSharpCommandLineParser.Default.Parse(args, TempRoot.Root, RuntimeEnvironment.GetRuntimeDirectory(), null);
                parsedArgs.Errors.Verify();
                return parsedArgs;
            }

            var sep = PathUtilities.DirectorySeparatorChar;
            Assert.Equal(new KeyValuePair<string, string>("C:\\temp/goo" + sep, "/temp\\goo" + sep), parse("/pathmap:C:\\temp/goo=/temp\\goo", "a.cs").PathMap[0]);
            Assert.Equal(new KeyValuePair<string, string>("noslash" + sep, "withoutslash" + sep), parse("/pathmap:noslash=withoutslash", "a.cs").PathMap[0]);
            var doublemap = parse("/pathmap:/temp=/goo,/temp/=/bar", "a.cs").PathMap;
            Assert.Equal(new KeyValuePair<string, string>("/temp/", "/goo/"), doublemap[0]);
            Assert.Equal(new KeyValuePair<string, string>("/temp/", "/bar/"), doublemap[1]);
        }
        #endregion

        [Fact]
        public void TestIsBuildOnlyDiagnostic()
        {
            foreach (ErrorCode errorCode in Enum.GetValues(typeof(ErrorCode)))
            {
                // ErrorFacts.IsBuildOnlyDiagnostic with throw if any new ErrorCode
                // is added but not explicitly handled within it.
                // Update ErrorFacts.IsBuildOnlyDiagnostic if the below call throws.
                var isBuildOnly = ErrorFacts.IsBuildOnlyDiagnostic(errorCode);

                switch (errorCode)
                {
                    case ErrorCode.WRN_ALinkWarn:
                    case ErrorCode.WRN_UnreferencedField:
                    case ErrorCode.WRN_UnreferencedFieldAssg:
                    case ErrorCode.WRN_UnreferencedEvent:
                    case ErrorCode.WRN_UnassignedInternalField:
                    case ErrorCode.ERR_MissingPredefinedMember:
                    case ErrorCode.ERR_PredefinedTypeNotFound:
                    case ErrorCode.ERR_NoEntryPoint:
                    case ErrorCode.WRN_InvalidMainSig:
                    case ErrorCode.ERR_MultipleEntryPoints:
                    case ErrorCode.WRN_MainIgnored:
                    case ErrorCode.ERR_MainClassNotClass:
                    case ErrorCode.WRN_MainCantBeGeneric:
                    case ErrorCode.ERR_NoMainInClass:
                    case ErrorCode.ERR_MainClassNotFound:
                    case ErrorCode.WRN_SyncAndAsyncEntryPoints:
                    case ErrorCode.ERR_BadDelegateConstructor:
                    case ErrorCode.ERR_InsufficientStack:
                    case ErrorCode.ERR_ModuleEmitFailure:
                    case ErrorCode.ERR_TooManyLocals:
                    case ErrorCode.ERR_BindToBogus:
                    case ErrorCode.ERR_ExportedTypeConflictsWithDeclaration:
                    case ErrorCode.ERR_ForwardedTypeConflictsWithDeclaration:
                    case ErrorCode.ERR_ExportedTypesConflict:
                    case ErrorCode.ERR_ForwardedTypeConflictsWithExportedType:
                    case ErrorCode.ERR_ByRefTypeAndAwait:
                    case ErrorCode.ERR_RefReturningCallAndAwait:
                    case ErrorCode.ERR_SpecialByRefInLambda:
                    case ErrorCode.ERR_DynamicRequiredTypesMissing:
                    case ErrorCode.ERR_EncUpdateFailedDelegateTypeChanged:
                    case ErrorCode.ERR_CannotBeConvertedToUtf8:
                    case ErrorCode.ERR_FileTypeNonUniquePath:
                    case ErrorCode.ERR_InterceptorSignatureMismatch:
                    case ErrorCode.ERR_InterceptorMustHaveMatchingThisParameter:
                    case ErrorCode.ERR_InterceptorMustNotHaveThisParameter:
                    case ErrorCode.ERR_DuplicateInterceptor:
                    case ErrorCode.WRN_InterceptorSignatureMismatch:
                    case ErrorCode.ERR_InterceptorNotAccessible:
                    case ErrorCode.ERR_InterceptorScopedMismatch:
                    case ErrorCode.WRN_NullabilityMismatchInReturnTypeOnInterceptor:
                    case ErrorCode.WRN_NullabilityMismatchInParameterTypeOnInterceptor:
                    case ErrorCode.ERR_InterceptorCannotInterceptNameof:
<<<<<<< HEAD
                    case ErrorCode.ERR_InterceptorArityNotCompatible:
                    case ErrorCode.ERR_InterceptorCannotBeGeneric:
=======
                    case ErrorCode.ERR_SymbolDefinedInAssembly:
>>>>>>> 7931076b
                        Assert.True(isBuildOnly, $"Check failed for ErrorCode.{errorCode}");
                        break;

                    default:
                        Assert.False(isBuildOnly, $"Check failed for ErrorCode.{errorCode}");
                        break;
                }
            }
        }
    }
}<|MERGE_RESOLUTION|>--- conflicted
+++ resolved
@@ -2951,12 +2951,9 @@
                     case ErrorCode.WRN_NullabilityMismatchInReturnTypeOnInterceptor:
                     case ErrorCode.WRN_NullabilityMismatchInParameterTypeOnInterceptor:
                     case ErrorCode.ERR_InterceptorCannotInterceptNameof:
-<<<<<<< HEAD
+                    case ErrorCode.ERR_SymbolDefinedInAssembly:
                     case ErrorCode.ERR_InterceptorArityNotCompatible:
                     case ErrorCode.ERR_InterceptorCannotBeGeneric:
-=======
-                    case ErrorCode.ERR_SymbolDefinedInAssembly:
->>>>>>> 7931076b
                         Assert.True(isBuildOnly, $"Check failed for ErrorCode.{errorCode}");
                         break;
 
