--- conflicted
+++ resolved
@@ -279,11 +279,8 @@
                         case ErrorCode.WRN_NullabilityMismatchInParameterTypeOfTargetDelegate:
                         case ErrorCode.WRN_NullAsNonNullable:
                         case ErrorCode.WRN_NoBestNullabilityConditionalExpression:
-<<<<<<< HEAD
+                        case ErrorCode.WRN_MissingNonNullTypesContext:
                         case ErrorCode.WRN_NullabilityMismatchInTypeParameterConstraint:
-=======
-                        case ErrorCode.WRN_MissingNonNullTypesContext:
->>>>>>> 934f39a4
                             Assert.Equal(1, ErrorFacts.GetWarningLevel(errorCode));
                             break;
                         case ErrorCode.WRN_InvalidVersionFormat:
