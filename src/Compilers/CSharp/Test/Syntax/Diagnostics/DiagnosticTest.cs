--- conflicted
+++ resolved
@@ -400,11 +400,8 @@
                     ErrorCode.WRN_UseDefViolationThis,
                     ErrorCode.WRN_UseDefViolationOut,
                     ErrorCode.WRN_UseDefViolation,
-<<<<<<< HEAD
+                    ErrorCode.WRN_SyncAndAsyncEntryPoints,
                     ErrorCode.WRN_RecordNamedDisallowed,
-=======
-                    ErrorCode.WRN_SyncAndAsyncEntryPoints,
->>>>>>> 255cb1e0
                 };
 
                 Assert.Contains(error, nullableUnrelatedWarnings);
