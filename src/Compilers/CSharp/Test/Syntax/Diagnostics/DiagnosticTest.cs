﻿// Licensed to the .NET Foundation under one or more agreements.
// The .NET Foundation licenses this file to you under the MIT license.
// See the LICENSE file in the project root for more information.

using System;
using System.Collections.Generic;
using System.Globalization;
using System.Linq;
using System.Runtime.InteropServices;
using Microsoft.CodeAnalysis.CSharp.Syntax;
using Microsoft.CodeAnalysis.CSharp.Test.Utilities;
using Microsoft.CodeAnalysis.Emit;
using Microsoft.CodeAnalysis.Test.Utilities;
using Microsoft.CodeAnalysis.Text;
using Roslyn.Test.Utilities;
using Roslyn.Utilities;
using Xunit;

namespace Microsoft.CodeAnalysis.CSharp.UnitTests
{
    public partial class DiagnosticTest : CSharpTestBase
    {
        /// <summary>
        /// Ensure string resources are included.
        /// </summary>
        [Fact]
        public void Resources()
        {
            var excludedErrorCodes = new[]
            {
                ErrorCode.Void,
                ErrorCode.Unknown,
                ErrorCode.WRN_ALinkWarn, // Not reported, but retained to allow configuring class of related warnings. See CSharpDiagnosticFilter.Filter.
            };
            foreach (ErrorCode code in Enum.GetValues(typeof(ErrorCode)))
            {
                if (Array.IndexOf(excludedErrorCodes, code) >= 0)
                {
                    continue;
                }

                Assert.False(string.IsNullOrEmpty(ErrorFacts.GetMessage(code, CultureInfo.InvariantCulture)));
            }
        }

        /// <summary>
        /// ErrorCode should not have duplicates.
        /// </summary>
        [Fact]
        public void NoDuplicates()
        {
            var values = Enum.GetValues(typeof(ErrorCode));
            var set = new HashSet<ErrorCode>();
            foreach (ErrorCode value in values)
            {
                Assert.True(set.Add(value));
            }
        }

        [Fact]
        public void TestDiagnostic()
        {
            MockMessageProvider provider = new MockMessageProvider();
            SyntaxTree syntaxTree = new MockSyntaxTree();
            CultureInfo englishCulture = CultureHelpers.EnglishCulture;

            DiagnosticInfo di1 = new DiagnosticInfo(provider, 1);
            Assert.Equal(1, di1.Code);
            Assert.Equal(DiagnosticSeverity.Error, di1.Severity);
            Assert.Equal("MOCK0001", di1.MessageIdentifier);
            Assert.Equal("The first error", di1.GetMessage(englishCulture));

            DiagnosticInfo di2 = new DiagnosticInfo(provider, 1002, "Elvis", "Mort");
            Assert.Equal(1002, di2.Code);
            Assert.Equal(DiagnosticSeverity.Warning, di2.Severity);
            Assert.Equal("MOCK1002", di2.MessageIdentifier);
            Assert.Equal("The second warning about Elvis and Mort", di2.GetMessage(englishCulture));

            Location l1 = new SourceLocation(syntaxTree, new TextSpan(5, 8));
            var d1 = new CSDiagnostic(di2, l1);
            Assert.Equal(l1, d1.Location);
            Assert.Same(syntaxTree, d1.Location.SourceTree);
            Assert.Equal(new TextSpan(5, 8), d1.Location.SourceSpan);
            Assert.Equal(0, d1.AdditionalLocations.Count());
            Assert.Same(di2, d1.Info);
        }

        [Fact]
        public void TestCustomErrorInfo()
        {
            MockMessageProvider provider = new MockMessageProvider();
            SyntaxTree syntaxTree = new MockSyntaxTree();

            DiagnosticInfo di3 = new CustomErrorInfo(provider, "OtherSymbol", new SourceLocation(syntaxTree, new TextSpan(14, 8)));
            var d3 = new CSDiagnostic(di3, new SourceLocation(syntaxTree, new TextSpan(1, 1)));
            Assert.Same(syntaxTree, d3.Location.SourceTree);
            Assert.Equal(new TextSpan(1, 1), d3.Location.SourceSpan);
            Assert.Equal(1, d3.AdditionalLocations.Count());
            Assert.Equal(new TextSpan(14, 8), d3.AdditionalLocations.First().SourceSpan);
            Assert.Equal("OtherSymbol", (d3.Info as CustomErrorInfo).OtherSymbol);
        }

        [WorkItem(537801, "http://vstfdevdiv:8080/DevDiv2/DevDiv/_workitems/edit/537801")]
        [Fact]
        public void MissingNamespaceOpenBracket()
        {
            var text = @"namespace NS

    interface ITest {
        void Method();
    }

End namespace
";

            var comp = CreateCompilation(text);
            var actualErrors = comp.GetDiagnostics();
            Assert.InRange(actualErrors.Count(), 1, int.MaxValue);
        }

        [WorkItem(540086, "http://vstfdevdiv:8080/DevDiv2/DevDiv/_workitems/edit/540086")]
        [Fact]
        public void ErrorApplyIndexingToMethod()
        {
            var text = @"using System;
public class A
{
    static void Main(string[] args)
    {
        Console.WriteLine(goo[0]);
    }

    static int[] goo()
    {
        return new int[0];
    }
}";

            var comp = DiagnosticsUtils.VerifyErrorsAndGetCompilationWithMscorlib(text,
                new ErrorDescription { Code = (int)ErrorCode.ERR_BadIndexLHS, Line = 6, Column = 27 });

            text = @"
public class A
{
    static void Main(string[] args)
    {        
    }

    void goo(object o)
    {
        System.Console.WriteLine(o.GetType().GetMethods[0].Name);
    }
}";
            comp = DiagnosticsUtils.VerifyErrorsAndGetCompilationWithMscorlib(text,
                new ErrorDescription { Code = (int)ErrorCode.ERR_BadIndexLHS, Line = 10, Column = 34 });
        }

        [WorkItem(540329, "http://vstfdevdiv:8080/DevDiv2/DevDiv/_workitems/edit/540329")]
        [Fact]
        public void ErrorMemberAccessOnLiteralToken()
        {
            var text = @"
class X
{
    static void Main()
    {
        // this statement should produce an error
        int x = null.Length;
        // this statement is valid
        string three = 3.ToString();
    }
}";

            CreateCompilation(text).VerifyDiagnostics(
                // (6,17): error CS0023: Operator '.' cannot be applied to operand of type '<null>'
                Diagnostic(ErrorCode.ERR_BadUnaryOp, @"null.Length").WithArguments(".", "<null>"));
        }

        [WorkItem(542911, "http://vstfdevdiv:8080/DevDiv2/DevDiv/_workitems/edit/542911")]
        [Fact]
        public void WarningLevel_1()
        {
            foreach (ErrorCode errorCode in Enum.GetValues(typeof(ErrorCode)))
            {
                string errorCodeName = errorCode.ToString();
                if (errorCodeName.StartsWith("WRN", StringComparison.Ordinal))
                {
                    Assert.True(ErrorFacts.IsWarning(errorCode));
                    Assert.NotEqual(0, ErrorFacts.GetWarningLevel(errorCode));
                }
                else if (errorCodeName.StartsWith("ERR", StringComparison.Ordinal))
                {
                    Assert.False(ErrorFacts.IsWarning(errorCode));
                    Assert.Equal(0, ErrorFacts.GetWarningLevel(errorCode));
                }
            }
        }

        [WorkItem(542911, "http://vstfdevdiv:8080/DevDiv2/DevDiv/_workitems/edit/542911")]
        [Fact]
        public void WarningLevel_2()
        {
            // Check a few warning levels recently added

            Assert.Equal(2, ErrorFacts.GetWarningLevel(ErrorCode.WRN_DeprecatedCollectionInitAddStr));
            Assert.Equal(1, ErrorFacts.GetWarningLevel(ErrorCode.WRN_DefaultValueForUnconsumedLocation));
            Assert.Equal(2, ErrorFacts.GetWarningLevel(ErrorCode.WRN_UnmatchedParamRefTag));
            Assert.Equal(2, ErrorFacts.GetWarningLevel(ErrorCode.WRN_UnmatchedTypeParamRefTag));
            Assert.Equal(1, ErrorFacts.GetWarningLevel(ErrorCode.WRN_ReferencedAssemblyReferencesLinkedPIA));
            Assert.Equal(2, ErrorFacts.GetWarningLevel(ErrorCode.WRN_DynamicDispatchToConditionalMethod));
            Assert.Equal(3, ErrorFacts.GetWarningLevel(ErrorCode.WRN_IsDynamicIsConfusing));
            Assert.Equal(2, ErrorFacts.GetWarningLevel(ErrorCode.WRN_NoSources));

            // If a new warning is added, this test will fail and adding the new case with the expected error level will be required.

            foreach (ErrorCode errorCode in Enum.GetValues(typeof(ErrorCode)))
            {
                if ((int)errorCode < 7000)
                {
                    continue;
                }

                string errorCodeName = errorCode.ToString();
                if (errorCodeName.StartsWith("WRN", StringComparison.Ordinal))
                {
                    Assert.True(ErrorFacts.IsWarning(errorCode));
                    switch (errorCode)
                    {
                        case ErrorCode.WRN_DelaySignButNoKey:
                        case ErrorCode.WRN_AttributeIgnoredWhenPublicSigning:
                        case ErrorCode.WRN_UnimplementedCommandLineSwitch:
                        case ErrorCode.WRN_CallerFilePathPreferredOverCallerMemberName:
                        case ErrorCode.WRN_CallerLineNumberPreferredOverCallerMemberName:
                        case ErrorCode.WRN_CallerLineNumberPreferredOverCallerFilePath:
                        case ErrorCode.WRN_AssemblyAttributeFromModuleIsOverridden:
                        case ErrorCode.WRN_RefCultureMismatch:
                        case ErrorCode.WRN_ConflictingMachineAssembly:
                        case ErrorCode.WRN_FilterIsConstantFalse:
                        case ErrorCode.WRN_FilterIsConstantTrue:
                        case ErrorCode.WRN_FilterIsConstantFalseRedundantTryCatch:
                        case ErrorCode.WRN_AnalyzerCannotBeCreated:
                        case ErrorCode.WRN_NoAnalyzerInAssembly:
                        case ErrorCode.WRN_UnableToLoadAnalyzer:
                        case ErrorCode.WRN_ReferencedAssemblyDoesNotHaveStrongName:
                        case ErrorCode.WRN_AlignmentMagnitude:
                        case ErrorCode.WRN_TupleLiteralNameMismatch:
                        case ErrorCode.WRN_Experimental:
                        case ErrorCode.WRN_AttributesOnBackingFieldsNotAvailable:
                        case ErrorCode.WRN_TupleBinopLiteralNameMismatch:
                        case ErrorCode.WRN_TypeParameterSameAsOuterMethodTypeParameter:
                        case ErrorCode.WRN_SwitchExpressionNotExhaustive:
                        case ErrorCode.WRN_IsTypeNamedUnderscore:
                        case ErrorCode.WRN_GivenExpressionNeverMatchesPattern:
                        case ErrorCode.WRN_GivenExpressionAlwaysMatchesConstant:
                        case ErrorCode.WRN_UnconsumedEnumeratorCancellationAttributeUsage:
                        case ErrorCode.WRN_UndecoratedCancellationTokenParameter:
                            Assert.Equal(1, ErrorFacts.GetWarningLevel(errorCode));
                            break;
                        case ErrorCode.WRN_MainIgnored:
                        case ErrorCode.WRN_UnqualifiedNestedTypeInCref:
                        case ErrorCode.WRN_NoRuntimeMetadataVersion:
                            Assert.Equal(2, ErrorFacts.GetWarningLevel(errorCode));
                            break;
                        case ErrorCode.WRN_PdbLocalNameTooLong:
                        case ErrorCode.WRN_UnreferencedLocalFunction:
                            Assert.Equal(3, ErrorFacts.GetWarningLevel(errorCode));
                            break;
                        case ErrorCode.WRN_ConvertingNullableToNonNullable:
                        case ErrorCode.WRN_NullReferenceAssignment:
                        case ErrorCode.WRN_NullReferenceReceiver:
                        case ErrorCode.WRN_NullReferenceReturn:
                        case ErrorCode.WRN_NullReferenceArgument:
                        case ErrorCode.WRN_DisallowNullAttributeForbidsMaybeNullAssignment:
                        case ErrorCode.WRN_NullabilityMismatchInTypeOnOverride:
                        case ErrorCode.WRN_NullabilityMismatchInReturnTypeOnOverride:
                        case ErrorCode.WRN_NullabilityMismatchInReturnTypeOnPartial:
                        case ErrorCode.WRN_NullabilityMismatchInParameterTypeOnOverride:
                        case ErrorCode.WRN_NullabilityMismatchInParameterTypeOnPartial:
                        case ErrorCode.WRN_NullabilityMismatchInConstraintsOnPartialImplementation:
                        case ErrorCode.WRN_NullabilityMismatchInTypeOnImplicitImplementation:
                        case ErrorCode.WRN_NullabilityMismatchInReturnTypeOnImplicitImplementation:
                        case ErrorCode.WRN_NullabilityMismatchInParameterTypeOnImplicitImplementation:
                        case ErrorCode.WRN_DuplicateInterfaceWithNullabilityMismatchInBaseList:
                        case ErrorCode.WRN_NullabilityMismatchInInterfaceImplementedByBase:
                        case ErrorCode.WRN_NullabilityMismatchInExplicitlyImplementedInterface:
                        case ErrorCode.WRN_NullabilityMismatchInTypeOnExplicitImplementation:
                        case ErrorCode.WRN_NullabilityMismatchInReturnTypeOnExplicitImplementation:
                        case ErrorCode.WRN_NullabilityMismatchInParameterTypeOnExplicitImplementation:
                        case ErrorCode.WRN_UninitializedNonNullableField:
                        case ErrorCode.WRN_NullabilityMismatchInAssignment:
                        case ErrorCode.WRN_NullabilityMismatchInArgument:
                        case ErrorCode.WRN_NullabilityMismatchInArgumentForOutput:
                        case ErrorCode.WRN_NullabilityMismatchInReturnTypeOfTargetDelegate:
                        case ErrorCode.WRN_NullabilityMismatchInParameterTypeOfTargetDelegate:
                        case ErrorCode.WRN_NullAsNonNullable:
                        case ErrorCode.WRN_NullableValueTypeMayBeNull:
                        case ErrorCode.WRN_NullabilityMismatchInTypeParameterConstraint:
                        case ErrorCode.WRN_MissingNonNullTypesContextForAnnotation:
                        case ErrorCode.WRN_MissingNonNullTypesContextForAnnotationInGeneratedCode:
                        case ErrorCode.WRN_NullabilityMismatchInConstraintsOnImplicitImplementation:
                        case ErrorCode.WRN_NullabilityMismatchInTypeParameterReferenceTypeConstraint:
                        case ErrorCode.WRN_CaseConstantNamedUnderscore:
                        case ErrorCode.ERR_FeatureInPreview:
                        case ErrorCode.WRN_ThrowPossibleNull:
                        case ErrorCode.WRN_UnboxPossibleNull:
                        case ErrorCode.WRN_SwitchExpressionNotExhaustiveForNull:
                        case ErrorCode.WRN_ImplicitCopyInReadOnlyMember:
                        case ErrorCode.WRN_NullabilityMismatchInTypeParameterNotNullConstraint:
                        case ErrorCode.WRN_NullReferenceInitializer:
                        case ErrorCode.WRN_ParameterConditionallyDisallowsNull:
                        case ErrorCode.WRN_ShouldNotReturn:
                        case ErrorCode.WRN_DoesNotReturnMismatch:
                        case ErrorCode.WRN_TopLevelNullabilityMismatchInReturnTypeOnImplicitImplementation:
                        case ErrorCode.WRN_TopLevelNullabilityMismatchInParameterTypeOnImplicitImplementation:
                        case ErrorCode.WRN_TopLevelNullabilityMismatchInReturnTypeOnExplicitImplementation:
                        case ErrorCode.WRN_TopLevelNullabilityMismatchInParameterTypeOnExplicitImplementation:
                        case ErrorCode.WRN_TopLevelNullabilityMismatchInReturnTypeOnOverride:
                        case ErrorCode.WRN_TopLevelNullabilityMismatchInParameterTypeOnOverride:
                        case ErrorCode.WRN_ConstOutOfRangeChecked:
                        case ErrorCode.WRN_MemberNotNull:
                        case ErrorCode.WRN_MemberNotNullWhen:
                        case ErrorCode.WRN_MemberNotNullBadMember:
                        case ErrorCode.WRN_GeneratorFailedDuringInitialization:
                        case ErrorCode.WRN_GeneratorFailedDuringGeneration:
                        case ErrorCode.WRN_ParameterDisallowsNull:
                        case ErrorCode.WRN_GivenExpressionAlwaysMatchesPattern:
                        case ErrorCode.WRN_IsPatternAlways:
                            Assert.Equal(1, ErrorFacts.GetWarningLevel(errorCode));
                            break;
                        case ErrorCode.WRN_InvalidVersionFormat:
                            Assert.Equal(4, ErrorFacts.GetWarningLevel(errorCode));
                            break;
                        case ErrorCode.WRN_NubExprIsConstBool2:
<<<<<<< HEAD
                        case ErrorCode.WRN_PrecedenceInversion:
=======
                        case ErrorCode.WRN_StaticInAsOrIs:
>>>>>>> 11e3c508
                            Assert.Equal(5, ErrorFacts.GetWarningLevel(errorCode));
                            break;
                        default:
                            // If a new warning is added, this test will fail
                            // and whoever is adding the new warning will have to update it with the expected error level.
                            Assert.True(false, $"Please update this test case with a proper warning level ({ErrorFacts.GetWarningLevel(errorCode)}) for '{errorCodeName}'");
                            break;
                    }
                }
            }
        }

        [Fact]
        public void NullableWarnings()
        {
            foreach (ErrorCode error in Enum.GetValues(typeof(ErrorCode)))
            {
                if ((int)error < 8600 || (int)error >= 9000)
                {
                    continue;
                }

                if (!error.ToString().StartsWith("WRN"))
                {
                    // Only interested in warnings
                    continue;
                }

                if (ErrorFacts.NullableWarnings.Contains(MessageProvider.Instance.GetIdForErrorCode((int)error)))
                {
                    continue;
                }

                // Nullable-unrelated warnings in the C# 8 range should be added to this array.
                var nullableUnrelatedWarnings = new[]
                {
                    ErrorCode.WRN_MissingNonNullTypesContextForAnnotation,
                    ErrorCode.WRN_MissingNonNullTypesContextForAnnotationInGeneratedCode,
                    ErrorCode.WRN_ImplicitCopyInReadOnlyMember,
                    ErrorCode.WRN_GeneratorFailedDuringInitialization,
                    ErrorCode.WRN_GeneratorFailedDuringGeneration,
                    ErrorCode.WRN_GivenExpressionAlwaysMatchesPattern,
                    ErrorCode.WRN_IsPatternAlways,
                    ErrorCode.WRN_ConstOutOfRangeChecked,
                    ErrorCode.WRN_PrecedenceInversion,
                };

                Assert.Contains(error, nullableUnrelatedWarnings);
            }
        }

        [Fact]
        public void Warning_1()
        {
            var text = @"


public class C
{
    static private volatile int i;
    static public void Test (ref int i) {}
    public static void Main()
    {
        Test (ref i);
    }	
}
";

            CreateCompilation(text, options: TestOptions.ReleaseExe).VerifyDiagnostics(
                // (10,19): warning CS0420: 'C.i': a reference to a volatile field will not be treated as volatile
                //         Test (ref i);
                Diagnostic(ErrorCode.WRN_VolatileByRef, "i").WithArguments("C.i"));

            IDictionary<string, ReportDiagnostic> warnings = new Dictionary<string, ReportDiagnostic>();
            warnings.Add(MessageProvider.Instance.GetIdForErrorCode(420), ReportDiagnostic.Suppress);
            CSharpCompilationOptions option = TestOptions.ReleaseExe.WithSpecificDiagnosticOptions(warnings);
            CreateCompilation(text, options: option).VerifyDiagnostics();

            option = TestOptions.ReleaseExe.WithGeneralDiagnosticOption(ReportDiagnostic.Error);
            CreateCompilation(text, options: option).VerifyDiagnostics(
                // (10,19): error CS0420: Warning as Error: 'C.i': a reference to a volatile field will not be treated as volatile
                //         Test (ref i);
                Diagnostic(ErrorCode.WRN_VolatileByRef, "i").WithArguments("C.i").WithWarningAsError(true));

            warnings[MessageProvider.Instance.GetIdForErrorCode(420)] = ReportDiagnostic.Error;
            option = TestOptions.ReleaseExe.WithGeneralDiagnosticOption(ReportDiagnostic.Default).WithSpecificDiagnosticOptions(warnings);
            CreateCompilation(text, options: option).VerifyDiagnostics(
                // (10,19): error CS0420: Warning as Error: 'C.i': a reference to a volatile field will not be treated as volatile
                //         Test (ref i);
                Diagnostic(ErrorCode.WRN_VolatileByRef, "i").WithArguments("C.i").WithWarningAsError(true));
        }

        [Fact]
        public void Warning_2()
        {
            var text = @"


public class C
{
    public static void Main()
    {
	int x;
	int j = 0;
    }	
}
";

            CSharpCompilationOptions commonoption = TestOptions.ReleaseExe;
            CreateCompilation(text, options: commonoption).VerifyDiagnostics(
                // (8,6): warning CS0168: The variable 'x' is declared but never used
                // 	int x;
                Diagnostic(ErrorCode.WRN_UnreferencedVar, "x").WithArguments("x"),
                // (9,6): warning CS0219: The variable 'j' is assigned but its value is never used
                // 	int j = 0;
                Diagnostic(ErrorCode.WRN_UnreferencedVarAssg, "j").WithArguments("j"));

            IDictionary<string, ReportDiagnostic> warnings = new Dictionary<string, ReportDiagnostic>();
            warnings.Add(MessageProvider.Instance.GetIdForErrorCode(168), ReportDiagnostic.Suppress);
            CSharpCompilationOptions option = commonoption.WithSpecificDiagnosticOptions(warnings);
            CreateCompilation(text, options: option).VerifyDiagnostics(
                // (9,6): warning CS0219: The variable 'j' is assigned but its value is never used
                // 	int j = 0;
                Diagnostic(ErrorCode.WRN_UnreferencedVarAssg, "j").WithArguments("j"));

            warnings[MessageProvider.Instance.GetIdForErrorCode(168)] = ReportDiagnostic.Error;
            option = commonoption.WithSpecificDiagnosticOptions(warnings);
            CreateCompilation(text, options: option).VerifyDiagnostics(
                // (8,6): error CS0168: Warning as Error: The variable 'x' is declared but never used
                // 	int x;
                Diagnostic(ErrorCode.WRN_UnreferencedVar, "x").WithArguments("x").WithWarningAsError(true),
                // (9,6): warning CS0219: The variable 'j' is assigned but its value is never used
                // 	int j = 0;
                Diagnostic(ErrorCode.WRN_UnreferencedVarAssg, "j").WithArguments("j"));

            option = commonoption.WithWarningLevel(3);
            CreateCompilation(text, options: option).VerifyDiagnostics(
                // (8,6): warning CS0168: The variable 'x' is declared but never used
                // 	int x;
                Diagnostic(ErrorCode.WRN_UnreferencedVar, "x").WithArguments("x"),
                // (9,6): warning CS0219: The variable 'j' is assigned but its value is never used
                // 	int j = 0;
                Diagnostic(ErrorCode.WRN_UnreferencedVarAssg, "j").WithArguments("j"));

            option = commonoption.WithWarningLevel(2);
            CreateCompilation(text, options: option).VerifyDiagnostics();

            option = commonoption.WithWarningLevel(2).WithGeneralDiagnosticOption(ReportDiagnostic.Error);
            CreateCompilation(text, options: option).VerifyDiagnostics();

            option = commonoption.WithWarningLevel(2).WithSpecificDiagnosticOptions(warnings);
            CreateCompilation(text, options: option).VerifyDiagnostics();
        }

        [Fact]
        public void PragmaWarning_NoErrorCodes1()
        {
            var text = @"
public class C
{
    public static void Main()
    {
#pragma warning disable
        int x;      // CS0168
        int y = 0;  // CS0219
#pragma warning restore
        int z;
    }
}
";

            CSharpCompilationOptions commonoption = TestOptions.ReleaseExe;
            CreateCompilation(text, options: commonoption).VerifyDiagnostics(
                // (10,13): warning CS0168: The variable 'z' is declared but never used
                //         int z;
                Diagnostic(ErrorCode.WRN_UnreferencedVar, "z").WithArguments("z"));

            IDictionary<string, ReportDiagnostic> warnings = new Dictionary<string, ReportDiagnostic>();
            warnings.Add(MessageProvider.Instance.GetIdForErrorCode(168), ReportDiagnostic.Error);
            CSharpCompilationOptions option = commonoption.WithSpecificDiagnosticOptions(warnings);
            CreateCompilation(text, options: option).VerifyDiagnostics(
                // (10,13): error CS0168: Warning as Error: The variable 'z' is declared but never used
                //         int z;
                Diagnostic(ErrorCode.WRN_UnreferencedVar, "z").WithArguments("z").WithWarningAsError(true));

            option = commonoption.WithWarningLevel(3);
            CreateCompilation(text, options: option).VerifyDiagnostics(
                // (10,13): warning CS0168: The variable 'z' is declared but never used
                //         int z;
                Diagnostic(ErrorCode.WRN_UnreferencedVar, "z").WithArguments("z"));

            option = commonoption.WithWarningLevel(2);
            CreateCompilation(text, options: option).VerifyDiagnostics();

            option = commonoption.WithWarningLevel(2).WithGeneralDiagnosticOption(ReportDiagnostic.Error);
            CreateCompilation(text, options: option).VerifyDiagnostics();

            option = commonoption.WithWarningLevel(2).WithSpecificDiagnosticOptions(warnings);
            CreateCompilation(text, options: option).VerifyDiagnostics();
        }

        [Fact]
        public void PragmaWarning_NoErrorCodes2()
        {
            var text = @"

public class C
{
    public static void Main()
    {
#pragma warning restore // comment
        int x;      // CS0168
        int y = 0;  // CS0219
#pragma warning disable // comment
        int z;
    }
}
";

            CSharpCompilationOptions commonoption = TestOptions.ReleaseExe;
            CreateCompilation(text, options: commonoption).VerifyDiagnostics(
                // (8,13): warning CS0168: The variable 'x' is declared but never used
                //         int x;      // CS0168
                Diagnostic(ErrorCode.WRN_UnreferencedVar, "x").WithArguments("x"),
                // (9,13): warning CS0219: The variable 'y' is assigned but its value is never used
                //         int y = 0;  // CS0219
                Diagnostic(ErrorCode.WRN_UnreferencedVarAssg, "y").WithArguments("y"));

            IDictionary<string, ReportDiagnostic> warnings = new Dictionary<string, ReportDiagnostic>();
            warnings.Add(MessageProvider.Instance.GetIdForErrorCode(168), ReportDiagnostic.Error);
            CSharpCompilationOptions option = commonoption.WithSpecificDiagnosticOptions(warnings);
            CreateCompilation(text, options: option).VerifyDiagnostics(
                // (8,13): error CS0168: Warning as Error: The variable 'x' is declared but never used
                //         int x;      // CS0168
                Diagnostic(ErrorCode.WRN_UnreferencedVar, "x").WithArguments("x").WithWarningAsError(true),
                // (9,13): warning CS0219: The variable 'y' is assigned but its value is never used
                //         int y = 0;  // CS0219
                Diagnostic(ErrorCode.WRN_UnreferencedVarAssg, "y").WithArguments("y"));

            option = commonoption.WithWarningLevel(3);
            CreateCompilation(text, options: option).VerifyDiagnostics(
                // (8,13): warning CS0168: The variable 'x' is declared but never used
                //         int x;      // CS0168
                Diagnostic(ErrorCode.WRN_UnreferencedVar, "x").WithArguments("x"),
                // (9,13): warning CS0219: The variable 'y' is assigned but its value is never used
                //         int y = 0;  // CS0219
                Diagnostic(ErrorCode.WRN_UnreferencedVarAssg, "y").WithArguments("y"));

            option = commonoption.WithWarningLevel(2);
            CreateCompilation(text, options: option).VerifyDiagnostics();

            option = commonoption.WithWarningLevel(2).WithGeneralDiagnosticOption(ReportDiagnostic.Error);
            CreateCompilation(text, options: option).VerifyDiagnostics();

            option = commonoption.WithWarningLevel(2).WithSpecificDiagnosticOptions(warnings);
            CreateCompilation(text, options: option).VerifyDiagnostics();
        }

        [Fact]
        public void PragmaWarning_NumericErrorCodes1()
        {
            var text = @"
public class C
{
    public static void Main()
    {
#pragma warning disable 168
        int x;      // CS0168
        int y = 0;  // CS0219
#pragma warning restore 168 // comment
        int z;
    }
}
";

            CSharpCompilationOptions commonoption = TestOptions.ReleaseExe;
            CreateCompilation(text, options: commonoption).VerifyDiagnostics(
                // (8,13): warning CS0219: The variable 'y' is assigned but its value is never used
                //         int y = 0;  // CS0219
                Diagnostic(ErrorCode.WRN_UnreferencedVarAssg, "y").WithArguments("y"),
                // (10,13): warning CS0168: The variable 'z' is declared but never used
                //         int z;
                Diagnostic(ErrorCode.WRN_UnreferencedVar, "z").WithArguments("z"));

            IDictionary<string, ReportDiagnostic> warnings = new Dictionary<string, ReportDiagnostic>();
            warnings.Add(MessageProvider.Instance.GetIdForErrorCode(168), ReportDiagnostic.Error);
            CSharpCompilationOptions option = commonoption.WithSpecificDiagnosticOptions(warnings);
            CreateCompilation(text, options: option).VerifyDiagnostics(
                // (8,13): warning CS0219: The variable 'y' is assigned but its value is never used
                //         int y = 0;  // CS0219
                Diagnostic(ErrorCode.WRN_UnreferencedVarAssg, "y").WithArguments("y"),
                // (10,13): error CS0168: Warning as Error: The variable 'z' is declared but never used
                //         int z;
                Diagnostic(ErrorCode.WRN_UnreferencedVar, "z").WithArguments("z").WithWarningAsError(true));

            option = commonoption.WithWarningLevel(3);
            CreateCompilation(text, options: option).VerifyDiagnostics(
                // (8,13): warning CS0219: The variable 'y' is assigned but its value is never used
                //         int y = 0;  // CS0219
                Diagnostic(ErrorCode.WRN_UnreferencedVarAssg, "y").WithArguments("y"),
                // (10,13): warning CS0168: The variable 'z' is declared but never used
                //         int z;
                Diagnostic(ErrorCode.WRN_UnreferencedVar, "z").WithArguments("z"));

            option = commonoption.WithWarningLevel(2);
            CreateCompilation(text, options: option).VerifyDiagnostics();

            option = commonoption.WithWarningLevel(2).WithGeneralDiagnosticOption(ReportDiagnostic.Error);
            CreateCompilation(text, options: option).VerifyDiagnostics();

            option = commonoption.WithWarningLevel(2).WithSpecificDiagnosticOptions(warnings);
            CreateCompilation(text, options: option).VerifyDiagnostics();
        }

        [Fact]
        public void PragmaWarning_IdentifierErrorCodes1()
        {
            var text = @"
public class C
{
    public static void Main()
    {
#pragma warning disable CS0168 // comment
        int x;      // CS0168
        int y = 0;  // CS0219
#pragma warning restore CS0168
        int z;
    }
}
";

            CSharpCompilationOptions commonoption = TestOptions.ReleaseExe;
            CreateCompilation(text, options: commonoption).VerifyDiagnostics(
                // (8,13): warning CS0219: The variable 'y' is assigned but its value is never used
                //         int y = 0;  // CS0219
                Diagnostic(ErrorCode.WRN_UnreferencedVarAssg, "y").WithArguments("y"),
                // (10,13): warning CS0168: The variable 'z' is declared but never used
                //         int z;
                Diagnostic(ErrorCode.WRN_UnreferencedVar, "z").WithArguments("z"));

            IDictionary<string, ReportDiagnostic> warnings = new Dictionary<string, ReportDiagnostic>();
            warnings.Add(MessageProvider.Instance.GetIdForErrorCode(168), ReportDiagnostic.Error);
            CSharpCompilationOptions option = commonoption.WithSpecificDiagnosticOptions(warnings);
            CreateCompilation(text, options: option).VerifyDiagnostics(
                // (8,13): warning CS0219: The variable 'y' is assigned but its value is never used
                //         int y = 0;  // CS0219
                Diagnostic(ErrorCode.WRN_UnreferencedVarAssg, "y").WithArguments("y"),
                // (10,13): error CS0168: Warning as Error: The variable 'z' is declared but never used
                //         int z;
                Diagnostic(ErrorCode.WRN_UnreferencedVar, "z").WithArguments("z").WithWarningAsError(true));

            option = commonoption.WithWarningLevel(3);
            CreateCompilation(text, options: option).VerifyDiagnostics(
                // (8,13): warning CS0219: The variable 'y' is assigned but its value is never used
                //         int y = 0;  // CS0219
                Diagnostic(ErrorCode.WRN_UnreferencedVarAssg, "y").WithArguments("y"),
                // (10,13): warning CS0168: The variable 'z' is declared but never used
                //         int z;
                Diagnostic(ErrorCode.WRN_UnreferencedVar, "z").WithArguments("z"));

            option = commonoption.WithWarningLevel(2);
            CreateCompilation(text, options: option).VerifyDiagnostics();

            option = commonoption.WithWarningLevel(2).WithGeneralDiagnosticOption(ReportDiagnostic.Error);
            CreateCompilation(text, options: option).VerifyDiagnostics();

            option = commonoption.WithWarningLevel(2).WithSpecificDiagnosticOptions(warnings);
            CreateCompilation(text, options: option).VerifyDiagnostics();
        }

        [Fact]
        public void PragmaWarning_NumericErrorCodes2()
        {
            var text = @"


public class C
{
    public static void Main()
    {
#pragma warning restore 168
        int x;      // CS0168
        int y = 0;  // CS0219
#pragma warning disable 168
        int z;
    }
}
";

            CSharpCompilationOptions commonoption = TestOptions.ReleaseExe;
            CreateCompilation(text, options: commonoption).VerifyDiagnostics(
                // (9,13): warning CS0168: The variable 'x' is declared but never used
                //         int x;      // CS0168
                Diagnostic(ErrorCode.WRN_UnreferencedVar, "x").WithArguments("x"),
                // (10,13): warning CS0219: The variable 'y' is assigned but its value is never used
                //         int y = 0;  // CS0219
                Diagnostic(ErrorCode.WRN_UnreferencedVarAssg, "y").WithArguments("y"));

            IDictionary<string, ReportDiagnostic> warnings = new Dictionary<string, ReportDiagnostic>();
            warnings.Add(MessageProvider.Instance.GetIdForErrorCode(168), ReportDiagnostic.Error);
            CSharpCompilationOptions option = commonoption.WithSpecificDiagnosticOptions(warnings);
            CreateCompilation(text, options: option).VerifyDiagnostics(
                // (9,13): error CS0168: Warning as Error: The variable 'x' is declared but never used
                //         int x;      // CS0168
                Diagnostic(ErrorCode.WRN_UnreferencedVar, "x").WithArguments("x").WithWarningAsError(true),
                // (10,13): warning CS0219: The variable 'y' is assigned but its value is never used
                //         int y = 0;  // CS0219
                Diagnostic(ErrorCode.WRN_UnreferencedVarAssg, "y").WithArguments("y"));

            option = commonoption.WithWarningLevel(3);
            CreateCompilation(text, options: option).VerifyDiagnostics(
                // (9,13): warning CS0168: The variable 'x' is declared but never used
                //         int x;      // CS0168
                Diagnostic(ErrorCode.WRN_UnreferencedVar, "x").WithArguments("x"),
                // (10,13): warning CS0219: The variable 'y' is assigned but its value is never used
                //         int y = 0;  // CS0219
                Diagnostic(ErrorCode.WRN_UnreferencedVarAssg, "y").WithArguments("y"));

            option = commonoption.WithWarningLevel(2);
            CreateCompilation(text, options: option).VerifyDiagnostics();

            option = commonoption.WithWarningLevel(2).WithGeneralDiagnosticOption(ReportDiagnostic.Error);
            CreateCompilation(text, options: option).VerifyDiagnostics();

            option = commonoption.WithWarningLevel(2).WithSpecificDiagnosticOptions(warnings);
            CreateCompilation(text, options: option).VerifyDiagnostics();
        }

        [Fact]
        public void PragmaWarning_IdentifierErrorCodes2()
        {
            var text = @"


public class C
{
    public static void Main()
    {
#pragma warning restore CS0168
        int x;      // CS0168
        int y = 0;  // CS0219
#pragma warning disable CS0168
        int z;
    }
}
";

            CSharpCompilationOptions commonoption = TestOptions.ReleaseExe;
            CreateCompilation(text, options: commonoption).VerifyDiagnostics(
                // (9,13): warning CS0168: The variable 'x' is declared but never used
                //         int x;      // CS0168
                Diagnostic(ErrorCode.WRN_UnreferencedVar, "x").WithArguments("x"),
                // (10,13): warning CS0219: The variable 'y' is assigned but its value is never used
                //         int y = 0;  // CS0219
                Diagnostic(ErrorCode.WRN_UnreferencedVarAssg, "y").WithArguments("y"));

            IDictionary<string, ReportDiagnostic> warnings = new Dictionary<string, ReportDiagnostic>();
            warnings.Add(MessageProvider.Instance.GetIdForErrorCode(168), ReportDiagnostic.Error);
            CSharpCompilationOptions option = commonoption.WithSpecificDiagnosticOptions(warnings);
            CreateCompilation(text, options: option).VerifyDiagnostics(
                // (9,13): error CS0168: Warning as Error: The variable 'x' is declared but never used
                //         int x;      // CS0168
                Diagnostic(ErrorCode.WRN_UnreferencedVar, "x").WithArguments("x").WithWarningAsError(true),
                // (10,13): warning CS0219: The variable 'y' is assigned but its value is never used
                //         int y = 0;  // CS0219
                Diagnostic(ErrorCode.WRN_UnreferencedVarAssg, "y").WithArguments("y"));

            option = commonoption.WithWarningLevel(3);
            CreateCompilation(text, options: option).VerifyDiagnostics(
                // (9,13): warning CS0168: The variable 'x' is declared but never used
                //         int x;      // CS0168
                Diagnostic(ErrorCode.WRN_UnreferencedVar, "x").WithArguments("x"),
                // (10,13): warning CS0219: The variable 'y' is assigned but its value is never used
                //         int y = 0;  // CS0219
                Diagnostic(ErrorCode.WRN_UnreferencedVarAssg, "y").WithArguments("y"));

            option = commonoption.WithWarningLevel(2);
            CreateCompilation(text, options: option).VerifyDiagnostics();

            option = commonoption.WithWarningLevel(2).WithGeneralDiagnosticOption(ReportDiagnostic.Error);
            CreateCompilation(text, options: option).VerifyDiagnostics();

            option = commonoption.WithWarningLevel(2).WithSpecificDiagnosticOptions(warnings);
            CreateCompilation(text, options: option).VerifyDiagnostics();
        }

        [Fact]
        public void PragmaWarning_IdentifierErrorCodesAreCaseSensitive()
        {
            var text = @"
public class C
{
    public static void Main()
    {
#pragma warning disable cs0168
        int x;      // CS0168
        int y = 0;  // CS0219
#pragma warning restore cs0168
        int z;
    }
}
";

            CSharpCompilationOptions commonoption = TestOptions.ReleaseExe;
            CreateCompilation(text, options: commonoption).VerifyDiagnostics(
                // (7,13): warning CS0168: The variable 'x' is declared but never used
                //         int x;      // CS0168
                Diagnostic(ErrorCode.WRN_UnreferencedVar, "x").WithArguments("x").WithLocation(7, 13),
                // (8,13): warning CS0219: The variable 'y' is assigned but its value is never used
                //         int y = 0;  // CS0219
                Diagnostic(ErrorCode.WRN_UnreferencedVarAssg, "y").WithArguments("y").WithLocation(8, 13),
                // (10,13): warning CS0168: The variable 'z' is declared but never used
                //         int z;
                Diagnostic(ErrorCode.WRN_UnreferencedVar, "z").WithArguments("z").WithLocation(10, 13));

            IDictionary<string, ReportDiagnostic> warnings = new Dictionary<string, ReportDiagnostic>();
            warnings.Add(MessageProvider.Instance.GetIdForErrorCode(168), ReportDiagnostic.Error);
            CSharpCompilationOptions option = commonoption.WithSpecificDiagnosticOptions(warnings);
            CreateCompilation(text, options: option).VerifyDiagnostics(
                // (7,13): error CS0168: Warning as Error: The variable 'x' is declared but never used
                //         int x;      // CS0168
                Diagnostic(ErrorCode.WRN_UnreferencedVar, "x").WithArguments("x").WithLocation(7, 13).WithWarningAsError(true),
                // (8,13): warning CS0219: The variable 'y' is assigned but its value is never used
                //         int y = 0;  // CS0219
                Diagnostic(ErrorCode.WRN_UnreferencedVarAssg, "y").WithArguments("y").WithLocation(8, 13),
                // (10,13): error CS0168: Warning as Error: The variable 'z' is declared but never used
                //         int z;
                Diagnostic(ErrorCode.WRN_UnreferencedVar, "z").WithArguments("z").WithLocation(10, 13).WithWarningAsError(true));

            option = commonoption.WithWarningLevel(3);
            CreateCompilation(text, options: option).VerifyDiagnostics(
                // (7,13): warning CS0168: The variable 'x' is declared but never used
                //         int x;      // CS0168
                Diagnostic(ErrorCode.WRN_UnreferencedVar, "x").WithArguments("x").WithLocation(7, 13),
                // (8,13): warning CS0219: The variable 'y' is assigned but its value is never used
                //         int y = 0;  // CS0219
                Diagnostic(ErrorCode.WRN_UnreferencedVarAssg, "y").WithArguments("y").WithLocation(8, 13),
                // (10,13): warning CS0168: The variable 'z' is declared but never used
                //         int z;
                Diagnostic(ErrorCode.WRN_UnreferencedVar, "z").WithArguments("z").WithLocation(10, 13));

            option = commonoption.WithWarningLevel(2);
            CreateCompilation(text, options: option).VerifyDiagnostics();

            option = commonoption.WithWarningLevel(2).WithGeneralDiagnosticOption(ReportDiagnostic.Error);
            CreateCompilation(text, options: option).VerifyDiagnostics();

            option = commonoption.WithWarningLevel(2).WithSpecificDiagnosticOptions(warnings);
            CreateCompilation(text, options: option).VerifyDiagnostics();
        }

        [Fact]
        public void PragmaWarning_IdentifierErrorCodesMustMatchExactly1()
        {
            var text = @"
public class C
{
    public static void Main()
    {
#pragma warning disable CS168, CS0219L
        int x;      // CS0168
        int y = 0;  // CS0219
#pragma warning restore CS0219L
        int z;      // CS0168
#pragma warning disable CS00168
        int w;      // CS0168
    }
}
";

            CSharpCompilationOptions commonoption = TestOptions.ReleaseExe;
            CreateCompilation(text, options: commonoption).VerifyDiagnostics(
                // (7,13): warning CS0168: The variable 'x' is declared but never used
                //         int x;      // CS0168
                Diagnostic(ErrorCode.WRN_UnreferencedVar, "x").WithArguments("x").WithLocation(7, 13),
                // (8,13): warning CS0219: The variable 'y' is assigned but its value is never used
                //         int y = 0;  // CS0219
                Diagnostic(ErrorCode.WRN_UnreferencedVarAssg, "y").WithArguments("y").WithLocation(8, 13),
                // (10,13): warning CS0168: The variable 'z' is declared but never used
                //         int z;
                Diagnostic(ErrorCode.WRN_UnreferencedVar, "z").WithArguments("z").WithLocation(10, 13),
                // (12,13): warning CS0168: The variable 'w' is declared but never used
                //         int w;
                Diagnostic(ErrorCode.WRN_UnreferencedVar, "w").WithArguments("w").WithLocation(12, 13));

            IDictionary<string, ReportDiagnostic> warnings = new Dictionary<string, ReportDiagnostic>();
            warnings.Add(MessageProvider.Instance.GetIdForErrorCode(168), ReportDiagnostic.Error);
            CSharpCompilationOptions option = commonoption.WithSpecificDiagnosticOptions(warnings);
            CreateCompilation(text, options: option).VerifyDiagnostics(
                // (7,13): error CS0168: Warning as Error: The variable 'x' is declared but never used
                //         int x;      // CS0168
                Diagnostic(ErrorCode.WRN_UnreferencedVar, "x").WithArguments("x").WithLocation(7, 13).WithWarningAsError(true),
                // (8,13): warning CS0219: The variable 'y' is assigned but its value is never used
                //         int y = 0;  // CS0219
                Diagnostic(ErrorCode.WRN_UnreferencedVarAssg, "y").WithArguments("y").WithLocation(8, 13),
                // (10,13): error CS0168: Warning as Error: The variable 'z' is declared but never used
                //         int z;
                Diagnostic(ErrorCode.WRN_UnreferencedVar, "z").WithArguments("z").WithLocation(10, 13).WithWarningAsError(true),
                // (12,13): error CS0168: Warning as Error: The variable 'w' is declared but never used
                //         int w;
                Diagnostic(ErrorCode.WRN_UnreferencedVar, "w").WithArguments("w").WithLocation(12, 13).WithWarningAsError(true));

            option = commonoption.WithWarningLevel(3);
            CreateCompilation(text, options: option).VerifyDiagnostics(
                // (7,13): warning CS0168: The variable 'x' is declared but never used
                //         int x;      // CS0168
                Diagnostic(ErrorCode.WRN_UnreferencedVar, "x").WithArguments("x").WithLocation(7, 13),
                // (8,13): warning CS0219: The variable 'y' is assigned but its value is never used
                //         int y = 0;  // CS0219
                Diagnostic(ErrorCode.WRN_UnreferencedVarAssg, "y").WithArguments("y").WithLocation(8, 13),
                // (10,13): warning CS0168: The variable 'z' is declared but never used
                //         int z;
                Diagnostic(ErrorCode.WRN_UnreferencedVar, "z").WithArguments("z").WithLocation(10, 13),
                // (12,13): warning CS0168: The variable 'w' is declared but never used
                //         int w;
                Diagnostic(ErrorCode.WRN_UnreferencedVar, "w").WithArguments("w").WithLocation(12, 13));

            option = commonoption.WithWarningLevel(2);
            CreateCompilation(text, options: option).VerifyDiagnostics();

            option = commonoption.WithWarningLevel(2).WithGeneralDiagnosticOption(ReportDiagnostic.Error);
            CreateCompilation(text, options: option).VerifyDiagnostics();

            option = commonoption.WithWarningLevel(2).WithSpecificDiagnosticOptions(warnings);
            CreateCompilation(text, options: option).VerifyDiagnostics();
        }

        [Fact]
        public void PragmaWarning_IdentifierErrorCodesMustMatchExactly2()
        {
            var text = @"
public class C
{
    public static void Main()
    {
#pragma warning disable ＣＳ０１６８
        int x;      // CS0168
        int y = 0;  // CS0219
#pragma warning restore ＣＳ０１６８
        int z;
    }
}
";

            CSharpCompilationOptions commonoption = TestOptions.ReleaseExe;
            CreateCompilation(text, options: commonoption).VerifyDiagnostics(
                // (7,13): warning CS0168: The variable 'x' is declared but never used
                //         int x;      // CS0168
                Diagnostic(ErrorCode.WRN_UnreferencedVar, "x").WithArguments("x").WithLocation(7, 13),
                // (8,13): warning CS0219: The variable 'y' is assigned but its value is never used
                //         int y = 0;  // CS0219
                Diagnostic(ErrorCode.WRN_UnreferencedVarAssg, "y").WithArguments("y").WithLocation(8, 13),
                // (10,13): warning CS0168: The variable 'z' is declared but never used
                //         int z;
                Diagnostic(ErrorCode.WRN_UnreferencedVar, "z").WithArguments("z").WithLocation(10, 13));

            IDictionary<string, ReportDiagnostic> warnings = new Dictionary<string, ReportDiagnostic>();
            warnings.Add(MessageProvider.Instance.GetIdForErrorCode(168), ReportDiagnostic.Error);
            CSharpCompilationOptions option = commonoption.WithSpecificDiagnosticOptions(warnings);
            CreateCompilation(text, options: option).VerifyDiagnostics(
                // (7,13): error CS0168: Warning as Error: The variable 'x' is declared but never used
                //         int x;      // CS0168
                Diagnostic(ErrorCode.WRN_UnreferencedVar, "x").WithArguments("x").WithLocation(7, 13).WithWarningAsError(true),
                // (8,13): warning CS0219: The variable 'y' is assigned but its value is never used
                //         int y = 0;  // CS0219
                Diagnostic(ErrorCode.WRN_UnreferencedVarAssg, "y").WithArguments("y").WithLocation(8, 13),
                // (10,13): error CS0168: Warning as Error: The variable 'z' is declared but never used
                //         int z;
                Diagnostic(ErrorCode.WRN_UnreferencedVar, "z").WithArguments("z").WithLocation(10, 13).WithWarningAsError(true));

            option = commonoption.WithWarningLevel(3);
            CreateCompilation(text, options: option).VerifyDiagnostics(
                // (7,13): warning CS0168: The variable 'x' is declared but never used
                //         int x;      // CS0168
                Diagnostic(ErrorCode.WRN_UnreferencedVar, "x").WithArguments("x").WithLocation(7, 13),
                // (8,13): warning CS0219: The variable 'y' is assigned but its value is never used
                //         int y = 0;  // CS0219
                Diagnostic(ErrorCode.WRN_UnreferencedVarAssg, "y").WithArguments("y").WithLocation(8, 13),
                // (10,13): warning CS0168: The variable 'z' is declared but never used
                //         int z;
                Diagnostic(ErrorCode.WRN_UnreferencedVar, "z").WithArguments("z").WithLocation(10, 13));

            option = commonoption.WithWarningLevel(2);
            CreateCompilation(text, options: option).VerifyDiagnostics();

            option = commonoption.WithWarningLevel(2).WithGeneralDiagnosticOption(ReportDiagnostic.Error);
            CreateCompilation(text, options: option).VerifyDiagnostics();

            option = commonoption.WithWarningLevel(2).WithSpecificDiagnosticOptions(warnings);
            CreateCompilation(text, options: option).VerifyDiagnostics();
        }

        [Fact]
        public void PragmaWarning_BlockScopeIsNotSignificant1()
        {
            var text = @"
public class C
{
    public static void Run()
    {
#pragma warning disable
        int _x; // CS0168
    }

    public static void Main()
    {
        int x;      // CS0168
        int y = 0;  // CS0219
        Run();
#pragma warning restore
        int z;
    }
}
";

            CSharpCompilationOptions commonoption = TestOptions.ReleaseExe;
            CreateCompilation(text, options: commonoption).VerifyDiagnostics(
                // (12,13): warning CS0168: The variable 'z' is declared but never used
                //         int z;
                Diagnostic(ErrorCode.WRN_UnreferencedVar, "z").WithArguments("z"));

            IDictionary<string, ReportDiagnostic> warnings = new Dictionary<string, ReportDiagnostic>();
            warnings.Add(MessageProvider.Instance.GetIdForErrorCode(168), ReportDiagnostic.Error);
            CSharpCompilationOptions option = commonoption.WithSpecificDiagnosticOptions(warnings);
            CreateCompilation(text, options: option).VerifyDiagnostics(
                // (17,13): error CS0168: Warning as Error: The variable 'z' is declared but never used
                //         int z;
                Diagnostic(ErrorCode.WRN_UnreferencedVar, "z").WithArguments("z").WithWarningAsError(true));

            option = commonoption.WithWarningLevel(3);
            CreateCompilation(text, options: option).VerifyDiagnostics(
                // (12,13): warning CS0168: The variable 'z' is declared but never used
                //         int z;
                Diagnostic(ErrorCode.WRN_UnreferencedVar, "z").WithArguments("z"));

            option = commonoption.WithWarningLevel(2);
            CreateCompilation(text, options: option).VerifyDiagnostics();

            option = commonoption.WithWarningLevel(2).WithGeneralDiagnosticOption(ReportDiagnostic.Error);
            CreateCompilation(text, options: option).VerifyDiagnostics();

            option = commonoption.WithWarningLevel(2).WithSpecificDiagnosticOptions(warnings);
            CreateCompilation(text, options: option).VerifyDiagnostics();
        }

        [Fact]
        public void PragmaWarning_BlockScopeIsNotSignificant2()
        {
            var text = @"
#pragma warning disable
public class C
{
    public static void Run()
    {
        int _x; // CS0168
    }

    public static void Main()
    {
        int x;      // CS0168
        int y = 0;  // CS0219
        Run();
#pragma warning restore
        int z;
    }
}
";

            CSharpCompilationOptions commonoption = TestOptions.ReleaseExe;
            CreateCompilation(text, options: commonoption).VerifyDiagnostics(
                // (11,13): warning CS0168: The variable 'z' is declared but never used
                //         int z;
                Diagnostic(ErrorCode.WRN_UnreferencedVar, "z").WithArguments("z"));

            IDictionary<string, ReportDiagnostic> warnings = new Dictionary<string, ReportDiagnostic>();
            warnings.Add(MessageProvider.Instance.GetIdForErrorCode(168), ReportDiagnostic.Error);
            CSharpCompilationOptions option = commonoption.WithSpecificDiagnosticOptions(warnings);
            CreateCompilation(text, options: option).VerifyDiagnostics(
                // (16,13): error CS0168: Warning as Error: The variable 'z' is declared but never used
                //         int z;
                Diagnostic(ErrorCode.WRN_UnreferencedVar, "z").WithArguments("z").WithWarningAsError(true));

            option = commonoption.WithWarningLevel(3);
            CreateCompilation(text, options: option).VerifyDiagnostics(
                // (11,13): warning CS0168: The variable 'z' is declared but never used
                //         int z;
                Diagnostic(ErrorCode.WRN_UnreferencedVar, "z").WithArguments("z"));

            option = commonoption.WithWarningLevel(2);
            CreateCompilation(text, options: option).VerifyDiagnostics();

            option = commonoption.WithWarningLevel(2).WithGeneralDiagnosticOption(ReportDiagnostic.Error);
            CreateCompilation(text, options: option).VerifyDiagnostics();

            option = commonoption.WithWarningLevel(2).WithSpecificDiagnosticOptions(warnings);
            CreateCompilation(text, options: option).VerifyDiagnostics();
        }

        [Fact]
        public void PragmaWarning_NumericAndIdentifierErrorCodes1()
        {
            var text = @"

#pragma warning disable 168, CS0219
public class C
{
    public static void Run()
    {
        int _x; // CS0168
    }

    public static void Main()
    {
        int x;      // CS0168
        int y = 0;  // CS0219
        Run();
#pragma warning restore
        int z;
    }
}
";

            CSharpCompilationOptions commonoption = TestOptions.ReleaseExe;
            CreateCompilation(text, options: commonoption).VerifyDiagnostics(
                // (12,13): warning CS0168: The variable 'z' is declared but never used
                //         int z;
                Diagnostic(ErrorCode.WRN_UnreferencedVar, "z").WithArguments("z"));

            IDictionary<string, ReportDiagnostic> warnings = new Dictionary<string, ReportDiagnostic>();
            warnings.Add(MessageProvider.Instance.GetIdForErrorCode(168), ReportDiagnostic.Error);
            CSharpCompilationOptions option = commonoption.WithSpecificDiagnosticOptions(warnings);
            CreateCompilation(text, options: option).VerifyDiagnostics(
                // (17,13): error CS0168: Warning as Error: The variable 'z' is declared but never used
                //         int z;
                Diagnostic(ErrorCode.WRN_UnreferencedVar, "z").WithArguments("z").WithWarningAsError(true));

            option = commonoption.WithWarningLevel(3);
            CreateCompilation(text, options: option).VerifyDiagnostics(
                // (12,13): warning CS0168: The variable 'z' is declared but never used
                //         int z;
                Diagnostic(ErrorCode.WRN_UnreferencedVar, "z").WithArguments("z"));

            option = commonoption.WithWarningLevel(2);
            CreateCompilation(text, options: option).VerifyDiagnostics();

            option = commonoption.WithWarningLevel(2).WithGeneralDiagnosticOption(ReportDiagnostic.Error);
            CreateCompilation(text, options: option).VerifyDiagnostics();

            option = commonoption.WithWarningLevel(2).WithSpecificDiagnosticOptions(warnings);
            CreateCompilation(text, options: option).VerifyDiagnostics();
        }

        [Fact]
        public void PragmaWarning_NumericAndIdentifierErrorCodes2()
        {
            var text = @"
#pragma warning disable 168, CS0219 // comment
public class C
{
    public static void Run()
    {
        int _x; // CS0168
    }

    public static void Main()
    {
        int x;      // CS0168
        int y = 0;  // CS0219
        Run();
#pragma warning restore CS0219
        int z;
    }
}
";

            CSharpCompilationOptions commonoption = TestOptions.ReleaseExe;
            CreateCompilation(text, options: commonoption).VerifyDiagnostics();

            IDictionary<string, ReportDiagnostic> warnings = new Dictionary<string, ReportDiagnostic>();
            warnings.Add(MessageProvider.Instance.GetIdForErrorCode(168), ReportDiagnostic.Error);
            CSharpCompilationOptions option = commonoption.WithSpecificDiagnosticOptions(warnings);
            CreateCompilation(text, options: option).VerifyDiagnostics();

            option = commonoption.WithWarningLevel(3);
            CreateCompilation(text, options: option).VerifyDiagnostics();

            option = commonoption.WithWarningLevel(2);
            CreateCompilation(text, options: option).VerifyDiagnostics();

            option = commonoption.WithWarningLevel(2).WithGeneralDiagnosticOption(ReportDiagnostic.Error);
            CreateCompilation(text, options: option).VerifyDiagnostics();

            option = commonoption.WithWarningLevel(2).WithSpecificDiagnosticOptions(warnings);
            CreateCompilation(text, options: option).VerifyDiagnostics();
        }

        [Fact]
        public void PragmaWarning_NumericAndIdentifierErrorCodes3()
        {
            var text = @"
#pragma warning disable CS0465, 168, CS0219
public class C
{
    public static void Run()
    {
        int _x; // CS0168
    }

    public virtual void Finalize() // CS0465
    {
    }

    public static void Main()
    {
        int x;      // CS0168
        int y = 0;  // CS0219
        Run();
#pragma warning restore
        int z;
    }
}
";
            // Verify that warnings can be disabled using a mixed list of numeric literals and identifier
            CSharpCompilationOptions commonoption = TestOptions.ReleaseExe;
            CreateCompilation(text, options: commonoption).VerifyDiagnostics(
                // (20,13): warning CS0168: The variable 'z' is declared but never used
                //         int z;
                Diagnostic(ErrorCode.WRN_UnreferencedVar, "z").WithArguments("z"));

            var warnings = new Dictionary<string, ReportDiagnostic>();
            warnings.Add(MessageProvider.Instance.GetIdForErrorCode(168), ReportDiagnostic.Error);
            CSharpCompilationOptions option = commonoption.WithSpecificDiagnosticOptions(warnings);
            CreateCompilation(text, options: option).VerifyDiagnostics(
                // (20,13): error CS0168: Warning as Error: The variable 'z' is declared but never used
                //         int z;
                Diagnostic(ErrorCode.WRN_UnreferencedVar, "z").WithArguments("z").WithWarningAsError(true));

            option = commonoption.WithWarningLevel(3);
            CreateCompilation(text, options: option).VerifyDiagnostics(
                // (20,13): warning CS0168: The variable 'z' is declared but never used
                //         int z;
                Diagnostic(ErrorCode.WRN_UnreferencedVar, "z").WithArguments("z"));

            option = commonoption.WithWarningLevel(2);
            CreateCompilation(text, options: option).VerifyDiagnostics();

            option = commonoption.WithWarningLevel(2).WithGeneralDiagnosticOption(ReportDiagnostic.Error);
            CreateCompilation(text, options: option).VerifyDiagnostics();

            option = commonoption.WithWarningLevel(2).WithSpecificDiagnosticOptions(warnings);
            CreateCompilation(text, options: option).VerifyDiagnostics();
        }

        [Fact]
        public void PragmaWarning_BadSyntax1()
        {
            var text = @"

public class C
{
    public static void Main()
    {
#pragma
        int x;      // CS0168
        int y = 0;  // CS0219
#pragma warning restore
        int z;
    }
}";

            CSharpCompilationOptions commonoption = TestOptions.ReleaseExe;
            CreateCompilation(text, options: commonoption).VerifyDiagnostics(
                // (7,8): warning CS1633: Unrecognized #pragma directive
                // #pragma
                Diagnostic(ErrorCode.WRN_IllegalPragma, ""),
                // (8,17): warning CS0168: The variable 'x' is declared but never used
                //             int x;      // CS0168
                Diagnostic(ErrorCode.WRN_UnreferencedVar, "x").WithArguments("x"),
                // (9,17): warning CS0219: The variable 'y' is assigned but its value is never used
                //             int y = 0;  // CS0219
                Diagnostic(ErrorCode.WRN_UnreferencedVarAssg, "y").WithArguments("y"),
                // (11,17): warning CS0168: The variable 'z' is declared but never used
                //             int z;
                Diagnostic(ErrorCode.WRN_UnreferencedVar, "z").WithArguments("z"));

            IDictionary<string, ReportDiagnostic> warnings = new Dictionary<string, ReportDiagnostic>();
            warnings.Add(MessageProvider.Instance.GetIdForErrorCode(168), ReportDiagnostic.Error);
            CSharpCompilationOptions option = commonoption.WithSpecificDiagnosticOptions(warnings);
            CreateCompilation(text, options: option).VerifyDiagnostics(
                // (7,8): warning CS1633: Unrecognized #pragma directive
                // #pragma
                Diagnostic(ErrorCode.WRN_IllegalPragma, ""),
                // (8,17): error CS0168: Warning as Error: The variable 'x' is declared but never used
                //             int x;      // CS0168
                Diagnostic(ErrorCode.WRN_UnreferencedVar, "x").WithArguments("x").WithWarningAsError(true),
                // (9,17): warning CS0219: The variable 'y' is assigned but its value is never used
                //             int y = 0;  // CS0219
                Diagnostic(ErrorCode.WRN_UnreferencedVarAssg, "y").WithArguments("y"),
                // (11,17): error CS0168: Warning as Error: The variable 'z' is declared but never used
                //             int z;
                Diagnostic(ErrorCode.WRN_UnreferencedVar, "z").WithArguments("z").WithWarningAsError(true));

            warnings = new Dictionary<string, ReportDiagnostic>();
            warnings.Add(MessageProvider.Instance.GetIdForErrorCode(1633), ReportDiagnostic.Suppress);
            option = commonoption.WithSpecificDiagnosticOptions(warnings);
            CreateCompilation(text, options: option).VerifyDiagnostics(
                // (8,17): warning CS0168: The variable 'x' is declared but never used
                //             int x;      // CS0168
                Diagnostic(ErrorCode.WRN_UnreferencedVar, "x").WithArguments("x"),
                // (9,17): warning CS0219: The variable 'y' is assigned but its value is never used
                //             int y = 0;  // CS0219
                Diagnostic(ErrorCode.WRN_UnreferencedVarAssg, "y").WithArguments("y"),
                // (11,17): warning CS0168: The variable 'z' is declared but never used
                //             int z;
                Diagnostic(ErrorCode.WRN_UnreferencedVar, "z").WithArguments("z"));

            option = commonoption.WithWarningLevel(2);
            CreateCompilation(text, options: option).VerifyDiagnostics(
                // (7,8): warning CS1633: Unrecognized #pragma directive
                // #pragma
                Diagnostic(ErrorCode.WRN_IllegalPragma, ""));
        }

        [Fact]
        public void PragmaWarning_BadSyntax2()
        {
            var text = @"
public class C
{
    public static void Main()
    {
#pragma warning disable 1633
#pragma
        int x;      // CS0168
        int y = 0;  // CS0219
#pragma warning restore
        int z;
    }
}";

            CSharpCompilationOptions commonoption = TestOptions.ReleaseExe;
            CreateCompilation(text, options: commonoption).VerifyDiagnostics(
                // (8,13): warning CS0168: The variable 'x' is declared but never used
                //         int x;      // CS0168
                Diagnostic(ErrorCode.WRN_UnreferencedVar, "x").WithArguments("x"),
                // (9,13): warning CS0219: The variable 'y' is assigned but its value is never used
                //         int y = 0;  // CS0219
                Diagnostic(ErrorCode.WRN_UnreferencedVarAssg, "y").WithArguments("y"),
                // (11,13): warning CS0168: The variable 'z' is declared but never used
                //         int z;
                Diagnostic(ErrorCode.WRN_UnreferencedVar, "z").WithArguments("z"));

            IDictionary<string, ReportDiagnostic> warnings = new Dictionary<string, ReportDiagnostic>();
            warnings.Add(MessageProvider.Instance.GetIdForErrorCode(168), ReportDiagnostic.Error);
            CSharpCompilationOptions option = commonoption.WithSpecificDiagnosticOptions(warnings);
            CreateCompilation(text, options: option).VerifyDiagnostics(
                // (8,13): error CS0168: Warning as Error: The variable 'x' is declared but never used
                //         int x;      // CS0168
                Diagnostic(ErrorCode.WRN_UnreferencedVar, "x").WithArguments("x").WithWarningAsError(true),
                // (9,13): warning CS0219: The variable 'y' is assigned but its value is never used
                //         int y = 0;  // CS0219
                Diagnostic(ErrorCode.WRN_UnreferencedVarAssg, "y").WithArguments("y"),
                // (11,13): error CS0168: Warning as Error: The variable 'z' is declared but never used
                //         int z;
                Diagnostic(ErrorCode.WRN_UnreferencedVar, "z").WithArguments("z").WithWarningAsError(true));

            option = commonoption.WithWarningLevel(2);
            CreateCompilation(text, options: option).VerifyDiagnostics();
        }

        [Fact]
        public void PragmaWarning_BadSyntax3()
        {
            var text = @"

public class C
{
    public static void Main()
   {
#pragma warning
        int x;      // CS0168
        int y = 0;  // CS0219
#pragma warning restore
        int z;
    }
}";

            CSharpCompilationOptions commonoption = TestOptions.ReleaseExe;
            CreateCompilation(text, options: commonoption).VerifyDiagnostics(
                // (7,16): warning CS1634: Expected disable, restore, enable or safeonly
                // #pragma warning
                Diagnostic(ErrorCode.WRN_IllegalPPWarning, ""),
                // (8,13): warning CS0168: The variable 'x' is declared but never used
                //         int x;      // CS0168
                Diagnostic(ErrorCode.WRN_UnreferencedVar, "x").WithArguments("x"),
                // (9,13): warning CS0219: The variable 'y' is assigned but its value is never used
                //         int y = 0;  // CS0219
                Diagnostic(ErrorCode.WRN_UnreferencedVarAssg, "y").WithArguments("y"),
                // (11,13): warning CS0168: The variable 'z' is declared but never used
                //         int z;
                Diagnostic(ErrorCode.WRN_UnreferencedVar, "z").WithArguments("z"));

            IDictionary<string, ReportDiagnostic> warnings = new Dictionary<string, ReportDiagnostic>();
            warnings.Add(MessageProvider.Instance.GetIdForErrorCode(168), ReportDiagnostic.Error);
            CSharpCompilationOptions option = commonoption.WithSpecificDiagnosticOptions(warnings);
            CreateCompilation(text, options: option).VerifyDiagnostics(
                // (7,16): warning CS1634: Expected disable, restore, enable or safeonly
                // #pragma warning
                Diagnostic(ErrorCode.WRN_IllegalPPWarning, ""),
                // (8,13): error CS0168: Warning as Error: The variable 'x' is declared but never used
                //         int x;      // CS0168
                Diagnostic(ErrorCode.WRN_UnreferencedVar, "x").WithArguments("x").WithWarningAsError(true),
                // (9,13): warning CS0219: The variable 'y' is assigned but its value is never used
                //         int y = 0;  // CS0219
                Diagnostic(ErrorCode.WRN_UnreferencedVarAssg, "y").WithArguments("y"),
                // (11,13): error CS0168: Warning as Error: The variable 'z' is declared but never used
                //         int z;
                Diagnostic(ErrorCode.WRN_UnreferencedVar, "z").WithArguments("z").WithWarningAsError(true));

            option = commonoption.WithWarningLevel(2);
            CreateCompilation(text, options: option).VerifyDiagnostics(
                // (7,16): warning CS1634: Expected disable, restore, enable or safeonly
                // #pragma warning
                Diagnostic(ErrorCode.WRN_IllegalPPWarning, ""));
        }

        [Fact]
        public void PragmaWarning_NoValidationForErrorCodes1()
        {
            // Previous versions of the compiler used to report a warning (CS1691)
            // whenever an unrecognized warning code was supplied in a #pragma directive.
            // We no longer generate a warning in such cases.
            var text = @"
public class C
{
    public static void Main()
    {
#pragma warning disable 1
#pragma warning disable CS168
        int x;      // CS0168
        int y = 0;  // CS0219
#pragma warning restore all
        int z;
    }
}";

            CSharpCompilationOptions commonoption = TestOptions.ReleaseExe;
            CreateCompilation(text, options: commonoption).VerifyDiagnostics(
                // (7,13): warning CS0168: The variable 'x' is declared but never used
                //         int x;      // CS0168
                Diagnostic(ErrorCode.WRN_UnreferencedVar, "x").WithArguments("x"),
                // (8,13): warning CS0219: The variable 'y' is assigned but its value is never used
                //         int y = 0;  // CS0219
                Diagnostic(ErrorCode.WRN_UnreferencedVarAssg, "y").WithArguments("y"),
                // (10,13): warning CS0168: The variable 'z' is declared but never used
                //         int z;
                Diagnostic(ErrorCode.WRN_UnreferencedVar, "z").WithArguments("z"));

            IDictionary<string, ReportDiagnostic> warnings = new Dictionary<string, ReportDiagnostic>();
            warnings.Add(MessageProvider.Instance.GetIdForErrorCode(168), ReportDiagnostic.Error);
            CSharpCompilationOptions option = commonoption.WithSpecificDiagnosticOptions(warnings);
            CreateCompilation(text, options: option).VerifyDiagnostics(
                // (7,13): error CS0168: Warning as Error: The variable 'x' is declared but never used
                //         int x;      // CS0168
                Diagnostic(ErrorCode.WRN_UnreferencedVar, "x").WithArguments("x").WithWarningAsError(true),
                // (8,13): warning CS0219: The variable 'y' is assigned but its value is never used
                //         int y = 0;  // CS0219
                Diagnostic(ErrorCode.WRN_UnreferencedVarAssg, "y").WithArguments("y"),
                // (10,13): error CS0168: Warning as Error: The variable 'z' is declared but never used
                //         int z;
                Diagnostic(ErrorCode.WRN_UnreferencedVar, "z").WithArguments("z").WithWarningAsError(true));

            option = commonoption.WithWarningLevel(2);
            CreateCompilation(text, options: option).VerifyDiagnostics();
        }

        [Fact]
        public void PragmaWarning_NoValidationForErrorCodes2()
        {
            // Previous versions of the compiler used to report a warning (CS1691)
            // whenever an unrecognized warning code was supplied in a #pragma directive.
            // We no longer generate a warning in such cases.
            var text = @"

public class C
{
    public static void Main()
    {
#pragma warning disable CS0001, 168, all
        int x;      // CS0168
        int y = 0;  // CS0219
#pragma warning restore
        int z;
    }
}";

            CSharpCompilationOptions commonoption = TestOptions.ReleaseExe;
            CreateCompilation(text, options: commonoption).VerifyDiagnostics(
                // (9,13): warning CS0219: The variable 'y' is assigned but its value is never used
                //         int y = 0;  // CS0219
                Diagnostic(ErrorCode.WRN_UnreferencedVarAssg, "y").WithArguments("y"),
                // (11,13): warning CS0168: The variable 'z' is declared but never used
                //         int z;
                Diagnostic(ErrorCode.WRN_UnreferencedVar, "z").WithArguments("z"));

            IDictionary<string, ReportDiagnostic> warnings = new Dictionary<string, ReportDiagnostic>();
            warnings.Add(MessageProvider.Instance.GetIdForErrorCode(168), ReportDiagnostic.Error);
            CSharpCompilationOptions option = commonoption.WithSpecificDiagnosticOptions(warnings);
            CreateCompilation(text, options: option).VerifyDiagnostics(
                // (9,13): warning CS0219: The variable 'y' is assigned but its value is never used
                //         int y = 0;  // CS0219
                Diagnostic(ErrorCode.WRN_UnreferencedVarAssg, "y").WithArguments("y"),
                // (11,13): error CS0168: Warning as Error: The variable 'z' is declared but never used
                //         int z;
                Diagnostic(ErrorCode.WRN_UnreferencedVar, "z").WithArguments("z").WithWarningAsError(true));

            option = commonoption.WithWarningLevel(2);
            CreateCompilation(text, options: option).VerifyDiagnostics();
        }

        [Fact]
        public void PragmaWarning_NoValidationForErrorCodes3()
        {
            // Previous versions of the compiler used to report a warning (CS1691)
            // whenever an unrecognized warning code was supplied in a #pragma directive.
            // We no longer generate a warning in such cases.
            var text = @"
public class C
{
    public static void Main()
    {
#pragma warning disable
        int x;      // CS0168
        int y = 0;  // CS0219
#pragma warning restore 1
        int z;
    }
}";

            CSharpCompilationOptions commonoption = TestOptions.ReleaseExe;
            CreateCompilation(text, options: commonoption).VerifyDiagnostics();

            IDictionary<string, ReportDiagnostic> warnings = new Dictionary<string, ReportDiagnostic>();
            warnings.Add(MessageProvider.Instance.GetIdForErrorCode(168), ReportDiagnostic.Error);
            CSharpCompilationOptions option = commonoption.WithSpecificDiagnosticOptions(warnings);
            CreateCompilation(text, options: option).VerifyDiagnostics();

            option = commonoption.WithWarningLevel(2);
            CreateCompilation(text, options: option).VerifyDiagnostics();
        }

        [Fact]
        public void PragmaWarning_OnlyRestoreWithoutDisableIsNoOp()
        {
            var text = @"

public class C
{
    public static void Main()
    {
#pragma warning restore
        int x;      // CS0168
        int y = 0;  // CS0219
    }
}";

            CSharpCompilationOptions commonoption = TestOptions.ReleaseExe;
            CreateCompilation(text, options: commonoption).VerifyDiagnostics(
                // (8,13): warning CS0168: The variable 'x' is declared but never used
                //         int x;      // CS0168
                Diagnostic(ErrorCode.WRN_UnreferencedVar, "x").WithArguments("x"),
                // (9,13): warning CS0219: The variable 'y' is assigned but its value is never used
                //         int y = 0;  // CS0219
                Diagnostic(ErrorCode.WRN_UnreferencedVarAssg, "y").WithArguments("y"));

            IDictionary<string, ReportDiagnostic> warnings = new Dictionary<string, ReportDiagnostic>();
            warnings.Add(MessageProvider.Instance.GetIdForErrorCode(168), ReportDiagnostic.Error);
            CSharpCompilationOptions option = commonoption.WithSpecificDiagnosticOptions(warnings);
            CreateCompilation(text, options: option).VerifyDiagnostics(
                // (8,13): error CS0168: Warning as Error: The variable 'x' is declared but never used
                //         int x;      // CS0168
                Diagnostic(ErrorCode.WRN_UnreferencedVar, "x").WithArguments("x").WithWarningAsError(true),
                // (9,13): warning CS0219: The variable 'y' is assigned but its value is never used
                //         int y = 0;  // CS0219
                Diagnostic(ErrorCode.WRN_UnreferencedVarAssg, "y").WithArguments("y"));

            warnings[MessageProvider.Instance.GetIdForErrorCode(168)] = ReportDiagnostic.Suppress;
            option = commonoption.WithSpecificDiagnosticOptions(warnings);
            CreateCompilation(text, options: option).VerifyDiagnostics(
                // (9,13): warning CS0219: The variable 'y' is assigned but its value is never used
                //         int y = 0;  // CS0219
                Diagnostic(ErrorCode.WRN_UnreferencedVarAssg, "y").WithArguments("y"));

            option = commonoption.WithWarningLevel(2);
            CreateCompilation(text, options: option).VerifyDiagnostics();
        }

        [Fact]
        public void PragmaWarning_StringLiteralsAreNotAllowed()
        {
            var text = @"

public class C
{
    public static void Main()
    {
#pragma warning disable ""CS0168
        int x;      // CS0168
        int y = 0;  // CS0219
#pragma warning restore
    }
}";
            CSharpCompilationOptions commonoption = TestOptions.ReleaseExe;
            CreateCompilation(text, options: commonoption).VerifyDiagnostics(
                // (7,25): warning CS1072: Expected identifier or numeric literal.
                // #pragma warning disable "CS0168
                Diagnostic(ErrorCode.WRN_IdentifierOrNumericLiteralExpected, @"""CS0168").WithLocation(7, 25),
                // (8,13): warning CS0168: The variable 'x' is declared but never used
                //         int x;      // CS0168
                Diagnostic(ErrorCode.WRN_UnreferencedVar, "x").WithArguments("x"),
                // (9,13): warning CS0219: The variable 'y' is assigned but its value is never used
                //         int y = 0;  // CS0219
                Diagnostic(ErrorCode.WRN_UnreferencedVarAssg, "y").WithArguments("y"));

            var warnings = new Dictionary<string, ReportDiagnostic>();
            warnings.Add(MessageProvider.Instance.GetIdForErrorCode(168), ReportDiagnostic.Error);
            CSharpCompilationOptions option = commonoption.WithSpecificDiagnosticOptions(warnings);
            CreateCompilation(text, options: option).VerifyDiagnostics(
                // (7,25): warning CS1072: Expected identifier or numeric literal.
                // #pragma warning disable "CS0168
                Diagnostic(ErrorCode.WRN_IdentifierOrNumericLiteralExpected, @"""CS0168").WithLocation(7, 25),
                // (8,13): error CS0168: Warning as Error: The variable 'x' is declared but never used
                //         int x;      // CS0168
                Diagnostic(ErrorCode.WRN_UnreferencedVar, "x").WithArguments("x").WithWarningAsError(true),
                // (9,13): warning CS0219: The variable 'y' is assigned but its value is never used
                //         int y = 0;  // CS0219
                Diagnostic(ErrorCode.WRN_UnreferencedVarAssg, "y").WithArguments("y"));

            warnings[MessageProvider.Instance.GetIdForErrorCode(168)] = ReportDiagnostic.Suppress;
            option = commonoption.WithSpecificDiagnosticOptions(warnings);
            CreateCompilation(text, options: option).VerifyDiagnostics(
                // (7,25): warning CS1072: Expected identifier or numeric literal.
                // #pragma warning disable "CS0168
                Diagnostic(ErrorCode.WRN_IdentifierOrNumericLiteralExpected, @"""CS0168").WithLocation(7, 25),
                // (9,13): warning CS0219: The variable 'y' is assigned but its value is never used
                //         int y = 0;  // CS0219
                Diagnostic(ErrorCode.WRN_UnreferencedVarAssg, "y").WithArguments("y"));

            option = commonoption.WithWarningLevel(2);
            CreateCompilation(text, options: option).VerifyDiagnostics(
                // (7,25): warning CS1072: Expected identifier or numeric literal.
                // #pragma warning disable "CS0168
                Diagnostic(ErrorCode.WRN_IdentifierOrNumericLiteralExpected, @"""CS0168").WithLocation(7, 25));
        }

        [Fact]
        public void PragmaWarning_MostKeywordsAreAllowedAsErrorCodes()
        {
            // Lexing / parsing of identifiers inside #pragma is identical to that inside #define for the below cases.
            // The #define cases below also produce no errors in previous versions of the compiler.
            var text = @"
#define class
#define static
#define int
#define public
#define null
#define warning
#define define
public class C
{
    public static void Main()
    {
#pragma warning disable class, static, int
        int x;      // CS0168
        int y = 0;  // CS0219
#pragma warning restore warning
#pragma warning restore public, null, define
    }
}";
            CSharpCompilationOptions commonoption = TestOptions.ReleaseExe;
            CreateCompilation(text, options: commonoption).VerifyDiagnostics(
                // (12,13): warning CS0168: The variable 'x' is declared but never used
                //         int x;      // CS0168
                Diagnostic(ErrorCode.WRN_UnreferencedVar, "x").WithArguments("x").WithLocation(14, 13),
                // (13,13): warning CS0219: The variable 'y' is assigned but its value is never used
                //         int y = 0;  // CS0219
                Diagnostic(ErrorCode.WRN_UnreferencedVarAssg, "y").WithArguments("y").WithLocation(15, 13));
        }

        /// <remarks>
        /// See <see cref="SyntaxFacts.IsPreprocessorContextualKeyword"/>.
        /// </remarks>
        [Fact]
        public void PragmaWarning_SomeKeywordsAreNotAllowedAsErrorCodes()
        {
            // A small number of keywords are not legal as error codes inside #pragma. This is because
            // the lexer processes these keywords specially inside preprocessor directives i.e. it returns
            // keyword tokens instead of identifier tokens for these.
            // Lexing / parsing of identifiers inside #pragma is identical to that inside #define for the below cases.
            // The #define cases below also produce identical errors in previous versions of the compiler.
            var text = @"
#define true
#define default
#define hidden
#define disable
#define checksum
#define restore
#define false
public class C
{
    public static void Main()
    {
#pragma warning disable true
#pragma warning disable default
#pragma warning disable hidden
#pragma warning disable disable
#pragma warning restore checksum
#pragma warning restore restore
#pragma warning restore false
    }
}";
            CSharpCompilationOptions commonoption = TestOptions.ReleaseExe;
            CreateCompilation(text, options: commonoption).VerifyDiagnostics(
                // (2,9): error CS1001: Identifier expected
                // #define true
                Diagnostic(ErrorCode.ERR_IdentifierExpected, "true").WithLocation(2, 9),
                // (3,9): error CS1001: Identifier expected
                // #define default
                Diagnostic(ErrorCode.ERR_IdentifierExpected, "default").WithLocation(3, 9),
                // (4,9): error CS1001: Identifier expected
                // #define hidden
                Diagnostic(ErrorCode.ERR_IdentifierExpected, "hidden").WithLocation(4, 9),
                // (5,9): error CS1001: Identifier expected
                // #define disable
                Diagnostic(ErrorCode.ERR_IdentifierExpected, "disable").WithLocation(5, 9),
                // (6,9): error CS1001: Identifier expected
                // #define checksum
                Diagnostic(ErrorCode.ERR_IdentifierExpected, "checksum").WithLocation(6, 9),
                // (7,9): error CS1001: Identifier expected
                // #define restore
                Diagnostic(ErrorCode.ERR_IdentifierExpected, "restore").WithLocation(7, 9),
                // (8,9): error CS1001: Identifier expected
                // #define false
                Diagnostic(ErrorCode.ERR_IdentifierExpected, "false").WithLocation(8, 9),
                // (13,25): warning CS1072: Expected identifier or numeric literal.
                // #pragma warning disable true
                Diagnostic(ErrorCode.WRN_IdentifierOrNumericLiteralExpected, "true").WithLocation(13, 25),
                // (14,25): warning CS1072: Expected identifier or numeric literal.
                // #pragma warning disable default
                Diagnostic(ErrorCode.WRN_IdentifierOrNumericLiteralExpected, "default").WithLocation(14, 25),
                // (15,25): warning CS1072: Expected identifier or numeric literal.
                // #pragma warning disable hidden
                Diagnostic(ErrorCode.WRN_IdentifierOrNumericLiteralExpected, "hidden").WithLocation(15, 25),
                // (16,25): warning CS1072: Expected identifier or numeric literal.
                // #pragma warning disable disable
                Diagnostic(ErrorCode.WRN_IdentifierOrNumericLiteralExpected, "disable").WithLocation(16, 25),
                // (17,25): warning CS1072: Expected identifier or numeric literal.
                // #pragma warning restore checksum
                Diagnostic(ErrorCode.WRN_IdentifierOrNumericLiteralExpected, "checksum").WithLocation(17, 25),
                // (18,25): warning CS1072: Expected identifier or numeric literal.
                // #pragma warning restore restore
                Diagnostic(ErrorCode.WRN_IdentifierOrNumericLiteralExpected, "restore").WithLocation(18, 25),
                // (19,25): warning CS1072: Expected identifier or numeric literal.
                // #pragma warning restore false
                Diagnostic(ErrorCode.WRN_IdentifierOrNumericLiteralExpected, "false").WithLocation(19, 25));
        }

        [Fact]
        public void PragmaWarning_VeryLongIdentifiersAreAllowed()
        {
            var text = @"
#define __A_123456789012345678901234567890123456789012345678901234567890123456789012345678901234567890123456789012345678901234567890123456789023456789012345678901234567890123456789012345678901234567890123456789012345678901234567890123456789012345678901234567890123456789012345678901234567890123456789012345678901234567890123456789012345678901234567890123456789012345678901234567890123456789012345678902345678901234567890123456789012345678901234567890123456789012345678901234567890123456789012345678901234567890123456789012345678901234567890123456789012345678901234567890123456789012345678901234567890123456789012345678901234567890123456789012345678901234567890234567890123456789012345678901234567890123456789012345678901234567890123456789012345678901234567890123456789012345678901234567890123456789012345678901234567890123456789012345678901234567890123456789012345678901234567890123456789012345678901234567890123456789023456789012345678901234567890123456789012345678901234567890123456789012345678901234567890123456789012345678901234567890123456789012345678901234567890123456789012345678901234567890123456789012345678901234567890123456789012345678901234567890123456789012345678902345678901234567890123456789012345678901234567890123456789012345678901234567890123456789012345678901234567890123456789012345678901234567890123456789012345678901234567890123456789012345678901234567890123456789012345678901234567890123456789012345678901234567890234567890123456789012345678901234567890123456789012345678901234567890123456789012345678901234567890123456789012345678901234567890123456789012345678901234567890123456789012345678901234567890123456789012345678901234567890123456789012345678901234567890123456789023456789012345678901234567890123456789012345678901234567890123456789012345678901234567890123456789012345678901234567890123456789012345678901234567890123456789012345678901234567890123456789012345678901234567890123456789012345678901234567890123456789012345678902345678901234567890123456789012345678901234567890123456789012345678901234567890123456789012345678901234567890123456789012345678901234567890123456789012345678901234567890123456789012345678901234567890123456789012345678901234567890123456789012345678901234567890234567890123456789012345678901234567890123456789012345678901234567890123456789012345678901234567890123456789012345678901234567890
public class C
{
    public static void Main()
    {
#pragma warning disable __B_123456789012345678901234567890123456789012345678901234567890123456789012345678901234567890123456789012345678901234567890123456789023456789012345678901234567890123456789012345678901234567890123456789012345678901234567890123456789012345678901234567890123456789012345678901234567890123456789012345678901234567890123456789012345678901234567890123456789012345678901234567890123456789012345678902345678901234567890123456789012345678901234567890123456789012345678901234567890123456789012345678901234567890123456789012345678901234567890123456789012345678901234567890123456789012345678901234567890123456789012345678901234567890123456789012345678901234567890234567890123456789012345678901234567890123456789012345678901234567890123456789012345678901234567890123456789012345678901234567890123456789012345678901234567890123456789012345678901234567890123456789012345678901234567890123456789012345678901234567890123456789023456789012345678901234567890123456789012345678901234567890123456789012345678901234567890123456789012345678901234567890123456789012345678901234567890123456789012345678901234567890123456789012345678901234567890123456789012345678901234567890123456789012345678902345678901234567890123456789012345678901234567890123456789012345678901234567890123456789012345678901234567890123456789012345678901234567890123456789012345678901234567890123456789012345678901234567890123456789012345678901234567890123456789012345678901234567890234567890123456789012345678901234567890123456789012345678901234567890123456789012345678901234567890123456789012345678901234567890123456789012345678901234567890123456789012345678901234567890123456789012345678901234567890123456789012345678901234567890123456789023456789012345678901234567890123456789012345678901234567890123456789012345678901234567890123456789012345678901234567890123456789012345678901234567890123456789012345678901234567890123456789012345678901234567890123456789012345678901234567890123456789012345678902345678901234567890123456789012345678901234567890123456789012345678901234567890123456789012345678901234567890123456789012345678901234567890123456789012345678901234567890123456789012345678901234567890123456789012345678901234567890123456789012345678901234567890234567890123456789012345678901234567890123456789012345678901234567890123456789012345678901234567890123456789012345678901234567890, CS0168, CS0219
        int x;      // CS0168
        int y = 0;  // CS0219
#pragma warning restore __B_123456789012345678901234567890123456789012345678901234567890123456789012345678901234567890123456789012345678901234567890123456789023456789012345678901234567890123456789012345678901234567890123456789012345678901234567890123456789012345678901234567890123456789012345678901234567890123456789012345678901234567890123456789012345678901234567890123456789012345678901234567890123456789012345678902345678901234567890123456789012345678901234567890123456789012345678901234567890123456789012345678901234567890123456789012345678901234567890123456789012345678901234567890123456789012345678901234567890123456789012345678901234567890123456789012345678901234567890234567890123456789012345678901234567890123456789012345678901234567890123456789012345678901234567890123456789012345678901234567890123456789012345678901234567890123456789012345678901234567890123456789012345678901234567890123456789012345678901234567890123456789023456789012345678901234567890123456789012345678901234567890123456789012345678901234567890123456789012345678901234567890123456789012345678901234567890123456789012345678901234567890123456789012345678901234567890123456789012345678901234567890123456789012345678902345678901234567890123456789012345678901234567890123456789012345678901234567890123456789012345678901234567890123456789012345678901234567890123456789012345678901234567890123456789012345678901234567890123456789012345678901234567890123456789012345678901234567890234567890123456789012345678901234567890123456789012345678901234567890123456789012345678901234567890123456789012345678901234567890123456789012345678901234567890123456789012345678901234567890123456789012345678901234567890123456789012345678901234567890123456789023456789012345678901234567890123456789012345678901234567890123456789012345678901234567890123456789012345678901234567890123456789012345678901234567890123456789012345678901234567890123456789012345678901234567890123456789012345678901234567890123456789012345678902345678901234567890123456789012345678901234567890123456789012345678901234567890123456789012345678901234567890123456789012345678901234567890123456789012345678901234567890123456789012345678901234567890123456789012345678901234567890123456789012345678901234567890234567890123456789012345678901234567890123456789012345678901234567890123456789012345678901234567890123456789012345678901234567890, CS0168, CS0219
    }
}";
            CSharpCompilationOptions commonoption = TestOptions.ReleaseExe;
            CreateCompilation(text, options: commonoption).VerifyDiagnostics();

            var nodes = ParseWithRoundTripCheck(text).GetRoot().DescendantNodes(descendIntoTrivia: true);
            var defineName = nodes.OfType<Syntax.DefineDirectiveTriviaSyntax>().Single().Name;
            var errorCodeName = nodes.OfType<Syntax.PragmaWarningDirectiveTriviaSyntax>().First()
                                     .ErrorCodes.OfType<Syntax.IdentifierNameSyntax>().First().Identifier;

            // Lexing / parsing of identifiers inside #pragma warning directives is identical
            // to that inside #define directives except that very long identifiers inside #define
            // are truncated to 128 characters to maintain backwards compatibility with previous
            // versions of the compiler.
            Assert.Equal(128, defineName.ValueText.Length);
            Assert.Equal(2335, defineName.Text.Length);

            // Since support for identifiers inside #pragma warning directives is new, 
            // we don't have any backwards compatibility constraints. So we can preserve the
            // identifier exactly as it appears in source.
            Assert.Equal(2335, errorCodeName.ValueText.Length);
            Assert.Equal(2335, errorCodeName.Text.Length);
        }

        [Fact]
        public void PragmaWarning_EscapedKeywordsAreNotAllowedAsErrorCodes()
        {
            var text = @"
#define @true
#define @class
public class C
{
    public static void Main()
    {
#pragma warning disable @true
#pragma warning restore @class
    }
}";
            CSharpCompilationOptions commonoption = TestOptions.ReleaseExe;
            CreateCompilation(text, options: commonoption).VerifyDiagnostics(
                // (2,9): error CS1001: Identifier expected
                // #define @true
                Diagnostic(ErrorCode.ERR_IdentifierExpected, "@").WithLocation(2, 9),
                // (3,9): error CS1001: Identifier expected
                // #define @class
                Diagnostic(ErrorCode.ERR_IdentifierExpected, "@").WithLocation(3, 9),
                // (8,25): warning CS1072: Expected identifier or numeric literal.
                // #pragma warning disable @true
                Diagnostic(ErrorCode.WRN_IdentifierOrNumericLiteralExpected, "@").WithLocation(8, 25),
                // (9,25): warning CS1072: Expected identifier or numeric literal.
                // #pragma warning restore @class
                Diagnostic(ErrorCode.WRN_IdentifierOrNumericLiteralExpected, "@").WithLocation(9, 25));
        }

        [Fact]
        public void PragmaWarning_ExpressionsAreNotAllowedAsErrorCodes()
        {
            var text = @"
public class C
{
    public static void Main()
    {
#pragma warning disable CS0168 + CS0219
        int x;      // CS0168
        int y = 0;  // CS0219
#pragma warning restore CS0168.Empty

#pragma warning disable (CS0168)
        int z;      // CS0168
#pragma warning restore -168
#pragma warning restore 168.1
#pragma warning restore 168L
    }
}";
            CSharpCompilationOptions commonoption = TestOptions.ReleaseExe;
            CreateCompilation(text, options: commonoption).VerifyDiagnostics(
                // (6,32): warning CS1696: Single-line comment or end-of-line expected
                // #pragma warning disable CS0168 + CS0219
                Diagnostic(ErrorCode.WRN_EndOfPPLineExpected, "+").WithLocation(6, 32),
                // (9,31): warning CS1696: Single-line comment or end-of-line expected
                // #pragma warning restore CS0168.Empty
                Diagnostic(ErrorCode.WRN_EndOfPPLineExpected, ".").WithLocation(9, 31),
                // (11,25): warning CS1072: Expected identifier or numeric literal.
                // #pragma warning disable (CS0168)
                Diagnostic(ErrorCode.WRN_IdentifierOrNumericLiteralExpected, "(").WithLocation(11, 25),
                // (13,25): warning CS1072: Expected identifier or numeric literal.
                // #pragma warning restore -168
                Diagnostic(ErrorCode.WRN_IdentifierOrNumericLiteralExpected, "-").WithLocation(13, 25),
                // (14,28): warning CS1696: Single-line comment or end-of-line expected
                // #pragma warning restore 168.1
                Diagnostic(ErrorCode.WRN_EndOfPPLineExpected, ".").WithLocation(14, 28),
                // (15,28): warning CS1696: Single-line comment or end-of-line expected
                // #pragma warning restore 168L
                Diagnostic(ErrorCode.WRN_EndOfPPLineExpected, "L").WithLocation(15, 28),
                // (8,13): warning CS0219: The variable 'y' is assigned but its value is never used
                //         int y = 0;  // CS0219
                Diagnostic(ErrorCode.WRN_UnreferencedVarAssg, "y").WithArguments("y").WithLocation(8, 13),
                // (12,13): warning CS0168: The variable 'z' is declared but never used
                //         int z;
                Diagnostic(ErrorCode.WRN_UnreferencedVar, "z").WithArguments("z").WithLocation(12, 13));
        }

        [Fact]
        public void PragmaWarning_WarningsForBadPragmaSyntaxCanBeSuppressed()
        {
            var text = @"
public class C
{
    public static void Main()
    {
#pragma warning disable CS1072, CS1634
#pragma warning disable ~class
#pragma warning restore ""CS0219
#pragma warning blah
#pragma warning restore

#pragma warning disable @class
#pragma warning restore ""CS0168
#pragma warning blah
    }
}";
            CSharpCompilationOptions commonoption = TestOptions.ReleaseExe;
            CreateCompilation(text, options: commonoption).VerifyDiagnostics(
                // (12,25): warning CS1072: Expected identifier or numeric literal.
                // #pragma warning disable @class
                Diagnostic(ErrorCode.WRN_IdentifierOrNumericLiteralExpected, "@").WithLocation(12, 25),
                // (13,25): warning CS1072: Expected identifier or numeric literal.
                // #pragma warning restore "CS0168
                Diagnostic(ErrorCode.WRN_IdentifierOrNumericLiteralExpected, @"""CS0168").WithLocation(13, 25),
                // (14,17): warning CS1634: Expected disable, restore, enable or safeonly
                // #pragma warning blah
                Diagnostic(ErrorCode.WRN_IllegalPPWarning, "blah").WithLocation(14, 17));
        }

        [Fact(Skip = "https://github.com/dotnet/roslyn/issues/36550")]
        public void PragmaWarning_Enable()
        {
            var text1 = @"
class Test
{
    void Main()
    {
        if (true)
        {
            int x;
        }
        else
        {
            return;
        }
    }
}
";

            var expected1 = new DiagnosticDescription[]
            {
                // (8,17): warning CS0168: The variable 'x' is declared but never used
                //             int x;
                Diagnostic(ErrorCode.WRN_UnreferencedVar, "x").WithArguments("x"),
                // (12,13): warning CS0162: Unreachable code detected
                //             return;
                Diagnostic(ErrorCode.WRN_UnreachableCode, "return")
            };

            CreateCompilation(text1, parseOptions: TestOptions.Regular7_3).VerifyDiagnostics(expected1);
            CreateCompilation(text1).VerifyDiagnostics(expected1);

            var options = TestOptions.DebugDll.WithGeneralDiagnosticOption(ReportDiagnostic.Suppress);

            CreateCompilation(text1, parseOptions: TestOptions.Regular7_3, options: options).VerifyDiagnostics();
            CreateCompilation(text1, options: options).VerifyDiagnostics();

            var text2 = @"
#pragma warning enable
" + text1;

            CreateCompilation(text2, parseOptions: TestOptions.Regular7_3, options: options).VerifyDiagnostics(expected1);
            CreateCompilation(text2, options: options).VerifyDiagnostics(expected1);

            var text3 = @"
#pragma warning enable CS0168, 162
" + text1;

            CreateCompilation(text3, parseOptions: TestOptions.Regular7_3, options: options).VerifyDiagnostics(expected1);
            CreateCompilation(text3, options: options).VerifyDiagnostics(expected1);

            var text4 = @"
#pragma warning enable CS0168
" + text1;

            var expected2 = new DiagnosticDescription[]
            {
                // (8,17): warning CS0168: The variable 'x' is declared but never used
                //             int x;
                Diagnostic(ErrorCode.WRN_UnreferencedVar, "x").WithArguments("x")
            };

            CreateCompilation(text4, parseOptions: TestOptions.Regular7_3, options: options).VerifyDiagnostics(expected2);
            CreateCompilation(text4, options: options).VerifyDiagnostics(expected2);

            var text5 = @"
#pragma warning enable 168
" + text1;

            CreateCompilation(text5, parseOptions: TestOptions.Regular7_3, options: options).VerifyDiagnostics(expected2);
            CreateCompilation(text5, options: options).VerifyDiagnostics(expected2);
        }

        [Fact]
        public void PragmaWarning_ErrorsCantBeSuppressed()
        {
            var text = @"
public class C
{
    public static void Main()
    {
#pragma warning disable CS0029
        int x = string.Empty;
#pragma warning restore CS0029
#pragma warning disable 29
        int y = string.Empty;
#pragma warning restore 29

    }
}";
            CSharpCompilationOptions commonoption = TestOptions.ReleaseExe;
            CreateCompilation(text, options: commonoption).VerifyDiagnostics(
                // (7,17): error CS0029: Cannot implicitly convert type 'string' to 'int'
                //         int x = string.Empty;
                Diagnostic(ErrorCode.ERR_NoImplicitConv, "string.Empty").WithArguments("string", "int").WithLocation(7, 17),
                // (10,17): error CS0029: Cannot implicitly convert type 'string' to 'int'
                //         int y = string.Empty;
                Diagnostic(ErrorCode.ERR_NoImplicitConv, "string.Empty").WithArguments("string", "int").WithLocation(10, 17));
        }

        [Fact]
        public void PragmaWarning_MissingErrorCodes()
        {
            var text = @"
public class C
{
    public static void Main()
    {
#pragma warning disable ,
        int x;      // CS0168
#pragma warning restore , ,
        int z;
    }
}";

            CSharpCompilationOptions commonoption = TestOptions.ReleaseExe;
            CreateCompilation(text, options: commonoption).VerifyDiagnostics(
                // (6,25): warning CS1072: Expected identifier or numeric literal.
                // #pragma warning disable ,
                Diagnostic(ErrorCode.WRN_IdentifierOrNumericLiteralExpected, ","),
                // (8,25): warning CS1072: Expected identifier or numeric literal.
                // #pragma warning restore , ,
                Diagnostic(ErrorCode.WRN_IdentifierOrNumericLiteralExpected, ","),
                // (8,27): warning CS1072: Expected identifier or numeric literal.
                // #pragma warning restore , ,
                Diagnostic(ErrorCode.WRN_IdentifierOrNumericLiteralExpected, ","),
                // (7,13): warning CS0168: The variable 'x' is declared but never used
                //         int x;      // CS0168
                Diagnostic(ErrorCode.WRN_UnreferencedVar, "x").WithArguments("x"),
                // (9,13): warning CS0168: The variable 'z' is declared but never used
                //         int z;
                Diagnostic(ErrorCode.WRN_UnreferencedVar, "z").WithArguments("z"));

            var warnings = new Dictionary<string, ReportDiagnostic>();
            warnings.Add(MessageProvider.Instance.GetIdForErrorCode(168), ReportDiagnostic.Error);
            CSharpCompilationOptions option = commonoption.WithSpecificDiagnosticOptions(warnings);
            CreateCompilation(text, options: option).VerifyDiagnostics(
                // (6,25): warning CS1072: Expected identifier or numeric literal.
                // #pragma warning disable ,
                Diagnostic(ErrorCode.WRN_IdentifierOrNumericLiteralExpected, ","),
                // (8,25): warning CS1072: Expected identifier or numeric literal.
                // #pragma warning restore , ,
                Diagnostic(ErrorCode.WRN_IdentifierOrNumericLiteralExpected, ","),
                // (8,27): warning CS1072: Expected identifier or numeric literal.
                // #pragma warning restore , ,
                Diagnostic(ErrorCode.WRN_IdentifierOrNumericLiteralExpected, ","),
                // (7,13): error CS0168: Warning as Error: The variable 'x' is declared but never used
                //         int x;      // CS0168
                Diagnostic(ErrorCode.WRN_UnreferencedVar, "x").WithArguments("x").WithWarningAsError(true),
                // (9,13): error CS0168: Warning as Error: The variable 'z' is declared but never used
                //         int z;
                Diagnostic(ErrorCode.WRN_UnreferencedVar, "z").WithArguments("z").WithWarningAsError(true));

            warnings[MessageProvider.Instance.GetIdForErrorCode(168)] = ReportDiagnostic.Suppress;
            option = commonoption.WithSpecificDiagnosticOptions(warnings);
            CreateCompilation(text, options: option).VerifyDiagnostics(
                // (6,25): warning CS1072: Expected identifier or numeric literal.
                // #pragma warning disable ,
                Diagnostic(ErrorCode.WRN_IdentifierOrNumericLiteralExpected, ","),
                // (8,25): warning CS1072: Expected identifier or numeric literal.
                // #pragma warning restore , ,
                Diagnostic(ErrorCode.WRN_IdentifierOrNumericLiteralExpected, ","),
                // (8,27): warning CS1072: Expected identifier or numeric literal.
                // #pragma warning restore , ,
                Diagnostic(ErrorCode.WRN_IdentifierOrNumericLiteralExpected, ","));

            option = commonoption.WithWarningLevel(2);
            CreateCompilation(text, options: option).VerifyDiagnostics(
                // (6,25): warning CS1072: Expected identifier or numeric literal.
                // #pragma warning disable ,
                Diagnostic(ErrorCode.WRN_IdentifierOrNumericLiteralExpected, ","),
                // (8,25): warning CS1072: Expected identifier or numeric literal.
                // #pragma warning restore , ,
                Diagnostic(ErrorCode.WRN_IdentifierOrNumericLiteralExpected, ","),
                // (8,27): warning CS1072: Expected identifier or numeric literal.
                // #pragma warning restore , ,
                Diagnostic(ErrorCode.WRN_IdentifierOrNumericLiteralExpected, ","));
        }

        [WorkItem(546814, "http://vstfdevdiv:8080/DevDiv2/DevDiv/_workitems/edit/546814")]
        [Fact]
        public void PragmaWarning_NoValidationForErrorCodes4()
        {
            // Previous versions of the compiler used to report a warning (CS1691)
            // whenever an unrecognized warning code was supplied in a #pragma directive.
            // We no longer generate a warning in such cases.
            var text = @"
using System;

class Program
{
#pragma warning disable 1691
#pragma warning disable 59526
        public static void Main() { Console.Read(); }

#pragma warning restore 1691, 56529
} ";

            CSharpCompilationOptions commonoption = TestOptions.ReleaseExe;
            CreateCompilation(text, options: commonoption).VerifyDiagnostics();
        }

        [WorkItem(546814, "http://vstfdevdiv:8080/DevDiv2/DevDiv/_workitems/edit/546814")]
        [Fact]
        public void PragmaWarning_NoValidationForErrorCodes5()
        {
            // Previous versions of the compiler used to report a warning (CS1691)
            // whenever an unrecognized warning code was supplied in a #pragma directive.
            // We no longer generate a warning in such cases.
            var text = @"
using System;

class Program
{
#pragma warning disable 1691, 59526
        public static void Main() { Console.Read(); }

#pragma warning restore 1691, 56529
} ";

            CSharpCompilationOptions commonoption = TestOptions.ReleaseExe;
            CreateCompilation(text, options: commonoption).VerifyDiagnostics();
        }

        [Fact]
        public void PragmaWarningDirectiveMap()
        {
            var text = @"
using System;
public class C
{
#pragma warning disable 
    public static void Main()
#pragma warning restore 168
    {
        int x;
#pragma warning disable CS0168
        int y;      // CS0168
#pragma warning restore
        int z = 0;  // CS0219
    }
}";
            SyntaxTree syntaxTree = SyntaxFactory.ParseSyntaxTree(text, path: "goo.cs");
            Assert.Equal(PragmaWarningState.Default, syntaxTree.GetPragmaDirectiveWarningState(MessageProvider.Instance.GetIdForErrorCode(168), GetSpanIn(syntaxTree, "public class").Start));
            Assert.Equal(PragmaWarningState.Disabled, syntaxTree.GetPragmaDirectiveWarningState(MessageProvider.Instance.GetIdForErrorCode(168), GetSpanIn(syntaxTree, "public static").Start));
            Assert.Equal(PragmaWarningState.Disabled, syntaxTree.GetPragmaDirectiveWarningState(MessageProvider.Instance.GetIdForErrorCode(219), GetSpanIn(syntaxTree, "public static").Start));
            Assert.Equal(PragmaWarningState.Default, syntaxTree.GetPragmaDirectiveWarningState(MessageProvider.Instance.GetIdForErrorCode(168), GetSpanIn(syntaxTree, "int x").Start));
            Assert.Equal(PragmaWarningState.Disabled, syntaxTree.GetPragmaDirectiveWarningState(MessageProvider.Instance.GetIdForErrorCode(219), GetSpanIn(syntaxTree, "int x").Start));
            Assert.Equal(PragmaWarningState.Disabled, syntaxTree.GetPragmaDirectiveWarningState(MessageProvider.Instance.GetIdForErrorCode(168), GetSpanIn(syntaxTree, "int y").Start));
            Assert.Equal(PragmaWarningState.Disabled, syntaxTree.GetPragmaDirectiveWarningState(MessageProvider.Instance.GetIdForErrorCode(219), GetSpanIn(syntaxTree, "int y").Start));
            Assert.Equal(PragmaWarningState.Default, syntaxTree.GetPragmaDirectiveWarningState(MessageProvider.Instance.GetIdForErrorCode(168), GetSpanIn(syntaxTree, "int z").Start));
            Assert.Equal(PragmaWarningState.Default, syntaxTree.GetPragmaDirectiveWarningState(MessageProvider.Instance.GetIdForErrorCode(219), GetSpanIn(syntaxTree, "int z").Start));
        }

        [Fact]
        public void PragmaWarningDirectiveMapWithIfDirective()
        {
            var text = @"
using System;
class Program
{
    static void Main(string[] args)
    {
#pragma warning disable
        var x = 10;
#if false
#pragma warning restore
#endif
        var y = 10;
    }
}";
            SyntaxTree syntaxTree = SyntaxFactory.ParseSyntaxTree(text, path: "goo.cs");
            Assert.Equal(PragmaWarningState.Default, syntaxTree.GetPragmaDirectiveWarningState(MessageProvider.Instance.GetIdForErrorCode(168), GetSpanIn(syntaxTree, "static void").Start));
            Assert.Equal(PragmaWarningState.Disabled, syntaxTree.GetPragmaDirectiveWarningState(MessageProvider.Instance.GetIdForErrorCode(168), GetSpanIn(syntaxTree, "var x").Start));
            Assert.Equal(PragmaWarningState.Disabled, syntaxTree.GetPragmaDirectiveWarningState(MessageProvider.Instance.GetIdForErrorCode(219), GetSpanIn(syntaxTree, "var y").Start));
        }

        [WorkItem(545407, "http://vstfdevdiv:8080/DevDiv2/DevDiv/_workitems/edit/545407")]
        [Fact]
        public void PragmaWarningDirectiveMapAtTheFirstLine()
        {
            var text = @"#pragma warning disable
using System;
class Program
{
    static void Main(string[] args)
    {
    }
}";
            SyntaxTree syntaxTree = SyntaxFactory.ParseSyntaxTree(text, path: "goo.cs");
            Assert.Equal(PragmaWarningState.Disabled, syntaxTree.GetPragmaDirectiveWarningState(MessageProvider.Instance.GetIdForErrorCode(168), GetSpanIn(syntaxTree, "static void").Start));
        }

        private TextSpan GetSpanIn(SyntaxTree syntaxTree, string textToFind)
        {
            string s = syntaxTree.GetText().ToString();
            int index = s.IndexOf(textToFind, StringComparison.Ordinal);
            Assert.True(index >= 0, "textToFind not found in the tree");
            return new TextSpan(index, textToFind.Length);
        }

        [WorkItem(543705, "http://vstfdevdiv:8080/DevDiv2/DevDiv/_workitems/edit/543705")]
        [Fact]
        public void GetDiagnosticsCalledTwice()
        {
            var text = @"
interface IMyEnumerator { }

public class Test
{
    static IMyEnumerator Goo()
    {
        yield break;
    }

    public static int Main()
    {
        return 1;
    }
}";
            var compilation = CreateCompilation(text);

            Assert.Equal(1, compilation.GetDiagnostics().Length);
            Assert.Equal(1, compilation.GetDiagnostics().Length);
        }

        [WorkItem(39992, "https://github.com/dotnet/roslyn/issues/39992")]
        [Fact]
        public void GetDiagnosticsCalledTwice_GetEmitDiagnostics()
        {
            var text = @"
interface IMyEnumerator { }

public class Test
{
    static IMyEnumerator Goo()
    {
        yield break;
    }

    public static int Main()
    {
        return 1;
    }
}";
            var compilation = CreateCompilation(text);
            var expected = new DiagnosticDescription[] {
                // (6,26): error CS1624: The body of 'Test.Goo()' cannot be an iterator block because 'IMyEnumerator' is not an iterator interface type
                //     static IMyEnumerator Goo()
                Diagnostic(ErrorCode.ERR_BadIteratorReturn, "Goo").WithArguments("Test.Goo()", "IMyEnumerator").WithLocation(6, 26)
            };
            compilation.VerifyDiagnostics(expected);
            compilation.VerifyEmitDiagnostics(expected);
        }

        [Fact]
        public void TestArgumentEquality()
        {
            var text = @"
using System;

public class Test
{
    public static void Main()
    {
        (Console).WriteLine();
    }
}";
            var tree = Parse(text);

            // (8,10): error CS0119: 'Console' is a type, which is not valid in the given context
            AssertEx.Equal(CreateCompilation(tree).GetDiagnostics(), CreateCompilation(tree).GetDiagnostics());
        }

        /// <summary>
        /// Test that invalid type argument lists produce clean error messages
        /// with minimal noise
        /// </summary>
        [WorkItem(7177, "https://github.com/dotnet/roslyn/issues/7177")]
        [Fact]
        public void InvalidTypeArgumentList()
        {
            var text = @"using System;
public class A
{
    static void Main(string[] args)
    {
        // Invalid type arguments
        object a1 = typeof(Action<0>);
        object a2 = typeof(Action<static>);

        // Valid type arguments
        object a3 = typeof(Action<string>);
        object a4 = typeof(Action<>);

        // Invalid with multiple types
        object a5 = typeof(Func<0,1>);
        object a6 = typeof(Func<0,bool>);
        object a7 = typeof(Func<static,bool>);

        // Valid with multiple types
        object a8 = typeof(Func<string,bool>);
        object a9 = typeof(Func<,>);

        // Invalid with nested types
        object a10 = typeof(Action<Action<0>>);
        object a11 = typeof(Action<Action<static>>);
        object a12 = typeof(Action<Action<>>);

        // Valid with nested types
        object a13 = typeof(Action<Action<string>>);
    }
}";

            CSharpCompilationOptions options = TestOptions.ReleaseExe;
            CreateCompilation(text, options: options).VerifyDiagnostics(
                // (7,35): error CS1031: Type expected
                //         object a1 = typeof(Action<0>);
                Diagnostic(ErrorCode.ERR_TypeExpected, "0").WithLocation(7, 35),
                // (8,35): error CS1031: Type expected
                //         object a2 = typeof(Action<static>);
                Diagnostic(ErrorCode.ERR_TypeExpected, "static").WithLocation(8, 35),
                // (15,33): error CS1031: Type expected
                //         object a5 = typeof(Func<0,1>);
                Diagnostic(ErrorCode.ERR_TypeExpected, "0").WithLocation(15, 33),
                // (15,35): error CS1031: Type expected
                //         object a5 = typeof(Func<0,1>);
                Diagnostic(ErrorCode.ERR_TypeExpected, "1").WithLocation(15, 35),
                // (16,33): error CS1031: Type expected
                //         object a6 = typeof(Func<0,bool>);
                Diagnostic(ErrorCode.ERR_TypeExpected, "0").WithLocation(16, 33),
                // (17,33): error CS1031: Type expected
                //         object a7 = typeof(Func<static,bool>);
                Diagnostic(ErrorCode.ERR_TypeExpected, "static").WithLocation(17, 33),
                // (24,43): error CS1031: Type expected
                //         object a10 = typeof(Action<Action<0>>);
                Diagnostic(ErrorCode.ERR_TypeExpected, "0").WithLocation(24, 43),
                // (25,43): error CS1031: Type expected
                //         object a11 = typeof(Action<Action<static>>);
                Diagnostic(ErrorCode.ERR_TypeExpected, "static").WithLocation(25, 43),
                // (26,36): error CS7003: Unexpected use of an unbound generic name
                //         object a12 = typeof(Action<Action<>>);
                Diagnostic(ErrorCode.ERR_UnexpectedUnboundGenericName, "Action<>").WithLocation(26, 36));
        }

        /// <summary>
        ///    Tests if CS0075 - "To cast a negative value, you must enclose the value in parentheses" is correctly emitted.
        /// </summary>
        [Fact]
        public void PossibleBadNegCast()
        {
            var source = @"using System;
class Program
{
    static void Main()
    {
        var y = (ConsoleColor) - 1;
        var z = (System.ConsoleColor) - 1;
    }
}";

            var compilation = CreateCompilation(source);
            compilation.VerifyDiagnostics(new[]
            {
                // (6,18): error CS0119: 'ConsoleColor' is a type, which is not valid in the given context
                //         var y = (ConsoleColor) - 1;
                Diagnostic(ErrorCode.ERR_BadSKunknown, "ConsoleColor").WithArguments("System.ConsoleColor", "type").WithLocation(6, 18),
                // (6,17): error CS0075: To cast a negative value, you must enclose the value in parentheses.
                //         var y = (ConsoleColor) - 1;
                Diagnostic(ErrorCode.ERR_PossibleBadNegCast, "(ConsoleColor) - 1").WithLocation(6, 17),
                // (6,18): error CS0119: 'ConsoleColor' is a type, which is not valid in the given context
                //         var y = (ConsoleColor) - 1;
                Diagnostic(ErrorCode.ERR_BadSKunknown, "ConsoleColor").WithArguments("System.ConsoleColor", "type").WithLocation(6, 18),
                // (7,18): error CS0119: 'ConsoleColor' is a type, which is not valid in the given context
                //         var z = (System.ConsoleColor) - 1;
                Diagnostic(ErrorCode.ERR_BadSKunknown, "System.ConsoleColor").WithArguments("System.ConsoleColor", "type").WithLocation(7, 18),
                // (7,17): error CS0075: To cast a negative value, you must enclose the value in parentheses.
                //         var z = (System.ConsoleColor) - 1;
                Diagnostic(ErrorCode.ERR_PossibleBadNegCast, "(System.ConsoleColor) - 1").WithLocation(7, 17),
                // (7,18): error CS0119: 'ConsoleColor' is a type, which is not valid in the given context
                //         var z = (System.ConsoleColor) - 1;
                Diagnostic(ErrorCode.ERR_BadSKunknown, "System.ConsoleColor").WithArguments("System.ConsoleColor", "type").WithLocation(7, 18)
            });
        }

        /// <summary>
        ///    Tests if fixing CS0075 - "To cast a negative value, you must enclose the value in parentheses" works. (fixed version of <see cref="PossibleBadNegCast"/>).
        /// </summary>
        [Fact]
        public void PossibleBadNegCastFixed()
        {
            var source = @"using System;
class Program
{
    static void Main()
    {
        var y = (ConsoleColor) (- 1);
        var z = (System.ConsoleColor) (- 1);
    }
}";

            var compilation = CreateCompilation(source);
            compilation.VerifyDiagnostics(new[]
            {
                // (6,13): warning CS0219: The variable 'y' is assigned but its value is never used
                //         var y = (ConsoleColor) (- 1);
                Diagnostic(ErrorCode.WRN_UnreferencedVarAssg, "y").WithArguments("y").WithLocation(6, 13),
                // (7,13): warning CS0219: The variable 'z' is assigned but its value is never used
                //         var z = (System.ConsoleColor) (- 1);
                Diagnostic(ErrorCode.WRN_UnreferencedVarAssg, "z").WithArguments("z").WithLocation(7, 13)
            });
        }

        /// <summary>
        ///    Tests if CS0075 - "To cast a negative value, you must enclose the value in parentheses" is only emitted if the left side is (would be) a cast expression.
        /// </summary>
        [Fact]
        public void PossibleBadNegCastNotEmitted()
        {
            var source = @"using System;

class Program
{
    static void Main()
    {
        var w = ((ConsoleColor)) - 1;
        var x = ConsoleColor - 1;
        var y = ((System.ConsoleColor)) - 1;
        var z = System.ConsoleColor - 1;
    }
}";

            var compilation = CreateCompilation(source);
            compilation.VerifyDiagnostics(new[]
            {
                // (7,19): error CS0119: 'ConsoleColor' is a type, which is not valid in the given context
                //         var w = ((ConsoleColor)) - 1;
                Diagnostic(ErrorCode.ERR_BadSKunknown, "ConsoleColor").WithArguments("System.ConsoleColor", "type").WithLocation(7, 19),
                // (7,19): error CS0119: 'ConsoleColor' is a type, which is not valid in the given context
                //         var w = ((ConsoleColor)) - 1;
                Diagnostic(ErrorCode.ERR_BadSKunknown, "ConsoleColor").WithArguments("System.ConsoleColor", "type").WithLocation(7, 19),
                // (7,19): error CS0119: 'ConsoleColor' is a type, which is not valid in the given context
                //         var w = ((ConsoleColor)) - 1;
                Diagnostic(ErrorCode.ERR_BadSKunknown, "ConsoleColor").WithArguments("System.ConsoleColor", "type").WithLocation(7, 19),
                // (8,17): error CS0119: 'ConsoleColor' is a type, which is not valid in the given context
                //         var x = ConsoleColor - 1;
                Diagnostic(ErrorCode.ERR_BadSKunknown, "ConsoleColor").WithArguments("System.ConsoleColor", "type").WithLocation(8, 17),
                // (9,19): error CS0119: 'ConsoleColor' is a type, which is not valid in the given context
                //         var y = ((System.ConsoleColor)) - 1;
                Diagnostic(ErrorCode.ERR_BadSKunknown, "System.ConsoleColor").WithArguments("System.ConsoleColor", "type").WithLocation(9, 19),
                // (9,19): error CS0119: 'ConsoleColor' is a type, which is not valid in the given context
                //         var y = ((System.ConsoleColor)) - 1;
                Diagnostic(ErrorCode.ERR_BadSKunknown, "System.ConsoleColor").WithArguments("System.ConsoleColor", "type").WithLocation(9, 19),
                // (9,19): error CS0119: 'ConsoleColor' is a type, which is not valid in the given context
                //         var y = ((System.ConsoleColor)) - 1;
                Diagnostic(ErrorCode.ERR_BadSKunknown, "System.ConsoleColor").WithArguments("System.ConsoleColor", "type").WithLocation(9, 19),
                // (10,17): error CS0119: 'ConsoleColor' is a type, which is not valid in the given context
                //         var z = System.ConsoleColor - 1;
                Diagnostic(ErrorCode.ERR_BadSKunknown, "System.ConsoleColor").WithArguments("System.ConsoleColor", "type").WithLocation(10, 17)
            });
        }

        /// <summary>
        ///    Tests if CS0075 - "To cast a negative value, you must enclose the value in parentheses" is also emitted for dynamic casts.
        /// </summary>
        [Fact]
        public void PossibleBadNegCastDynamic()
        {
            var source = @"class Program
{
    static void Main()
    {
        var y = (dynamic) - 1;
        var z = (@dynamic) - 1;
    }
}";

            var compilation = CreateCompilation(source);
            compilation.VerifyDiagnostics(new[]
            {
                // (5,18): error CS0103: The name 'dynamic' does not exist in the current context
                //         var y = (dynamic) - 1;
                Diagnostic(ErrorCode.ERR_NameNotInContext, "dynamic").WithArguments("dynamic").WithLocation(5, 18),
                // (5,17): error CS0075: To cast a negative value, you must enclose the value in parentheses.
                //         var y = (dynamic) - 1;
                Diagnostic(ErrorCode.ERR_PossibleBadNegCast, "(dynamic) - 1").WithLocation(5, 17),
                // (6,18): error CS0103: The name 'dynamic' does not exist in the current context
                //         var z = (@dynamic) - 1;
                Diagnostic(ErrorCode.ERR_NameNotInContext, "@dynamic").WithArguments("dynamic").WithLocation(6, 18),
                // (6,17): error CS0075: To cast a negative value, you must enclose the value in parentheses.
                //         var z = (@dynamic) - 1;
                Diagnostic(ErrorCode.ERR_PossibleBadNegCast, "(@dynamic) - 1").WithLocation(6, 17)
            });
        }

        /// <summary>
        ///    Tests if CS0075 - "To cast a negative value, you must enclose the value in parentheses" is also emitted for dynamic casts when a local variable called 'dynamic' is defined.
        /// </summary>
        [Fact]
        public void PossibleBadNegCastDynamicWithLocal()
        {
            var source = @"class Program
{
    static void Main()
    {
        var dynamic = 1;
        var y = (dynamic) - 1;
        var z = (@dynamic) - 1;
    }
}";

            var compilation = CreateCompilation(source);
            compilation.VerifyDiagnostics();
        }

        /// <summary>
        ///    Tests if CS0075 - "To cast a negative value, you must enclose the value in parentheses" is also emitted for dynamic casts when a method called 'dynamic' is defined.
        /// </summary>
        [Fact]
        public void PossibleBadNegCastDynamicWithMethod()
        {
            var source = @"class Program
{
    static void Main()
    {
        var y = (dynamic) - 1;
        var z = (@dynamic) - 1;
    }

    static void dynamic() {}
}";

            var compilation = CreateCompilation(source);
            compilation.VerifyDiagnostics(new[]
            {
                // (5,17): error CS0019: Operator '-' cannot be applied to operands of type 'method group' and 'int'
                //         var y = (dynamic) - 1;
                Diagnostic(ErrorCode.ERR_BadBinaryOps, "(dynamic) - 1").WithArguments("-", "method group", "int").WithLocation(5, 17),
                // (6,17): error CS0019: Operator '-' cannot be applied to operands of type 'method group' and 'int'
                //         var z = (@dynamic) - 1;
                Diagnostic(ErrorCode.ERR_BadBinaryOps, "(@dynamic) - 1").WithArguments("-", "method group", "int").WithLocation(6, 17)
            });
        }

        #region Mocks
        internal class CustomErrorInfo : DiagnosticInfo
        {
            public readonly object OtherSymbol;
            public readonly Location OtherLocation;
            public override IReadOnlyList<Location> AdditionalLocations
            {
                get
                {
                    return new Location[1] { OtherLocation };
                }
            }

            public CustomErrorInfo(CommonMessageProvider provider, object otherSymbol, Location otherLocation)
                : base(provider, 2)
            {
                this.OtherSymbol = otherSymbol;
                this.OtherLocation = otherLocation;
            }
        }

        internal class MockMessageProvider : TestMessageProvider
        {
            public override DiagnosticSeverity GetSeverity(int code)
            {
                if (code >= 1000)
                {
                    return DiagnosticSeverity.Warning;
                }
                else
                {
                    return DiagnosticSeverity.Error;
                }
            }

            public override string LoadMessage(int code, CultureInfo language)
            {
                switch (code)
                {
                    case 1:
                        return "The first error";
                    case 2:
                        return "The second error is associated with symbol {0}";
                    case 1001:
                        return "The first warning";
                    case 1002:
                        return "The second warning about {0} and {1}";
                    default:
                        return null;
                }
            }

            public override LocalizableString GetDescription(int code)
            {
                return string.Empty;
            }

            public override LocalizableString GetTitle(int code)
            {
                return string.Empty;
            }

            public override LocalizableString GetMessageFormat(int code)
            {
                return string.Empty;
            }

            public override string GetHelpLink(int code)
            {
                return string.Empty;
            }

            public override string GetCategory(int code)
            {
                return string.Empty;
            }

            public override string CodePrefix
            {
                get { return "MOCK"; }
            }

            public override int GetWarningLevel(int code)
            {
                if (code >= 1000)
                {
                    return code % 4 + 1;
                }
                else
                {
                    return 0;
                }
            }

            public override string GetErrorDisplayString(ISymbol symbol)
            {
                return MessageProvider.Instance.GetErrorDisplayString(symbol);
            }
        }

        #endregion

        #region CoreCLR Signing Tests

        [ConditionalFact(typeof(UnixLikeOnly), typeof(ClrOnly)), WorkItem(9288, "https://github.com/dotnet/roslyn/issues/9288")]
        public void Bug9288_keycontainer()
        {
            const string source = "";

            var ca = CreateCompilation(source, options: TestOptions.ReleaseDll.WithStrongNameProvider(new DesktopStrongNameProvider()).WithCryptoKeyContainer("bogus"));

            ca.VerifyEmitDiagnostics(EmitOptions.Default.WithDebugInformationFormat(DebugInformationFormat.PortablePdb),
                // error CS7028: Error signing output with public key from container 'bogus' -- Assembly signing not supported.
                Diagnostic(ErrorCode.ERR_PublicKeyContainerFailure).WithArguments("bogus", "Assembly signing not supported.").WithLocation(1, 1)
            );
        }

        // There are three places where we catch a ClrStrongNameMissingException,
        // but the third cannot happen - only if a key is successfully retrieved
        // from a keycontainer, and then we fail to get IClrStrongName afterwards
        // for the actual signing. However, we error on the key read, and can never
        // get to the third case (but there's still error handling if that changes)

        #endregion

        #region PathMap Linux Tests
        // Like the above (CoreCLR Signing Tests), these aren't actually syntax tests, but this is in one of only two assemblies tested on linux

        [Theory]
        [InlineData("C:\\", "/", "C:\\", "/")]
        [InlineData("C:\\temp\\", "/temp/", "C:\\temp", "/temp")]
        [InlineData("C:\\temp\\", "/temp/", "C:\\temp\\", "/temp/")]
        [InlineData("/", "C:\\", "/", "C:\\")]
        [InlineData("/temp/", "C:\\temp\\", "/temp", "C:\\temp")]
        [InlineData("/temp/", "C:\\temp\\", "/temp/", "C:\\temp\\")]
        public void PathMapKeepsCrossPlatformRoot(string expectedFrom, string expectedTo, string sourceFrom, string sourceTo)
        {
            var pathmapArg = $"/pathmap:{sourceFrom}={sourceTo}";
            var parsedArgs = CSharpCommandLineParser.Default.Parse(new[] { pathmapArg, "a.cs" }, TempRoot.Root, RuntimeEnvironment.GetRuntimeDirectory(), null);
            parsedArgs.Errors.Verify();
            var expected = new KeyValuePair<string, string>(expectedFrom, expectedTo);
            Assert.Equal(expected, parsedArgs.PathMap[0]);
        }

        [Fact]
        public void PathMapInconsistentSlashes()
        {
            CSharpCommandLineArguments parse(params string[] args)
            {
                var parsedArgs = CSharpCommandLineParser.Default.Parse(args, TempRoot.Root, RuntimeEnvironment.GetRuntimeDirectory(), null);
                parsedArgs.Errors.Verify();
                return parsedArgs;
            }

            var sep = PathUtilities.DirectorySeparatorChar;
            Assert.Equal(new KeyValuePair<string, string>("C:\\temp/goo" + sep, "/temp\\goo" + sep), parse("/pathmap:C:\\temp/goo=/temp\\goo", "a.cs").PathMap[0]);
            Assert.Equal(new KeyValuePair<string, string>("noslash" + sep, "withoutslash" + sep), parse("/pathmap:noslash=withoutslash", "a.cs").PathMap[0]);
            var doublemap = parse("/pathmap:/temp=/goo,/temp/=/bar", "a.cs").PathMap;
            Assert.Equal(new KeyValuePair<string, string>("/temp/", "/goo/"), doublemap[0]);
            Assert.Equal(new KeyValuePair<string, string>("/temp/", "/bar/"), doublemap[1]);
        }
        #endregion
    }
}<|MERGE_RESOLUTION|>--- conflicted
+++ resolved
@@ -331,11 +331,8 @@
                             Assert.Equal(4, ErrorFacts.GetWarningLevel(errorCode));
                             break;
                         case ErrorCode.WRN_NubExprIsConstBool2:
-<<<<<<< HEAD
+                        case ErrorCode.WRN_StaticInAsOrIs:
                         case ErrorCode.WRN_PrecedenceInversion:
-=======
-                        case ErrorCode.WRN_StaticInAsOrIs:
->>>>>>> 11e3c508
                             Assert.Equal(5, ErrorFacts.GetWarningLevel(errorCode));
                             break;
                         default:
