--- conflicted
+++ resolved
@@ -408,11 +408,7 @@
                     ErrorCode.WRN_ParameterIsStaticClass,
                     ErrorCode.WRN_ReturnTypeIsStaticClass,
                     ErrorCode.WRN_RecordNamedDisallowed,
-<<<<<<< HEAD
                     ErrorCode.WRN_RecordEqualsWithoutGetHashCode,
-                    ErrorCode.WRN_PartialMethodTypeDifference,
-=======
->>>>>>> c785833f
                 };
 
                 Assert.Contains(error, nullableUnrelatedWarnings);
