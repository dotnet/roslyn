﻿// Licensed to the .NET Foundation under one or more agreements.
// The .NET Foundation licenses this file to you under the MIT license.
// See the LICENSE file in the project root for more information.

using Microsoft.CodeAnalysis.CSharp.Test.Utilities;
using Microsoft.CodeAnalysis.Test.Utilities;
using Xunit;
using Xunit.Abstractions;

namespace Microsoft.CodeAnalysis.CSharp.UnitTests;

public sealed class UsingDirectiveParsingTests : ParsingTests
{
    public UsingDirectiveParsingTests(ITestOutputHelper output) : base(output) { }

    protected override SyntaxTree ParseTree(string text, CSharpParseOptions? options)
    {
        return SyntaxFactory.ParseSyntaxTree(text, options: options ?? TestOptions.RegularPreview);
    }

    [Fact]
    public void SimpleUsingDirectiveNamePointer()
    {
        UsingTree(
@"using A*;",
            // (1,8): error CS1002: ; expected
            // using A*;
            Diagnostic(ErrorCode.ERR_SemicolonExpected, "*").WithLocation(1, 8),
            // (1,9): error CS1525: Invalid expression term ';'
            // using A*;
            Diagnostic(ErrorCode.ERR_InvalidExprTerm, ";").WithArguments(";").WithLocation(1, 9));

        N(SyntaxKind.CompilationUnit);
        {
            N(SyntaxKind.UsingDirective);
            {
                N(SyntaxKind.UsingKeyword);
                N(SyntaxKind.IdentifierName);
                {
                    N(SyntaxKind.IdentifierToken, "A");
                }
                M(SyntaxKind.SemicolonToken);
            }
            N(SyntaxKind.GlobalStatement);
            {
                N(SyntaxKind.ExpressionStatement);
                {
                    N(SyntaxKind.PointerIndirectionExpression);
                    {
                        N(SyntaxKind.AsteriskToken);
                        M(SyntaxKind.IdentifierName);
                        {
                            M(SyntaxKind.IdentifierToken);
                        }
                    }
                    N(SyntaxKind.SemicolonToken);
                }
            }
            N(SyntaxKind.EndOfFileToken);
        }
        EOF();
    }

    [Fact]
    public void SimpleUsingDirectiveRefType()
    {
        UsingTree(
@"using ref int;",
            // (1,14): error CS1001: Identifier expected
            // using ref int;
            Diagnostic(ErrorCode.ERR_IdentifierExpected, ";").WithLocation(1, 14));

        N(SyntaxKind.CompilationUnit);
        {
            N(SyntaxKind.GlobalStatement);
            {
                N(SyntaxKind.LocalDeclarationStatement);
                {
                    N(SyntaxKind.UsingKeyword);
                    N(SyntaxKind.VariableDeclaration);
                    {
                        N(SyntaxKind.RefType);
                        {
                            N(SyntaxKind.RefKeyword);
                            N(SyntaxKind.PredefinedType);
                            {
                                N(SyntaxKind.IntKeyword);
                            }
                        }
                        M(SyntaxKind.VariableDeclarator);
                        {
                            M(SyntaxKind.IdentifierToken);
                        }
                    }
                    N(SyntaxKind.SemicolonToken);
                }
            }
            N(SyntaxKind.EndOfFileToken);
        }
        EOF();
    }

    [Fact]
    public void SimpleUsingDirectiveFunctionPointer()
    {
        UsingTree(
@"using delegate*<int, void>;",
            // (1,27): error CS1001: Identifier expected
            // using delegate*<int, void>;
            Diagnostic(ErrorCode.ERR_IdentifierExpected, ";").WithLocation(1, 27));

        N(SyntaxKind.CompilationUnit);
        {
            N(SyntaxKind.GlobalStatement);
            {
                N(SyntaxKind.LocalDeclarationStatement);
                {
                    N(SyntaxKind.UsingKeyword);
                    N(SyntaxKind.VariableDeclaration);
                    {
                        N(SyntaxKind.FunctionPointerType);
                        {
                            N(SyntaxKind.DelegateKeyword);
                            N(SyntaxKind.AsteriskToken);
                            N(SyntaxKind.FunctionPointerParameterList);
                            {
                                N(SyntaxKind.LessThanToken);
                                N(SyntaxKind.FunctionPointerParameter);
                                {
                                    N(SyntaxKind.PredefinedType);
                                    {
                                        N(SyntaxKind.IntKeyword);
                                    }
                                }
                                N(SyntaxKind.CommaToken);
                                N(SyntaxKind.FunctionPointerParameter);
                                {
                                    N(SyntaxKind.PredefinedType);
                                    {
                                        N(SyntaxKind.VoidKeyword);
                                    }
                                }
                                N(SyntaxKind.GreaterThanToken);
                            }
                        }
                        M(SyntaxKind.VariableDeclarator);
                        {
                            M(SyntaxKind.IdentifierToken);
                        }
                    }
                    N(SyntaxKind.SemicolonToken);
                }
            }
            N(SyntaxKind.EndOfFileToken);
        }
        EOF();
    }

    [Fact]
    public void SimpleUsingDirectivePredefinedType()
    {
        UsingTree(
@"using int;",
            // (1,10): error CS1001: Identifier expected
            // using int;
            Diagnostic(ErrorCode.ERR_IdentifierExpected, ";").WithLocation(1, 10));

        N(SyntaxKind.CompilationUnit);
        {
            N(SyntaxKind.GlobalStatement);
            {
                N(SyntaxKind.LocalDeclarationStatement);
                {
                    N(SyntaxKind.UsingKeyword);
                    N(SyntaxKind.VariableDeclaration);
                    {
                        N(SyntaxKind.PredefinedType);
                        {
                            N(SyntaxKind.IntKeyword);
                        }
                        M(SyntaxKind.VariableDeclarator);
                        {
                            M(SyntaxKind.IdentifierToken);
                        }
                    }
                    N(SyntaxKind.SemicolonToken);
                }
            }
            N(SyntaxKind.EndOfFileToken);
        }
        EOF();
    }

    [Fact]
    public void SimpleUsingDirectivePredefinedTypePointer()
    {
        UsingTree(
@"using int*;",
            // (1,11): error CS1001: Identifier expected
            // using int*;
            Diagnostic(ErrorCode.ERR_IdentifierExpected, ";").WithLocation(1, 11));

        N(SyntaxKind.CompilationUnit);
        {
            N(SyntaxKind.GlobalStatement);
            {
                N(SyntaxKind.LocalDeclarationStatement);
                {
                    N(SyntaxKind.UsingKeyword);
                    N(SyntaxKind.VariableDeclaration);
                    {
                        N(SyntaxKind.PointerType);
                        {
                            N(SyntaxKind.PredefinedType);
                            {
                                N(SyntaxKind.IntKeyword);
                            }
                            N(SyntaxKind.AsteriskToken);
                        }
                        M(SyntaxKind.VariableDeclarator);
                        {
                            M(SyntaxKind.IdentifierToken);
                        }
                    }
                    N(SyntaxKind.SemicolonToken);
                }
            }
            N(SyntaxKind.EndOfFileToken);
        }
        EOF();
    }

    [Fact]
    public void SimpleUsingDirectiveTuple()
    {
        UsingTree(
@"using (int, int);",
            // (1,11): error CS1001: Identifier expected
            // using (int, int);
            Diagnostic(ErrorCode.ERR_IdentifierExpected, ",").WithLocation(1, 11),
            // (1,13): error CS1001: Identifier expected
            // using (int, int);
            Diagnostic(ErrorCode.ERR_IdentifierExpected, "int").WithLocation(1, 13),
            // (1,13): error CS1026: ) expected
            // using (int, int);
            Diagnostic(ErrorCode.ERR_CloseParenExpected, "int").WithLocation(1, 13),
            // (1,16): error CS1001: Identifier expected
            // using (int, int);
            Diagnostic(ErrorCode.ERR_IdentifierExpected, ")").WithLocation(1, 16),
            // (1,16): error CS1002: ; expected
            // using (int, int);
            Diagnostic(ErrorCode.ERR_SemicolonExpected, ")").WithLocation(1, 16),
            // (1,16): error CS1022: Type or namespace definition, or end-of-file expected
            // using (int, int);
            Diagnostic(ErrorCode.ERR_EOFExpected, ")").WithLocation(1, 16));

        N(SyntaxKind.CompilationUnit);
        {
            N(SyntaxKind.GlobalStatement);
            {
                N(SyntaxKind.UsingStatement);
                {
                    N(SyntaxKind.UsingKeyword);
                    N(SyntaxKind.OpenParenToken);
                    N(SyntaxKind.VariableDeclaration);
                    {
                        N(SyntaxKind.PredefinedType);
                        {
                            N(SyntaxKind.IntKeyword);
                        }
                        M(SyntaxKind.VariableDeclarator);
                        {
                            M(SyntaxKind.IdentifierToken);
                        }
                        N(SyntaxKind.CommaToken);
                        M(SyntaxKind.VariableDeclarator);
                        {
                            M(SyntaxKind.IdentifierToken);
                        }
                    }
                    M(SyntaxKind.CloseParenToken);
                    N(SyntaxKind.LocalDeclarationStatement);
                    {
                        N(SyntaxKind.VariableDeclaration);
                        {
                            N(SyntaxKind.PredefinedType);
                            {
                                N(SyntaxKind.IntKeyword);
                            }
                            M(SyntaxKind.VariableDeclarator);
                            {
                                M(SyntaxKind.IdentifierToken);
                            }
                        }
                        M(SyntaxKind.SemicolonToken);
                    }
                }
            }
            N(SyntaxKind.GlobalStatement);
            {
                N(SyntaxKind.EmptyStatement);
                {
                    N(SyntaxKind.SemicolonToken);
                }
            }
            N(SyntaxKind.EndOfFileToken);
        }
        EOF();
    }

    [Fact]
    public void StaticUsingDirectiveNamePointer()
    {
        UsingTree(
@"using static A*;",
            // (1,15): error CS1002: ; expected
            // using static A*;
            Diagnostic(ErrorCode.ERR_SemicolonExpected, "*").WithLocation(1, 15),
            // (1,16): error CS1525: Invalid expression term ';'
            // using static A*;
            Diagnostic(ErrorCode.ERR_InvalidExprTerm, ";").WithArguments(";").WithLocation(1, 16));

        N(SyntaxKind.CompilationUnit);
        {
            N(SyntaxKind.UsingDirective);
            {
                N(SyntaxKind.UsingKeyword);
                N(SyntaxKind.StaticKeyword);
                N(SyntaxKind.IdentifierName);
                {
                    N(SyntaxKind.IdentifierToken, "A");
                }
                M(SyntaxKind.SemicolonToken);
            }
            N(SyntaxKind.GlobalStatement);
            {
                N(SyntaxKind.ExpressionStatement);
                {
                    N(SyntaxKind.PointerIndirectionExpression);
                    {
                        N(SyntaxKind.AsteriskToken);
                        M(SyntaxKind.IdentifierName);
                        {
                            M(SyntaxKind.IdentifierToken);
                        }
                    }
                    N(SyntaxKind.SemicolonToken);
                }
            }
            N(SyntaxKind.EndOfFileToken);
        }
        EOF();
    }

    [Fact]
    public void StaticUsingDirectiveRefType()
    {
        var text = @"using static x = ref int;";
        UsingTree(text);
        CreateCompilation(text).VerifyDiagnostics(
            // (1,1): hidden CS8019: Unnecessary using directive.
            // using static x = ref int;
            Diagnostic(ErrorCode.HDN_UnusedUsingDirective, "using static x = ref int;").WithLocation(1, 1),
            // (1,14): error CS8085: A 'using static' directive cannot be used to declare an alias
            // using static x = ref int;
            Diagnostic(ErrorCode.ERR_NoAliasHere, "x").WithLocation(1, 14),
            // (1,14): warning CS8981: The type name 'x' only contains lower-cased ascii characters. Such names may become reserved for the language.
            // using static x = ref int;
            Diagnostic(ErrorCode.WRN_LowerCaseTypeName, "x").WithArguments("x").WithLocation(1, 14),
            // (1,18): error CS9105: Using alias cannot be a 'ref' type.
            // using static x = ref int;
            Diagnostic(ErrorCode.ERR_BadRefInUsingAlias, "ref").WithLocation(1, 18));

        N(SyntaxKind.CompilationUnit);
        {
            N(SyntaxKind.UsingDirective);
            {
                N(SyntaxKind.UsingKeyword);
                N(SyntaxKind.StaticKeyword);
                N(SyntaxKind.NameEquals);
                {
                    N(SyntaxKind.IdentifierName);
                    {
                        N(SyntaxKind.IdentifierToken, "x");
                    }
                    N(SyntaxKind.EqualsToken);
                }
                N(SyntaxKind.RefType);
                {
                    N(SyntaxKind.RefKeyword);
                    N(SyntaxKind.PredefinedType);
                    {
                        N(SyntaxKind.IntKeyword);
                    }
                }
                N(SyntaxKind.SemicolonToken);
            }
            N(SyntaxKind.EndOfFileToken);
        }
        EOF();
    }

    [Fact]
    public void StaticUsingDirectiveFunctionPointer()
    {
        UsingTree(
@"using static delegate*<int, void>;",
            // (1,7): error CS0106: The modifier 'static' is not valid for this item
            // using static delegate*<int, void>;
            Diagnostic(ErrorCode.ERR_BadMemberFlag, "static").WithArguments("static").WithLocation(1, 7),
            // (1,34): error CS1001: Identifier expected
            // using static delegate*<int, void>;
            Diagnostic(ErrorCode.ERR_IdentifierExpected, ";").WithLocation(1, 34));

        N(SyntaxKind.CompilationUnit);
        {
            N(SyntaxKind.GlobalStatement);
            {
                N(SyntaxKind.LocalDeclarationStatement);
                {
                    N(SyntaxKind.UsingKeyword);
                    N(SyntaxKind.StaticKeyword);
                    N(SyntaxKind.VariableDeclaration);
                    {
                        N(SyntaxKind.FunctionPointerType);
                        {
                            N(SyntaxKind.DelegateKeyword);
                            N(SyntaxKind.AsteriskToken);
                            N(SyntaxKind.FunctionPointerParameterList);
                            {
                                N(SyntaxKind.LessThanToken);
                                N(SyntaxKind.FunctionPointerParameter);
                                {
                                    N(SyntaxKind.PredefinedType);
                                    {
                                        N(SyntaxKind.IntKeyword);
                                    }
                                }
                                N(SyntaxKind.CommaToken);
                                N(SyntaxKind.FunctionPointerParameter);
                                {
                                    N(SyntaxKind.PredefinedType);
                                    {
                                        N(SyntaxKind.VoidKeyword);
                                    }
                                }
                                N(SyntaxKind.GreaterThanToken);
                            }
                        }
                        M(SyntaxKind.VariableDeclarator);
                        {
                            M(SyntaxKind.IdentifierToken);
                        }
                    }
                    N(SyntaxKind.SemicolonToken);
                }
            }
            N(SyntaxKind.EndOfFileToken);
        }
        EOF();
    }

    [Fact]
    public void StaticUsingDirectivePredefinedType()
    {
        UsingTree(
@"using static int;",
            // (1,7): error CS0106: The modifier 'static' is not valid for this item
            // using static int;
            Diagnostic(ErrorCode.ERR_BadMemberFlag, "static").WithArguments("static").WithLocation(1, 7),
            // (1,17): error CS1001: Identifier expected
            // using static int;
            Diagnostic(ErrorCode.ERR_IdentifierExpected, ";").WithLocation(1, 17));

        N(SyntaxKind.CompilationUnit);
        {
            N(SyntaxKind.GlobalStatement);
            {
                N(SyntaxKind.LocalDeclarationStatement);
                {
                    N(SyntaxKind.UsingKeyword);
                    N(SyntaxKind.StaticKeyword);
                    N(SyntaxKind.VariableDeclaration);
                    {
                        N(SyntaxKind.PredefinedType);
                        {
                            N(SyntaxKind.IntKeyword);
                        }
                        M(SyntaxKind.VariableDeclarator);
                        {
                            M(SyntaxKind.IdentifierToken);
                        }
                    }
                    N(SyntaxKind.SemicolonToken);
                }
            }
            N(SyntaxKind.EndOfFileToken);
        }
        EOF();
    }

    [Fact]
    public void StaticUsingDirectivePredefinedTypePointer()
    {
        UsingTree(
@"using static int*;",
            // (1,7): error CS0106: The modifier 'static' is not valid for this item
            // using static int*;
            Diagnostic(ErrorCode.ERR_BadMemberFlag, "static").WithArguments("static").WithLocation(1, 7),
            // (1,18): error CS1001: Identifier expected
            // using static int*;
            Diagnostic(ErrorCode.ERR_IdentifierExpected, ";").WithLocation(1, 18));

        N(SyntaxKind.CompilationUnit);
        {
            N(SyntaxKind.GlobalStatement);
            {
                N(SyntaxKind.LocalDeclarationStatement);
                {
                    N(SyntaxKind.UsingKeyword);
                    N(SyntaxKind.StaticKeyword);
                    N(SyntaxKind.VariableDeclaration);
                    {
                        N(SyntaxKind.PointerType);
                        {
                            N(SyntaxKind.PredefinedType);
                            {
                                N(SyntaxKind.IntKeyword);
                            }
                            N(SyntaxKind.AsteriskToken);
                        }
                        M(SyntaxKind.VariableDeclarator);
                        {
                            M(SyntaxKind.IdentifierToken);
                        }
                    }
                    N(SyntaxKind.SemicolonToken);
                }
            }
            N(SyntaxKind.EndOfFileToken);
        }
        EOF();
    }

    [Fact]
    public void StaticUsingDirectiveTuple()
    {
        UsingTree(
@"using static (int, int);",
            // (1,14): error CS1001: Identifier expected
            // using static (int, int);
            Diagnostic(ErrorCode.ERR_IdentifierExpected, "(").WithLocation(1, 14),
            // (1,14): error CS1002: ; expected
            // using static (int, int);
            Diagnostic(ErrorCode.ERR_SemicolonExpected, "(").WithLocation(1, 14),
            // (1,15): error CS1525: Invalid expression term 'int'
            // using static (int, int);
            Diagnostic(ErrorCode.ERR_InvalidExprTerm, "int").WithArguments("int").WithLocation(1, 15),
            // (1,20): error CS1525: Invalid expression term 'int'
            // using static (int, int);
            Diagnostic(ErrorCode.ERR_InvalidExprTerm, "int").WithArguments("int").WithLocation(1, 20));

        N(SyntaxKind.CompilationUnit);
        {
            N(SyntaxKind.UsingDirective);
            {
                N(SyntaxKind.UsingKeyword);
                N(SyntaxKind.StaticKeyword);
                M(SyntaxKind.IdentifierName);
                {
                    M(SyntaxKind.IdentifierToken);
                }
                M(SyntaxKind.SemicolonToken);
            }
            N(SyntaxKind.GlobalStatement);
            {
                N(SyntaxKind.ExpressionStatement);
                {
                    N(SyntaxKind.TupleExpression);
                    {
                        N(SyntaxKind.OpenParenToken);
                        N(SyntaxKind.Argument);
                        {
                            N(SyntaxKind.PredefinedType);
                            {
                                N(SyntaxKind.IntKeyword);
                            }
                        }
                        N(SyntaxKind.CommaToken);
                        N(SyntaxKind.Argument);
                        {
                            N(SyntaxKind.PredefinedType);
                            {
                                N(SyntaxKind.IntKeyword);
                            }
                        }
                        N(SyntaxKind.CloseParenToken);
                    }
                    N(SyntaxKind.SemicolonToken);
                }
            }
            N(SyntaxKind.EndOfFileToken);
        }
        EOF();
    }

    [Fact]
    public void AliasUsingDirectiveNamePointer1()
    {
        var text =
@"using x = A*;

struct A { }";
        UsingTree(text);
        CreateCompilation(text).VerifyDiagnostics(
            // (1,1): hidden CS8019: Unnecessary using directive.
            // using x = A*;
            Diagnostic(ErrorCode.HDN_UnusedUsingDirective, "using x = A*;").WithLocation(1, 1),
            // (1,7): warning CS8981: The type name 'x' only contains lower-cased ascii characters. Such names may become reserved for the language.
            // using x = A*;
            Diagnostic(ErrorCode.WRN_LowerCaseTypeName, "x").WithArguments("x").WithLocation(1, 7),
            // (1,11): error CS0214: Pointers and fixed size buffers may only be used in an unsafe context
            // using x = A*;
            Diagnostic(ErrorCode.ERR_UnsafeNeeded, "A*").WithLocation(1, 11));

        N(SyntaxKind.CompilationUnit);
        {
            N(SyntaxKind.UsingDirective);
            {
                N(SyntaxKind.UsingKeyword);
                N(SyntaxKind.NameEquals);
                {
                    N(SyntaxKind.IdentifierName);
                    {
                        N(SyntaxKind.IdentifierToken, "x");
                    }
                    N(SyntaxKind.EqualsToken);
                }
                N(SyntaxKind.PointerType);
                {
                    N(SyntaxKind.IdentifierName);
                    {
                        N(SyntaxKind.IdentifierToken, "A");
                    }
                    N(SyntaxKind.AsteriskToken);
                }
                N(SyntaxKind.SemicolonToken);
            }
            N(SyntaxKind.StructDeclaration);
            {
                N(SyntaxKind.StructKeyword);
                N(SyntaxKind.IdentifierToken, "A");
                N(SyntaxKind.OpenBraceToken);
                N(SyntaxKind.CloseBraceToken);
            }
            N(SyntaxKind.EndOfFileToken);
        }
        EOF();
    }

    [Fact]
    public void AliasUsingDirectiveNamePointer2()
    {
        var text =
@"using unsafe x = A*;

struct A { }";
        UsingTree(text);
        CreateCompilation(text, options: TestOptions.UnsafeDebugDll).VerifyDiagnostics(
            // (1,1): hidden CS8019: Unnecessary using directive.
            // using unsafe x = A*;
            Diagnostic(ErrorCode.HDN_UnusedUsingDirective, "using unsafe x = A*;").WithLocation(1, 1),
            // (1,14): warning CS8981: The type name 'x' only contains lower-cased ascii characters. Such names may become reserved for the language.
            // using unsafe x = A*;
            Diagnostic(ErrorCode.WRN_LowerCaseTypeName, "x").WithArguments("x").WithLocation(1, 14));

        N(SyntaxKind.CompilationUnit);
        {
            N(SyntaxKind.UsingDirective);
            {
                N(SyntaxKind.UsingKeyword);
                N(SyntaxKind.UnsafeKeyword);
                N(SyntaxKind.NameEquals);
                {
                    N(SyntaxKind.IdentifierName);
                    {
                        N(SyntaxKind.IdentifierToken, "x");
                    }
                    N(SyntaxKind.EqualsToken);
                }
                N(SyntaxKind.PointerType);
                {
                    N(SyntaxKind.IdentifierName);
                    {
                        N(SyntaxKind.IdentifierToken, "A");
                    }
                    N(SyntaxKind.AsteriskToken);
                }
                N(SyntaxKind.SemicolonToken);
            }
            N(SyntaxKind.StructDeclaration);
            {
                N(SyntaxKind.StructKeyword);
                N(SyntaxKind.IdentifierToken, "A");
                N(SyntaxKind.OpenBraceToken);
                N(SyntaxKind.CloseBraceToken);
            }
            N(SyntaxKind.EndOfFileToken);
        }
        EOF();
    }

    [Fact]
    public void AliasUsingDirectiveFunctionPointer1()
    {
        var text = @"using x = delegate*<int, void>;";

        UsingTree(text);
        CreateCompilation(text).VerifyDiagnostics(
            // (1,1): hidden CS8019: Unnecessary using directive.
            // using x = delegate*<int, void>;
            Diagnostic(ErrorCode.HDN_UnusedUsingDirective, "using x = delegate*<int, void>;").WithLocation(1, 1),
            // (1,7): warning CS8981: The type name 'x' only contains lower-cased ascii characters. Such names may become reserved for the language.
            // using x = delegate*<int, void>;
            Diagnostic(ErrorCode.WRN_LowerCaseTypeName, "x").WithArguments("x").WithLocation(1, 7),
            // (1,11): error CS0214: Pointers and fixed size buffers may only be used in an unsafe context
            // using x = delegate*<int, void>;
            Diagnostic(ErrorCode.ERR_UnsafeNeeded, "delegate*").WithLocation(1, 11));

        N(SyntaxKind.CompilationUnit);
        {
            N(SyntaxKind.UsingDirective);
            {
                N(SyntaxKind.UsingKeyword);
                N(SyntaxKind.NameEquals);
                {
                    N(SyntaxKind.IdentifierName);
                    {
                        N(SyntaxKind.IdentifierToken, "x");
                    }
                    N(SyntaxKind.EqualsToken);
                }
                N(SyntaxKind.FunctionPointerType);
                {
                    N(SyntaxKind.DelegateKeyword);
                    N(SyntaxKind.AsteriskToken);
                    N(SyntaxKind.FunctionPointerParameterList);
                    {
                        N(SyntaxKind.LessThanToken);
                        N(SyntaxKind.FunctionPointerParameter);
                        {
                            N(SyntaxKind.PredefinedType);
                            {
                                N(SyntaxKind.IntKeyword);
                            }
                        }
                        N(SyntaxKind.CommaToken);
                        N(SyntaxKind.FunctionPointerParameter);
                        {
                            N(SyntaxKind.PredefinedType);
                            {
                                N(SyntaxKind.VoidKeyword);
                            }
                        }
                        N(SyntaxKind.GreaterThanToken);
                    }
                }
                N(SyntaxKind.SemicolonToken);
            }
            N(SyntaxKind.EndOfFileToken);
        }
        EOF();
    }

    [Fact]
    public void AliasUsingDirectiveFunctionPointer2()
    {
        var text = @"using unsafe x = delegate*<int, void>;";

        UsingTree(text);
        CreateCompilation(text, options: TestOptions.UnsafeDebugDll).VerifyDiagnostics(
            // (1,1): hidden CS8019: Unnecessary using directive.
            // using unsafe x = delegate*<int, void>;
            Diagnostic(ErrorCode.HDN_UnusedUsingDirective, "using unsafe x = delegate*<int, void>;").WithLocation(1, 1),
            // (1,14): warning CS8981: The type name 'x' only contains lower-cased ascii characters. Such names may become reserved for the language.
            // using unsafe x = delegate*<int, void>;
            Diagnostic(ErrorCode.WRN_LowerCaseTypeName, "x").WithArguments("x").WithLocation(1, 14));

        N(SyntaxKind.CompilationUnit);
        {
            N(SyntaxKind.UsingDirective);
            {
                N(SyntaxKind.UsingKeyword);
                N(SyntaxKind.UnsafeKeyword);
                N(SyntaxKind.NameEquals);
                {
                    N(SyntaxKind.IdentifierName);
                    {
                        N(SyntaxKind.IdentifierToken, "x");
                    }
                    N(SyntaxKind.EqualsToken);
                }
                N(SyntaxKind.FunctionPointerType);
                {
                    N(SyntaxKind.DelegateKeyword);
                    N(SyntaxKind.AsteriskToken);
                    N(SyntaxKind.FunctionPointerParameterList);
                    {
                        N(SyntaxKind.LessThanToken);
                        N(SyntaxKind.FunctionPointerParameter);
                        {
                            N(SyntaxKind.PredefinedType);
                            {
                                N(SyntaxKind.IntKeyword);
                            }
                        }
                        N(SyntaxKind.CommaToken);
                        N(SyntaxKind.FunctionPointerParameter);
                        {
                            N(SyntaxKind.PredefinedType);
                            {
                                N(SyntaxKind.VoidKeyword);
                            }
                        }
                        N(SyntaxKind.GreaterThanToken);
                    }
                }
                N(SyntaxKind.SemicolonToken);
            }
            N(SyntaxKind.EndOfFileToken);
        }
        EOF();
    }

    [Fact]
    public void UsingUnsafeNonAlias()
    {
        var text = @"using unsafe System;";

        UsingTree(text);
        CreateCompilation(text).VerifyDiagnostics(
            // (1,1): hidden CS8019: Unnecessary using directive.
            // using unsafe System;
            Diagnostic(ErrorCode.HDN_UnusedUsingDirective, "using unsafe System;").WithLocation(1, 1),
            // (1,7): error CS9106: Only a using alias can be 'unsafe'.
            // using unsafe System;
            Diagnostic(ErrorCode.ERR_BadUnsafeInUsingDirective, "unsafe").WithLocation(1, 7));

        N(SyntaxKind.CompilationUnit);
        {
            N(SyntaxKind.UsingDirective);
            {
                N(SyntaxKind.UsingKeyword);
                N(SyntaxKind.UnsafeKeyword);
                N(SyntaxKind.IdentifierName);
                {
                    N(SyntaxKind.IdentifierToken, "System");
                }
                N(SyntaxKind.SemicolonToken);
            }
            N(SyntaxKind.EndOfFileToken);
        }
        EOF();
    }

    [Fact]
    public void UsingStaticUnsafeNonAlias()
    {
        var text = @"using static unsafe System.Console;";

        UsingTree(text);
        CreateCompilation(text).VerifyDiagnostics(
            // (1,1): hidden CS8019: Unnecessary using directive.
            // using static unsafe System.Console;
            Diagnostic(ErrorCode.HDN_UnusedUsingDirective, "using static unsafe System.Console;").WithLocation(1, 1),
            // (1,14): error CS9106: Only a using alias can be 'unsafe'.
            // using static unsafe System.Console;
            Diagnostic(ErrorCode.ERR_BadUnsafeInUsingDirective, "unsafe").WithLocation(1, 14));

        N(SyntaxKind.CompilationUnit);
        {
            N(SyntaxKind.UsingDirective);
            {
                N(SyntaxKind.UsingKeyword);
                N(SyntaxKind.StaticKeyword);
                N(SyntaxKind.UnsafeKeyword);
                N(SyntaxKind.QualifiedName);
                {
                    N(SyntaxKind.IdentifierName);
                    {
                        N(SyntaxKind.IdentifierToken, "System");
                    }
                    N(SyntaxKind.DotToken);
                    N(SyntaxKind.IdentifierName);
                    {
                        N(SyntaxKind.IdentifierToken, "Console");
                    }
                }
                N(SyntaxKind.SemicolonToken);
            }
            N(SyntaxKind.EndOfFileToken);
        }
        EOF();
    }

    [Fact]
    public void AliasUsingDirectivePredefinedType_CSharp11()
    {
        var text = @"using x = int;";
        UsingTree(text);
        CreateCompilation(text, parseOptions: TestOptions.Regular11).VerifyDiagnostics(
            // (1,1): hidden CS8019: Unnecessary using directive.
            // using x = int;
            Diagnostic(ErrorCode.HDN_UnusedUsingDirective, "using x = int;").WithLocation(1, 1),
            // (1,7): warning CS8981: The type name 'x' only contains lower-cased ascii characters. Such names may become reserved for the language.
            // using x = int;
            Diagnostic(ErrorCode.WRN_LowerCaseTypeName, "x").WithArguments("x").WithLocation(1, 7),
            // (1,11): error CS8652: The feature 'using type alias' is currently in Preview and *unsupported*. To use Preview features, use the 'preview' language version.
            // using x = int;
            Diagnostic(ErrorCode.ERR_FeatureInPreview, "int").WithArguments("using type alias").WithLocation(1, 11));

        N(SyntaxKind.CompilationUnit);
        {
            N(SyntaxKind.UsingDirective);
            {
                N(SyntaxKind.UsingKeyword);
                N(SyntaxKind.NameEquals);
                {
                    N(SyntaxKind.IdentifierName);
                    {
                        N(SyntaxKind.IdentifierToken, "x");
                    }
                    N(SyntaxKind.EqualsToken);
                }
                N(SyntaxKind.PredefinedType);
                {
                    N(SyntaxKind.IntKeyword);
                }
                N(SyntaxKind.SemicolonToken);
            }
            N(SyntaxKind.EndOfFileToken);
        }
        EOF();
    }

    [Fact]
    public void AliasUsingDirectivePredefinedType_CSharp12()
    {
        var text = @"using x = int;";
        UsingTree(text);
        CreateCompilation(text, parseOptions: TestOptions.RegularNext).VerifyDiagnostics(
            // (1,1): hidden CS8019: Unnecessary using directive.
            // using x = int;
            Diagnostic(ErrorCode.HDN_UnusedUsingDirective, "using x = int;").WithLocation(1, 1),
            // (1,7): warning CS8981: The type name 'x' only contains lower-cased ascii characters. Such names may become reserved for the language.
            // using x = int;
            Diagnostic(ErrorCode.WRN_LowerCaseTypeName, "x").WithArguments("x").WithLocation(1, 7));

        N(SyntaxKind.CompilationUnit);
        {
            N(SyntaxKind.UsingDirective);
            {
                N(SyntaxKind.UsingKeyword);
                N(SyntaxKind.NameEquals);
                {
                    N(SyntaxKind.IdentifierName);
                    {
                        N(SyntaxKind.IdentifierToken, "x");
                    }
                    N(SyntaxKind.EqualsToken);
                }
                N(SyntaxKind.PredefinedType);
                {
                    N(SyntaxKind.IntKeyword);
                }
                N(SyntaxKind.SemicolonToken);
            }
            N(SyntaxKind.EndOfFileToken);
        }
        EOF();
    }

    [Fact]
    public void AliasUsingDirectivePredefinedType_Preview()
    {
        var text = @"using x = int;";
        UsingTree(text);
        CreateCompilation(text).VerifyDiagnostics(
            // (1,1): hidden CS8019: Unnecessary using directive.
            // using x = int;
            Diagnostic(ErrorCode.HDN_UnusedUsingDirective, "using x = int;").WithLocation(1, 1),
            // (1,7): warning CS8981: The type name 'x' only contains lower-cased ascii characters. Such names may become reserved for the language.
            // using x = int;
            Diagnostic(ErrorCode.WRN_LowerCaseTypeName, "x").WithArguments("x").WithLocation(1, 7));

        N(SyntaxKind.CompilationUnit);
        {
            N(SyntaxKind.UsingDirective);
            {
                N(SyntaxKind.UsingKeyword);
                N(SyntaxKind.NameEquals);
                {
                    N(SyntaxKind.IdentifierName);
                    {
                        N(SyntaxKind.IdentifierToken, "x");
                    }
                    N(SyntaxKind.EqualsToken);
                }
                N(SyntaxKind.PredefinedType);
                {
                    N(SyntaxKind.IntKeyword);
                }
                N(SyntaxKind.SemicolonToken);
            }
            N(SyntaxKind.EndOfFileToken);
        }
        EOF();
    }

    [Fact]
    public void AliasUsingDirectiveRefType()
    {
        var text = @"using x = ref int;";
        UsingTree(text);
        CreateCompilation(text).VerifyDiagnostics(
            // (1,1): hidden CS8019: Unnecessary using directive.
            // using x = ref int;
            Diagnostic(ErrorCode.HDN_UnusedUsingDirective, "using x = ref int;").WithLocation(1, 1),
            // (1,7): warning CS8981: The type name 'x' only contains lower-cased ascii characters. Such names may become reserved for the language.
            // using x = ref int;
            Diagnostic(ErrorCode.WRN_LowerCaseTypeName, "x").WithArguments("x").WithLocation(1, 7),
            // (1,11): error CS9105: Using alias cannot be a 'ref' type.
            // using x = ref int;
            Diagnostic(ErrorCode.ERR_BadRefInUsingAlias, "ref").WithLocation(1, 11));

        N(SyntaxKind.CompilationUnit);
        {
            N(SyntaxKind.UsingDirective);
            {
                N(SyntaxKind.UsingKeyword);
                N(SyntaxKind.NameEquals);
                {
                    N(SyntaxKind.IdentifierName);
                    {
                        N(SyntaxKind.IdentifierToken, "x");
                    }
                    N(SyntaxKind.EqualsToken);
                }
                N(SyntaxKind.RefType);
                {
                    N(SyntaxKind.RefKeyword);
                    N(SyntaxKind.PredefinedType);
                    {
                        N(SyntaxKind.IntKeyword);
                    }
                }
                N(SyntaxKind.SemicolonToken);
            }
            N(SyntaxKind.EndOfFileToken);
        }
        EOF();
    }

    [Fact]
    public void AliasUsingDirectiveRefReadonlyType()
    {
        var text = @"using x = ref readonly int;";
        UsingTree(text);
        CreateCompilation(text).VerifyDiagnostics(
            // (1,1): hidden CS8019: Unnecessary using directive.
            // using x = ref readonly int;
            Diagnostic(ErrorCode.HDN_UnusedUsingDirective, "using x = ref readonly int;").WithLocation(1, 1),
            // (1,7): warning CS8981: The type name 'x' only contains lower-cased ascii characters. Such names may become reserved for the language.
            // using x = ref readonly int;
            Diagnostic(ErrorCode.WRN_LowerCaseTypeName, "x").WithArguments("x").WithLocation(1, 7),
            // (1,11): error CS9105: Using alias cannot be a 'ref' type.
            // using x = ref readonly int;
            Diagnostic(ErrorCode.ERR_BadRefInUsingAlias, "ref").WithLocation(1, 11));

        N(SyntaxKind.CompilationUnit);
        {
            N(SyntaxKind.UsingDirective);
            {
                N(SyntaxKind.UsingKeyword);
                N(SyntaxKind.NameEquals);
                {
                    N(SyntaxKind.IdentifierName);
                    {
                        N(SyntaxKind.IdentifierToken, "x");
                    }
                    N(SyntaxKind.EqualsToken);
                }
                N(SyntaxKind.RefType);
                {
                    N(SyntaxKind.RefKeyword);
                    N(SyntaxKind.ReadOnlyKeyword);
                    N(SyntaxKind.PredefinedType);
                    {
                        N(SyntaxKind.IntKeyword);
                    }
                }
                N(SyntaxKind.SemicolonToken);
            }
            N(SyntaxKind.EndOfFileToken);
        }
        EOF();
    }

    [Fact]
    public void AliasUsingDirectivePredefinedTypePointer1()
    {
        var text = @"using x = int*;";
        UsingTree(text);
        CreateCompilation(text).VerifyDiagnostics(
            // (1,1): hidden CS8019: Unnecessary using directive.
            // using x = int*;
            Diagnostic(ErrorCode.HDN_UnusedUsingDirective, "using x = int*;").WithLocation(1, 1),
            // (1,7): warning CS8981: The type name 'x' only contains lower-cased ascii characters. Such names may become reserved for the language.
            // using x = int*;
            Diagnostic(ErrorCode.WRN_LowerCaseTypeName, "x").WithArguments("x").WithLocation(1, 7),
            // (1,11): error CS0214: Pointers and fixed size buffers may only be used in an unsafe context
            // using x = int*;
            Diagnostic(ErrorCode.ERR_UnsafeNeeded, "int*").WithLocation(1, 11));

        N(SyntaxKind.CompilationUnit);
        {
            N(SyntaxKind.UsingDirective);
            {
                N(SyntaxKind.UsingKeyword);
                N(SyntaxKind.NameEquals);
                {
                    N(SyntaxKind.IdentifierName);
                    {
                        N(SyntaxKind.IdentifierToken, "x");
                    }
                    N(SyntaxKind.EqualsToken);
                }
                N(SyntaxKind.PointerType);
                {
                    N(SyntaxKind.PredefinedType);
                    {
                        N(SyntaxKind.IntKeyword);
                    }
                    N(SyntaxKind.AsteriskToken);
                }
                N(SyntaxKind.SemicolonToken);
            }
            N(SyntaxKind.EndOfFileToken);
        }
        EOF();
    }

    [Fact]
    public void AliasUsingDirectivePredefinedTypePointer2()
    {
        var text = @"using unsafe x = int*;";
        UsingTree(text);
        CreateCompilation(text, options: TestOptions.UnsafeDebugDll).VerifyDiagnostics(
            // (1,1): hidden CS8019: Unnecessary using directive.
            // using unsafe x = int*;
            Diagnostic(ErrorCode.HDN_UnusedUsingDirective, "using unsafe x = int*;").WithLocation(1, 1),
            // (1,14): warning CS8981: The type name 'x' only contains lower-cased ascii characters. Such names may become reserved for the language.
            // using unsafe x = int*;
            Diagnostic(ErrorCode.WRN_LowerCaseTypeName, "x").WithArguments("x").WithLocation(1, 14));

        N(SyntaxKind.CompilationUnit);
        {
            N(SyntaxKind.UsingDirective);
            {
                N(SyntaxKind.UsingKeyword);
                N(SyntaxKind.UnsafeKeyword);
                N(SyntaxKind.NameEquals);
                {
                    N(SyntaxKind.IdentifierName);
                    {
                        N(SyntaxKind.IdentifierToken, "x");
                    }
                    N(SyntaxKind.EqualsToken);
                }
                N(SyntaxKind.PointerType);
                {
                    N(SyntaxKind.PredefinedType);
                    {
                        N(SyntaxKind.IntKeyword);
                    }
                    N(SyntaxKind.AsteriskToken);
                }
                N(SyntaxKind.SemicolonToken);
            }
            N(SyntaxKind.EndOfFileToken);
        }
        EOF();
    }

    [Fact]
    public void AliasUsingDirectivePredefinedTypePointer3()
    {
        var text = @"
using unsafe X = int*;

namespace N
{
    using Y = X;
}";
        UsingTree(text);
        CreateCompilation(text, options: TestOptions.UnsafeDebugDll).VerifyDiagnostics(
            // (6,5): hidden CS8019: Unnecessary using directive.
            //     using Y = X;
            Diagnostic(ErrorCode.HDN_UnusedUsingDirective, "using Y = X;").WithLocation(6, 5),
            // (6,15): error CS0214: Pointers and fixed size buffers may only be used in an unsafe context
            //     using Y = X;
            Diagnostic(ErrorCode.ERR_UnsafeNeeded, "X").WithLocation(6, 15));

        N(SyntaxKind.CompilationUnit);
        {
            N(SyntaxKind.UsingDirective);
            {
                N(SyntaxKind.UsingKeyword);
                N(SyntaxKind.UnsafeKeyword);
                N(SyntaxKind.NameEquals);
                {
                    N(SyntaxKind.IdentifierName);
                    {
                        N(SyntaxKind.IdentifierToken, "X");
                    }
                    N(SyntaxKind.EqualsToken);
                }
                N(SyntaxKind.PointerType);
                {
                    N(SyntaxKind.PredefinedType);
                    {
                        N(SyntaxKind.IntKeyword);
                    }
                    N(SyntaxKind.AsteriskToken);
                }
                N(SyntaxKind.SemicolonToken);
            }
            N(SyntaxKind.NamespaceDeclaration);
            {
                N(SyntaxKind.NamespaceKeyword);
                N(SyntaxKind.IdentifierName);
                {
                    N(SyntaxKind.IdentifierToken, "N");
                }
                N(SyntaxKind.OpenBraceToken);
                N(SyntaxKind.UsingDirective);
                {
                    N(SyntaxKind.UsingKeyword);
                    N(SyntaxKind.NameEquals);
                    {
                        N(SyntaxKind.IdentifierName);
                        {
                            N(SyntaxKind.IdentifierToken, "Y");
                        }
                        N(SyntaxKind.EqualsToken);
                    }
                    N(SyntaxKind.IdentifierName);
                    {
                        N(SyntaxKind.IdentifierToken, "X");
                    }
                    N(SyntaxKind.SemicolonToken);
                }
                N(SyntaxKind.CloseBraceToken);
            }
            N(SyntaxKind.EndOfFileToken);
        }
        EOF();
    }

    [Fact]
    public void AliasUsingDirectivePredefinedTypePointer4()
    {
        var text = @"
using unsafe X = int*;

namespace N
{
    using unsafe Y = X;
}";
        UsingTree(text);
        CreateCompilation(text, options: TestOptions.UnsafeDebugDll).VerifyDiagnostics(
            // (6,5): hidden CS8019: Unnecessary using directive.
            //     using unsafe Y = X;
            Diagnostic(ErrorCode.HDN_UnusedUsingDirective, "using unsafe Y = X;").WithLocation(6, 5));

        N(SyntaxKind.CompilationUnit);
        {
            N(SyntaxKind.UsingDirective);
            {
                N(SyntaxKind.UsingKeyword);
                N(SyntaxKind.UnsafeKeyword);
                N(SyntaxKind.NameEquals);
                {
                    N(SyntaxKind.IdentifierName);
                    {
                        N(SyntaxKind.IdentifierToken, "X");
                    }
                    N(SyntaxKind.EqualsToken);
                }
                N(SyntaxKind.PointerType);
                {
                    N(SyntaxKind.PredefinedType);
                    {
                        N(SyntaxKind.IntKeyword);
                    }
                    N(SyntaxKind.AsteriskToken);
                }
                N(SyntaxKind.SemicolonToken);
            }
            N(SyntaxKind.NamespaceDeclaration);
            {
                N(SyntaxKind.NamespaceKeyword);
                N(SyntaxKind.IdentifierName);
                {
                    N(SyntaxKind.IdentifierToken, "N");
                }
                N(SyntaxKind.OpenBraceToken);
                N(SyntaxKind.UsingDirective);
                {
                    N(SyntaxKind.UsingKeyword);
                    N(SyntaxKind.UnsafeKeyword);
                    N(SyntaxKind.NameEquals);
                    {
                        N(SyntaxKind.IdentifierName);
                        {
                            N(SyntaxKind.IdentifierToken, "Y");
                        }
                        N(SyntaxKind.EqualsToken);
                    }
                    N(SyntaxKind.IdentifierName);
                    {
                        N(SyntaxKind.IdentifierToken, "X");
                    }
                    N(SyntaxKind.SemicolonToken);
                }
                N(SyntaxKind.CloseBraceToken);
            }
            N(SyntaxKind.EndOfFileToken);
        }
        EOF();
    }

    [Fact]
    public void AliasUsingDirectivePredefinedTypePointer5()
    {
        var text = @"
using X = int*;

namespace N
{
    using unsafe Y = X;
}";
        UsingTree(text);
        CreateCompilation(text, options: TestOptions.UnsafeDebugDll).VerifyDiagnostics(
            // (2,11): error CS0214: Pointers and fixed size buffers may only be used in an unsafe context
            // using X = int*;
            Diagnostic(ErrorCode.ERR_UnsafeNeeded, "int*").WithLocation(2, 11),
            // (6,5): hidden CS8019: Unnecessary using directive.
            //     using unsafe Y = X;
            Diagnostic(ErrorCode.HDN_UnusedUsingDirective, "using unsafe Y = X;").WithLocation(6, 5));

        N(SyntaxKind.CompilationUnit);
        {
            N(SyntaxKind.UsingDirective);
            {
                N(SyntaxKind.UsingKeyword);
                N(SyntaxKind.NameEquals);
                {
                    N(SyntaxKind.IdentifierName);
                    {
                        N(SyntaxKind.IdentifierToken, "X");
                    }
                    N(SyntaxKind.EqualsToken);
                }
                N(SyntaxKind.PointerType);
                {
                    N(SyntaxKind.PredefinedType);
                    {
                        N(SyntaxKind.IntKeyword);
                    }
                    N(SyntaxKind.AsteriskToken);
                }
                N(SyntaxKind.SemicolonToken);
            }
            N(SyntaxKind.NamespaceDeclaration);
            {
                N(SyntaxKind.NamespaceKeyword);
                N(SyntaxKind.IdentifierName);
                {
                    N(SyntaxKind.IdentifierToken, "N");
                }
                N(SyntaxKind.OpenBraceToken);
                N(SyntaxKind.UsingDirective);
                {
                    N(SyntaxKind.UsingKeyword);
                    N(SyntaxKind.UnsafeKeyword);
                    N(SyntaxKind.NameEquals);
                    {
                        N(SyntaxKind.IdentifierName);
                        {
                            N(SyntaxKind.IdentifierToken, "Y");
                        }
                        N(SyntaxKind.EqualsToken);
                    }
                    N(SyntaxKind.IdentifierName);
                    {
                        N(SyntaxKind.IdentifierToken, "X");
                    }
                    N(SyntaxKind.SemicolonToken);
                }
                N(SyntaxKind.CloseBraceToken);
            }
            N(SyntaxKind.EndOfFileToken);
        }
        EOF();
    }

    [Fact]
    public void AliasUsingDirectivePredefinedTypePointer6()
    {
        var text = @"
using unsafe X = int*;

namespace N
{
    using Y = X[];
}";
        UsingTree(text);
        CreateCompilation(text, options: TestOptions.UnsafeDebugDll).VerifyDiagnostics(
            // (6,5): hidden CS8019: Unnecessary using directive.
            //     using Y = X[];
            Diagnostic(ErrorCode.HDN_UnusedUsingDirective, "using Y = X[];").WithLocation(6, 5),
            // (6,15): error CS0214: Pointers and fixed size buffers may only be used in an unsafe context
            //     using Y = X[];
            Diagnostic(ErrorCode.ERR_UnsafeNeeded, "X").WithLocation(6, 15));

        N(SyntaxKind.CompilationUnit);
        {
            N(SyntaxKind.UsingDirective);
            {
                N(SyntaxKind.UsingKeyword);
                N(SyntaxKind.UnsafeKeyword);
                N(SyntaxKind.NameEquals);
                {
                    N(SyntaxKind.IdentifierName);
                    {
                        N(SyntaxKind.IdentifierToken, "X");
                    }
                    N(SyntaxKind.EqualsToken);
                }
                N(SyntaxKind.PointerType);
                {
                    N(SyntaxKind.PredefinedType);
                    {
                        N(SyntaxKind.IntKeyword);
                    }
                    N(SyntaxKind.AsteriskToken);
                }
                N(SyntaxKind.SemicolonToken);
            }
            N(SyntaxKind.NamespaceDeclaration);
            {
                N(SyntaxKind.NamespaceKeyword);
                N(SyntaxKind.IdentifierName);
                {
                    N(SyntaxKind.IdentifierToken, "N");
                }
                N(SyntaxKind.OpenBraceToken);
                N(SyntaxKind.UsingDirective);
                {
                    N(SyntaxKind.UsingKeyword);
                    N(SyntaxKind.NameEquals);
                    {
                        N(SyntaxKind.IdentifierName);
                        {
                            N(SyntaxKind.IdentifierToken, "Y");
                        }
                        N(SyntaxKind.EqualsToken);
                    }
                    N(SyntaxKind.ArrayType);
                    {
                        N(SyntaxKind.IdentifierName);
                        {
                            N(SyntaxKind.IdentifierToken, "X");
                        }
                        N(SyntaxKind.ArrayRankSpecifier);
                        {
                            N(SyntaxKind.OpenBracketToken);
                            N(SyntaxKind.OmittedArraySizeExpression);
                            {
                                N(SyntaxKind.OmittedArraySizeExpressionToken);
                            }
                            N(SyntaxKind.CloseBracketToken);
                        }
                    }
                    N(SyntaxKind.SemicolonToken);
                }
                N(SyntaxKind.CloseBraceToken);
            }
            N(SyntaxKind.EndOfFileToken);
        }
        EOF();
    }

    [Fact]
    public void AliasUsingDirectivePredefinedTypePointer7()
    {
        var text = @"
using unsafe X = int*;

namespace N
{
    using unsafe Y = X[];
}";
        UsingTree(text);
        CreateCompilation(text, options: TestOptions.UnsafeDebugDll).VerifyDiagnostics(
            // (6,5): hidden CS8019: Unnecessary using directive.
            //     using unsafe Y = X[];
            Diagnostic(ErrorCode.HDN_UnusedUsingDirective, "using unsafe Y = X[];").WithLocation(6, 5));

        N(SyntaxKind.CompilationUnit);
        {
            N(SyntaxKind.UsingDirective);
            {
                N(SyntaxKind.UsingKeyword);
                N(SyntaxKind.UnsafeKeyword);
                N(SyntaxKind.NameEquals);
                {
                    N(SyntaxKind.IdentifierName);
                    {
                        N(SyntaxKind.IdentifierToken, "X");
                    }
                    N(SyntaxKind.EqualsToken);
                }
                N(SyntaxKind.PointerType);
                {
                    N(SyntaxKind.PredefinedType);
                    {
                        N(SyntaxKind.IntKeyword);
                    }
                    N(SyntaxKind.AsteriskToken);
                }
                N(SyntaxKind.SemicolonToken);
            }
            N(SyntaxKind.NamespaceDeclaration);
            {
                N(SyntaxKind.NamespaceKeyword);
                N(SyntaxKind.IdentifierName);
                {
                    N(SyntaxKind.IdentifierToken, "N");
                }
                N(SyntaxKind.OpenBraceToken);
                N(SyntaxKind.UsingDirective);
                {
                    N(SyntaxKind.UsingKeyword);
                    N(SyntaxKind.UnsafeKeyword);
                    N(SyntaxKind.NameEquals);
                    {
                        N(SyntaxKind.IdentifierName);
                        {
                            N(SyntaxKind.IdentifierToken, "Y");
                        }
                        N(SyntaxKind.EqualsToken);
                    }
                    N(SyntaxKind.ArrayType);
                    {
                        N(SyntaxKind.IdentifierName);
                        {
                            N(SyntaxKind.IdentifierToken, "X");
                        }
                        N(SyntaxKind.ArrayRankSpecifier);
                        {
                            N(SyntaxKind.OpenBracketToken);
                            N(SyntaxKind.OmittedArraySizeExpression);
                            {
                                N(SyntaxKind.OmittedArraySizeExpressionToken);
                            }
                            N(SyntaxKind.CloseBracketToken);
                        }
                    }
                    N(SyntaxKind.SemicolonToken);
                }
                N(SyntaxKind.CloseBraceToken);
            }
            N(SyntaxKind.EndOfFileToken);
        }
        EOF();
    }

    [Fact]
    public void AliasUsingDirectiveTuple1()
    {
        var text = @"using x = (int, int);";
        UsingTree(text);
        CreateCompilation(text).VerifyDiagnostics(
            // (1,1): hidden CS8019: Unnecessary using directive.
            // using x = (int, int);
            Diagnostic(ErrorCode.HDN_UnusedUsingDirective, "using x = (int, int);").WithLocation(1, 1),
            // (1,7): warning CS8981: The type name 'x' only contains lower-cased ascii characters. Such names may become reserved for the language.
            // using x = (int, int);
            Diagnostic(ErrorCode.WRN_LowerCaseTypeName, "x").WithArguments("x").WithLocation(1, 7));

        N(SyntaxKind.CompilationUnit);
        {
            N(SyntaxKind.UsingDirective);
            {
                N(SyntaxKind.UsingKeyword);
                N(SyntaxKind.NameEquals);
                {
                    N(SyntaxKind.IdentifierName);
                    {
                        N(SyntaxKind.IdentifierToken, "x");
                    }
                    N(SyntaxKind.EqualsToken);
                }
                N(SyntaxKind.TupleType);
                {
                    N(SyntaxKind.OpenParenToken);
                    N(SyntaxKind.TupleElement);
                    {
                        N(SyntaxKind.PredefinedType);
                        {
                            N(SyntaxKind.IntKeyword);
                        }
                    }
                    N(SyntaxKind.CommaToken);
                    N(SyntaxKind.TupleElement);
                    {
                        N(SyntaxKind.PredefinedType);
                        {
                            N(SyntaxKind.IntKeyword);
                        }
                    }
                    N(SyntaxKind.CloseParenToken);
                }
                N(SyntaxKind.SemicolonToken);
            }
            N(SyntaxKind.EndOfFileToken);
        }
        EOF();
    }

    [Fact]
    public void AliasUsingDirectiveTuple2()
    {
        var text = """
            using X = (int, int);

            class C
            {
                X x = (0, 0);
            }
            """;
        UsingTree(text);
        CreateCompilation(text).VerifyDiagnostics(
            // (5,7): warning CS0414: The field 'C.x' is assigned but its value is never used
            //     X x = (0, 0);
            Diagnostic(ErrorCode.WRN_UnreferencedFieldAssg, "x").WithArguments("C.x").WithLocation(5, 7));

        N(SyntaxKind.CompilationUnit);
        {
            N(SyntaxKind.UsingDirective);
            {
                N(SyntaxKind.UsingKeyword);
                N(SyntaxKind.NameEquals);
                {
                    N(SyntaxKind.IdentifierName);
                    {
                        N(SyntaxKind.IdentifierToken, "X");
                    }
                    N(SyntaxKind.EqualsToken);
                }
                N(SyntaxKind.TupleType);
                {
                    N(SyntaxKind.OpenParenToken);
                    N(SyntaxKind.TupleElement);
                    {
                        N(SyntaxKind.PredefinedType);
                        {
                            N(SyntaxKind.IntKeyword);
                        }
                    }
                    N(SyntaxKind.CommaToken);
                    N(SyntaxKind.TupleElement);
                    {
                        N(SyntaxKind.PredefinedType);
                        {
                            N(SyntaxKind.IntKeyword);
                        }
                    }
                    N(SyntaxKind.CloseParenToken);
                }
                N(SyntaxKind.SemicolonToken);
            }
            N(SyntaxKind.ClassDeclaration);
            {
                N(SyntaxKind.ClassKeyword);
                N(SyntaxKind.IdentifierToken, "C");
                N(SyntaxKind.OpenBraceToken);
                N(SyntaxKind.FieldDeclaration);
                {
                    N(SyntaxKind.VariableDeclaration);
                    {
                        N(SyntaxKind.IdentifierName);
                        {
                            N(SyntaxKind.IdentifierToken, "X");
                        }
                        N(SyntaxKind.VariableDeclarator);
                        {
                            N(SyntaxKind.IdentifierToken, "x");
                            N(SyntaxKind.EqualsValueClause);
                            {
                                N(SyntaxKind.EqualsToken);
                                N(SyntaxKind.TupleExpression);
                                {
                                    N(SyntaxKind.OpenParenToken);
                                    N(SyntaxKind.Argument);
                                    {
                                        N(SyntaxKind.NumericLiteralExpression);
                                        {
                                            N(SyntaxKind.NumericLiteralToken, "0");
                                        }
                                    }
                                    N(SyntaxKind.CommaToken);
                                    N(SyntaxKind.Argument);
                                    {
                                        N(SyntaxKind.NumericLiteralExpression);
                                        {
                                            N(SyntaxKind.NumericLiteralToken, "0");
                                        }
                                    }
                                    N(SyntaxKind.CloseParenToken);
                                }
                            }
                        }
                    }
                    N(SyntaxKind.SemicolonToken);
                }
                N(SyntaxKind.CloseBraceToken);
            }
            N(SyntaxKind.EndOfFileToken);
        }
        EOF();
    }

    [Fact]
    public void AliasUsingDirectiveTuple3()
    {
        var text = """
            using X = (int, int);

            class C
            {
                X x = (true, false);
            }
            """;
        UsingTree(text);
        CreateCompilation(text).VerifyDiagnostics(
            // (5,12): error CS0029: Cannot implicitly convert type 'bool' to 'int'
            //     X x = (true, false);
            Diagnostic(ErrorCode.ERR_NoImplicitConv, "true").WithArguments("bool", "int").WithLocation(5, 12),
            // (5,18): error CS0029: Cannot implicitly convert type 'bool' to 'int'
            //     X x = (true, false);
            Diagnostic(ErrorCode.ERR_NoImplicitConv, "false").WithArguments("bool", "int").WithLocation(5, 18));

        N(SyntaxKind.CompilationUnit);
        {
            N(SyntaxKind.UsingDirective);
            {
                N(SyntaxKind.UsingKeyword);
                N(SyntaxKind.NameEquals);
                {
                    N(SyntaxKind.IdentifierName);
                    {
                        N(SyntaxKind.IdentifierToken, "X");
                    }
                    N(SyntaxKind.EqualsToken);
                }
                N(SyntaxKind.TupleType);
                {
                    N(SyntaxKind.OpenParenToken);
                    N(SyntaxKind.TupleElement);
                    {
                        N(SyntaxKind.PredefinedType);
                        {
                            N(SyntaxKind.IntKeyword);
                        }
                    }
                    N(SyntaxKind.CommaToken);
                    N(SyntaxKind.TupleElement);
                    {
                        N(SyntaxKind.PredefinedType);
                        {
                            N(SyntaxKind.IntKeyword);
                        }
                    }
                    N(SyntaxKind.CloseParenToken);
                }
                N(SyntaxKind.SemicolonToken);
            }
            N(SyntaxKind.ClassDeclaration);
            {
                N(SyntaxKind.ClassKeyword);
                N(SyntaxKind.IdentifierToken, "C");
                N(SyntaxKind.OpenBraceToken);
                N(SyntaxKind.FieldDeclaration);
                {
                    N(SyntaxKind.VariableDeclaration);
                    {
                        N(SyntaxKind.IdentifierName);
                        {
                            N(SyntaxKind.IdentifierToken, "X");
                        }
                        N(SyntaxKind.VariableDeclarator);
                        {
                            N(SyntaxKind.IdentifierToken, "x");
                            N(SyntaxKind.EqualsValueClause);
                            {
                                N(SyntaxKind.EqualsToken);
                                N(SyntaxKind.TupleExpression);
                                {
                                    N(SyntaxKind.OpenParenToken);
                                    N(SyntaxKind.Argument);
                                    {
                                        N(SyntaxKind.TrueLiteralExpression);
                                        {
                                            N(SyntaxKind.TrueKeyword);
                                        }
                                    }
                                    N(SyntaxKind.CommaToken);
                                    N(SyntaxKind.Argument);
                                    {
                                        N(SyntaxKind.FalseLiteralExpression);
                                        {
                                            N(SyntaxKind.FalseKeyword);
                                        }
                                    }
                                    N(SyntaxKind.CloseParenToken);
                                }
                            }
                        }
                    }
                    N(SyntaxKind.SemicolonToken);
                }
                N(SyntaxKind.CloseBraceToken);
            }
            N(SyntaxKind.EndOfFileToken);
        }
        EOF();
    }

    [Fact]
    public void AliasUsingNullableValueType()
    {
        var text = @"using x = int?;";
        UsingTree(text);
        CreateCompilation(text).VerifyDiagnostics(
            // (1,1): hidden CS8019: Unnecessary using directive.
            // using x = int?;
            Diagnostic(ErrorCode.HDN_UnusedUsingDirective, "using x = int?;").WithLocation(1, 1),
            // (1,7): warning CS8981: The type name 'x' only contains lower-cased ascii characters. Such names may become reserved for the language.
            // using x = int?;
            Diagnostic(ErrorCode.WRN_LowerCaseTypeName, "x").WithArguments("x").WithLocation(1, 7));

        N(SyntaxKind.CompilationUnit);
        {
            N(SyntaxKind.UsingDirective);
            {
                N(SyntaxKind.UsingKeyword);
                N(SyntaxKind.NameEquals);
                {
                    N(SyntaxKind.IdentifierName);
                    {
                        N(SyntaxKind.IdentifierToken, "x");
                    }
                    N(SyntaxKind.EqualsToken);
                }
                N(SyntaxKind.NullableType);
                {
                    N(SyntaxKind.PredefinedType);
                    {
                        N(SyntaxKind.IntKeyword);
                    }
                    N(SyntaxKind.QuestionToken);
                }
                N(SyntaxKind.SemicolonToken);
            }
            N(SyntaxKind.EndOfFileToken);
        }
        EOF();
    }

    [Fact]
    public void AliasUsingNullableReferenceType1()
    {
        var text = @"using x = string?;";
        UsingTree(text);
        CreateCompilation(text).VerifyDiagnostics(
            // (1,1): hidden CS8019: Unnecessary using directive.
            // using x = string?;
            Diagnostic(ErrorCode.HDN_UnusedUsingDirective, "using x = string?;").WithLocation(1, 1),
            // (1,7): warning CS8981: The type name 'x' only contains lower-cased ascii characters. Such names may become reserved for the language.
            // using x = string?;
            Diagnostic(ErrorCode.WRN_LowerCaseTypeName, "x").WithArguments("x").WithLocation(1, 7),
            // (1,17): warning CS8632: The annotation for nullable reference types should only be used in code within a '#nullable' annotations context.
            // using x = string?;
            Diagnostic(ErrorCode.WRN_MissingNonNullTypesContextForAnnotation, "?").WithLocation(1, 17),
            // (1,17): error CS9107: Using alias cannot be a nullable reference type.
            // using x = string?;
            Diagnostic(ErrorCode.ERR_BadNullableReferenceTypeInUsingAlias, "?").WithLocation(1, 17));

        N(SyntaxKind.CompilationUnit);
        {
            N(SyntaxKind.UsingDirective);
            {
                N(SyntaxKind.UsingKeyword);
                N(SyntaxKind.NameEquals);
                {
                    N(SyntaxKind.IdentifierName);
                    {
                        N(SyntaxKind.IdentifierToken, "x");
                    }
                    N(SyntaxKind.EqualsToken);
                }
                N(SyntaxKind.NullableType);
                {
                    N(SyntaxKind.PredefinedType);
                    {
                        N(SyntaxKind.StringKeyword);
                    }
                    N(SyntaxKind.QuestionToken);
                }
                N(SyntaxKind.SemicolonToken);
            }
            N(SyntaxKind.EndOfFileToken);
        }
        EOF();
    }

    [Fact]
    public void AliasUsingNullableReferenceType2()
    {
        var text = """
            #nullable enable
            using X = string?;
            """;
        UsingTree(text);
        CreateCompilation(text).VerifyDiagnostics(
            // (2,1): hidden CS8019: Unnecessary using directive.
            // using X = string?;
            Diagnostic(ErrorCode.HDN_UnusedUsingDirective, "using X = string?;").WithLocation(2, 1),
            // (2,17): error CS9107: Using alias cannot be a nullable reference type.
            // using X = string?;
            Diagnostic(ErrorCode.ERR_BadNullableReferenceTypeInUsingAlias, "?").WithLocation(2, 17));

        N(SyntaxKind.CompilationUnit);
        {
            N(SyntaxKind.UsingDirective);
            {
                N(SyntaxKind.UsingKeyword);
                N(SyntaxKind.NameEquals);
                {
                    N(SyntaxKind.IdentifierName);
                    {
                        N(SyntaxKind.IdentifierToken, "X");
                    }
                    N(SyntaxKind.EqualsToken);
                }
                N(SyntaxKind.NullableType);
                {
                    N(SyntaxKind.PredefinedType);
                    {
                        N(SyntaxKind.StringKeyword);
                    }
                    N(SyntaxKind.QuestionToken);
                }
                N(SyntaxKind.SemicolonToken);
            }
            N(SyntaxKind.EndOfFileToken);
        }
        EOF();
    }

    [Fact]
    public void AliasUsingNullableReferenceType3()
    {
        var text = """
            using X = string;
            namespace N
            {
                using Y = X?;
            }
            """;
        UsingTree(text);
        CreateCompilation(text).VerifyDiagnostics(
            // (4,5): hidden CS8019: Unnecessary using directive.
            //     using Y = X?;
            Diagnostic(ErrorCode.HDN_UnusedUsingDirective, "using Y = X?;").WithLocation(4, 5),
            // (4,16): warning CS8632: The annotation for nullable reference types should only be used in code within a '#nullable' annotations context.
            //     using Y = X?;
            Diagnostic(ErrorCode.WRN_MissingNonNullTypesContextForAnnotation, "?").WithLocation(4, 16),
            // (4,16): error CS9107: Using alias cannot be a nullable reference type.
            //     using Y = X?;
            Diagnostic(ErrorCode.ERR_BadNullableReferenceTypeInUsingAlias, "?").WithLocation(4, 16));

        N(SyntaxKind.CompilationUnit);
        {
            N(SyntaxKind.UsingDirective);
            {
                N(SyntaxKind.UsingKeyword);
                N(SyntaxKind.NameEquals);
                {
                    N(SyntaxKind.IdentifierName);
                    {
                        N(SyntaxKind.IdentifierToken, "X");
                    }
                    N(SyntaxKind.EqualsToken);
                }
                N(SyntaxKind.PredefinedType);
                {
                    N(SyntaxKind.StringKeyword);
                }
                N(SyntaxKind.SemicolonToken);
            }
            N(SyntaxKind.NamespaceDeclaration);
            {
                N(SyntaxKind.NamespaceKeyword);
                N(SyntaxKind.IdentifierName);
                {
                    N(SyntaxKind.IdentifierToken, "N");
                }
                N(SyntaxKind.OpenBraceToken);
                N(SyntaxKind.UsingDirective);
                {
                    N(SyntaxKind.UsingKeyword);
                    N(SyntaxKind.NameEquals);
                    {
                        N(SyntaxKind.IdentifierName);
                        {
                            N(SyntaxKind.IdentifierToken, "Y");
                        }
                        N(SyntaxKind.EqualsToken);
                    }
                    N(SyntaxKind.NullableType);
                    {
                        N(SyntaxKind.IdentifierName);
                        {
                            N(SyntaxKind.IdentifierToken, "X");
                        }
                        N(SyntaxKind.QuestionToken);
                    }
                    N(SyntaxKind.SemicolonToken);
                }
                N(SyntaxKind.CloseBraceToken);
            }
            N(SyntaxKind.EndOfFileToken);
        }
        EOF();
    }

    [Fact]
    public void AliasUsingNullableReferenceType4()
    {
        var text = """
            #nullable enable
            using X = string;
            namespace N
            {
                using Y = X?;
            }
            """;
        UsingTree(text);
        CreateCompilation(text).VerifyDiagnostics(
            // (5,5): hidden CS8019: Unnecessary using directive.
            //     using Y = X?;
            Diagnostic(ErrorCode.HDN_UnusedUsingDirective, "using Y = X?;").WithLocation(5, 5),
            // (5,16): error CS9107: Using alias cannot be a nullable reference type.
            //     using Y = X?;
            Diagnostic(ErrorCode.ERR_BadNullableReferenceTypeInUsingAlias, "?").WithLocation(5, 16));

        N(SyntaxKind.CompilationUnit);
        {
            N(SyntaxKind.UsingDirective);
            {
                N(SyntaxKind.UsingKeyword);
                N(SyntaxKind.NameEquals);
                {
                    N(SyntaxKind.IdentifierName);
                    {
                        N(SyntaxKind.IdentifierToken, "X");
                    }
                    N(SyntaxKind.EqualsToken);
                }
                N(SyntaxKind.PredefinedType);
                {
                    N(SyntaxKind.StringKeyword);
                }
                N(SyntaxKind.SemicolonToken);
            }
            N(SyntaxKind.NamespaceDeclaration);
            {
                N(SyntaxKind.NamespaceKeyword);
                N(SyntaxKind.IdentifierName);
                {
                    N(SyntaxKind.IdentifierToken, "N");
                }
                N(SyntaxKind.OpenBraceToken);
                N(SyntaxKind.UsingDirective);
                {
                    N(SyntaxKind.UsingKeyword);
                    N(SyntaxKind.NameEquals);
                    {
                        N(SyntaxKind.IdentifierName);
                        {
                            N(SyntaxKind.IdentifierToken, "Y");
                        }
                        N(SyntaxKind.EqualsToken);
                    }
                    N(SyntaxKind.NullableType);
                    {
                        N(SyntaxKind.IdentifierName);
                        {
                            N(SyntaxKind.IdentifierToken, "X");
                        }
                        N(SyntaxKind.QuestionToken);
                    }
                    N(SyntaxKind.SemicolonToken);
                }
                N(SyntaxKind.CloseBraceToken);
            }
            N(SyntaxKind.EndOfFileToken);
        }
        EOF();
    }

    [Fact]
    public void AliasUsingVoidPointer1()
    {
        var text = @"using unsafe VP = void*;

class C
{
    void M(VP vp) { }
}";
        UsingTree(text);
        CreateCompilation(text, options: TestOptions.UnsafeDebugDll).VerifyDiagnostics(
            // (5,12): error CS0214: Pointers and fixed size buffers may only be used in an unsafe context
            //     void M(VP vp) { }
            Diagnostic(ErrorCode.ERR_UnsafeNeeded, "VP").WithLocation(5, 12));

        N(SyntaxKind.CompilationUnit);
        {
            N(SyntaxKind.UsingDirective);
            {
                N(SyntaxKind.UsingKeyword);
                N(SyntaxKind.UnsafeKeyword);
                N(SyntaxKind.NameEquals);
                {
                    N(SyntaxKind.IdentifierName);
                    {
                        N(SyntaxKind.IdentifierToken, "VP");
                    }
                    N(SyntaxKind.EqualsToken);
                }
                N(SyntaxKind.PointerType);
                {
                    N(SyntaxKind.PredefinedType);
                    {
                        N(SyntaxKind.VoidKeyword);
                    }
                    N(SyntaxKind.AsteriskToken);
                }
                N(SyntaxKind.SemicolonToken);
            }
            N(SyntaxKind.ClassDeclaration);
            {
                N(SyntaxKind.ClassKeyword);
                N(SyntaxKind.IdentifierToken, "C");
                N(SyntaxKind.OpenBraceToken);
                N(SyntaxKind.MethodDeclaration);
                {
                    N(SyntaxKind.PredefinedType);
                    {
                        N(SyntaxKind.VoidKeyword);
                    }
                    N(SyntaxKind.IdentifierToken, "M");
                    N(SyntaxKind.ParameterList);
                    {
                        N(SyntaxKind.OpenParenToken);
                        N(SyntaxKind.Parameter);
                        {
                            N(SyntaxKind.IdentifierName);
                            {
                                N(SyntaxKind.IdentifierToken, "VP");
                            }
                            N(SyntaxKind.IdentifierToken, "vp");
                        }
                        N(SyntaxKind.CloseParenToken);
                    }
                    N(SyntaxKind.Block);
                    {
                        N(SyntaxKind.OpenBraceToken);
                        N(SyntaxKind.CloseBraceToken);
                    }
                }
                N(SyntaxKind.CloseBraceToken);
            }
            N(SyntaxKind.EndOfFileToken);
        }
        EOF();
    }

    [Fact]
    public void AliasUsingVoidPointer2()
    {
        var text = @"using unsafe VP = void*;

class C
{
    unsafe void M(VP vp) { }
}";
        UsingTree(text);
        CreateCompilation(text, options: TestOptions.UnsafeDebugDll).VerifyDiagnostics();

        N(SyntaxKind.CompilationUnit);
        {
            N(SyntaxKind.UsingDirective);
            {
                N(SyntaxKind.UsingKeyword);
                N(SyntaxKind.UnsafeKeyword);
                N(SyntaxKind.NameEquals);
                {
                    N(SyntaxKind.IdentifierName);
                    {
                        N(SyntaxKind.IdentifierToken, "VP");
                    }
                    N(SyntaxKind.EqualsToken);
                }
                N(SyntaxKind.PointerType);
                {
                    N(SyntaxKind.PredefinedType);
                    {
                        N(SyntaxKind.VoidKeyword);
                    }
                    N(SyntaxKind.AsteriskToken);
                }
                N(SyntaxKind.SemicolonToken);
            }
            N(SyntaxKind.ClassDeclaration);
            {
                N(SyntaxKind.ClassKeyword);
                N(SyntaxKind.IdentifierToken, "C");
                N(SyntaxKind.OpenBraceToken);
                N(SyntaxKind.MethodDeclaration);
                {
                    N(SyntaxKind.UnsafeKeyword);
                    N(SyntaxKind.PredefinedType);
                    {
                        N(SyntaxKind.VoidKeyword);
                    }
                    N(SyntaxKind.IdentifierToken, "M");
                    N(SyntaxKind.ParameterList);
                    {
                        N(SyntaxKind.OpenParenToken);
                        N(SyntaxKind.Parameter);
                        {
                            N(SyntaxKind.IdentifierName);
                            {
                                N(SyntaxKind.IdentifierToken, "VP");
                            }
                            N(SyntaxKind.IdentifierToken, "vp");
                        }
                        N(SyntaxKind.CloseParenToken);
                    }
                    N(SyntaxKind.Block);
                    {
                        N(SyntaxKind.OpenBraceToken);
                        N(SyntaxKind.CloseBraceToken);
                    }
                }
                N(SyntaxKind.CloseBraceToken);
            }
            N(SyntaxKind.EndOfFileToken);
        }
        EOF();
    }

    [Fact]
    public void AliasUsingVoidPointer3()
    {
        var text = @"using VP = void*;

class C
{
    unsafe void M(VP vp) { }
}";
        UsingTree(text);
        CreateCompilation(text, options: TestOptions.UnsafeDebugDll).VerifyDiagnostics(
            // (1,12): error CS0214: Pointers and fixed size buffers may only be used in an unsafe context
            // using VP = void*;
            Diagnostic(ErrorCode.ERR_UnsafeNeeded, "void*").WithLocation(1, 12));

        N(SyntaxKind.CompilationUnit);
        {
            N(SyntaxKind.UsingDirective);
            {
                N(SyntaxKind.UsingKeyword);
                N(SyntaxKind.NameEquals);
                {
                    N(SyntaxKind.IdentifierName);
                    {
                        N(SyntaxKind.IdentifierToken, "VP");
                    }
                    N(SyntaxKind.EqualsToken);
                }
                N(SyntaxKind.PointerType);
                {
                    N(SyntaxKind.PredefinedType);
                    {
                        N(SyntaxKind.VoidKeyword);
                    }
                    N(SyntaxKind.AsteriskToken);
                }
                N(SyntaxKind.SemicolonToken);
            }
            N(SyntaxKind.ClassDeclaration);
            {
                N(SyntaxKind.ClassKeyword);
                N(SyntaxKind.IdentifierToken, "C");
                N(SyntaxKind.OpenBraceToken);
                N(SyntaxKind.MethodDeclaration);
                {
                    N(SyntaxKind.UnsafeKeyword);
                    N(SyntaxKind.PredefinedType);
                    {
                        N(SyntaxKind.VoidKeyword);
                    }
                    N(SyntaxKind.IdentifierToken, "M");
                    N(SyntaxKind.ParameterList);
                    {
                        N(SyntaxKind.OpenParenToken);
                        N(SyntaxKind.Parameter);
                        {
                            N(SyntaxKind.IdentifierName);
                            {
                                N(SyntaxKind.IdentifierToken, "VP");
                            }
                            N(SyntaxKind.IdentifierToken, "vp");
                        }
                        N(SyntaxKind.CloseParenToken);
                    }
                    N(SyntaxKind.Block);
                    {
                        N(SyntaxKind.OpenBraceToken);
                        N(SyntaxKind.CloseBraceToken);
                    }
                }
                N(SyntaxKind.CloseBraceToken);
            }
            N(SyntaxKind.EndOfFileToken);
        }
        EOF();
    }

    [Fact]
    public void AliasUsingVoid1()
    {
        var text = @"using V = void;

class C
{
    void M(V v) { }
}";
        UsingTree(text,
            // (1,11): error CS1547: Keyword 'void' cannot be used in this context
            // using V = void;
            Diagnostic(ErrorCode.ERR_NoVoidHere, "void").WithLocation(1, 11));

        CreateCompilation(text, options: TestOptions.UnsafeDebugDll).VerifyDiagnostics(
            // (1,11): error CS1547: Keyword 'void' cannot be used in this context
            // using V = void;
            Diagnostic(ErrorCode.ERR_NoVoidHere, "void").WithLocation(1, 11));

        N(SyntaxKind.CompilationUnit);
        {
            N(SyntaxKind.UsingDirective);
            {
                N(SyntaxKind.UsingKeyword);
                N(SyntaxKind.NameEquals);
                {
                    N(SyntaxKind.IdentifierName);
                    {
                        N(SyntaxKind.IdentifierToken, "V");
                    }
                    N(SyntaxKind.EqualsToken);
                }
                N(SyntaxKind.PredefinedType);
                {
                    N(SyntaxKind.VoidKeyword);
                }
                N(SyntaxKind.SemicolonToken);
            }
            N(SyntaxKind.ClassDeclaration);
            {
                N(SyntaxKind.ClassKeyword);
                N(SyntaxKind.IdentifierToken, "C");
                N(SyntaxKind.OpenBraceToken);
                N(SyntaxKind.MethodDeclaration);
                {
                    N(SyntaxKind.PredefinedType);
                    {
                        N(SyntaxKind.VoidKeyword);
                    }
                    N(SyntaxKind.IdentifierToken, "M");
                    N(SyntaxKind.ParameterList);
                    {
                        N(SyntaxKind.OpenParenToken);
                        N(SyntaxKind.Parameter);
                        {
                            N(SyntaxKind.IdentifierName);
                            {
                                N(SyntaxKind.IdentifierToken, "V");
                            }
                            N(SyntaxKind.IdentifierToken, "v");
                        }
                        N(SyntaxKind.CloseParenToken);
                    }
                    N(SyntaxKind.Block);
                    {
                        N(SyntaxKind.OpenBraceToken);
                        N(SyntaxKind.CloseBraceToken);
                    }
                }
                N(SyntaxKind.CloseBraceToken);
            }
            N(SyntaxKind.EndOfFileToken);
        }
        EOF();
    }

    [Fact]
    public void AliasUsingVoid2()
    {
        var text = @"using V = void;

class C
{
    V M() { }
}";
        UsingTree(text,
            // (1,11): error CS1547: Keyword 'void' cannot be used in this context
            // using V = void;
            Diagnostic(ErrorCode.ERR_NoVoidHere, "void").WithLocation(1, 11));

        CreateCompilation(text, options: TestOptions.UnsafeDebugDll).VerifyDiagnostics(
            // (1,11): error CS1547: Keyword 'void' cannot be used in this context
            // using V = void;
            Diagnostic(ErrorCode.ERR_NoVoidHere, "void").WithLocation(1, 11));

        N(SyntaxKind.CompilationUnit);
        {
            N(SyntaxKind.UsingDirective);
            {
                N(SyntaxKind.UsingKeyword);
                N(SyntaxKind.NameEquals);
                {
                    N(SyntaxKind.IdentifierName);
                    {
                        N(SyntaxKind.IdentifierToken, "V");
                    }
                    N(SyntaxKind.EqualsToken);
                }
                N(SyntaxKind.PredefinedType);
                {
                    N(SyntaxKind.VoidKeyword);
                }
                N(SyntaxKind.SemicolonToken);
            }
            N(SyntaxKind.ClassDeclaration);
            {
                N(SyntaxKind.ClassKeyword);
                N(SyntaxKind.IdentifierToken, "C");
                N(SyntaxKind.OpenBraceToken);
                N(SyntaxKind.MethodDeclaration);
                {
                    N(SyntaxKind.IdentifierName);
                    {
                        N(SyntaxKind.IdentifierToken, "V");
                    }
                    N(SyntaxKind.IdentifierToken, "M");
                    N(SyntaxKind.ParameterList);
                    {
                        N(SyntaxKind.OpenParenToken);
                        N(SyntaxKind.CloseParenToken);
                    }
                    N(SyntaxKind.Block);
                    {
                        N(SyntaxKind.OpenBraceToken);
                        N(SyntaxKind.CloseBraceToken);
                    }
                }
                N(SyntaxKind.CloseBraceToken);
            }
            N(SyntaxKind.EndOfFileToken);
        }
        EOF();
    }

    [Fact]
    public void AliasUsingVoid3()
    {
        var text = @"using V = void[];

class C
{
    V M() { }
}";
        UsingTree(text,
            // (1,11): error CS1547: Keyword 'void' cannot be used in this context
            // using V = void;
            Diagnostic(ErrorCode.ERR_NoVoidHere, "void").WithLocation(1, 11));

        CreateCompilation(text, options: TestOptions.UnsafeDebugDll).VerifyDiagnostics(
            // (1,11): error CS1547: Keyword 'void' cannot be used in this context
            // using V = void[];
            Diagnostic(ErrorCode.ERR_NoVoidHere, "void").WithLocation(1, 11),
            // (5,7): error CS0161: 'C.M()': not all code paths return a value
            //     V M() { }
            Diagnostic(ErrorCode.ERR_ReturnExpected, "M").WithArguments("C.M()").WithLocation(5, 7));

        N(SyntaxKind.CompilationUnit);
        {
            N(SyntaxKind.UsingDirective);
            {
                N(SyntaxKind.UsingKeyword);
                N(SyntaxKind.NameEquals);
                {
                    N(SyntaxKind.IdentifierName);
                    {
                        N(SyntaxKind.IdentifierToken, "V");
                    }
                    N(SyntaxKind.EqualsToken);
                }
                N(SyntaxKind.ArrayType);
                {
                    N(SyntaxKind.PredefinedType);
                    {
                        N(SyntaxKind.VoidKeyword);
                    }
                    N(SyntaxKind.ArrayRankSpecifier);
                    {
                        N(SyntaxKind.OpenBracketToken);
                        N(SyntaxKind.OmittedArraySizeExpression);
                        {
                            N(SyntaxKind.OmittedArraySizeExpressionToken);
                        }
                        N(SyntaxKind.CloseBracketToken);
                    }
                }
                N(SyntaxKind.SemicolonToken);
            }
            N(SyntaxKind.ClassDeclaration);
            {
                N(SyntaxKind.ClassKeyword);
                N(SyntaxKind.IdentifierToken, "C");
                N(SyntaxKind.OpenBraceToken);
                N(SyntaxKind.MethodDeclaration);
                {
                    N(SyntaxKind.IdentifierName);
                    {
                        N(SyntaxKind.IdentifierToken, "V");
                    }
                    N(SyntaxKind.IdentifierToken, "M");
                    N(SyntaxKind.ParameterList);
                    {
                        N(SyntaxKind.OpenParenToken);
                        N(SyntaxKind.CloseParenToken);
                    }
                    N(SyntaxKind.Block);
                    {
                        N(SyntaxKind.OpenBraceToken);
                        N(SyntaxKind.CloseBraceToken);
                    }
                }
                N(SyntaxKind.CloseBraceToken);
            }
            N(SyntaxKind.EndOfFileToken);
        }
        EOF();
    }

    [Fact]
    public void UsingDirectiveDynamic1()
    {
        var text = @"
using dynamic;";
        UsingTree(text);
        CreateCompilation(text).VerifyDiagnostics(
            // (2,1): hidden CS8019: Unnecessary using directive.
            // using dynamic;
            Diagnostic(ErrorCode.HDN_UnusedUsingDirective, "using dynamic;").WithLocation(2, 1),
            // (2,7): error CS0246: The type or namespace name 'dynamic' could not be found (are you missing a using directive or an assembly reference?)
            // using dynamic;
            Diagnostic(ErrorCode.ERR_SingleTypeNameNotFound, "dynamic").WithArguments("dynamic").WithLocation(2, 7));

        N(SyntaxKind.CompilationUnit);
        {
            N(SyntaxKind.UsingDirective);
            {
                N(SyntaxKind.UsingKeyword);
                N(SyntaxKind.IdentifierName);
                {
                    N(SyntaxKind.IdentifierToken, "dynamic");
                }
                N(SyntaxKind.SemicolonToken);
            }
            N(SyntaxKind.EndOfFileToken);
        }
        EOF();
    }

    [Fact]
    public void AliasUsingDirectiveDynamic1()
    {
        var text = @"
using D = dynamic;

class C
{
    void M(D d)
    {
        d.Goo();
    }
}";
        UsingTree(text);
        CreateCompilation(text).VerifyDiagnostics();

        N(SyntaxKind.CompilationUnit);
        {
            N(SyntaxKind.UsingDirective);
            {
                N(SyntaxKind.UsingKeyword);
                N(SyntaxKind.NameEquals);
                {
                    N(SyntaxKind.IdentifierName);
                    {
                        N(SyntaxKind.IdentifierToken, "D");
                    }
                    N(SyntaxKind.EqualsToken);
                }
                N(SyntaxKind.IdentifierName);
                {
                    N(SyntaxKind.IdentifierToken, "dynamic");
                }
                N(SyntaxKind.SemicolonToken);
            }
            N(SyntaxKind.ClassDeclaration);
            {
                N(SyntaxKind.ClassKeyword);
                N(SyntaxKind.IdentifierToken, "C");
                N(SyntaxKind.OpenBraceToken);
                N(SyntaxKind.MethodDeclaration);
                {
                    N(SyntaxKind.PredefinedType);
                    {
                        N(SyntaxKind.VoidKeyword);
                    }
                    N(SyntaxKind.IdentifierToken, "M");
                    N(SyntaxKind.ParameterList);
                    {
                        N(SyntaxKind.OpenParenToken);
                        N(SyntaxKind.Parameter);
                        {
                            N(SyntaxKind.IdentifierName);
                            {
                                N(SyntaxKind.IdentifierToken, "D");
                            }
                            N(SyntaxKind.IdentifierToken, "d");
                        }
                        N(SyntaxKind.CloseParenToken);
                    }
                    N(SyntaxKind.Block);
                    {
                        N(SyntaxKind.OpenBraceToken);
                        N(SyntaxKind.ExpressionStatement);
                        {
                            N(SyntaxKind.InvocationExpression);
                            {
                                N(SyntaxKind.SimpleMemberAccessExpression);
                                {
                                    N(SyntaxKind.IdentifierName);
                                    {
                                        N(SyntaxKind.IdentifierToken, "d");
                                    }
                                    N(SyntaxKind.DotToken);
                                    N(SyntaxKind.IdentifierName);
                                    {
                                        N(SyntaxKind.IdentifierToken, "Goo");
                                    }
                                }
                                N(SyntaxKind.ArgumentList);
                                {
                                    N(SyntaxKind.OpenParenToken);
                                    N(SyntaxKind.CloseParenToken);
                                }
                            }
                            N(SyntaxKind.SemicolonToken);
                        }
                        N(SyntaxKind.CloseBraceToken);
                    }
                }
                N(SyntaxKind.CloseBraceToken);
            }
            N(SyntaxKind.EndOfFileToken);
        }
        EOF();
    }

    [Fact]
    public void AliasUsingDirectiveDynamic2()
    {
        var text = @"
using D = System.Collections.Generic.List<dynamic>;

class C
{
    void M(D d)
    {
        d[0].Goo();
    }
}";
        UsingTree(text);
        CreateCompilation(text).VerifyDiagnostics();

        N(SyntaxKind.CompilationUnit);
        {
            N(SyntaxKind.UsingDirective);
            {
                N(SyntaxKind.UsingKeyword);
                N(SyntaxKind.NameEquals);
                {
                    N(SyntaxKind.IdentifierName);
                    {
                        N(SyntaxKind.IdentifierToken, "D");
                    }
                    N(SyntaxKind.EqualsToken);
                }
                N(SyntaxKind.QualifiedName);
                {
                    N(SyntaxKind.QualifiedName);
                    {
                        N(SyntaxKind.QualifiedName);
                        {
                            N(SyntaxKind.IdentifierName);
                            {
                                N(SyntaxKind.IdentifierToken, "System");
                            }
                            N(SyntaxKind.DotToken);
                            N(SyntaxKind.IdentifierName);
                            {
                                N(SyntaxKind.IdentifierToken, "Collections");
                            }
                        }
                        N(SyntaxKind.DotToken);
                        N(SyntaxKind.IdentifierName);
                        {
                            N(SyntaxKind.IdentifierToken, "Generic");
                        }
                    }
                    N(SyntaxKind.DotToken);
                    N(SyntaxKind.GenericName);
                    {
                        N(SyntaxKind.IdentifierToken, "List");
                        N(SyntaxKind.TypeArgumentList);
                        {
                            N(SyntaxKind.LessThanToken);
                            N(SyntaxKind.IdentifierName);
                            {
                                N(SyntaxKind.IdentifierToken, "dynamic");
                            }
                            N(SyntaxKind.GreaterThanToken);
                        }
                    }
                }
                N(SyntaxKind.SemicolonToken);
            }
            N(SyntaxKind.ClassDeclaration);
            {
                N(SyntaxKind.ClassKeyword);
                N(SyntaxKind.IdentifierToken, "C");
                N(SyntaxKind.OpenBraceToken);
                N(SyntaxKind.MethodDeclaration);
                {
                    N(SyntaxKind.PredefinedType);
                    {
                        N(SyntaxKind.VoidKeyword);
                    }
                    N(SyntaxKind.IdentifierToken, "M");
                    N(SyntaxKind.ParameterList);
                    {
                        N(SyntaxKind.OpenParenToken);
                        N(SyntaxKind.Parameter);
                        {
                            N(SyntaxKind.IdentifierName);
                            {
                                N(SyntaxKind.IdentifierToken, "D");
                            }
                            N(SyntaxKind.IdentifierToken, "d");
                        }
                        N(SyntaxKind.CloseParenToken);
                    }
                    N(SyntaxKind.Block);
                    {
                        N(SyntaxKind.OpenBraceToken);
                        N(SyntaxKind.ExpressionStatement);
                        {
                            N(SyntaxKind.InvocationExpression);
                            {
                                N(SyntaxKind.SimpleMemberAccessExpression);
                                {
                                    N(SyntaxKind.ElementAccessExpression);
                                    {
                                        N(SyntaxKind.IdentifierName);
                                        {
                                            N(SyntaxKind.IdentifierToken, "d");
                                        }
                                        N(SyntaxKind.BracketedArgumentList);
                                        {
                                            N(SyntaxKind.OpenBracketToken);
                                            N(SyntaxKind.Argument);
                                            {
                                                N(SyntaxKind.NumericLiteralExpression);
                                                {
                                                    N(SyntaxKind.NumericLiteralToken, "0");
                                                }
                                            }
                                            N(SyntaxKind.CloseBracketToken);
                                        }
                                    }
                                    N(SyntaxKind.DotToken);
                                    N(SyntaxKind.IdentifierName);
                                    {
                                        N(SyntaxKind.IdentifierToken, "Goo");
                                    }
                                }
                                N(SyntaxKind.ArgumentList);
                                {
                                    N(SyntaxKind.OpenParenToken);
                                    N(SyntaxKind.CloseParenToken);
                                }
                            }
                            N(SyntaxKind.SemicolonToken);
                        }
                        N(SyntaxKind.CloseBraceToken);
                    }
                }
                N(SyntaxKind.CloseBraceToken);
            }
            N(SyntaxKind.EndOfFileToken);
        }
        EOF();
    }

    [Fact]
    public void AliasUsingDirectiveDynamic3()
    {
        var text = @"
using D = dynamic[];

class C
{
    void M(D d)
    {
        d[0].Goo();
    }
}";
        UsingTree(text);
        CreateCompilation(text).VerifyDiagnostics();

        N(SyntaxKind.CompilationUnit);
        {
            N(SyntaxKind.UsingDirective);
            {
                N(SyntaxKind.UsingKeyword);
                N(SyntaxKind.NameEquals);
                {
                    N(SyntaxKind.IdentifierName);
                    {
                        N(SyntaxKind.IdentifierToken, "D");
                    }
                    N(SyntaxKind.EqualsToken);
                }
                N(SyntaxKind.ArrayType);
                {
                    N(SyntaxKind.IdentifierName);
                    {
                        N(SyntaxKind.IdentifierToken, "dynamic");
                    }
                    N(SyntaxKind.ArrayRankSpecifier);
                    {
                        N(SyntaxKind.OpenBracketToken);
                        N(SyntaxKind.OmittedArraySizeExpression);
                        {
                            N(SyntaxKind.OmittedArraySizeExpressionToken);
                        }
                        N(SyntaxKind.CloseBracketToken);
                    }
                }
                N(SyntaxKind.SemicolonToken);
            }
            N(SyntaxKind.ClassDeclaration);
            {
                N(SyntaxKind.ClassKeyword);
                N(SyntaxKind.IdentifierToken, "C");
                N(SyntaxKind.OpenBraceToken);
                N(SyntaxKind.MethodDeclaration);
                {
                    N(SyntaxKind.PredefinedType);
                    {
                        N(SyntaxKind.VoidKeyword);
                    }
                    N(SyntaxKind.IdentifierToken, "M");
                    N(SyntaxKind.ParameterList);
                    {
                        N(SyntaxKind.OpenParenToken);
                        N(SyntaxKind.Parameter);
                        {
                            N(SyntaxKind.IdentifierName);
                            {
                                N(SyntaxKind.IdentifierToken, "D");
                            }
                            N(SyntaxKind.IdentifierToken, "d");
                        }
                        N(SyntaxKind.CloseParenToken);
                    }
                    N(SyntaxKind.Block);
                    {
                        N(SyntaxKind.OpenBraceToken);
                        N(SyntaxKind.ExpressionStatement);
                        {
                            N(SyntaxKind.InvocationExpression);
                            {
                                N(SyntaxKind.SimpleMemberAccessExpression);
                                {
                                    N(SyntaxKind.ElementAccessExpression);
                                    {
                                        N(SyntaxKind.IdentifierName);
                                        {
                                            N(SyntaxKind.IdentifierToken, "d");
                                        }
                                        N(SyntaxKind.BracketedArgumentList);
                                        {
                                            N(SyntaxKind.OpenBracketToken);
                                            N(SyntaxKind.Argument);
                                            {
                                                N(SyntaxKind.NumericLiteralExpression);
                                                {
                                                    N(SyntaxKind.NumericLiteralToken, "0");
                                                }
                                            }
                                            N(SyntaxKind.CloseBracketToken);
                                        }
                                    }
                                    N(SyntaxKind.DotToken);
                                    N(SyntaxKind.IdentifierName);
                                    {
                                        N(SyntaxKind.IdentifierToken, "Goo");
                                    }
                                }
                                N(SyntaxKind.ArgumentList);
                                {
                                    N(SyntaxKind.OpenParenToken);
                                    N(SyntaxKind.CloseParenToken);
                                }
                            }
                            N(SyntaxKind.SemicolonToken);
                        }
                        N(SyntaxKind.CloseBraceToken);
                    }
                }
                N(SyntaxKind.CloseBraceToken);
            }
            N(SyntaxKind.EndOfFileToken);
        }
        EOF();
    }

    [Fact]
<<<<<<< HEAD
    public void AliasUsingDuplicate1()
    {
        var text = """
            using X = int?;
            using X = System;
            """;
        UsingTree(text);
        CreateCompilation(text).VerifyDiagnostics(
            // (1,1): hidden CS8019: Unnecessary using directive.
            // using X = int?;
            Diagnostic(ErrorCode.HDN_UnusedUsingDirective, "using X = int?;").WithLocation(1, 1),
            // (2,1): hidden CS8019: Unnecessary using directive.
            // using X = System;
            Diagnostic(ErrorCode.HDN_UnusedUsingDirective, "using X = System;").WithLocation(2, 1),
            // (2,7): error CS1537: The using alias 'X' appeared previously in this namespace
            // using X = System;
            Diagnostic(ErrorCode.ERR_DuplicateAlias, "X").WithArguments("X").WithLocation(2, 7));
=======
    public void AliasUsingDirectiveDynamic4()
    {
        var text = @"
using D = dynamic;

class dynamic
{
    void M(D d)
    {
        d.Goo();
    }
}";
        UsingTree(text);
        CreateCompilation(text).VerifyDiagnostics(
            // (4,7): warning CS8981: The type name 'dynamic' only contains lower-cased ascii characters. Such names may become reserved for the language.
            // class dynamic
            Diagnostic(ErrorCode.WRN_LowerCaseTypeName, "dynamic").WithArguments("dynamic").WithLocation(4, 7),
            // (8,11): error CS1061: 'dynamic' does not contain a definition for 'Goo' and no accessible extension method 'Goo' accepting a first argument of type 'dynamic' could be found (are you missing a using directive or an assembly reference?)
            //         d.Goo();
            Diagnostic(ErrorCode.ERR_NoSuchMemberOrExtension, "Goo").WithArguments("dynamic", "Goo").WithLocation(8, 11));
>>>>>>> 74def42a

        N(SyntaxKind.CompilationUnit);
        {
            N(SyntaxKind.UsingDirective);
            {
                N(SyntaxKind.UsingKeyword);
                N(SyntaxKind.NameEquals);
                {
                    N(SyntaxKind.IdentifierName);
                    {
<<<<<<< HEAD
                        N(SyntaxKind.IdentifierToken, "X");
                    }
                    N(SyntaxKind.EqualsToken);
                }
                N(SyntaxKind.NullableType);
                {
                    N(SyntaxKind.PredefinedType);
                    {
                        N(SyntaxKind.IntKeyword);
                    }
                    N(SyntaxKind.QuestionToken);
                }
                N(SyntaxKind.SemicolonToken);
            }
            N(SyntaxKind.UsingDirective);
            {
                N(SyntaxKind.UsingKeyword);
                N(SyntaxKind.NameEquals);
                {
                    N(SyntaxKind.IdentifierName);
                    {
                        N(SyntaxKind.IdentifierToken, "X");
                    }
                    N(SyntaxKind.EqualsToken);
                }
                N(SyntaxKind.IdentifierName);
                {
                    N(SyntaxKind.IdentifierToken, "System");
                }
                N(SyntaxKind.SemicolonToken);
=======
                        N(SyntaxKind.IdentifierToken, "D");
                    }
                    N(SyntaxKind.EqualsToken);
                }
                N(SyntaxKind.IdentifierName);
                {
                    N(SyntaxKind.IdentifierToken, "dynamic");
                }
                N(SyntaxKind.SemicolonToken);
            }
            N(SyntaxKind.ClassDeclaration);
            {
                N(SyntaxKind.ClassKeyword);
                N(SyntaxKind.IdentifierToken, "dynamic");
                N(SyntaxKind.OpenBraceToken);
                N(SyntaxKind.MethodDeclaration);
                {
                    N(SyntaxKind.PredefinedType);
                    {
                        N(SyntaxKind.VoidKeyword);
                    }
                    N(SyntaxKind.IdentifierToken, "M");
                    N(SyntaxKind.ParameterList);
                    {
                        N(SyntaxKind.OpenParenToken);
                        N(SyntaxKind.Parameter);
                        {
                            N(SyntaxKind.IdentifierName);
                            {
                                N(SyntaxKind.IdentifierToken, "D");
                            }
                            N(SyntaxKind.IdentifierToken, "d");
                        }
                        N(SyntaxKind.CloseParenToken);
                    }
                    N(SyntaxKind.Block);
                    {
                        N(SyntaxKind.OpenBraceToken);
                        N(SyntaxKind.ExpressionStatement);
                        {
                            N(SyntaxKind.InvocationExpression);
                            {
                                N(SyntaxKind.SimpleMemberAccessExpression);
                                {
                                    N(SyntaxKind.IdentifierName);
                                    {
                                        N(SyntaxKind.IdentifierToken, "d");
                                    }
                                    N(SyntaxKind.DotToken);
                                    N(SyntaxKind.IdentifierName);
                                    {
                                        N(SyntaxKind.IdentifierToken, "Goo");
                                    }
                                }
                                N(SyntaxKind.ArgumentList);
                                {
                                    N(SyntaxKind.OpenParenToken);
                                    N(SyntaxKind.CloseParenToken);
                                }
                            }
                            N(SyntaxKind.SemicolonToken);
                        }
                        N(SyntaxKind.CloseBraceToken);
                    }
                }
                N(SyntaxKind.CloseBraceToken);
>>>>>>> 74def42a
            }
            N(SyntaxKind.EndOfFileToken);
        }
        EOF();
    }

    [Fact]
<<<<<<< HEAD
    public void AliasUsingDuplicate2()
    {
        var text = """
            using X = int?;
            using X = int;
            """;
        UsingTree(text);
        CreateCompilation(text).VerifyDiagnostics(
            // (1,1): hidden CS8019: Unnecessary using directive.
            // using X = int?;
            Diagnostic(ErrorCode.HDN_UnusedUsingDirective, "using X = int?;").WithLocation(1, 1),
            // (2,1): hidden CS8019: Unnecessary using directive.
            // using X = int;
            Diagnostic(ErrorCode.HDN_UnusedUsingDirective, "using X = int;").WithLocation(2, 1),
            // (2,7): error CS1537: The using alias 'X' appeared previously in this namespace
            // using X = int;
            Diagnostic(ErrorCode.ERR_DuplicateAlias, "X").WithArguments("X").WithLocation(2, 7));
=======
    public void AliasUsingDirectiveDynamic5()
    {
        var text = @"
// Note: this is weird, but is supported by language.  It checks just that the ValueText is `dynamic`, not the raw text.
using D = @dynamic;

class C
{
    void M(D d)
    {
        d.Goo();
    }
}";
        UsingTree(text);
        CreateCompilation(text).VerifyDiagnostics();
>>>>>>> 74def42a

        N(SyntaxKind.CompilationUnit);
        {
            N(SyntaxKind.UsingDirective);
            {
                N(SyntaxKind.UsingKeyword);
                N(SyntaxKind.NameEquals);
                {
                    N(SyntaxKind.IdentifierName);
                    {
<<<<<<< HEAD
                        N(SyntaxKind.IdentifierToken, "X");
                    }
                    N(SyntaxKind.EqualsToken);
                }
                N(SyntaxKind.NullableType);
                {
                    N(SyntaxKind.PredefinedType);
                    {
                        N(SyntaxKind.IntKeyword);
                    }
                    N(SyntaxKind.QuestionToken);
                }
                N(SyntaxKind.SemicolonToken);
            }
            N(SyntaxKind.UsingDirective);
            {
                N(SyntaxKind.UsingKeyword);
                N(SyntaxKind.NameEquals);
                {
                    N(SyntaxKind.IdentifierName);
                    {
                        N(SyntaxKind.IdentifierToken, "X");
                    }
                    N(SyntaxKind.EqualsToken);
                }
                N(SyntaxKind.PredefinedType);
                {
                    N(SyntaxKind.IntKeyword);
                }
                N(SyntaxKind.SemicolonToken);
=======
                        N(SyntaxKind.IdentifierToken, "D");
                    }
                    N(SyntaxKind.EqualsToken);
                }
                N(SyntaxKind.IdentifierName);
                {
                    N(SyntaxKind.IdentifierToken, "@dynamic");
                }
                N(SyntaxKind.SemicolonToken);
            }
            N(SyntaxKind.ClassDeclaration);
            {
                N(SyntaxKind.ClassKeyword);
                N(SyntaxKind.IdentifierToken, "C");
                N(SyntaxKind.OpenBraceToken);
                N(SyntaxKind.MethodDeclaration);
                {
                    N(SyntaxKind.PredefinedType);
                    {
                        N(SyntaxKind.VoidKeyword);
                    }
                    N(SyntaxKind.IdentifierToken, "M");
                    N(SyntaxKind.ParameterList);
                    {
                        N(SyntaxKind.OpenParenToken);
                        N(SyntaxKind.Parameter);
                        {
                            N(SyntaxKind.IdentifierName);
                            {
                                N(SyntaxKind.IdentifierToken, "D");
                            }
                            N(SyntaxKind.IdentifierToken, "d");
                        }
                        N(SyntaxKind.CloseParenToken);
                    }
                    N(SyntaxKind.Block);
                    {
                        N(SyntaxKind.OpenBraceToken);
                        N(SyntaxKind.ExpressionStatement);
                        {
                            N(SyntaxKind.InvocationExpression);
                            {
                                N(SyntaxKind.SimpleMemberAccessExpression);
                                {
                                    N(SyntaxKind.IdentifierName);
                                    {
                                        N(SyntaxKind.IdentifierToken, "d");
                                    }
                                    N(SyntaxKind.DotToken);
                                    N(SyntaxKind.IdentifierName);
                                    {
                                        N(SyntaxKind.IdentifierToken, "Goo");
                                    }
                                }
                                N(SyntaxKind.ArgumentList);
                                {
                                    N(SyntaxKind.OpenParenToken);
                                    N(SyntaxKind.CloseParenToken);
                                }
                            }
                            N(SyntaxKind.SemicolonToken);
                        }
                        N(SyntaxKind.CloseBraceToken);
                    }
                }
                N(SyntaxKind.CloseBraceToken);
>>>>>>> 74def42a
            }
            N(SyntaxKind.EndOfFileToken);
        }
        EOF();
    }

    [Fact]
<<<<<<< HEAD
    public void AliasUsingDuplicate3()
    {
        var text = """
            using X = int?;
            using X = System.Int32;
            """;
        UsingTree(text);
        CreateCompilation(text).VerifyDiagnostics(
            // (1,1): hidden CS8019: Unnecessary using directive.
            // using X = int?;
            Diagnostic(ErrorCode.HDN_UnusedUsingDirective, "using X = int?;").WithLocation(1, 1),
            // (2,1): hidden CS8019: Unnecessary using directive.
            // using X = System.Int32;
            Diagnostic(ErrorCode.HDN_UnusedUsingDirective, "using X = System.Int32;").WithLocation(2, 1),
            // (2,7): error CS1537: The using alias 'X' appeared previously in this namespace
            // using X = System.Int32;
            Diagnostic(ErrorCode.ERR_DuplicateAlias, "X").WithArguments("X").WithLocation(2, 7));
=======
    public void TestScopedType1()
    {
        var text = @"
using scoped int;
";

        UsingTree(text,
            // (2,14): error CS1002: ; expected
            // using scoped int;
            Diagnostic(ErrorCode.ERR_SemicolonExpected, "int").WithLocation(2, 14),
            // (2,17): error CS1001: Identifier expected
            // using scoped int;
            Diagnostic(ErrorCode.ERR_IdentifierExpected, ";").WithLocation(2, 17));
>>>>>>> 74def42a

        N(SyntaxKind.CompilationUnit);
        {
            N(SyntaxKind.UsingDirective);
            {
                N(SyntaxKind.UsingKeyword);
<<<<<<< HEAD
                N(SyntaxKind.NameEquals);
                {
                    N(SyntaxKind.IdentifierName);
                    {
                        N(SyntaxKind.IdentifierToken, "X");
                    }
                    N(SyntaxKind.EqualsToken);
                }
                N(SyntaxKind.NullableType);
                {
                    N(SyntaxKind.PredefinedType);
                    {
                        N(SyntaxKind.IntKeyword);
                    }
                    N(SyntaxKind.QuestionToken);
                }
                N(SyntaxKind.SemicolonToken);
            }
=======
                N(SyntaxKind.IdentifierName);
                {
                    N(SyntaxKind.IdentifierToken, "scoped");
                }
                M(SyntaxKind.SemicolonToken);
            }
            N(SyntaxKind.GlobalStatement);
            {
                N(SyntaxKind.LocalDeclarationStatement);
                {
                    N(SyntaxKind.VariableDeclaration);
                    {
                        N(SyntaxKind.PredefinedType);
                        {
                            N(SyntaxKind.IntKeyword);
                        }
                        M(SyntaxKind.VariableDeclarator);
                        {
                            M(SyntaxKind.IdentifierToken);
                        }
                    }
                    N(SyntaxKind.SemicolonToken);
                }
            }
            N(SyntaxKind.EndOfFileToken);
        }
        EOF();
    }

    [Fact]
    public void TestScopedType2()
    {
        var text = @"
using X = scoped int;
";

        UsingTree(text,
            // (2,18): error CS1002: ; expected
            // using X = scoped int;
            Diagnostic(ErrorCode.ERR_SemicolonExpected, "int").WithLocation(2, 18),
            // (2,21): error CS1001: Identifier expected
            // using X = scoped int;
            Diagnostic(ErrorCode.ERR_IdentifierExpected, ";").WithLocation(2, 21));

        N(SyntaxKind.CompilationUnit);
        {
>>>>>>> 74def42a
            N(SyntaxKind.UsingDirective);
            {
                N(SyntaxKind.UsingKeyword);
                N(SyntaxKind.NameEquals);
                {
                    N(SyntaxKind.IdentifierName);
                    {
                        N(SyntaxKind.IdentifierToken, "X");
                    }
                    N(SyntaxKind.EqualsToken);
                }
<<<<<<< HEAD
                N(SyntaxKind.QualifiedName);
                {
                    N(SyntaxKind.IdentifierName);
                    {
                        N(SyntaxKind.IdentifierToken, "System");
                    }
                    N(SyntaxKind.DotToken);
                    N(SyntaxKind.IdentifierName);
                    {
                        N(SyntaxKind.IdentifierToken, "Int32");
                    }
                }
                N(SyntaxKind.SemicolonToken);
=======
                N(SyntaxKind.IdentifierName);
                {
                    N(SyntaxKind.IdentifierToken, "scoped");
                }
                M(SyntaxKind.SemicolonToken);
            }
            N(SyntaxKind.GlobalStatement);
            {
                N(SyntaxKind.LocalDeclarationStatement);
                {
                    N(SyntaxKind.VariableDeclaration);
                    {
                        N(SyntaxKind.PredefinedType);
                        {
                            N(SyntaxKind.IntKeyword);
                        }
                        M(SyntaxKind.VariableDeclarator);
                        {
                            M(SyntaxKind.IdentifierToken);
                        }
                    }
                    N(SyntaxKind.SemicolonToken);
                }
>>>>>>> 74def42a
            }
            N(SyntaxKind.EndOfFileToken);
        }
        EOF();
    }

    [Fact]
<<<<<<< HEAD
    public void AliasUsingNotDuplicate1()
    {
        var text = """
            using X = int?;
            namespace N;
            using X = int;
            """;
        UsingTree(text);
        CreateCompilation(text).VerifyDiagnostics(
            // (1,1): hidden CS8019: Unnecessary using directive.
            // using X = int?;
            Diagnostic(ErrorCode.HDN_UnusedUsingDirective, "using X = int?;").WithLocation(1, 1),
            // (3,1): hidden CS8019: Unnecessary using directive.
            // using X = int;
            Diagnostic(ErrorCode.HDN_UnusedUsingDirective, "using X = int;").WithLocation(3, 1));
=======
    public void TestScopedType3()
    {
        var text = @"
using X = scoped System;
";
        UsingTree(text,
            // (2,18): error CS1002: ; expected
            // using X = scoped System;
            Diagnostic(ErrorCode.ERR_SemicolonExpected, "System").WithLocation(2, 18));
>>>>>>> 74def42a

        N(SyntaxKind.CompilationUnit);
        {
            N(SyntaxKind.UsingDirective);
            {
                N(SyntaxKind.UsingKeyword);
                N(SyntaxKind.NameEquals);
                {
                    N(SyntaxKind.IdentifierName);
                    {
                        N(SyntaxKind.IdentifierToken, "X");
                    }
                    N(SyntaxKind.EqualsToken);
                }
<<<<<<< HEAD
                N(SyntaxKind.NullableType);
                {
                    N(SyntaxKind.PredefinedType);
                    {
                        N(SyntaxKind.IntKeyword);
                    }
                    N(SyntaxKind.QuestionToken);
                }
                N(SyntaxKind.SemicolonToken);
            }
            N(SyntaxKind.FileScopedNamespaceDeclaration);
            {
                N(SyntaxKind.NamespaceKeyword);
                N(SyntaxKind.IdentifierName);
                {
                    N(SyntaxKind.IdentifierToken, "N");
                }
                N(SyntaxKind.SemicolonToken);
                N(SyntaxKind.UsingDirective);
                {
                    N(SyntaxKind.UsingKeyword);
                    N(SyntaxKind.NameEquals);
                    {
                        N(SyntaxKind.IdentifierName);
                        {
                            N(SyntaxKind.IdentifierToken, "X");
                        }
                        N(SyntaxKind.EqualsToken);
                    }
                    N(SyntaxKind.PredefinedType);
                    {
                        N(SyntaxKind.IntKeyword);
=======
                N(SyntaxKind.IdentifierName);
                {
                    N(SyntaxKind.IdentifierToken, "scoped");
                }
                M(SyntaxKind.SemicolonToken);
            }
            N(SyntaxKind.GlobalStatement);
            {
                N(SyntaxKind.ExpressionStatement);
                {
                    N(SyntaxKind.IdentifierName);
                    {
                        N(SyntaxKind.IdentifierToken, "System");
>>>>>>> 74def42a
                    }
                    N(SyntaxKind.SemicolonToken);
                }
            }
            N(SyntaxKind.EndOfFileToken);
        }
        EOF();
    }

    [Fact]
<<<<<<< HEAD
    public void TestObsolete1()
    {
        var text = """
            using System;
            using X = C;

            [Obsolete("", error: true)]
            class C
            {
            }

            class D
            {
                X x;
                C c;
            }
            """;
        UsingTree(text);
        CreateCompilation(text).VerifyDiagnostics(
            // (11,5): error CS0619: 'C' is obsolete: ''
            //     X x;
            Diagnostic(ErrorCode.ERR_DeprecatedSymbolStr, "X").WithArguments("C", "").WithLocation(11, 5),
            // (11,7): warning CS0169: The field 'D.x' is never used
            //     X x;
            Diagnostic(ErrorCode.WRN_UnreferencedField, "x").WithArguments("D.x").WithLocation(11, 7),
            // (12,5): error CS0619: 'C' is obsolete: ''
            //     C c;
            Diagnostic(ErrorCode.ERR_DeprecatedSymbolStr, "C").WithArguments("C", "").WithLocation(12, 5),
            // (12,7): warning CS0169: The field 'D.c' is never used
            //     C c;
            Diagnostic(ErrorCode.WRN_UnreferencedField, "c").WithArguments("D.c").WithLocation(12, 7));
=======
    public void TestScopedType4()
    {
        var text = @"
using X = scoped System.AppDomain;
";

        UsingTree(text,
            // (2,18): error CS1002: ; expected
            // using X = scoped System.AppDomain;
            Diagnostic(ErrorCode.ERR_SemicolonExpected, "System").WithLocation(2, 18));
>>>>>>> 74def42a

        N(SyntaxKind.CompilationUnit);
        {
            N(SyntaxKind.UsingDirective);
            {
                N(SyntaxKind.UsingKeyword);
<<<<<<< HEAD
                N(SyntaxKind.IdentifierName);
                {
                    N(SyntaxKind.IdentifierToken, "System");
                }
                N(SyntaxKind.SemicolonToken);
            }
            N(SyntaxKind.UsingDirective);
            {
                N(SyntaxKind.UsingKeyword);
=======
>>>>>>> 74def42a
                N(SyntaxKind.NameEquals);
                {
                    N(SyntaxKind.IdentifierName);
                    {
                        N(SyntaxKind.IdentifierToken, "X");
                    }
                    N(SyntaxKind.EqualsToken);
                }
                N(SyntaxKind.IdentifierName);
                {
<<<<<<< HEAD
                    N(SyntaxKind.IdentifierToken, "C");
                }
                N(SyntaxKind.SemicolonToken);
            }
            N(SyntaxKind.ClassDeclaration);
            {
                N(SyntaxKind.AttributeList);
                {
                    N(SyntaxKind.OpenBracketToken);
                    N(SyntaxKind.Attribute);
                    {
                        N(SyntaxKind.IdentifierName);
                        {
                            N(SyntaxKind.IdentifierToken, "Obsolete");
                        }
                        N(SyntaxKind.AttributeArgumentList);
                        {
                            N(SyntaxKind.OpenParenToken);
                            N(SyntaxKind.AttributeArgument);
                            {
                                N(SyntaxKind.StringLiteralExpression);
                                {
                                    N(SyntaxKind.StringLiteralToken, "\"\"");
                                }
                            }
                            N(SyntaxKind.CommaToken);
                            N(SyntaxKind.AttributeArgument);
                            {
                                N(SyntaxKind.NameColon);
                                {
                                    N(SyntaxKind.IdentifierName);
                                    {
                                        N(SyntaxKind.IdentifierToken, "error");
                                    }
                                    N(SyntaxKind.ColonToken);
                                }
                                N(SyntaxKind.TrueLiteralExpression);
                                {
                                    N(SyntaxKind.TrueKeyword);
                                }
                            }
                            N(SyntaxKind.CloseParenToken);
                        }
                    }
                    N(SyntaxKind.CloseBracketToken);
                }
                N(SyntaxKind.ClassKeyword);
                N(SyntaxKind.IdentifierToken, "C");
                N(SyntaxKind.OpenBraceToken);
                N(SyntaxKind.CloseBraceToken);
            }
            N(SyntaxKind.ClassDeclaration);
            {
                N(SyntaxKind.ClassKeyword);
                N(SyntaxKind.IdentifierToken, "D");
                N(SyntaxKind.OpenBraceToken);
                N(SyntaxKind.FieldDeclaration);
                {
                    N(SyntaxKind.VariableDeclaration);
                    {
                        N(SyntaxKind.IdentifierName);
                        {
                            N(SyntaxKind.IdentifierToken, "X");
                        }
                        N(SyntaxKind.VariableDeclarator);
                        {
                            N(SyntaxKind.IdentifierToken, "x");
                        }
                    }
                    N(SyntaxKind.SemicolonToken);
                }
                N(SyntaxKind.FieldDeclaration);
                {
                    N(SyntaxKind.VariableDeclaration);
                    {
                        N(SyntaxKind.IdentifierName);
                        {
                            N(SyntaxKind.IdentifierToken, "C");
                        }
                        N(SyntaxKind.VariableDeclarator);
                        {
                            N(SyntaxKind.IdentifierToken, "c");
=======
                    N(SyntaxKind.IdentifierToken, "scoped");
                }
                M(SyntaxKind.SemicolonToken);
            }
            N(SyntaxKind.GlobalStatement);
            {
                N(SyntaxKind.ExpressionStatement);
                {
                    N(SyntaxKind.SimpleMemberAccessExpression);
                    {
                        N(SyntaxKind.IdentifierName);
                        {
                            N(SyntaxKind.IdentifierToken, "System");
                        }
                        N(SyntaxKind.DotToken);
                        N(SyntaxKind.IdentifierName);
                        {
                            N(SyntaxKind.IdentifierToken, "AppDomain");
>>>>>>> 74def42a
                        }
                    }
                    N(SyntaxKind.SemicolonToken);
                }
<<<<<<< HEAD
                N(SyntaxKind.CloseBraceToken);
=======
>>>>>>> 74def42a
            }
            N(SyntaxKind.EndOfFileToken);
        }
        EOF();
    }

    [Fact]
<<<<<<< HEAD
    public void TestObsolete2()
    {
        var text = """
            using System;
            using X = C[];

            [Obsolete("", error: true)]
            class C
            {
            }

            class D
            {
                X x1;
                C[] c1;
            }
            """;
        UsingTree(text);
        CreateCompilation(text).VerifyDiagnostics(
            // (11,5): error CS0619: 'C' is obsolete: ''
            //     X x1;
            Diagnostic(ErrorCode.ERR_DeprecatedSymbolStr, "X").WithArguments("C", "").WithLocation(11, 5),
            // (11,7): warning CS0169: The field 'D.x1' is never used
            //     X x1;
            Diagnostic(ErrorCode.WRN_UnreferencedField, "x1").WithArguments("D.x1").WithLocation(11, 7),
            // (12,5): error CS0619: 'C' is obsolete: ''
            //     C[] c1;
            Diagnostic(ErrorCode.ERR_DeprecatedSymbolStr, "C").WithArguments("C", "").WithLocation(12, 5),
            // (12,9): warning CS0169: The field 'D.c1' is never used
            //     C[] c1;
            Diagnostic(ErrorCode.WRN_UnreferencedField, "c1").WithArguments("D.c1").WithLocation(12, 9));
=======
    public void TestArgList()
    {
        var text = @"
using X = __arglist;
";

        var comp = CreateCompilation(text);
        comp.VerifyDiagnostics(
            // (2,1): hidden CS8019: Unnecessary using directive.
            // using X = __arglist;
            Diagnostic(ErrorCode.HDN_UnusedUsingDirective, "using X = __arglist;").WithLocation(2, 1),
            // (2,11): error CS1031: Type expected
            // using X = __arglist;
            Diagnostic(ErrorCode.ERR_TypeExpected, "__arglist").WithLocation(2, 11));

        UsingTree(text,
            // (2,11): error CS1031: Type expected
            // using X = __arglist;
            Diagnostic(ErrorCode.ERR_TypeExpected, "__arglist").WithLocation(2, 11));
>>>>>>> 74def42a

        N(SyntaxKind.CompilationUnit);
        {
            N(SyntaxKind.UsingDirective);
            {
                N(SyntaxKind.UsingKeyword);
<<<<<<< HEAD
                N(SyntaxKind.IdentifierName);
                {
                    N(SyntaxKind.IdentifierToken, "System");
                }
                N(SyntaxKind.SemicolonToken);
            }
            N(SyntaxKind.UsingDirective);
            {
                N(SyntaxKind.UsingKeyword);
=======
>>>>>>> 74def42a
                N(SyntaxKind.NameEquals);
                {
                    N(SyntaxKind.IdentifierName);
                    {
                        N(SyntaxKind.IdentifierToken, "X");
                    }
                    N(SyntaxKind.EqualsToken);
                }
<<<<<<< HEAD
                N(SyntaxKind.ArrayType);
                {
                    N(SyntaxKind.IdentifierName);
                    {
                        N(SyntaxKind.IdentifierToken, "C");
                    }
                    N(SyntaxKind.ArrayRankSpecifier);
                    {
                        N(SyntaxKind.OpenBracketToken);
                        N(SyntaxKind.OmittedArraySizeExpression);
                        {
                            N(SyntaxKind.OmittedArraySizeExpressionToken);
                        }
                        N(SyntaxKind.CloseBracketToken);
                    }
                }
                N(SyntaxKind.SemicolonToken);
            }
            N(SyntaxKind.ClassDeclaration);
            {
                N(SyntaxKind.AttributeList);
                {
                    N(SyntaxKind.OpenBracketToken);
                    N(SyntaxKind.Attribute);
                    {
                        N(SyntaxKind.IdentifierName);
                        {
                            N(SyntaxKind.IdentifierToken, "Obsolete");
                        }
                        N(SyntaxKind.AttributeArgumentList);
                        {
                            N(SyntaxKind.OpenParenToken);
                            N(SyntaxKind.AttributeArgument);
                            {
                                N(SyntaxKind.StringLiteralExpression);
                                {
                                    N(SyntaxKind.StringLiteralToken, "\"\"");
                                }
                            }
                            N(SyntaxKind.CommaToken);
                            N(SyntaxKind.AttributeArgument);
                            {
                                N(SyntaxKind.NameColon);
                                {
                                    N(SyntaxKind.IdentifierName);
                                    {
                                        N(SyntaxKind.IdentifierToken, "error");
                                    }
                                    N(SyntaxKind.ColonToken);
                                }
                                N(SyntaxKind.TrueLiteralExpression);
                                {
                                    N(SyntaxKind.TrueKeyword);
                                }
                            }
                            N(SyntaxKind.CloseParenToken);
                        }
                    }
                    N(SyntaxKind.CloseBracketToken);
                }
                N(SyntaxKind.ClassKeyword);
                N(SyntaxKind.IdentifierToken, "C");
                N(SyntaxKind.OpenBraceToken);
                N(SyntaxKind.CloseBraceToken);
            }
            N(SyntaxKind.ClassDeclaration);
            {
                N(SyntaxKind.ClassKeyword);
                N(SyntaxKind.IdentifierToken, "D");
                N(SyntaxKind.OpenBraceToken);
                N(SyntaxKind.FieldDeclaration);
                {
                    N(SyntaxKind.VariableDeclaration);
                    {
                        N(SyntaxKind.IdentifierName);
                        {
                            N(SyntaxKind.IdentifierToken, "X");
                        }
                        N(SyntaxKind.VariableDeclarator);
                        {
                            N(SyntaxKind.IdentifierToken, "x1");
                        }
                    }
                    N(SyntaxKind.SemicolonToken);
                }
                N(SyntaxKind.FieldDeclaration);
                {
                    N(SyntaxKind.VariableDeclaration);
                    {
                        N(SyntaxKind.ArrayType);
                        {
                            N(SyntaxKind.IdentifierName);
                            {
                                N(SyntaxKind.IdentifierToken, "C");
                            }
                            N(SyntaxKind.ArrayRankSpecifier);
                            {
                                N(SyntaxKind.OpenBracketToken);
                                N(SyntaxKind.OmittedArraySizeExpression);
                                {
                                    N(SyntaxKind.OmittedArraySizeExpressionToken);
                                }
                                N(SyntaxKind.CloseBracketToken);
                            }
                        }
                        N(SyntaxKind.VariableDeclarator);
                        {
                            N(SyntaxKind.IdentifierToken, "c1");
                        }
                    }
                    N(SyntaxKind.SemicolonToken);
                }
                N(SyntaxKind.CloseBraceToken);
=======
                M(SyntaxKind.IdentifierName);
                {
                    M(SyntaxKind.IdentifierToken);
                }
                N(SyntaxKind.SemicolonToken);
            }
            N(SyntaxKind.EndOfFileToken);
        }
        EOF();
    }

    [Fact]
    public void TestMakeref()
    {
        var text = @"
using X = __makeref;
";

        var comp = CreateCompilation(text);
        comp.VerifyDiagnostics(
            // (2,1): hidden CS8019: Unnecessary using directive.
            // using X = __makeref;
            Diagnostic(ErrorCode.HDN_UnusedUsingDirective, "using X = __makeref;").WithLocation(2, 1),
            // (2,11): error CS1031: Type expected
            // using X = __makeref;
            Diagnostic(ErrorCode.ERR_TypeExpected, "__makeref").WithLocation(2, 11));

        UsingTree(text,
            // (2,11): error CS1031: Type expected
            // using X = __makeref;
            Diagnostic(ErrorCode.ERR_TypeExpected, "__makeref").WithLocation(2, 11));

        N(SyntaxKind.CompilationUnit);
        {
            N(SyntaxKind.UsingDirective);
            {
                N(SyntaxKind.UsingKeyword);
                N(SyntaxKind.NameEquals);
                {
                    N(SyntaxKind.IdentifierName);
                    {
                        N(SyntaxKind.IdentifierToken, "X");
                    }
                    N(SyntaxKind.EqualsToken);
                }
                M(SyntaxKind.IdentifierName);
                {
                    M(SyntaxKind.IdentifierToken);
                }
                N(SyntaxKind.SemicolonToken);
>>>>>>> 74def42a
            }
            N(SyntaxKind.EndOfFileToken);
        }
        EOF();
    }
}<|MERGE_RESOLUTION|>--- conflicted
+++ resolved
@@ -2985,8 +2985,50 @@
         EOF();
     }
 
-    [Fact]
-<<<<<<< HEAD
+    public void AliasUsingDirectiveDynamic4()
+    {
+        var text = @"
+using D = dynamic;
+
+class dynamic
+{
+    void M(D d)
+    {
+        d.Goo();
+    }
+}";
+        UsingTree(text);
+        CreateCompilation(text).VerifyDiagnostics(
+            // (4,7): warning CS8981: The type name 'dynamic' only contains lower-cased ascii characters. Such names may become reserved for the language.
+            // class dynamic
+            Diagnostic(ErrorCode.WRN_LowerCaseTypeName, "dynamic").WithArguments("dynamic").WithLocation(4, 7),
+            // (8,11): error CS1061: 'dynamic' does not contain a definition for 'Goo' and no accessible extension method 'Goo' accepting a first argument of type 'dynamic' could be found (are you missing a using directive or an assembly reference?)
+            //         d.Goo();
+            Diagnostic(ErrorCode.ERR_NoSuchMemberOrExtension, "Goo").WithArguments("dynamic", "Goo").WithLocation(8, 11));
+
+        EOF();
+    }
+    public void AliasUsingDirectiveDynamic5()
+    {
+        var text = @"
+// Note: this is weird, but is supported by language.  It checks just that the ValueText is `dynamic`, not the raw text.
+using D = @dynamic;
+
+class C
+{
+    void M(D d)
+    {
+        d.Goo();
+    }
+}";
+        UsingTree(text);
+        CreateCompilation(text).VerifyDiagnostics();
+
+
+        EOF();
+    }
+
+    [Fact]
     public void AliasUsingDuplicate1()
     {
         var text = """
@@ -3004,39 +3046,16 @@
             // (2,7): error CS1537: The using alias 'X' appeared previously in this namespace
             // using X = System;
             Diagnostic(ErrorCode.ERR_DuplicateAlias, "X").WithArguments("X").WithLocation(2, 7));
-=======
-    public void AliasUsingDirectiveDynamic4()
-    {
-        var text = @"
-using D = dynamic;
-
-class dynamic
-{
-    void M(D d)
-    {
-        d.Goo();
-    }
-}";
-        UsingTree(text);
-        CreateCompilation(text).VerifyDiagnostics(
-            // (4,7): warning CS8981: The type name 'dynamic' only contains lower-cased ascii characters. Such names may become reserved for the language.
-            // class dynamic
-            Diagnostic(ErrorCode.WRN_LowerCaseTypeName, "dynamic").WithArguments("dynamic").WithLocation(4, 7),
-            // (8,11): error CS1061: 'dynamic' does not contain a definition for 'Goo' and no accessible extension method 'Goo' accepting a first argument of type 'dynamic' could be found (are you missing a using directive or an assembly reference?)
-            //         d.Goo();
-            Diagnostic(ErrorCode.ERR_NoSuchMemberOrExtension, "Goo").WithArguments("dynamic", "Goo").WithLocation(8, 11));
->>>>>>> 74def42a
-
-        N(SyntaxKind.CompilationUnit);
-        {
-            N(SyntaxKind.UsingDirective);
-            {
-                N(SyntaxKind.UsingKeyword);
-                N(SyntaxKind.NameEquals);
-                {
-                    N(SyntaxKind.IdentifierName);
-                    {
-<<<<<<< HEAD
+
+        N(SyntaxKind.CompilationUnit);
+        {
+            N(SyntaxKind.UsingDirective);
+            {
+                N(SyntaxKind.UsingKeyword);
+                N(SyntaxKind.NameEquals);
+                {
+                    N(SyntaxKind.IdentifierName);
+                    {
                         N(SyntaxKind.IdentifierToken, "X");
                     }
                     N(SyntaxKind.EqualsToken);
@@ -3067,82 +3086,13 @@
                     N(SyntaxKind.IdentifierToken, "System");
                 }
                 N(SyntaxKind.SemicolonToken);
-=======
-                        N(SyntaxKind.IdentifierToken, "D");
-                    }
-                    N(SyntaxKind.EqualsToken);
-                }
-                N(SyntaxKind.IdentifierName);
-                {
-                    N(SyntaxKind.IdentifierToken, "dynamic");
-                }
-                N(SyntaxKind.SemicolonToken);
-            }
-            N(SyntaxKind.ClassDeclaration);
-            {
-                N(SyntaxKind.ClassKeyword);
-                N(SyntaxKind.IdentifierToken, "dynamic");
-                N(SyntaxKind.OpenBraceToken);
-                N(SyntaxKind.MethodDeclaration);
-                {
-                    N(SyntaxKind.PredefinedType);
-                    {
-                        N(SyntaxKind.VoidKeyword);
-                    }
-                    N(SyntaxKind.IdentifierToken, "M");
-                    N(SyntaxKind.ParameterList);
-                    {
-                        N(SyntaxKind.OpenParenToken);
-                        N(SyntaxKind.Parameter);
-                        {
-                            N(SyntaxKind.IdentifierName);
-                            {
-                                N(SyntaxKind.IdentifierToken, "D");
-                            }
-                            N(SyntaxKind.IdentifierToken, "d");
-                        }
-                        N(SyntaxKind.CloseParenToken);
-                    }
-                    N(SyntaxKind.Block);
-                    {
-                        N(SyntaxKind.OpenBraceToken);
-                        N(SyntaxKind.ExpressionStatement);
-                        {
-                            N(SyntaxKind.InvocationExpression);
-                            {
-                                N(SyntaxKind.SimpleMemberAccessExpression);
-                                {
-                                    N(SyntaxKind.IdentifierName);
-                                    {
-                                        N(SyntaxKind.IdentifierToken, "d");
-                                    }
-                                    N(SyntaxKind.DotToken);
-                                    N(SyntaxKind.IdentifierName);
-                                    {
-                                        N(SyntaxKind.IdentifierToken, "Goo");
-                                    }
-                                }
-                                N(SyntaxKind.ArgumentList);
-                                {
-                                    N(SyntaxKind.OpenParenToken);
-                                    N(SyntaxKind.CloseParenToken);
-                                }
-                            }
-                            N(SyntaxKind.SemicolonToken);
-                        }
-                        N(SyntaxKind.CloseBraceToken);
-                    }
-                }
-                N(SyntaxKind.CloseBraceToken);
->>>>>>> 74def42a
-            }
-            N(SyntaxKind.EndOfFileToken);
-        }
-        EOF();
-    }
-
-    [Fact]
-<<<<<<< HEAD
+            }
+            N(SyntaxKind.EndOfFileToken);
+        }
+        EOF();
+    }
+
+    [Fact]
     public void AliasUsingDuplicate2()
     {
         var text = """
@@ -3160,34 +3110,16 @@
             // (2,7): error CS1537: The using alias 'X' appeared previously in this namespace
             // using X = int;
             Diagnostic(ErrorCode.ERR_DuplicateAlias, "X").WithArguments("X").WithLocation(2, 7));
-=======
-    public void AliasUsingDirectiveDynamic5()
-    {
-        var text = @"
-// Note: this is weird, but is supported by language.  It checks just that the ValueText is `dynamic`, not the raw text.
-using D = @dynamic;
-
-class C
-{
-    void M(D d)
-    {
-        d.Goo();
-    }
-}";
-        UsingTree(text);
-        CreateCompilation(text).VerifyDiagnostics();
->>>>>>> 74def42a
-
-        N(SyntaxKind.CompilationUnit);
-        {
-            N(SyntaxKind.UsingDirective);
-            {
-                N(SyntaxKind.UsingKeyword);
-                N(SyntaxKind.NameEquals);
-                {
-                    N(SyntaxKind.IdentifierName);
-                    {
-<<<<<<< HEAD
+
+        N(SyntaxKind.CompilationUnit);
+        {
+            N(SyntaxKind.UsingDirective);
+            {
+                N(SyntaxKind.UsingKeyword);
+                N(SyntaxKind.NameEquals);
+                {
+                    N(SyntaxKind.IdentifierName);
+                    {
                         N(SyntaxKind.IdentifierToken, "X");
                     }
                     N(SyntaxKind.EqualsToken);
@@ -3218,82 +3150,13 @@
                     N(SyntaxKind.IntKeyword);
                 }
                 N(SyntaxKind.SemicolonToken);
-=======
-                        N(SyntaxKind.IdentifierToken, "D");
-                    }
-                    N(SyntaxKind.EqualsToken);
-                }
-                N(SyntaxKind.IdentifierName);
-                {
-                    N(SyntaxKind.IdentifierToken, "@dynamic");
-                }
-                N(SyntaxKind.SemicolonToken);
-            }
-            N(SyntaxKind.ClassDeclaration);
-            {
-                N(SyntaxKind.ClassKeyword);
-                N(SyntaxKind.IdentifierToken, "C");
-                N(SyntaxKind.OpenBraceToken);
-                N(SyntaxKind.MethodDeclaration);
-                {
-                    N(SyntaxKind.PredefinedType);
-                    {
-                        N(SyntaxKind.VoidKeyword);
-                    }
-                    N(SyntaxKind.IdentifierToken, "M");
-                    N(SyntaxKind.ParameterList);
-                    {
-                        N(SyntaxKind.OpenParenToken);
-                        N(SyntaxKind.Parameter);
-                        {
-                            N(SyntaxKind.IdentifierName);
-                            {
-                                N(SyntaxKind.IdentifierToken, "D");
-                            }
-                            N(SyntaxKind.IdentifierToken, "d");
-                        }
-                        N(SyntaxKind.CloseParenToken);
-                    }
-                    N(SyntaxKind.Block);
-                    {
-                        N(SyntaxKind.OpenBraceToken);
-                        N(SyntaxKind.ExpressionStatement);
-                        {
-                            N(SyntaxKind.InvocationExpression);
-                            {
-                                N(SyntaxKind.SimpleMemberAccessExpression);
-                                {
-                                    N(SyntaxKind.IdentifierName);
-                                    {
-                                        N(SyntaxKind.IdentifierToken, "d");
-                                    }
-                                    N(SyntaxKind.DotToken);
-                                    N(SyntaxKind.IdentifierName);
-                                    {
-                                        N(SyntaxKind.IdentifierToken, "Goo");
-                                    }
-                                }
-                                N(SyntaxKind.ArgumentList);
-                                {
-                                    N(SyntaxKind.OpenParenToken);
-                                    N(SyntaxKind.CloseParenToken);
-                                }
-                            }
-                            N(SyntaxKind.SemicolonToken);
-                        }
-                        N(SyntaxKind.CloseBraceToken);
-                    }
-                }
-                N(SyntaxKind.CloseBraceToken);
->>>>>>> 74def42a
-            }
-            N(SyntaxKind.EndOfFileToken);
-        }
-        EOF();
-    }
-
-    [Fact]
-<<<<<<< HEAD
+            }
+            N(SyntaxKind.EndOfFileToken);
+        }
+        EOF();
+    }
+
+    [Fact]
     public void AliasUsingDuplicate3()
     {
         var text = """
@@ -3311,7 +3174,131 @@
             // (2,7): error CS1537: The using alias 'X' appeared previously in this namespace
             // using X = System.Int32;
             Diagnostic(ErrorCode.ERR_DuplicateAlias, "X").WithArguments("X").WithLocation(2, 7));
-=======
+
+        N(SyntaxKind.CompilationUnit);
+        {
+            N(SyntaxKind.UsingDirective);
+            {
+                N(SyntaxKind.UsingKeyword);
+                N(SyntaxKind.NameEquals);
+                {
+                    N(SyntaxKind.IdentifierName);
+                    {
+                        N(SyntaxKind.IdentifierToken, "X");
+                    }
+                    N(SyntaxKind.EqualsToken);
+                }
+                N(SyntaxKind.NullableType);
+                {
+                    N(SyntaxKind.PredefinedType);
+                    {
+                        N(SyntaxKind.IntKeyword);
+                    }
+                    N(SyntaxKind.QuestionToken);
+                }
+                N(SyntaxKind.SemicolonToken);
+            }
+            N(SyntaxKind.UsingDirective);
+            {
+                N(SyntaxKind.UsingKeyword);
+                N(SyntaxKind.NameEquals);
+                {
+                    N(SyntaxKind.IdentifierName);
+                    {
+                        N(SyntaxKind.IdentifierToken, "X");
+                    }
+                    N(SyntaxKind.EqualsToken);
+                }
+                N(SyntaxKind.QualifiedName);
+                {
+                    N(SyntaxKind.IdentifierName);
+                    {
+                        N(SyntaxKind.IdentifierToken, "System");
+                    }
+                    N(SyntaxKind.DotToken);
+                    N(SyntaxKind.IdentifierName);
+                    {
+                        N(SyntaxKind.IdentifierToken, "Int32");
+                    }
+                }
+                N(SyntaxKind.SemicolonToken);
+            }
+            N(SyntaxKind.EndOfFileToken);
+        }
+        EOF();
+    }
+
+    [Fact]
+    public void AliasUsingNotDuplicate1()
+    {
+        var text = """
+            using X = int?;
+            namespace N;
+            using X = int;
+            """;
+        UsingTree(text);
+        CreateCompilation(text).VerifyDiagnostics(
+            // (1,1): hidden CS8019: Unnecessary using directive.
+            // using X = int?;
+            Diagnostic(ErrorCode.HDN_UnusedUsingDirective, "using X = int?;").WithLocation(1, 1),
+            // (3,1): hidden CS8019: Unnecessary using directive.
+            // using X = int;
+            Diagnostic(ErrorCode.HDN_UnusedUsingDirective, "using X = int;").WithLocation(3, 1));
+
+        N(SyntaxKind.CompilationUnit);
+        {
+            N(SyntaxKind.UsingDirective);
+            {
+                N(SyntaxKind.UsingKeyword);
+                N(SyntaxKind.NameEquals);
+                {
+                    N(SyntaxKind.IdentifierName);
+                    {
+                        N(SyntaxKind.IdentifierToken, "X");
+                    }
+                    N(SyntaxKind.EqualsToken);
+                }
+                N(SyntaxKind.NullableType);
+                {
+                    N(SyntaxKind.PredefinedType);
+                    {
+                        N(SyntaxKind.IntKeyword);
+                    }
+                    N(SyntaxKind.QuestionToken);
+                }
+                N(SyntaxKind.SemicolonToken);
+            }
+            N(SyntaxKind.FileScopedNamespaceDeclaration);
+            {
+                N(SyntaxKind.NamespaceKeyword);
+                N(SyntaxKind.IdentifierName);
+                {
+                    N(SyntaxKind.IdentifierToken, "N");
+                }
+                N(SyntaxKind.SemicolonToken);
+                N(SyntaxKind.UsingDirective);
+                {
+                    N(SyntaxKind.UsingKeyword);
+                    N(SyntaxKind.NameEquals);
+                    {
+                        N(SyntaxKind.IdentifierName);
+                        {
+                            N(SyntaxKind.IdentifierToken, "X");
+                        }
+                        N(SyntaxKind.EqualsToken);
+                    }
+                    N(SyntaxKind.PredefinedType);
+                    {
+                        N(SyntaxKind.IntKeyword);
+                    }
+                    N(SyntaxKind.SemicolonToken);
+                }
+            }
+            N(SyntaxKind.EndOfFileToken);
+        }
+        EOF();
+    }
+
     public void TestScopedType1()
     {
         var text = @"
@@ -3325,59 +3312,7 @@
             // (2,17): error CS1001: Identifier expected
             // using scoped int;
             Diagnostic(ErrorCode.ERR_IdentifierExpected, ";").WithLocation(2, 17));
->>>>>>> 74def42a
-
-        N(SyntaxKind.CompilationUnit);
-        {
-            N(SyntaxKind.UsingDirective);
-            {
-                N(SyntaxKind.UsingKeyword);
-<<<<<<< HEAD
-                N(SyntaxKind.NameEquals);
-                {
-                    N(SyntaxKind.IdentifierName);
-                    {
-                        N(SyntaxKind.IdentifierToken, "X");
-                    }
-                    N(SyntaxKind.EqualsToken);
-                }
-                N(SyntaxKind.NullableType);
-                {
-                    N(SyntaxKind.PredefinedType);
-                    {
-                        N(SyntaxKind.IntKeyword);
-                    }
-                    N(SyntaxKind.QuestionToken);
-                }
-                N(SyntaxKind.SemicolonToken);
-            }
-=======
-                N(SyntaxKind.IdentifierName);
-                {
-                    N(SyntaxKind.IdentifierToken, "scoped");
-                }
-                M(SyntaxKind.SemicolonToken);
-            }
-            N(SyntaxKind.GlobalStatement);
-            {
-                N(SyntaxKind.LocalDeclarationStatement);
-                {
-                    N(SyntaxKind.VariableDeclaration);
-                    {
-                        N(SyntaxKind.PredefinedType);
-                        {
-                            N(SyntaxKind.IntKeyword);
-                        }
-                        M(SyntaxKind.VariableDeclarator);
-                        {
-                            M(SyntaxKind.IdentifierToken);
-                        }
-                    }
-                    N(SyntaxKind.SemicolonToken);
-                }
-            }
-            N(SyntaxKind.EndOfFileToken);
-        }
+
         EOF();
     }
 
@@ -3398,7 +3333,6 @@
 
         N(SyntaxKind.CompilationUnit);
         {
->>>>>>> 74def42a
             N(SyntaxKind.UsingDirective);
             {
                 N(SyntaxKind.UsingKeyword);
@@ -3410,21 +3344,6 @@
                     }
                     N(SyntaxKind.EqualsToken);
                 }
-<<<<<<< HEAD
-                N(SyntaxKind.QualifiedName);
-                {
-                    N(SyntaxKind.IdentifierName);
-                    {
-                        N(SyntaxKind.IdentifierToken, "System");
-                    }
-                    N(SyntaxKind.DotToken);
-                    N(SyntaxKind.IdentifierName);
-                    {
-                        N(SyntaxKind.IdentifierToken, "Int32");
-                    }
-                }
-                N(SyntaxKind.SemicolonToken);
-=======
                 N(SyntaxKind.IdentifierName);
                 {
                     N(SyntaxKind.IdentifierToken, "scoped");
@@ -3448,31 +3367,13 @@
                     }
                     N(SyntaxKind.SemicolonToken);
                 }
->>>>>>> 74def42a
-            }
-            N(SyntaxKind.EndOfFileToken);
-        }
-        EOF();
-    }
-
-    [Fact]
-<<<<<<< HEAD
-    public void AliasUsingNotDuplicate1()
-    {
-        var text = """
-            using X = int?;
-            namespace N;
-            using X = int;
-            """;
-        UsingTree(text);
-        CreateCompilation(text).VerifyDiagnostics(
-            // (1,1): hidden CS8019: Unnecessary using directive.
-            // using X = int?;
-            Diagnostic(ErrorCode.HDN_UnusedUsingDirective, "using X = int?;").WithLocation(1, 1),
-            // (3,1): hidden CS8019: Unnecessary using directive.
-            // using X = int;
-            Diagnostic(ErrorCode.HDN_UnusedUsingDirective, "using X = int;").WithLocation(3, 1));
-=======
+            }
+            N(SyntaxKind.EndOfFileToken);
+        }
+        EOF();
+    }
+
+    [Fact]
     public void TestScopedType3()
     {
         var text = @"
@@ -3482,7 +3383,6 @@
             // (2,18): error CS1002: ; expected
             // using X = scoped System;
             Diagnostic(ErrorCode.ERR_SemicolonExpected, "System").WithLocation(2, 18));
->>>>>>> 74def42a
 
         N(SyntaxKind.CompilationUnit);
         {
@@ -3497,54 +3397,74 @@
                     }
                     N(SyntaxKind.EqualsToken);
                 }
-<<<<<<< HEAD
-                N(SyntaxKind.NullableType);
-                {
-                    N(SyntaxKind.PredefinedType);
-                    {
-                        N(SyntaxKind.IntKeyword);
-                    }
-                    N(SyntaxKind.QuestionToken);
-                }
-                N(SyntaxKind.SemicolonToken);
-            }
-            N(SyntaxKind.FileScopedNamespaceDeclaration);
-            {
-                N(SyntaxKind.NamespaceKeyword);
                 N(SyntaxKind.IdentifierName);
                 {
-                    N(SyntaxKind.IdentifierToken, "N");
-                }
-                N(SyntaxKind.SemicolonToken);
-                N(SyntaxKind.UsingDirective);
-                {
-                    N(SyntaxKind.UsingKeyword);
-                    N(SyntaxKind.NameEquals);
+                    N(SyntaxKind.IdentifierToken, "scoped");
+                }
+                M(SyntaxKind.SemicolonToken);
+            }
+            N(SyntaxKind.GlobalStatement);
+            {
+                N(SyntaxKind.ExpressionStatement);
+                {
+                    N(SyntaxKind.IdentifierName);
+                    {
+                        N(SyntaxKind.IdentifierToken, "System");
+                    }
+                    N(SyntaxKind.SemicolonToken);
+                }
+            }
+            N(SyntaxKind.EndOfFileToken);
+        }
+        EOF();
+    }
+
+    [Fact]
+    public void TestScopedType4()
+    {
+        var text = @"
+using X = scoped System.AppDomain;
+";
+
+        UsingTree(text,
+            // (2,18): error CS1002: ; expected
+            // using X = scoped System.AppDomain;
+            Diagnostic(ErrorCode.ERR_SemicolonExpected, "System").WithLocation(2, 18));
+
+        N(SyntaxKind.CompilationUnit);
+        {
+            N(SyntaxKind.UsingDirective);
+            {
+                N(SyntaxKind.UsingKeyword);
+                N(SyntaxKind.NameEquals);
+                {
+                    N(SyntaxKind.IdentifierName);
+                    {
+                        N(SyntaxKind.IdentifierToken, "X");
+                    }
+                    N(SyntaxKind.EqualsToken);
+                }
+                N(SyntaxKind.IdentifierName);
+                {
+                    N(SyntaxKind.IdentifierToken, "scoped");
+                }
+                M(SyntaxKind.SemicolonToken);
+            }
+            N(SyntaxKind.GlobalStatement);
+            {
+                N(SyntaxKind.ExpressionStatement);
+                {
+                    N(SyntaxKind.SimpleMemberAccessExpression);
                     {
                         N(SyntaxKind.IdentifierName);
                         {
-                            N(SyntaxKind.IdentifierToken, "X");
-                        }
-                        N(SyntaxKind.EqualsToken);
-                    }
-                    N(SyntaxKind.PredefinedType);
-                    {
-                        N(SyntaxKind.IntKeyword);
-=======
-                N(SyntaxKind.IdentifierName);
-                {
-                    N(SyntaxKind.IdentifierToken, "scoped");
-                }
-                M(SyntaxKind.SemicolonToken);
-            }
-            N(SyntaxKind.GlobalStatement);
-            {
-                N(SyntaxKind.ExpressionStatement);
-                {
-                    N(SyntaxKind.IdentifierName);
-                    {
-                        N(SyntaxKind.IdentifierToken, "System");
->>>>>>> 74def42a
+                            N(SyntaxKind.IdentifierToken, "System");
+                        }
+                        N(SyntaxKind.DotToken);
+                        N(SyntaxKind.IdentifierName);
+                        {
+                            N(SyntaxKind.IdentifierToken, "AppDomain");
+                        }
                     }
                     N(SyntaxKind.SemicolonToken);
                 }
@@ -3555,7 +3475,6 @@
     }
 
     [Fact]
-<<<<<<< HEAD
     public void TestObsolete1()
     {
         var text = """
@@ -3587,25 +3506,12 @@
             // (12,7): warning CS0169: The field 'D.c' is never used
             //     C c;
             Diagnostic(ErrorCode.WRN_UnreferencedField, "c").WithArguments("D.c").WithLocation(12, 7));
-=======
-    public void TestScopedType4()
-    {
-        var text = @"
-using X = scoped System.AppDomain;
-";
-
-        UsingTree(text,
-            // (2,18): error CS1002: ; expected
-            // using X = scoped System.AppDomain;
-            Diagnostic(ErrorCode.ERR_SemicolonExpected, "System").WithLocation(2, 18));
->>>>>>> 74def42a
-
-        N(SyntaxKind.CompilationUnit);
-        {
-            N(SyntaxKind.UsingDirective);
-            {
-                N(SyntaxKind.UsingKeyword);
-<<<<<<< HEAD
+
+        N(SyntaxKind.CompilationUnit);
+        {
+            N(SyntaxKind.UsingDirective);
+            {
+                N(SyntaxKind.UsingKeyword);
                 N(SyntaxKind.IdentifierName);
                 {
                     N(SyntaxKind.IdentifierToken, "System");
@@ -3615,8 +3521,6 @@
             N(SyntaxKind.UsingDirective);
             {
                 N(SyntaxKind.UsingKeyword);
-=======
->>>>>>> 74def42a
                 N(SyntaxKind.NameEquals);
                 {
                     N(SyntaxKind.IdentifierName);
@@ -3627,7 +3531,6 @@
                 }
                 N(SyntaxKind.IdentifierName);
                 {
-<<<<<<< HEAD
                     N(SyntaxKind.IdentifierToken, "C");
                 }
                 N(SyntaxKind.SemicolonToken);
@@ -3710,42 +3613,18 @@
                         N(SyntaxKind.VariableDeclarator);
                         {
                             N(SyntaxKind.IdentifierToken, "c");
-=======
-                    N(SyntaxKind.IdentifierToken, "scoped");
-                }
-                M(SyntaxKind.SemicolonToken);
-            }
-            N(SyntaxKind.GlobalStatement);
-            {
-                N(SyntaxKind.ExpressionStatement);
-                {
-                    N(SyntaxKind.SimpleMemberAccessExpression);
-                    {
-                        N(SyntaxKind.IdentifierName);
-                        {
-                            N(SyntaxKind.IdentifierToken, "System");
-                        }
-                        N(SyntaxKind.DotToken);
-                        N(SyntaxKind.IdentifierName);
-                        {
-                            N(SyntaxKind.IdentifierToken, "AppDomain");
->>>>>>> 74def42a
                         }
                     }
                     N(SyntaxKind.SemicolonToken);
                 }
-<<<<<<< HEAD
                 N(SyntaxKind.CloseBraceToken);
-=======
->>>>>>> 74def42a
-            }
-            N(SyntaxKind.EndOfFileToken);
-        }
-        EOF();
-    }
-
-    [Fact]
-<<<<<<< HEAD
+            }
+            N(SyntaxKind.EndOfFileToken);
+        }
+        EOF();
+    }
+
+    [Fact]
     public void TestObsolete2()
     {
         var text = """
@@ -3777,34 +3656,12 @@
             // (12,9): warning CS0169: The field 'D.c1' is never used
             //     C[] c1;
             Diagnostic(ErrorCode.WRN_UnreferencedField, "c1").WithArguments("D.c1").WithLocation(12, 9));
-=======
-    public void TestArgList()
-    {
-        var text = @"
-using X = __arglist;
-";
-
-        var comp = CreateCompilation(text);
-        comp.VerifyDiagnostics(
-            // (2,1): hidden CS8019: Unnecessary using directive.
-            // using X = __arglist;
-            Diagnostic(ErrorCode.HDN_UnusedUsingDirective, "using X = __arglist;").WithLocation(2, 1),
-            // (2,11): error CS1031: Type expected
-            // using X = __arglist;
-            Diagnostic(ErrorCode.ERR_TypeExpected, "__arglist").WithLocation(2, 11));
-
-        UsingTree(text,
-            // (2,11): error CS1031: Type expected
-            // using X = __arglist;
-            Diagnostic(ErrorCode.ERR_TypeExpected, "__arglist").WithLocation(2, 11));
->>>>>>> 74def42a
-
-        N(SyntaxKind.CompilationUnit);
-        {
-            N(SyntaxKind.UsingDirective);
-            {
-                N(SyntaxKind.UsingKeyword);
-<<<<<<< HEAD
+
+        N(SyntaxKind.CompilationUnit);
+        {
+            N(SyntaxKind.UsingDirective);
+            {
+                N(SyntaxKind.UsingKeyword);
                 N(SyntaxKind.IdentifierName);
                 {
                     N(SyntaxKind.IdentifierToken, "System");
@@ -3814,8 +3671,6 @@
             N(SyntaxKind.UsingDirective);
             {
                 N(SyntaxKind.UsingKeyword);
-=======
->>>>>>> 74def42a
                 N(SyntaxKind.NameEquals);
                 {
                     N(SyntaxKind.IdentifierName);
@@ -3824,7 +3679,6 @@
                     }
                     N(SyntaxKind.EqualsToken);
                 }
-<<<<<<< HEAD
                 N(SyntaxKind.ArrayType);
                 {
                     N(SyntaxKind.IdentifierName);
@@ -3938,7 +3792,46 @@
                     N(SyntaxKind.SemicolonToken);
                 }
                 N(SyntaxKind.CloseBraceToken);
-=======
+            }
+            N(SyntaxKind.EndOfFileToken);
+        }
+        EOF();
+    }
+
+    [Fact]
+    public void TestArgList()
+    {
+        var text = @"
+using X = __arglist;
+";
+
+        var comp = CreateCompilation(text);
+        comp.VerifyDiagnostics(
+            // (2,1): hidden CS8019: Unnecessary using directive.
+            // using X = __arglist;
+            Diagnostic(ErrorCode.HDN_UnusedUsingDirective, "using X = __arglist;").WithLocation(2, 1),
+            // (2,11): error CS1031: Type expected
+            // using X = __arglist;
+            Diagnostic(ErrorCode.ERR_TypeExpected, "__arglist").WithLocation(2, 11));
+
+        UsingTree(text,
+            // (2,11): error CS1031: Type expected
+            // using X = __arglist;
+            Diagnostic(ErrorCode.ERR_TypeExpected, "__arglist").WithLocation(2, 11));
+
+        N(SyntaxKind.CompilationUnit);
+        {
+            N(SyntaxKind.UsingDirective);
+            {
+                N(SyntaxKind.UsingKeyword);
+                N(SyntaxKind.NameEquals);
+                {
+                    N(SyntaxKind.IdentifierName);
+                    {
+                        N(SyntaxKind.IdentifierToken, "X");
+                    }
+                    N(SyntaxKind.EqualsToken);
+                }
                 M(SyntaxKind.IdentifierName);
                 {
                     M(SyntaxKind.IdentifierToken);
@@ -3989,7 +3882,6 @@
                     M(SyntaxKind.IdentifierToken);
                 }
                 N(SyntaxKind.SemicolonToken);
->>>>>>> 74def42a
             }
             N(SyntaxKind.EndOfFileToken);
         }
