--- conflicted
+++ resolved
@@ -4154,25 +4154,6 @@
                     }
                     M(SyntaxKind.SemicolonToken);
                 }
-<<<<<<< HEAD
-                N(SyntaxKind.FieldDeclaration);
-                {
-                    N(SyntaxKind.VariableDeclaration);
-                    {
-                        N(SyntaxKind.FunctionPointerType);
-                        {
-                            N(SyntaxKind.DelegateKeyword);
-                            N(SyntaxKind.AsteriskToken);
-                            N(SyntaxKind.FunctionPointerParameterList);
-                            {
-                                N(SyntaxKind.LessThanToken);
-                                N(SyntaxKind.FunctionPointerParameter);
-                                {
-                                    N(SyntaxKind.PredefinedType);
-                                    {
-                                        N(SyntaxKind.VoidKeyword);
-                                    }
-=======
                 N(SyntaxKind.GlobalStatement);
                 {
                     N(SyntaxKind.LocalDeclarationStatement);
@@ -4194,30 +4175,13 @@
                                         }
                                     }
                                     N(SyntaxKind.GreaterThanToken);
->>>>>>> 26ac7608
-                                }
-                                N(SyntaxKind.GreaterThanToken);
-                            }
-<<<<<<< HEAD
-                        }
-                        M(SyntaxKind.VariableDeclarator);
-                        {
-                            M(SyntaxKind.IdentifierToken);
-                        }
-                    }
-                    M(SyntaxKind.SemicolonToken);
-                }
-                N(SyntaxKind.GlobalStatement);
-                {
-                    N(SyntaxKind.EmptyStatement);
-                    {
-=======
+                                }
+                            }
                             M(SyntaxKind.VariableDeclarator);
                             {
                                 M(SyntaxKind.IdentifierToken);
                             }
                         }
->>>>>>> 26ac7608
                         N(SyntaxKind.SemicolonToken);
                     }
                 }
