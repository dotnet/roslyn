--- conflicted
+++ resolved
@@ -2397,18 +2397,12 @@
         public void TestNullCheckedDefaultValueParenthesizedLambda1()
         {
             UsingDeclaration("Func<string, string> func0 = (x!! = null) => x;", options: TestOptions.RegularPreview,
-<<<<<<< HEAD
-                    // (1,35): error CS1065: Default values are not valid in this context.
-                    // Func<string, string> func0 = (x!! = null) => x;
-                    Diagnostic(ErrorCode.ERR_DefaultValueNotAllowed, "=").WithLocation(1, 35));
-=======
                 // (1,32): error CS8989: The 'parameter null-checking' feature is not supported.
                 // Func<string, string> func0 = (x!! = null) => x;
                 Diagnostic(ErrorCode.ERR_ParameterNullCheckingNotSupported, "!").WithLocation(1, 32),
                 // (1,35): error CS1065: Default values are not valid in this context.
                 // Func<string, string> func0 = (x!! = null) => x;
                 Diagnostic(ErrorCode.ERR_DefaultValueNotAllowed, "=").WithLocation(1, 35));
->>>>>>> 80a8ce8d
             N(SyntaxKind.FieldDeclaration);
             {
                 N(SyntaxKind.VariableDeclaration);
@@ -2445,10 +2439,6 @@
                                     N(SyntaxKind.Parameter);
                                     {
                                         N(SyntaxKind.IdentifierToken, "x");
-<<<<<<< HEAD
-                                        N(SyntaxKind.ExclamationExclamationToken);
-=======
->>>>>>> 80a8ce8d
                                     }
                                     N(SyntaxKind.CloseParenToken);
                                 }
@@ -2470,18 +2460,12 @@
         public void TestNullCheckedDefaultValueParenthesizedLambda2()
         {
             UsingDeclaration("Func<string, string> func0 = (y, x!! = null) => x;", options: TestOptions.RegularPreview,
-<<<<<<< HEAD
-                    // (1,38): error CS1065: Default values are not valid in this context.
-                    // Func<string, string> func0 = (y, x!! = null) => x;
-                    Diagnostic(ErrorCode.ERR_DefaultValueNotAllowed, "=").WithLocation(1, 38));
-=======
                 // (1,35): error CS8989: The 'parameter null-checking' feature is not supported.
                 // Func<string, string> func0 = (y, x!! = null) => x;
                 Diagnostic(ErrorCode.ERR_ParameterNullCheckingNotSupported, "!").WithLocation(1, 35),
                 // (1,38): error CS1065: Default values are not valid in this context.
                 // Func<string, string> func0 = (y, x!! = null) => x;
                 Diagnostic(ErrorCode.ERR_DefaultValueNotAllowed, "=").WithLocation(1, 38));
->>>>>>> 80a8ce8d
             N(SyntaxKind.FieldDeclaration);
             {
                 N(SyntaxKind.VariableDeclaration);
@@ -2523,10 +2507,6 @@
                                     N(SyntaxKind.Parameter);
                                     {
                                         N(SyntaxKind.IdentifierToken, "x");
-<<<<<<< HEAD
-                                        N(SyntaxKind.ExclamationExclamationToken);
-=======
->>>>>>> 80a8ce8d
                                     }
                                     N(SyntaxKind.CloseParenToken);
                                 }
@@ -2548,18 +2528,12 @@
         public void TestNullCheckedDefaultValueParenthesizedLambdaWithType1()
         {
             UsingDeclaration("Func<string, string> func0 = (string x!! = null) => x;", options: TestOptions.RegularPreview,
-<<<<<<< HEAD
-                    // (1,42): error CS1065: Default values are not valid in this context.
-                    // Func<string, string> func0 = (string x!! = null) => x;
-                    Diagnostic(ErrorCode.ERR_DefaultValueNotAllowed, "=").WithLocation(1, 42));
-=======
                 // (1,39): error CS8989: The 'parameter null-checking' feature is not supported.
                 // Func<string, string> func0 = (string x!! = null) => x;
                 Diagnostic(ErrorCode.ERR_ParameterNullCheckingNotSupported, "!").WithLocation(1, 39),
                 // (1,42): error CS1065: Default values are not valid in this context.
                 // Func<string, string> func0 = (string x!! = null) => x;
                 Diagnostic(ErrorCode.ERR_DefaultValueNotAllowed, "=").WithLocation(1, 42));
->>>>>>> 80a8ce8d
             N(SyntaxKind.FieldDeclaration);
             {
                 N(SyntaxKind.VariableDeclaration);
@@ -2600,10 +2574,6 @@
                                             N(SyntaxKind.StringKeyword);
                                         }
                                         N(SyntaxKind.IdentifierToken, "x");
-<<<<<<< HEAD
-                                        N(SyntaxKind.ExclamationExclamationToken);
-=======
->>>>>>> 80a8ce8d
                                     }
                                     N(SyntaxKind.CloseParenToken);
                                 }
@@ -2625,18 +2595,12 @@
         public void TestNullCheckedDefaultValueParenthesizedLambdaWithType2()
         {
             UsingDeclaration("Func<string, string> func0 = (string y, string x!! = null) => x;", options: TestOptions.RegularPreview,
-<<<<<<< HEAD
-                    // (1,52): error CS1065: Default values are not valid in this context.
-                    // Func<string, string> func0 = (string y, string x!! = null) => x;
-                    Diagnostic(ErrorCode.ERR_DefaultValueNotAllowed, "=").WithLocation(1, 52));
-=======
                 // (1,49): error CS8989: The 'parameter null-checking' feature is not supported.
                 // Func<string, string> func0 = (string y, string x!! = null) => x;
                 Diagnostic(ErrorCode.ERR_ParameterNullCheckingNotSupported, "!").WithLocation(1, 49),
                 // (1,52): error CS1065: Default values are not valid in this context.
                 // Func<string, string> func0 = (string y, string x!! = null) => x;
                 Diagnostic(ErrorCode.ERR_DefaultValueNotAllowed, "=").WithLocation(1, 52));
->>>>>>> 80a8ce8d
             N(SyntaxKind.FieldDeclaration);
             {
                 N(SyntaxKind.VariableDeclaration);
@@ -2686,10 +2650,6 @@
                                             N(SyntaxKind.StringKeyword);
                                         }
                                         N(SyntaxKind.IdentifierToken, "x");
-<<<<<<< HEAD
-                                        N(SyntaxKind.ExclamationExclamationToken);
-=======
->>>>>>> 80a8ce8d
                                     }
                                     N(SyntaxKind.CloseParenToken);
                                 }
