--- conflicted
+++ resolved
@@ -96,23 +96,15 @@
 [a]fod;
 [b";
             UsingTree(text,
-<<<<<<< HEAD
-                // (2,1): error CS0116: A namespace cannot directly contain members such as fields, methods or statements
-=======
                 // (2,5): error CS1001: Identifier expected
->>>>>>> 26ac7608
                 // asas]
                 Diagnostic(ErrorCode.ERR_IdentifierExpected, "]").WithLocation(2, 5),
                 // (2,5): error CS1003: Syntax error, ',' expected
                 // asas]
-<<<<<<< HEAD
-                Diagnostic(ErrorCode.ERR_EOFExpected, "]").WithLocation(2, 5),
-=======
                 Diagnostic(ErrorCode.ERR_SyntaxError, "]").WithArguments(",").WithLocation(2, 5),
                 // (2,6): error CS1002: ; expected
                 // asas]
                 Diagnostic(ErrorCode.ERR_SemicolonExpected, "").WithLocation(2, 6),
->>>>>>> 26ac7608
                 // (3,1): error CS0439: An extern alias declaration must precede all other elements defined in the namespace
                 // extern alias A;
                 Diagnostic(ErrorCode.ERR_ExternAfterElements, "extern").WithLocation(3, 1),
@@ -122,23 +114,15 @@
                 // (5,1): error CS1529: A using clause must precede all other elements defined in the namespace except extern alias declarations
                 // using System;
                 Diagnostic(ErrorCode.ERR_UsingAfterElements, "using System;").WithLocation(5, 1),
-<<<<<<< HEAD
-                // (6,1): error CS0116: A namespace cannot directly contain members such as fields, methods or statements
-=======
                 // (6,10): error CS1001: Identifier expected
                 // sadasdasd]
                 Diagnostic(ErrorCode.ERR_IdentifierExpected, "]").WithLocation(6, 10),
                 // (6,10): error CS1003: Syntax error, ',' expected
->>>>>>> 26ac7608
                 // sadasdasd]
                 Diagnostic(ErrorCode.ERR_SyntaxError, "]").WithArguments(",").WithLocation(6, 10),
                 // (6,11): error CS1002: ; expected
                 // sadasdasd]
-<<<<<<< HEAD
-                Diagnostic(ErrorCode.ERR_EOFExpected, "]").WithLocation(6, 10),
-=======
                 Diagnostic(ErrorCode.ERR_SemicolonExpected, "").WithLocation(6, 11),
->>>>>>> 26ac7608
                 // (8,2): error CS1730: Assembly and module attributes must precede all other elements defined in a file except using clauses and extern alias declarations
                 // [assembly: goo]
                 Diagnostic(ErrorCode.ERR_GlobalAttributesNotFirst, "assembly").WithLocation(8, 2),
@@ -158,41 +142,6 @@
 
             N(SyntaxKind.CompilationUnit);
             {
-<<<<<<< HEAD
-                N(SyntaxKind.FieldDeclaration);
-                {
-                    N(SyntaxKind.VariableDeclaration);
-                    {
-                        N(SyntaxKind.IdentifierName);
-                        {
-                            N(SyntaxKind.IdentifierToken, "asas");
-                        }
-                        M(SyntaxKind.VariableDeclarator);
-                        {
-                            M(SyntaxKind.IdentifierToken);
-                        }
-                    }
-                    M(SyntaxKind.SemicolonToken);
-                }
-                N(SyntaxKind.FieldDeclaration);
-                {
-                    N(SyntaxKind.VariableDeclaration);
-                    {
-                        N(SyntaxKind.IdentifierName);
-                        {
-                            N(SyntaxKind.IdentifierToken, "asas");
-                        }
-                        M(SyntaxKind.VariableDeclarator);
-                        {
-                            M(SyntaxKind.IdentifierToken);
-                        }
-                    }
-                    M(SyntaxKind.SemicolonToken);
-                }
-                N(SyntaxKind.FieldDeclaration);
-                {
-                    N(SyntaxKind.VariableDeclaration);
-=======
                 N(SyntaxKind.GlobalStatement);
                 {
                     N(SyntaxKind.LocalDeclarationStatement);
@@ -221,17 +170,9 @@
                 N(SyntaxKind.GlobalStatement);
                 {
                     N(SyntaxKind.LocalDeclarationStatement);
->>>>>>> 26ac7608
                     {
                         N(SyntaxKind.VariableDeclaration);
                         {
-<<<<<<< HEAD
-                            N(SyntaxKind.IdentifierToken, "sadasdasd");
-                        }
-                        M(SyntaxKind.VariableDeclarator);
-                        {
-                            M(SyntaxKind.IdentifierToken);
-=======
                             N(SyntaxKind.IdentifierName);
                             {
                                 N(SyntaxKind.IdentifierToken, "sadasdasd");
@@ -240,14 +181,9 @@
                             {
                                 M(SyntaxKind.IdentifierToken);
                             }
->>>>>>> 26ac7608
                         }
                         M(SyntaxKind.SemicolonToken);
                     }
-<<<<<<< HEAD
-                    M(SyntaxKind.SemicolonToken);
-=======
->>>>>>> 26ac7608
                 }
                 N(SyntaxKind.ClassDeclaration);
                 {
@@ -915,24 +851,6 @@
                     M(SyntaxKind.OpenBraceToken);
                     M(SyntaxKind.CloseBraceToken);
                 }
-<<<<<<< HEAD
-                N(SyntaxKind.FieldDeclaration);
-                {
-                    N(SyntaxKind.VariableDeclaration);
-                    {
-                        N(SyntaxKind.IdentifierName);
-                        {
-                            N(SyntaxKind.IdentifierToken, "D");
-                        }
-                        M(SyntaxKind.VariableDeclarator);
-                        {
-                            M(SyntaxKind.IdentifierToken);
-                        }
-                    }
-                    M(SyntaxKind.SemicolonToken);
-                }
-=======
->>>>>>> 26ac7608
                 N(SyntaxKind.GlobalStatement);
                 {
                     N(SyntaxKind.LocalDeclarationStatement);
@@ -1048,20 +966,6 @@
                         M(SyntaxKind.SemicolonToken);
                     }
                 }
-<<<<<<< HEAD
-                N(SyntaxKind.FieldDeclaration);
-                {
-                    N(SyntaxKind.VariableDeclaration);
-                    {
-                        N(SyntaxKind.IdentifierName);
-                        {
-                            N(SyntaxKind.IdentifierToken, "Basic");
-                        }
-                        M(SyntaxKind.VariableDeclarator);
-                        {
-                            M(SyntaxKind.IdentifierToken);
-                        }
-=======
                 N(SyntaxKind.GlobalStatement);
                 {
                     N(SyntaxKind.LocalDeclarationStatement);
@@ -1078,7 +982,6 @@
                             }
                         }
                         M(SyntaxKind.SemicolonToken);
->>>>>>> 26ac7608
                     }
                     M(SyntaxKind.SemicolonToken);
                 }
@@ -1288,20 +1191,6 @@
 
             N(SyntaxKind.CompilationUnit);
             {
-<<<<<<< HEAD
-                N(SyntaxKind.FieldDeclaration);
-                {
-                    N(SyntaxKind.VariableDeclaration);
-                    {
-                        N(SyntaxKind.IdentifierName);
-                        {
-                            N(SyntaxKind.IdentifierToken, "aeu");
-                        }
-                        M(SyntaxKind.VariableDeclarator);
-                        {
-                            M(SyntaxKind.IdentifierToken);
-                        }
-=======
                 N(SyntaxKind.GlobalStatement);
                 {
                     N(SyntaxKind.LocalDeclarationStatement);
@@ -1318,7 +1207,6 @@
                             }
                         }
                         M(SyntaxKind.SemicolonToken);
->>>>>>> 26ac7608
                     }
                     M(SyntaxKind.SemicolonToken);
                 }
@@ -1644,20 +1532,6 @@
                         M(SyntaxKind.SemicolonToken);
                     }
                 }
-<<<<<<< HEAD
-                N(SyntaxKind.FieldDeclaration);
-                {
-                    N(SyntaxKind.VariableDeclaration);
-                    {
-                        N(SyntaxKind.PredefinedType);
-                        {
-                            N(SyntaxKind.StringKeyword);
-                        }
-                        M(SyntaxKind.VariableDeclarator);
-                        {
-                            M(SyntaxKind.IdentifierToken);
-                        }
-=======
                 N(SyntaxKind.GlobalStatement);
                 {
                     N(SyntaxKind.LocalDeclarationStatement);
@@ -1674,7 +1548,6 @@
                             }
                         }
                         M(SyntaxKind.SemicolonToken);
->>>>>>> 26ac7608
                     }
                     M(SyntaxKind.SemicolonToken);
                 }
@@ -1904,20 +1777,6 @@
 
             N(SyntaxKind.CompilationUnit);
             {
-<<<<<<< HEAD
-                N(SyntaxKind.FieldDeclaration);
-                {
-                    N(SyntaxKind.VariableDeclaration);
-                    {
-                        N(SyntaxKind.IdentifierName);
-                        {
-                            N(SyntaxKind.IdentifierToken, "e");
-                        }
-                        M(SyntaxKind.VariableDeclarator);
-                        {
-                            M(SyntaxKind.IdentifierToken);
-                        }
-=======
                 N(SyntaxKind.GlobalStatement);
                 {
                     N(SyntaxKind.LocalDeclarationStatement);
@@ -1934,7 +1793,6 @@
                             }
                         }
                         M(SyntaxKind.SemicolonToken);
->>>>>>> 26ac7608
                     }
                     M(SyntaxKind.SemicolonToken);
                 }
@@ -2905,25 +2763,6 @@
                     }
                     M(SyntaxKind.SemicolonToken);
                 }
-<<<<<<< HEAD
-                N(SyntaxKind.FieldDeclaration);
-                {
-                    N(SyntaxKind.VariableDeclaration);
-                    {
-                        N(SyntaxKind.FunctionPointerType);
-                        {
-                            N(SyntaxKind.DelegateKeyword);
-                            N(SyntaxKind.AsteriskToken);
-                            N(SyntaxKind.FunctionPointerParameterList);
-                            {
-                                N(SyntaxKind.LessThanToken);
-                                N(SyntaxKind.FunctionPointerParameter);
-                                {
-                                    N(SyntaxKind.PredefinedType);
-                                    {
-                                        N(SyntaxKind.VoidKeyword);
-                                    }
-=======
                 N(SyntaxKind.GlobalStatement);
                 {
                     N(SyntaxKind.LocalDeclarationStatement);
@@ -2945,25 +2784,16 @@
                                         }
                                     }
                                     N(SyntaxKind.GreaterThanToken);
->>>>>>> 26ac7608
                                 }
                                 N(SyntaxKind.GreaterThanToken);
                             }
-<<<<<<< HEAD
-                        }
-                        M(SyntaxKind.VariableDeclarator);
-                        {
-                            M(SyntaxKind.IdentifierToken);
-=======
                             M(SyntaxKind.VariableDeclarator);
                             {
                                 M(SyntaxKind.IdentifierToken);
                             }
->>>>>>> 26ac7608
                         }
                         N(SyntaxKind.SemicolonToken);
                     }
-                    M(SyntaxKind.SemicolonToken);
                 }
                 N(SyntaxKind.EndOfFileToken);
             }
@@ -3053,6 +2883,7 @@
                         }
                         N(SyntaxKind.SemicolonToken);
                     }
+                    M(SyntaxKind.SemicolonToken);
                 }
                 N(SyntaxKind.GlobalStatement);
                 {
