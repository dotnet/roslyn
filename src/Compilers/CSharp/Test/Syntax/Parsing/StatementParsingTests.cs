--- conflicted
+++ resolved
@@ -2379,8 +2379,6 @@
         }
 
         [Fact]
-<<<<<<< HEAD
-=======
         public void TestUsingVarWithDeclarationTree()
         {
             UsingStatement(@"using T a = b;");
@@ -2411,7 +2409,6 @@
         }
 
         [Fact]
->>>>>>> 98e5398c
         public void TestUsingWithVarDeclaration()
         {
             var text = "using (var a = b) { }";
@@ -2478,8 +2475,6 @@
         }
 
         [Fact]
-<<<<<<< HEAD
-=======
         public void TestUsingVarWithVarDeclarationTree()
         {
             UsingStatement(@"using var a = b;");
@@ -2510,7 +2505,6 @@
         }
 
         [Fact]
->>>>>>> 98e5398c
         public void TestUsingWithDeclarationWithMultipleVariables()
         {
             var text = "using (T a = b, c = d) { }";
@@ -2593,8 +2587,6 @@
         }
 
         [Fact]
-<<<<<<< HEAD
-=======
         public void TestUsingVarWithDeclarationMultipleVariablesTree()
         {
             UsingStatement(@"using T a = b, c = d;");
@@ -2638,7 +2630,6 @@
         }
 
         [Fact]
->>>>>>> 98e5398c
         public void TestUsingSpecialCase1()
         {
             var text = "using (f ? x = a : x = b) { }";
@@ -2670,20 +2661,12 @@
             Assert.Equal(SyntaxKind.LocalDeclarationStatement, statement.Kind());
             Assert.Equal(text, statement.ToString());
             Assert.Equal(0, statement.Errors().Length);
-<<<<<<< HEAD
-
-=======
-            
->>>>>>> 98e5398c
             var us = (LocalDeclarationStatementSyntax)statement;
             Assert.NotNull(us.UsingKeyword);
             Assert.Equal(SyntaxKind.UsingKeyword, us.UsingKeyword.Kind());
             Assert.NotNull(us.Declaration);
             Assert.Equal("var x = f ? a : b", us.Declaration.ToString());
         }
-
-<<<<<<< HEAD
-=======
 
         [Fact]
         public void TestUsingVarSpecialCase1Tree()
@@ -2728,7 +2711,6 @@
             }
         }
 
->>>>>>> 98e5398c
         [Fact]
         public void TestUsingSpecialCase2()
         {
@@ -2765,17 +2747,12 @@
             var us = (LocalDeclarationStatementSyntax)statement;
             Assert.NotNull(us.UsingKeyword);
             Assert.Equal(SyntaxKind.UsingKeyword, us.UsingKeyword.Kind());
-<<<<<<< HEAD
-
-=======
->>>>>>> 98e5398c
             Assert.NotNull(us.Declaration);
             Assert.Equal("f ? x = a", us.Declaration.ToString());
         }
 
         [Fact]
-<<<<<<< HEAD
-=======
+
         public void TestUsingVarSpecialCase2Tree()
         {
             UsingStatement(@"using f ? x = a;");
@@ -2808,7 +2785,6 @@
         }
 
         [Fact]
->>>>>>> 98e5398c
         public void TestUsingSpecialCase3()
         {
             var text = "using (f ? x, y) { }";
@@ -2849,8 +2825,6 @@
         }
 
         [Fact]
-<<<<<<< HEAD
-=======
         public void TestUsingVarSpecialCase3Tree()
         {
             UsingStatement("using f? x, y;");
@@ -3074,7 +3048,6 @@
         }
 
         [Fact]
->>>>>>> 98e5398c
         public void TestContextualKeywordsAsLocalVariableTypes()
         {
             TestContextualKeywordAsLocalVariableType(SyntaxKind.PartialKeyword);
