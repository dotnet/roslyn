--- conflicted
+++ resolved
@@ -4329,14 +4329,7 @@
 @"using scoped s;
 using ref scoped r;
 ";
-            UsingTree(source, TestOptions.Regular.WithLanguageVersion(langVersion),
-                // (2,11): error CS9061: Unexpected contextual keyword 'scoped'. Did you mean 'scoped ref' or '@scoped'?
-                // using ref scoped r;
-                Diagnostic(ErrorCode.ERR_MisplacedScoped, "scoped").WithLocation(2, 11),
-                // (2,19): error CS1001: Identifier expected
-                // using ref scoped r;
-                Diagnostic(ErrorCode.ERR_IdentifierExpected, ";").WithLocation(2, 19)
-                );
+            UsingTree(source, TestOptions.Regular.WithLanguageVersion(langVersion));
 
             N(SyntaxKind.CompilationUnit);
             {
@@ -4371,12 +4364,12 @@
                                 N(SyntaxKind.RefKeyword);
                                 N(SyntaxKind.IdentifierName);
                                 {
-                                    N(SyntaxKind.IdentifierToken, "r");
-                                }
-                            }
-                            M(SyntaxKind.VariableDeclarator);
-                            {
-                                M(SyntaxKind.IdentifierToken);
+                                    N(SyntaxKind.IdentifierToken, "scoped");
+                                }
+                            }
+                            N(SyntaxKind.VariableDeclarator);
+                            {
+                                N(SyntaxKind.IdentifierToken, "r");
                             }
                         }
                         N(SyntaxKind.SemicolonToken);
@@ -4436,9 +4429,9 @@
 using ref scoped R r2;
 ";
             UsingTree(source, TestOptions.Regular.WithLanguageVersion(langVersion),
-                // (2,11): error CS9061: Unexpected contextual keyword 'scoped'. Did you mean 'scoped ref' or '@scoped'?
+                // (2,20): error CS1002: ; expected
                 // using ref scoped R r2;
-                Diagnostic(ErrorCode.ERR_MisplacedScoped, "scoped").WithLocation(2, 11)
+                Diagnostic(ErrorCode.ERR_SemicolonExpected, "r2").WithLocation(2, 20)
                 );
 
             N(SyntaxKind.CompilationUnit);
@@ -4455,13 +4448,24 @@
                                 N(SyntaxKind.RefKeyword);
                                 N(SyntaxKind.IdentifierName);
                                 {
-                                    N(SyntaxKind.IdentifierToken, "R");
-                                }
-                            }
-                            N(SyntaxKind.VariableDeclarator);
-                            {
-                                N(SyntaxKind.IdentifierToken, "r2");
-                            }
+                                    N(SyntaxKind.IdentifierToken, "scoped");
+                                }
+                            }
+                            N(SyntaxKind.VariableDeclarator);
+                            {
+                                N(SyntaxKind.IdentifierToken, "R");
+                            }
+                        }
+                        M(SyntaxKind.SemicolonToken);
+                    }
+                }
+                N(SyntaxKind.GlobalStatement);
+                {
+                    N(SyntaxKind.ExpressionStatement);
+                    {
+                        N(SyntaxKind.IdentifierName);
+                        {
+                            N(SyntaxKind.IdentifierToken, "r2");
                         }
                         N(SyntaxKind.SemicolonToken);
                     }
@@ -4482,21 +4486,10 @@
 await using ref scoped r;
 ";
             UsingTree(source, TestOptions.Regular.WithLanguageVersion(langVersion),
-                // (2,17): error CS9061: Unexpected contextual keyword 'scoped'. Did you mean 'scoped ref' or '@scoped'?
-                // await using ref scoped;
-                Diagnostic(ErrorCode.ERR_MisplacedScoped, "scoped").WithLocation(2, 17),
-                // (2,23): error CS1031: Type expected
-                // await using ref scoped;
-                Diagnostic(ErrorCode.ERR_TypeExpected, ";").WithLocation(2, 23),
                 // (2,23): error CS1001: Identifier expected
                 // await using ref scoped;
-                Diagnostic(ErrorCode.ERR_IdentifierExpected, ";").WithLocation(2, 23),
-                // (3,17): error CS9061: Unexpected contextual keyword 'scoped'. Did you mean 'scoped ref' or '@scoped'?
-                // await using ref scoped r;
-                Diagnostic(ErrorCode.ERR_MisplacedScoped, "scoped").WithLocation(3, 17),
-                // (3,25): error CS1001: Identifier expected
-                // await using ref scoped r;
-                Diagnostic(ErrorCode.ERR_IdentifierExpected, ";").WithLocation(3, 25));
+                Diagnostic(ErrorCode.ERR_IdentifierExpected, ";").WithLocation(2, 23)
+                );
 
             N(SyntaxKind.CompilationUnit);
             {
@@ -4531,9 +4524,9 @@
                             N(SyntaxKind.RefType);
                             {
                                 N(SyntaxKind.RefKeyword);
-                                M(SyntaxKind.IdentifierName);
-                                {
-                                    M(SyntaxKind.IdentifierToken);
+                                N(SyntaxKind.IdentifierName);
+                                {
+                                    N(SyntaxKind.IdentifierToken, "scoped");
                                 }
                             }
                             M(SyntaxKind.VariableDeclarator);
@@ -4557,12 +4550,12 @@
                                 N(SyntaxKind.RefKeyword);
                                 N(SyntaxKind.IdentifierName);
                                 {
-                                    N(SyntaxKind.IdentifierToken, "r");
-                                }
-                            }
-                            M(SyntaxKind.VariableDeclarator);
-                            {
-                                M(SyntaxKind.IdentifierToken);
+                                    N(SyntaxKind.IdentifierToken, "scoped");
+                                }
+                            }
+                            N(SyntaxKind.VariableDeclarator);
+                            {
+                                N(SyntaxKind.IdentifierToken, "r");
                             }
                         }
                         N(SyntaxKind.SemicolonToken);
@@ -4623,9 +4616,9 @@
 await using ref scoped R r2;
 ";
             UsingTree(source, TestOptions.Regular.WithLanguageVersion(langVersion),
-                // (2,17): error CS9061: Unexpected contextual keyword 'scoped'. Did you mean 'scoped ref' or '@scoped'?
+                // (2,26): error CS1002: ; expected
                 // await using ref scoped R r2;
-                Diagnostic(ErrorCode.ERR_MisplacedScoped, "scoped").WithLocation(2, 17)
+                Diagnostic(ErrorCode.ERR_SemicolonExpected, "r2").WithLocation(2, 26)
                 );
 
             N(SyntaxKind.CompilationUnit);
@@ -4643,21 +4636,24 @@
                                 N(SyntaxKind.RefKeyword);
                                 N(SyntaxKind.IdentifierName);
                                 {
-<<<<<<< HEAD
-                                    N(SyntaxKind.IdentifierToken, "R");
-=======
                                     N(SyntaxKind.IdentifierToken, "scoped");
->>>>>>> f01e3f5d
-                                }
-                            }
-                            N(SyntaxKind.VariableDeclarator);
-                            {
-<<<<<<< HEAD
-                                N(SyntaxKind.IdentifierToken, "r2");
-=======
-                                N(SyntaxKind.IdentifierToken, "r");
->>>>>>> f01e3f5d
-                            }
+                                }
+                            }
+                            N(SyntaxKind.VariableDeclarator);
+                            {
+                                N(SyntaxKind.IdentifierToken, "R");
+                            }
+                        }
+                        M(SyntaxKind.SemicolonToken);
+                    }
+                }
+                N(SyntaxKind.GlobalStatement);
+                {
+                    N(SyntaxKind.ExpressionStatement);
+                    {
+                        N(SyntaxKind.IdentifierName);
+                        {
+                            N(SyntaxKind.IdentifierToken, "r2");
                         }
                         N(SyntaxKind.SemicolonToken);
                     }
@@ -4732,7 +4728,6 @@
 }
 ";
             UsingTree(source, TestOptions.Regular.WithLanguageVersion(langVersion),
-<<<<<<< HEAD
                 // (4,18): error CS1001: Identifier expected
                 //     const scoped int F3;
                 Diagnostic(ErrorCode.ERR_IdentifierExpected, "int").WithLocation(4, 18),
@@ -4742,11 +4737,6 @@
                 // (4,18): error CS1002: ; expected
                 //     const scoped int F3;
                 Diagnostic(ErrorCode.ERR_SemicolonExpected, "int").WithLocation(4, 18)
-=======
-                // (2,20): error CS1002: ; expected
-                // using ref scoped R r2;
-                Diagnostic(ErrorCode.ERR_SemicolonExpected, "r2").WithLocation(2, 20)
->>>>>>> f01e3f5d
                 );
 
             N(SyntaxKind.CompilationUnit);
@@ -4764,7 +4754,6 @@
                         {
                             N(SyntaxKind.IdentifierName);
                             {
-<<<<<<< HEAD
                                 N(SyntaxKind.IdentifierToken, "scoped");
                             }
                             M(SyntaxKind.VariableDeclarator);
@@ -4785,29 +4774,7 @@
                             N(SyntaxKind.VariableDeclarator);
                             {
                                 N(SyntaxKind.IdentifierToken, "F3");
-=======
-                                N(SyntaxKind.RefKeyword);
-                                N(SyntaxKind.IdentifierName);
-                                {
-                                    N(SyntaxKind.IdentifierToken, "scoped");
-                                }
-                            }
-                            N(SyntaxKind.VariableDeclarator);
-                            {
-                                N(SyntaxKind.IdentifierToken, "R");
->>>>>>> f01e3f5d
-                            }
-                        }
-                        M(SyntaxKind.SemicolonToken);
-                    }
-                }
-                N(SyntaxKind.GlobalStatement);
-                {
-                    N(SyntaxKind.ExpressionStatement);
-                    {
-                        N(SyntaxKind.IdentifierName);
-                        {
-                            N(SyntaxKind.IdentifierToken, "r2");
+                            }
                         }
                         N(SyntaxKind.SemicolonToken);
                     }
@@ -4831,7 +4798,6 @@
 }
 ";
             UsingTree(source, TestOptions.Regular.WithLanguageVersion(langVersion),
-<<<<<<< HEAD
                 // (4,18): error CS1001: Identifier expected
                 //     const scoped ref int F3;
                 Diagnostic(ErrorCode.ERR_IdentifierExpected, "ref").WithLocation(4, 18),
@@ -4841,11 +4807,6 @@
                 // (4,18): error CS1002: ; expected
                 //     const scoped ref int F3;
                 Diagnostic(ErrorCode.ERR_SemicolonExpected, "ref").WithLocation(4, 18)
-=======
-                // (2,23): error CS1001: Identifier expected
-                // await using ref scoped;
-                Diagnostic(ErrorCode.ERR_IdentifierExpected, ";").WithLocation(2, 23)
->>>>>>> f01e3f5d
                 );
 
             N(SyntaxKind.CompilationUnit);
@@ -4879,15 +4840,9 @@
                             N(SyntaxKind.RefType);
                             {
                                 N(SyntaxKind.RefKeyword);
-<<<<<<< HEAD
                                 N(SyntaxKind.PredefinedType);
                                 {
                                     N(SyntaxKind.IntKeyword);
-=======
-                                N(SyntaxKind.IdentifierName);
-                                {
-                                    N(SyntaxKind.IdentifierToken, "scoped");
->>>>>>> f01e3f5d
                                 }
                             }
                             N(SyntaxKind.VariableDeclarator);
@@ -4955,7 +4910,6 @@
                         {
                             N(SyntaxKind.IdentifierName);
                             {
-<<<<<<< HEAD
                                 N(SyntaxKind.IdentifierToken, "scoped");
                             }
                             N(SyntaxKind.VariableDeclarator);
@@ -5004,17 +4958,6 @@
                                     }
                                     M(SyntaxKind.CloseBracketToken);
                                 }
-=======
-                                N(SyntaxKind.RefKeyword);
-                                N(SyntaxKind.IdentifierName);
-                                {
-                                    N(SyntaxKind.IdentifierToken, "scoped");
-                                }
-                            }
-                            N(SyntaxKind.VariableDeclarator);
-                            {
-                                N(SyntaxKind.IdentifierToken, "r");
->>>>>>> f01e3f5d
                             }
                         }
                         N(SyntaxKind.SemicolonToken);
@@ -5156,18 +5099,12 @@
 }
 ";
             UsingTree(source, TestOptions.Regular.WithLanguageVersion(langVersion),
-<<<<<<< HEAD
                 // (4,12): error CS1519: Invalid token 'const' in class, record, struct, or interface member declaration
                 //     scoped const int F3;
                 Diagnostic(ErrorCode.ERR_InvalidMemberDecl, "const").WithArguments("const").WithLocation(4, 12),
                 // (4,22): error CS0145: A const field requires a value to be provided
                 //     scoped const int F3;
                 Diagnostic(ErrorCode.ERR_ConstValueRequired, "F3").WithLocation(4, 22)
-=======
-                // (2,26): error CS1002: ; expected
-                // await using ref scoped R r2;
-                Diagnostic(ErrorCode.ERR_SemicolonExpected, "r2").WithLocation(2, 26)
->>>>>>> f01e3f5d
                 );
 
             N(SyntaxKind.CompilationUnit);
@@ -5192,35 +5129,12 @@
                         {
                             N(SyntaxKind.PredefinedType);
                             {
-<<<<<<< HEAD
                                 N(SyntaxKind.IntKeyword);
                             }
                             N(SyntaxKind.VariableDeclarator);
                             {
                                 N(SyntaxKind.IdentifierToken, "F3");
-=======
-                                N(SyntaxKind.RefKeyword);
-                                N(SyntaxKind.IdentifierName);
-                                {
-                                    N(SyntaxKind.IdentifierToken, "scoped");
-                                }
-                            }
-                            N(SyntaxKind.VariableDeclarator);
-                            {
-                                N(SyntaxKind.IdentifierToken, "R");
->>>>>>> f01e3f5d
-                            }
-                        }
-                        M(SyntaxKind.SemicolonToken);
-                    }
-                }
-                N(SyntaxKind.GlobalStatement);
-                {
-                    N(SyntaxKind.ExpressionStatement);
-                    {
-                        N(SyntaxKind.IdentifierName);
-                        {
-                            N(SyntaxKind.IdentifierToken, "r2");
+                            }
                         }
                         N(SyntaxKind.SemicolonToken);
                     }
