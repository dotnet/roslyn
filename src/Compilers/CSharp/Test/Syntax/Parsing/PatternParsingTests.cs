--- conflicted
+++ resolved
@@ -9884,86 +9884,6 @@
             EOF();
         }
 
-<<<<<<< HEAD
-        [Fact, WorkItem(36515, "https://github.com/dotnet/roslyn/issues/36515")]
-        public void OneElementPositional_01()
-        {
-            UsingStatement(@"_ = e is (3);",
-                TestOptions.RegularWithPatternCombinators
-                );
-            N(SyntaxKind.ExpressionStatement);
-            {
-                N(SyntaxKind.SimpleAssignmentExpression);
-                {
-                    N(SyntaxKind.IdentifierName);
-                    {
-                        N(SyntaxKind.IdentifierToken, "_");
-                    }
-                    N(SyntaxKind.EqualsToken);
-                    N(SyntaxKind.IsPatternExpression);
-                    {
-                        N(SyntaxKind.IdentifierName);
-                        {
-                            N(SyntaxKind.IdentifierToken, "e");
-                        }
-                        N(SyntaxKind.IsKeyword);
-                        N(SyntaxKind.ConstantPattern);
-                        {
-                            N(SyntaxKind.ParenthesizedExpression);
-                            {
-                                N(SyntaxKind.OpenParenToken);
-                                N(SyntaxKind.NumericLiteralExpression);
-                                {
-                                    N(SyntaxKind.NumericLiteralToken, "3");
-                                }
-                                N(SyntaxKind.CloseParenToken);
-                            }
-                        }
-                    }
-                }
-                N(SyntaxKind.SemicolonToken);
-            }
-            EOF();
-        }
-
-        [Fact, WorkItem(36515, "https://github.com/dotnet/roslyn/issues/36515")]
-        public void OneElementPositional_02()
-        {
-            UsingStatement(@"_ = e is (A);",
-                TestOptions.RegularWithPatternCombinators
-                );
-            N(SyntaxKind.ExpressionStatement);
-            {
-                N(SyntaxKind.SimpleAssignmentExpression);
-                {
-                    N(SyntaxKind.IdentifierName);
-                    {
-                        N(SyntaxKind.IdentifierToken, "_");
-                    }
-                    N(SyntaxKind.EqualsToken);
-                    N(SyntaxKind.IsPatternExpression);
-                    {
-                        N(SyntaxKind.IdentifierName);
-                        {
-                            N(SyntaxKind.IdentifierToken, "e");
-                        }
-                        N(SyntaxKind.IsKeyword);
-                        N(SyntaxKind.ConstantPattern);
-                        {
-                            N(SyntaxKind.ParenthesizedExpression);
-                            {
-                                N(SyntaxKind.OpenParenToken);
-                                N(SyntaxKind.IdentifierName);
-                                {
-                                    N(SyntaxKind.IdentifierToken, "A");
-                                }
-                                N(SyntaxKind.CloseParenToken);
-                            }
-                        }
-                    }
-                }
-                N(SyntaxKind.SemicolonToken);
-=======
         [Fact, WorkItem(10492, "https://github.com/dotnet/roslyn/issues/10492")]
         public void PrecedenceInversionWithTypeTest()
         {
@@ -9994,12 +9914,171 @@
                         }
                     }
                 }
->>>>>>> f7223ed6
-            }
-            EOF();
-        }
-
-<<<<<<< HEAD
+            }
+            EOF();
+        }
+
+        [Fact, WorkItem(10492, "https://github.com/dotnet/roslyn/issues/10492")]
+        public void PrecedenceInversionWithBlockLambda()
+        {
+            UsingExpression("() => {} + d",
+                TestOptions.Regular.WithStrictFeature(),
+                // (1,10): error CS1073: Unexpected token '+'
+                // () => {} + d
+                Diagnostic(ErrorCode.ERR_UnexpectedToken, "+").WithArguments("+").WithLocation(1, 10)
+                );
+            verify();
+
+            UsingExpression("()=>{} + d");
+            verify();
+
+            void verify()
+            {
+                N(SyntaxKind.AddExpression);
+                {
+                    N(SyntaxKind.ParenthesizedLambdaExpression);
+                    {
+                        N(SyntaxKind.ParameterList);
+                        {
+                            N(SyntaxKind.OpenParenToken);
+                            N(SyntaxKind.CloseParenToken);
+                        }
+                        N(SyntaxKind.EqualsGreaterThanToken);
+                        N(SyntaxKind.Block);
+                        {
+                            N(SyntaxKind.OpenBraceToken);
+                            N(SyntaxKind.CloseBraceToken);
+                        }
+                    }
+                    N(SyntaxKind.PlusToken);
+                    N(SyntaxKind.IdentifierName);
+                    {
+                        N(SyntaxKind.IdentifierToken, "d");
+                    }
+                }
+                EOF();
+            }
+        }
+
+        [Fact, WorkItem(10492, "https://github.com/dotnet/roslyn/issues/10492")]
+        public void PrecedenceInversionWithAnonymousMethod()
+        {
+            UsingExpression("delegate {} + d",
+                TestOptions.Regular.WithStrictFeature(),
+                // (1,13): error CS1073: Unexpected token '+'
+                // delegate {} + d
+                Diagnostic(ErrorCode.ERR_UnexpectedToken, "+").WithArguments("+").WithLocation(1, 13)
+                );
+            verify();
+
+            UsingExpression("delegate {} + d");
+            verify();
+
+            void verify()
+            {
+                N(SyntaxKind.AddExpression);
+                {
+                    N(SyntaxKind.AnonymousMethodExpression);
+                    {
+                        N(SyntaxKind.DelegateKeyword);
+                        N(SyntaxKind.Block);
+                        {
+                            N(SyntaxKind.OpenBraceToken);
+                            N(SyntaxKind.CloseBraceToken);
+                        }
+                    }
+                    N(SyntaxKind.PlusToken);
+                    N(SyntaxKind.IdentifierName);
+                    {
+                        N(SyntaxKind.IdentifierToken, "d");
+                    }
+                }
+                EOF();
+            }
+        }
+
+        [Fact, WorkItem(36515, "https://github.com/dotnet/roslyn/issues/36515")]
+        public void OneElementPositional_01()
+        {
+            UsingStatement(@"_ = e is (3);",
+                TestOptions.RegularWithPatternCombinators
+                );
+            N(SyntaxKind.ExpressionStatement);
+            {
+                N(SyntaxKind.SimpleAssignmentExpression);
+                {
+                    N(SyntaxKind.IdentifierName);
+                    {
+                        N(SyntaxKind.IdentifierToken, "_");
+                    }
+                    N(SyntaxKind.EqualsToken);
+                    N(SyntaxKind.IsPatternExpression);
+                    {
+                        N(SyntaxKind.IdentifierName);
+                        {
+                            N(SyntaxKind.IdentifierToken, "e");
+                        }
+                        N(SyntaxKind.IsKeyword);
+                        N(SyntaxKind.ConstantPattern);
+                        {
+                            N(SyntaxKind.ParenthesizedExpression);
+                            {
+                                N(SyntaxKind.OpenParenToken);
+                                N(SyntaxKind.NumericLiteralExpression);
+                                {
+                                    N(SyntaxKind.NumericLiteralToken, "3");
+                                }
+                                N(SyntaxKind.CloseParenToken);
+                            }
+                        }
+                    }
+                }
+                N(SyntaxKind.SemicolonToken);
+            }
+            EOF();
+        }
+
+        [Fact, WorkItem(36515, "https://github.com/dotnet/roslyn/issues/36515")]
+        public void OneElementPositional_02()
+        {
+            UsingStatement(@"_ = e is (A);",
+                TestOptions.RegularWithPatternCombinators
+                );
+            N(SyntaxKind.ExpressionStatement);
+            {
+                N(SyntaxKind.SimpleAssignmentExpression);
+                {
+                    N(SyntaxKind.IdentifierName);
+                    {
+                        N(SyntaxKind.IdentifierToken, "_");
+                    }
+                    N(SyntaxKind.EqualsToken);
+                    N(SyntaxKind.IsPatternExpression);
+                    {
+                        N(SyntaxKind.IdentifierName);
+                        {
+                            N(SyntaxKind.IdentifierToken, "e");
+                        }
+                        N(SyntaxKind.IsKeyword);
+                        N(SyntaxKind.ConstantPattern);
+                        {
+                            N(SyntaxKind.ParenthesizedExpression);
+                            {
+                                N(SyntaxKind.OpenParenToken);
+                                N(SyntaxKind.IdentifierName);
+                                {
+                                    N(SyntaxKind.IdentifierToken, "A");
+                                }
+                                N(SyntaxKind.CloseParenToken);
+                            }
+                        }
+                    }
+                }
+                N(SyntaxKind.SemicolonToken);
+            }
+            EOF();
+        }
+
         [Fact, WorkItem(36515, "https://github.com/dotnet/roslyn/issues/36515")]
         public void OneElementPositional_03()
         {
@@ -10332,85 +10411,6 @@
                 N(SyntaxKind.SemicolonToken);
             }
             EOF();
-=======
-        [Fact, WorkItem(10492, "https://github.com/dotnet/roslyn/issues/10492")]
-        public void PrecedenceInversionWithBlockLambda()
-        {
-            UsingExpression("() => {} + d",
-                TestOptions.Regular.WithStrictFeature(),
-                // (1,10): error CS1073: Unexpected token '+'
-                // () => {} + d
-                Diagnostic(ErrorCode.ERR_UnexpectedToken, "+").WithArguments("+").WithLocation(1, 10)
-                );
-            verify();
-
-            UsingExpression("()=>{} + d");
-            verify();
-
-            void verify()
-            {
-                N(SyntaxKind.AddExpression);
-                {
-                    N(SyntaxKind.ParenthesizedLambdaExpression);
-                    {
-                        N(SyntaxKind.ParameterList);
-                        {
-                            N(SyntaxKind.OpenParenToken);
-                            N(SyntaxKind.CloseParenToken);
-                        }
-                        N(SyntaxKind.EqualsGreaterThanToken);
-                        N(SyntaxKind.Block);
-                        {
-                            N(SyntaxKind.OpenBraceToken);
-                            N(SyntaxKind.CloseBraceToken);
-                        }
-                    }
-                    N(SyntaxKind.PlusToken);
-                    N(SyntaxKind.IdentifierName);
-                    {
-                        N(SyntaxKind.IdentifierToken, "d");
-                    }
-                }
-                EOF();
-            }
-        }
-
-        [Fact, WorkItem(10492, "https://github.com/dotnet/roslyn/issues/10492")]
-        public void PrecedenceInversionWithAnonymousMethod()
-        {
-            UsingExpression("delegate {} + d",
-                TestOptions.Regular.WithStrictFeature(),
-                // (1,13): error CS1073: Unexpected token '+'
-                // delegate {} + d
-                Diagnostic(ErrorCode.ERR_UnexpectedToken, "+").WithArguments("+").WithLocation(1, 13)
-                );
-            verify();
-
-            UsingExpression("delegate {} + d");
-            verify();
-
-            void verify()
-            {
-                N(SyntaxKind.AddExpression);
-                {
-                    N(SyntaxKind.AnonymousMethodExpression);
-                    {
-                        N(SyntaxKind.DelegateKeyword);
-                        N(SyntaxKind.Block);
-                        {
-                            N(SyntaxKind.OpenBraceToken);
-                            N(SyntaxKind.CloseBraceToken);
-                        }
-                    }
-                    N(SyntaxKind.PlusToken);
-                    N(SyntaxKind.IdentifierName);
-                    {
-                        N(SyntaxKind.IdentifierToken, "d");
-                    }
-                }
-                EOF();
-            }
->>>>>>> f7223ed6
         }
     }
 }