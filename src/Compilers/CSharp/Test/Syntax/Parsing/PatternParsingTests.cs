--- conflicted
+++ resolved
@@ -45,21 +45,13 @@
                 Diagnostic(ErrorCode.ERR_FeatureNotAvailableInVersion6, "case string s:").WithArguments("pattern matching", "7.0").WithLocation(11, 13),
                 // (15,18): error CS8059: Feature 'pattern matching' is not available in C# 6. Please use language version 7.0 or greater.
                 //         bool b = args[0] is string s;
-<<<<<<< HEAD
-<<<<<<< HEAD
-                Diagnostic(ErrorCode.ERR_FeatureNotAvailableInVersion6, "args[0] is string s").WithArguments("pattern matching", "7").WithLocation(15, 18),
+                Diagnostic(ErrorCode.ERR_FeatureNotAvailableInVersion6, "args[0] is string s").WithArguments("pattern matching", "7.0").WithLocation(15, 18),
                 // (11,18): error CS8121: An expression of type 'int' cannot be handled by a pattern of type 'string'.
                 //             case string s:
                 Diagnostic(ErrorCode.ERR_PatternWrongType, "string").WithArguments("int", "string").WithLocation(11, 18),
                 // (11,25): error CS0136: A local or parameter named 's' cannot be declared in this scope because that name is used in an enclosing local scope to define a local or parameter
                 //             case string s:
                 Diagnostic(ErrorCode.ERR_LocalIllegallyOverrides, "s").WithArguments("s").WithLocation(11, 25)
-=======
-                Diagnostic(ErrorCode.ERR_FeatureNotAvailableInVersion6, "args[0] is string s").WithArguments("pattern matching", "7.0").WithLocation(15, 18)
->>>>>>> fix PatternParsingTexts getting now 7.0 instead of 7
-=======
-                Diagnostic(ErrorCode.ERR_FeatureNotAvailableInVersion6, "args[0] is string s").WithArguments("pattern matching", "7.0").WithLocation(15, 18)
->>>>>>> 1217755d
             );
         }
 
