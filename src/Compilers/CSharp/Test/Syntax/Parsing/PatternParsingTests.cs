﻿// Copyright (c) Microsoft.  All Rights Reserved.  Licensed under the Apache License, Version 2.0.  See License.txt in the project root for license information.

using System;
using System.Text;
using Microsoft.CodeAnalysis.CSharp.Test.Utilities;
using Microsoft.CodeAnalysis.Test.Utilities;
using Roslyn.Test.Utilities;
using Xunit;
using Xunit.Abstractions;

namespace Microsoft.CodeAnalysis.CSharp.UnitTests
{
    [CompilerTrait(CompilerFeature.Patterns)]
    public class PatternParsingTests : ParsingTests
    {
        private new void UsingStatement(string text, params DiagnosticDescription[] expectedErrors)
        {
            UsingStatement(text, options: CSharpParseOptions.Default.WithLanguageVersion(LanguageVersion.CSharp8), expectedErrors);
        }

        public PatternParsingTests(ITestOutputHelper output) : base(output)
        {
        }

        [Fact]
        public void CasePatternVersusFeatureFlag()
        {
            var test = @"
class C 
{
    public static void Main(string[] args)
    {
        switch ((int) args[0][0])
        {
            case 1:
            case 2 when args.Length == 2:
            case 1<<2:
            case string s:
            default:
                break;
        }
        bool b = args[0] is string s;
    }
}
";
            CreateCompilation(test, parseOptions: TestOptions.Regular.WithLanguageVersion(LanguageVersion.CSharp6)).VerifyDiagnostics(
                // (9,13): error CS8059: Feature 'pattern matching' is not available in C# 6. Please use language version 7.0 or greater.
                //             case 2 when args.Length == 2:
                Diagnostic(ErrorCode.ERR_FeatureNotAvailableInVersion6, "case 2 when args.Length == 2:").WithArguments("pattern matching", "7.0").WithLocation(9, 13),
                // (11,13): error CS8059: Feature 'pattern matching' is not available in C# 6. Please use language version 7.0 or greater.
                //             case string s:
                Diagnostic(ErrorCode.ERR_FeatureNotAvailableInVersion6, "case string s:").WithArguments("pattern matching", "7.0").WithLocation(11, 13),
                // (15,18): error CS8059: Feature 'pattern matching' is not available in C# 6. Please use language version 7.0 or greater.
                //         bool b = args[0] is string s;
                Diagnostic(ErrorCode.ERR_FeatureNotAvailableInVersion6, "args[0] is string s").WithArguments("pattern matching", "7.0").WithLocation(15, 18),
                // (11,18): error CS8121: An expression of type 'int' cannot be handled by a pattern of type 'string'.
                //             case string s:
                Diagnostic(ErrorCode.ERR_PatternWrongType, "string").WithArguments("int", "string").WithLocation(11, 18),
                // (11,25): error CS0136: A local or parameter named 's' cannot be declared in this scope because that name is used in an enclosing local scope to define a local or parameter
                //             case string s:
                Diagnostic(ErrorCode.ERR_LocalIllegallyOverrides, "s").WithArguments("s").WithLocation(11, 25)
            );
        }

        [Fact]
        public void ThrowExpression_Good()
        {
            var test = @"using System;
class C
{
    public static void Sample(bool b, string s)
    {
        void NeverReturnsFunction() => throw new NullReferenceException();
        int x = b ? throw new NullReferenceException() : 1;
        x = b ? 2 : throw new NullReferenceException();
        s = s ?? throw new NullReferenceException();
        NeverReturnsFunction();
        throw new NullReferenceException() ?? throw new NullReferenceException() ?? throw null;
    }
    public static void NeverReturns() => throw new NullReferenceException();
}";
            CreateCompilation(test).VerifyDiagnostics();
            CreateCompilation(test, parseOptions: TestOptions.Regular6).VerifyDiagnostics(
                // (6,14): error CS8059: Feature 'local functions' is not available in C# 6. Please use language version 7.0 or greater.
                //         void NeverReturnsFunction() => throw new NullReferenceException();
                Diagnostic(ErrorCode.ERR_FeatureNotAvailableInVersion6, "NeverReturnsFunction").WithArguments("local functions", "7.0").WithLocation(6, 14),
                // (6,40): error CS8059: Feature 'throw expression' is not available in C# 6. Please use language version 7.0 or greater.
                //         void NeverReturnsFunction() => throw new NullReferenceException();
                Diagnostic(ErrorCode.ERR_FeatureNotAvailableInVersion6, "throw new NullReferenceException()").WithArguments("throw expression", "7.0").WithLocation(6, 40),
                // (7,21): error CS8059: Feature 'throw expression' is not available in C# 6. Please use language version 7.0 or greater.
                //         int x = b ? throw new NullReferenceException() : 1;
                Diagnostic(ErrorCode.ERR_FeatureNotAvailableInVersion6, "throw new NullReferenceException()").WithArguments("throw expression", "7.0").WithLocation(7, 21),
                // (8,21): error CS8059: Feature 'throw expression' is not available in C# 6. Please use language version 7.0 or greater.
                //         x = b ? 2 : throw new NullReferenceException();
                Diagnostic(ErrorCode.ERR_FeatureNotAvailableInVersion6, "throw new NullReferenceException()").WithArguments("throw expression", "7.0").WithLocation(8, 21),
                // (9,18): error CS8059: Feature 'throw expression' is not available in C# 6. Please use language version 7.0 or greater.
                //         s = s ?? throw new NullReferenceException();
                Diagnostic(ErrorCode.ERR_FeatureNotAvailableInVersion6, "throw new NullReferenceException()").WithArguments("throw expression", "7.0").WithLocation(9, 18),
                // (11,47): error CS8059: Feature 'throw expression' is not available in C# 6. Please use language version 7.0 or greater.
                //         throw new NullReferenceException() ?? throw new NullReferenceException() ?? throw null;
                Diagnostic(ErrorCode.ERR_FeatureNotAvailableInVersion6, "throw new NullReferenceException() ?? throw null").WithArguments("throw expression", "7.0").WithLocation(11, 47),
                // (11,85): error CS8059: Feature 'throw expression' is not available in C# 6. Please use language version 7.0 or greater.
                //         throw new NullReferenceException() ?? throw new NullReferenceException() ?? throw null;
                Diagnostic(ErrorCode.ERR_FeatureNotAvailableInVersion6, "throw null").WithArguments("throw expression", "7.0").WithLocation(11, 85),
                // (13,42): error CS8059: Feature 'throw expression' is not available in C# 6. Please use language version 7.0 or greater.
                //     public static void NeverReturns() => throw new NullReferenceException();
                Diagnostic(ErrorCode.ERR_FeatureNotAvailableInVersion6, "throw new NullReferenceException()").WithArguments("throw expression", "7.0").WithLocation(13, 42)
                );
        }

        [Fact]
        public void ThrowExpression_Bad()
        {
            var test = @"using System;
class C
{
    public static void Sample(bool b, string s)
    {
        // throw expression at wrong precedence
        s = s + throw new NullReferenceException();
        if (b || throw new NullReferenceException()) { }

        // throw expression where not permitted
        var z = from x in throw new NullReferenceException() select x;
        M(throw new NullReferenceException());
        throw throw null;
        (int, int) w = (1, throw null);
        return throw null;
    }
    static void M(string s) {}
}";
            CreateCompilationWithMscorlib46(test).VerifyDiagnostics(
                // (7,17): error CS1525: Invalid expression term 'throw'
                //         s = s + throw new NullReferenceException();
                Diagnostic(ErrorCode.ERR_InvalidExprTerm, "throw new NullReferenceException()").WithArguments("throw").WithLocation(7, 17),
                // (8,18): error CS1525: Invalid expression term 'throw'
                //         if (b || throw new NullReferenceException()) { }
                Diagnostic(ErrorCode.ERR_InvalidExprTerm, "throw new NullReferenceException()").WithArguments("throw").WithLocation(8, 18),
                // (11,27): error CS8115: A throw expression is not allowed in this context.
                //         var z = from x in throw new NullReferenceException() select x;
                Diagnostic(ErrorCode.ERR_ThrowMisplaced, "throw").WithLocation(11, 27),
                // (12,11): error CS8115: A throw expression is not allowed in this context.
                //         M(throw new NullReferenceException());
                Diagnostic(ErrorCode.ERR_ThrowMisplaced, "throw").WithLocation(12, 11),
                // (13,15): error CS8115: A throw expression is not allowed in this context.
                //         throw throw null;
                Diagnostic(ErrorCode.ERR_ThrowMisplaced, "throw").WithLocation(13, 15),
                // (14,9): error CS8179: Predefined type 'System.ValueTuple`2' is not defined or imported
                //         (int, int) w = (1, throw null);
                Diagnostic(ErrorCode.ERR_PredefinedValueTupleTypeNotFound, "(int, int)").WithArguments("System.ValueTuple`2").WithLocation(14, 9),
                // (14,28): error CS8115: A throw expression is not allowed in this context.
                //         (int, int) w = (1, throw null);
                Diagnostic(ErrorCode.ERR_ThrowMisplaced, "throw").WithLocation(14, 28),
                // (14,24): error CS8179: Predefined type 'System.ValueTuple`2' is not defined or imported
                //         (int, int) w = (1, throw null);
                Diagnostic(ErrorCode.ERR_PredefinedValueTupleTypeNotFound, "(1, throw null)").WithArguments("System.ValueTuple`2").WithLocation(14, 24),
                // (15,16): error CS8115: A throw expression is not allowed in this context.
                //         return throw null;
                Diagnostic(ErrorCode.ERR_ThrowMisplaced, "throw").WithLocation(15, 16),
                // (14,9): warning CS0162: Unreachable code detected
                //         (int, int) w = (1, throw null);
                Diagnostic(ErrorCode.WRN_UnreachableCode, "(").WithLocation(14, 9)
                );
        }

        [Fact]
        public void ThrowExpression()
        {
            UsingTree(@"
class C
{
    int x = y ?? throw null;
}", options: TestOptions.Regular);
            N(SyntaxKind.CompilationUnit);
            {
                N(SyntaxKind.ClassDeclaration);
                {
                    N(SyntaxKind.ClassKeyword);
                    N(SyntaxKind.IdentifierToken);
                    N(SyntaxKind.OpenBraceToken);
                    N(SyntaxKind.FieldDeclaration);
                    {
                        N(SyntaxKind.VariableDeclaration);
                        {
                            N(SyntaxKind.PredefinedType);
                            {
                                N(SyntaxKind.IntKeyword);
                            }
                            N(SyntaxKind.VariableDeclarator);
                            {
                                N(SyntaxKind.IdentifierToken);
                                N(SyntaxKind.EqualsValueClause);
                                {
                                    N(SyntaxKind.EqualsToken);
                                    N(SyntaxKind.CoalesceExpression);
                                    {
                                        N(SyntaxKind.IdentifierName);
                                        {
                                            N(SyntaxKind.IdentifierToken);
                                        }
                                        N(SyntaxKind.QuestionQuestionToken);
                                        N(SyntaxKind.ThrowExpression);
                                        {
                                            N(SyntaxKind.ThrowKeyword);
                                            N(SyntaxKind.NullLiteralExpression);
                                            {
                                                N(SyntaxKind.NullKeyword);
                                            }
                                        }
                                    }
                                }
                            }
                        }
                        N(SyntaxKind.SemicolonToken);
                    }
                    N(SyntaxKind.CloseBraceToken);
                }
                N(SyntaxKind.EndOfFileToken);
            }
            EOF();
        }

        [Fact, WorkItem(14785, "https://github.com/dotnet/roslyn/issues/14785")]
        public void IsPatternPrecedence_1()
        {
            UsingNode(SyntaxFactory.ParseExpression("A is B < C, D > [ ]"));
            N(SyntaxKind.IsExpression);
            {
                N(SyntaxKind.IdentifierName);
                {
                    N(SyntaxKind.IdentifierToken, "A");
                }
                N(SyntaxKind.IsKeyword);
                N(SyntaxKind.ArrayType);
                {
                    N(SyntaxKind.GenericName);
                    {
                        N(SyntaxKind.IdentifierToken, "B");
                        N(SyntaxKind.TypeArgumentList);
                        {
                            N(SyntaxKind.LessThanToken);
                            N(SyntaxKind.IdentifierName);
                            {
                                N(SyntaxKind.IdentifierToken, "C");
                            }
                            N(SyntaxKind.CommaToken);
                            N(SyntaxKind.IdentifierName);
                            {
                                N(SyntaxKind.IdentifierToken, "D");
                            }
                            N(SyntaxKind.GreaterThanToken);
                        }
                    }
                    N(SyntaxKind.ArrayRankSpecifier);
                    {
                        N(SyntaxKind.OpenBracketToken);
                        N(SyntaxKind.OmittedArraySizeExpression);
                        {
                            N(SyntaxKind.OmittedArraySizeExpressionToken);
                        }
                        N(SyntaxKind.CloseBracketToken);
                    }
                }
            }
            EOF();
        }

        [Fact, WorkItem(14785, "https://github.com/dotnet/roslyn/issues/14785")]
        public void IsPatternPrecedence_2()
        {
            UsingNode(SyntaxFactory.ParseExpression("A < B > C"));
            N(SyntaxKind.GreaterThanExpression);
            {
                N(SyntaxKind.LessThanExpression);
                {
                    N(SyntaxKind.IdentifierName);
                    {
                        N(SyntaxKind.IdentifierToken, "A");
                    }
                    N(SyntaxKind.LessThanToken);
                    N(SyntaxKind.IdentifierName);
                    {
                        N(SyntaxKind.IdentifierToken, "B");
                    }

                }
                N(SyntaxKind.GreaterThanToken);
                N(SyntaxKind.IdentifierName);
                {
                    N(SyntaxKind.IdentifierToken, "C");
                }
            }
            EOF();
        }

        [Fact, WorkItem(14785, "https://github.com/dotnet/roslyn/issues/14785")]
        public void IsPatternPrecedence_3()
        {
            SyntaxFactory.ParseExpression("e is A<B> && e").GetDiagnostics().Verify();
            SyntaxFactory.ParseExpression("e is A<B> || e").GetDiagnostics().Verify();
            SyntaxFactory.ParseExpression("e is A<B> ^ e").GetDiagnostics().Verify();
            SyntaxFactory.ParseExpression("e is A<B> | e").GetDiagnostics().Verify();
            SyntaxFactory.ParseExpression("e is A<B> & e").GetDiagnostics().Verify();
            SyntaxFactory.ParseExpression("e is A<B>[]").GetDiagnostics().Verify();
            SyntaxFactory.ParseExpression("new { X = e is A<B> }").GetDiagnostics().Verify();
            SyntaxFactory.ParseExpression("e is A<B>").GetDiagnostics().Verify();

            SyntaxFactory.ParseExpression("(item is Dictionary<string, object>[])").GetDiagnostics().Verify();
            SyntaxFactory.ParseExpression("A is B < C, D > [ ]").GetDiagnostics().Verify();
            SyntaxFactory.ParseExpression("A is B < C, D > [ ] E").GetDiagnostics().Verify();
            SyntaxFactory.ParseExpression("A < B > C").GetDiagnostics().Verify();
        }

        [Fact]
        public void QueryContextualPatternVariable_01()
        {
            SyntaxFactory.ParseExpression("from s in a where s is string where s.Length > 1 select s").GetDiagnostics().Verify();
            SyntaxFactory.ParseExpression("M(out int? x)").GetDiagnostics().Verify();
        }

        [Fact]
        public void TypeDisambiguation_01()
        {
            UsingStatement(@"
                var r = from s in a
                        where s is X<T> // should disambiguate as a type here
                        where M(s)
                        select s as X<T>;");
            N(SyntaxKind.LocalDeclarationStatement);
            {
                N(SyntaxKind.VariableDeclaration);
                {
                    N(SyntaxKind.IdentifierName);
                    {
                        N(SyntaxKind.IdentifierToken, "var");
                    }
                    N(SyntaxKind.VariableDeclarator);
                    {
                        N(SyntaxKind.IdentifierToken, "r");
                        N(SyntaxKind.EqualsValueClause);
                        {
                            N(SyntaxKind.EqualsToken);
                            N(SyntaxKind.QueryExpression);
                            {
                                N(SyntaxKind.FromClause);
                                {
                                    N(SyntaxKind.FromKeyword);
                                    N(SyntaxKind.IdentifierToken, "s");
                                    N(SyntaxKind.InKeyword);
                                    N(SyntaxKind.IdentifierName);
                                    {
                                        N(SyntaxKind.IdentifierToken, "a");
                                    }
                                }
                                N(SyntaxKind.QueryBody);
                                {
                                    N(SyntaxKind.WhereClause);
                                    {
                                        N(SyntaxKind.WhereKeyword);
                                        N(SyntaxKind.IsExpression);
                                        {
                                            N(SyntaxKind.IdentifierName);
                                            {
                                                N(SyntaxKind.IdentifierToken, "s");
                                            }
                                            N(SyntaxKind.IsKeyword);
                                            N(SyntaxKind.GenericName);
                                            {
                                                N(SyntaxKind.IdentifierToken, "X");
                                                N(SyntaxKind.TypeArgumentList);
                                                {
                                                    N(SyntaxKind.LessThanToken);
                                                    N(SyntaxKind.IdentifierName);
                                                    {
                                                        N(SyntaxKind.IdentifierToken, "T");
                                                    }
                                                    N(SyntaxKind.GreaterThanToken);
                                                }
                                            }
                                        }
                                    }
                                    N(SyntaxKind.WhereClause);
                                    {
                                        N(SyntaxKind.WhereKeyword);
                                        N(SyntaxKind.InvocationExpression);
                                        {
                                            N(SyntaxKind.IdentifierName);
                                            {
                                                N(SyntaxKind.IdentifierToken, "M");
                                            }
                                            N(SyntaxKind.ArgumentList);
                                            {
                                                N(SyntaxKind.OpenParenToken);
                                                N(SyntaxKind.Argument);
                                                {
                                                    N(SyntaxKind.IdentifierName);
                                                    {
                                                        N(SyntaxKind.IdentifierToken, "s");
                                                    }
                                                }
                                                N(SyntaxKind.CloseParenToken);
                                            }
                                        }
                                    }
                                    N(SyntaxKind.SelectClause);
                                    {
                                        N(SyntaxKind.SelectKeyword);
                                        N(SyntaxKind.AsExpression);
                                        {
                                            N(SyntaxKind.IdentifierName);
                                            {
                                                N(SyntaxKind.IdentifierToken, "s");
                                            }
                                            N(SyntaxKind.AsKeyword);
                                            N(SyntaxKind.GenericName);
                                            {
                                                N(SyntaxKind.IdentifierToken, "X");
                                                N(SyntaxKind.TypeArgumentList);
                                                {
                                                    N(SyntaxKind.LessThanToken);
                                                    N(SyntaxKind.IdentifierName);
                                                    {
                                                        N(SyntaxKind.IdentifierToken, "T");
                                                    }
                                                    N(SyntaxKind.GreaterThanToken);
                                                }
                                            }
                                        }
                                    }
                                }
                            }
                        }
                    }
                }
                N(SyntaxKind.SemicolonToken);
            }
            EOF();
        }

        [Fact]
        public void TypeDisambiguation_02()
        {
            UsingStatement(@"
                var r = a is X<T> // should disambiguate as a type here
                        is bool;");
            N(SyntaxKind.LocalDeclarationStatement);
            {
                N(SyntaxKind.VariableDeclaration);
                {
                    N(SyntaxKind.IdentifierName);
                    {
                        N(SyntaxKind.IdentifierToken, "var");
                    }
                    N(SyntaxKind.VariableDeclarator);
                    {
                        N(SyntaxKind.IdentifierToken, "r");
                        N(SyntaxKind.EqualsValueClause);
                        {
                            N(SyntaxKind.EqualsToken);
                            N(SyntaxKind.IsExpression);
                            {
                                N(SyntaxKind.IsExpression);
                                {
                                    N(SyntaxKind.IdentifierName);
                                    {
                                        N(SyntaxKind.IdentifierToken, "a");
                                    }
                                    N(SyntaxKind.IsKeyword);
                                    N(SyntaxKind.GenericName);
                                    {
                                        N(SyntaxKind.IdentifierToken, "X");
                                        N(SyntaxKind.TypeArgumentList);
                                        {
                                            N(SyntaxKind.LessThanToken);
                                            N(SyntaxKind.IdentifierName);
                                            {
                                                N(SyntaxKind.IdentifierToken, "T");
                                            }
                                            N(SyntaxKind.GreaterThanToken);
                                        }
                                    }
                                }
                                N(SyntaxKind.IsKeyword);
                                N(SyntaxKind.PredefinedType);
                                {
                                    N(SyntaxKind.BoolKeyword);
                                }
                            }
                        }
                    }
                }
                N(SyntaxKind.SemicolonToken);
            }
            EOF();
        }

        [Fact]
        public void TypeDisambiguation_03()
        {
            UsingStatement(@"
                var r = a is X<T> // should disambiguate as a type here
                        > Z;");
            N(SyntaxKind.LocalDeclarationStatement);
            {
                N(SyntaxKind.VariableDeclaration);
                {
                    N(SyntaxKind.IdentifierName);
                    {
                        N(SyntaxKind.IdentifierToken, "var");
                    }
                    N(SyntaxKind.VariableDeclarator);
                    {
                        N(SyntaxKind.IdentifierToken, "r");
                        N(SyntaxKind.EqualsValueClause);
                        {
                            N(SyntaxKind.EqualsToken);
                            N(SyntaxKind.GreaterThanExpression);
                            {
                                N(SyntaxKind.IsExpression);
                                {
                                    N(SyntaxKind.IdentifierName);
                                    {
                                        N(SyntaxKind.IdentifierToken, "a");
                                    }
                                    N(SyntaxKind.IsKeyword);
                                    N(SyntaxKind.GenericName);
                                    {
                                        N(SyntaxKind.IdentifierToken, "X");
                                        N(SyntaxKind.TypeArgumentList);
                                        {
                                            N(SyntaxKind.LessThanToken);
                                            N(SyntaxKind.IdentifierName);
                                            {
                                                N(SyntaxKind.IdentifierToken, "T");
                                            }
                                            N(SyntaxKind.GreaterThanToken);
                                        }
                                    }
                                }
                                N(SyntaxKind.GreaterThanToken);
                                N(SyntaxKind.IdentifierName);
                                {
                                    N(SyntaxKind.IdentifierToken, "Z");
                                }
                            }
                        }
                    }
                }
                N(SyntaxKind.SemicolonToken);
            }
            EOF();
        }

        [Fact, WorkItem(15734, "https://github.com/dotnet/roslyn/issues/15734")]
        public void PatternExpressionPrecedence00()
        {
            UsingExpression("A is B << C");
            N(SyntaxKind.IsPatternExpression);
            {
                N(SyntaxKind.IdentifierName);
                {
                    N(SyntaxKind.IdentifierToken, "A");
                }
                N(SyntaxKind.IsKeyword);
                N(SyntaxKind.ConstantPattern);
                {
                    N(SyntaxKind.LeftShiftExpression);
                    {
                        N(SyntaxKind.IdentifierName);
                        {
                            N(SyntaxKind.IdentifierToken, "B");
                        }
                        N(SyntaxKind.LessThanLessThanToken);
                        N(SyntaxKind.IdentifierName);
                        {
                            N(SyntaxKind.IdentifierToken, "C");
                        }
                    }
                }
            }
            EOF();
        }

        [Fact, WorkItem(15734, "https://github.com/dotnet/roslyn/issues/15734")]
        public void PatternExpressionPrecedence01()
        {
            UsingExpression("A is 1 << 2");
            N(SyntaxKind.IsPatternExpression);
            {
                N(SyntaxKind.IdentifierName);
                {
                    N(SyntaxKind.IdentifierToken, "A");
                }
                N(SyntaxKind.IsKeyword);
                N(SyntaxKind.ConstantPattern);
                {
                    N(SyntaxKind.LeftShiftExpression);
                    {
                        N(SyntaxKind.NumericLiteralExpression);
                        {
                            N(SyntaxKind.NumericLiteralToken, "1");
                        }
                        N(SyntaxKind.LessThanLessThanToken);
                        N(SyntaxKind.NumericLiteralExpression);
                        {
                            N(SyntaxKind.NumericLiteralToken, "2");
                        }
                    }
                }
            }
            EOF();
        }

        [Fact, WorkItem(15734, "https://github.com/dotnet/roslyn/issues/15734")]
        public void PatternExpressionPrecedence02()
        {
            UsingExpression("A is null < B");
            N(SyntaxKind.LessThanExpression);
            {
                N(SyntaxKind.IsPatternExpression);
                {
                    N(SyntaxKind.IdentifierName);
                    {
                        N(SyntaxKind.IdentifierToken, "A");
                    }
                    N(SyntaxKind.IsKeyword);
                    N(SyntaxKind.ConstantPattern);
                    {
                        N(SyntaxKind.NullLiteralExpression);
                        {
                            N(SyntaxKind.NullKeyword);
                        }
                    }
                }
                N(SyntaxKind.LessThanToken);
                N(SyntaxKind.IdentifierName);
                {
                    N(SyntaxKind.IdentifierToken, "B");
                }
            }
            EOF();
        }

        [Fact, WorkItem(15734, "https://github.com/dotnet/roslyn/issues/15734")]
        public void PatternExpressionPrecedence02b()
        {
            UsingExpression("A is B < C");
            N(SyntaxKind.LessThanExpression);
            {
                N(SyntaxKind.IsExpression);
                {
                    N(SyntaxKind.IdentifierName);
                    {
                        N(SyntaxKind.IdentifierToken, "A");
                    }
                    N(SyntaxKind.IsKeyword);
                    N(SyntaxKind.IdentifierName);
                    {
                        N(SyntaxKind.IdentifierToken, "B");
                    }
                }
                N(SyntaxKind.LessThanToken);
                N(SyntaxKind.IdentifierName);
                {
                    N(SyntaxKind.IdentifierToken, "C");
                }
            }
            EOF();
        }

        [Fact, WorkItem(15734, "https://github.com/dotnet/roslyn/issues/15734")]
        public void PatternExpressionPrecedence03()
        {
            UsingExpression("A is null == B");
            N(SyntaxKind.EqualsExpression);
            {
                N(SyntaxKind.IsPatternExpression);
                {
                    N(SyntaxKind.IdentifierName);
                    {
                        N(SyntaxKind.IdentifierToken, "A");
                    }
                    N(SyntaxKind.IsKeyword);
                    N(SyntaxKind.ConstantPattern);
                    {
                        N(SyntaxKind.NullLiteralExpression);
                        {
                            N(SyntaxKind.NullKeyword);
                        }
                    }
                }
                N(SyntaxKind.EqualsEqualsToken);
                N(SyntaxKind.IdentifierName);
                {
                    N(SyntaxKind.IdentifierToken, "B");
                }
            }
            EOF();
        }

        [Fact, WorkItem(15734, "https://github.com/dotnet/roslyn/issues/15734")]
        public void PatternExpressionPrecedence04()
        {
            UsingExpression("A is null & B");
            N(SyntaxKind.BitwiseAndExpression);
            {
                N(SyntaxKind.IsPatternExpression);
                {
                    N(SyntaxKind.IdentifierName);
                    {
                        N(SyntaxKind.IdentifierToken, "A");
                    }
                    N(SyntaxKind.IsKeyword);
                    N(SyntaxKind.ConstantPattern);
                    {
                        N(SyntaxKind.NullLiteralExpression);
                        {
                            N(SyntaxKind.NullKeyword);
                        }
                    }
                }
                N(SyntaxKind.AmpersandToken);
                N(SyntaxKind.IdentifierName);
                {
                    N(SyntaxKind.IdentifierToken, "B");
                }
            }
            EOF();
        }

        [Fact, WorkItem(15734, "https://github.com/dotnet/roslyn/issues/15734")]
        public void PatternExpressionPrecedence05()
        {
            UsingExpression("A is null && B");
            N(SyntaxKind.LogicalAndExpression);
            {
                N(SyntaxKind.IsPatternExpression);
                {
                    N(SyntaxKind.IdentifierName);
                    {
                        N(SyntaxKind.IdentifierToken, "A");
                    }
                    N(SyntaxKind.IsKeyword);
                    N(SyntaxKind.ConstantPattern);
                    {
                        N(SyntaxKind.NullLiteralExpression);
                        {
                            N(SyntaxKind.NullKeyword);
                        }
                    }
                }
                N(SyntaxKind.AmpersandAmpersandToken);
                N(SyntaxKind.IdentifierName);
                {
                    N(SyntaxKind.IdentifierToken, "B");
                }
            }
            EOF();
        }

        [Fact, WorkItem(15734, "https://github.com/dotnet/roslyn/issues/15734")]
        public void PatternExpressionPrecedence05b()
        {
            UsingExpression("A is null || B");
            N(SyntaxKind.LogicalOrExpression);
            {
                N(SyntaxKind.IsPatternExpression);
                {
                    N(SyntaxKind.IdentifierName);
                    {
                        N(SyntaxKind.IdentifierToken, "A");
                    }
                    N(SyntaxKind.IsKeyword);
                    N(SyntaxKind.ConstantPattern);
                    {
                        N(SyntaxKind.NullLiteralExpression);
                        {
                            N(SyntaxKind.NullKeyword);
                        }
                    }
                }
                N(SyntaxKind.BarBarToken);
                N(SyntaxKind.IdentifierName);
                {
                    N(SyntaxKind.IdentifierToken, "B");
                }
            }
            EOF();
        }

        [Fact, WorkItem(15734, "https://github.com/dotnet/roslyn/issues/15734")]
        public void PatternExpressionPrecedence06()
        {
            UsingStatement(@"switch (e) {
case 1 << 2:
case B << C:
case null < B:
case null == B:
case null & B:
case null && B:
    break;
}");
            N(SyntaxKind.SwitchStatement);
            {
                N(SyntaxKind.SwitchKeyword);
                N(SyntaxKind.OpenParenToken);
                N(SyntaxKind.IdentifierName);
                {
                    N(SyntaxKind.IdentifierToken, "e");
                }
                N(SyntaxKind.CloseParenToken);
                N(SyntaxKind.OpenBraceToken);
                N(SyntaxKind.SwitchSection);
                {
                    N(SyntaxKind.CaseSwitchLabel);
                    {
                        N(SyntaxKind.CaseKeyword);
                        N(SyntaxKind.LeftShiftExpression);
                        {
                            N(SyntaxKind.NumericLiteralExpression);
                            {
                                N(SyntaxKind.NumericLiteralToken, "1");
                            }
                            N(SyntaxKind.LessThanLessThanToken);
                            N(SyntaxKind.NumericLiteralExpression);
                            {
                                N(SyntaxKind.NumericLiteralToken, "2");
                            }
                        }
                        N(SyntaxKind.ColonToken);
                    }
                    N(SyntaxKind.CaseSwitchLabel);
                    {
                        N(SyntaxKind.CaseKeyword);
                        N(SyntaxKind.LeftShiftExpression);
                        {
                            N(SyntaxKind.IdentifierName);
                            {
                                N(SyntaxKind.IdentifierToken, "B");
                            }
                            N(SyntaxKind.LessThanLessThanToken);
                            N(SyntaxKind.IdentifierName);
                            {
                                N(SyntaxKind.IdentifierToken, "C");
                            }
                        }
                        N(SyntaxKind.ColonToken);
                    }
                    N(SyntaxKind.CaseSwitchLabel);
                    {
                        N(SyntaxKind.CaseKeyword);
                        N(SyntaxKind.LessThanExpression);
                        {
                            N(SyntaxKind.NullLiteralExpression);
                            {
                                N(SyntaxKind.NullKeyword);
                            }
                            N(SyntaxKind.LessThanToken);
                            N(SyntaxKind.IdentifierName);
                            {
                                N(SyntaxKind.IdentifierToken, "B");
                            }
                        }
                        N(SyntaxKind.ColonToken);
                    }
                    N(SyntaxKind.CaseSwitchLabel);
                    {
                        N(SyntaxKind.CaseKeyword);
                        N(SyntaxKind.EqualsExpression);
                        {
                            N(SyntaxKind.NullLiteralExpression);
                            {
                                N(SyntaxKind.NullKeyword);
                            }
                            N(SyntaxKind.EqualsEqualsToken);
                            N(SyntaxKind.IdentifierName);
                            {
                                N(SyntaxKind.IdentifierToken, "B");
                            }
                        }
                        N(SyntaxKind.ColonToken);
                    }
                    N(SyntaxKind.CaseSwitchLabel);
                    {
                        N(SyntaxKind.CaseKeyword);
                        N(SyntaxKind.BitwiseAndExpression);
                        {
                            N(SyntaxKind.NullLiteralExpression);
                            {
                                N(SyntaxKind.NullKeyword);
                            }
                            N(SyntaxKind.AmpersandToken);
                            N(SyntaxKind.IdentifierName);
                            {
                                N(SyntaxKind.IdentifierToken, "B");
                            }
                        }
                        N(SyntaxKind.ColonToken);
                    }
                    N(SyntaxKind.CaseSwitchLabel);
                    {
                        N(SyntaxKind.CaseKeyword);
                        N(SyntaxKind.LogicalAndExpression);
                        {
                            N(SyntaxKind.NullLiteralExpression);
                            {
                                N(SyntaxKind.NullKeyword);
                            }
                            N(SyntaxKind.AmpersandAmpersandToken);
                            N(SyntaxKind.IdentifierName);
                            {
                                N(SyntaxKind.IdentifierToken, "B");
                            }
                        }
                        N(SyntaxKind.ColonToken);
                    }
                    N(SyntaxKind.BreakStatement);
                    {
                        N(SyntaxKind.BreakKeyword);
                        N(SyntaxKind.SemicolonToken);
                    }
                }
                N(SyntaxKind.CloseBraceToken);
            }
            EOF();
        }

        [Fact, WorkItem(21515, "https://github.com/dotnet/roslyn/issues/21515")]
        public void PatternExpressionPrecedence07()
        {
            // This should actually be error-free.
            UsingStatement(@"switch (array) {
case KeyValuePair<string, DateTime>[] pairs1:
case KeyValuePair<String, DateTime>[] pairs2:
    break;
}");
            N(SyntaxKind.SwitchStatement);
            {
                N(SyntaxKind.SwitchKeyword);
                N(SyntaxKind.OpenParenToken);
                N(SyntaxKind.IdentifierName);
                {
                    N(SyntaxKind.IdentifierToken, "array");
                }
                N(SyntaxKind.CloseParenToken);
                N(SyntaxKind.OpenBraceToken);
                N(SyntaxKind.SwitchSection);
                {
                    N(SyntaxKind.CasePatternSwitchLabel);
                    {
                        N(SyntaxKind.CaseKeyword);
                        N(SyntaxKind.DeclarationPattern);
                        {
                            N(SyntaxKind.ArrayType);
                            {
                                N(SyntaxKind.GenericName);
                                {
                                    N(SyntaxKind.IdentifierToken, "KeyValuePair");
                                    N(SyntaxKind.TypeArgumentList);
                                    {
                                        N(SyntaxKind.LessThanToken);
                                        N(SyntaxKind.PredefinedType);
                                        {
                                            N(SyntaxKind.StringKeyword);
                                        }
                                        N(SyntaxKind.CommaToken);
                                        N(SyntaxKind.IdentifierName);
                                        {
                                            N(SyntaxKind.IdentifierToken, "DateTime");
                                        }
                                        N(SyntaxKind.GreaterThanToken);
                                    }
                                }
                                N(SyntaxKind.ArrayRankSpecifier);
                                {
                                    N(SyntaxKind.OpenBracketToken);
                                    N(SyntaxKind.OmittedArraySizeExpression);
                                    {
                                        N(SyntaxKind.OmittedArraySizeExpressionToken);
                                    }
                                    N(SyntaxKind.CloseBracketToken);
                                }
                            }
                            N(SyntaxKind.SingleVariableDesignation);
                            {
                                N(SyntaxKind.IdentifierToken, "pairs1");
                            }
                        }
                        N(SyntaxKind.ColonToken);
                    }
                    N(SyntaxKind.CasePatternSwitchLabel);
                    {
                        N(SyntaxKind.CaseKeyword);
                        N(SyntaxKind.DeclarationPattern);
                        {
                            N(SyntaxKind.ArrayType);
                            {
                                N(SyntaxKind.GenericName);
                                {
                                    N(SyntaxKind.IdentifierToken, "KeyValuePair");
                                    N(SyntaxKind.TypeArgumentList);
                                    {
                                        N(SyntaxKind.LessThanToken);
                                        N(SyntaxKind.IdentifierName);
                                        {
                                            N(SyntaxKind.IdentifierToken, "String");
                                        }
                                        N(SyntaxKind.CommaToken);
                                        N(SyntaxKind.IdentifierName);
                                        {
                                            N(SyntaxKind.IdentifierToken, "DateTime");
                                        }
                                        N(SyntaxKind.GreaterThanToken);
                                    }
                                }
                                N(SyntaxKind.ArrayRankSpecifier);
                                {
                                    N(SyntaxKind.OpenBracketToken);
                                    N(SyntaxKind.OmittedArraySizeExpression);
                                    {
                                        N(SyntaxKind.OmittedArraySizeExpressionToken);
                                    }
                                    N(SyntaxKind.CloseBracketToken);
                                }
                            }
                            N(SyntaxKind.SingleVariableDesignation);
                            {
                                N(SyntaxKind.IdentifierToken, "pairs2");
                            }
                        }
                        N(SyntaxKind.ColonToken);
                    }
                    N(SyntaxKind.BreakStatement);
                    {
                        N(SyntaxKind.BreakKeyword);
                        N(SyntaxKind.SemicolonToken);
                    }
                }
                N(SyntaxKind.CloseBraceToken);
            }
            EOF();
        }

        [Fact, WorkItem(23100, "https://github.com/dotnet/roslyn/issues/23100")]
        public void ArrayOfPointer_01()
        {
            UsingExpression("A is B***",
                // (1,10): error CS1733: Expected expression
                // A is B***
                Diagnostic(ErrorCode.ERR_ExpressionExpected, "").WithLocation(1, 10)
                );
            N(SyntaxKind.IsPatternExpression);
            {
                N(SyntaxKind.IdentifierName);
                {
                    N(SyntaxKind.IdentifierToken, "A");
                }
                N(SyntaxKind.IsKeyword);
                N(SyntaxKind.ConstantPattern);
                {
                    N(SyntaxKind.MultiplyExpression);
                    {
                        N(SyntaxKind.IdentifierName);
                        {
                            N(SyntaxKind.IdentifierToken, "B");
                        }
                        N(SyntaxKind.AsteriskToken);
                        N(SyntaxKind.PointerIndirectionExpression);
                        {
                            N(SyntaxKind.AsteriskToken);
                            N(SyntaxKind.PointerIndirectionExpression);
                            {
                                N(SyntaxKind.AsteriskToken);
                                M(SyntaxKind.IdentifierName);
                                {
                                    M(SyntaxKind.IdentifierToken);
                                }
                            }
                        }
                    }
                }
            }
            EOF();
        }

        [Fact, WorkItem(23100, "https://github.com/dotnet/roslyn/issues/23100")]
        public void ArrayOfPointer_01b()
        {
            UsingExpression("A is B*** C");
            N(SyntaxKind.IsPatternExpression);
            {
                N(SyntaxKind.IdentifierName);
                {
                    N(SyntaxKind.IdentifierToken, "A");
                }
                N(SyntaxKind.IsKeyword);
                N(SyntaxKind.ConstantPattern);
                {
                    N(SyntaxKind.MultiplyExpression);
                    {
                        N(SyntaxKind.IdentifierName);
                        {
                            N(SyntaxKind.IdentifierToken, "B");
                        }
                        N(SyntaxKind.AsteriskToken);
                        N(SyntaxKind.PointerIndirectionExpression);
                        {
                            N(SyntaxKind.AsteriskToken);
                            N(SyntaxKind.PointerIndirectionExpression);
                            {
                                N(SyntaxKind.AsteriskToken);
                                N(SyntaxKind.IdentifierName);
                                {
                                    N(SyntaxKind.IdentifierToken, "C");
                                }
                            }
                        }
                    }
                }
            }
            EOF();
        }

        [Fact, WorkItem(23100, "https://github.com/dotnet/roslyn/issues/23100")]
        public void ArrayOfPointer_02()
        {
            UsingExpression("A is B***[]");
            N(SyntaxKind.IsExpression);
            {
                N(SyntaxKind.IdentifierName);
                {
                    N(SyntaxKind.IdentifierToken, "A");
                }
                N(SyntaxKind.IsKeyword);
                N(SyntaxKind.ArrayType);
                {
                    N(SyntaxKind.PointerType);
                    {
                        N(SyntaxKind.PointerType);
                        {
                            N(SyntaxKind.PointerType);
                            {
                                N(SyntaxKind.IdentifierName);
                                {
                                    N(SyntaxKind.IdentifierToken, "B");
                                }
                                N(SyntaxKind.AsteriskToken);
                            }
                            N(SyntaxKind.AsteriskToken);
                        }
                        N(SyntaxKind.AsteriskToken);
                    }
                    N(SyntaxKind.ArrayRankSpecifier);
                    {
                        N(SyntaxKind.OpenBracketToken);
                        N(SyntaxKind.OmittedArraySizeExpression);
                        {
                            N(SyntaxKind.OmittedArraySizeExpressionToken);
                        }
                        N(SyntaxKind.CloseBracketToken);
                    }
                }
            }
            EOF();
        }

        [Fact, WorkItem(23100, "https://github.com/dotnet/roslyn/issues/23100")]
        public void ArrayOfPointer_03()
        {
            UsingExpression("A is B***[] C");
            N(SyntaxKind.IsPatternExpression);
            {
                N(SyntaxKind.IdentifierName);
                {
                    N(SyntaxKind.IdentifierToken, "A");
                }
                N(SyntaxKind.IsKeyword);
                N(SyntaxKind.DeclarationPattern);
                {
                    N(SyntaxKind.ArrayType);
                    {
                        N(SyntaxKind.PointerType);
                        {
                            N(SyntaxKind.PointerType);
                            {
                                N(SyntaxKind.PointerType);
                                {
                                    N(SyntaxKind.IdentifierName);
                                    {
                                        N(SyntaxKind.IdentifierToken, "B");
                                    }
                                    N(SyntaxKind.AsteriskToken);
                                }
                                N(SyntaxKind.AsteriskToken);
                            }
                            N(SyntaxKind.AsteriskToken);
                        }
                        N(SyntaxKind.ArrayRankSpecifier);
                        {
                            N(SyntaxKind.OpenBracketToken);
                            N(SyntaxKind.OmittedArraySizeExpression);
                            {
                                N(SyntaxKind.OmittedArraySizeExpressionToken);
                            }
                            N(SyntaxKind.CloseBracketToken);
                        }
                    }
                    N(SyntaxKind.SingleVariableDesignation);
                    {
                        N(SyntaxKind.IdentifierToken, "C");
                    }
                }
            }
            EOF();
        }

        [Fact, WorkItem(23100, "https://github.com/dotnet/roslyn/issues/23100")]
        public void ArrayOfPointer_04()
        {
            UsingExpression("(B*** C, D)");
            N(SyntaxKind.TupleExpression);
            {
                N(SyntaxKind.OpenParenToken);
                N(SyntaxKind.Argument);
                {
                    N(SyntaxKind.MultiplyExpression);
                    {
                        N(SyntaxKind.IdentifierName);
                        {
                            N(SyntaxKind.IdentifierToken, "B");
                        }
                        N(SyntaxKind.AsteriskToken);
                        N(SyntaxKind.PointerIndirectionExpression);
                        {
                            N(SyntaxKind.AsteriskToken);
                            N(SyntaxKind.PointerIndirectionExpression);
                            {
                                N(SyntaxKind.AsteriskToken);
                                N(SyntaxKind.IdentifierName);
                                {
                                    N(SyntaxKind.IdentifierToken, "C");
                                }
                            }
                        }
                    }
                }
                N(SyntaxKind.CommaToken);
                N(SyntaxKind.Argument);
                {
                    N(SyntaxKind.IdentifierName);
                    {
                        N(SyntaxKind.IdentifierToken, "D");
                    }
                }
                N(SyntaxKind.CloseParenToken);
            }
            EOF();
        }

        [Fact, WorkItem(23100, "https://github.com/dotnet/roslyn/issues/23100")]
        public void ArrayOfPointer_04b()
        {
            UsingExpression("(B*** C)");
            N(SyntaxKind.ParenthesizedExpression);
            {
                N(SyntaxKind.OpenParenToken);
                N(SyntaxKind.MultiplyExpression);
                {
                    N(SyntaxKind.IdentifierName);
                    {
                        N(SyntaxKind.IdentifierToken, "B");
                    }
                    N(SyntaxKind.AsteriskToken);
                    N(SyntaxKind.PointerIndirectionExpression);
                    {
                        N(SyntaxKind.AsteriskToken);
                        N(SyntaxKind.PointerIndirectionExpression);
                        {
                            N(SyntaxKind.AsteriskToken);
                            N(SyntaxKind.IdentifierName);
                            {
                                N(SyntaxKind.IdentifierToken, "C");
                            }
                        }
                    }
                }
                N(SyntaxKind.CloseParenToken);
            }
            EOF();
        }

        [Fact, WorkItem(23100, "https://github.com/dotnet/roslyn/issues/23100")]
        public void ArrayOfPointer_05()
        {
            UsingExpression("(B***[] C, D)");
            N(SyntaxKind.TupleExpression);
            {
                N(SyntaxKind.OpenParenToken);
                N(SyntaxKind.Argument);
                {
                    N(SyntaxKind.DeclarationExpression);
                    {
                        N(SyntaxKind.ArrayType);
                        {
                            N(SyntaxKind.PointerType);
                            {
                                N(SyntaxKind.PointerType);
                                {
                                    N(SyntaxKind.PointerType);
                                    {
                                        N(SyntaxKind.IdentifierName);
                                        {
                                            N(SyntaxKind.IdentifierToken, "B");
                                        }
                                        N(SyntaxKind.AsteriskToken);
                                    }
                                    N(SyntaxKind.AsteriskToken);
                                }
                                N(SyntaxKind.AsteriskToken);
                            }
                            N(SyntaxKind.ArrayRankSpecifier);
                            {
                                N(SyntaxKind.OpenBracketToken);
                                N(SyntaxKind.OmittedArraySizeExpression);
                                {
                                    N(SyntaxKind.OmittedArraySizeExpressionToken);
                                }
                                N(SyntaxKind.CloseBracketToken);
                            }
                        }
                        N(SyntaxKind.SingleVariableDesignation);
                        {
                            N(SyntaxKind.IdentifierToken, "C");
                        }
                    }
                }
                N(SyntaxKind.CommaToken);
                N(SyntaxKind.Argument);
                {
                    N(SyntaxKind.IdentifierName);
                    {
                        N(SyntaxKind.IdentifierToken, "D");
                    }
                }
                N(SyntaxKind.CloseParenToken);
            }
            EOF();
        }

        [Fact, WorkItem(23100, "https://github.com/dotnet/roslyn/issues/23100")]
        public void ArrayOfPointer_06()
        {
            UsingExpression("(D, B*** C)");
            N(SyntaxKind.TupleExpression);
            {
                N(SyntaxKind.OpenParenToken);
                N(SyntaxKind.Argument);
                {
                    N(SyntaxKind.IdentifierName);
                    {
                        N(SyntaxKind.IdentifierToken, "D");
                    }
                }
                N(SyntaxKind.CommaToken);
                N(SyntaxKind.Argument);
                {
                    N(SyntaxKind.MultiplyExpression);
                    {
                        N(SyntaxKind.IdentifierName);
                        {
                            N(SyntaxKind.IdentifierToken, "B");
                        }
                        N(SyntaxKind.AsteriskToken);
                        N(SyntaxKind.PointerIndirectionExpression);
                        {
                            N(SyntaxKind.AsteriskToken);
                            N(SyntaxKind.PointerIndirectionExpression);
                            {
                                N(SyntaxKind.AsteriskToken);
                                N(SyntaxKind.IdentifierName);
                                {
                                    N(SyntaxKind.IdentifierToken, "C");
                                }
                            }
                        }
                    }
                }
                N(SyntaxKind.CloseParenToken);
            }
            EOF();
        }

        [Fact, WorkItem(23100, "https://github.com/dotnet/roslyn/issues/23100")]
        public void ArrayOfPointer_07()
        {
            UsingExpression("(D, B***[] C)");
            N(SyntaxKind.TupleExpression);
            {
                N(SyntaxKind.OpenParenToken);
                N(SyntaxKind.Argument);
                {
                    N(SyntaxKind.IdentifierName);
                    {
                        N(SyntaxKind.IdentifierToken, "D");
                    }
                }
                N(SyntaxKind.CommaToken);
                N(SyntaxKind.Argument);
                {
                    N(SyntaxKind.DeclarationExpression);
                    {
                        N(SyntaxKind.ArrayType);
                        {
                            N(SyntaxKind.PointerType);
                            {
                                N(SyntaxKind.PointerType);
                                {
                                    N(SyntaxKind.PointerType);
                                    {
                                        N(SyntaxKind.IdentifierName);
                                        {
                                            N(SyntaxKind.IdentifierToken, "B");
                                        }
                                        N(SyntaxKind.AsteriskToken);
                                    }
                                    N(SyntaxKind.AsteriskToken);
                                }
                                N(SyntaxKind.AsteriskToken);
                            }
                            N(SyntaxKind.ArrayRankSpecifier);
                            {
                                N(SyntaxKind.OpenBracketToken);
                                N(SyntaxKind.OmittedArraySizeExpression);
                                {
                                    N(SyntaxKind.OmittedArraySizeExpressionToken);
                                }
                                N(SyntaxKind.CloseBracketToken);
                            }
                        }
                        N(SyntaxKind.SingleVariableDesignation);
                        {
                            N(SyntaxKind.IdentifierToken, "C");
                        }
                    }
                }
                N(SyntaxKind.CloseParenToken);
            }
            EOF();
        }

        [Fact, WorkItem(23100, "https://github.com/dotnet/roslyn/issues/23100")]
        public void ArrayOfPointer_08()
        {
            UsingStatement("switch (e) { case B*** C: break; }");
            N(SyntaxKind.SwitchStatement);
            {
                N(SyntaxKind.SwitchKeyword);
                N(SyntaxKind.OpenParenToken);
                N(SyntaxKind.IdentifierName);
                {
                    N(SyntaxKind.IdentifierToken, "e");
                }
                N(SyntaxKind.CloseParenToken);
                N(SyntaxKind.OpenBraceToken);
                N(SyntaxKind.SwitchSection);
                {
                    N(SyntaxKind.CaseSwitchLabel);
                    {
                        N(SyntaxKind.CaseKeyword);
                        N(SyntaxKind.MultiplyExpression);
                        {
                            N(SyntaxKind.IdentifierName);
                            {
                                N(SyntaxKind.IdentifierToken, "B");
                            }
                            N(SyntaxKind.AsteriskToken);
                            N(SyntaxKind.PointerIndirectionExpression);
                            {
                                N(SyntaxKind.AsteriskToken);
                                N(SyntaxKind.PointerIndirectionExpression);
                                {
                                    N(SyntaxKind.AsteriskToken);
                                    N(SyntaxKind.IdentifierName);
                                    {
                                        N(SyntaxKind.IdentifierToken, "C");
                                    }
                                }
                            }
                        }
                        N(SyntaxKind.ColonToken);
                    }
                    N(SyntaxKind.BreakStatement);
                    {
                        N(SyntaxKind.BreakKeyword);
                        N(SyntaxKind.SemicolonToken);
                    }
                }
                N(SyntaxKind.CloseBraceToken);
            }
            EOF();
        }

        [Fact, WorkItem(23100, "https://github.com/dotnet/roslyn/issues/23100")]
        public void ArrayOfPointer_09()
        {
            UsingStatement("switch (e) { case B***[] C: break; }");
            N(SyntaxKind.SwitchStatement);
            {
                N(SyntaxKind.SwitchKeyword);
                N(SyntaxKind.OpenParenToken);
                N(SyntaxKind.IdentifierName);
                {
                    N(SyntaxKind.IdentifierToken, "e");
                }
                N(SyntaxKind.CloseParenToken);
                N(SyntaxKind.OpenBraceToken);
                N(SyntaxKind.SwitchSection);
                {
                    N(SyntaxKind.CasePatternSwitchLabel);
                    {
                        N(SyntaxKind.CaseKeyword);
                        N(SyntaxKind.DeclarationPattern);
                        {
                            N(SyntaxKind.ArrayType);
                            {
                                N(SyntaxKind.PointerType);
                                {
                                    N(SyntaxKind.PointerType);
                                    {
                                        N(SyntaxKind.PointerType);
                                        {
                                            N(SyntaxKind.IdentifierName);
                                            {
                                                N(SyntaxKind.IdentifierToken, "B");
                                            }
                                            N(SyntaxKind.AsteriskToken);
                                        }
                                        N(SyntaxKind.AsteriskToken);
                                    }
                                    N(SyntaxKind.AsteriskToken);
                                }
                                N(SyntaxKind.ArrayRankSpecifier);
                                {
                                    N(SyntaxKind.OpenBracketToken);
                                    N(SyntaxKind.OmittedArraySizeExpression);
                                    {
                                        N(SyntaxKind.OmittedArraySizeExpressionToken);
                                    }
                                    N(SyntaxKind.CloseBracketToken);
                                }
                            }
                            N(SyntaxKind.SingleVariableDesignation);
                            {
                                N(SyntaxKind.IdentifierToken, "C");
                            }
                        }
                        N(SyntaxKind.ColonToken);
                    }
                    N(SyntaxKind.BreakStatement);
                    {
                        N(SyntaxKind.BreakKeyword);
                        N(SyntaxKind.SemicolonToken);
                    }
                }
                N(SyntaxKind.CloseBraceToken);
            }
            EOF();
        }


        [Fact]
        public void NameofInPattern_01()
        {
            // This should actually be error-free, because `nameof` might be a type.
            UsingStatement(@"switch (e) { case nameof n: ; }");
            N(SyntaxKind.SwitchStatement);
            {
                N(SyntaxKind.SwitchKeyword);
                N(SyntaxKind.OpenParenToken);
                N(SyntaxKind.IdentifierName);
                {
                    N(SyntaxKind.IdentifierToken, "e");
                }
                N(SyntaxKind.CloseParenToken);
                N(SyntaxKind.OpenBraceToken);
                N(SyntaxKind.SwitchSection);
                {
                    N(SyntaxKind.CasePatternSwitchLabel);
                    {
                        N(SyntaxKind.CaseKeyword);
                        N(SyntaxKind.DeclarationPattern);
                        {
                            N(SyntaxKind.IdentifierName);
                            {
                                N(SyntaxKind.IdentifierToken, "nameof");
                            }
                            N(SyntaxKind.SingleVariableDesignation);
                            {
                                N(SyntaxKind.IdentifierToken, "n");
                            }
                        }
                        N(SyntaxKind.ColonToken);
                    }
                    N(SyntaxKind.EmptyStatement);
                    {
                        N(SyntaxKind.SemicolonToken);
                    }
                }
                N(SyntaxKind.CloseBraceToken);
            }
            EOF();
        }

        [Fact]
        public void NameofInPattern_02()
        {
            // This should actually be error-free; a constant pattern with nameof(n) as the constant.
            UsingStatement(@"switch (e) { case nameof(n): ; }");
            N(SyntaxKind.SwitchStatement);
            {
                N(SyntaxKind.SwitchKeyword);
                N(SyntaxKind.OpenParenToken);
                N(SyntaxKind.IdentifierName);
                {
                    N(SyntaxKind.IdentifierToken, "e");
                }
                N(SyntaxKind.CloseParenToken);
                N(SyntaxKind.OpenBraceToken);
                N(SyntaxKind.SwitchSection);
                {
                    N(SyntaxKind.CaseSwitchLabel);
                    {
                        N(SyntaxKind.CaseKeyword);
                        N(SyntaxKind.InvocationExpression);
                        {
                            N(SyntaxKind.IdentifierName);
                            {
                                N(SyntaxKind.IdentifierToken, "nameof");
                            }
                            N(SyntaxKind.ArgumentList);
                            {
                                N(SyntaxKind.OpenParenToken);
                                N(SyntaxKind.Argument);
                                {
                                    N(SyntaxKind.IdentifierName);
                                    {
                                        N(SyntaxKind.IdentifierToken, "n");
                                    }
                                }
                                N(SyntaxKind.CloseParenToken);
                            }
                        }
                        N(SyntaxKind.ColonToken);
                    }
                    N(SyntaxKind.EmptyStatement);
                    {
                        N(SyntaxKind.SemicolonToken);
                    }
                }
                N(SyntaxKind.CloseBraceToken);
            }
            EOF();
        }

        [Fact]
        public void NameofInPattern_03()
        {
            // This should actually be error-free; a constant pattern with nameof(n) as the constant.
            UsingStatement(@"switch (e) { case nameof(n) when true: ; }");
            N(SyntaxKind.SwitchStatement);
            {
                N(SyntaxKind.SwitchKeyword);
                N(SyntaxKind.OpenParenToken);
                N(SyntaxKind.IdentifierName);
                {
                    N(SyntaxKind.IdentifierToken, "e");
                }
                N(SyntaxKind.CloseParenToken);
                N(SyntaxKind.OpenBraceToken);
                N(SyntaxKind.SwitchSection);
                {
                    N(SyntaxKind.CasePatternSwitchLabel);
                    {
                        N(SyntaxKind.CaseKeyword);
                        N(SyntaxKind.ConstantPattern);
                        {
                            N(SyntaxKind.InvocationExpression);
                            {
                                N(SyntaxKind.IdentifierName);
                                {
                                    N(SyntaxKind.IdentifierToken, "nameof");
                                }
                                N(SyntaxKind.ArgumentList);
                                {
                                    N(SyntaxKind.OpenParenToken);
                                    N(SyntaxKind.Argument);
                                    {
                                        N(SyntaxKind.IdentifierName);
                                        {
                                            N(SyntaxKind.IdentifierToken, "n");
                                        }
                                    }
                                    N(SyntaxKind.CloseParenToken);
                                }
                            }
                        }
                        N(SyntaxKind.WhenClause);
                        {
                            N(SyntaxKind.WhenKeyword);
                            N(SyntaxKind.TrueLiteralExpression);
                            {
                                N(SyntaxKind.TrueKeyword);
                            }
                        }
                        N(SyntaxKind.ColonToken);
                    }
                    N(SyntaxKind.EmptyStatement);
                    {
                        N(SyntaxKind.SemicolonToken);
                    }
                }
                N(SyntaxKind.CloseBraceToken);
            }
            EOF();
        }

        [Fact]
        public void ParenthesizedExpression_01()
        {
            UsingStatement(@"switch (e) { case (((3))): ; }");
            N(SyntaxKind.SwitchStatement);
            {
                N(SyntaxKind.SwitchKeyword);
                N(SyntaxKind.OpenParenToken);
                N(SyntaxKind.IdentifierName);
                {
                    N(SyntaxKind.IdentifierToken, "e");
                }
                N(SyntaxKind.CloseParenToken);
                N(SyntaxKind.OpenBraceToken);
                N(SyntaxKind.SwitchSection);
                {
                    N(SyntaxKind.CaseSwitchLabel);
                    {
                        N(SyntaxKind.CaseKeyword);
                        N(SyntaxKind.ParenthesizedExpression);
                        {
                            N(SyntaxKind.OpenParenToken);
                            N(SyntaxKind.ParenthesizedExpression);
                            {
                                N(SyntaxKind.OpenParenToken);
                                N(SyntaxKind.ParenthesizedExpression);
                                {
                                    N(SyntaxKind.OpenParenToken);
                                    N(SyntaxKind.NumericLiteralExpression);
                                    {
                                        N(SyntaxKind.NumericLiteralToken, "3");
                                    }
                                    N(SyntaxKind.CloseParenToken);
                                }
                                N(SyntaxKind.CloseParenToken);
                            }
                            N(SyntaxKind.CloseParenToken);
                        }
                        N(SyntaxKind.ColonToken);
                    }
                    N(SyntaxKind.EmptyStatement);
                    {
                        N(SyntaxKind.SemicolonToken);
                    }
                }
                N(SyntaxKind.CloseBraceToken);
            }
            EOF();
        }

        [Fact]
        public void ParenthesizedExpression_02()
        {
            UsingStatement(@"switch (e) { case (((3))) when true: ; }");
            N(SyntaxKind.SwitchStatement);
            {
                N(SyntaxKind.SwitchKeyword);
                N(SyntaxKind.OpenParenToken);
                N(SyntaxKind.IdentifierName);
                {
                    N(SyntaxKind.IdentifierToken, "e");
                }
                N(SyntaxKind.CloseParenToken);
                N(SyntaxKind.OpenBraceToken);
                N(SyntaxKind.SwitchSection);
                {
                    N(SyntaxKind.CasePatternSwitchLabel);
                    {
                        N(SyntaxKind.CaseKeyword);
                        N(SyntaxKind.ConstantPattern);
                        {
                            N(SyntaxKind.ParenthesizedExpression);
                            {
                                N(SyntaxKind.OpenParenToken);
                                N(SyntaxKind.ParenthesizedExpression);
                                {
                                    N(SyntaxKind.OpenParenToken);
                                    N(SyntaxKind.ParenthesizedExpression);
                                    {
                                        N(SyntaxKind.OpenParenToken);
                                        N(SyntaxKind.NumericLiteralExpression);
                                        {
                                            N(SyntaxKind.NumericLiteralToken, "3");
                                        }
                                        N(SyntaxKind.CloseParenToken);
                                    }
                                    N(SyntaxKind.CloseParenToken);
                                }
                                N(SyntaxKind.CloseParenToken);
                            }
                        }
                        N(SyntaxKind.WhenClause);
                        {
                            N(SyntaxKind.WhenKeyword);
                            N(SyntaxKind.TrueLiteralExpression);
                            {
                                N(SyntaxKind.TrueKeyword);
                            }
                        }
                        N(SyntaxKind.ColonToken);
                    }
                    N(SyntaxKind.EmptyStatement);
                    {
                        N(SyntaxKind.SemicolonToken);
                    }
                }
                N(SyntaxKind.CloseBraceToken);
            }
            EOF();
        }

        [Fact]
        public void ParenthesizedExpression_03()
        {
            var expect = new[]
            { 
                // (1,19): error CS8652: The feature 'recursive patterns' is not available in C# 7.3. Please use language version 8.0 or greater.
                // switch (e) { case (x: ((3))): ; }
                Diagnostic(ErrorCode.ERR_FeatureNotAvailableInVersion7_3, "(x: ((3)))").WithArguments("recursive patterns", "8.0").WithLocation(1, 19)
            };
            UsingStatement(@"switch (e) { case (x: ((3))): ; }", TestOptions.RegularWithoutRecursivePatterns, expect);
            checkNodes();

            UsingStatement(@"switch (e) { case (x: ((3))): ; }", TestOptions.RegularPreview);
            checkNodes();

            void checkNodes()
            {
                N(SyntaxKind.SwitchStatement);
                {
                    N(SyntaxKind.SwitchKeyword);
                    N(SyntaxKind.OpenParenToken);
                    N(SyntaxKind.IdentifierName);
                    {
                        N(SyntaxKind.IdentifierToken, "e");
                    }
                    N(SyntaxKind.CloseParenToken);
                    N(SyntaxKind.OpenBraceToken);
                    N(SyntaxKind.SwitchSection);
                    {
                        N(SyntaxKind.CasePatternSwitchLabel);
                        {
                            N(SyntaxKind.CaseKeyword);
                            N(SyntaxKind.RecursivePattern);
                            {
                                N(SyntaxKind.PositionalPatternClause);
                                {
                                    N(SyntaxKind.OpenParenToken);
                                    N(SyntaxKind.Subpattern);
                                    {
                                        N(SyntaxKind.NameColon);
                                        {
                                            N(SyntaxKind.IdentifierName);
                                            {
                                                N(SyntaxKind.IdentifierToken, "x");
                                            }
                                            N(SyntaxKind.ColonToken);
                                        }
                                        N(SyntaxKind.ConstantPattern);
                                        {
                                            N(SyntaxKind.ParenthesizedExpression);
                                            {
                                                N(SyntaxKind.OpenParenToken);
                                                N(SyntaxKind.ParenthesizedExpression);
                                                {
                                                    N(SyntaxKind.OpenParenToken);
                                                    N(SyntaxKind.NumericLiteralExpression);
                                                    {
                                                        N(SyntaxKind.NumericLiteralToken, "3");
                                                    }
                                                    N(SyntaxKind.CloseParenToken);
                                                }
                                                N(SyntaxKind.CloseParenToken);
                                            }
                                        }
                                    }
                                    N(SyntaxKind.CloseParenToken);
                                }
                            }
                            N(SyntaxKind.ColonToken);
                        }
                        N(SyntaxKind.EmptyStatement);
                        {
                            N(SyntaxKind.SemicolonToken);
                        }
                    }
                    N(SyntaxKind.CloseBraceToken);
                }
                EOF();
            }
        }

        [Fact]
        public void ParenthesizedExpression_04()
        {
            UsingStatement(@"switch (e) { case (((x: 3))): ; }", TestOptions.RegularWithoutRecursivePatterns,
                // (1,19): error CS8507: A single-element deconstruct pattern requires some other syntax for disambiguation. It is recommended to add a discard designator '_' after the close paren ')'.
                // switch (e) { case (((x: 3))): ; }
                Diagnostic(ErrorCode.ERR_SingleElementPositionalPatternRequiresDisambiguation, "(((x: 3)))").WithLocation(1, 19),
                // (1,19): error CS8652: The feature 'recursive patterns' is not available in C# 7.3. Please use language version 8.0 or greater.
                // switch (e) { case (((x: 3))): ; }
                Diagnostic(ErrorCode.ERR_FeatureNotAvailableInVersion7_3, "(((x: 3)))").WithArguments("recursive patterns", "8.0").WithLocation(1, 19),
                // (1,20): error CS8507: A single-element deconstruct pattern requires some other syntax for disambiguation. It is recommended to add a discard designator '_' after the close paren ')'.
                // switch (e) { case (((x: 3))): ; }
                Diagnostic(ErrorCode.ERR_SingleElementPositionalPatternRequiresDisambiguation, "((x: 3))").WithLocation(1, 20)
                );
            N(SyntaxKind.SwitchStatement);
            {
                N(SyntaxKind.SwitchKeyword);
                N(SyntaxKind.OpenParenToken);
                N(SyntaxKind.IdentifierName);
                {
                    N(SyntaxKind.IdentifierToken, "e");
                }
                N(SyntaxKind.CloseParenToken);
                N(SyntaxKind.OpenBraceToken);
                N(SyntaxKind.SwitchSection);
                {
                    N(SyntaxKind.CasePatternSwitchLabel);
                    {
                        N(SyntaxKind.CaseKeyword);
                        N(SyntaxKind.RecursivePattern);
                        {
                            N(SyntaxKind.PositionalPatternClause);
                            {
                                N(SyntaxKind.OpenParenToken);
                                N(SyntaxKind.Subpattern);
                                {
                                    N(SyntaxKind.RecursivePattern);
                                    {
                                        N(SyntaxKind.PositionalPatternClause);
                                        {
                                            N(SyntaxKind.OpenParenToken);
                                            N(SyntaxKind.Subpattern);
                                            {
                                                N(SyntaxKind.RecursivePattern);
                                                {
                                                    N(SyntaxKind.PositionalPatternClause);
                                                    {
                                                        N(SyntaxKind.OpenParenToken);
                                                        N(SyntaxKind.Subpattern);
                                                        {
                                                            N(SyntaxKind.NameColon);
                                                            {
                                                                N(SyntaxKind.IdentifierName);
                                                                {
                                                                    N(SyntaxKind.IdentifierToken, "x");
                                                                }
                                                                N(SyntaxKind.ColonToken);
                                                            }
                                                            N(SyntaxKind.ConstantPattern);
                                                            {
                                                                N(SyntaxKind.NumericLiteralExpression);
                                                                {
                                                                    N(SyntaxKind.NumericLiteralToken, "3");
                                                                }
                                                            }
                                                        }
                                                        N(SyntaxKind.CloseParenToken);
                                                    }
                                                }
                                            }
                                            N(SyntaxKind.CloseParenToken);
                                        }
                                    }
                                }
                                N(SyntaxKind.CloseParenToken);
                            }
                        }
                        N(SyntaxKind.ColonToken);
                    }
                    N(SyntaxKind.EmptyStatement);
                    {
                        N(SyntaxKind.SemicolonToken);
                    }
                }
                N(SyntaxKind.CloseBraceToken);
            }
            EOF();
        }

        [Fact]
        public void RecursivePattern_01()
        {
            UsingStatement(@"switch (e) { case T(X: 3, Y: 4){L: 5} p: ; }", TestOptions.RegularWithoutRecursivePatterns,
                // (1,19): error CS8652: The feature 'recursive patterns' is not available in C# 7.3. Please use language version 8.0 or greater.
                // switch (e) { case T(X: 3, Y: 4){L: 5} p: ; }
                Diagnostic(ErrorCode.ERR_FeatureNotAvailableInVersion7_3, "T(X: 3, Y: 4){L: 5} p").WithArguments("recursive patterns", "8.0").WithLocation(1, 19)
                );
            N(SyntaxKind.SwitchStatement);
            {
                N(SyntaxKind.SwitchKeyword);
                N(SyntaxKind.OpenParenToken);
                N(SyntaxKind.IdentifierName);
                {
                    N(SyntaxKind.IdentifierToken, "e");
                }
                N(SyntaxKind.CloseParenToken);
                N(SyntaxKind.OpenBraceToken);
                N(SyntaxKind.SwitchSection);
                {
                    N(SyntaxKind.CasePatternSwitchLabel);
                    {
                        N(SyntaxKind.CaseKeyword);
                        N(SyntaxKind.RecursivePattern);
                        {
                            N(SyntaxKind.IdentifierName);
                            {
                                N(SyntaxKind.IdentifierToken, "T");
                            }
                            N(SyntaxKind.PositionalPatternClause);
                            {
                                N(SyntaxKind.OpenParenToken);
                                N(SyntaxKind.Subpattern);
                                {
                                    N(SyntaxKind.NameColon);
                                    {
                                        N(SyntaxKind.IdentifierName);
                                        {
                                            N(SyntaxKind.IdentifierToken, "X");
                                        }
                                        N(SyntaxKind.ColonToken);
                                    }
                                    N(SyntaxKind.ConstantPattern);
                                    {
                                        N(SyntaxKind.NumericLiteralExpression);
                                        {
                                            N(SyntaxKind.NumericLiteralToken, "3");
                                        }
                                    }
                                }
                                N(SyntaxKind.CommaToken);
                                N(SyntaxKind.Subpattern);
                                {
                                    N(SyntaxKind.NameColon);
                                    {
                                        N(SyntaxKind.IdentifierName);
                                        {
                                            N(SyntaxKind.IdentifierToken, "Y");
                                        }
                                        N(SyntaxKind.ColonToken);
                                    }
                                    N(SyntaxKind.ConstantPattern);
                                    {
                                        N(SyntaxKind.NumericLiteralExpression);
                                        {
                                            N(SyntaxKind.NumericLiteralToken, "4");
                                        }
                                    }
                                }
                                N(SyntaxKind.CloseParenToken);
                            }
                            N(SyntaxKind.PropertyPatternClause);
                            {
                                N(SyntaxKind.OpenBraceToken);
                                N(SyntaxKind.Subpattern);
                                {
                                    N(SyntaxKind.NameColon);
                                    {
                                        N(SyntaxKind.IdentifierName);
                                        {
                                            N(SyntaxKind.IdentifierToken, "L");
                                        }
                                        N(SyntaxKind.ColonToken);
                                    }
                                    N(SyntaxKind.ConstantPattern);
                                    {
                                        N(SyntaxKind.NumericLiteralExpression);
                                        {
                                            N(SyntaxKind.NumericLiteralToken, "5");
                                        }
                                    }
                                }
                                N(SyntaxKind.CloseBraceToken);
                            }
                            N(SyntaxKind.SingleVariableDesignation);
                            {
                                N(SyntaxKind.IdentifierToken, "p");
                            }
                        }
                        N(SyntaxKind.ColonToken);
                    }
                    N(SyntaxKind.EmptyStatement);
                    {
                        N(SyntaxKind.SemicolonToken);
                    }
                }
                N(SyntaxKind.CloseBraceToken);
            }
            EOF();
        }

        [Fact]
        public void BrokenPattern_06()
        {
            UsingStatement(@"switch (e) { case (: ; }", TestOptions.RegularWithoutRecursivePatterns,
                // (1,19): error CS8652: The feature 'recursive patterns' is not available in C# 7.3. Please use language version 8.0 or greater.
                // switch (e) { case (: ; }
                Diagnostic(ErrorCode.ERR_FeatureNotAvailableInVersion7_3, "(: ").WithArguments("recursive patterns", "8.0").WithLocation(1, 19),
                // (1,20): error CS1001: Identifier expected
                // switch (e) { case (: ; }
                Diagnostic(ErrorCode.ERR_IdentifierExpected, ":").WithLocation(1, 20),
                // (1,22): error CS1026: ) expected
                // switch (e) { case (: ; }
                Diagnostic(ErrorCode.ERR_CloseParenExpected, ";").WithLocation(1, 22),
                // (1,22): error CS1003: Syntax error, ':' expected
                // switch (e) { case (: ; }
                Diagnostic(ErrorCode.ERR_SyntaxError, ";").WithArguments(":", ";").WithLocation(1, 22)
            );
            N(SyntaxKind.SwitchStatement);
            {
                N(SyntaxKind.SwitchKeyword);
                N(SyntaxKind.OpenParenToken);
                N(SyntaxKind.IdentifierName);
                {
                    N(SyntaxKind.IdentifierToken, "e");
                }
                N(SyntaxKind.CloseParenToken);
                N(SyntaxKind.OpenBraceToken);
                N(SyntaxKind.SwitchSection);
                {
                    N(SyntaxKind.CasePatternSwitchLabel);
                    {
                        N(SyntaxKind.CaseKeyword);
                        N(SyntaxKind.RecursivePattern);
                        {
                            N(SyntaxKind.PositionalPatternClause);
                            {
                                N(SyntaxKind.OpenParenToken);
                                M(SyntaxKind.CloseParenToken);
                            }
                        }
                        M(SyntaxKind.ColonToken);
                    }
                    N(SyntaxKind.EmptyStatement);
                    {
                        N(SyntaxKind.SemicolonToken);
                    }
                }
                N(SyntaxKind.CloseBraceToken);
            }
            EOF();
        }

        [Fact]
        public void BrokenPattern_07()
        {
            UsingStatement(@"switch (e) { case (", TestOptions.RegularWithoutRecursivePatterns,
                // (1,19): error CS8652: The feature 'recursive patterns' is not available in C# 7.3. Please use language version 8.0 or greater.
                // switch (e) { case (
                Diagnostic(ErrorCode.ERR_FeatureNotAvailableInVersion7_3, "(").WithArguments("recursive patterns", "8.0").WithLocation(1, 19),
                // (1,20): error CS1026: ) expected
                // switch (e) { case (
                Diagnostic(ErrorCode.ERR_CloseParenExpected, "").WithLocation(1, 20),
                // (1,20): error CS1003: Syntax error, ':' expected
                // switch (e) { case (
                Diagnostic(ErrorCode.ERR_SyntaxError, "").WithArguments(":", "").WithLocation(1, 20),
                // (1,20): error CS1513: } expected
                // switch (e) { case (
                Diagnostic(ErrorCode.ERR_RbraceExpected, "").WithLocation(1, 20)
            );
        }

        [Fact]
        public void ParenthesizedExpression_07()
        {
            UsingStatement(@"switch (e) { case (): }", TestOptions.RegularWithoutRecursivePatterns,
                // (1,19): error CS8652: The feature 'recursive patterns' is not available in C# 7.3. Please use language version 8.0 or greater.
                // switch (e) { case (): }
                Diagnostic(ErrorCode.ERR_FeatureNotAvailableInVersion7_3, "()").WithArguments("recursive patterns", "8.0").WithLocation(1, 19));
            N(SyntaxKind.SwitchStatement);
            {
                N(SyntaxKind.SwitchKeyword);
                N(SyntaxKind.OpenParenToken);
                N(SyntaxKind.IdentifierName);
                {
                    N(SyntaxKind.IdentifierToken, "e");
                }
                N(SyntaxKind.CloseParenToken);
                N(SyntaxKind.OpenBraceToken);
                N(SyntaxKind.SwitchSection);
                {
                    N(SyntaxKind.CasePatternSwitchLabel);
                    {
                        N(SyntaxKind.CaseKeyword);
                        N(SyntaxKind.RecursivePattern);
                        {
                            N(SyntaxKind.PositionalPatternClause);
                            {
                                N(SyntaxKind.OpenParenToken);
                                N(SyntaxKind.CloseParenToken);
                            }
                        }
                        N(SyntaxKind.ColonToken);
                    }
                }
                N(SyntaxKind.CloseBraceToken);
            }
            EOF();
        }

        [Fact]
        public void BrokenPattern_08()
        {
            UsingStatement(@"switch (e) { case",
            // (1,18): error CS1733: Expected expression
            // switch (e) { case
            Diagnostic(ErrorCode.ERR_ExpressionExpected, "").WithLocation(1, 18),
                // (1,18): error CS1003: Syntax error, ':' expected
                // switch (e) { case
                Diagnostic(ErrorCode.ERR_SyntaxError, "").WithArguments(":", "").WithLocation(1, 18),
                // (1,18): error CS1513: } expected
                // switch (e) { case
                Diagnostic(ErrorCode.ERR_RbraceExpected, "").WithLocation(1, 18)
                );
        }

        [Fact]
        public void ParenthesizedExpression_05()
        {
            UsingStatement(@"switch (e) { case (x: ): ; }", TestOptions.RegularWithoutRecursivePatterns,
                // (1,19): error CS8652: The feature 'recursive patterns' is not available in C# 7.3. Please use language version 8.0 or greater.
                // switch (e) { case (x: ): ; }
                Diagnostic(ErrorCode.ERR_FeatureNotAvailableInVersion7_3, "(x: )").WithArguments("recursive patterns", "8.0").WithLocation(1, 19),
                // (1,23): error CS8504: Pattern missing
                // switch (e) { case (x: ): ; }
                Diagnostic(ErrorCode.ERR_MissingPattern, ")").WithLocation(1, 23)
                );
            N(SyntaxKind.SwitchStatement);
            {
                N(SyntaxKind.SwitchKeyword);
                N(SyntaxKind.OpenParenToken);
                N(SyntaxKind.IdentifierName);
                {
                    N(SyntaxKind.IdentifierToken, "e");
                }
                N(SyntaxKind.CloseParenToken);
                N(SyntaxKind.OpenBraceToken);
                N(SyntaxKind.SwitchSection);
                {
                    N(SyntaxKind.CasePatternSwitchLabel);
                    {
                        N(SyntaxKind.CaseKeyword);
                        N(SyntaxKind.RecursivePattern);
                        {
                            N(SyntaxKind.PositionalPatternClause);
                            {
                                N(SyntaxKind.OpenParenToken);
                                N(SyntaxKind.Subpattern);
                                {
                                    N(SyntaxKind.NameColon);
                                    {
                                        N(SyntaxKind.IdentifierName);
                                        {
                                            N(SyntaxKind.IdentifierToken, "x");
                                        }
                                        N(SyntaxKind.ColonToken);
                                    }
                                    M(SyntaxKind.ConstantPattern);
                                    {
                                        M(SyntaxKind.IdentifierName);
                                        {
                                            M(SyntaxKind.IdentifierToken);
                                        }
                                    }
                                }
                                N(SyntaxKind.CloseParenToken);
                            }
                        }
                        N(SyntaxKind.ColonToken);
                    }
                    N(SyntaxKind.EmptyStatement);
                    {
                        N(SyntaxKind.SemicolonToken);
                    }
                }
                N(SyntaxKind.CloseBraceToken);
            }
            EOF();
        }

        [Fact]
        public void EmptySwitchExpression()
        {
            UsingExpression("1 switch {}", TestOptions.RegularWithoutRecursivePatterns,
                // (1,1): error CS8652: The feature 'recursive patterns' is not available in C# 7.3. Please use language version 8.0 or greater.
                // 1 switch {}
                Diagnostic(ErrorCode.ERR_FeatureNotAvailableInVersion7_3, "1 switch {}").WithArguments("recursive patterns", "8.0").WithLocation(1, 1)
                );
            N(SyntaxKind.SwitchExpression);
            {
                N(SyntaxKind.NumericLiteralExpression);
                {
                    N(SyntaxKind.NumericLiteralToken, "1");
                }
                N(SyntaxKind.SwitchKeyword);
                N(SyntaxKind.OpenBraceToken);
                N(SyntaxKind.CloseBraceToken);
            }
            EOF();
        }

        [Fact]
        public void SwitchExpression01()
        {
            UsingExpression("1 switch {a => b, c => d}", TestOptions.RegularWithoutRecursivePatterns,
                // (1,1): error CS8652: The feature 'recursive patterns' is not available in C# 7.3. Please use language version 8.0 or greater.
                // 1 switch {a => b, c => d}
                Diagnostic(ErrorCode.ERR_FeatureNotAvailableInVersion7_3, "1 switch {a => b, c => d}").WithArguments("recursive patterns", "8.0").WithLocation(1, 1)
                );
            N(SyntaxKind.SwitchExpression);
            {
                N(SyntaxKind.NumericLiteralExpression);
                {
                    N(SyntaxKind.NumericLiteralToken, "1");
                }
                N(SyntaxKind.SwitchKeyword);
                N(SyntaxKind.OpenBraceToken);
                N(SyntaxKind.SwitchExpressionArm);
                {
                    N(SyntaxKind.ConstantPattern);
                    {
                        N(SyntaxKind.IdentifierName);
                        {
                            N(SyntaxKind.IdentifierToken, "a");
                        }
                    }
                    N(SyntaxKind.EqualsGreaterThanToken);
                    N(SyntaxKind.IdentifierName);
                    {
                        N(SyntaxKind.IdentifierToken, "b");
                    }
                }
                N(SyntaxKind.CommaToken);
                N(SyntaxKind.SwitchExpressionArm);
                {
                    N(SyntaxKind.ConstantPattern);
                    {
                        N(SyntaxKind.IdentifierName);
                        {
                            N(SyntaxKind.IdentifierToken, "c");
                        }
                    }
                    N(SyntaxKind.EqualsGreaterThanToken);
                    N(SyntaxKind.IdentifierName);
                    {
                        N(SyntaxKind.IdentifierToken, "d");
                    }
                }
                N(SyntaxKind.CloseBraceToken);
            }
            EOF();
        }

        [Fact]
        public void SwitchExpression02()
        {
            UsingExpression("1 switch { a?b:c => d }", TestOptions.RegularWithoutRecursivePatterns,
                // (1,1): error CS8652: The feature 'recursive patterns' is not available in C# 7.3. Please use language version 8.0 or greater.
                // 1 switch { a?b:c => d }
                Diagnostic(ErrorCode.ERR_FeatureNotAvailableInVersion7_3, "1 switch { a?b:c => d }").WithArguments("recursive patterns", "8.0").WithLocation(1, 1),
                // (1,13): error CS1003: Syntax error, '=>' expected
                // 1 switch { a?b:c => d }
                Diagnostic(ErrorCode.ERR_SyntaxError, "?").WithArguments("=>", "?").WithLocation(1, 13),
                // (1,13): error CS1525: Invalid expression term '?'
                // 1 switch { a?b:c => d }
                Diagnostic(ErrorCode.ERR_InvalidExprTerm, "?").WithArguments("?").WithLocation(1, 13)
                );
            N(SyntaxKind.SwitchExpression);
            {
                N(SyntaxKind.NumericLiteralExpression);
                {
                    N(SyntaxKind.NumericLiteralToken, "1");
                }
                N(SyntaxKind.SwitchKeyword);
                N(SyntaxKind.OpenBraceToken);
                N(SyntaxKind.SwitchExpressionArm);
                {
                    N(SyntaxKind.ConstantPattern);
                    {
                        N(SyntaxKind.IdentifierName);
                        {
                            N(SyntaxKind.IdentifierToken, "a");
                        }
                    }
                    M(SyntaxKind.EqualsGreaterThanToken);
                    N(SyntaxKind.ConditionalExpression);
                    {
                        M(SyntaxKind.IdentifierName);
                        {
                            M(SyntaxKind.IdentifierToken);
                        }
                        N(SyntaxKind.QuestionToken);
                        N(SyntaxKind.IdentifierName);
                        {
                            N(SyntaxKind.IdentifierToken, "b");
                        }
                        N(SyntaxKind.ColonToken);
                        N(SyntaxKind.SimpleLambdaExpression);
                        {
                            N(SyntaxKind.Parameter);
                            {
                                N(SyntaxKind.IdentifierToken, "c");
                            }
                            N(SyntaxKind.EqualsGreaterThanToken);
                            N(SyntaxKind.IdentifierName);
                            {
                                N(SyntaxKind.IdentifierToken, "d");
                            }
                        }
                    }
                }
                N(SyntaxKind.CloseBraceToken);
            }
            EOF();
        }

        [Fact]
        public void SwitchExpression03()
        {
            UsingExpression("1 switch { (a, b, c) => d }", TestOptions.RegularWithoutRecursivePatterns,
                // (1,1): error CS8652: The feature 'recursive patterns' is not available in C# 7.3. Please use language version 8.0 or greater.
                // 1 switch { (a, b, c) => d }
                Diagnostic(ErrorCode.ERR_FeatureNotAvailableInVersion7_3, "1 switch { (a, b, c) => d }").WithArguments("recursive patterns", "8.0").WithLocation(1, 1)
                );
            N(SyntaxKind.SwitchExpression);
            {
                N(SyntaxKind.NumericLiteralExpression);
                {
                    N(SyntaxKind.NumericLiteralToken, "1");
                }
                N(SyntaxKind.SwitchKeyword);
                N(SyntaxKind.OpenBraceToken);
                N(SyntaxKind.SwitchExpressionArm);
                {
                    N(SyntaxKind.RecursivePattern);
                    {
                        N(SyntaxKind.PositionalPatternClause);
                        {
                            N(SyntaxKind.OpenParenToken);
                            N(SyntaxKind.Subpattern);
                            {
                                N(SyntaxKind.ConstantPattern);
                                {
                                    N(SyntaxKind.IdentifierName);
                                    {
                                        N(SyntaxKind.IdentifierToken, "a");
                                    }
                                }
                            }
                            N(SyntaxKind.CommaToken);
                            N(SyntaxKind.Subpattern);
                            {
                                N(SyntaxKind.ConstantPattern);
                                {
                                    N(SyntaxKind.IdentifierName);
                                    {
                                        N(SyntaxKind.IdentifierToken, "b");
                                    }
                                }
                            }
                            N(SyntaxKind.CommaToken);
                            N(SyntaxKind.Subpattern);
                            {
                                N(SyntaxKind.ConstantPattern);
                                {
                                    N(SyntaxKind.IdentifierName);
                                    {
                                        N(SyntaxKind.IdentifierToken, "c");
                                    }
                                }
                            }
                            N(SyntaxKind.CloseParenToken);
                        }
                    }
                    N(SyntaxKind.EqualsGreaterThanToken);
                    N(SyntaxKind.IdentifierName);
                    {
                        N(SyntaxKind.IdentifierToken, "d");
                    }
                }
                N(SyntaxKind.CloseBraceToken);
            }
            EOF();
        }

        [Fact]
        public void BrokenRecursivePattern01()
        {
            // This put the parser into an infinite loop at one time. The precise diagnostics and nodes
            // are not as important as the fact that it terminates.
            UsingStatement("switch (e) { case T( : Q x = n; break; } ", TestOptions.RegularWithoutRecursivePatterns,
                // (1,19): error CS8652: The feature 'recursive patterns' is not available in C# 7.3. Please use language version 8.0 or greater.
                // switch (e) { case T( : Q x = n; break; } 
                Diagnostic(ErrorCode.ERR_FeatureNotAvailableInVersion7_3, "T( : Q x = n").WithArguments("recursive patterns", "8.0").WithLocation(1, 19),
                // (1,22): error CS1001: Identifier expected
                // switch (e) { case T( : Q x = n; break; } 
                Diagnostic(ErrorCode.ERR_IdentifierExpected, ":").WithLocation(1, 22),
                // (1,28): error CS1003: Syntax error, ',' expected
                // switch (e) { case T( : Q x = n; break; } 
                Diagnostic(ErrorCode.ERR_SyntaxError, "=").WithArguments(",", "=").WithLocation(1, 28),
                // (1,30): error CS1003: Syntax error, ',' expected
                // switch (e) { case T( : Q x = n; break; } 
                Diagnostic(ErrorCode.ERR_SyntaxError, "n").WithArguments(",", "").WithLocation(1, 30),
                // (1,31): error CS1026: ) expected
                // switch (e) { case T( : Q x = n; break; } 
                Diagnostic(ErrorCode.ERR_CloseParenExpected, ";").WithLocation(1, 31),
                // (1,31): error CS1003: Syntax error, ':' expected
                // switch (e) { case T( : Q x = n; break; } 
                Diagnostic(ErrorCode.ERR_SyntaxError, ";").WithArguments(":", ";").WithLocation(1, 31)
                );
            N(SyntaxKind.SwitchStatement);
            {
                N(SyntaxKind.SwitchKeyword);
                N(SyntaxKind.OpenParenToken);
                N(SyntaxKind.IdentifierName);
                {
                    N(SyntaxKind.IdentifierToken, "e");
                }
                N(SyntaxKind.CloseParenToken);
                N(SyntaxKind.OpenBraceToken);
                N(SyntaxKind.SwitchSection);
                {
                    N(SyntaxKind.CasePatternSwitchLabel);
                    {
                        N(SyntaxKind.CaseKeyword);
                        N(SyntaxKind.RecursivePattern);
                        {
                            N(SyntaxKind.IdentifierName);
                            {
                                N(SyntaxKind.IdentifierToken, "T");
                            }
                            N(SyntaxKind.PositionalPatternClause);
                            {
                                N(SyntaxKind.OpenParenToken);
                                N(SyntaxKind.Subpattern);
                                {
                                    N(SyntaxKind.DeclarationPattern);
                                    {
                                        N(SyntaxKind.IdentifierName);
                                        {
                                            N(SyntaxKind.IdentifierToken, "Q");
                                        }
                                        N(SyntaxKind.SingleVariableDesignation);
                                        {
                                            N(SyntaxKind.IdentifierToken, "x");
                                        }
                                    }
                                }
                                M(SyntaxKind.CommaToken);
                                N(SyntaxKind.Subpattern);
                                {
                                    N(SyntaxKind.ConstantPattern);
                                    {
                                        N(SyntaxKind.IdentifierName);
                                        {
                                            N(SyntaxKind.IdentifierToken, "n");
                                        }
                                    }
                                }
                                M(SyntaxKind.CloseParenToken);
                            }
                        }
                        M(SyntaxKind.ColonToken);
                    }
                    N(SyntaxKind.EmptyStatement);
                    {
                        N(SyntaxKind.SemicolonToken);
                    }
                    N(SyntaxKind.BreakStatement);
                    {
                        N(SyntaxKind.BreakKeyword);
                        N(SyntaxKind.SemicolonToken);
                    }
                }
                N(SyntaxKind.CloseBraceToken);
            }
            EOF();
        }

        [Fact, WorkItem(26000, "https://github.com/dotnet/roslyn/issues/26000")]
        public void VarIsContextualKeywordForPatterns01()
        {
            UsingStatement("switch (e) { case var: break; }");
            N(SyntaxKind.SwitchStatement);
            {
                N(SyntaxKind.SwitchKeyword);
                N(SyntaxKind.OpenParenToken);
                N(SyntaxKind.IdentifierName);
                {
                    N(SyntaxKind.IdentifierToken, "e");
                }
                N(SyntaxKind.CloseParenToken);
                N(SyntaxKind.OpenBraceToken);
                N(SyntaxKind.SwitchSection);
                {
                    N(SyntaxKind.CaseSwitchLabel);
                    {
                        N(SyntaxKind.CaseKeyword);
                        N(SyntaxKind.IdentifierName);
                        {
                            N(SyntaxKind.IdentifierToken, "var");
                        }
                        N(SyntaxKind.ColonToken);
                    }
                    N(SyntaxKind.BreakStatement);
                    {
                        N(SyntaxKind.BreakKeyword);
                        N(SyntaxKind.SemicolonToken);
                    }
                }
                N(SyntaxKind.CloseBraceToken);
            }
            EOF();
        }

        [Fact, WorkItem(26000, "https://github.com/dotnet/roslyn/issues/26000")]
        public void VarIsContextualKeywordForPatterns02()
        {
            UsingStatement("if (e is var) {}");
            N(SyntaxKind.IfStatement);
            {
                N(SyntaxKind.IfKeyword);
                N(SyntaxKind.OpenParenToken);
                N(SyntaxKind.IsExpression);
                {
                    N(SyntaxKind.IdentifierName);
                    {
                        N(SyntaxKind.IdentifierToken, "e");
                    }
                    N(SyntaxKind.IsKeyword);
                    N(SyntaxKind.IdentifierName);
                    {
                        N(SyntaxKind.IdentifierToken, "var");
                    }
                }
                N(SyntaxKind.CloseParenToken);
                N(SyntaxKind.Block);
                {
                    N(SyntaxKind.OpenBraceToken);
                    N(SyntaxKind.CloseBraceToken);
                }
            }
            EOF();
        }

        [Fact, WorkItem(26000, "https://github.com/dotnet/roslyn/issues/26000")]
        public void WhenAsPatternVariable01()
        {
            UsingStatement("switch (e) { case var when: break; }",
                // (1,27): error CS1525: Invalid expression term ':'
                // switch (e) { case var when: break; }
                Diagnostic(ErrorCode.ERR_InvalidExprTerm, ":").WithArguments(":").WithLocation(1, 27)
                );
            N(SyntaxKind.SwitchStatement);
            {
                N(SyntaxKind.SwitchKeyword);
                N(SyntaxKind.OpenParenToken);
                N(SyntaxKind.IdentifierName);
                {
                    N(SyntaxKind.IdentifierToken, "e");
                }
                N(SyntaxKind.CloseParenToken);
                N(SyntaxKind.OpenBraceToken);
                N(SyntaxKind.SwitchSection);
                {
                    N(SyntaxKind.CasePatternSwitchLabel);
                    {
                        N(SyntaxKind.CaseKeyword);
                        N(SyntaxKind.ConstantPattern);
                        {
                            N(SyntaxKind.IdentifierName);
                            {
                                N(SyntaxKind.IdentifierToken, "var");
                            }
                        }
                        N(SyntaxKind.WhenClause);
                        {
                            N(SyntaxKind.WhenKeyword);
                            M(SyntaxKind.IdentifierName);
                            {
                                M(SyntaxKind.IdentifierToken);
                            }
                        }
                        N(SyntaxKind.ColonToken);
                    }
                    N(SyntaxKind.BreakStatement);
                    {
                        N(SyntaxKind.BreakKeyword);
                        N(SyntaxKind.SemicolonToken);
                    }
                }
                N(SyntaxKind.CloseBraceToken);
            }
            EOF();
        }

        [Fact, WorkItem(26000, "https://github.com/dotnet/roslyn/issues/26000")]
        public void WhenAsPatternVariable02()
        {
            UsingStatement("switch (e) { case K when: break; }",
                // (1,25): error CS1525: Invalid expression term ':'
                // switch (e) { case K when: break; }
                Diagnostic(ErrorCode.ERR_InvalidExprTerm, ":").WithArguments(":").WithLocation(1, 25)
                );
            N(SyntaxKind.SwitchStatement);
            {
                N(SyntaxKind.SwitchKeyword);
                N(SyntaxKind.OpenParenToken);
                N(SyntaxKind.IdentifierName);
                {
                    N(SyntaxKind.IdentifierToken, "e");
                }
                N(SyntaxKind.CloseParenToken);
                N(SyntaxKind.OpenBraceToken);
                N(SyntaxKind.SwitchSection);
                {
                    N(SyntaxKind.CasePatternSwitchLabel);
                    {
                        N(SyntaxKind.CaseKeyword);
                        N(SyntaxKind.ConstantPattern);
                        {
                            N(SyntaxKind.IdentifierName);
                            {
                                N(SyntaxKind.IdentifierToken, "K");
                            }
                        }
                        N(SyntaxKind.WhenClause);
                        {
                            N(SyntaxKind.WhenKeyword);
                            M(SyntaxKind.IdentifierName);
                            {
                                M(SyntaxKind.IdentifierToken);
                            }
                        }
                        N(SyntaxKind.ColonToken);
                    }
                    N(SyntaxKind.BreakStatement);
                    {
                        N(SyntaxKind.BreakKeyword);
                        N(SyntaxKind.SemicolonToken);
                    }
                }
                N(SyntaxKind.CloseBraceToken);
            }
            EOF();
        }

        [Fact(Skip = "This is not a reliable test, and its failure modes are hard to capture. But it is helpful to run by hand to find parser issues.")]
        public void ParseFuzz()
        {
            Random random = new Random();
            for (int i = 0; i < 4000; i++)
            {
                string source = $"class C{{void M(){{switch(e){{case {makePattern0()}:T v = e;}}}}}}";
                try
                {
                    Parse(source, options: TestOptions.RegularWithRecursivePatterns);
                    for (int j = 0; j < 30; j++)
                    {
                        int k1 = random.Next(source.Length);
                        int k2 = random.Next(source.Length);
                        string source2 = source.Substring(0, k1) + source.Substring(k2);
                        Parse(source2, options: TestOptions.RegularWithRecursivePatterns);
                    }
                }
                catch (StackOverflowException)
                {
                    Console.WriteLine("Failed on \"" + source + "\"");
                    Assert.True(false, source);
                }
                catch (OutOfMemoryException)
                {
                    Console.WriteLine("Failed on \"" + source + "\"");
                    Assert.True(false, source);
                }
            }
            return;

            string makeProps(int maxDepth, bool needNames)
            {
                int nProps = random.Next(maxDepth);
                var builder = new StringBuilder();
                for (int i = 0; i < nProps; i++)
                {
                    if (i != 0) builder.Append(", ");
                    if (needNames || random.Next(5) == 0) builder.Append("N: ");
                    builder.Append(makePattern(maxDepth - 1));
                }
                return builder.ToString();
            }
            string makePattern(int maxDepth)
            {
                if (maxDepth <= 0 || random.Next(6) == 0)
                {
                    switch (random.Next(4))
                    {
                        case 0:
                            return "_";
                        case 1:
                            return "1";
                        case 2:
                            return "T x";
                        default:
                            return "var y";
                    }
                }
                else
                {
                    // recursive pattern
                    while (true)
                    {
                        bool nameType = random.Next(2) == 0;
                        bool parensPart = random.Next(2) == 0;
                        bool propsPart = random.Next(2) == 0;
                        bool name = random.Next(2) == 0;
                        if (!parensPart && !propsPart && !(nameType && name)) continue;
                        return $"{(nameType ? "N" : "")} {(parensPart ? $"({makeProps(maxDepth, false)})" : "")} {(propsPart ? $"{{ {makeProps(maxDepth, true)} }}" : "")} {(name ? "n" : "")}";
                    }
                }
            }
            string makePattern0() => makePattern(random.Next(6));
        }

        [Fact]
        public void ArrayOfTupleType01()
        {
            UsingStatement("if (o is (int, int)[]) { }");
            N(SyntaxKind.IfStatement);
            {
                N(SyntaxKind.IfKeyword);
                N(SyntaxKind.OpenParenToken);
                N(SyntaxKind.IsExpression);
                {
                    N(SyntaxKind.IdentifierName);
                    {
                        N(SyntaxKind.IdentifierToken, "o");
                    }
                    N(SyntaxKind.IsKeyword);
                    N(SyntaxKind.ArrayType);
                    {
                        N(SyntaxKind.TupleType);
                        {
                            N(SyntaxKind.OpenParenToken);
                            N(SyntaxKind.TupleElement);
                            {
                                N(SyntaxKind.PredefinedType);
                                {
                                    N(SyntaxKind.IntKeyword);
                                }
                            }
                            N(SyntaxKind.CommaToken);
                            N(SyntaxKind.TupleElement);
                            {
                                N(SyntaxKind.PredefinedType);
                                {
                                    N(SyntaxKind.IntKeyword);
                                }
                            }
                            N(SyntaxKind.CloseParenToken);
                        }
                        N(SyntaxKind.ArrayRankSpecifier);
                        {
                            N(SyntaxKind.OpenBracketToken);
                            N(SyntaxKind.OmittedArraySizeExpression);
                            {
                                N(SyntaxKind.OmittedArraySizeExpressionToken);
                            }
                            N(SyntaxKind.CloseBracketToken);
                        }
                    }
                }
                N(SyntaxKind.CloseParenToken);
                N(SyntaxKind.Block);
                {
                    N(SyntaxKind.OpenBraceToken);
                    N(SyntaxKind.CloseBraceToken);
                }
            }
            EOF();
        }

        [Fact]
        public void ArrayOfTupleType02()
        {
            UsingStatement("if (o is (int a, int b)[]) { }");
            N(SyntaxKind.IfStatement);
            {
                N(SyntaxKind.IfKeyword);
                N(SyntaxKind.OpenParenToken);
                N(SyntaxKind.IsExpression);
                {
                    N(SyntaxKind.IdentifierName);
                    {
                        N(SyntaxKind.IdentifierToken, "o");
                    }
                    N(SyntaxKind.IsKeyword);
                    N(SyntaxKind.ArrayType);
                    {
                        N(SyntaxKind.TupleType);
                        {
                            N(SyntaxKind.OpenParenToken);
                            N(SyntaxKind.TupleElement);
                            {
                                N(SyntaxKind.PredefinedType);
                                {
                                    N(SyntaxKind.IntKeyword);
                                }
                                N(SyntaxKind.IdentifierToken, "a");
                            }
                            N(SyntaxKind.CommaToken);
                            N(SyntaxKind.TupleElement);
                            {
                                N(SyntaxKind.PredefinedType);
                                {
                                    N(SyntaxKind.IntKeyword);
                                }
                                N(SyntaxKind.IdentifierToken, "b");
                            }
                            N(SyntaxKind.CloseParenToken);
                        }
                        N(SyntaxKind.ArrayRankSpecifier);
                        {
                            N(SyntaxKind.OpenBracketToken);
                            N(SyntaxKind.OmittedArraySizeExpression);
                            {
                                N(SyntaxKind.OmittedArraySizeExpressionToken);
                            }
                            N(SyntaxKind.CloseBracketToken);
                        }
                    }
                }
                N(SyntaxKind.CloseParenToken);
                N(SyntaxKind.Block);
                {
                    N(SyntaxKind.OpenBraceToken);
                    N(SyntaxKind.CloseBraceToken);
                }
            }
            EOF();
        }

        [Fact]
        public void ArrayOfTupleType03()
        {
            UsingStatement("if (o is (int, int)[] q) { }");
            N(SyntaxKind.IfStatement);
            {
                N(SyntaxKind.IfKeyword);
                N(SyntaxKind.OpenParenToken);
                N(SyntaxKind.IsPatternExpression);
                {
                    N(SyntaxKind.IdentifierName);
                    {
                        N(SyntaxKind.IdentifierToken, "o");
                    }
                    N(SyntaxKind.IsKeyword);
                    N(SyntaxKind.DeclarationPattern);
                    {
                        N(SyntaxKind.ArrayType);
                        {
                            N(SyntaxKind.TupleType);
                            {
                                N(SyntaxKind.OpenParenToken);
                                N(SyntaxKind.TupleElement);
                                {
                                    N(SyntaxKind.PredefinedType);
                                    {
                                        N(SyntaxKind.IntKeyword);
                                    }
                                }
                                N(SyntaxKind.CommaToken);
                                N(SyntaxKind.TupleElement);
                                {
                                    N(SyntaxKind.PredefinedType);
                                    {
                                        N(SyntaxKind.IntKeyword);
                                    }
                                }
                                N(SyntaxKind.CloseParenToken);
                            }
                            N(SyntaxKind.ArrayRankSpecifier);
                            {
                                N(SyntaxKind.OpenBracketToken);
                                N(SyntaxKind.OmittedArraySizeExpression);
                                {
                                    N(SyntaxKind.OmittedArraySizeExpressionToken);
                                }
                                N(SyntaxKind.CloseBracketToken);
                            }
                        }
                        N(SyntaxKind.SingleVariableDesignation);
                        {
                            N(SyntaxKind.IdentifierToken, "q");
                        }
                    }
                }
                N(SyntaxKind.CloseParenToken);
                N(SyntaxKind.Block);
                {
                    N(SyntaxKind.OpenBraceToken);
                    N(SyntaxKind.CloseBraceToken);
                }
            }
            EOF();
        }

        [Fact]
        public void ArrayOfTupleType04()
        {
            UsingStatement("if (o is (int a, int b)[] q) { }");
            N(SyntaxKind.IfStatement);
            {
                N(SyntaxKind.IfKeyword);
                N(SyntaxKind.OpenParenToken);
                N(SyntaxKind.IsPatternExpression);
                {
                    N(SyntaxKind.IdentifierName);
                    {
                        N(SyntaxKind.IdentifierToken, "o");
                    }
                    N(SyntaxKind.IsKeyword);
                    N(SyntaxKind.DeclarationPattern);
                    {
                        N(SyntaxKind.ArrayType);
                        {
                            N(SyntaxKind.TupleType);
                            {
                                N(SyntaxKind.OpenParenToken);
                                N(SyntaxKind.TupleElement);
                                {
                                    N(SyntaxKind.PredefinedType);
                                    {
                                        N(SyntaxKind.IntKeyword);
                                    }
                                    N(SyntaxKind.IdentifierToken, "a");
                                }
                                N(SyntaxKind.CommaToken);
                                N(SyntaxKind.TupleElement);
                                {
                                    N(SyntaxKind.PredefinedType);
                                    {
                                        N(SyntaxKind.IntKeyword);
                                    }
                                    N(SyntaxKind.IdentifierToken, "b");
                                }
                                N(SyntaxKind.CloseParenToken);
                            }
                            N(SyntaxKind.ArrayRankSpecifier);
                            {
                                N(SyntaxKind.OpenBracketToken);
                                N(SyntaxKind.OmittedArraySizeExpression);
                                {
                                    N(SyntaxKind.OmittedArraySizeExpressionToken);
                                }
                                N(SyntaxKind.CloseBracketToken);
                            }
                        }
                        N(SyntaxKind.SingleVariableDesignation);
                        {
                            N(SyntaxKind.IdentifierToken, "q");
                        }
                    }
                }
                N(SyntaxKind.CloseParenToken);
                N(SyntaxKind.Block);
                {
                    N(SyntaxKind.OpenBraceToken);
                    N(SyntaxKind.CloseBraceToken);
                }
            }
            EOF();
        }

        [Fact]
        public void ArrayOfTupleType05()
        {
            UsingStatement("if (o is (Int, Int)[]) { }");
            N(SyntaxKind.IfStatement);
            {
                N(SyntaxKind.IfKeyword);
                N(SyntaxKind.OpenParenToken);
                N(SyntaxKind.IsExpression);
                {
                    N(SyntaxKind.IdentifierName);
                    {
                        N(SyntaxKind.IdentifierToken, "o");
                    }
                    N(SyntaxKind.IsKeyword);
                    N(SyntaxKind.ArrayType);
                    {
                        N(SyntaxKind.TupleType);
                        {
                            N(SyntaxKind.OpenParenToken);
                            N(SyntaxKind.TupleElement);
                            {
                                N(SyntaxKind.IdentifierName);
                                {
                                    N(SyntaxKind.IdentifierToken, "Int");
                                }
                            }
                            N(SyntaxKind.CommaToken);
                            N(SyntaxKind.TupleElement);
                            {
                                N(SyntaxKind.IdentifierName);
                                {
                                    N(SyntaxKind.IdentifierToken, "Int");
                                }
                            }
                            N(SyntaxKind.CloseParenToken);
                        }
                        N(SyntaxKind.ArrayRankSpecifier);
                        {
                            N(SyntaxKind.OpenBracketToken);
                            N(SyntaxKind.OmittedArraySizeExpression);
                            {
                                N(SyntaxKind.OmittedArraySizeExpressionToken);
                            }
                            N(SyntaxKind.CloseBracketToken);
                        }
                    }
                }
                N(SyntaxKind.CloseParenToken);
                N(SyntaxKind.Block);
                {
                    N(SyntaxKind.OpenBraceToken);
                    N(SyntaxKind.CloseBraceToken);
                }
            }
            EOF();
        }

        [Fact]
        public void ArrayOfTupleType06()
        {
            UsingStatement("if (o is (Int a, Int b)[]) { }");
            N(SyntaxKind.IfStatement);
            {
                N(SyntaxKind.IfKeyword);
                N(SyntaxKind.OpenParenToken);
                N(SyntaxKind.IsExpression);
                {
                    N(SyntaxKind.IdentifierName);
                    {
                        N(SyntaxKind.IdentifierToken, "o");
                    }
                    N(SyntaxKind.IsKeyword);
                    N(SyntaxKind.ArrayType);
                    {
                        N(SyntaxKind.TupleType);
                        {
                            N(SyntaxKind.OpenParenToken);
                            N(SyntaxKind.TupleElement);
                            {
                                N(SyntaxKind.IdentifierName);
                                {
                                    N(SyntaxKind.IdentifierToken, "Int");
                                }
                                N(SyntaxKind.IdentifierToken, "a");
                            }
                            N(SyntaxKind.CommaToken);
                            N(SyntaxKind.TupleElement);
                            {
                                N(SyntaxKind.IdentifierName);
                                {
                                    N(SyntaxKind.IdentifierToken, "Int");
                                }
                                N(SyntaxKind.IdentifierToken, "b");
                            }
                            N(SyntaxKind.CloseParenToken);
                        }
                        N(SyntaxKind.ArrayRankSpecifier);
                        {
                            N(SyntaxKind.OpenBracketToken);
                            N(SyntaxKind.OmittedArraySizeExpression);
                            {
                                N(SyntaxKind.OmittedArraySizeExpressionToken);
                            }
                            N(SyntaxKind.CloseBracketToken);
                        }
                    }
                }
                N(SyntaxKind.CloseParenToken);
                N(SyntaxKind.Block);
                {
                    N(SyntaxKind.OpenBraceToken);
                    N(SyntaxKind.CloseBraceToken);
                }
            }
            EOF();
        }

        [Fact]
        public void ArrayOfTupleType07()
        {
            UsingStatement("if (o is (Int, Int)[] q) { }");
            N(SyntaxKind.IfStatement);
            {
                N(SyntaxKind.IfKeyword);
                N(SyntaxKind.OpenParenToken);
                N(SyntaxKind.IsPatternExpression);
                {
                    N(SyntaxKind.IdentifierName);
                    {
                        N(SyntaxKind.IdentifierToken, "o");
                    }
                    N(SyntaxKind.IsKeyword);
                    N(SyntaxKind.DeclarationPattern);
                    {
                        N(SyntaxKind.ArrayType);
                        {
                            N(SyntaxKind.TupleType);
                            {
                                N(SyntaxKind.OpenParenToken);
                                N(SyntaxKind.TupleElement);
                                {
                                    N(SyntaxKind.IdentifierName);
                                    {
                                        N(SyntaxKind.IdentifierToken, "Int");
                                    }
                                }
                                N(SyntaxKind.CommaToken);
                                N(SyntaxKind.TupleElement);
                                {
                                    N(SyntaxKind.IdentifierName);
                                    {
                                        N(SyntaxKind.IdentifierToken, "Int");
                                    }
                                }
                                N(SyntaxKind.CloseParenToken);
                            }
                            N(SyntaxKind.ArrayRankSpecifier);
                            {
                                N(SyntaxKind.OpenBracketToken);
                                N(SyntaxKind.OmittedArraySizeExpression);
                                {
                                    N(SyntaxKind.OmittedArraySizeExpressionToken);
                                }
                                N(SyntaxKind.CloseBracketToken);
                            }
                        }
                        N(SyntaxKind.SingleVariableDesignation);
                        {
                            N(SyntaxKind.IdentifierToken, "q");
                        }
                    }
                }
                N(SyntaxKind.CloseParenToken);
                N(SyntaxKind.Block);
                {
                    N(SyntaxKind.OpenBraceToken);
                    N(SyntaxKind.CloseBraceToken);
                }
            }
            EOF();
        }

        [Fact]
        public void ArrayOfTupleType08()
        {
            UsingStatement("if (o is (Int a, Int b)[] q) { }");
            N(SyntaxKind.IfStatement);
            {
                N(SyntaxKind.IfKeyword);
                N(SyntaxKind.OpenParenToken);
                N(SyntaxKind.IsPatternExpression);
                {
                    N(SyntaxKind.IdentifierName);
                    {
                        N(SyntaxKind.IdentifierToken, "o");
                    }
                    N(SyntaxKind.IsKeyword);
                    N(SyntaxKind.DeclarationPattern);
                    {
                        N(SyntaxKind.ArrayType);
                        {
                            N(SyntaxKind.TupleType);
                            {
                                N(SyntaxKind.OpenParenToken);
                                N(SyntaxKind.TupleElement);
                                {
                                    N(SyntaxKind.IdentifierName);
                                    {
                                        N(SyntaxKind.IdentifierToken, "Int");
                                    }
                                    N(SyntaxKind.IdentifierToken, "a");
                                }
                                N(SyntaxKind.CommaToken);
                                N(SyntaxKind.TupleElement);
                                {
                                    N(SyntaxKind.IdentifierName);
                                    {
                                        N(SyntaxKind.IdentifierToken, "Int");
                                    }
                                    N(SyntaxKind.IdentifierToken, "b");
                                }
                                N(SyntaxKind.CloseParenToken);
                            }
                            N(SyntaxKind.ArrayRankSpecifier);
                            {
                                N(SyntaxKind.OpenBracketToken);
                                N(SyntaxKind.OmittedArraySizeExpression);
                                {
                                    N(SyntaxKind.OmittedArraySizeExpressionToken);
                                }
                                N(SyntaxKind.CloseBracketToken);
                            }
                        }
                        N(SyntaxKind.SingleVariableDesignation);
                        {
                            N(SyntaxKind.IdentifierToken, "q");
                        }
                    }
                }
                N(SyntaxKind.CloseParenToken);
                N(SyntaxKind.Block);
                {
                    N(SyntaxKind.OpenBraceToken);
                    N(SyntaxKind.CloseBraceToken);
                }
            }
            EOF();
        }

        [Fact]
        public void ArrayOfTupleType09()
        {
            UsingStatement("if (o is (S.Int, S.Int)[]) { }");
            N(SyntaxKind.IfStatement);
            {
                N(SyntaxKind.IfKeyword);
                N(SyntaxKind.OpenParenToken);
                N(SyntaxKind.IsExpression);
                {
                    N(SyntaxKind.IdentifierName);
                    {
                        N(SyntaxKind.IdentifierToken, "o");
                    }
                    N(SyntaxKind.IsKeyword);
                    N(SyntaxKind.ArrayType);
                    {
                        N(SyntaxKind.TupleType);
                        {
                            N(SyntaxKind.OpenParenToken);
                            N(SyntaxKind.TupleElement);
                            {
                                N(SyntaxKind.QualifiedName);
                                {
                                    N(SyntaxKind.IdentifierName);
                                    {
                                        N(SyntaxKind.IdentifierToken, "S");
                                    }
                                    N(SyntaxKind.DotToken);
                                    N(SyntaxKind.IdentifierName);
                                    {
                                        N(SyntaxKind.IdentifierToken, "Int");
                                    }
                                }
                            }
                            N(SyntaxKind.CommaToken);
                            N(SyntaxKind.TupleElement);
                            {
                                N(SyntaxKind.QualifiedName);
                                {
                                    N(SyntaxKind.IdentifierName);
                                    {
                                        N(SyntaxKind.IdentifierToken, "S");
                                    }
                                    N(SyntaxKind.DotToken);
                                    N(SyntaxKind.IdentifierName);
                                    {
                                        N(SyntaxKind.IdentifierToken, "Int");
                                    }
                                }
                            }
                            N(SyntaxKind.CloseParenToken);
                        }
                        N(SyntaxKind.ArrayRankSpecifier);
                        {
                            N(SyntaxKind.OpenBracketToken);
                            N(SyntaxKind.OmittedArraySizeExpression);
                            {
                                N(SyntaxKind.OmittedArraySizeExpressionToken);
                            }
                            N(SyntaxKind.CloseBracketToken);
                        }
                    }
                }
                N(SyntaxKind.CloseParenToken);
                N(SyntaxKind.Block);
                {
                    N(SyntaxKind.OpenBraceToken);
                    N(SyntaxKind.CloseBraceToken);
                }
            }
            EOF();
        }

        [Fact]
        public void ArrayOfTupleType10()
        {
            UsingStatement("if (o is (S.Int a, S.Int b)[]) { }");
            N(SyntaxKind.IfStatement);
            {
                N(SyntaxKind.IfKeyword);
                N(SyntaxKind.OpenParenToken);
                N(SyntaxKind.IsExpression);
                {
                    N(SyntaxKind.IdentifierName);
                    {
                        N(SyntaxKind.IdentifierToken, "o");
                    }
                    N(SyntaxKind.IsKeyword);
                    N(SyntaxKind.ArrayType);
                    {
                        N(SyntaxKind.TupleType);
                        {
                            N(SyntaxKind.OpenParenToken);
                            N(SyntaxKind.TupleElement);
                            {
                                N(SyntaxKind.QualifiedName);
                                {
                                    N(SyntaxKind.IdentifierName);
                                    {
                                        N(SyntaxKind.IdentifierToken, "S");
                                    }
                                    N(SyntaxKind.DotToken);
                                    N(SyntaxKind.IdentifierName);
                                    {
                                        N(SyntaxKind.IdentifierToken, "Int");
                                    }
                                }
                                N(SyntaxKind.IdentifierToken, "a");
                            }
                            N(SyntaxKind.CommaToken);
                            N(SyntaxKind.TupleElement);
                            {
                                N(SyntaxKind.QualifiedName);
                                {
                                    N(SyntaxKind.IdentifierName);
                                    {
                                        N(SyntaxKind.IdentifierToken, "S");
                                    }
                                    N(SyntaxKind.DotToken);
                                    N(SyntaxKind.IdentifierName);
                                    {
                                        N(SyntaxKind.IdentifierToken, "Int");
                                    }
                                }
                                N(SyntaxKind.IdentifierToken, "b");
                            }
                            N(SyntaxKind.CloseParenToken);
                        }
                        N(SyntaxKind.ArrayRankSpecifier);
                        {
                            N(SyntaxKind.OpenBracketToken);
                            N(SyntaxKind.OmittedArraySizeExpression);
                            {
                                N(SyntaxKind.OmittedArraySizeExpressionToken);
                            }
                            N(SyntaxKind.CloseBracketToken);
                        }
                    }
                }
                N(SyntaxKind.CloseParenToken);
                N(SyntaxKind.Block);
                {
                    N(SyntaxKind.OpenBraceToken);
                    N(SyntaxKind.CloseBraceToken);
                }
            }
            EOF();
        }

        [Fact]
        public void ArrayOfTupleType11()
        {
            UsingStatement("if (o is (S.Int, S.Int)[] q) { }");
            N(SyntaxKind.IfStatement);
            {
                N(SyntaxKind.IfKeyword);
                N(SyntaxKind.OpenParenToken);
                N(SyntaxKind.IsPatternExpression);
                {
                    N(SyntaxKind.IdentifierName);
                    {
                        N(SyntaxKind.IdentifierToken, "o");
                    }
                    N(SyntaxKind.IsKeyword);
                    N(SyntaxKind.DeclarationPattern);
                    {
                        N(SyntaxKind.ArrayType);
                        {
                            N(SyntaxKind.TupleType);
                            {
                                N(SyntaxKind.OpenParenToken);
                                N(SyntaxKind.TupleElement);
                                {
                                    N(SyntaxKind.QualifiedName);
                                    {
                                        N(SyntaxKind.IdentifierName);
                                        {
                                            N(SyntaxKind.IdentifierToken, "S");
                                        }
                                        N(SyntaxKind.DotToken);
                                        N(SyntaxKind.IdentifierName);
                                        {
                                            N(SyntaxKind.IdentifierToken, "Int");
                                        }
                                    }
                                }
                                N(SyntaxKind.CommaToken);
                                N(SyntaxKind.TupleElement);
                                {
                                    N(SyntaxKind.QualifiedName);
                                    {
                                        N(SyntaxKind.IdentifierName);
                                        {
                                            N(SyntaxKind.IdentifierToken, "S");
                                        }
                                        N(SyntaxKind.DotToken);
                                        N(SyntaxKind.IdentifierName);
                                        {
                                            N(SyntaxKind.IdentifierToken, "Int");
                                        }
                                    }
                                }
                                N(SyntaxKind.CloseParenToken);
                            }
                            N(SyntaxKind.ArrayRankSpecifier);
                            {
                                N(SyntaxKind.OpenBracketToken);
                                N(SyntaxKind.OmittedArraySizeExpression);
                                {
                                    N(SyntaxKind.OmittedArraySizeExpressionToken);
                                }
                                N(SyntaxKind.CloseBracketToken);
                            }
                        }
                        N(SyntaxKind.SingleVariableDesignation);
                        {
                            N(SyntaxKind.IdentifierToken, "q");
                        }
                    }
                }
                N(SyntaxKind.CloseParenToken);
                N(SyntaxKind.Block);
                {
                    N(SyntaxKind.OpenBraceToken);
                    N(SyntaxKind.CloseBraceToken);
                }
            }
            EOF();
        }

        [Fact]
        public void ArrayOfTupleType12()
        {
            UsingStatement("if (o is (S.Int a, S.Int b)[] q) { }");
            N(SyntaxKind.IfStatement);
            {
                N(SyntaxKind.IfKeyword);
                N(SyntaxKind.OpenParenToken);
                N(SyntaxKind.IsPatternExpression);
                {
                    N(SyntaxKind.IdentifierName);
                    {
                        N(SyntaxKind.IdentifierToken, "o");
                    }
                    N(SyntaxKind.IsKeyword);
                    N(SyntaxKind.DeclarationPattern);
                    {
                        N(SyntaxKind.ArrayType);
                        {
                            N(SyntaxKind.TupleType);
                            {
                                N(SyntaxKind.OpenParenToken);
                                N(SyntaxKind.TupleElement);
                                {
                                    N(SyntaxKind.QualifiedName);
                                    {
                                        N(SyntaxKind.IdentifierName);
                                        {
                                            N(SyntaxKind.IdentifierToken, "S");
                                        }
                                        N(SyntaxKind.DotToken);
                                        N(SyntaxKind.IdentifierName);
                                        {
                                            N(SyntaxKind.IdentifierToken, "Int");
                                        }
                                    }
                                    N(SyntaxKind.IdentifierToken, "a");
                                }
                                N(SyntaxKind.CommaToken);
                                N(SyntaxKind.TupleElement);
                                {
                                    N(SyntaxKind.QualifiedName);
                                    {
                                        N(SyntaxKind.IdentifierName);
                                        {
                                            N(SyntaxKind.IdentifierToken, "S");
                                        }
                                        N(SyntaxKind.DotToken);
                                        N(SyntaxKind.IdentifierName);
                                        {
                                            N(SyntaxKind.IdentifierToken, "Int");
                                        }
                                    }
                                    N(SyntaxKind.IdentifierToken, "b");
                                }
                                N(SyntaxKind.CloseParenToken);
                            }
                            N(SyntaxKind.ArrayRankSpecifier);
                            {
                                N(SyntaxKind.OpenBracketToken);
                                N(SyntaxKind.OmittedArraySizeExpression);
                                {
                                    N(SyntaxKind.OmittedArraySizeExpressionToken);
                                }
                                N(SyntaxKind.CloseBracketToken);
                            }
                        }
                        N(SyntaxKind.SingleVariableDesignation);
                        {
                            N(SyntaxKind.IdentifierToken, "q");
                        }
                    }
                }
                N(SyntaxKind.CloseParenToken);
                N(SyntaxKind.Block);
                {
                    N(SyntaxKind.OpenBraceToken);
                    N(SyntaxKind.CloseBraceToken);
                }
            }
            EOF();
        }

        [Fact]
        public void ArrayOfTupleType13()
        {
            UsingStatement("switch (o) { case (int, int)[] q: break; }");
            N(SyntaxKind.SwitchStatement);
            {
                N(SyntaxKind.SwitchKeyword);
                N(SyntaxKind.OpenParenToken);
                N(SyntaxKind.IdentifierName);
                {
                    N(SyntaxKind.IdentifierToken, "o");
                }
                N(SyntaxKind.CloseParenToken);
                N(SyntaxKind.OpenBraceToken);
                N(SyntaxKind.SwitchSection);
                {
                    N(SyntaxKind.CasePatternSwitchLabel);
                    {
                        N(SyntaxKind.CaseKeyword);
                        N(SyntaxKind.DeclarationPattern);
                        {
                            N(SyntaxKind.ArrayType);
                            {
                                N(SyntaxKind.TupleType);
                                {
                                    N(SyntaxKind.OpenParenToken);
                                    N(SyntaxKind.TupleElement);
                                    {
                                        N(SyntaxKind.PredefinedType);
                                        {
                                            N(SyntaxKind.IntKeyword);
                                        }
                                    }
                                    N(SyntaxKind.CommaToken);
                                    N(SyntaxKind.TupleElement);
                                    {
                                        N(SyntaxKind.PredefinedType);
                                        {
                                            N(SyntaxKind.IntKeyword);
                                        }
                                    }
                                    N(SyntaxKind.CloseParenToken);
                                }
                                N(SyntaxKind.ArrayRankSpecifier);
                                {
                                    N(SyntaxKind.OpenBracketToken);
                                    N(SyntaxKind.OmittedArraySizeExpression);
                                    {
                                        N(SyntaxKind.OmittedArraySizeExpressionToken);
                                    }
                                    N(SyntaxKind.CloseBracketToken);
                                }
                            }
                            N(SyntaxKind.SingleVariableDesignation);
                            {
                                N(SyntaxKind.IdentifierToken, "q");
                            }
                        }
                        N(SyntaxKind.ColonToken);
                    }
                    N(SyntaxKind.BreakStatement);
                    {
                        N(SyntaxKind.BreakKeyword);
                        N(SyntaxKind.SemicolonToken);
                    }
                }
                N(SyntaxKind.CloseBraceToken);
            }
            EOF();
        }

        [Fact]
        public void ArrayOfTupleType14()
        {
            UsingStatement("switch (o) { case (int a, int b)[] q: break; }");
            N(SyntaxKind.SwitchStatement);
            {
                N(SyntaxKind.SwitchKeyword);
                N(SyntaxKind.OpenParenToken);
                N(SyntaxKind.IdentifierName);
                {
                    N(SyntaxKind.IdentifierToken, "o");
                }
                N(SyntaxKind.CloseParenToken);
                N(SyntaxKind.OpenBraceToken);
                N(SyntaxKind.SwitchSection);
                {
                    N(SyntaxKind.CasePatternSwitchLabel);
                    {
                        N(SyntaxKind.CaseKeyword);
                        N(SyntaxKind.DeclarationPattern);
                        {
                            N(SyntaxKind.ArrayType);
                            {
                                N(SyntaxKind.TupleType);
                                {
                                    N(SyntaxKind.OpenParenToken);
                                    N(SyntaxKind.TupleElement);
                                    {
                                        N(SyntaxKind.PredefinedType);
                                        {
                                            N(SyntaxKind.IntKeyword);
                                        }
                                        N(SyntaxKind.IdentifierToken, "a");
                                    }
                                    N(SyntaxKind.CommaToken);
                                    N(SyntaxKind.TupleElement);
                                    {
                                        N(SyntaxKind.PredefinedType);
                                        {
                                            N(SyntaxKind.IntKeyword);
                                        }
                                        N(SyntaxKind.IdentifierToken, "b");
                                    }
                                    N(SyntaxKind.CloseParenToken);
                                }
                                N(SyntaxKind.ArrayRankSpecifier);
                                {
                                    N(SyntaxKind.OpenBracketToken);
                                    N(SyntaxKind.OmittedArraySizeExpression);
                                    {
                                        N(SyntaxKind.OmittedArraySizeExpressionToken);
                                    }
                                    N(SyntaxKind.CloseBracketToken);
                                }
                            }
                            N(SyntaxKind.SingleVariableDesignation);
                            {
                                N(SyntaxKind.IdentifierToken, "q");
                            }
                        }
                        N(SyntaxKind.ColonToken);
                    }
                    N(SyntaxKind.BreakStatement);
                    {
                        N(SyntaxKind.BreakKeyword);
                        N(SyntaxKind.SemicolonToken);
                    }
                }
                N(SyntaxKind.CloseBraceToken);
            }
            EOF();
        }

        [Fact]
        public void ArrayOfTupleType15()
        {
            UsingStatement("switch (o) { case (Int, Int)[] q: break; }");
            N(SyntaxKind.SwitchStatement);
            {
                N(SyntaxKind.SwitchKeyword);
                N(SyntaxKind.OpenParenToken);
                N(SyntaxKind.IdentifierName);
                {
                    N(SyntaxKind.IdentifierToken, "o");
                }
                N(SyntaxKind.CloseParenToken);
                N(SyntaxKind.OpenBraceToken);
                N(SyntaxKind.SwitchSection);
                {
                    N(SyntaxKind.CasePatternSwitchLabel);
                    {
                        N(SyntaxKind.CaseKeyword);
                        N(SyntaxKind.DeclarationPattern);
                        {
                            N(SyntaxKind.ArrayType);
                            {
                                N(SyntaxKind.TupleType);
                                {
                                    N(SyntaxKind.OpenParenToken);
                                    N(SyntaxKind.TupleElement);
                                    {
                                        N(SyntaxKind.IdentifierName);
                                        {
                                            N(SyntaxKind.IdentifierToken, "Int");
                                        }
                                    }
                                    N(SyntaxKind.CommaToken);
                                    N(SyntaxKind.TupleElement);
                                    {
                                        N(SyntaxKind.IdentifierName);
                                        {
                                            N(SyntaxKind.IdentifierToken, "Int");
                                        }
                                    }
                                    N(SyntaxKind.CloseParenToken);
                                }
                                N(SyntaxKind.ArrayRankSpecifier);
                                {
                                    N(SyntaxKind.OpenBracketToken);
                                    N(SyntaxKind.OmittedArraySizeExpression);
                                    {
                                        N(SyntaxKind.OmittedArraySizeExpressionToken);
                                    }
                                    N(SyntaxKind.CloseBracketToken);
                                }
                            }
                            N(SyntaxKind.SingleVariableDesignation);
                            {
                                N(SyntaxKind.IdentifierToken, "q");
                            }
                        }
                        N(SyntaxKind.ColonToken);
                    }
                    N(SyntaxKind.BreakStatement);
                    {
                        N(SyntaxKind.BreakKeyword);
                        N(SyntaxKind.SemicolonToken);
                    }
                }
                N(SyntaxKind.CloseBraceToken);
            }
            EOF();
        }

        [Fact]
        public void ArrayOfTupleType16()
        {
            UsingStatement("switch (o) { case (Int a, Int b)[] q: break; }");
            N(SyntaxKind.SwitchStatement);
            {
                N(SyntaxKind.SwitchKeyword);
                N(SyntaxKind.OpenParenToken);
                N(SyntaxKind.IdentifierName);
                {
                    N(SyntaxKind.IdentifierToken, "o");
                }
                N(SyntaxKind.CloseParenToken);
                N(SyntaxKind.OpenBraceToken);
                N(SyntaxKind.SwitchSection);
                {
                    N(SyntaxKind.CasePatternSwitchLabel);
                    {
                        N(SyntaxKind.CaseKeyword);
                        N(SyntaxKind.DeclarationPattern);
                        {
                            N(SyntaxKind.ArrayType);
                            {
                                N(SyntaxKind.TupleType);
                                {
                                    N(SyntaxKind.OpenParenToken);
                                    N(SyntaxKind.TupleElement);
                                    {
                                        N(SyntaxKind.IdentifierName);
                                        {
                                            N(SyntaxKind.IdentifierToken, "Int");
                                        }
                                        N(SyntaxKind.IdentifierToken, "a");
                                    }
                                    N(SyntaxKind.CommaToken);
                                    N(SyntaxKind.TupleElement);
                                    {
                                        N(SyntaxKind.IdentifierName);
                                        {
                                            N(SyntaxKind.IdentifierToken, "Int");
                                        }
                                        N(SyntaxKind.IdentifierToken, "b");
                                    }
                                    N(SyntaxKind.CloseParenToken);
                                }
                                N(SyntaxKind.ArrayRankSpecifier);
                                {
                                    N(SyntaxKind.OpenBracketToken);
                                    N(SyntaxKind.OmittedArraySizeExpression);
                                    {
                                        N(SyntaxKind.OmittedArraySizeExpressionToken);
                                    }
                                    N(SyntaxKind.CloseBracketToken);
                                }
                            }
                            N(SyntaxKind.SingleVariableDesignation);
                            {
                                N(SyntaxKind.IdentifierToken, "q");
                            }
                        }
                        N(SyntaxKind.ColonToken);
                    }
                    N(SyntaxKind.BreakStatement);
                    {
                        N(SyntaxKind.BreakKeyword);
                        N(SyntaxKind.SemicolonToken);
                    }
                }
                N(SyntaxKind.CloseBraceToken);
            }
            EOF();
        }

        [Fact]
        public void ArrayOfTupleType17()
        {
            UsingStatement("switch (o) { case (S.Int, S.Int)[] q: break; }");
            N(SyntaxKind.SwitchStatement);
            {
                N(SyntaxKind.SwitchKeyword);
                N(SyntaxKind.OpenParenToken);
                N(SyntaxKind.IdentifierName);
                {
                    N(SyntaxKind.IdentifierToken, "o");
                }
                N(SyntaxKind.CloseParenToken);
                N(SyntaxKind.OpenBraceToken);
                N(SyntaxKind.SwitchSection);
                {
                    N(SyntaxKind.CasePatternSwitchLabel);
                    {
                        N(SyntaxKind.CaseKeyword);
                        N(SyntaxKind.DeclarationPattern);
                        {
                            N(SyntaxKind.ArrayType);
                            {
                                N(SyntaxKind.TupleType);
                                {
                                    N(SyntaxKind.OpenParenToken);
                                    N(SyntaxKind.TupleElement);
                                    {
                                        N(SyntaxKind.QualifiedName);
                                        {
                                            N(SyntaxKind.IdentifierName);
                                            {
                                                N(SyntaxKind.IdentifierToken, "S");
                                            }
                                            N(SyntaxKind.DotToken);
                                            N(SyntaxKind.IdentifierName);
                                            {
                                                N(SyntaxKind.IdentifierToken, "Int");
                                            }
                                        }
                                    }
                                    N(SyntaxKind.CommaToken);
                                    N(SyntaxKind.TupleElement);
                                    {
                                        N(SyntaxKind.QualifiedName);
                                        {
                                            N(SyntaxKind.IdentifierName);
                                            {
                                                N(SyntaxKind.IdentifierToken, "S");
                                            }
                                            N(SyntaxKind.DotToken);
                                            N(SyntaxKind.IdentifierName);
                                            {
                                                N(SyntaxKind.IdentifierToken, "Int");
                                            }
                                        }
                                    }
                                    N(SyntaxKind.CloseParenToken);
                                }
                                N(SyntaxKind.ArrayRankSpecifier);
                                {
                                    N(SyntaxKind.OpenBracketToken);
                                    N(SyntaxKind.OmittedArraySizeExpression);
                                    {
                                        N(SyntaxKind.OmittedArraySizeExpressionToken);
                                    }
                                    N(SyntaxKind.CloseBracketToken);
                                }
                            }
                            N(SyntaxKind.SingleVariableDesignation);
                            {
                                N(SyntaxKind.IdentifierToken, "q");
                            }
                        }
                        N(SyntaxKind.ColonToken);
                    }
                    N(SyntaxKind.BreakStatement);
                    {
                        N(SyntaxKind.BreakKeyword);
                        N(SyntaxKind.SemicolonToken);
                    }
                }
                N(SyntaxKind.CloseBraceToken);
            }
            EOF();
        }

        [Fact]
        public void ArrayOfTupleType18()
        {
            UsingStatement("switch (o) { case (S.Int a, S.Int b)[] q: break; }");
            N(SyntaxKind.SwitchStatement);
            {
                N(SyntaxKind.SwitchKeyword);
                N(SyntaxKind.OpenParenToken);
                N(SyntaxKind.IdentifierName);
                {
                    N(SyntaxKind.IdentifierToken, "o");
                }
                N(SyntaxKind.CloseParenToken);
                N(SyntaxKind.OpenBraceToken);
                N(SyntaxKind.SwitchSection);
                {
                    N(SyntaxKind.CasePatternSwitchLabel);
                    {
                        N(SyntaxKind.CaseKeyword);
                        N(SyntaxKind.DeclarationPattern);
                        {
                            N(SyntaxKind.ArrayType);
                            {
                                N(SyntaxKind.TupleType);
                                {
                                    N(SyntaxKind.OpenParenToken);
                                    N(SyntaxKind.TupleElement);
                                    {
                                        N(SyntaxKind.QualifiedName);
                                        {
                                            N(SyntaxKind.IdentifierName);
                                            {
                                                N(SyntaxKind.IdentifierToken, "S");
                                            }
                                            N(SyntaxKind.DotToken);
                                            N(SyntaxKind.IdentifierName);
                                            {
                                                N(SyntaxKind.IdentifierToken, "Int");
                                            }
                                        }
                                        N(SyntaxKind.IdentifierToken, "a");
                                    }
                                    N(SyntaxKind.CommaToken);
                                    N(SyntaxKind.TupleElement);
                                    {
                                        N(SyntaxKind.QualifiedName);
                                        {
                                            N(SyntaxKind.IdentifierName);
                                            {
                                                N(SyntaxKind.IdentifierToken, "S");
                                            }
                                            N(SyntaxKind.DotToken);
                                            N(SyntaxKind.IdentifierName);
                                            {
                                                N(SyntaxKind.IdentifierToken, "Int");
                                            }
                                        }
                                        N(SyntaxKind.IdentifierToken, "b");
                                    }
                                    N(SyntaxKind.CloseParenToken);
                                }
                                N(SyntaxKind.ArrayRankSpecifier);
                                {
                                    N(SyntaxKind.OpenBracketToken);
                                    N(SyntaxKind.OmittedArraySizeExpression);
                                    {
                                        N(SyntaxKind.OmittedArraySizeExpressionToken);
                                    }
                                    N(SyntaxKind.CloseBracketToken);
                                }
                            }
                            N(SyntaxKind.SingleVariableDesignation);
                            {
                                N(SyntaxKind.IdentifierToken, "q");
                            }
                        }
                        N(SyntaxKind.ColonToken);
                    }
                    N(SyntaxKind.BreakStatement);
                    {
                        N(SyntaxKind.BreakKeyword);
                        N(SyntaxKind.SemicolonToken);
                    }
                }
                N(SyntaxKind.CloseBraceToken);
            }
            EOF();
        }

        [Fact]
        public void RecursivePattern_00()
        {
            UsingStatement("var x = o is Type (Param: 3, Param2: 4) { Prop : 3 } x;");
            N(SyntaxKind.LocalDeclarationStatement);
            {
                N(SyntaxKind.VariableDeclaration);
                {
                    N(SyntaxKind.IdentifierName);
                    {
                        N(SyntaxKind.IdentifierToken, "var");
                    }
                    N(SyntaxKind.VariableDeclarator);
                    {
                        N(SyntaxKind.IdentifierToken, "x");
                        N(SyntaxKind.EqualsValueClause);
                        {
                            N(SyntaxKind.EqualsToken);
                            N(SyntaxKind.IsPatternExpression);
                            {
                                N(SyntaxKind.IdentifierName);
                                {
                                    N(SyntaxKind.IdentifierToken, "o");
                                }
                                N(SyntaxKind.IsKeyword);
                                N(SyntaxKind.RecursivePattern);
                                {
                                    N(SyntaxKind.IdentifierName);
                                    {
                                        N(SyntaxKind.IdentifierToken, "Type");
                                    }
                                    N(SyntaxKind.PositionalPatternClause);
                                    {
                                        N(SyntaxKind.OpenParenToken);
                                        N(SyntaxKind.Subpattern);
                                        {
                                            N(SyntaxKind.NameColon);
                                            {
                                                N(SyntaxKind.IdentifierName);
                                                {
                                                    N(SyntaxKind.IdentifierToken, "Param");
                                                }
                                                N(SyntaxKind.ColonToken);
                                            }
                                            N(SyntaxKind.ConstantPattern);
                                            {
                                                N(SyntaxKind.NumericLiteralExpression);
                                                {
                                                    N(SyntaxKind.NumericLiteralToken, "3");
                                                }
                                            }
                                        }
                                        N(SyntaxKind.CommaToken);
                                        N(SyntaxKind.Subpattern);
                                        {
                                            N(SyntaxKind.NameColon);
                                            {
                                                N(SyntaxKind.IdentifierName);
                                                {
                                                    N(SyntaxKind.IdentifierToken, "Param2");
                                                }
                                                N(SyntaxKind.ColonToken);
                                            }
                                            N(SyntaxKind.ConstantPattern);
                                            {
                                                N(SyntaxKind.NumericLiteralExpression);
                                                {
                                                    N(SyntaxKind.NumericLiteralToken, "4");
                                                }
                                            }
                                        }
                                        N(SyntaxKind.CloseParenToken);
                                    }
                                    N(SyntaxKind.PropertyPatternClause);
                                    {
                                        N(SyntaxKind.OpenBraceToken);
                                        N(SyntaxKind.Subpattern);
                                        {
                                            N(SyntaxKind.NameColon);
                                            {
                                                N(SyntaxKind.IdentifierName);
                                                {
                                                    N(SyntaxKind.IdentifierToken, "Prop");
                                                }
                                                N(SyntaxKind.ColonToken);
                                            }
                                            N(SyntaxKind.ConstantPattern);
                                            {
                                                N(SyntaxKind.NumericLiteralExpression);
                                                {
                                                    N(SyntaxKind.NumericLiteralToken, "3");
                                                }
                                            }
                                        }
                                        N(SyntaxKind.CloseBraceToken);
                                    }
                                    N(SyntaxKind.SingleVariableDesignation);
                                    {
                                        N(SyntaxKind.IdentifierToken, "x");
                                    }
                                }
                            }
                        }
                    }
                }
                N(SyntaxKind.SemicolonToken);
            }
            EOF();
        }

        [Fact]
        public void RecursivePattern_02()
        {
            UsingStatement("var x = o is (Param: 3, Param2: 4) { Prop : 3 } x;");
            N(SyntaxKind.LocalDeclarationStatement);
            {
                N(SyntaxKind.VariableDeclaration);
                {
                    N(SyntaxKind.IdentifierName);
                    {
                        N(SyntaxKind.IdentifierToken, "var");
                    }
                    N(SyntaxKind.VariableDeclarator);
                    {
                        N(SyntaxKind.IdentifierToken, "x");
                        N(SyntaxKind.EqualsValueClause);
                        {
                            N(SyntaxKind.EqualsToken);
                            N(SyntaxKind.IsPatternExpression);
                            {
                                N(SyntaxKind.IdentifierName);
                                {
                                    N(SyntaxKind.IdentifierToken, "o");
                                }
                                N(SyntaxKind.IsKeyword);
                                N(SyntaxKind.RecursivePattern);
                                {
                                    N(SyntaxKind.PositionalPatternClause);
                                    {
                                        N(SyntaxKind.OpenParenToken);
                                        N(SyntaxKind.Subpattern);
                                        {
                                            N(SyntaxKind.NameColon);
                                            {
                                                N(SyntaxKind.IdentifierName);
                                                {
                                                    N(SyntaxKind.IdentifierToken, "Param");
                                                }
                                                N(SyntaxKind.ColonToken);
                                            }
                                            N(SyntaxKind.ConstantPattern);
                                            {
                                                N(SyntaxKind.NumericLiteralExpression);
                                                {
                                                    N(SyntaxKind.NumericLiteralToken, "3");
                                                }
                                            }
                                        }
                                        N(SyntaxKind.CommaToken);
                                        N(SyntaxKind.Subpattern);
                                        {
                                            N(SyntaxKind.NameColon);
                                            {
                                                N(SyntaxKind.IdentifierName);
                                                {
                                                    N(SyntaxKind.IdentifierToken, "Param2");
                                                }
                                                N(SyntaxKind.ColonToken);
                                            }
                                            N(SyntaxKind.ConstantPattern);
                                            {
                                                N(SyntaxKind.NumericLiteralExpression);
                                                {
                                                    N(SyntaxKind.NumericLiteralToken, "4");
                                                }
                                            }
                                        }
                                        N(SyntaxKind.CloseParenToken);
                                    }
                                    N(SyntaxKind.PropertyPatternClause);
                                    {
                                        N(SyntaxKind.OpenBraceToken);
                                        N(SyntaxKind.Subpattern);
                                        {
                                            N(SyntaxKind.NameColon);
                                            {
                                                N(SyntaxKind.IdentifierName);
                                                {
                                                    N(SyntaxKind.IdentifierToken, "Prop");
                                                }
                                                N(SyntaxKind.ColonToken);
                                            }
                                            N(SyntaxKind.ConstantPattern);
                                            {
                                                N(SyntaxKind.NumericLiteralExpression);
                                                {
                                                    N(SyntaxKind.NumericLiteralToken, "3");
                                                }
                                            }
                                        }
                                        N(SyntaxKind.CloseBraceToken);
                                    }
                                    N(SyntaxKind.SingleVariableDesignation);
                                    {
                                        N(SyntaxKind.IdentifierToken, "x");
                                    }
                                }
                            }
                        }
                    }
                }
                N(SyntaxKind.SemicolonToken);
            }
            EOF();
        }

        [Fact]
        public void RecursivePattern_03()
        {
            UsingStatement("var x = o is Type { Prop : 3 } x;");
            N(SyntaxKind.LocalDeclarationStatement);
            {
                N(SyntaxKind.VariableDeclaration);
                {
                    N(SyntaxKind.IdentifierName);
                    {
                        N(SyntaxKind.IdentifierToken, "var");
                    }
                    N(SyntaxKind.VariableDeclarator);
                    {
                        N(SyntaxKind.IdentifierToken, "x");
                        N(SyntaxKind.EqualsValueClause);
                        {
                            N(SyntaxKind.EqualsToken);
                            N(SyntaxKind.IsPatternExpression);
                            {
                                N(SyntaxKind.IdentifierName);
                                {
                                    N(SyntaxKind.IdentifierToken, "o");
                                }
                                N(SyntaxKind.IsKeyword);
                                N(SyntaxKind.RecursivePattern);
                                {
                                    N(SyntaxKind.IdentifierName);
                                    {
                                        N(SyntaxKind.IdentifierToken, "Type");
                                    }
                                    N(SyntaxKind.PropertyPatternClause);
                                    {
                                        N(SyntaxKind.OpenBraceToken);
                                        N(SyntaxKind.Subpattern);
                                        {
                                            N(SyntaxKind.NameColon);
                                            {
                                                N(SyntaxKind.IdentifierName);
                                                {
                                                    N(SyntaxKind.IdentifierToken, "Prop");
                                                }
                                                N(SyntaxKind.ColonToken);
                                            }
                                            N(SyntaxKind.ConstantPattern);
                                            {
                                                N(SyntaxKind.NumericLiteralExpression);
                                                {
                                                    N(SyntaxKind.NumericLiteralToken, "3");
                                                }
                                            }
                                        }
                                        N(SyntaxKind.CloseBraceToken);
                                    }
                                    N(SyntaxKind.SingleVariableDesignation);
                                    {
                                        N(SyntaxKind.IdentifierToken, "x");
                                    }
                                }
                            }
                        }
                    }
                }
                N(SyntaxKind.SemicolonToken);
            }
            EOF();
        }

        [Fact]
        public void RecursivePattern_04()
        {
            UsingStatement("var x = o is { Prop : 3 } x;");
            N(SyntaxKind.LocalDeclarationStatement);
            {
                N(SyntaxKind.VariableDeclaration);
                {
                    N(SyntaxKind.IdentifierName);
                    {
                        N(SyntaxKind.IdentifierToken, "var");
                    }
                    N(SyntaxKind.VariableDeclarator);
                    {
                        N(SyntaxKind.IdentifierToken, "x");
                        N(SyntaxKind.EqualsValueClause);
                        {
                            N(SyntaxKind.EqualsToken);
                            N(SyntaxKind.IsPatternExpression);
                            {
                                N(SyntaxKind.IdentifierName);
                                {
                                    N(SyntaxKind.IdentifierToken, "o");
                                }
                                N(SyntaxKind.IsKeyword);
                                N(SyntaxKind.RecursivePattern);
                                {
                                    N(SyntaxKind.PropertyPatternClause);
                                    {
                                        N(SyntaxKind.OpenBraceToken);
                                        N(SyntaxKind.Subpattern);
                                        {
                                            N(SyntaxKind.NameColon);
                                            {
                                                N(SyntaxKind.IdentifierName);
                                                {
                                                    N(SyntaxKind.IdentifierToken, "Prop");
                                                }
                                                N(SyntaxKind.ColonToken);
                                            }
                                            N(SyntaxKind.ConstantPattern);
                                            {
                                                N(SyntaxKind.NumericLiteralExpression);
                                                {
                                                    N(SyntaxKind.NumericLiteralToken, "3");
                                                }
                                            }
                                        }
                                        N(SyntaxKind.CloseBraceToken);
                                    }
                                    N(SyntaxKind.SingleVariableDesignation);
                                    {
                                        N(SyntaxKind.IdentifierToken, "x");
                                    }
                                }
                            }
                        }
                    }
                }
                N(SyntaxKind.SemicolonToken);
            }
            EOF();
        }

        [Fact]
        public void RecursivePattern_05()
        {
            UsingStatement("var x = o is Type (Param: 3, Param2: 4) x;");
            N(SyntaxKind.LocalDeclarationStatement);
            {
                N(SyntaxKind.VariableDeclaration);
                {
                    N(SyntaxKind.IdentifierName);
                    {
                        N(SyntaxKind.IdentifierToken, "var");
                    }
                    N(SyntaxKind.VariableDeclarator);
                    {
                        N(SyntaxKind.IdentifierToken, "x");
                        N(SyntaxKind.EqualsValueClause);
                        {
                            N(SyntaxKind.EqualsToken);
                            N(SyntaxKind.IsPatternExpression);
                            {
                                N(SyntaxKind.IdentifierName);
                                {
                                    N(SyntaxKind.IdentifierToken, "o");
                                }
                                N(SyntaxKind.IsKeyword);
                                N(SyntaxKind.RecursivePattern);
                                {
                                    N(SyntaxKind.IdentifierName);
                                    {
                                        N(SyntaxKind.IdentifierToken, "Type");
                                    }
                                    N(SyntaxKind.PositionalPatternClause);
                                    {
                                        N(SyntaxKind.OpenParenToken);
                                        N(SyntaxKind.Subpattern);
                                        {
                                            N(SyntaxKind.NameColon);
                                            {
                                                N(SyntaxKind.IdentifierName);
                                                {
                                                    N(SyntaxKind.IdentifierToken, "Param");
                                                }
                                                N(SyntaxKind.ColonToken);
                                            }
                                            N(SyntaxKind.ConstantPattern);
                                            {
                                                N(SyntaxKind.NumericLiteralExpression);
                                                {
                                                    N(SyntaxKind.NumericLiteralToken, "3");
                                                }
                                            }
                                        }
                                        N(SyntaxKind.CommaToken);
                                        N(SyntaxKind.Subpattern);
                                        {
                                            N(SyntaxKind.NameColon);
                                            {
                                                N(SyntaxKind.IdentifierName);
                                                {
                                                    N(SyntaxKind.IdentifierToken, "Param2");
                                                }
                                                N(SyntaxKind.ColonToken);
                                            }
                                            N(SyntaxKind.ConstantPattern);
                                            {
                                                N(SyntaxKind.NumericLiteralExpression);
                                                {
                                                    N(SyntaxKind.NumericLiteralToken, "4");
                                                }
                                            }
                                        }
                                        N(SyntaxKind.CloseParenToken);
                                    }
                                    N(SyntaxKind.SingleVariableDesignation);
                                    {
                                        N(SyntaxKind.IdentifierToken, "x");
                                    }
                                }
                            }
                        }
                    }
                }
                N(SyntaxKind.SemicolonToken);
            }
            EOF();
        }

        [Fact]
        public void RecursivePattern_06()
        {
            UsingStatement("var x = o is (Param: 3, Param2: 4) x;");
            N(SyntaxKind.LocalDeclarationStatement);
            {
                N(SyntaxKind.VariableDeclaration);
                {
                    N(SyntaxKind.IdentifierName);
                    {
                        N(SyntaxKind.IdentifierToken, "var");
                    }
                    N(SyntaxKind.VariableDeclarator);
                    {
                        N(SyntaxKind.IdentifierToken, "x");
                        N(SyntaxKind.EqualsValueClause);
                        {
                            N(SyntaxKind.EqualsToken);
                            N(SyntaxKind.IsPatternExpression);
                            {
                                N(SyntaxKind.IdentifierName);
                                {
                                    N(SyntaxKind.IdentifierToken, "o");
                                }
                                N(SyntaxKind.IsKeyword);
                                N(SyntaxKind.RecursivePattern);
                                {
                                    N(SyntaxKind.PositionalPatternClause);
                                    {
                                        N(SyntaxKind.OpenParenToken);
                                        N(SyntaxKind.Subpattern);
                                        {
                                            N(SyntaxKind.NameColon);
                                            {
                                                N(SyntaxKind.IdentifierName);
                                                {
                                                    N(SyntaxKind.IdentifierToken, "Param");
                                                }
                                                N(SyntaxKind.ColonToken);
                                            }
                                            N(SyntaxKind.ConstantPattern);
                                            {
                                                N(SyntaxKind.NumericLiteralExpression);
                                                {
                                                    N(SyntaxKind.NumericLiteralToken, "3");
                                                }
                                            }
                                        }
                                        N(SyntaxKind.CommaToken);
                                        N(SyntaxKind.Subpattern);
                                        {
                                            N(SyntaxKind.NameColon);
                                            {
                                                N(SyntaxKind.IdentifierName);
                                                {
                                                    N(SyntaxKind.IdentifierToken, "Param2");
                                                }
                                                N(SyntaxKind.ColonToken);
                                            }
                                            N(SyntaxKind.ConstantPattern);
                                            {
                                                N(SyntaxKind.NumericLiteralExpression);
                                                {
                                                    N(SyntaxKind.NumericLiteralToken, "4");
                                                }
                                            }
                                        }
                                        N(SyntaxKind.CloseParenToken);
                                    }
                                    N(SyntaxKind.SingleVariableDesignation);
                                    {
                                        N(SyntaxKind.IdentifierToken, "x");
                                    }
                                }
                            }
                        }
                    }
                }
                N(SyntaxKind.SemicolonToken);
            }
            EOF();
        }

        [Fact]
        public void RecursivePattern_07()
        {
            UsingStatement("var x = o is Type x;");
            N(SyntaxKind.LocalDeclarationStatement);
            {
                N(SyntaxKind.VariableDeclaration);
                {
                    N(SyntaxKind.IdentifierName);
                    {
                        N(SyntaxKind.IdentifierToken, "var");
                    }
                    N(SyntaxKind.VariableDeclarator);
                    {
                        N(SyntaxKind.IdentifierToken, "x");
                        N(SyntaxKind.EqualsValueClause);
                        {
                            N(SyntaxKind.EqualsToken);
                            N(SyntaxKind.IsPatternExpression);
                            {
                                N(SyntaxKind.IdentifierName);
                                {
                                    N(SyntaxKind.IdentifierToken, "o");
                                }
                                N(SyntaxKind.IsKeyword);
                                N(SyntaxKind.DeclarationPattern);
                                {
                                    N(SyntaxKind.IdentifierName);
                                    {
                                        N(SyntaxKind.IdentifierToken, "Type");
                                    }
                                    N(SyntaxKind.SingleVariableDesignation);
                                    {
                                        N(SyntaxKind.IdentifierToken, "x");
                                    }
                                }
                            }
                        }
                    }
                }
                N(SyntaxKind.SemicolonToken);
            }
            EOF();
        }

        [Fact]
        public void RecursivePattern_08()
        {
            UsingStatement("var x = o is Type (Param: 3, Param2: 4) { Prop : 3 };");
            N(SyntaxKind.LocalDeclarationStatement);
            {
                N(SyntaxKind.VariableDeclaration);
                {
                    N(SyntaxKind.IdentifierName);
                    {
                        N(SyntaxKind.IdentifierToken, "var");
                    }
                    N(SyntaxKind.VariableDeclarator);
                    {
                        N(SyntaxKind.IdentifierToken, "x");
                        N(SyntaxKind.EqualsValueClause);
                        {
                            N(SyntaxKind.EqualsToken);
                            N(SyntaxKind.IsPatternExpression);
                            {
                                N(SyntaxKind.IdentifierName);
                                {
                                    N(SyntaxKind.IdentifierToken, "o");
                                }
                                N(SyntaxKind.IsKeyword);
                                N(SyntaxKind.RecursivePattern);
                                {
                                    N(SyntaxKind.IdentifierName);
                                    {
                                        N(SyntaxKind.IdentifierToken, "Type");
                                    }
                                    N(SyntaxKind.PositionalPatternClause);
                                    {
                                        N(SyntaxKind.OpenParenToken);
                                        N(SyntaxKind.Subpattern);
                                        {
                                            N(SyntaxKind.NameColon);
                                            {
                                                N(SyntaxKind.IdentifierName);
                                                {
                                                    N(SyntaxKind.IdentifierToken, "Param");
                                                }
                                                N(SyntaxKind.ColonToken);
                                            }
                                            N(SyntaxKind.ConstantPattern);
                                            {
                                                N(SyntaxKind.NumericLiteralExpression);
                                                {
                                                    N(SyntaxKind.NumericLiteralToken, "3");
                                                }
                                            }
                                        }
                                        N(SyntaxKind.CommaToken);
                                        N(SyntaxKind.Subpattern);
                                        {
                                            N(SyntaxKind.NameColon);
                                            {
                                                N(SyntaxKind.IdentifierName);
                                                {
                                                    N(SyntaxKind.IdentifierToken, "Param2");
                                                }
                                                N(SyntaxKind.ColonToken);
                                            }
                                            N(SyntaxKind.ConstantPattern);
                                            {
                                                N(SyntaxKind.NumericLiteralExpression);
                                                {
                                                    N(SyntaxKind.NumericLiteralToken, "4");
                                                }
                                            }
                                        }
                                        N(SyntaxKind.CloseParenToken);
                                    }
                                    N(SyntaxKind.PropertyPatternClause);
                                    {
                                        N(SyntaxKind.OpenBraceToken);
                                        N(SyntaxKind.Subpattern);
                                        {
                                            N(SyntaxKind.NameColon);
                                            {
                                                N(SyntaxKind.IdentifierName);
                                                {
                                                    N(SyntaxKind.IdentifierToken, "Prop");
                                                }
                                                N(SyntaxKind.ColonToken);
                                            }
                                            N(SyntaxKind.ConstantPattern);
                                            {
                                                N(SyntaxKind.NumericLiteralExpression);
                                                {
                                                    N(SyntaxKind.NumericLiteralToken, "3");
                                                }
                                            }
                                        }
                                        N(SyntaxKind.CloseBraceToken);
                                    }
                                }
                            }
                        }
                    }
                }
                N(SyntaxKind.SemicolonToken);
            }
            EOF();
        }

        [Fact]
        public void RecursivePattern_09()
        {
            UsingStatement("var x = o is (Param: 3, Param2: 4) { Prop : 3 };");
            N(SyntaxKind.LocalDeclarationStatement);
            {
                N(SyntaxKind.VariableDeclaration);
                {
                    N(SyntaxKind.IdentifierName);
                    {
                        N(SyntaxKind.IdentifierToken, "var");
                    }
                    N(SyntaxKind.VariableDeclarator);
                    {
                        N(SyntaxKind.IdentifierToken, "x");
                        N(SyntaxKind.EqualsValueClause);
                        {
                            N(SyntaxKind.EqualsToken);
                            N(SyntaxKind.IsPatternExpression);
                            {
                                N(SyntaxKind.IdentifierName);
                                {
                                    N(SyntaxKind.IdentifierToken, "o");
                                }
                                N(SyntaxKind.IsKeyword);
                                N(SyntaxKind.RecursivePattern);
                                {
                                    N(SyntaxKind.PositionalPatternClause);
                                    {
                                        N(SyntaxKind.OpenParenToken);
                                        N(SyntaxKind.Subpattern);
                                        {
                                            N(SyntaxKind.NameColon);
                                            {
                                                N(SyntaxKind.IdentifierName);
                                                {
                                                    N(SyntaxKind.IdentifierToken, "Param");
                                                }
                                                N(SyntaxKind.ColonToken);
                                            }
                                            N(SyntaxKind.ConstantPattern);
                                            {
                                                N(SyntaxKind.NumericLiteralExpression);
                                                {
                                                    N(SyntaxKind.NumericLiteralToken, "3");
                                                }
                                            }
                                        }
                                        N(SyntaxKind.CommaToken);
                                        N(SyntaxKind.Subpattern);
                                        {
                                            N(SyntaxKind.NameColon);
                                            {
                                                N(SyntaxKind.IdentifierName);
                                                {
                                                    N(SyntaxKind.IdentifierToken, "Param2");
                                                }
                                                N(SyntaxKind.ColonToken);
                                            }
                                            N(SyntaxKind.ConstantPattern);
                                            {
                                                N(SyntaxKind.NumericLiteralExpression);
                                                {
                                                    N(SyntaxKind.NumericLiteralToken, "4");
                                                }
                                            }
                                        }
                                        N(SyntaxKind.CloseParenToken);
                                    }
                                    N(SyntaxKind.PropertyPatternClause);
                                    {
                                        N(SyntaxKind.OpenBraceToken);
                                        N(SyntaxKind.Subpattern);
                                        {
                                            N(SyntaxKind.NameColon);
                                            {
                                                N(SyntaxKind.IdentifierName);
                                                {
                                                    N(SyntaxKind.IdentifierToken, "Prop");
                                                }
                                                N(SyntaxKind.ColonToken);
                                            }
                                            N(SyntaxKind.ConstantPattern);
                                            {
                                                N(SyntaxKind.NumericLiteralExpression);
                                                {
                                                    N(SyntaxKind.NumericLiteralToken, "3");
                                                }
                                            }
                                        }
                                        N(SyntaxKind.CloseBraceToken);
                                    }
                                }
                            }
                        }
                    }
                }
                N(SyntaxKind.SemicolonToken);
            }
            EOF();
        }

        [Fact]
        public void RecursivePattern_10()
        {
            UsingStatement("var x = o is Type { Prop : 3 };");
            N(SyntaxKind.LocalDeclarationStatement);
            {
                N(SyntaxKind.VariableDeclaration);
                {
                    N(SyntaxKind.IdentifierName);
                    {
                        N(SyntaxKind.IdentifierToken, "var");
                    }
                    N(SyntaxKind.VariableDeclarator);
                    {
                        N(SyntaxKind.IdentifierToken, "x");
                        N(SyntaxKind.EqualsValueClause);
                        {
                            N(SyntaxKind.EqualsToken);
                            N(SyntaxKind.IsPatternExpression);
                            {
                                N(SyntaxKind.IdentifierName);
                                {
                                    N(SyntaxKind.IdentifierToken, "o");
                                }
                                N(SyntaxKind.IsKeyword);
                                N(SyntaxKind.RecursivePattern);
                                {
                                    N(SyntaxKind.IdentifierName);
                                    {
                                        N(SyntaxKind.IdentifierToken, "Type");
                                    }
                                    N(SyntaxKind.PropertyPatternClause);
                                    {
                                        N(SyntaxKind.OpenBraceToken);
                                        N(SyntaxKind.Subpattern);
                                        {
                                            N(SyntaxKind.NameColon);
                                            {
                                                N(SyntaxKind.IdentifierName);
                                                {
                                                    N(SyntaxKind.IdentifierToken, "Prop");
                                                }
                                                N(SyntaxKind.ColonToken);
                                            }
                                            N(SyntaxKind.ConstantPattern);
                                            {
                                                N(SyntaxKind.NumericLiteralExpression);
                                                {
                                                    N(SyntaxKind.NumericLiteralToken, "3");
                                                }
                                            }
                                        }
                                        N(SyntaxKind.CloseBraceToken);
                                    }
                                }
                            }
                        }
                    }
                }
                N(SyntaxKind.SemicolonToken);
            }
            EOF();
        }

        [Fact]
        public void RecursivePattern_11()
        {
            UsingStatement("var x = o is { Prop : 3 };");
            N(SyntaxKind.LocalDeclarationStatement);
            {
                N(SyntaxKind.VariableDeclaration);
                {
                    N(SyntaxKind.IdentifierName);
                    {
                        N(SyntaxKind.IdentifierToken, "var");
                    }
                    N(SyntaxKind.VariableDeclarator);
                    {
                        N(SyntaxKind.IdentifierToken, "x");
                        N(SyntaxKind.EqualsValueClause);
                        {
                            N(SyntaxKind.EqualsToken);
                            N(SyntaxKind.IsPatternExpression);
                            {
                                N(SyntaxKind.IdentifierName);
                                {
                                    N(SyntaxKind.IdentifierToken, "o");
                                }
                                N(SyntaxKind.IsKeyword);
                                N(SyntaxKind.RecursivePattern);
                                {
                                    N(SyntaxKind.PropertyPatternClause);
                                    {
                                        N(SyntaxKind.OpenBraceToken);
                                        N(SyntaxKind.Subpattern);
                                        {
                                            N(SyntaxKind.NameColon);
                                            {
                                                N(SyntaxKind.IdentifierName);
                                                {
                                                    N(SyntaxKind.IdentifierToken, "Prop");
                                                }
                                                N(SyntaxKind.ColonToken);
                                            }
                                            N(SyntaxKind.ConstantPattern);
                                            {
                                                N(SyntaxKind.NumericLiteralExpression);
                                                {
                                                    N(SyntaxKind.NumericLiteralToken, "3");
                                                }
                                            }
                                        }
                                        N(SyntaxKind.CloseBraceToken);
                                    }
                                }
                            }
                        }
                    }
                }
                N(SyntaxKind.SemicolonToken);
            }
            EOF();
        }

        [Fact]
        public void RecursivePattern_12()
        {
            UsingStatement("var x = o is Type (Param: 3, Param2: 4);");
            N(SyntaxKind.LocalDeclarationStatement);
            {
                N(SyntaxKind.VariableDeclaration);
                {
                    N(SyntaxKind.IdentifierName);
                    {
                        N(SyntaxKind.IdentifierToken, "var");
                    }
                    N(SyntaxKind.VariableDeclarator);
                    {
                        N(SyntaxKind.IdentifierToken, "x");
                        N(SyntaxKind.EqualsValueClause);
                        {
                            N(SyntaxKind.EqualsToken);
                            N(SyntaxKind.IsPatternExpression);
                            {
                                N(SyntaxKind.IdentifierName);
                                {
                                    N(SyntaxKind.IdentifierToken, "o");
                                }
                                N(SyntaxKind.IsKeyword);
                                N(SyntaxKind.RecursivePattern);
                                {
                                    N(SyntaxKind.IdentifierName);
                                    {
                                        N(SyntaxKind.IdentifierToken, "Type");
                                    }
                                    N(SyntaxKind.PositionalPatternClause);
                                    {
                                        N(SyntaxKind.OpenParenToken);
                                        N(SyntaxKind.Subpattern);
                                        {
                                            N(SyntaxKind.NameColon);
                                            {
                                                N(SyntaxKind.IdentifierName);
                                                {
                                                    N(SyntaxKind.IdentifierToken, "Param");
                                                }
                                                N(SyntaxKind.ColonToken);
                                            }
                                            N(SyntaxKind.ConstantPattern);
                                            {
                                                N(SyntaxKind.NumericLiteralExpression);
                                                {
                                                    N(SyntaxKind.NumericLiteralToken, "3");
                                                }
                                            }
                                        }
                                        N(SyntaxKind.CommaToken);
                                        N(SyntaxKind.Subpattern);
                                        {
                                            N(SyntaxKind.NameColon);
                                            {
                                                N(SyntaxKind.IdentifierName);
                                                {
                                                    N(SyntaxKind.IdentifierToken, "Param2");
                                                }
                                                N(SyntaxKind.ColonToken);
                                            }
                                            N(SyntaxKind.ConstantPattern);
                                            {
                                                N(SyntaxKind.NumericLiteralExpression);
                                                {
                                                    N(SyntaxKind.NumericLiteralToken, "4");
                                                }
                                            }
                                        }
                                        N(SyntaxKind.CloseParenToken);
                                    }
                                }
                            }
                        }
                    }
                }
                N(SyntaxKind.SemicolonToken);
            }
            EOF();
        }

        [Fact]
        public void RecursivePattern_13()
        {
            UsingStatement("var x = o is (Param: 3, Param2: 4);");
            N(SyntaxKind.LocalDeclarationStatement);
            {
                N(SyntaxKind.VariableDeclaration);
                {
                    N(SyntaxKind.IdentifierName);
                    {
                        N(SyntaxKind.IdentifierToken, "var");
                    }
                    N(SyntaxKind.VariableDeclarator);
                    {
                        N(SyntaxKind.IdentifierToken, "x");
                        N(SyntaxKind.EqualsValueClause);
                        {
                            N(SyntaxKind.EqualsToken);
                            N(SyntaxKind.IsPatternExpression);
                            {
                                N(SyntaxKind.IdentifierName);
                                {
                                    N(SyntaxKind.IdentifierToken, "o");
                                }
                                N(SyntaxKind.IsKeyword);
                                N(SyntaxKind.RecursivePattern);
                                {
                                    N(SyntaxKind.PositionalPatternClause);
                                    {
                                        N(SyntaxKind.OpenParenToken);
                                        N(SyntaxKind.Subpattern);
                                        {
                                            N(SyntaxKind.NameColon);
                                            {
                                                N(SyntaxKind.IdentifierName);
                                                {
                                                    N(SyntaxKind.IdentifierToken, "Param");
                                                }
                                                N(SyntaxKind.ColonToken);
                                            }
                                            N(SyntaxKind.ConstantPattern);
                                            {
                                                N(SyntaxKind.NumericLiteralExpression);
                                                {
                                                    N(SyntaxKind.NumericLiteralToken, "3");
                                                }
                                            }
                                        }
                                        N(SyntaxKind.CommaToken);
                                        N(SyntaxKind.Subpattern);
                                        {
                                            N(SyntaxKind.NameColon);
                                            {
                                                N(SyntaxKind.IdentifierName);
                                                {
                                                    N(SyntaxKind.IdentifierToken, "Param2");
                                                }
                                                N(SyntaxKind.ColonToken);
                                            }
                                            N(SyntaxKind.ConstantPattern);
                                            {
                                                N(SyntaxKind.NumericLiteralExpression);
                                                {
                                                    N(SyntaxKind.NumericLiteralToken, "4");
                                                }
                                            }
                                        }
                                        N(SyntaxKind.CloseParenToken);
                                    }
                                }
                            }
                        }
                    }
                }
                N(SyntaxKind.SemicolonToken);
            }
            EOF();
        }

        [Fact]
        public void ParenthseizedExpressionOfSwitchExpression()
        {
            UsingStatement("Console.Write((t) switch {var x => x});");
            N(SyntaxKind.ExpressionStatement);
            {
                N(SyntaxKind.InvocationExpression);
                {
                    N(SyntaxKind.SimpleMemberAccessExpression);
                    {
                        N(SyntaxKind.IdentifierName);
                        {
                            N(SyntaxKind.IdentifierToken, "Console");
                        }
                        N(SyntaxKind.DotToken);
                        N(SyntaxKind.IdentifierName);
                        {
                            N(SyntaxKind.IdentifierToken, "Write");
                        }
                    }
                    N(SyntaxKind.ArgumentList);
                    {
                        N(SyntaxKind.OpenParenToken);
                        N(SyntaxKind.Argument);
                        {
                            N(SyntaxKind.SwitchExpression);
                            {
                                N(SyntaxKind.ParenthesizedExpression);
                                {
                                    N(SyntaxKind.OpenParenToken);
                                    N(SyntaxKind.IdentifierName);
                                    {
                                        N(SyntaxKind.IdentifierToken, "t");
                                    }
                                    N(SyntaxKind.CloseParenToken);
                                }
                                N(SyntaxKind.SwitchKeyword);
                                N(SyntaxKind.OpenBraceToken);
                                N(SyntaxKind.SwitchExpressionArm);
                                {
                                    N(SyntaxKind.VarPattern);
                                    {
                                        N(SyntaxKind.VarKeyword, "var");
                                        N(SyntaxKind.SingleVariableDesignation);
                                        {
                                            N(SyntaxKind.IdentifierToken, "x");
                                        }
                                    }
                                    N(SyntaxKind.EqualsGreaterThanToken);
                                    N(SyntaxKind.IdentifierName);
                                    {
                                        N(SyntaxKind.IdentifierToken, "x");
                                    }
                                }
                                N(SyntaxKind.CloseBraceToken);
                            }
                        }
                        N(SyntaxKind.CloseParenToken);
                    }
                }
                N(SyntaxKind.SemicolonToken);
            }
            EOF();
        }

        [Fact]
        public void DiscardInSwitchExpression()
        {
            UsingExpression("e switch { _ => 1 }");
            N(SyntaxKind.SwitchExpression);
            {
                N(SyntaxKind.IdentifierName);
                {
                    N(SyntaxKind.IdentifierToken, "e");
                }
                N(SyntaxKind.SwitchKeyword);
                N(SyntaxKind.OpenBraceToken);
                N(SyntaxKind.SwitchExpressionArm);
                {
                    N(SyntaxKind.DiscardPattern);
                    {
                        N(SyntaxKind.UnderscoreToken);
                    }
                    N(SyntaxKind.EqualsGreaterThanToken);
                    N(SyntaxKind.NumericLiteralExpression);
                    {
                        N(SyntaxKind.NumericLiteralToken, "1");
                    }
                }
                N(SyntaxKind.CloseBraceToken);
            }
            EOF();
        }

        [Fact]
        public void DiscardInSwitchStatement_01a()
        {
            UsingStatement("switch(e) { case _: break; }");
            N(SyntaxKind.SwitchStatement);
            {
                N(SyntaxKind.SwitchKeyword);
                N(SyntaxKind.OpenParenToken);
                N(SyntaxKind.IdentifierName);
                {
                    N(SyntaxKind.IdentifierToken, "e");
                }
                N(SyntaxKind.CloseParenToken);
                N(SyntaxKind.OpenBraceToken);
                N(SyntaxKind.SwitchSection);
                {
                    N(SyntaxKind.CaseSwitchLabel);
                    {
                        N(SyntaxKind.CaseKeyword);
                        N(SyntaxKind.IdentifierName);
                        {
                            N(SyntaxKind.IdentifierToken, "_");
                        }
                        N(SyntaxKind.ColonToken);
                    }
                    N(SyntaxKind.BreakStatement);
                    {
                        N(SyntaxKind.BreakKeyword);
                        N(SyntaxKind.SemicolonToken);
                    }
                }
                N(SyntaxKind.CloseBraceToken);
            }
            EOF();
        }

        [Fact]
        public void DiscardInSwitchStatement_01b()
        {
            UsingStatement("switch(e) { case _: break; }", TestOptions.Regular7_3);
            N(SyntaxKind.SwitchStatement);
            {
                N(SyntaxKind.SwitchKeyword);
                N(SyntaxKind.OpenParenToken);
                N(SyntaxKind.IdentifierName);
                {
                    N(SyntaxKind.IdentifierToken, "e");
                }
                N(SyntaxKind.CloseParenToken);
                N(SyntaxKind.OpenBraceToken);
                N(SyntaxKind.SwitchSection);
                {
                    N(SyntaxKind.CaseSwitchLabel);
                    {
                        N(SyntaxKind.CaseKeyword);
                        N(SyntaxKind.IdentifierName);
                        {
                            N(SyntaxKind.IdentifierToken, "_");
                        }
                        N(SyntaxKind.ColonToken);
                    }
                    N(SyntaxKind.BreakStatement);
                    {
                        N(SyntaxKind.BreakKeyword);
                        N(SyntaxKind.SemicolonToken);
                    }
                }
                N(SyntaxKind.CloseBraceToken);
            }
            EOF();
        }

        [Fact]
        public void DiscardInSwitchStatement_02()
        {
            UsingStatement("switch(e) { case _ when true: break; }");
            N(SyntaxKind.SwitchStatement);
            {
                N(SyntaxKind.SwitchKeyword);
                N(SyntaxKind.OpenParenToken);
                N(SyntaxKind.IdentifierName);
                {
                    N(SyntaxKind.IdentifierToken, "e");
                }
                N(SyntaxKind.CloseParenToken);
                N(SyntaxKind.OpenBraceToken);
                N(SyntaxKind.SwitchSection);
                {
                    N(SyntaxKind.CasePatternSwitchLabel);
                    {
                        N(SyntaxKind.CaseKeyword);
                        N(SyntaxKind.ConstantPattern);
                        {
                            N(SyntaxKind.IdentifierName);
                            {
                                N(SyntaxKind.IdentifierToken, "_");
                            }
                        }
                        N(SyntaxKind.WhenClause);
                        {
                            N(SyntaxKind.WhenKeyword);
                            N(SyntaxKind.TrueLiteralExpression);
                            {
                                N(SyntaxKind.TrueKeyword);
                            }
                        }
                        N(SyntaxKind.ColonToken);
                    }
                    N(SyntaxKind.BreakStatement);
                    {
                        N(SyntaxKind.BreakKeyword);
                        N(SyntaxKind.SemicolonToken);
                    }
                }
                N(SyntaxKind.CloseBraceToken);
            }
            EOF();
        }

        [Fact]
        public void DiscardInRecursivePattern_01()
        {
            UsingExpression("e is (_, _)");
            N(SyntaxKind.IsPatternExpression);
            {
                N(SyntaxKind.IdentifierName);
                {
                    N(SyntaxKind.IdentifierToken, "e");
                }
                N(SyntaxKind.IsKeyword);
                N(SyntaxKind.RecursivePattern);
                {
                    N(SyntaxKind.PositionalPatternClause);
                    {
                        N(SyntaxKind.OpenParenToken);
                        N(SyntaxKind.Subpattern);
                        {
                            N(SyntaxKind.DiscardPattern);
                            {
                                N(SyntaxKind.UnderscoreToken);
                            }
                        }
                        N(SyntaxKind.CommaToken);
                        N(SyntaxKind.Subpattern);
                        {
                            N(SyntaxKind.DiscardPattern);
                            {
                                N(SyntaxKind.UnderscoreToken);
                            }
                        }
                        N(SyntaxKind.CloseParenToken);
                    }
                }
            }
            EOF();
        }

        [Fact]
        public void DiscardInRecursivePattern_02()
        {
            UsingExpression("e is { P: _ }");
            N(SyntaxKind.IsPatternExpression);
            {
                N(SyntaxKind.IdentifierName);
                {
                    N(SyntaxKind.IdentifierToken, "e");
                }
                N(SyntaxKind.IsKeyword);
                N(SyntaxKind.RecursivePattern);
                {
                    N(SyntaxKind.PropertyPatternClause);
                    {
                        N(SyntaxKind.OpenBraceToken);
                        N(SyntaxKind.Subpattern);
                        {
                            N(SyntaxKind.NameColon);
                            {
                                N(SyntaxKind.IdentifierName);
                                {
                                    N(SyntaxKind.IdentifierToken, "P");
                                }
                                N(SyntaxKind.ColonToken);
                            }
                            N(SyntaxKind.DiscardPattern);
                            {
                                N(SyntaxKind.UnderscoreToken);
                            }
                        }
                        N(SyntaxKind.CloseBraceToken);
                    }
                }
            }
            EOF();
        }

        [Fact]
        public void NotDiscardInIsTypeExpression()
        {
            UsingExpression("e is _");
            N(SyntaxKind.IsExpression);
            {
                N(SyntaxKind.IdentifierName);
                {
                    N(SyntaxKind.IdentifierToken, "e");
                }
                N(SyntaxKind.IsKeyword);
                N(SyntaxKind.IdentifierName);
                {
                    N(SyntaxKind.IdentifierToken, "_");
                }
            }
            EOF();
        }

        [Fact]
        public void ShortTuplePatterns()
        {
            UsingExpression(
@"e switch {
    var () => 1,
    () => 2,
    var (x) => 3,
    (1) _ => 4,
    (1) x => 5,
    (1) {} => 6,
    (Item1: 1) => 7,
    C(1) => 8
}",
                expectedErrors: new DiagnosticDescription[0]);
            N(SyntaxKind.SwitchExpression);
            {
                N(SyntaxKind.IdentifierName);
                {
                    N(SyntaxKind.IdentifierToken, "e");
                }
                N(SyntaxKind.SwitchKeyword);
                N(SyntaxKind.OpenBraceToken);
                N(SyntaxKind.SwitchExpressionArm);
                {
                    N(SyntaxKind.VarPattern);
                    {
                        N(SyntaxKind.VarKeyword);
                        N(SyntaxKind.ParenthesizedVariableDesignation);
                        {
                            N(SyntaxKind.OpenParenToken);
                            N(SyntaxKind.CloseParenToken);
                        }
                    }
                    N(SyntaxKind.EqualsGreaterThanToken);
                    N(SyntaxKind.NumericLiteralExpression);
                    {
                        N(SyntaxKind.NumericLiteralToken, "1");
                    }
                }
                N(SyntaxKind.CommaToken);
                N(SyntaxKind.SwitchExpressionArm);
                {
                    N(SyntaxKind.RecursivePattern);
                    {
                        N(SyntaxKind.PositionalPatternClause);
                        {
                            N(SyntaxKind.OpenParenToken);
                            N(SyntaxKind.CloseParenToken);
                        }
                    }
                    N(SyntaxKind.EqualsGreaterThanToken);
                    N(SyntaxKind.NumericLiteralExpression);
                    {
                        N(SyntaxKind.NumericLiteralToken, "2");
                    }
                }
                N(SyntaxKind.CommaToken);
                N(SyntaxKind.SwitchExpressionArm);
                {
                    N(SyntaxKind.VarPattern);
                    {
                        N(SyntaxKind.VarKeyword);
                        N(SyntaxKind.ParenthesizedVariableDesignation);
                        {
                            N(SyntaxKind.OpenParenToken);
                            N(SyntaxKind.SingleVariableDesignation);
                            {
                                N(SyntaxKind.IdentifierToken, "x");
                            }
                            N(SyntaxKind.CloseParenToken);
                        }
                    }
                    N(SyntaxKind.EqualsGreaterThanToken);
                    N(SyntaxKind.NumericLiteralExpression);
                    {
                        N(SyntaxKind.NumericLiteralToken, "3");
                    }
                }
                N(SyntaxKind.CommaToken);
                N(SyntaxKind.SwitchExpressionArm);
                {
                    N(SyntaxKind.RecursivePattern);
                    {
                        N(SyntaxKind.PositionalPatternClause);
                        {
                            N(SyntaxKind.OpenParenToken);
                            N(SyntaxKind.Subpattern);
                            {
                                N(SyntaxKind.ConstantPattern);
                                {
                                    N(SyntaxKind.NumericLiteralExpression);
                                    {
                                        N(SyntaxKind.NumericLiteralToken, "1");
                                    }
                                }
                            }
                            N(SyntaxKind.CloseParenToken);
                        }
                        N(SyntaxKind.DiscardDesignation);
                        {
                            N(SyntaxKind.UnderscoreToken);
                        }
                    }
                    N(SyntaxKind.EqualsGreaterThanToken);
                    N(SyntaxKind.NumericLiteralExpression);
                    {
                        N(SyntaxKind.NumericLiteralToken, "4");
                    }
                }
                N(SyntaxKind.CommaToken);
                N(SyntaxKind.SwitchExpressionArm);
                {
                    N(SyntaxKind.RecursivePattern);
                    {
                        N(SyntaxKind.PositionalPatternClause);
                        {
                            N(SyntaxKind.OpenParenToken);
                            N(SyntaxKind.Subpattern);
                            {
                                N(SyntaxKind.ConstantPattern);
                                {
                                    N(SyntaxKind.NumericLiteralExpression);
                                    {
                                        N(SyntaxKind.NumericLiteralToken, "1");
                                    }
                                }
                            }
                            N(SyntaxKind.CloseParenToken);
                        }
                        N(SyntaxKind.SingleVariableDesignation);
                        {
                            N(SyntaxKind.IdentifierToken, "x");
                        }
                    }
                    N(SyntaxKind.EqualsGreaterThanToken);
                    N(SyntaxKind.NumericLiteralExpression);
                    {
                        N(SyntaxKind.NumericLiteralToken, "5");
                    }
                }
                N(SyntaxKind.CommaToken);
                N(SyntaxKind.SwitchExpressionArm);
                {
                    N(SyntaxKind.RecursivePattern);
                    {
                        N(SyntaxKind.PositionalPatternClause);
                        {
                            N(SyntaxKind.OpenParenToken);
                            N(SyntaxKind.Subpattern);
                            {
                                N(SyntaxKind.ConstantPattern);
                                {
                                    N(SyntaxKind.NumericLiteralExpression);
                                    {
                                        N(SyntaxKind.NumericLiteralToken, "1");
                                    }
                                }
                            }
                            N(SyntaxKind.CloseParenToken);
                        }
                        N(SyntaxKind.PropertyPatternClause);
                        {
                            N(SyntaxKind.OpenBraceToken);
                            N(SyntaxKind.CloseBraceToken);
                        }
                    }
                    N(SyntaxKind.EqualsGreaterThanToken);
                    N(SyntaxKind.NumericLiteralExpression);
                    {
                        N(SyntaxKind.NumericLiteralToken, "6");
                    }
                }
                N(SyntaxKind.CommaToken);
                N(SyntaxKind.SwitchExpressionArm);
                {
                    N(SyntaxKind.RecursivePattern);
                    {
                        N(SyntaxKind.PositionalPatternClause);
                        {
                            N(SyntaxKind.OpenParenToken);
                            N(SyntaxKind.Subpattern);
                            {
                                N(SyntaxKind.NameColon);
                                {
                                    N(SyntaxKind.IdentifierName);
                                    {
                                        N(SyntaxKind.IdentifierToken, "Item1");
                                    }
                                    N(SyntaxKind.ColonToken);
                                }
                                N(SyntaxKind.ConstantPattern);
                                {
                                    N(SyntaxKind.NumericLiteralExpression);
                                    {
                                        N(SyntaxKind.NumericLiteralToken, "1");
                                    }
                                }
                            }
                            N(SyntaxKind.CloseParenToken);
                        }
                    }
                    N(SyntaxKind.EqualsGreaterThanToken);
                    N(SyntaxKind.NumericLiteralExpression);
                    {
                        N(SyntaxKind.NumericLiteralToken, "7");
                    }
                }
                N(SyntaxKind.CommaToken);
                N(SyntaxKind.SwitchExpressionArm);
                {
                    N(SyntaxKind.RecursivePattern);
                    {
                        N(SyntaxKind.IdentifierName);
                        {
                            N(SyntaxKind.IdentifierToken, "C");
                        }
                        N(SyntaxKind.PositionalPatternClause);
                        {
                            N(SyntaxKind.OpenParenToken);
                            N(SyntaxKind.Subpattern);
                            {
                                N(SyntaxKind.ConstantPattern);
                                {
                                    N(SyntaxKind.NumericLiteralExpression);
                                    {
                                        N(SyntaxKind.NumericLiteralToken, "1");
                                    }
                                }
                            }
                            N(SyntaxKind.CloseParenToken);
                        }
                    }
                    N(SyntaxKind.EqualsGreaterThanToken);
                    N(SyntaxKind.NumericLiteralExpression);
                    {
                        N(SyntaxKind.NumericLiteralToken, "8");
                    }
                }
                N(SyntaxKind.CloseBraceToken);
            }
            EOF();
        }

        [Fact]
        public void NestedShortTuplePatterns()
        {
            UsingExpression(
@"e switch {
    {X: var ()} => 1,
    {X: ()} => 2,
    {X: var (x)} => 3,
    {X: (1) _} => 4,
    {X: (1) x} => 5,
    {X: (1) {}} => 6,
    {X: (Item1: 1)} => 7,
    {X: C(1)} => 8
}",
                expectedErrors: new DiagnosticDescription[0]);
            N(SyntaxKind.SwitchExpression);
            {
                N(SyntaxKind.IdentifierName);
                {
                    N(SyntaxKind.IdentifierToken, "e");
                }
                N(SyntaxKind.SwitchKeyword);
                N(SyntaxKind.OpenBraceToken);
                N(SyntaxKind.SwitchExpressionArm);
                {
                    N(SyntaxKind.RecursivePattern);
                    {
                        N(SyntaxKind.PropertyPatternClause);
                        {
                            N(SyntaxKind.OpenBraceToken);
                            N(SyntaxKind.Subpattern);
                            {
                                N(SyntaxKind.NameColon);
                                {
                                    N(SyntaxKind.IdentifierName);
                                    {
                                        N(SyntaxKind.IdentifierToken, "X");
                                    }
                                    N(SyntaxKind.ColonToken);
                                }
                                N(SyntaxKind.VarPattern);
                                {
                                    N(SyntaxKind.VarKeyword);
                                    N(SyntaxKind.ParenthesizedVariableDesignation);
                                    {
                                        N(SyntaxKind.OpenParenToken);
                                        N(SyntaxKind.CloseParenToken);
                                    }
                                }
                            }
                            N(SyntaxKind.CloseBraceToken);
                        }
                    }
                    N(SyntaxKind.EqualsGreaterThanToken);
                    N(SyntaxKind.NumericLiteralExpression);
                    {
                        N(SyntaxKind.NumericLiteralToken, "1");
                    }
                }
                N(SyntaxKind.CommaToken);
                N(SyntaxKind.SwitchExpressionArm);
                {
                    N(SyntaxKind.RecursivePattern);
                    {
                        N(SyntaxKind.PropertyPatternClause);
                        {
                            N(SyntaxKind.OpenBraceToken);
                            N(SyntaxKind.Subpattern);
                            {
                                N(SyntaxKind.NameColon);
                                {
                                    N(SyntaxKind.IdentifierName);
                                    {
                                        N(SyntaxKind.IdentifierToken, "X");
                                    }
                                    N(SyntaxKind.ColonToken);
                                }
                                N(SyntaxKind.RecursivePattern);
                                {
                                    N(SyntaxKind.PositionalPatternClause);
                                    {
                                        N(SyntaxKind.OpenParenToken);
                                        N(SyntaxKind.CloseParenToken);
                                    }
                                }
                            }
                            N(SyntaxKind.CloseBraceToken);
                        }
                    }
                    N(SyntaxKind.EqualsGreaterThanToken);
                    N(SyntaxKind.NumericLiteralExpression);
                    {
                        N(SyntaxKind.NumericLiteralToken, "2");
                    }
                }
                N(SyntaxKind.CommaToken);
                N(SyntaxKind.SwitchExpressionArm);
                {
                    N(SyntaxKind.RecursivePattern);
                    {
                        N(SyntaxKind.PropertyPatternClause);
                        {
                            N(SyntaxKind.OpenBraceToken);
                            N(SyntaxKind.Subpattern);
                            {
                                N(SyntaxKind.NameColon);
                                {
                                    N(SyntaxKind.IdentifierName);
                                    {
                                        N(SyntaxKind.IdentifierToken, "X");
                                    }
                                    N(SyntaxKind.ColonToken);
                                }
                                N(SyntaxKind.VarPattern);
                                {
                                    N(SyntaxKind.VarKeyword);
                                    N(SyntaxKind.ParenthesizedVariableDesignation);
                                    {
                                        N(SyntaxKind.OpenParenToken);
                                        N(SyntaxKind.SingleVariableDesignation);
                                        {
                                            N(SyntaxKind.IdentifierToken, "x");
                                        }
                                        N(SyntaxKind.CloseParenToken);
                                    }
                                }
                            }
                            N(SyntaxKind.CloseBraceToken);
                        }
                    }
                    N(SyntaxKind.EqualsGreaterThanToken);
                    N(SyntaxKind.NumericLiteralExpression);
                    {
                        N(SyntaxKind.NumericLiteralToken, "3");
                    }
                }
                N(SyntaxKind.CommaToken);
                N(SyntaxKind.SwitchExpressionArm);
                {
                    N(SyntaxKind.RecursivePattern);
                    {
                        N(SyntaxKind.PropertyPatternClause);
                        {
                            N(SyntaxKind.OpenBraceToken);
                            N(SyntaxKind.Subpattern);
                            {
                                N(SyntaxKind.NameColon);
                                {
                                    N(SyntaxKind.IdentifierName);
                                    {
                                        N(SyntaxKind.IdentifierToken, "X");
                                    }
                                    N(SyntaxKind.ColonToken);
                                }
                                N(SyntaxKind.RecursivePattern);
                                {
                                    N(SyntaxKind.PositionalPatternClause);
                                    {
                                        N(SyntaxKind.OpenParenToken);
                                        N(SyntaxKind.Subpattern);
                                        {
                                            N(SyntaxKind.ConstantPattern);
                                            {
                                                N(SyntaxKind.NumericLiteralExpression);
                                                {
                                                    N(SyntaxKind.NumericLiteralToken, "1");
                                                }
                                            }
                                        }
                                        N(SyntaxKind.CloseParenToken);
                                    }
                                    N(SyntaxKind.DiscardDesignation);
                                    {
                                        N(SyntaxKind.UnderscoreToken);
                                    }
                                }
                            }
                            N(SyntaxKind.CloseBraceToken);
                        }
                    }
                    N(SyntaxKind.EqualsGreaterThanToken);
                    N(SyntaxKind.NumericLiteralExpression);
                    {
                        N(SyntaxKind.NumericLiteralToken, "4");
                    }
                }
                N(SyntaxKind.CommaToken);
                N(SyntaxKind.SwitchExpressionArm);
                {
                    N(SyntaxKind.RecursivePattern);
                    {
                        N(SyntaxKind.PropertyPatternClause);
                        {
                            N(SyntaxKind.OpenBraceToken);
                            N(SyntaxKind.Subpattern);
                            {
                                N(SyntaxKind.NameColon);
                                {
                                    N(SyntaxKind.IdentifierName);
                                    {
                                        N(SyntaxKind.IdentifierToken, "X");
                                    }
                                    N(SyntaxKind.ColonToken);
                                }
                                N(SyntaxKind.RecursivePattern);
                                {
                                    N(SyntaxKind.PositionalPatternClause);
                                    {
                                        N(SyntaxKind.OpenParenToken);
                                        N(SyntaxKind.Subpattern);
                                        {
                                            N(SyntaxKind.ConstantPattern);
                                            {
                                                N(SyntaxKind.NumericLiteralExpression);
                                                {
                                                    N(SyntaxKind.NumericLiteralToken, "1");
                                                }
                                            }
                                        }
                                        N(SyntaxKind.CloseParenToken);
                                    }
                                    N(SyntaxKind.SingleVariableDesignation);
                                    {
                                        N(SyntaxKind.IdentifierToken, "x");
                                    }
                                }
                            }
                            N(SyntaxKind.CloseBraceToken);
                        }
                    }
                    N(SyntaxKind.EqualsGreaterThanToken);
                    N(SyntaxKind.NumericLiteralExpression);
                    {
                        N(SyntaxKind.NumericLiteralToken, "5");
                    }
                }
                N(SyntaxKind.CommaToken);
                N(SyntaxKind.SwitchExpressionArm);
                {
                    N(SyntaxKind.RecursivePattern);
                    {
                        N(SyntaxKind.PropertyPatternClause);
                        {
                            N(SyntaxKind.OpenBraceToken);
                            N(SyntaxKind.Subpattern);
                            {
                                N(SyntaxKind.NameColon);
                                {
                                    N(SyntaxKind.IdentifierName);
                                    {
                                        N(SyntaxKind.IdentifierToken, "X");
                                    }
                                    N(SyntaxKind.ColonToken);
                                }
                                N(SyntaxKind.RecursivePattern);
                                {
                                    N(SyntaxKind.PositionalPatternClause);
                                    {
                                        N(SyntaxKind.OpenParenToken);
                                        N(SyntaxKind.Subpattern);
                                        {
                                            N(SyntaxKind.ConstantPattern);
                                            {
                                                N(SyntaxKind.NumericLiteralExpression);
                                                {
                                                    N(SyntaxKind.NumericLiteralToken, "1");
                                                }
                                            }
                                        }
                                        N(SyntaxKind.CloseParenToken);
                                    }
                                    N(SyntaxKind.PropertyPatternClause);
                                    {
                                        N(SyntaxKind.OpenBraceToken);
                                        N(SyntaxKind.CloseBraceToken);
                                    }
                                }
                            }
                            N(SyntaxKind.CloseBraceToken);
                        }
                    }
                    N(SyntaxKind.EqualsGreaterThanToken);
                    N(SyntaxKind.NumericLiteralExpression);
                    {
                        N(SyntaxKind.NumericLiteralToken, "6");
                    }
                }
                N(SyntaxKind.CommaToken);
                N(SyntaxKind.SwitchExpressionArm);
                {
                    N(SyntaxKind.RecursivePattern);
                    {
                        N(SyntaxKind.PropertyPatternClause);
                        {
                            N(SyntaxKind.OpenBraceToken);
                            N(SyntaxKind.Subpattern);
                            {
                                N(SyntaxKind.NameColon);
                                {
                                    N(SyntaxKind.IdentifierName);
                                    {
                                        N(SyntaxKind.IdentifierToken, "X");
                                    }
                                    N(SyntaxKind.ColonToken);
                                }
                                N(SyntaxKind.RecursivePattern);
                                {
                                    N(SyntaxKind.PositionalPatternClause);
                                    {
                                        N(SyntaxKind.OpenParenToken);
                                        N(SyntaxKind.Subpattern);
                                        {
                                            N(SyntaxKind.NameColon);
                                            {
                                                N(SyntaxKind.IdentifierName);
                                                {
                                                    N(SyntaxKind.IdentifierToken, "Item1");
                                                }
                                                N(SyntaxKind.ColonToken);
                                            }
                                            N(SyntaxKind.ConstantPattern);
                                            {
                                                N(SyntaxKind.NumericLiteralExpression);
                                                {
                                                    N(SyntaxKind.NumericLiteralToken, "1");
                                                }
                                            }
                                        }
                                        N(SyntaxKind.CloseParenToken);
                                    }
                                }
                            }
                            N(SyntaxKind.CloseBraceToken);
                        }
                    }
                    N(SyntaxKind.EqualsGreaterThanToken);
                    N(SyntaxKind.NumericLiteralExpression);
                    {
                        N(SyntaxKind.NumericLiteralToken, "7");
                    }
                }
                N(SyntaxKind.CommaToken);
                N(SyntaxKind.SwitchExpressionArm);
                {
                    N(SyntaxKind.RecursivePattern);
                    {
                        N(SyntaxKind.PropertyPatternClause);
                        {
                            N(SyntaxKind.OpenBraceToken);
                            N(SyntaxKind.Subpattern);
                            {
                                N(SyntaxKind.NameColon);
                                {
                                    N(SyntaxKind.IdentifierName);
                                    {
                                        N(SyntaxKind.IdentifierToken, "X");
                                    }
                                    N(SyntaxKind.ColonToken);
                                }
                                N(SyntaxKind.RecursivePattern);
                                {
                                    N(SyntaxKind.IdentifierName);
                                    {
                                        N(SyntaxKind.IdentifierToken, "C");
                                    }
                                    N(SyntaxKind.PositionalPatternClause);
                                    {
                                        N(SyntaxKind.OpenParenToken);
                                        N(SyntaxKind.Subpattern);
                                        {
                                            N(SyntaxKind.ConstantPattern);
                                            {
                                                N(SyntaxKind.NumericLiteralExpression);
                                                {
                                                    N(SyntaxKind.NumericLiteralToken, "1");
                                                }
                                            }
                                        }
                                        N(SyntaxKind.CloseParenToken);
                                    }
                                }
                            }
                            N(SyntaxKind.CloseBraceToken);
                        }
                    }
                    N(SyntaxKind.EqualsGreaterThanToken);
                    N(SyntaxKind.NumericLiteralExpression);
                    {
                        N(SyntaxKind.NumericLiteralToken, "8");
                    }
                }
                N(SyntaxKind.CloseBraceToken);
            }
            EOF();
        }

        [Fact]
        public void IsNullableArray01()
        {
            // OK, this means `(o is A[]) ? b : c` because nullable types are not permitted for a pattern's type
            UsingExpression("o is A[] ? b : c");
            N(SyntaxKind.ConditionalExpression);
            {
                N(SyntaxKind.IsExpression);
                {
                    N(SyntaxKind.IdentifierName);
                    {
                        N(SyntaxKind.IdentifierToken, "o");
                    }
                    N(SyntaxKind.IsKeyword);
                    N(SyntaxKind.ArrayType);
                    {
                        N(SyntaxKind.IdentifierName);
                        {
                            N(SyntaxKind.IdentifierToken, "A");
                        }
                        N(SyntaxKind.ArrayRankSpecifier);
                        {
                            N(SyntaxKind.OpenBracketToken);
                            N(SyntaxKind.OmittedArraySizeExpression);
                            {
                                N(SyntaxKind.OmittedArraySizeExpressionToken);
                            }
                            N(SyntaxKind.CloseBracketToken);
                        }
                    }
                }
                N(SyntaxKind.QuestionToken);
                N(SyntaxKind.IdentifierName);
                {
                    N(SyntaxKind.IdentifierToken, "b");
                }
                N(SyntaxKind.ColonToken);
                N(SyntaxKind.IdentifierName);
                {
                    N(SyntaxKind.IdentifierToken, "c");
                }
            }
            EOF();
        }

        [Fact]
        public void IsNullableArray02()
        {
            // error: 'cannot use nullable reference type for a pattern' or 'expected :'
            UsingExpression("o is A[] ? b && c",
                // (1,18): error CS1003: Syntax error, ':' expected
                // o is A[] ? b && c
                Diagnostic(ErrorCode.ERR_SyntaxError, "").WithArguments(":", "").WithLocation(1, 18),
                // (1,18): error CS1733: Expected expression
                // o is A[] ? b && c
                Diagnostic(ErrorCode.ERR_ExpressionExpected, "").WithLocation(1, 18)
                );
            N(SyntaxKind.ConditionalExpression);
            {
                N(SyntaxKind.IsExpression);
                {
                    N(SyntaxKind.IdentifierName);
                    {
                        N(SyntaxKind.IdentifierToken, "o");
                    }
                    N(SyntaxKind.IsKeyword);
                    N(SyntaxKind.ArrayType);
                    {
                        N(SyntaxKind.IdentifierName);
                        {
                            N(SyntaxKind.IdentifierToken, "A");
                        }
                        N(SyntaxKind.ArrayRankSpecifier);
                        {
                            N(SyntaxKind.OpenBracketToken);
                            N(SyntaxKind.OmittedArraySizeExpression);
                            {
                                N(SyntaxKind.OmittedArraySizeExpressionToken);
                            }
                            N(SyntaxKind.CloseBracketToken);
                        }
                    }
                }
                N(SyntaxKind.QuestionToken);
                N(SyntaxKind.LogicalAndExpression);
                {
                    N(SyntaxKind.IdentifierName);
                    {
                        N(SyntaxKind.IdentifierToken, "b");
                    }
                    N(SyntaxKind.AmpersandAmpersandToken);
                    N(SyntaxKind.IdentifierName);
                    {
                        N(SyntaxKind.IdentifierToken, "c");
                    }
                }
                M(SyntaxKind.ColonToken);
                M(SyntaxKind.IdentifierName);
                {
                    M(SyntaxKind.IdentifierToken);
                }
            }
            EOF();
        }

        [Fact]
        public void IsNullableArray03()
        {
            // OK, this means `(o is A[][]) ? b : c`
            UsingExpression("o is A[][] ? b : c");
            N(SyntaxKind.ConditionalExpression);
            {
                N(SyntaxKind.IsExpression);
                {
                    N(SyntaxKind.IdentifierName);
                    {
                        N(SyntaxKind.IdentifierToken, "o");
                    }
                    N(SyntaxKind.IsKeyword);
                    N(SyntaxKind.ArrayType);
                    {
                        N(SyntaxKind.IdentifierName);
                        {
                            N(SyntaxKind.IdentifierToken, "A");
                        }
                        N(SyntaxKind.ArrayRankSpecifier);
                        {
                            N(SyntaxKind.OpenBracketToken);
                            N(SyntaxKind.OmittedArraySizeExpression);
                            {
                                N(SyntaxKind.OmittedArraySizeExpressionToken);
                            }
                            N(SyntaxKind.CloseBracketToken);
                        }
                        N(SyntaxKind.ArrayRankSpecifier);
                        {
                            N(SyntaxKind.OpenBracketToken);
                            N(SyntaxKind.OmittedArraySizeExpression);
                            {
                                N(SyntaxKind.OmittedArraySizeExpressionToken);
                            }
                            N(SyntaxKind.CloseBracketToken);
                        }
                    }
                }
                N(SyntaxKind.QuestionToken);
                N(SyntaxKind.IdentifierName);
                {
                    N(SyntaxKind.IdentifierToken, "b");
                }
                N(SyntaxKind.ColonToken);
                N(SyntaxKind.IdentifierName);
                {
                    N(SyntaxKind.IdentifierToken, "c");
                }
            }
            EOF();
        }

        [Fact]
        public void IsNullableType01()
        {
            UsingExpression("o is A ? b : c");
            N(SyntaxKind.ConditionalExpression);
            {
                N(SyntaxKind.IsExpression);
                {
                    N(SyntaxKind.IdentifierName);
                    {
                        N(SyntaxKind.IdentifierToken, "o");
                    }
                    N(SyntaxKind.IsKeyword);
                    N(SyntaxKind.IdentifierName);
                    {
                        N(SyntaxKind.IdentifierToken, "A");
                    }
                }
                N(SyntaxKind.QuestionToken);
                N(SyntaxKind.IdentifierName);
                {
                    N(SyntaxKind.IdentifierToken, "b");
                }
                N(SyntaxKind.ColonToken);
                N(SyntaxKind.IdentifierName);
                {
                    N(SyntaxKind.IdentifierToken, "c");
                }
            }
            EOF();
        }

        [Fact]
        public void IsNullableType02()
        {
            UsingExpression("o is A? ? b : c");
            N(SyntaxKind.ConditionalExpression);
            {
                N(SyntaxKind.IsExpression);
                {
                    N(SyntaxKind.IdentifierName);
                    {
                        N(SyntaxKind.IdentifierToken, "o");
                    }
                    N(SyntaxKind.IsKeyword);
                    N(SyntaxKind.NullableType);
                    {
                        N(SyntaxKind.IdentifierName);
                        {
                            N(SyntaxKind.IdentifierToken, "A");
                        }
                        N(SyntaxKind.QuestionToken);
                    }
                }
                N(SyntaxKind.QuestionToken);
                N(SyntaxKind.IdentifierName);
                {
                    N(SyntaxKind.IdentifierToken, "b");
                }
                N(SyntaxKind.ColonToken);
                N(SyntaxKind.IdentifierName);
                {
                    N(SyntaxKind.IdentifierToken, "c");
                }
            }
            EOF();
        }

        [Fact, WorkItem(32161, "https://github.com/dotnet/roslyn/issues/32161")]
        public void ParenthesizedSwitchCase()
        {
            var text = @"
switch (e)
{
    case (0): break;
    case (-1): break;
    case (+2): break;
    case (~3): break;
}
";
            foreach (var langVersion in new[] { LanguageVersion.CSharp6, LanguageVersion.CSharp7, LanguageVersion.CSharp8 })
            {
                UsingStatement(text, options: CSharpParseOptions.Default.WithLanguageVersion(langVersion));
                N(SyntaxKind.SwitchStatement);
                {
                    N(SyntaxKind.SwitchKeyword);
                    N(SyntaxKind.OpenParenToken);
                    N(SyntaxKind.IdentifierName);
                    {
                        N(SyntaxKind.IdentifierToken, "e");
                    }
                    N(SyntaxKind.CloseParenToken);
                    N(SyntaxKind.OpenBraceToken);
                    N(SyntaxKind.SwitchSection);
                    {
                        N(SyntaxKind.CaseSwitchLabel);
                        {
                            N(SyntaxKind.CaseKeyword);
                            N(SyntaxKind.ParenthesizedExpression);
                            {
                                N(SyntaxKind.OpenParenToken);
                                N(SyntaxKind.NumericLiteralExpression);
                                {
                                    N(SyntaxKind.NumericLiteralToken, "0");
                                }
                                N(SyntaxKind.CloseParenToken);
                            }
                            N(SyntaxKind.ColonToken);
                        }
                        N(SyntaxKind.BreakStatement);
                        {
                            N(SyntaxKind.BreakKeyword);
                            N(SyntaxKind.SemicolonToken);
                        }
                    }
                    N(SyntaxKind.SwitchSection);
                    {
                        N(SyntaxKind.CaseSwitchLabel);
                        {
                            N(SyntaxKind.CaseKeyword);
                            N(SyntaxKind.ParenthesizedExpression);
                            {
                                N(SyntaxKind.OpenParenToken);
                                N(SyntaxKind.UnaryMinusExpression);
                                {
                                    N(SyntaxKind.MinusToken);
                                    N(SyntaxKind.NumericLiteralExpression);
                                    {
                                        N(SyntaxKind.NumericLiteralToken, "1");
                                    }
                                }
                                N(SyntaxKind.CloseParenToken);
                            }
                            N(SyntaxKind.ColonToken);
                        }
                        N(SyntaxKind.BreakStatement);
                        {
                            N(SyntaxKind.BreakKeyword);
                            N(SyntaxKind.SemicolonToken);
                        }
                    }
                    N(SyntaxKind.SwitchSection);
                    {
                        N(SyntaxKind.CaseSwitchLabel);
                        {
                            N(SyntaxKind.CaseKeyword);
                            N(SyntaxKind.ParenthesizedExpression);
                            {
                                N(SyntaxKind.OpenParenToken);
                                N(SyntaxKind.UnaryPlusExpression);
                                {
                                    N(SyntaxKind.PlusToken);
                                    N(SyntaxKind.NumericLiteralExpression);
                                    {
                                        N(SyntaxKind.NumericLiteralToken, "2");
                                    }
                                }
                                N(SyntaxKind.CloseParenToken);
                            }
                            N(SyntaxKind.ColonToken);
                        }
                        N(SyntaxKind.BreakStatement);
                        {
                            N(SyntaxKind.BreakKeyword);
                            N(SyntaxKind.SemicolonToken);
                        }
                    }
                    N(SyntaxKind.SwitchSection);
                    {
                        N(SyntaxKind.CaseSwitchLabel);
                        {
                            N(SyntaxKind.CaseKeyword);
                            N(SyntaxKind.ParenthesizedExpression);
                            {
                                N(SyntaxKind.OpenParenToken);
                                N(SyntaxKind.BitwiseNotExpression);
                                {
                                    N(SyntaxKind.TildeToken);
                                    N(SyntaxKind.NumericLiteralExpression);
                                    {
                                        N(SyntaxKind.NumericLiteralToken, "3");
                                    }
                                }
                                N(SyntaxKind.CloseParenToken);
                            }
                            N(SyntaxKind.ColonToken);
                        }
                        N(SyntaxKind.BreakStatement);
                        {
                            N(SyntaxKind.BreakKeyword);
                            N(SyntaxKind.SemicolonToken);
                        }
                    }
                    N(SyntaxKind.CloseBraceToken);
                }
                EOF();
            }
        }

        [Fact]
        public void TrailingCommaInSwitchExpression_01()
        {
            UsingExpression("1 switch { 1 => 2, }");
            N(SyntaxKind.SwitchExpression);
            {
                N(SyntaxKind.NumericLiteralExpression);
                {
                    N(SyntaxKind.NumericLiteralToken, "1");
                }
                N(SyntaxKind.SwitchKeyword);
                N(SyntaxKind.OpenBraceToken);
                N(SyntaxKind.SwitchExpressionArm);
                {
                    N(SyntaxKind.ConstantPattern);
                    {
                        N(SyntaxKind.NumericLiteralExpression);
                        {
                            N(SyntaxKind.NumericLiteralToken, "1");
                        }
                    }
                    N(SyntaxKind.EqualsGreaterThanToken);
                    N(SyntaxKind.NumericLiteralExpression);
                    {
                        N(SyntaxKind.NumericLiteralToken, "2");
                    }
                }
                N(SyntaxKind.CommaToken);
                N(SyntaxKind.CloseBraceToken);
            }
            EOF();
        }

        [Fact]
        public void TrailingCommaInSwitchExpression_02()
        {
            UsingExpression("1 switch { , }",
                // (1,12): error CS8504: Pattern missing
                // 1 switch { , }
                Diagnostic(ErrorCode.ERR_MissingPattern, ",").WithLocation(1, 12),
                // (1,12): error CS1003: Syntax error, '=>' expected
                // 1 switch { , }
                Diagnostic(ErrorCode.ERR_SyntaxError, ",").WithArguments("=>", ",").WithLocation(1, 12),
                // (1,12): error CS1525: Invalid expression term ','
                // 1 switch { , }
                Diagnostic(ErrorCode.ERR_InvalidExprTerm, ",").WithArguments(",").WithLocation(1, 12)
                );
            N(SyntaxKind.SwitchExpression);
            {
                N(SyntaxKind.NumericLiteralExpression);
                {
                    N(SyntaxKind.NumericLiteralToken, "1");
                }
                N(SyntaxKind.SwitchKeyword);
                N(SyntaxKind.OpenBraceToken);
                M(SyntaxKind.SwitchExpressionArm);
                {
                    M(SyntaxKind.ConstantPattern);
                    {
                        M(SyntaxKind.IdentifierName);
                        {
                            M(SyntaxKind.IdentifierToken);
                        }
                    }
                    M(SyntaxKind.EqualsGreaterThanToken);
                    M(SyntaxKind.IdentifierName);
                    {
                        M(SyntaxKind.IdentifierToken);
                    }
                }
                N(SyntaxKind.CommaToken);
                N(SyntaxKind.CloseBraceToken);
            }
            EOF();
        }

        [Fact]
        public void TrailingCommaInPropertyPattern_01()
        {
            UsingExpression("e is { X: 3, }");
            N(SyntaxKind.IsPatternExpression);
            {
                N(SyntaxKind.IdentifierName);
                {
                    N(SyntaxKind.IdentifierToken, "e");
                }
                N(SyntaxKind.IsKeyword);
                N(SyntaxKind.RecursivePattern);
                {
                    N(SyntaxKind.PropertyPatternClause);
                    {
                        N(SyntaxKind.OpenBraceToken);
                        N(SyntaxKind.Subpattern);
                        {
                            N(SyntaxKind.NameColon);
                            {
                                N(SyntaxKind.IdentifierName);
                                {
                                    N(SyntaxKind.IdentifierToken, "X");
                                }
                                N(SyntaxKind.ColonToken);
                            }
                            N(SyntaxKind.ConstantPattern);
                            {
                                N(SyntaxKind.NumericLiteralExpression);
                                {
                                    N(SyntaxKind.NumericLiteralToken, "3");
                                }
                            }
                        }
                        N(SyntaxKind.CommaToken);
                        N(SyntaxKind.CloseBraceToken);
                    }
                }
            }
            EOF();
        }

        [Fact]
        public void TrailingCommaInPropertyPattern_02()
        {
            UsingExpression("e is { , }",
                // (1,8): error CS8504: Pattern missing
                // e is { , }
                Diagnostic(ErrorCode.ERR_MissingPattern, ",").WithLocation(1, 8)
                );
            N(SyntaxKind.IsPatternExpression);
            {
                N(SyntaxKind.IdentifierName);
                {
                    N(SyntaxKind.IdentifierToken, "e");
                }
                N(SyntaxKind.IsKeyword);
                N(SyntaxKind.RecursivePattern);
                {
                    N(SyntaxKind.PropertyPatternClause);
                    {
                        N(SyntaxKind.OpenBraceToken);
                        M(SyntaxKind.Subpattern);
                        {
                            M(SyntaxKind.ConstantPattern);
                            {
                                M(SyntaxKind.IdentifierName);
                                {
                                    M(SyntaxKind.IdentifierToken);
                                }
                            }
                        }
                        N(SyntaxKind.CommaToken);
                        N(SyntaxKind.CloseBraceToken);
                    }
                }
            }
            EOF();
        }

        [Fact]
        public void TrailingCommaInPositionalPattern_01()
        {
            UsingExpression("e is ( X: 3, )",
                // (1,14): error CS8504: Pattern missing
                // e is ( X: 3, )
                Diagnostic(ErrorCode.ERR_MissingPattern, ")").WithLocation(1, 14)
                );
            N(SyntaxKind.IsPatternExpression);
            {
                N(SyntaxKind.IdentifierName);
                {
                    N(SyntaxKind.IdentifierToken, "e");
                }
                N(SyntaxKind.IsKeyword);
                N(SyntaxKind.RecursivePattern);
                {
                    N(SyntaxKind.PositionalPatternClause);
                    {
                        N(SyntaxKind.OpenParenToken);
                        N(SyntaxKind.Subpattern);
                        {
                            N(SyntaxKind.NameColon);
                            {
                                N(SyntaxKind.IdentifierName);
                                {
                                    N(SyntaxKind.IdentifierToken, "X");
                                }
                                N(SyntaxKind.ColonToken);
                            }
                            N(SyntaxKind.ConstantPattern);
                            {
                                N(SyntaxKind.NumericLiteralExpression);
                                {
                                    N(SyntaxKind.NumericLiteralToken, "3");
                                }
                            }
                        }
                        N(SyntaxKind.CommaToken);
                        M(SyntaxKind.Subpattern);
                        {
                            M(SyntaxKind.ConstantPattern);
                            {
                                M(SyntaxKind.IdentifierName);
                                {
                                    M(SyntaxKind.IdentifierToken);
                                }
                            }
                        }
                        N(SyntaxKind.CloseParenToken);
                    }
                }
            }
            EOF();
        }

        [Fact]
        public void TrailingCommaInPositionalPattern_02()
        {
            UsingExpression("e is ( , )",
                // (1,8): error CS8504: Pattern missing
                // e is ( , )
                Diagnostic(ErrorCode.ERR_MissingPattern, ",").WithLocation(1, 8),
                // (1,10): error CS8504: Pattern missing
                // e is ( , )
                Diagnostic(ErrorCode.ERR_MissingPattern, ")").WithLocation(1, 10)
                );
            N(SyntaxKind.IsPatternExpression);
            {
                N(SyntaxKind.IdentifierName);
                {
                    N(SyntaxKind.IdentifierToken, "e");
                }
                N(SyntaxKind.IsKeyword);
                N(SyntaxKind.RecursivePattern);
                {
                    N(SyntaxKind.PositionalPatternClause);
                    {
                        N(SyntaxKind.OpenParenToken);
                        M(SyntaxKind.Subpattern);
                        {
                            M(SyntaxKind.ConstantPattern);
                            {
                                M(SyntaxKind.IdentifierName);
                                {
                                    M(SyntaxKind.IdentifierToken);
                                }
                            }
                        }
                        N(SyntaxKind.CommaToken);
                        M(SyntaxKind.Subpattern);
                        {
                            M(SyntaxKind.ConstantPattern);
                            {
                                M(SyntaxKind.IdentifierName);
                                {
                                    M(SyntaxKind.IdentifierToken);
                                }
                            }
                        }
                        N(SyntaxKind.CloseParenToken);
                    }
                }
            }
            EOF();
        }

        [Fact]
        public void ExtraCommaInSwitchExpression()
        {
            UsingExpression("e switch { 1 => 2,, }",
                // (1,19): error CS8504: Pattern missing
                // e switch { 1 => 2,, }
                Diagnostic(ErrorCode.ERR_MissingPattern, ",").WithLocation(1, 19),
                // (1,19): error CS1003: Syntax error, '=>' expected
                // e switch { 1 => 2,, }
                Diagnostic(ErrorCode.ERR_SyntaxError, ",").WithArguments("=>", ",").WithLocation(1, 19),
                // (1,19): error CS1525: Invalid expression term ','
                // e switch { 1 => 2,, }
                Diagnostic(ErrorCode.ERR_InvalidExprTerm, ",").WithArguments(",").WithLocation(1, 19)
                );
            N(SyntaxKind.SwitchExpression);
            {
                N(SyntaxKind.IdentifierName);
                {
                    N(SyntaxKind.IdentifierToken, "e");
                }
                N(SyntaxKind.SwitchKeyword);
                N(SyntaxKind.OpenBraceToken);
                N(SyntaxKind.SwitchExpressionArm);
                {
                    N(SyntaxKind.ConstantPattern);
                    {
                        N(SyntaxKind.NumericLiteralExpression);
                        {
                            N(SyntaxKind.NumericLiteralToken, "1");
                        }
                    }
                    N(SyntaxKind.EqualsGreaterThanToken);
                    N(SyntaxKind.NumericLiteralExpression);
                    {
                        N(SyntaxKind.NumericLiteralToken, "2");
                    }
                }
                N(SyntaxKind.CommaToken);
                M(SyntaxKind.SwitchExpressionArm);
                {
                    M(SyntaxKind.ConstantPattern);
                    {
                        M(SyntaxKind.IdentifierName);
                        {
                            M(SyntaxKind.IdentifierToken);
                        }
                    }
                    M(SyntaxKind.EqualsGreaterThanToken);
                    M(SyntaxKind.IdentifierName);
                    {
                        M(SyntaxKind.IdentifierToken);
                    }
                }
                N(SyntaxKind.CommaToken);
                N(SyntaxKind.CloseBraceToken);
            }
            EOF();
        }

        [Fact]
        public void ExtraCommaInPropertyPattern()
        {
            UsingExpression("e is { A: 1,, }",
                // (1,13): error CS8504: Pattern missing
                // e is { A: 1,, }
                Diagnostic(ErrorCode.ERR_MissingPattern, ",").WithLocation(1, 13)
                );
            N(SyntaxKind.IsPatternExpression);
            {
                N(SyntaxKind.IdentifierName);
                {
                    N(SyntaxKind.IdentifierToken, "e");
                }
                N(SyntaxKind.IsKeyword);
                N(SyntaxKind.RecursivePattern);
                {
                    N(SyntaxKind.PropertyPatternClause);
                    {
                        N(SyntaxKind.OpenBraceToken);
                        N(SyntaxKind.Subpattern);
                        {
                            N(SyntaxKind.NameColon);
                            {
                                N(SyntaxKind.IdentifierName);
                                {
                                    N(SyntaxKind.IdentifierToken, "A");
                                }
                                N(SyntaxKind.ColonToken);
                            }
                            N(SyntaxKind.ConstantPattern);
                            {
                                N(SyntaxKind.NumericLiteralExpression);
                                {
                                    N(SyntaxKind.NumericLiteralToken, "1");
                                }
                            }
                        }
                        N(SyntaxKind.CommaToken);
                        M(SyntaxKind.Subpattern);
                        {
                            M(SyntaxKind.ConstantPattern);
                            {
                                M(SyntaxKind.IdentifierName);
                                {
                                    M(SyntaxKind.IdentifierToken);
                                }
                            }
                        }
                        N(SyntaxKind.CommaToken);
                        N(SyntaxKind.CloseBraceToken);
                    }
                }
            }
            EOF();
        }

        [Fact, WorkItem(33054, "https://github.com/dotnet/roslyn/issues/33054")]
        public void ParenthesizedExpressionInPattern_01()
        {
            UsingStatement(
@"switch (e) {
    case (('C') << 24) + (('g') << 16) + (('B') << 8) + 'I': break;
}");
            N(SyntaxKind.SwitchStatement);
            {
                N(SyntaxKind.SwitchKeyword);
                N(SyntaxKind.OpenParenToken);
                N(SyntaxKind.IdentifierName);
                {
                    N(SyntaxKind.IdentifierToken, "e");
                }
                N(SyntaxKind.CloseParenToken);
                N(SyntaxKind.OpenBraceToken);
                N(SyntaxKind.SwitchSection);
                {
                    N(SyntaxKind.CaseSwitchLabel);
                    {
                        N(SyntaxKind.CaseKeyword);
                        N(SyntaxKind.AddExpression);
                        {
                            N(SyntaxKind.AddExpression);
                            {
                                N(SyntaxKind.AddExpression);
                                {
                                    N(SyntaxKind.ParenthesizedExpression);
                                    {
                                        N(SyntaxKind.OpenParenToken);
                                        N(SyntaxKind.LeftShiftExpression);
                                        {
                                            N(SyntaxKind.ParenthesizedExpression);
                                            {
                                                N(SyntaxKind.OpenParenToken);
                                                N(SyntaxKind.CharacterLiteralExpression);
                                                {
                                                    N(SyntaxKind.CharacterLiteralToken);
                                                }
                                                N(SyntaxKind.CloseParenToken);
                                            }
                                            N(SyntaxKind.LessThanLessThanToken);
                                            N(SyntaxKind.NumericLiteralExpression);
                                            {
                                                N(SyntaxKind.NumericLiteralToken, "24");
                                            }
                                        }
                                        N(SyntaxKind.CloseParenToken);
                                    }
                                    N(SyntaxKind.PlusToken);
                                    N(SyntaxKind.ParenthesizedExpression);
                                    {
                                        N(SyntaxKind.OpenParenToken);
                                        N(SyntaxKind.LeftShiftExpression);
                                        {
                                            N(SyntaxKind.ParenthesizedExpression);
                                            {
                                                N(SyntaxKind.OpenParenToken);
                                                N(SyntaxKind.CharacterLiteralExpression);
                                                {
                                                    N(SyntaxKind.CharacterLiteralToken);
                                                }
                                                N(SyntaxKind.CloseParenToken);
                                            }
                                            N(SyntaxKind.LessThanLessThanToken);
                                            N(SyntaxKind.NumericLiteralExpression);
                                            {
                                                N(SyntaxKind.NumericLiteralToken, "16");
                                            }
                                        }
                                        N(SyntaxKind.CloseParenToken);
                                    }
                                }
                                N(SyntaxKind.PlusToken);
                                N(SyntaxKind.ParenthesizedExpression);
                                {
                                    N(SyntaxKind.OpenParenToken);
                                    N(SyntaxKind.LeftShiftExpression);
                                    {
                                        N(SyntaxKind.ParenthesizedExpression);
                                        {
                                            N(SyntaxKind.OpenParenToken);
                                            N(SyntaxKind.CharacterLiteralExpression);
                                            {
                                                N(SyntaxKind.CharacterLiteralToken);
                                            }
                                            N(SyntaxKind.CloseParenToken);
                                        }
                                        N(SyntaxKind.LessThanLessThanToken);
                                        N(SyntaxKind.NumericLiteralExpression);
                                        {
                                            N(SyntaxKind.NumericLiteralToken, "8");
                                        }
                                    }
                                    N(SyntaxKind.CloseParenToken);
                                }
                            }
                            N(SyntaxKind.PlusToken);
                            N(SyntaxKind.CharacterLiteralExpression);
                            {
                                N(SyntaxKind.CharacterLiteralToken);
                            }
                        }
                        N(SyntaxKind.ColonToken);
                    }
                    N(SyntaxKind.BreakStatement);
                    {
                        N(SyntaxKind.BreakKeyword);
                        N(SyntaxKind.SemicolonToken);
                    }
                }
                N(SyntaxKind.CloseBraceToken);
            }
            EOF();
        }

        [Fact, WorkItem(33208, "https://github.com/dotnet/roslyn/issues/33208")]
        public void ParenthesizedExpressionInPattern_02()
        {
            UsingStatement(
@"switch (e) {
    case ((2) + (2)): break;
}");
            N(SyntaxKind.SwitchStatement);
            {
                N(SyntaxKind.SwitchKeyword);
                N(SyntaxKind.OpenParenToken);
                N(SyntaxKind.IdentifierName);
                {
                    N(SyntaxKind.IdentifierToken, "e");
                }
                N(SyntaxKind.CloseParenToken);
                N(SyntaxKind.OpenBraceToken);
                N(SyntaxKind.SwitchSection);
                {
                    N(SyntaxKind.CaseSwitchLabel);
                    {
                        N(SyntaxKind.CaseKeyword);
                        N(SyntaxKind.ParenthesizedExpression);
                        {
                            N(SyntaxKind.OpenParenToken);
                            N(SyntaxKind.AddExpression);
                            {
                                N(SyntaxKind.ParenthesizedExpression);
                                {
                                    N(SyntaxKind.OpenParenToken);
                                    N(SyntaxKind.NumericLiteralExpression);
                                    {
                                        N(SyntaxKind.NumericLiteralToken, "2");
                                    }
                                    N(SyntaxKind.CloseParenToken);
                                }
                                N(SyntaxKind.PlusToken);
                                N(SyntaxKind.ParenthesizedExpression);
                                {
                                    N(SyntaxKind.OpenParenToken);
                                    N(SyntaxKind.NumericLiteralExpression);
                                    {
                                        N(SyntaxKind.NumericLiteralToken, "2");
                                    }
                                    N(SyntaxKind.CloseParenToken);
                                }
                            }
                            N(SyntaxKind.CloseParenToken);
                        }
                        N(SyntaxKind.ColonToken);
                    }
                    N(SyntaxKind.BreakStatement);
                    {
                        N(SyntaxKind.BreakKeyword);
                        N(SyntaxKind.SemicolonToken);
                    }
                }
                N(SyntaxKind.CloseBraceToken);
            }
            EOF();
        }

        [Fact, WorkItem(33208, "https://github.com/dotnet/roslyn/issues/33208")]
        public void ParenthesizedExpressionInPattern_03()
        {
            UsingStatement(
@"switch (e) {
    case ((2 + 2) - 2): break;
}");
            N(SyntaxKind.SwitchStatement);
            {
                N(SyntaxKind.SwitchKeyword);
                N(SyntaxKind.OpenParenToken);
                N(SyntaxKind.IdentifierName);
                {
                    N(SyntaxKind.IdentifierToken, "e");
                }
                N(SyntaxKind.CloseParenToken);
                N(SyntaxKind.OpenBraceToken);
                N(SyntaxKind.SwitchSection);
                {
                    N(SyntaxKind.CaseSwitchLabel);
                    {
                        N(SyntaxKind.CaseKeyword);
                        N(SyntaxKind.ParenthesizedExpression);
                        {
                            N(SyntaxKind.OpenParenToken);
                            N(SyntaxKind.SubtractExpression);
                            {
                                N(SyntaxKind.ParenthesizedExpression);
                                {
                                    N(SyntaxKind.OpenParenToken);
                                    N(SyntaxKind.AddExpression);
                                    {
                                        N(SyntaxKind.NumericLiteralExpression);
                                        {
                                            N(SyntaxKind.NumericLiteralToken, "2");
                                        }
                                        N(SyntaxKind.PlusToken);
                                        N(SyntaxKind.NumericLiteralExpression);
                                        {
                                            N(SyntaxKind.NumericLiteralToken, "2");
                                        }
                                    }
                                    N(SyntaxKind.CloseParenToken);
                                }
                                N(SyntaxKind.MinusToken);
                                N(SyntaxKind.NumericLiteralExpression);
                                {
                                    N(SyntaxKind.NumericLiteralToken, "2");
                                }
                            }
                            N(SyntaxKind.CloseParenToken);
                        }
                        N(SyntaxKind.ColonToken);
                    }
                    N(SyntaxKind.BreakStatement);
                    {
                        N(SyntaxKind.BreakKeyword);
                        N(SyntaxKind.SemicolonToken);
                    }
                }
                N(SyntaxKind.CloseBraceToken);
            }
            EOF();
        }

        [Fact, WorkItem(33208, "https://github.com/dotnet/roslyn/issues/33208")]
        public void ParenthesizedExpressionInPattern_04()
        {
            UsingStatement(
@"switch (e) {
    case (2) | (2): break;
}");
            N(SyntaxKind.SwitchStatement);
            {
                N(SyntaxKind.SwitchKeyword);
                N(SyntaxKind.OpenParenToken);
                N(SyntaxKind.IdentifierName);
                {
                    N(SyntaxKind.IdentifierToken, "e");
                }
                N(SyntaxKind.CloseParenToken);
                N(SyntaxKind.OpenBraceToken);
                N(SyntaxKind.SwitchSection);
                {
                    N(SyntaxKind.CaseSwitchLabel);
                    {
                        N(SyntaxKind.CaseKeyword);
                        N(SyntaxKind.BitwiseOrExpression);
                        {
                            N(SyntaxKind.ParenthesizedExpression);
                            {
                                N(SyntaxKind.OpenParenToken);
                                N(SyntaxKind.NumericLiteralExpression);
                                {
                                    N(SyntaxKind.NumericLiteralToken, "2");
                                }
                                N(SyntaxKind.CloseParenToken);
                            }
                            N(SyntaxKind.BarToken);
                            N(SyntaxKind.ParenthesizedExpression);
                            {
                                N(SyntaxKind.OpenParenToken);
                                N(SyntaxKind.NumericLiteralExpression);
                                {
                                    N(SyntaxKind.NumericLiteralToken, "2");
                                }
                                N(SyntaxKind.CloseParenToken);
                            }
                        }
                        N(SyntaxKind.ColonToken);
                    }
                    N(SyntaxKind.BreakStatement);
                    {
                        N(SyntaxKind.BreakKeyword);
                        N(SyntaxKind.SemicolonToken);
                    }
                }
                N(SyntaxKind.CloseBraceToken);
            }
            EOF();
        }

        [Fact, WorkItem(33208, "https://github.com/dotnet/roslyn/issues/33208")]
        public void ParenthesizedExpressionInPattern_05()
        {
            UsingStatement(
@"switch (e) {
    case ((2 << 2) | 2): break;
}");
            N(SyntaxKind.SwitchStatement);
            {
                N(SyntaxKind.SwitchKeyword);
                N(SyntaxKind.OpenParenToken);
                N(SyntaxKind.IdentifierName);
                {
                    N(SyntaxKind.IdentifierToken, "e");
                }
                N(SyntaxKind.CloseParenToken);
                N(SyntaxKind.OpenBraceToken);
                N(SyntaxKind.SwitchSection);
                {
                    N(SyntaxKind.CaseSwitchLabel);
                    {
                        N(SyntaxKind.CaseKeyword);
                        N(SyntaxKind.ParenthesizedExpression);
                        {
                            N(SyntaxKind.OpenParenToken);
                            N(SyntaxKind.BitwiseOrExpression);
                            {
                                N(SyntaxKind.ParenthesizedExpression);
                                {
                                    N(SyntaxKind.OpenParenToken);
                                    N(SyntaxKind.LeftShiftExpression);
                                    {
                                        N(SyntaxKind.NumericLiteralExpression);
                                        {
                                            N(SyntaxKind.NumericLiteralToken, "2");
                                        }
                                        N(SyntaxKind.LessThanLessThanToken);
                                        N(SyntaxKind.NumericLiteralExpression);
                                        {
                                            N(SyntaxKind.NumericLiteralToken, "2");
                                        }
                                    }
                                    N(SyntaxKind.CloseParenToken);
                                }
                                N(SyntaxKind.BarToken);
                                N(SyntaxKind.NumericLiteralExpression);
                                {
                                    N(SyntaxKind.NumericLiteralToken, "2");
                                }
                            }
                            N(SyntaxKind.CloseParenToken);
                        }
                        N(SyntaxKind.ColonToken);
                    }
                    N(SyntaxKind.BreakStatement);
                    {
                        N(SyntaxKind.BreakKeyword);
                        N(SyntaxKind.SemicolonToken);
                    }
                }
                N(SyntaxKind.CloseBraceToken);
            }
            EOF();
        }

        [Fact]
        public void ChainedSwitchExpression_01()
        {
            UsingExpression("1 switch { 1 => 2 } switch { 2 => 3 }");
            N(SyntaxKind.SwitchExpression);
            {
                N(SyntaxKind.SwitchExpression);
                {
                    N(SyntaxKind.NumericLiteralExpression);
                    {
                        N(SyntaxKind.NumericLiteralToken, "1");
                    }
                    N(SyntaxKind.SwitchKeyword);
                    N(SyntaxKind.OpenBraceToken);
                    N(SyntaxKind.SwitchExpressionArm);
                    {
                        N(SyntaxKind.ConstantPattern);
                        {
                            N(SyntaxKind.NumericLiteralExpression);
                            {
                                N(SyntaxKind.NumericLiteralToken, "1");
                            }
                        }
                        N(SyntaxKind.EqualsGreaterThanToken);
                        N(SyntaxKind.NumericLiteralExpression);
                        {
                            N(SyntaxKind.NumericLiteralToken, "2");
                        }
                    }
                    N(SyntaxKind.CloseBraceToken);
                }
                N(SyntaxKind.SwitchKeyword);
                N(SyntaxKind.OpenBraceToken);
                N(SyntaxKind.SwitchExpressionArm);
                {
                    N(SyntaxKind.ConstantPattern);
                    {
                        N(SyntaxKind.NumericLiteralExpression);
                        {
                            N(SyntaxKind.NumericLiteralToken, "2");
                        }
                    }
                    N(SyntaxKind.EqualsGreaterThanToken);
                    N(SyntaxKind.NumericLiteralExpression);
                    {
                        N(SyntaxKind.NumericLiteralToken, "3");
                    }
                }
                N(SyntaxKind.CloseBraceToken);
            }
            EOF();
        }

        [Fact]
        public void ChainedSwitchExpression_02()
        {
            UsingExpression("a < b switch { 1 => 2 } < c switch { 2 => 3 }");
            N(SyntaxKind.LessThanExpression);
            {
                N(SyntaxKind.LessThanExpression);
                {
                    N(SyntaxKind.IdentifierName);
                    {
                        N(SyntaxKind.IdentifierToken, "a");
                    }
                    N(SyntaxKind.LessThanToken);
                    N(SyntaxKind.SwitchExpression);
                    {
                        N(SyntaxKind.IdentifierName);
                        {
                            N(SyntaxKind.IdentifierToken, "b");
                        }
                        N(SyntaxKind.SwitchKeyword);
                        N(SyntaxKind.OpenBraceToken);
                        N(SyntaxKind.SwitchExpressionArm);
                        {
                            N(SyntaxKind.ConstantPattern);
                            {
                                N(SyntaxKind.NumericLiteralExpression);
                                {
                                    N(SyntaxKind.NumericLiteralToken, "1");
                                }
                            }
                            N(SyntaxKind.EqualsGreaterThanToken);
                            N(SyntaxKind.NumericLiteralExpression);
                            {
                                N(SyntaxKind.NumericLiteralToken, "2");
                            }
                        }
                        N(SyntaxKind.CloseBraceToken);
                    }
                }
                N(SyntaxKind.LessThanToken);
                N(SyntaxKind.SwitchExpression);
                {
                    N(SyntaxKind.IdentifierName);
                    {
                        N(SyntaxKind.IdentifierToken, "c");
                    }
                    N(SyntaxKind.SwitchKeyword);
                    N(SyntaxKind.OpenBraceToken);
                    N(SyntaxKind.SwitchExpressionArm);
                    {
                        N(SyntaxKind.ConstantPattern);
                        {
                            N(SyntaxKind.NumericLiteralExpression);
                            {
                                N(SyntaxKind.NumericLiteralToken, "2");
                            }
                        }
                        N(SyntaxKind.EqualsGreaterThanToken);
                        N(SyntaxKind.NumericLiteralExpression);
                        {
                            N(SyntaxKind.NumericLiteralToken, "3");
                        }
                    }
                    N(SyntaxKind.CloseBraceToken);
                }
            }
            EOF();
        }

        [Fact]
        public void SwitchExpressionPrecedence_01()
        {
            UsingExpression("a < b switch { true => 1 }");
            N(SyntaxKind.LessThanExpression);
            {
                N(SyntaxKind.IdentifierName);
                {
                    N(SyntaxKind.IdentifierToken, "a");
                }
                N(SyntaxKind.LessThanToken);
                N(SyntaxKind.SwitchExpression);
                {
                    N(SyntaxKind.IdentifierName);
                    {
                        N(SyntaxKind.IdentifierToken, "b");
                    }
                    N(SyntaxKind.SwitchKeyword);
                    N(SyntaxKind.OpenBraceToken);
                    N(SyntaxKind.SwitchExpressionArm);
                    {
                        N(SyntaxKind.ConstantPattern);
                        {
                            N(SyntaxKind.TrueLiteralExpression);
                            {
                                N(SyntaxKind.TrueKeyword);
                            }
                        }
                        N(SyntaxKind.EqualsGreaterThanToken);
                        N(SyntaxKind.NumericLiteralExpression);
                        {
                            N(SyntaxKind.NumericLiteralToken, "1");
                        }
                    }
                    N(SyntaxKind.CloseBraceToken);
                }
            }
            EOF();
        }

        [Fact]
        public void SwitchExpressionPrecedence_02()
        {
            // The left-hand-side of a switch is equality, which binds more loosely than the `switch`,
            // so `b` ends up on the left of the `switch` and the `a ==` expression has a switch on the right.
            UsingExpression("a == b switch { true => 1 }");
            N(SyntaxKind.EqualsExpression);
            {
                N(SyntaxKind.IdentifierName);
                {
                    N(SyntaxKind.IdentifierToken, "a");
                }
                N(SyntaxKind.EqualsEqualsToken);
                N(SyntaxKind.SwitchExpression);
                {
                    N(SyntaxKind.IdentifierName);
                    {
                        N(SyntaxKind.IdentifierToken, "b");
                    }
                    N(SyntaxKind.SwitchKeyword);
                    N(SyntaxKind.OpenBraceToken);
                    N(SyntaxKind.SwitchExpressionArm);
                    {
                        N(SyntaxKind.ConstantPattern);
                        {
                            N(SyntaxKind.TrueLiteralExpression);
                            {
                                N(SyntaxKind.TrueKeyword);
                            }
                        }
                        N(SyntaxKind.EqualsGreaterThanToken);
                        N(SyntaxKind.NumericLiteralExpression);
                        {
                            N(SyntaxKind.NumericLiteralToken, "1");
                        }
                    }
                    N(SyntaxKind.CloseBraceToken);
                }
            }
            EOF();
        }

        [Fact]
        public void SwitchExpressionPrecedence_03()
        {
            UsingExpression("a * b switch {}");
            N(SyntaxKind.MultiplyExpression);
            {
                N(SyntaxKind.IdentifierName);
                {
                    N(SyntaxKind.IdentifierToken, "a");
                }
                N(SyntaxKind.AsteriskToken);
                N(SyntaxKind.SwitchExpression);
                {
                    N(SyntaxKind.IdentifierName);
                    {
                        N(SyntaxKind.IdentifierToken, "b");
                    }
                    N(SyntaxKind.SwitchKeyword);
                    N(SyntaxKind.OpenBraceToken);
                    N(SyntaxKind.CloseBraceToken);
                }
            }
            EOF();
        }

        [Fact]
        public void SwitchExpressionPrecedence_04()
        {
            UsingExpression("a + b switch {}");
            N(SyntaxKind.AddExpression);
            {
                N(SyntaxKind.IdentifierName);
                {
                    N(SyntaxKind.IdentifierToken, "a");
                }
                N(SyntaxKind.PlusToken);
                N(SyntaxKind.SwitchExpression);
                {
                    N(SyntaxKind.IdentifierName);
                    {
                        N(SyntaxKind.IdentifierToken, "b");
                    }
                    N(SyntaxKind.SwitchKeyword);
                    N(SyntaxKind.OpenBraceToken);
                    N(SyntaxKind.CloseBraceToken);
                }
            }
            EOF();
        }

        [Fact]
        public void SwitchExpressionPrecedence_05()
        {
            UsingExpression("-a switch {}");
            N(SyntaxKind.SwitchExpression);
            {
                N(SyntaxKind.UnaryMinusExpression);
                {
                    N(SyntaxKind.MinusToken);
                    N(SyntaxKind.IdentifierName);
                    {
                        N(SyntaxKind.IdentifierToken, "a");
                    }
                }
                N(SyntaxKind.SwitchKeyword);
                N(SyntaxKind.OpenBraceToken);
                N(SyntaxKind.CloseBraceToken);
            }
            EOF();
        }

        [Fact]
        public void SwitchExpressionPrecedence_06()
        {
            UsingExpression("(Type)a switch {}");
            N(SyntaxKind.SwitchExpression);
            {
                N(SyntaxKind.CastExpression);
                {
                    N(SyntaxKind.OpenParenToken);
                    N(SyntaxKind.IdentifierName);
                    {
                        N(SyntaxKind.IdentifierToken, "Type");
                    }
                    N(SyntaxKind.CloseParenToken);
                    N(SyntaxKind.IdentifierName);
                    {
                        N(SyntaxKind.IdentifierToken, "a");
                    }
                }
                N(SyntaxKind.SwitchKeyword);
                N(SyntaxKind.OpenBraceToken);
                N(SyntaxKind.CloseBraceToken);
            }
            EOF();
        }

        [Fact]
        public void SwitchExpressionPrecedence_07()
        {
            UsingExpression("(Type)a++ switch {}");
            N(SyntaxKind.SwitchExpression);
            {
                N(SyntaxKind.CastExpression);
                {
                    N(SyntaxKind.OpenParenToken);
                    N(SyntaxKind.IdentifierName);
                    {
                        N(SyntaxKind.IdentifierToken, "Type");
                    }
                    N(SyntaxKind.CloseParenToken);
                    N(SyntaxKind.PostIncrementExpression);
                    {
                        N(SyntaxKind.IdentifierName);
                        {
                            N(SyntaxKind.IdentifierToken, "a");
                        }
                        N(SyntaxKind.PlusPlusToken);
                    }
                }
                N(SyntaxKind.SwitchKeyword);
                N(SyntaxKind.OpenBraceToken);
                N(SyntaxKind.CloseBraceToken);
            }
            EOF();
        }

        [Fact]
        public void SwitchExpressionPrecedence_08()
        {
            UsingExpression("+a switch {}");
            N(SyntaxKind.SwitchExpression);
            {
                N(SyntaxKind.UnaryPlusExpression);
                {
                    N(SyntaxKind.PlusToken);
                    N(SyntaxKind.IdentifierName);
                    {
                        N(SyntaxKind.IdentifierToken, "a");
                    }
                }
                N(SyntaxKind.SwitchKeyword);
                N(SyntaxKind.OpenBraceToken);
                N(SyntaxKind.CloseBraceToken);
            }
            EOF();
        }

        [Fact]
        public void SwitchExpressionPrecedence_09()
        {
            UsingExpression("a switch {}.X",
                // (1,1): error CS1073: Unexpected token '.'
                // a switch {}.X
                Diagnostic(ErrorCode.ERR_UnexpectedToken, "a switch {}").WithArguments(".").WithLocation(1, 1));
            N(SyntaxKind.SwitchExpression);
            {
                N(SyntaxKind.IdentifierName);
                {
                    N(SyntaxKind.IdentifierToken, "a");
                }
                N(SyntaxKind.SwitchKeyword);
                N(SyntaxKind.OpenBraceToken);
                N(SyntaxKind.CloseBraceToken);
            }
            EOF();
        }

        [Fact]
        public void SwitchExpressionPrecedence_10()
        {
            UsingExpression("a switch {}[i]",
                // (1,1): error CS1073: Unexpected token '['
                // a switch {}[i]
                Diagnostic(ErrorCode.ERR_UnexpectedToken, "a switch {}").WithArguments("[").WithLocation(1, 1));
            N(SyntaxKind.SwitchExpression);
            {
                N(SyntaxKind.IdentifierName);
                {
                    N(SyntaxKind.IdentifierToken, "a");
                }
                N(SyntaxKind.SwitchKeyword);
                N(SyntaxKind.OpenBraceToken);
                N(SyntaxKind.CloseBraceToken);
            }
            EOF();
        }

        [Fact]
        public void SwitchExpressionPrecedence_11()
        {
            UsingExpression("a switch {}(b)",
                // (1,1): error CS1073: Unexpected token '('
                // a switch {}(b)
                Diagnostic(ErrorCode.ERR_UnexpectedToken, "a switch {}").WithArguments("(").WithLocation(1, 1));
            N(SyntaxKind.SwitchExpression);
            {
                N(SyntaxKind.IdentifierName);
                {
                    N(SyntaxKind.IdentifierToken, "a");
                }
                N(SyntaxKind.SwitchKeyword);
                N(SyntaxKind.OpenBraceToken);
                N(SyntaxKind.CloseBraceToken);
            }
            EOF();
        }

        [Fact]
        public void SwitchExpressionPrecedence_12()
        {
            UsingExpression("a switch {}!",
                // (1,1): error CS1073: Unexpected token '!'
                // a switch {}!
                Diagnostic(ErrorCode.ERR_UnexpectedToken, "a switch {}").WithArguments("!").WithLocation(1, 1));
            N(SyntaxKind.SwitchExpression);
            {
                N(SyntaxKind.IdentifierName);
                {
                    N(SyntaxKind.IdentifierToken, "a");
                }
                N(SyntaxKind.SwitchKeyword);
                N(SyntaxKind.OpenBraceToken);
                N(SyntaxKind.CloseBraceToken);
            }
            EOF();
        }

        [Fact, WorkItem(32749, "https://github.com/dotnet/roslyn/issues/32749")]
        public void BrokenSwitchExpression_01()
        {
            UsingExpression("(e switch {)",
                // (1,12): error CS1513: } expected
                // (e switch {)
                Diagnostic(ErrorCode.ERR_RbraceExpected, ")").WithLocation(1, 12)
                );
            N(SyntaxKind.ParenthesizedExpression);
            {
                N(SyntaxKind.OpenParenToken);
                N(SyntaxKind.SwitchExpression);
                {
                    N(SyntaxKind.IdentifierName);
                    {
                        N(SyntaxKind.IdentifierToken, "e");
                    }
                    N(SyntaxKind.SwitchKeyword);
                    N(SyntaxKind.OpenBraceToken);
                    M(SyntaxKind.CloseBraceToken);
                }
                N(SyntaxKind.CloseParenToken);
            }
            EOF();
        }

        [Fact, WorkItem(32749, "https://github.com/dotnet/roslyn/issues/32749")]
        public void BrokenSwitchExpression_02()
        {
            UsingExpression("(e switch {,)",
                // (1,12): error CS8504: Pattern missing
                // (e switch {,)
                Diagnostic(ErrorCode.ERR_MissingPattern, ",").WithLocation(1, 12),
                // (1,12): error CS1003: Syntax error, '=>' expected
                // (e switch {,)
                Diagnostic(ErrorCode.ERR_SyntaxError, ",").WithArguments("=>", ",").WithLocation(1, 12),
                // (1,12): error CS1525: Invalid expression term ','
                // (e switch {,)
                Diagnostic(ErrorCode.ERR_InvalidExprTerm, ",").WithArguments(",").WithLocation(1, 12),
                // (1,13): error CS1513: } expected
                // (e switch {,)
                Diagnostic(ErrorCode.ERR_RbraceExpected, ")").WithLocation(1, 13)
                );
            N(SyntaxKind.ParenthesizedExpression);
            {
                N(SyntaxKind.OpenParenToken);
                N(SyntaxKind.SwitchExpression);
                {
                    N(SyntaxKind.IdentifierName);
                    {
                        N(SyntaxKind.IdentifierToken, "e");
                    }
                    N(SyntaxKind.SwitchKeyword);
                    N(SyntaxKind.OpenBraceToken);
                    M(SyntaxKind.SwitchExpressionArm);
                    {
                        M(SyntaxKind.ConstantPattern);
                        {
                            M(SyntaxKind.IdentifierName);
                            {
                                M(SyntaxKind.IdentifierToken);
                            }
                        }
                        M(SyntaxKind.EqualsGreaterThanToken);
                        M(SyntaxKind.IdentifierName);
                        {
                            M(SyntaxKind.IdentifierToken);
                        }
                    }
                    N(SyntaxKind.CommaToken);
                    M(SyntaxKind.CloseBraceToken);
                }
                N(SyntaxKind.CloseParenToken);
            }
            EOF();
        }

        [Fact, WorkItem(32749, "https://github.com/dotnet/roslyn/issues/32749")]
        public void BrokenSwitchExpression_03()
        {
            UsingExpression("e switch {,",
                // (1,11): error CS8504: Pattern missing
                // e switch {,
                Diagnostic(ErrorCode.ERR_MissingPattern, ",").WithLocation(1, 11),
                // (1,11): error CS1003: Syntax error, '=>' expected
                // e switch {,
                Diagnostic(ErrorCode.ERR_SyntaxError, ",").WithArguments("=>", ",").WithLocation(1, 11),
                // (1,11): error CS1525: Invalid expression term ','
                // e switch {,
                Diagnostic(ErrorCode.ERR_InvalidExprTerm, ",").WithArguments(",").WithLocation(1, 11),
                // (1,12): error CS1513: } expected
                // e switch {,
                Diagnostic(ErrorCode.ERR_RbraceExpected, "").WithLocation(1, 12)
                );
            N(SyntaxKind.SwitchExpression);
            {
                N(SyntaxKind.IdentifierName);
                {
                    N(SyntaxKind.IdentifierToken, "e");
                }
                N(SyntaxKind.SwitchKeyword);
                N(SyntaxKind.OpenBraceToken);
                M(SyntaxKind.SwitchExpressionArm);
                {
                    M(SyntaxKind.ConstantPattern);
                    {
                        M(SyntaxKind.IdentifierName);
                        {
                            M(SyntaxKind.IdentifierToken);
                        }
                    }
                    M(SyntaxKind.EqualsGreaterThanToken);
                    M(SyntaxKind.IdentifierName);
                    {
                        M(SyntaxKind.IdentifierToken);
                    }
                }
                N(SyntaxKind.CommaToken);
                M(SyntaxKind.CloseBraceToken);
            }
            EOF();
        }

        [Fact, WorkItem(33675, "https://github.com/dotnet/roslyn/issues/33675")]
        public void ParenthesizedNamedConstantPatternInSwitchExpression()
        {
            UsingExpression("e switch { (X) => 1 }");
            N(SyntaxKind.SwitchExpression);
            {
                N(SyntaxKind.IdentifierName);
                {
                    N(SyntaxKind.IdentifierToken, "e");
                }
                N(SyntaxKind.SwitchKeyword);
                N(SyntaxKind.OpenBraceToken);
                N(SyntaxKind.SwitchExpressionArm);
                {
                    N(SyntaxKind.ConstantPattern);
                    {
                        N(SyntaxKind.ParenthesizedExpression);
                        {
                            N(SyntaxKind.OpenParenToken);
                            N(SyntaxKind.IdentifierName);
                            {
                                N(SyntaxKind.IdentifierToken, "X");
                            }
                            N(SyntaxKind.CloseParenToken);
                        }
                    }
                    N(SyntaxKind.EqualsGreaterThanToken);
                    N(SyntaxKind.NumericLiteralExpression);
                    {
                        N(SyntaxKind.NumericLiteralToken, "1");
                    }
                }
                N(SyntaxKind.CloseBraceToken);
            }
            EOF();
        }

<<<<<<< HEAD
        [Fact, WorkItem(38121, "https://github.com/dotnet/roslyn/issues/38121")]
        public void GenericPropertyPattern()
        {
            UsingExpression("e is A<B> {}");
            N(SyntaxKind.IsPatternExpression);
=======
        [Fact, WorkItem(34482, "https://github.com/dotnet/roslyn/issues/34482")]
        public void SwitchCaseArmErrorRecovery_01()
        {
            UsingExpression("e switch { 1 => 1; 2 => 2 }",
                // (1,18): error CS1003: Syntax error, ',' expected
                // e switch { 1 => 1; 2 => 2 }
                Diagnostic(ErrorCode.ERR_SyntaxError, ";").WithArguments(",", ";").WithLocation(1, 18)
                );
            N(SyntaxKind.SwitchExpression);
>>>>>>> aef5f7af
            {
                N(SyntaxKind.IdentifierName);
                {
                    N(SyntaxKind.IdentifierToken, "e");
                }
<<<<<<< HEAD
                N(SyntaxKind.IsKeyword);
                N(SyntaxKind.RecursivePattern);
                {
                    N(SyntaxKind.GenericName);
                    {
                        N(SyntaxKind.IdentifierToken, "A");
                        N(SyntaxKind.TypeArgumentList);
                        {
                            N(SyntaxKind.LessThanToken);
                            N(SyntaxKind.IdentifierName);
                            {
                                N(SyntaxKind.IdentifierToken, "B");
                            }
                            N(SyntaxKind.GreaterThanToken);
                        }
                    }
                    N(SyntaxKind.PropertyPatternClause);
                    {
                        N(SyntaxKind.OpenBraceToken);
                        N(SyntaxKind.CloseBraceToken);
                    }
                }
=======
                N(SyntaxKind.SwitchKeyword);
                N(SyntaxKind.OpenBraceToken);
                N(SyntaxKind.SwitchExpressionArm);
                {
                    N(SyntaxKind.ConstantPattern);
                    {
                        N(SyntaxKind.NumericLiteralExpression);
                        {
                            N(SyntaxKind.NumericLiteralToken, "1");
                        }
                    }
                    N(SyntaxKind.EqualsGreaterThanToken);
                    N(SyntaxKind.NumericLiteralExpression);
                    {
                        N(SyntaxKind.NumericLiteralToken, "1");
                    }
                }
                M(SyntaxKind.CommaToken);
                N(SyntaxKind.SwitchExpressionArm);
                {
                    N(SyntaxKind.ConstantPattern);
                    {
                        N(SyntaxKind.NumericLiteralExpression);
                        {
                            N(SyntaxKind.NumericLiteralToken, "2");
                        }
                    }
                    N(SyntaxKind.EqualsGreaterThanToken);
                    N(SyntaxKind.NumericLiteralExpression);
                    {
                        N(SyntaxKind.NumericLiteralToken, "2");
                    }
                }
                N(SyntaxKind.CloseBraceToken);
            }
            EOF();
        }

        [Fact, WorkItem(34482, "https://github.com/dotnet/roslyn/issues/34482")]
        public void SwitchCaseArmErrorRecovery_02()
        {
            UsingExpression("e switch { 1 => 1, 2 => 2; }",
                // (1,26): error CS1003: Syntax error, ',' expected
                // e switch { 1 => 1, 2 => 2; }
                Diagnostic(ErrorCode.ERR_SyntaxError, ";").WithArguments(",", ";").WithLocation(1, 26)
                );
            N(SyntaxKind.SwitchExpression);
            {
                N(SyntaxKind.IdentifierName);
                {
                    N(SyntaxKind.IdentifierToken, "e");
                }
                N(SyntaxKind.SwitchKeyword);
                N(SyntaxKind.OpenBraceToken);
                N(SyntaxKind.SwitchExpressionArm);
                {
                    N(SyntaxKind.ConstantPattern);
                    {
                        N(SyntaxKind.NumericLiteralExpression);
                        {
                            N(SyntaxKind.NumericLiteralToken, "1");
                        }
                    }
                    N(SyntaxKind.EqualsGreaterThanToken);
                    N(SyntaxKind.NumericLiteralExpression);
                    {
                        N(SyntaxKind.NumericLiteralToken, "1");
                    }
                }
                N(SyntaxKind.CommaToken);
                N(SyntaxKind.SwitchExpressionArm);
                {
                    N(SyntaxKind.ConstantPattern);
                    {
                        N(SyntaxKind.NumericLiteralExpression);
                        {
                            N(SyntaxKind.NumericLiteralToken, "2");
                        }
                    }
                    N(SyntaxKind.EqualsGreaterThanToken);
                    N(SyntaxKind.NumericLiteralExpression);
                    {
                        N(SyntaxKind.NumericLiteralToken, "2");
                    }
                }
                M(SyntaxKind.CommaToken);
                N(SyntaxKind.CloseBraceToken);
>>>>>>> aef5f7af
            }
            EOF();
        }
    }
}<|MERGE_RESOLUTION|>--- conflicted
+++ resolved
@@ -7826,13 +7826,6 @@
             EOF();
         }
 
-<<<<<<< HEAD
-        [Fact, WorkItem(38121, "https://github.com/dotnet/roslyn/issues/38121")]
-        public void GenericPropertyPattern()
-        {
-            UsingExpression("e is A<B> {}");
-            N(SyntaxKind.IsPatternExpression);
-=======
         [Fact, WorkItem(34482, "https://github.com/dotnet/roslyn/issues/34482")]
         public void SwitchCaseArmErrorRecovery_01()
         {
@@ -7842,36 +7835,11 @@
                 Diagnostic(ErrorCode.ERR_SyntaxError, ";").WithArguments(",", ";").WithLocation(1, 18)
                 );
             N(SyntaxKind.SwitchExpression);
->>>>>>> aef5f7af
             {
                 N(SyntaxKind.IdentifierName);
                 {
                     N(SyntaxKind.IdentifierToken, "e");
                 }
-<<<<<<< HEAD
-                N(SyntaxKind.IsKeyword);
-                N(SyntaxKind.RecursivePattern);
-                {
-                    N(SyntaxKind.GenericName);
-                    {
-                        N(SyntaxKind.IdentifierToken, "A");
-                        N(SyntaxKind.TypeArgumentList);
-                        {
-                            N(SyntaxKind.LessThanToken);
-                            N(SyntaxKind.IdentifierName);
-                            {
-                                N(SyntaxKind.IdentifierToken, "B");
-                            }
-                            N(SyntaxKind.GreaterThanToken);
-                        }
-                    }
-                    N(SyntaxKind.PropertyPatternClause);
-                    {
-                        N(SyntaxKind.OpenBraceToken);
-                        N(SyntaxKind.CloseBraceToken);
-                    }
-                }
-=======
                 N(SyntaxKind.SwitchKeyword);
                 N(SyntaxKind.OpenBraceToken);
                 N(SyntaxKind.SwitchExpressionArm);
@@ -7959,7 +7927,42 @@
                 }
                 M(SyntaxKind.CommaToken);
                 N(SyntaxKind.CloseBraceToken);
->>>>>>> aef5f7af
+            }
+            EOF();
+        }
+
+        [Fact, WorkItem(38121, "https://github.com/dotnet/roslyn/issues/38121")]
+        public void GenericPropertyPattern()
+        {
+            UsingExpression("e is A<B> {}");
+            N(SyntaxKind.IsPatternExpression);
+            {
+                N(SyntaxKind.IdentifierName);
+                {
+                    N(SyntaxKind.IdentifierToken, "e");
+                }
+                N(SyntaxKind.IsKeyword);
+                N(SyntaxKind.RecursivePattern);
+                {
+                    N(SyntaxKind.GenericName);
+                    {
+                        N(SyntaxKind.IdentifierToken, "A");
+                        N(SyntaxKind.TypeArgumentList);
+                        {
+                            N(SyntaxKind.LessThanToken);
+                            N(SyntaxKind.IdentifierName);
+                            {
+                                N(SyntaxKind.IdentifierToken, "B");
+                            }
+                            N(SyntaxKind.GreaterThanToken);
+                        }
+                    }
+                    N(SyntaxKind.PropertyPatternClause);
+                    {
+                        N(SyntaxKind.OpenBraceToken);
+                        N(SyntaxKind.CloseBraceToken);
+                    }
+                }
             }
             EOF();
         }
