--- conflicted
+++ resolved
@@ -2781,20 +2781,6 @@
 
             N(SyntaxKind.CompilationUnit);
             {
-<<<<<<< HEAD
-                N(SyntaxKind.FieldDeclaration);
-                {
-                    N(SyntaxKind.VariableDeclaration);
-                    {
-                        N(SyntaxKind.IdentifierName);
-                        {
-                            N(SyntaxKind.IdentifierToken, "record");
-                        }
-                        M(SyntaxKind.VariableDeclarator);
-                        {
-                            M(SyntaxKind.IdentifierToken);
-                        }
-=======
                 N(SyntaxKind.GlobalStatement);
                 {
                     N(SyntaxKind.LocalDeclarationStatement);
@@ -2811,7 +2797,6 @@
                             }
                         }
                         M(SyntaxKind.SemicolonToken);
->>>>>>> 26ac7608
                     }
                     M(SyntaxKind.SemicolonToken);
                 }
@@ -3034,20 +3019,6 @@
 
             N(SyntaxKind.CompilationUnit);
             {
-<<<<<<< HEAD
-                N(SyntaxKind.FieldDeclaration);
-                {
-                    N(SyntaxKind.VariableDeclaration);
-                    {
-                        N(SyntaxKind.IdentifierName);
-                        {
-                            N(SyntaxKind.IdentifierToken, "record");
-                        }
-                        M(SyntaxKind.VariableDeclarator);
-                        {
-                            M(SyntaxKind.IdentifierToken);
-                        }
-=======
                 N(SyntaxKind.GlobalStatement);
                 {
                     N(SyntaxKind.LocalDeclarationStatement);
@@ -3064,7 +3035,6 @@
                             }
                         }
                         M(SyntaxKind.SemicolonToken);
->>>>>>> 26ac7608
                     }
                     M(SyntaxKind.SemicolonToken);
                 }
