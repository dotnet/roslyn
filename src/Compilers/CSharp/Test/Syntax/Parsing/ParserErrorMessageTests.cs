﻿// Copyright (c) Microsoft.  All Rights Reserved.  Licensed under the Apache License, Version 2.0.  See License.txt in the project root for license information.

using System.Linq;
using System.Text;
using Microsoft.CodeAnalysis.CSharp.Test.Utilities;
using Microsoft.CodeAnalysis.Test.Utilities;
using Roslyn.Test.Utilities;
using Xunit;
using Xunit.Abstractions;

namespace Microsoft.CodeAnalysis.CSharp.UnitTests
{
    public class ParserErrorMessageTests : ParsingTests
    {
        public ParserErrorMessageTests(ITestOutputHelper output) : base(output) { }

        #region "Targeted Error Tests - please arrange tests in the order of error code"

        [WorkItem(536666, "http://vstfdevdiv:8080/DevDiv2/DevDiv/_workitems/edit/536666")]
        [Fact]
        public void CS0071ERR_ExplicitEventFieldImpl()
        {
            // Diff errors
            var test = @"
public delegate void D();
interface Itest
{
   event D E;
}
class Test : Itest
{
   event D ITest.E()   // CS0071
   {
   }
   public static int Main()
   {
       return 1;
   }
}
";

            ParseAndValidate(test, Diagnostic(ErrorCode.ERR_ExplicitEventFieldImpl, "."), Diagnostic(ErrorCode.ERR_MemberNeedsType, "E"));
        }

        // Infinite loop 
        [Fact]
        public void CS0073ERR_AddRemoveMustHaveBody()
        {
            var test = @"
using System;
class C 
{
    event Action E { add; remove; }
}
abstract class A
{
    public abstract event Action E { add; remove; }
}
";

            CreateStandardCompilation(test).VerifyDiagnostics(
                // (5,25): error CS0073: An add or remove accessor must have a body
                //     event Action E { add; remove; }
                Diagnostic(ErrorCode.ERR_AddRemoveMustHaveBody, ";"),
                // (5,33): error CS0073: An add or remove accessor must have a body
                //     event Action E { add; remove; }
                Diagnostic(ErrorCode.ERR_AddRemoveMustHaveBody, ";"),
                // (9,41): error CS0073: An add or remove accessor must have a body
                //     public abstract event Action E { add; remove; }
                Diagnostic(ErrorCode.ERR_AddRemoveMustHaveBody, ";"),
                // (9,49): error CS0073: An add or remove accessor must have a body
                //     public abstract event Action E { add; remove; }
                Diagnostic(ErrorCode.ERR_AddRemoveMustHaveBody, ";"));
        }

        [Fact]
        public void CS0080ERR_ConstraintOnlyAllowedOnGenericDecl()
        {
            var test = @"
interface I {}
class C where C : I  // CS0080 - C is not generic class
{
}
public class Test
{
    public static int Main ()
    {
        return 1;
    }
}
";
            CreateStandardCompilation(test).VerifyDiagnostics(
                // (3,9): error CS0080: Constraints are not allowed on non-generic declarations
                Diagnostic(ErrorCode.ERR_ConstraintOnlyAllowedOnGenericDecl, "where").WithLocation(3, 9));
        }

        [WorkItem(527827, "http://vstfdevdiv:8080/DevDiv2/DevDiv/_workitems/edit/527827")]
        [Fact]
        public void CS0080ERR_ConstraintOnlyAllowedOnGenericDecl_2()
        {
            var test = @"
class C 
    where C : I
{
}
";
            CreateStandardCompilation(test).VerifyDiagnostics(
                // (3,5): error CS0080: Constraints are not allowed on non-generic declarations
                //     where C : I
                Diagnostic(ErrorCode.ERR_ConstraintOnlyAllowedOnGenericDecl, "where"));
        }

        [Fact]
        public void CS0107ERR_BadMemberProtection()
        {
            var test = @"
public class C
    {
    private internal void f() {}
    public static int Main()
        {
        return 1;
        }
    }
";

<<<<<<< HEAD
            ParseAndValidate(test);
            CreateStandardCompilation(test).VerifyDiagnostics(
                // (4,27): error CS0107: More than one protection modifier
                //     private internal void f() {}
                Diagnostic(ErrorCode.ERR_BadMemberProtection, "f").WithLocation(4, 27)
                );
=======
            CreateStandardCompilation(test).VerifyDiagnostics(
                // (4,13): error CS0107: More than one protection modifier
                //     private internal void f() {}
                Diagnostic(ErrorCode.ERR_BadMemberProtection, "internal").WithLocation(4, 13),
                // (4,27): error CS0107: More than one protection modifier
                //     private internal void f() {}
                Diagnostic(ErrorCode.ERR_BadMemberProtection, "f").WithLocation(4, 27));
>>>>>>> 80d0adc2
        }

        [Fact, WorkItem(543622, "http://vstfdevdiv:8080/DevDiv2/DevDiv/_workitems/edit/543622")]
        public void CS0116ERR__NamespaceUnexpected()
        {
            var test = @"{
    get
    {
        ParseDefaultDir();
    }
}";
            // Extra errors
            ParseAndValidate(test,
    // (1,1): error CS1022: Type or namespace definition, or end-of-file expected
    // {
    Diagnostic(ErrorCode.ERR_EOFExpected, "{"),
    // (3,5): error CS1022: Type or namespace definition, or end-of-file expected
    //     {
    Diagnostic(ErrorCode.ERR_EOFExpected, "{"),
    // (3,6): error CS1520: Method must have a return type
    //     {
    Diagnostic(ErrorCode.ERR_MemberNeedsType, ""),
    // (2,5): error CS0116: A namespace does not directly contain members such as fields or methods
    //     get
    Diagnostic(ErrorCode.ERR_NamespaceUnexpected, "get"),
    // (5,5): error CS1022: Type or namespace definition, or end-of-file expected
    //     }
    Diagnostic(ErrorCode.ERR_EOFExpected, "}"),
    // (6,1): error CS1022: Type or namespace definition, or end-of-file expected
    // }
    Diagnostic(ErrorCode.ERR_EOFExpected, "}"));
        }

        [Fact]
        public void CS0145ERR_ConstValueRequired()
        {
            var test = @"
namespace x
{
    public class a
    {
        public static int Main()
        {
            return 1;
        }
    }
    public class b : a
    {
        public const int i;
    }
}
";

            ParseAndValidate(test, Diagnostic(ErrorCode.ERR_ConstValueRequired, "i"));
        }

        [WorkItem(536667, "http://vstfdevdiv:8080/DevDiv2/DevDiv/_workitems/edit/536667")]
        [Fact]
        public void CS0150ERR_ConstantExpected()
        {
            var test = @"
using namespace System;
public class mine {
    public enum e1 {one=1, two=2, three= };
    public static int Main()
        {
        return 1;
        }
    };
}
";

            ParseAndValidate(test,
                // (2,7): error CS1041: Identifier expected; 'namespace' is a keyword
                // using namespace System;
                Diagnostic(ErrorCode.ERR_IdentifierExpectedKW, "namespace").WithArguments("", "namespace").WithLocation(2, 7),
                // (2,23): error CS1514: { expected
                // using namespace System;
                Diagnostic(ErrorCode.ERR_LbraceExpected, ";").WithLocation(2, 23),
                // (4,42): error CS0150: A constant value is expected
                //     public enum e1 {one=1, two=2, three= };
                Diagnostic(ErrorCode.ERR_ConstantExpected, "}").WithLocation(4, 42));
        }

        [WorkItem(862028, "DevDiv/Personal")]
        [Fact]
        public void CS0178ERR_InvalidArray()
        {
            // Diff errors
            var test = @"
class A
{
    public static int Main()
    {
        int[] arr = new int[5][5;
        return 1;
    }
}
";

            ParseAndValidate(test,
    // (6,32): error CS0178: Invalid rank specifier: expected ',' or ']'
    //         int[] arr = new int[5][5;
    Diagnostic(ErrorCode.ERR_InvalidArray, "5"),
    // (6,33): error CS1003: Syntax error, ',' expected
    //         int[] arr = new int[5][5;
    Diagnostic(ErrorCode.ERR_SyntaxError, ";").WithArguments(",", ";"),
    // (6,33): error CS0443: Syntax error; value expected
    //         int[] arr = new int[5][5;
    Diagnostic(ErrorCode.ERR_ValueExpected, ""),
    // (6,33): error CS1003: Syntax error, ']' expected
    //         int[] arr = new int[5][5;
    Diagnostic(ErrorCode.ERR_SyntaxError, ";").WithArguments("]", ";"));
        }

        [Fact]
        public void CS0230ERR_BadForeachDecl()
        {
            var test = @"
class MyClass
{
    public static int Main()
    {
        int[] myarray = new int[3] {10,2,3};
        foreach (int in myarray)   // CS0230
        {
        }
        return 1;
    }
}
";
            ParseAndValidate(test,
                // (7,18): error CS1525: Invalid expression term 'int'
                //         foreach (int in myarray)   // CS0230
                Diagnostic(ErrorCode.ERR_InvalidExprTerm, "int").WithArguments("int").WithLocation(7, 18),
                // (7,22): error CS0230: Type and identifier are both required in a foreach statement
                //         foreach (int in myarray)   // CS0230
                Diagnostic(ErrorCode.ERR_BadForeachDecl, "in").WithLocation(7, 22)
                );
        }

        [Fact]
        public void CS0230ERR_BadForeachDecl02()
        {
            // TODO: Extra error
            var test = @"
public class Test
{
    static void Main(string[] args)
    {
        int[] myarray = new int[3] { 1, 2, 3 };
        foreach (x in myarray) { }// Invalid
    }
}
";
            ParseAndValidate(test,
                // (7,20): error CS0230: Type and identifier are both required in a foreach statement
                //         foreach (x in myarray) { }// Invalid
                Diagnostic(ErrorCode.ERR_BadForeachDecl, "in")
                );
        }

        [Fact]
        public void CS0230ERR_BadForeachDecl03()
        {
            // TODO: Extra error
            var test = @"
public class Test
{
    static void Main(string[] args)
    {
        st[][] myarray = new st[1000][];
        foreach (st[] in myarray) { }
    }
}
public struct st { }
";

            ParseAndValidate(test,
                // (7,21): error CS0443: Syntax error; value expected
                //         foreach (st[] in myarray) { }
                Diagnostic(ErrorCode.ERR_ValueExpected, "]").WithLocation(7, 21),
                // (7,23): error CS0230: Type and identifier are both required in a foreach statement
                //         foreach (st[] in myarray) { }
                Diagnostic(ErrorCode.ERR_BadForeachDecl, "in").WithLocation(7, 23)
                );
        }

        [Fact]
        public void CS0231ERR_ParamsLast()
        {
            var test = @"
public class MyClass {
    public void MyMeth(params int[] values, int i) {}
    public static int Main() {
        return 1;
    }
}
";

            CreateCompilationWithMscorlib45(test).VerifyDiagnostics(
                // (3,24): error CS0231: A params parameter must be the last parameter in a formal parameter list
                //     public void MyMeth(params int[] values, int i) {}
                Diagnostic(ErrorCode.ERR_ParamsLast, "params int[] values").WithLocation(3, 24));
        }

        [Fact]
        public void CS0257ERR_VarargsLast()
        {
            var test = @"
class Goo
{
  public void Bar(__arglist,  int b)
  {
  }
}
";

            CreateStandardCompilation(test).VerifyDiagnostics(
                // (4,19): error CS0257: An __arglist parameter must be the last parameter in a formal parameter list
                //   public void Bar(__arglist,  int b)
                Diagnostic(ErrorCode.ERR_VarargsLast, "__arglist"));
        }

        [WorkItem(536668, "http://vstfdevdiv:8080/DevDiv2/DevDiv/_workitems/edit/536668")]
        [Fact]
        public void CS0267ERR_PartialMisplaced()
        {
            // Diff error
            var test = @"
partial public class C  // CS0267
{
}
public class Test
{
    public static int Main ()
    {
        return 1;
    }
}
";

            CreateStandardCompilation(test).VerifyDiagnostics();
        }

        [Fact]
        public void CS0267ERR_PartialMisplaced_Enum()
        {
            var test = @"
partial enum E { }
";

            CreateStandardCompilation(test).VerifyDiagnostics(
                // (2,1): error CS0267: The 'partial' modifier can only appear immediately before 'class', 'struct', 'interface', or 'void'
                // partial enum E { }
                Diagnostic(ErrorCode.ERR_PartialMisplaced, "E").WithLocation(2, 14));
        }

        [Fact]
        public void CS0267ERR_PartialMisplaced_Delegate1()
        {
            var test = @"
partial delegate E { }
";

            // Extra errors
            CreateStandardCompilation(test).VerifyDiagnostics(
                // (2,20): error CS1001: Identifier expected
                // partial delegate E { }
                Diagnostic(ErrorCode.ERR_IdentifierExpected, "{").WithLocation(2, 20),
                // (2,20): error CS1003: Syntax error, '(' expected
                // partial delegate E { }
                Diagnostic(ErrorCode.ERR_SyntaxError, "{").WithArguments("(", "{").WithLocation(2, 20),
                // (2,20): error CS1026: ) expected
                // partial delegate E { }
                Diagnostic(ErrorCode.ERR_CloseParenExpected, "{").WithLocation(2, 20),
                // (2,20): error CS1002: ; expected
                // partial delegate E { }
                Diagnostic(ErrorCode.ERR_SemicolonExpected, "{").WithLocation(2, 20),
                // (2,20): error CS1022: Type or namespace definition, or end-of-file expected
                // partial delegate E { }
                Diagnostic(ErrorCode.ERR_EOFExpected, "{").WithLocation(2, 20),
                // (2,22): error CS1022: Type or namespace definition, or end-of-file expected
                // partial delegate E { }
                Diagnostic(ErrorCode.ERR_EOFExpected, "}").WithLocation(2, 22),
                // (2,1): error CS0267: The 'partial' modifier can only appear immediately before 'class', 'struct', 'interface', or 'void'
                // partial delegate E { }
                Diagnostic(ErrorCode.ERR_PartialMisplaced, "").WithLocation(2, 20),
                // (2,18): error CS0246: The type or namespace name 'E' could not be found (are you missing a using directive or an assembly reference?)
                // partial delegate E { }
                Diagnostic(ErrorCode.ERR_SingleTypeNameNotFound, "E").WithArguments("E").WithLocation(2, 18));
        }

        [Fact]
        public void CS0267ERR_PartialMisplaced_Delegate2()
        {
            var test = @"
partial delegate void E();
";

            // Extra errors
            CreateStandardCompilation(test).VerifyDiagnostics(
                // (2,1): error CS0267: The 'partial' modifier can only appear immediately before 'class', 'struct', 'interface', or 'void'
                // partial delegate void E();
                Diagnostic(ErrorCode.ERR_PartialMisplaced, "E").WithLocation(2, 23));
        }

        // TODO: Extra errors
        [Fact]
        public void CS0270ERR_ArraySizeInDeclaration()
        {
            var test = @"
public class MyClass
{
    enum E { }
    public static void Main()
    {
        int myarray[2]; 
        MyClass m[0];
        byte b[13,5];
        double d[14,5,6];
        E e[,50];
    }
}
";

            ParseAndValidate(test,
    // (7,20): error CS0650: Bad array declarator: To declare a managed array the rank specifier precedes the variable's identifier. To declare a fixed size buffer field, use the fixed keyword before the field type.
    //         int myarray[2]; 
    Diagnostic(ErrorCode.ERR_CStyleArray, "[2]"),
    // (7,21): error CS0270: Array size cannot be specified in a variable declaration (try initializing with a 'new' expression)
    //         int myarray[2]; 
    Diagnostic(ErrorCode.ERR_ArraySizeInDeclaration, "2"),
    // (8,18): error CS0650: Bad array declarator: To declare a managed array the rank specifier precedes the variable's identifier. To declare a fixed size buffer field, use the fixed keyword before the field type.
    //         MyClass m[0];
    Diagnostic(ErrorCode.ERR_CStyleArray, "[0]"),
    // (8,19): error CS0270: Array size cannot be specified in a variable declaration (try initializing with a 'new' expression)
    //         MyClass m[0];
    Diagnostic(ErrorCode.ERR_ArraySizeInDeclaration, "0"),
    // (9,15): error CS0650: Bad array declarator: To declare a managed array the rank specifier precedes the variable's identifier. To declare a fixed size buffer field, use the fixed keyword before the field type.
    //         byte b[13,5];
    Diagnostic(ErrorCode.ERR_CStyleArray, "[13,5]"),
    // (9,16): error CS0270: Array size cannot be specified in a variable declaration (try initializing with a 'new' expression)
    //         byte b[13,5];
    Diagnostic(ErrorCode.ERR_ArraySizeInDeclaration, "13"),
    // (9,19): error CS0270: Array size cannot be specified in a variable declaration (try initializing with a 'new' expression)
    //         byte b[13,5];
    Diagnostic(ErrorCode.ERR_ArraySizeInDeclaration, "5"),
    // (10,17): error CS0650: Bad array declarator: To declare a managed array the rank specifier precedes the variable's identifier. To declare a fixed size buffer field, use the fixed keyword before the field type.
    //         double d[14,5,6];
    Diagnostic(ErrorCode.ERR_CStyleArray, "[14,5,6]"),
    // (10,18): error CS0270: Array size cannot be specified in a variable declaration (try initializing with a 'new' expression)
    //         double d[14,5,6];
    Diagnostic(ErrorCode.ERR_ArraySizeInDeclaration, "14"),
    // (10,21): error CS0270: Array size cannot be specified in a variable declaration (try initializing with a 'new' expression)
    //         double d[14,5,6];
    Diagnostic(ErrorCode.ERR_ArraySizeInDeclaration, "5"),
    // (10,23): error CS0270: Array size cannot be specified in a variable declaration (try initializing with a 'new' expression)
    //         double d[14,5,6];
    Diagnostic(ErrorCode.ERR_ArraySizeInDeclaration, "6"),
    // (11,12): error CS0650: Bad array declarator: To declare a managed array the rank specifier precedes the variable's identifier. To declare a fixed size buffer field, use the fixed keyword before the field type.
    //         E e[,50];
    Diagnostic(ErrorCode.ERR_CStyleArray, "[,50]"),
    // (11,13): error CS0443: Syntax error; value expected
    //         E e[,50];
    Diagnostic(ErrorCode.ERR_ValueExpected, ""),
    // (11,14): error CS0270: Array size cannot be specified in a variable declaration (try initializing with a 'new' expression)
    //         E e[,50];
    Diagnostic(ErrorCode.ERR_ArraySizeInDeclaration, "50"));
        }

        [Fact]
        public void CS0401ERR_NewBoundMustBeLast()
        {
            var test = @"
interface IA
{
}
class C<T> where T : new(), IA // CS0401 - should be T : IA, new()
{
}
public class Test
{
    public static int Main ()
    {
        return 1;
    }
}
";
            CreateStandardCompilation(test).VerifyDiagnostics(
                // (5,22): error CS0401: The new() constraint must be the last constraint specified
                // class C<T> where T : new(), IA // CS0401 - should be T : IA, new()
                Diagnostic(ErrorCode.ERR_NewBoundMustBeLast, "new").WithLocation(5, 22));
        }

        [Fact]
        public void CS0439ERR_ExternAfterElements()
        {
            var test = @"
using System;
extern alias MyType;   // CS0439
// To resolve the error, make the extern alias the first line in the file.
public class Test 
{
    public static void Main() 
    {
    }
}
";

            ParseAndValidate(test, Diagnostic(ErrorCode.ERR_ExternAfterElements, "extern"));
        }

        [WorkItem(862086, "DevDiv/Personal")]
        [Fact]
        public void CS0443ERR_ValueExpected()
        {
            var test = @"
using System;
class MyClass
{
    public static void Main()    
    {
        int[,] x = new int[1,5];
        if (x[] == 5) {} // CS0443
        // if (x[0, 0] == 5) {} 
    }
}
";

            ParseAndValidate(test, Diagnostic(ErrorCode.ERR_ValueExpected, "]"));
        }

        [Fact]
        public void CS0443ERR_ValueExpected_MultiDimensional()
        {
            var test = @"
using System;
class MyClass
{
    public static void Main()    
    {
        int[,] x = new int[1,5];
        if (x[,] == 5) {} // CS0443
        // if (x[0, 0] == 5) {} 
    }
}
";

            ParseAndValidate(test,
    // (8,15): error CS0443: Syntax error; value expected
    //         if (x[,] == 5) {} // CS0443
    Diagnostic(ErrorCode.ERR_ValueExpected, ","),
    // (8,16): error CS0443: Syntax error; value expected
    //         if (x[,] == 5) {} // CS0443
    Diagnostic(ErrorCode.ERR_ValueExpected, "]"));
        }

        [Fact]
        public void CS0449ERR_RefValBoundMustBeFirst()
        {
            var test = @"
interface I {}
class C4 
{
   public void F1<T>() where T : class, struct, I {}   // CS0449
   public void F2<T>() where T : I, struct {}   // CS0449
   public void F3<T>() where T : I, class {}   // CS0449
   // OK
   public void F4<T>() where T : class {}
   public void F5<T>() where T : struct {}
   public void F6<T>() where T : I {}
}
";
            CreateStandardCompilation(test).VerifyDiagnostics(
                // (5,41): error CS0449: The 'class' or 'struct' constraint must come before any other constraints
                Diagnostic(ErrorCode.ERR_RefValBoundMustBeFirst, "struct").WithLocation(5, 41),
                // (6,37): error CS0449: The 'class' or 'struct' constraint must come before any other constraints
                Diagnostic(ErrorCode.ERR_RefValBoundMustBeFirst, "struct").WithLocation(6, 37),
                // (7,37): error CS0449: The 'class' or 'struct' constraint must come before any other constraints
                Diagnostic(ErrorCode.ERR_RefValBoundMustBeFirst, "class").WithLocation(7, 37));
        }

        [Fact]
        public void CS0451ERR_NewBoundWithVal()
        {
            var test = @"
public class C4 
{
   public void F4<T>() where T : struct, new() {}   // CS0451
}
// OK
public class C5
{
   public void F5<T>() where T : struct {}
}
public class C6
{
   public void F6<T>() where T : new() {}
}
";
            CreateStandardCompilation(test).VerifyDiagnostics(
                // (4,42): error CS0451: The 'new()' constraint cannot be used with the 'struct' constraint
                Diagnostic(ErrorCode.ERR_NewBoundWithVal, "new").WithLocation(4, 42));
        }

        [WorkItem(862089, "DevDiv/Personal")]
        [Fact]
        public void CS0460ERR_OverrideWithConstraints()
        {
            var source =
@"interface I
{
    void M1<T>() where T : I;
    void M2<T, U>();
}
abstract class A
{
    internal virtual void M1<T>() where T : class { }
    internal abstract void M2<T>() where T : struct;
    internal abstract void M3<T>();
}
abstract class B : A, I
{
    void I.M1<T>() where T : I { }
    void I.M2<T,U>() where U : T { }
    internal override void  M1<T>() where T : class { }
    internal override void M2<T>() where T : new() { }
    internal override abstract void M3<U>() where U : A;
    internal override abstract void M4<T>() where T : struct;
}";
            CreateStandardCompilation(source).VerifyDiagnostics(
                // (14,20): error CS0460: Constraints for override and explicit interface implementation methods are inherited from the base method, so they cannot be specified directly
                Diagnostic(ErrorCode.ERR_OverrideWithConstraints, "where").WithLocation(14, 20),
                // (15,22): error CS0460: Constraints for override and explicit interface implementation methods are inherited from the base method, so they cannot be specified directly
                Diagnostic(ErrorCode.ERR_OverrideWithConstraints, "where").WithLocation(15, 22),
                // (16,37): error CS0460: Constraints for override and explicit interface implementation methods are inherited from the base method, so they cannot be specified directly
                Diagnostic(ErrorCode.ERR_OverrideWithConstraints, "where").WithLocation(16, 37),
                // (17,36): error CS0460: Constraints for override and explicit interface implementation methods are inherited from the base method, so they cannot be specified directly
                Diagnostic(ErrorCode.ERR_OverrideWithConstraints, "where").WithLocation(17, 36),
                // (18,45): error CS0460: Constraints for override and explicit interface implementation methods are inherited from the base method, so they cannot be specified directly
                Diagnostic(ErrorCode.ERR_OverrideWithConstraints, "where").WithLocation(18, 45),
                // (19,37): error CS0115: 'B.M4<T>()': no suitable method found to override
                Diagnostic(ErrorCode.ERR_OverrideNotExpected, "M4").WithArguments("B.M4<T>()").WithLocation(19, 37),
                // (19,45): error CS0460: Constraints for override and explicit interface implementation methods are inherited from the base method, so they cannot be specified directly
                Diagnostic(ErrorCode.ERR_OverrideWithConstraints, "where").WithLocation(19, 45));
        }

        [WorkItem(862094, "DevDiv/Personal")]
        [Fact]
        public void CS0514ERR_StaticConstructorWithExplicitConstructorCall()
        {
            var test = @"
namespace x
{
    public class clx 
    {
        public clx(int i){}
    }
    public class cly : clx
    {
// static does not have an object, therefore base cannot be called.
// objects must be known at compiler time
        static cly() : base(0){} // sc0514
    }
}
";

            CreateStandardCompilation(test).VerifyDiagnostics(
                // (12,24): error CS0514: 'cly': static constructor cannot have an explicit 'this' or 'base' constructor call
                //         static cly() : base(0){} // sc0514
                Diagnostic(ErrorCode.ERR_StaticConstructorWithExplicitConstructorCall, "base").WithArguments("cly").WithLocation(12, 24),
                // (8,18): error CS7036: There is no argument given that corresponds to the required formal parameter 'i' of 'clx.clx(int)'
                //     public class cly : clx
                Diagnostic(ErrorCode.ERR_NoCorrespondingArgument, "cly").WithArguments("i", "x.clx.clx(int)").WithLocation(8, 18));
        }

        [Fact]
        public void CS0514ERR_StaticConstructorWithExplicitConstructorCall2()
        {
            var test = @"
class C
{
    C() { }
    static C() : this() { } //CS0514
}
";

            CreateStandardCompilation(test).VerifyDiagnostics(
                // (5,18): error CS0514: 'C': static constructor cannot have an explicit 'this' or 'base' constructor call
                //     static C() : this() { } //CS0514
                Diagnostic(ErrorCode.ERR_StaticConstructorWithExplicitConstructorCall, "this").WithArguments("C").WithLocation(5, 18));
        }

        [Fact]
        public void CS0574ERR_BadDestructorName()
        {
            var test = @"
namespace x
{
    public class iii
    {
        ~iiii(){}
        public static void Main()
        {
        }
    }
}
";

            CreateStandardCompilation(test).VerifyDiagnostics(
                // (6,10): error CS0574: Name of destructor must match name of class
                //         ~iiii(){}
                Diagnostic(ErrorCode.ERR_BadDestructorName, "iiii").WithLocation(6, 10));
        }

        // Extra same errors
        [Fact]
        public void CS0650ERR_CStyleArray()
        {
            var test = @"
public class MyClass
{
    public static void Main()
    {
        int myarray[2]; 
        MyClass m[0];
        byte b[13,5];
        double d[14,5,6];
    }
}
";

            ParseAndValidate(test,
    // (6,20): error CS0650: Bad array declarator: To declare a managed array the rank specifier precedes the variable's identifier. To declare a fixed size buffer field, use the fixed keyword before the field type.
    //         int myarray[2]; 
    Diagnostic(ErrorCode.ERR_CStyleArray, "[2]"),
    // (6,21): error CS0270: Array size cannot be specified in a variable declaration (try initializing with a 'new' expression)
    //         int myarray[2]; 
    Diagnostic(ErrorCode.ERR_ArraySizeInDeclaration, "2"),
    // (7,18): error CS0650: Bad array declarator: To declare a managed array the rank specifier precedes the variable's identifier. To declare a fixed size buffer field, use the fixed keyword before the field type.
    //         MyClass m[0];
    Diagnostic(ErrorCode.ERR_CStyleArray, "[0]"),
    // (7,19): error CS0270: Array size cannot be specified in a variable declaration (try initializing with a 'new' expression)
    //         MyClass m[0];
    Diagnostic(ErrorCode.ERR_ArraySizeInDeclaration, "0"),
    // (8,15): error CS0650: Bad array declarator: To declare a managed array the rank specifier precedes the variable's identifier. To declare a fixed size buffer field, use the fixed keyword before the field type.
    //         byte b[13,5];
    Diagnostic(ErrorCode.ERR_CStyleArray, "[13,5]"),
    // (8,16): error CS0270: Array size cannot be specified in a variable declaration (try initializing with a 'new' expression)
    //         byte b[13,5];
    Diagnostic(ErrorCode.ERR_ArraySizeInDeclaration, "13"),
    // (8,19): error CS0270: Array size cannot be specified in a variable declaration (try initializing with a 'new' expression)
    //         byte b[13,5];
    Diagnostic(ErrorCode.ERR_ArraySizeInDeclaration, "5"),
    // (9,17): error CS0650: Bad array declarator: To declare a managed array the rank specifier precedes the variable's identifier. To declare a fixed size buffer field, use the fixed keyword before the field type.
    //         double d[14,5,6];
    Diagnostic(ErrorCode.ERR_CStyleArray, "[14,5,6]"),
    // (9,18): error CS0270: Array size cannot be specified in a variable declaration (try initializing with a 'new' expression)
    //         double d[14,5,6];
    Diagnostic(ErrorCode.ERR_ArraySizeInDeclaration, "14"),
    // (9,21): error CS0270: Array size cannot be specified in a variable declaration (try initializing with a 'new' expression)
    //         double d[14,5,6];
    Diagnostic(ErrorCode.ERR_ArraySizeInDeclaration, "5"),
    // (9,23): error CS0270: Array size cannot be specified in a variable declaration (try initializing with a 'new' expression)
    //         double d[14,5,6];
    Diagnostic(ErrorCode.ERR_ArraySizeInDeclaration, "6"));
        }

        [Fact, WorkItem(535883, "http://vstfdevdiv:8080/DevDiv2/DevDiv/_workitems/edit/535883")]
        public void CS0687ERR_AliasQualAsExpression()
        {
            var test = @"
class Test
{
    public static int Main()
    {
        int i = global::MyType();  // CS0687
        return 1;
    }
}
";
            // Semantic error
            // (6,25): error CS0400: The type or namespace name 'MyType' could not be found in the global namespace (are you missing an assembly reference?)
            CreateStandardCompilation(test).VerifyDiagnostics(
                Diagnostic(ErrorCode.ERR_GlobalSingleTypeNameNotFound, "MyType").WithArguments("MyType", "<global namespace>")
                );
        }

        [WorkItem(542478, "http://vstfdevdiv:8080/DevDiv2/DevDiv/_workitems/edit/542478")]
        [Fact]
        public void CS0706ERR_BadConstraintType()
        {
            var source =
@"interface IA<T, U, V>
    where U : T*
    where V : T[]
{
}
interface IB<T>
{
    void M<U, V>()
        where U : T*
        where V : T[];
}";
            CreateStandardCompilation(source).VerifyDiagnostics(
                // (2,15): error CS0706: Invalid constraint type. A type used as a constraint must be an interface, a non-sealed class or a type parameter.
                Diagnostic(ErrorCode.ERR_BadConstraintType, "T*").WithLocation(2, 15),
                // (3,15): error CS0706: Invalid constraint type. A type used as a constraint must be an interface, a non-sealed class or a type parameter.
                Diagnostic(ErrorCode.ERR_BadConstraintType, "T[]").WithLocation(3, 15),
                // (9,19): error CS0706: Invalid constraint type. A type used as a constraint must be an interface, a non-sealed class or a type parameter.
                Diagnostic(ErrorCode.ERR_BadConstraintType, "T*").WithLocation(9, 19),
                // (10,19): error CS0706: Invalid constraint type. A type used as a constraint must be an interface, a non-sealed class or a type parameter.
                Diagnostic(ErrorCode.ERR_BadConstraintType, "T[]").WithLocation(10, 19),

                // CONSIDER: Dev10 doesn't report these cascading errors.

                // (2,15): error CS0214: Pointers and fixed size buffers may only be used in an unsafe context
                Diagnostic(ErrorCode.ERR_UnsafeNeeded, "T*"),
                // (2,15): error CS0208: Cannot take the address of, get the size of, or declare a pointer to a managed type ('T')
                Diagnostic(ErrorCode.ERR_ManagedAddr, "T*").WithArguments("T"),
                // (9,19): error CS0214: Pointers and fixed size buffers may only be used in an unsafe context
                Diagnostic(ErrorCode.ERR_UnsafeNeeded, "T*"),
                // (9,19): error CS0208: Cannot take the address of, get the size of, or declare a pointer to a managed type ('T')
                Diagnostic(ErrorCode.ERR_ManagedAddr, "T*").WithArguments("T"));
        }

        [Fact]
        public void CS0742ERR_ExpectedSelectOrGroup()
        {
            var test = @"
using System;
using System.Linq;
public class C
{
    public static int Main()
    {
        int[] array = { 1, 2, 3 };
        var c = from num in array;
        return 1;
    }
}
";

            ParseAndValidate(test, Diagnostic(ErrorCode.ERR_ExpectedSelectOrGroup, ";"));
        }

        [Fact]
        public void CS0743ERR_ExpectedContextualKeywordOn()
        {
            var test = @"
using System;
using System.Linq;
public class C
{
    public static int Main()
    {
        int[] array1 = { 1, 2, 3 ,4, 5, 6,};
        int[] array2 = { 5, 6, 7, 8, 9 };
        var c = from x in array1
                join y in array2 x equals y
                select x;
        return 1;
    }
}
";

            ParseAndValidate(test, Diagnostic(ErrorCode.ERR_ExpectedContextualKeywordOn, "x"));
        }

        [Fact]
        public void CS0744ERR_ExpectedContextualKeywordEquals()
        {
            var test = @"
using System;
using System.Linq;
public class C
{
    public static int Main()
    {
        int[] array1 = { 1, 2, 3 ,4, 5, 6,};
        int[] array2 = { 5, 6, 7, 8, 9 };
        var c = from x in array1
                join y in array2 on x y
                select x;
        return 1;
    }
}
";

            ParseAndValidate(test, Diagnostic(ErrorCode.ERR_ExpectedContextualKeywordEquals, "y"));
        }

        [WorkItem(862121, "DevDiv/Personal")]
        [Fact]
        public void CS0745ERR_ExpectedContextualKeywordBy()
        {
            var test = @"
using System;
using System.Linq;
public class C
{
    public static int Main()
    {
        int[] array1 = { 1, 2, 3 ,4, 5, 6,};
        int[] array2 = { 5, 6, 7, 8, 9 };
        var c = from x in array1
                join y in array2 on x equals y
                group x y;
        return 1;
    }
}
";

            ParseAndValidate(test, Diagnostic(ErrorCode.ERR_ExpectedContextualKeywordBy, "y"));
        }

        [Fact]
        public void CS0746ERR_InvalidAnonymousTypeMemberDeclarator()
        {
            var test = @"
public class C
{
    public static int Main()
    {
        int i = 1;
        var t = new { a.b = 1 };
        return 1;
    }
}
";

            CreateStandardCompilation(test).VerifyDiagnostics(
                // (7,23): error CS0746: Invalid anonymous type member declarator. Anonymous type members must be declared with a member assignment, simple name or member access.
                //         var t = new { a.b = 1 };
                Diagnostic(ErrorCode.ERR_InvalidAnonymousTypeMemberDeclarator, "a.b = 1").WithLocation(7, 23),
                // (7,23): error CS0103: The name 'a' does not exist in the current context
                //         var t = new { a.b = 1 };
                Diagnostic(ErrorCode.ERR_NameNotInContext, "a").WithArguments("a").WithLocation(7, 23),
                // (6,13): warning CS0219: The variable 'i' is assigned but its value is never used
                //         int i = 1;
                Diagnostic(ErrorCode.WRN_UnreferencedVarAssg, "i").WithArguments("i").WithLocation(6, 13));
        }

        [Fact]
        public void CS0746ERR_InvalidAnonymousTypeMemberDeclarator_2()
        {
            var test = @"
public class C
{
    public static void Main()
    {
        string s = """";
        var t = new { s.Length = 1 };
    }
}
";
            CreateStandardCompilation(test).VerifyDiagnostics(
                // (7,23): error CS0746: Invalid anonymous type member declarator. Anonymous type members must be declared with a member assignment, simple name or member access.
                //         var t = new { s.Length = 1 };
                Diagnostic(ErrorCode.ERR_InvalidAnonymousTypeMemberDeclarator, "s.Length = 1").WithLocation(7, 23),
                // (7,23): error CS0200: Property or indexer 'string.Length' cannot be assigned to -- it is read only
                //         var t = new { s.Length = 1 };
                Diagnostic(ErrorCode.ERR_AssgReadonlyProp, "s.Length").WithArguments("string.Length").WithLocation(7, 23));
        }

        [Fact]
        public void CS0746ERR_InvalidAnonymousTypeMemberDeclarator_3()
        {
            var test = @"
public class C
{
    public static void Main()
    {
        string s = """";
        var t = new { s.ToString() = 1 };
    }
}
";
            CreateStandardCompilation(test).VerifyDiagnostics(
                // (7,23): error CS0746: Invalid anonymous type member declarator. Anonymous type members must be declared with a member assignment, simple name or member access.
                //         var t = new { s.ToString() = 1 };
                Diagnostic(ErrorCode.ERR_InvalidAnonymousTypeMemberDeclarator, "s.ToString() = 1").WithLocation(7, 23),
                // (7,23): error CS0131: The left-hand side of an assignment must be a variable, property or indexer
                //         var t = new { s.ToString() = 1 };
                Diagnostic(ErrorCode.ERR_AssgLvalueExpected, "s.ToString()").WithLocation(7, 23));
        }

        [Fact]
        public void CS0748ERR_InconsistentLambdaParameterUsage()
        {
            var test = @"
class C
{
    delegate T Func<T>();
    delegate T Func<A0, T>(A0 a0);
    delegate T Func<A0, A1, T>(A0 a0, A1 a1);
    delegate T Func<A0, A1, A2, T>(A0 a0, A1 a1, A2 a2);
    delegate T Func<A0, A1, A2, A3, T>(A0 a0, A1 a1, A2 a2, A3 a3);
    static void X()
    {
        Func<int,int,int> f1     = (int x, y) => 1;          // err: mixed parameters
        Func<int,int,int> f2     = (x, int y) => 1;          // err: mixed parameters
        Func<int,int,int,int> f3 = (int x, int y, z) => 1;   // err: mixed parameters
        Func<int,int,int,int> f4 = (int x, y, int z) => 1;   // err: mixed parameters
        Func<int,int,int,int> f5 = (x, int y, int z) => 1;   // err: mixed parameters
        Func<int,int,int,int> f6 = (x, y, int z) => 1;       // err: mixed parameters
    }
}
";

            CreateStandardCompilation(test).VerifyDiagnostics(
                // (10,41): error CS0748: Inconsistent lambda parameter usage; parameter types must be all explicit or all implicit
                //         Func<int,int> f1      = (int x, y) => 1;          // err: mixed parameters
                Diagnostic(ErrorCode.ERR_InconsistentLambdaParameterUsage, "y"),
                // (11,37): error CS0748: Inconsistent lambda parameter usage; parameter types must be all explicit or all implicit
                //         Func<int,int> f2      = (x, int y) => 1;          // err: mixed parameters
                Diagnostic(ErrorCode.ERR_InconsistentLambdaParameterUsage, "int"),
                // (12,48): error CS0748: Inconsistent lambda parameter usage; parameter types must be all explicit or all implicit
                //         Func<int,int> f3      = (int x, int y, z) => 1;   // err: mixed parameters
                Diagnostic(ErrorCode.ERR_InconsistentLambdaParameterUsage, "z"),
                // (13,41): error CS0748: Inconsistent lambda parameter usage; parameter types must be all explicit or all implicit
                //         Func<int,int> f4      = (int x, y, int z) => 1;   // err: mixed parameters
                Diagnostic(ErrorCode.ERR_InconsistentLambdaParameterUsage, "y"),
                // (14,37): error CS0748: Inconsistent lambda parameter usage; parameter types must be all explicit or all implicit
                //         Func<int,int> f5      = (x, int y, int z) => 1;   // err: mixed parameters
                Diagnostic(ErrorCode.ERR_InconsistentLambdaParameterUsage, "int"),
                // (14,44): error CS0748: Inconsistent lambda parameter usage; parameter types must be all explicit or all implicit
                //         Func<int,int> f5      = (x, int y, int z) => 1;   // err: mixed parameters
                Diagnostic(ErrorCode.ERR_InconsistentLambdaParameterUsage, "int"),
                // (15,40): error CS0748: Inconsistent lambda parameter usage; parameter types must be all explicit or all implicit
                //         Func<int,int> f6      = (x, y, int z) => 1;       // err: mixed parameters
                Diagnostic(ErrorCode.ERR_InconsistentLambdaParameterUsage, "int"));
        }

        [WorkItem(535915, "http://vstfdevdiv:8080/DevDiv2/DevDiv/_workitems/edit/535915")]
        [Fact]
        public void CS0839ERR_MissingArgument()
        {
            // Diff error
            var test = @"
using System;
namespace TestNamespace
{
    class Test
    {
        static int Add(int i, int j)
        {
            return i + j;
        }
        static int Main() 
        {
            int i = Test.Add(
                              ,
                             5);
            return 1;
        }
    }
}
";

            ParseAndValidate(test, Diagnostic(ErrorCode.ERR_MissingArgument, ""));
        }

        [WorkItem(863064, "DevDiv/Personal")]
        [Fact]
        public void CS1001ERR_IdentifierExpected()
        {
            var test = @"
public class clx
{
        enum splitch
        {
            'a'
        }
}
";

            ParseAndValidate(test, Diagnostic(ErrorCode.ERR_IdentifierExpected, ""));
        }

        [Fact, WorkItem(542408, "http://vstfdevdiv:8080/DevDiv2/DevDiv/_workitems/edit/542408")]
        public void CS1001ERR_IdentifierExpected_2()
        {
            var test = @"
enum 
";

            ParseAndValidate(test,
Diagnostic(ErrorCode.ERR_IdentifierExpected, ""),
Diagnostic(ErrorCode.ERR_LbraceExpected, ""),
Diagnostic(ErrorCode.ERR_RbraceExpected, ""));
        }

        [Fact, WorkItem(542408, "http://vstfdevdiv:8080/DevDiv2/DevDiv/_workitems/edit/542408")]
        public void CS1001ERR_IdentifierExpected_5()
        {
            var test = @"
using System;
struct 

";

            ParseAndValidate(test, Diagnostic(ErrorCode.ERR_IdentifierExpected, ""),
Diagnostic(ErrorCode.ERR_LbraceExpected, ""),
Diagnostic(ErrorCode.ERR_RbraceExpected, ""));
        }

        [Fact, WorkItem(542416, "http://vstfdevdiv:8080/DevDiv2/DevDiv/_workitems/edit/542416")]
        public void CS1001ERR_IdentifierExpected_3()
        {
            var test = @"
using System;
class NamedExample
{
    static void Main(string[] args)
    {
        ExampleMethod(3, optionalint:4);
    }
    static void ExampleMethod(int required, string 1 = ""default string"",int optionalint = 10)
    { }
}
";
            ParseAndValidate(test,
    // (9,52): error CS1001: Identifier expected
    //     static void ExampleMethod(int required, string 1 = "default string",int optionalint = 10)
    Diagnostic(ErrorCode.ERR_IdentifierExpected, "1"),
    // (9,52): error CS1003: Syntax error, ',' expected
    //     static void ExampleMethod(int required, string 1 = "default string",int optionalint = 10)
    Diagnostic(ErrorCode.ERR_SyntaxError, "1").WithArguments(",", ""));
        }

        [Fact, WorkItem(542416, "http://vstfdevdiv:8080/DevDiv2/DevDiv/_workitems/edit/542416")]
        public void CS1001ERR_IdentifierExpected_4()
        {
            var test = @"
using System;
class NamedExample
{
    static void Main(string[] args)
    {
        ExampleMethod(3, optionalint:4);
    }
    static void ExampleMethod(int required, ,int optionalint = 10)
    { }
}
";
            // Extra errors
            ParseAndValidate(test,
    // (9,45): error CS1031: Type expected
    //     static void ExampleMethod(int required, ,int optionalint = 10)
    Diagnostic(ErrorCode.ERR_TypeExpected, ","),
    // (9,45): error CS1001: Identifier expected
    //     static void ExampleMethod(int required, ,int optionalint = 10)
    Diagnostic(ErrorCode.ERR_IdentifierExpected, ","));
        }

        [Fact, WorkItem(542416, "http://vstfdevdiv:8080/DevDiv2/DevDiv/_workitems/edit/542416")]
        public void CS1001ERR_IdentifierExpected_6()
        {
            var test = @"
class Program
{
    const int max = 10;
    static void M(int p2 = max is int?1,)
    {
    }

    static void Main()
    {
        M(1);
    }
}
";
            // Extra errors
            ParseAndValidate(test,
    // (5,40): error CS1003: Syntax error, ':' expected
    //     static void M(int p2 = max is int?1,)
    Diagnostic(ErrorCode.ERR_SyntaxError, ",").WithArguments(":", ","),
    // (5,40): error CS1525: Invalid expression term ','
    //     static void M(int p2 = max is int?1,)
    Diagnostic(ErrorCode.ERR_InvalidExprTerm, ",").WithArguments(","),
    // (5,41): error CS1031: Type expected
    //     static void M(int p2 = max is int?1,)
    Diagnostic(ErrorCode.ERR_TypeExpected, ")"),
    // (5,41): error CS1001: Identifier expected
    //     static void M(int p2 = max is int?1,)
    Diagnostic(ErrorCode.ERR_IdentifierExpected, ")"));
        }

        [Fact]
        public void CS1001ERR_IdentifierExpected_7()
        {
            var test = @"
using System;
class C
{
  void M()
  {
    DateTime
    M();
  }
}
";
            CreateStandardCompilation(test).VerifyDiagnostics(
                // (7,13): error CS1001: Identifier expected
                //     DateTime
                Diagnostic(ErrorCode.ERR_IdentifierExpected, "").WithLocation(7, 13),
                // (7,13): error CS1002: ; expected
                //     DateTime
                Diagnostic(ErrorCode.ERR_SemicolonExpected, "").WithLocation(7, 13));
        }

        [Fact]
        public void CS1002ERR_SemicolonExpected()
        {
            var test = @"
namespace x {
    abstract public class clx 
    {
        int i    // CS1002, missing semicolon
        public static int Main()
        {
            return 0;
        }
    }
}
";

            ParseAndValidate(test, Diagnostic(ErrorCode.ERR_SemicolonExpected, ""));
        }

        [WorkItem(528008, "http://vstfdevdiv:8080/DevDiv2/DevDiv/_workitems/edit/528008")]
        [Fact]
        public void CS1002ERR_SemicolonExpected_2()
        {
            var test = @"
class Program
{
    static void Main(string[] args)
    {
        goto Lab2,Lab1;
    Lab1:
        System.Console.WriteLine(""1"");
    Lab2:
        System.Console.WriteLine(""2"");
    }
}
";
            ParseAndValidate(test,
    // (6,18): error CS1002: ; expected
    //         goto Lab2,Lab1;
    Diagnostic(ErrorCode.ERR_SemicolonExpected, ","),
    // (6,18): error CS1513: } expected
    //         goto Lab2,Lab1;
    Diagnostic(ErrorCode.ERR_RbraceExpected, ","));
        }

        [WorkItem(527944, "http://vstfdevdiv:8080/DevDiv2/DevDiv/_workitems/edit/527944")]
        [Fact]
        public void CS1002ERR_SemicolonExpected_3()
        {
            var test = @"
class Program
{
    static void Main(string[] args)
    {
        goto L1;
        return;
    L1: //invalid
    }
}
";
            ParseAndValidate(test,
    // (8,8): error CS1525: Invalid expression term '}'
    //     L1: //invalid
    Diagnostic(ErrorCode.ERR_InvalidExprTerm, "").WithArguments("}"),
    // (8,8): error CS1002: ; expected
    //     L1: //invalid
    Diagnostic(ErrorCode.ERR_SemicolonExpected, ""));
        }

        [Fact()]
        public void CS1002ERR_SemicolonExpected_4()
        {
            var test = @"
class Program
{
    static void Main(string[] args)
    {
        string target = ""t1"";
        switch (target)
        {
        label1:
        case ""t1"":
            goto label1;
        }
    }
}
";
            // Extra errors
            ParseAndValidate(test,
    // (8,10): error CS1513: } expected
    //         {
    Diagnostic(ErrorCode.ERR_RbraceExpected, ""),
    // (9,16): error CS1525: Invalid expression term 'case'
    //         label1:
    Diagnostic(ErrorCode.ERR_InvalidExprTerm, "").WithArguments("case"),
    // (9,16): error CS1002: ; expected
    //         label1:
    Diagnostic(ErrorCode.ERR_SemicolonExpected, ""),
    // (9,16): error CS1513: } expected
    //         label1:
    Diagnostic(ErrorCode.ERR_RbraceExpected, ""),
    // (10,18): error CS1002: ; expected
    //         case "t1":
    Diagnostic(ErrorCode.ERR_SemicolonExpected, ":"),
    // (10,18): error CS1513: } expected
    //         case "t1":
    Diagnostic(ErrorCode.ERR_RbraceExpected, ":"),
    // (14,1): error CS1022: Type or namespace definition, or end-of-file expected
    // }
    Diagnostic(ErrorCode.ERR_EOFExpected, "}"));
        }

        // TODO: diff error CS1525 vs. CS1513
        [Fact]
        public void CS1003ERR_SyntaxError()
        {
            var test = @"
namespace x
{
    public class b
    {
        public static void Main()        {
            int[] a;
            a[);
        }
    }
}
";

            ParseAndValidate(test,
                // (8,15): error CS1003: Syntax error, ']' expected
                //             a[);
                Diagnostic(ErrorCode.ERR_SyntaxError, ")").WithArguments("]", ")").WithLocation(8, 15)
                );
        }

        [Fact]
        public void CS1003ERR_SyntaxError_ForeachExpected1()
        {
            var test = @"
public class b
{
    public void Main()
    {
        for (var v in 
    }
}
";
            //the first error should be
            // (6,9): error CS1003: Syntax error, 'foreach' expected
            // don't care about any others.

            var parsedTree = ParseWithRoundTripCheck(test);
            var firstDiag = parsedTree.GetDiagnostics().Take(1);
            firstDiag.Verify(Diagnostic(ErrorCode.ERR_SyntaxError, "for").WithArguments("foreach", "for"));
        }

        [Fact]
        public void CS1004ERR_DuplicateModifier()
        {
            var test = @"
namespace x {
    abstract public class clx 
    {
        int i;
        public public static int Main()    // CS1004, two public keywords
        {
            return 0;
        }
    }
}
";

            CreateStandardCompilation(test).VerifyDiagnostics(
                // (6,16): error CS1004: Duplicate 'public' modifier
                //         public public static int Main()    // CS1004, two public keywords
                Diagnostic(ErrorCode.ERR_DuplicateModifier, "public").WithArguments("public").WithLocation(6, 16),
                // (5,13): warning CS0169: The field 'clx.i' is never used
                //         int i;
                Diagnostic(ErrorCode.WRN_UnreferencedField, "i").WithArguments("x.clx.i").WithLocation(5, 13));
        }

        [Fact]
        public void CS1004ERR_DuplicateModifier1()
        {
            var test = @"
class C 
{
    public public C()
    {
    }
}";

            CreateStandardCompilation(test).VerifyDiagnostics(
                // (4,12): error CS1004: Duplicate 'public' modifier
                //     public public C()
                Diagnostic(ErrorCode.ERR_DuplicateModifier, "public").WithArguments("public").WithLocation(4, 12));
        }

        [Fact]
        public void CS1004ERR_DuplicateModifier2()
        {
            var test = @"
class C 
{
    public public ~C()
    {
    }
}";

            CreateStandardCompilation(test).VerifyDiagnostics(
                // (4,12): error CS1004: Duplicate 'public' modifier
                //     public public ~C()
                Diagnostic(ErrorCode.ERR_DuplicateModifier, "public").WithArguments("public").WithLocation(4, 12),
                // (4,20): error CS0106: The modifier 'public' is not valid for this item
                //     public public ~C()
                Diagnostic(ErrorCode.ERR_BadMemberFlag, "C").WithArguments("public").WithLocation(4, 20));
        }

        [Fact]
        public void CS1004ERR_DuplicateModifier3()
        {
            var test = @"
class C 
{
    public public int x;
}";

            CreateStandardCompilation(test).VerifyDiagnostics(
                // (4,12): error CS1004: Duplicate 'public' modifier
                //     public public int x;
                Diagnostic(ErrorCode.ERR_DuplicateModifier, "public").WithArguments("public").WithLocation(4, 12),
                // (4,23): warning CS0649: Field 'C.x' is never assigned to, and will always have its default value 0
                //     public public int x;
                Diagnostic(ErrorCode.WRN_UnassignedInternalField, "x").WithArguments("C.x", "0").WithLocation(4, 23));
        }

        [Fact]
        public void CS1004ERR_DuplicateModifier4()
        {
            var test = @"
class C 
{
    public public int P { get; }
}";

            CreateStandardCompilation(test).VerifyDiagnostics(
                // (4,12): error CS1004: Duplicate 'public' modifier
                //     public public int P { get; }
                Diagnostic(ErrorCode.ERR_DuplicateModifier, "public").WithArguments("public").WithLocation(4, 12));
        }

        [Fact]
        public void CS1004ERR_DuplicateModifier5()
        {
            var test = @"
class C 
{
    public public static implicit operator int(C c) => 0;
}";

            CreateStandardCompilation(test).VerifyDiagnostics(
                // (4,12): error CS1004: Duplicate 'public' modifier
                //     public public static implicit operator int(C c) => 0;
                Diagnostic(ErrorCode.ERR_DuplicateModifier, "public").WithArguments("public").WithLocation(4, 12));
        }

        [Fact]
        public void CS1004ERR_DuplicateModifier6()
        {
            var test = @"
class C 
{
    public public static int operator +(C c1, C c2) => 0;
}";

            CreateStandardCompilation(test).VerifyDiagnostics(
                // (4,12): error CS1004: Duplicate 'public' modifier
                //     public public static int operator +(C c1, C c2) => 0;
                Diagnostic(ErrorCode.ERR_DuplicateModifier, "public").WithArguments("public").WithLocation(4, 12));
        }

        [Fact]
        public void CS1004ERR_DuplicateModifier7()
        {
            var test = @"
class C 
{
    public int P { get; private private set; }
}";

            CreateStandardCompilation(test).VerifyDiagnostics(
                // (4,33): error CS1004: Duplicate 'private' modifier
                //     public int P { get; private private set; }
                Diagnostic(ErrorCode.ERR_DuplicateModifier, "private").WithArguments("private").WithLocation(4, 33));
        }

        [Fact]
        public void CS1004ERR_DuplicateModifier8()
        {
            var test = @"
class C 
{
    public public int this[int i] => 0;
}";

            CreateStandardCompilation(test).VerifyDiagnostics(
                // (4,12): error CS1004: Duplicate 'public' modifier
                //     public public int this[int i] => 0;
                Diagnostic(ErrorCode.ERR_DuplicateModifier, "public").WithArguments("public").WithLocation(4, 12));
        }

        [Fact]
        public void CS1004ERR_DuplicateModifier9()
        {
            var test = @"
public public class C 
{
}";

            CreateStandardCompilation(test).VerifyDiagnostics(
                // (2,8): error CS1004: Duplicate 'public' modifier
                // public public class C 
                Diagnostic(ErrorCode.ERR_DuplicateModifier, "public").WithArguments("public").WithLocation(2, 8));
        }

        [Fact]
        public void CS1004ERR_DuplicateModifier10()
        {
            var test = @"
public public interface I
{
}";

            CreateStandardCompilation(test).VerifyDiagnostics(
                // (2,8): error CS1004: Duplicate 'public' modifier
                // public public interface I
                Diagnostic(ErrorCode.ERR_DuplicateModifier, "public").WithArguments("public").WithLocation(2, 8));
        }

        [Fact]
        public void CS1004ERR_DuplicateModifier11()
        {
            var test = @"
public public enum E
{
}";

            CreateStandardCompilation(test).VerifyDiagnostics(
                // (2,8): error CS1004: Duplicate 'public' modifier
                // public public enum E
                Diagnostic(ErrorCode.ERR_DuplicateModifier, "public").WithArguments("public").WithLocation(2, 8));
        }

        [Fact]
        public void CS1004ERR_DuplicateModifier12()
        {
            var test = @"
public public struct S
{
}";

            CreateStandardCompilation(test).VerifyDiagnostics(
                // (2,8): error CS1004: Duplicate 'public' modifier
                // public public struct S
                Diagnostic(ErrorCode.ERR_DuplicateModifier, "public").WithArguments("public").WithLocation(2, 8));
        }

        [Fact]
        public void CS1004ERR_DuplicateModifier13()
        {
            var test = @"
public public delegate void D();";

            CreateStandardCompilation(test).VerifyDiagnostics(
                // (2,8): error CS1004: Duplicate 'public' modifier
                // public public delegate void D();
                Diagnostic(ErrorCode.ERR_DuplicateModifier, "public").WithArguments("public").WithLocation(2, 8));
        }

        [Fact]
        public void CS1007ERR_DuplicateAccessor()
        {
            var test = @"using System;

public class Container
{
    public int Prop1 {
        protected get { return 1; }
        set {}
        protected get { return 1; }
    }
    public static int Prop2 {
        get { return 1; }
        internal set {}
        internal set {}
    }
    public int this[int i] {
        protected get { return 1; }
        internal set {}
        protected get { return 1; }
        internal set {} 
    }
}
";

            CreateStandardCompilation(test).VerifyDiagnostics(
                // (8,19): error CS1007: Property accessor already defined
                //         protected get { return 1; }
                Diagnostic(ErrorCode.ERR_DuplicateAccessor, "get").WithLocation(8, 19),
                // (13,18): error CS1007: Property accessor already defined
                //         internal set {}
                Diagnostic(ErrorCode.ERR_DuplicateAccessor, "set").WithLocation(13, 18),
                // (18,19): error CS1007: Property accessor already defined
                //         protected get { return 1; }
                Diagnostic(ErrorCode.ERR_DuplicateAccessor, "get").WithLocation(18, 19),
                // (19,18): error CS1007: Property accessor already defined
                //         internal set {} 
                Diagnostic(ErrorCode.ERR_DuplicateAccessor, "set").WithLocation(19, 18),
                // (15,16): error CS0274: Cannot specify accessibility modifiers for both accessors of the property or indexer 'Container.this[int]'
                //     public int this[int i] {
                Diagnostic(ErrorCode.ERR_DuplicatePropertyAccessMods, "this").WithArguments("Container.this[int]").WithLocation(15, 16),
                // (1,1): hidden CS8019: Unnecessary using directive.
                // using System;
                Diagnostic(ErrorCode.HDN_UnusedUsingDirective, "using System;").WithLocation(1, 1));
        }

        [Fact]
        public void CS1008ERR_IntegralTypeExpected01()
        {
            CreateStandardCompilation(
@"namespace x
{
    abstract public class clx 
    {
        enum E : sbyte { x, y, z } // no error
        enum F : char { x, y, z } // CS1008, char not valid type for enums
        enum G : short { A, B, C } // no error
        enum H : System.Int16 { A, B, C } // CS1008, short not System.Int16
    }
}
")
            .VerifyDiagnostics(
                // (6,18): error CS1008: Type byte, sbyte, short, ushort, int, uint, long, or ulong expected
                //         enum F : char { x, y, z } // CS1008, char not valid type for enums
                Diagnostic(ErrorCode.ERR_IntegralTypeExpected, "char").WithLocation(6, 18)
                );
        }

        [Fact]
        public void CS1008ERR_IntegralTypeExpected02()
        {
            CreateStandardCompilation(
@"interface I { }
class C { }
enum E { }
enum F : I { A }
enum G : C { A }
enum H : E { A }
enum K : System.Enum { A }
enum L : string { A }
enum M : float { A }
enum N : decimal { A }
")
                .VerifyDiagnostics(
                    Diagnostic(ErrorCode.ERR_IntegralTypeExpected, "I").WithLocation(4, 10),
                    Diagnostic(ErrorCode.ERR_IntegralTypeExpected, "C").WithLocation(5, 10),
                    Diagnostic(ErrorCode.ERR_IntegralTypeExpected, "E").WithLocation(6, 10),
                    Diagnostic(ErrorCode.ERR_IntegralTypeExpected, "System.Enum").WithLocation(7, 10),
                    Diagnostic(ErrorCode.ERR_IntegralTypeExpected, "string").WithLocation(8, 10),
                    Diagnostic(ErrorCode.ERR_IntegralTypeExpected, "float").WithLocation(9, 10),
                    Diagnostic(ErrorCode.ERR_IntegralTypeExpected, "decimal").WithLocation(10, 10));
        }

        [Fact, WorkItem(667303, "http://vstfdevdiv:8080/DevDiv2/DevDiv/_workitems/edit/667303")]
        public void CS1008ERR_IntegralTypeExpected03()
        {
            ParseAndValidate(@"enum E : byt { A, B }"); // no *parser* errors. This is a semantic error now.
        }

        [Fact, WorkItem(540117, "http://vstfdevdiv:8080/DevDiv2/DevDiv/_workitems/edit/540117")]
        public void CS1009ERR_IllegalEscape_Strings()
        {
            var text = @"
class Program
{
    static void Main()
    {
        string s;
        s = ""\u"";
        s = ""\u0"";
        s = ""\u00"";
        s = ""\u000"";
        
        s = ""a\uz"";
        s = ""a\u0z"";
        s = ""a\u00z"";
        s = ""a\u000z"";
    }
}
";
            ParseAndValidate(text,
                // (7,14): error CS1009: Unrecognized escape sequence
                Diagnostic(ErrorCode.ERR_IllegalEscape, @"\u"),
                // (8,14): error CS1009: Unrecognized escape sequence
                Diagnostic(ErrorCode.ERR_IllegalEscape, @"\u0"),
                // (9,14): error CS1009: Unrecognized escape sequence
                Diagnostic(ErrorCode.ERR_IllegalEscape, @"\u00"),
                // (10,14): error CS1009: Unrecognized escape sequence
                Diagnostic(ErrorCode.ERR_IllegalEscape, @"\u000"),
                // (12,15): error CS1009: Unrecognized escape sequence
                Diagnostic(ErrorCode.ERR_IllegalEscape, @"\u"),
                // (13,15): error CS1009: Unrecognized escape sequence
                Diagnostic(ErrorCode.ERR_IllegalEscape, @"\u0"),
                // (14,15): error CS1009: Unrecognized escape sequence
                Diagnostic(ErrorCode.ERR_IllegalEscape, @"\u00"),
                // (15,15): error CS1009: Unrecognized escape sequence
                Diagnostic(ErrorCode.ERR_IllegalEscape, @"\u000")
            );
        }

        [Fact, WorkItem(528100, "http://vstfdevdiv:8080/DevDiv2/DevDiv/_workitems/edit/528100")]
        public void CS1009ERR_IllegalEscape_Identifiers()
        {
            var text = @"using System;
class Program
{
    static void Main()
    {
        int \u;
        int \u0;
        int \u00;
        int \u000;

        int a\uz;
        int a\u0z;
        int a\u00z;
        int a\u000z;
    }
}
";
            ParseAndValidate(text,
        // (6,13): error CS1009: Unrecognized escape sequence
        //         int \u;
        Diagnostic(ErrorCode.ERR_IllegalEscape, @"\u"),
        // (7,13): error CS1009: Unrecognized escape sequence
        //         int \u0;
        Diagnostic(ErrorCode.ERR_IllegalEscape, @"\u0"),
        // (7,13): error CS1056: Unexpected character '\u0'
        //         int \u0;
        Diagnostic(ErrorCode.ERR_UnexpectedCharacter, "").WithArguments(@"\u0"),
        // (8,13): error CS1009: Unrecognized escape sequence
        //         int \u00;
        Diagnostic(ErrorCode.ERR_IllegalEscape, @"\u00"),
        // (8,13): error CS1056: Unexpected character '\u00'
        //         int \u00;
        Diagnostic(ErrorCode.ERR_UnexpectedCharacter, "").WithArguments(@"\u00"),
        // (9,13): error CS1009: Unrecognized escape sequence
        //         int \u000;
        Diagnostic(ErrorCode.ERR_IllegalEscape, @"\u000"),
        // (9,13): error CS1056: Unexpected character '\u000'
        //         int \u000;
        Diagnostic(ErrorCode.ERR_UnexpectedCharacter, "").WithArguments(@"\u000"),
        // (11,14): error CS1009: Unrecognized escape sequence
        //         int a\uz;
        Diagnostic(ErrorCode.ERR_IllegalEscape, @"\u"),
        // (12,14): error CS1009: Unrecognized escape sequence
        //         int a\u0z;
        Diagnostic(ErrorCode.ERR_IllegalEscape, @"\u0"),
        // (12,14): error CS1056: Unexpected character '\u0'
        //         int a\u0z;
        Diagnostic(ErrorCode.ERR_UnexpectedCharacter, "").WithArguments(@"\u0"),
        // (13,14): error CS1009: Unrecognized escape sequence
        //         int a\u00z;
        Diagnostic(ErrorCode.ERR_IllegalEscape, @"\u00"),
        // (13,14): error CS1056: Unexpected character '\u00'
        //         int a\u00z;
        Diagnostic(ErrorCode.ERR_UnexpectedCharacter, "").WithArguments(@"\u00"),
        // (14,14): error CS1009: Unrecognized escape sequence
        //         int a\u000z;
        Diagnostic(ErrorCode.ERR_IllegalEscape, @"\u000"),
                // (14,14): error CS1056: Unexpected character '\u000'
                //         int a\u000z;
                Diagnostic(ErrorCode.ERR_UnexpectedCharacter, "").WithArguments(@"\u000"),

                // NOTE: Dev11 doesn't report these cascading diagnostics.

                // (7,13): error CS1001: Identifier expected
                //         int \u0;
                Diagnostic(ErrorCode.ERR_IdentifierExpected, @"\u0"),
                // (8,13): error CS1001: Identifier expected
                //         int \u00;
                Diagnostic(ErrorCode.ERR_IdentifierExpected, @"\u00"),
                // (9,13): error CS1001: Identifier expected
                //         int \u000;
                Diagnostic(ErrorCode.ERR_IdentifierExpected, @"\u000"),
                // (12,17): error CS1002: ; expected
                //         int a\u0z;
                Diagnostic(ErrorCode.ERR_SemicolonExpected, "z"),
                // (13,18): error CS1002: ; expected
                //         int a\u00z;
                Diagnostic(ErrorCode.ERR_SemicolonExpected, "z"),
                // (14,19): error CS1002: ; expected
                //         int a\u000z;
                Diagnostic(ErrorCode.ERR_SemicolonExpected, "z")
            );
        }

        [WorkItem(535921, "http://vstfdevdiv:8080/DevDiv2/DevDiv/_workitems/edit/535921")]
        [Fact]
        public void CS1013ERR_InvalidNumber()
        {
            // Diff error
            var test = @"
namespace x
{
    public class a
    {
        public static int Main()        
        {
        return 1;
        }
    }
    public class b
    {
        public int d = 0x;
    }
}
";

            ParseAndValidate(test, Diagnostic(ErrorCode.ERR_InvalidNumber, ""));
        }

        [WorkItem(862116, "DevDiv/Personal")]
        [Fact]
        public void CS1014ERR_GetOrSetExpected()
        {
            var test = @"using System;

public sealed class Container
{
    public string Prop1 { protected }
    public string Prop2 { get { return null; } protected }
    public string Prop3 { get { return null; } protected set { } protected }
}
";
            ParseAndValidate(test,
Diagnostic(ErrorCode.ERR_GetOrSetExpected, "}"),
Diagnostic(ErrorCode.ERR_GetOrSetExpected, "}"),
Diagnostic(ErrorCode.ERR_GetOrSetExpected, "}"));
        }

        [Fact]
        public void CS1015ERR_ClassTypeExpected()
        {
            var test = @"
using System;
public class Test
{
    public static void Main()
    {
        try
        {
        }
        catch(int)
        {
        }
        catch(byte)
        {
        }
    }
}
";

            CreateStandardCompilation(test).VerifyDiagnostics(
                // (10,15): error CS0155: The type caught or thrown must be derived from System.Exception
                //         catch(int)
                Diagnostic(ErrorCode.ERR_BadExceptionType, "int").WithLocation(10, 15),
                // (13,15): error CS0155: The type caught or thrown must be derived from System.Exception
                //         catch(byte)
                Diagnostic(ErrorCode.ERR_BadExceptionType, "byte").WithLocation(13, 15),
                // (2,1): hidden CS8019: Unnecessary using directive.
                // using System;
                Diagnostic(ErrorCode.HDN_UnusedUsingDirective, "using System;").WithLocation(2, 1));
        }

        [WorkItem(863382, "DevDiv/Personal")]
        [Fact]
        public void CS1016ERR_NamedArgumentExpected()
        {
            var test = @"
namespace x
{
    class GooAttribute : System.Attribute
    {
        public int a;
    }

    [Goo(a=5, b)]
    class Bar
    {
    }
    public class a
    {
        public static int Main()
        {
            return 1;
        }
    }
}";
            CreateStandardCompilation(test).VerifyDiagnostics(
                // (9,15): error CS1016: Named attribute argument expected
                //     [Goo(a=5, b)]
                Diagnostic(ErrorCode.ERR_NamedArgumentExpected, "b").WithLocation(9, 15),
                // (9,15): error CS0103: The name 'b' does not exist in the current context
                //     [Goo(a=5, b)]
                Diagnostic(ErrorCode.ERR_NameNotInContext, "b").WithArguments("b").WithLocation(9, 15),
                //(9,6): error CS1729: 'GooAttribute' does not contain a constructor that takes 1 arguments
                //     [Goo(a=5, b)]
                Diagnostic(ErrorCode.ERR_BadCtorArgCount, "Goo(a=5, b)").WithArguments("x.GooAttribute", "1").WithLocation(9, 6));
        }

        [Fact]
        public void CS1017ERR_TooManyCatches()
        {
            var test = @"
using System;
namespace nms {
public class S : Exception {
};
public class S1 : Exception {
};
public class mine {
    private static int retval = 2;
    public static int Main()
        {
        try {
                throw new S();
        }
        catch {}
        catch (S1) {}
        catch (S) {}
        catch when (false) {}
        if (retval == 0) Console.WriteLine(""PASS"");
        else Console.WriteLine(""FAIL"");
           return retval;
        }
    };
}
";

            CreateStandardCompilation(test).VerifyDiagnostics(
                // (16,9): error CS1017: Catch clauses cannot follow the general catch clause of a try statement
                //         catch (S1) {}
                Diagnostic(ErrorCode.ERR_TooManyCatches, "catch").WithLocation(16, 9),
                // (17,9): error CS1017: Catch clauses cannot follow the general catch clause of a try statement
                //         catch (S) {}
                Diagnostic(ErrorCode.ERR_TooManyCatches, "catch").WithLocation(17, 9),
                // (18,9): error CS1017: Catch clauses cannot follow the general catch clause of a try statement
                //         catch when (false) {}
                Diagnostic(ErrorCode.ERR_TooManyCatches, "catch").WithLocation(18, 9),
                // (18,21): warning CS7095: Filter expression is a constant, consider removing the filter
                //         catch when (false) {}
                Diagnostic(ErrorCode.WRN_FilterIsConstant, "false").WithLocation(18, 21));
        }

        [Fact]
        public void CS1017ERR_TooManyCatches_NoError()
        {
            var test = @"
using System;
namespace nms {
public class S : Exception {
};
public class S1 : Exception {
};
public class mine {
    private static int retval = 2;
    public static int Main()
        {
        try {
                throw new S();
        }
        catch when (true) {}
        catch (S1) {}
        catch (S) {}
        if (retval == 0) Console.WriteLine(""PASS"");
        else Console.WriteLine(""FAIL"");
           return retval;
        }
    };
}
";
            ParseAndValidate(test);
        }

        [Fact]
        public void CS1018ERR_ThisOrBaseExpected()
        {
            var test = @"
namespace x
{
    public class C
    {
    }
    public class a : C
    {
        public a () : {}
        public static int Main()
        {
            return 1;
        }
    }
}
";

            ParseAndValidate(test, Diagnostic(ErrorCode.ERR_ThisOrBaseExpected, "{"));
        }

        [WorkItem(535924, "http://vstfdevdiv:8080/DevDiv2/DevDiv/_workitems/edit/535924")]
        [Fact]
        public void CS1019ERR_OvlUnaryOperatorExpected()
        {
            // Diff errors
            var test = @"
namespace x
{
    public class ii
    {
        int i
        {
            get
            {
                return 0;
            }
        }
    }
    public class a 
    {
        public static ii operator ii(a aa) // replace ii with explicit or implicit
        {
            return new ii();
        }
        public static void Main()
        {
        }
    }
}
";

            ParseAndValidate(test, Diagnostic(ErrorCode.ERR_OvlUnaryOperatorExpected, "ii"));
        }

        [Fact]
        public void CS1019ERR_OvlUnaryOperatorExpected2()
        {
            var test = @"
class C
{
    public static implicit operator int(C c1, C c2) => 0;
}
";

            CreateStandardCompilation(test).VerifyDiagnostics(
                // (4,40): error CS1019: Overloadable unary operator expected
                //     public static implicit operator int(C c1, C c2) => 0;
                Diagnostic(ErrorCode.ERR_OvlUnaryOperatorExpected, "(C c1, C c2)").WithLocation(4, 40));
        }

        [WorkItem(906502, "DevDiv/Personal")]
        [Fact]
        public void CS1020ERR_OvlBinaryOperatorExpected()
        {
            // Diff error
            var test = @"
namespace x
{
    public class iii
    {
        public static implicit operator int(iii x)
        {
            return 0;
        }
        public static implicit operator iii(int x)
        {
            return null;
        }
        public static int operator ++(iii aa, int bb)    // change ++ to +
        {
            return 0;
        }
        public static void Main()
        {
        }
    }
}
";

            ParseAndValidate(test, Diagnostic(ErrorCode.ERR_OvlBinaryOperatorExpected, "++"));
        }

        [Fact]
        public void CS1022ERR_EOFExpected()
        {
            var test = @"
 }}}}}
";

            ParseAndValidate(test,
Diagnostic(ErrorCode.ERR_EOFExpected, "}"),
Diagnostic(ErrorCode.ERR_EOFExpected, "}"),
Diagnostic(ErrorCode.ERR_EOFExpected, "}"),
Diagnostic(ErrorCode.ERR_EOFExpected, "}"),
Diagnostic(ErrorCode.ERR_EOFExpected, "}"));
        }

        [Fact]
        public void CS1022ERR_EOFExpected02()
        {
            var test = @" > Roslyn.Utilities.dll!  Basic";

            CreateStandardCompilation(test).VerifyDiagnostics(
                // (1,2): error CS1022: Type or namespace definition, or end-of-file expected
                Diagnostic(ErrorCode.ERR_EOFExpected, ">").WithLocation(1, 2),
                // (1,21): error CS0116: A namespace does not directly contain members such as fields or methods
                Diagnostic(ErrorCode.ERR_NamespaceUnexpected, "dll").WithLocation(1, 21),
                // (1,24): error CS1022: Type or namespace definition, or end-of-file expected
                Diagnostic(ErrorCode.ERR_EOFExpected, "!").WithLocation(1, 24),
                // (1,27): error CS0116: A namespace does not directly contain members such as fields or methods
                Diagnostic(ErrorCode.ERR_NamespaceUnexpected, "Basic").WithLocation(1, 27));
        }

        [Fact]
        public void CS1023ERR_BadEmbeddedStmt()
        {
            var test = @"
struct S {
}
public class a {
    public static int Main() {
        for (int i=0; i < 3; i++) MyLabel: {}
        return 1;
    }
}
";
            CreateStandardCompilation(test).VerifyDiagnostics(
                // (6,35): error CS1023: Embedded statement cannot be a declaration or labeled statement
                //         for (int i=0; i < 3; i++) MyLabel: {}
                Diagnostic(ErrorCode.ERR_BadEmbeddedStmt, "MyLabel: {}").WithLocation(6, 35),
                // (6,35): warning CS0164: This label has not been referenced
                //         for (int i=0; i < 3; i++) MyLabel: {}
                Diagnostic(ErrorCode.WRN_UnreferencedLabel, "MyLabel").WithLocation(6, 35));
        }

        [Fact]
        public void CS1023ERR_BadEmbeddedStmt2()
        {
            var test = @"
struct S {
}
public class a {
    public static int Main() {
        for (int i=0; i < 3; i++) int j;
        return 1;
    }
}
";
            CreateStandardCompilation(test).VerifyDiagnostics(
                // (6,35): error CS1023: Embedded statement cannot be a declaration or labeled statement
                //         for (int i=0; i < 3; i++) int j;
                Diagnostic(ErrorCode.ERR_BadEmbeddedStmt, "int j;").WithLocation(6, 35),
                // (6,39): warning CS0168: The variable 'j' is declared but never used
                //         for (int i=0; i < 3; i++) int j;
                Diagnostic(ErrorCode.WRN_UnreferencedVar, "j").WithArguments("j").WithLocation(6, 39));
        }

        [Fact]
        public void CS1023ERR_BadEmbeddedStmt3()
        {
            var test = @"
struct S {
}
public class a {
    public static int Main() {
        for (int i=0; i < 3; i++) void j() { }
        return 1;
    }
}
";
            CreateStandardCompilation(test).VerifyDiagnostics(
                // (6,35): error CS1023: Embedded statement cannot be a declaration or labeled statement
                //         for (int i=0; i < 3; i++) void j() { }
                Diagnostic(ErrorCode.ERR_BadEmbeddedStmt, "void j() { }").WithLocation(6, 35),
                // (6,40): warning CS8321: The local function 'j' is declared but never used
                //         for (int i=0; i < 3; i++) void j() { }
                Diagnostic(ErrorCode.WRN_UnreferencedLocalFunction, "j").WithArguments("j").WithLocation(6, 40));
        }

        // Preprocessor:
        [Fact]
        public void CS1024ERR_PPDirectiveExpectedpp()
        {
            var test = @"#import System;";

            ParseAndValidate(test, // (1,2): error CS1024: Preprocessor directive expected
                                   // #import System;
    Diagnostic(ErrorCode.ERR_PPDirectiveExpected, "import"));
        }

        // Preprocessor:
        [Fact]
        public void CS1025ERR_EndOfPPLineExpectedpp()
        {
            var test = @"
public class Test
{
# line hidden 123
    public static void MyHiddenMethod()
    {
    }

    #undef x y
    public static void Main() 
    {
    }
}
";
            // Extra Errors
            ParseAndValidate(test,
    // (4,15): error CS1025: Single-line comment or end-of-line expected
    // # line hidden 123
    Diagnostic(ErrorCode.ERR_EndOfPPLineExpected, "123"),
    // (9,6): error CS1032: Cannot define/undefine preprocessor symbols after first token in file
    //     #undef x y
    Diagnostic(ErrorCode.ERR_PPDefFollowsToken, "undef"),
    // (9,14): error CS1025: Single-line comment or end-of-line expected
    //     #undef x y
    Diagnostic(ErrorCode.ERR_EndOfPPLineExpected, "y"));
        }

        [WorkItem(863388, "DevDiv/Personal")]
        [Fact]
        public void CS1026ERR_CloseParenExpected()
        {
            var test = @"
#if (fred == barney
#endif
namespace x
{
    public class a
    {
        public static int Main()
        {
            return 1;
        }
    }
}
";

            ParseAndValidate(test, Diagnostic(ErrorCode.ERR_CloseParenExpected, ""));
        }

        // Preprocessor:
        [Fact]
        public void CS1027ERR_EndifDirectiveExpectedpp()
        {
            var test = @"
public class Test
{
# if true
}
";

            ParseAndValidate(test, Diagnostic(ErrorCode.ERR_EndifDirectiveExpected, ""));
        }

        // Preprocessor:
        [Fact]
        public void CS1028ERR_UnexpectedDirectivepp()
        {
            var test = @"
class Test
{
  #endregion
    public static int Main()
    {
        return 0;
    }
#  endif
}
";

            ParseAndValidate(test,
    // (4,3): error CS1028: Unexpected preprocessor directive
    //   #endregion
    Diagnostic(ErrorCode.ERR_UnexpectedDirective, "#endregion"),
    // (9,1): error CS1028: Unexpected preprocessor directive
    // #  endif
    Diagnostic(ErrorCode.ERR_UnexpectedDirective, "#  endif"));
        }

        // Preprocessor:
        [Fact]
        public void CS1029ERR_ErrorDirectivepp()
        {
            var test = @"
public class Test
{
# error  (12345)
}
";

            ParseAndValidate(test, Diagnostic(ErrorCode.ERR_ErrorDirective, "(12345)").WithArguments("(12345)"));
        }

        [WorkItem(541954, "http://vstfdevdiv:8080/DevDiv2/DevDiv/_workitems/edit/541954")]
        [Fact]
        public void CS1029ERR_ErrorDirectiveppNonLatin()
        {
            var test = "public class Test\r\n{\r\n# error \u0444\u0430\u0439\u043B\r\n}";
            var parsedTree = ParseWithRoundTripCheck(test);
            var error = parsedTree.GetDiagnostics().Single();
            Assert.Equal((int)ErrorCode.ERR_ErrorDirective, error.Code);
            Assert.Equal("error CS1029: #error: '\u0444\u0430\u0439\u043B'", CSharpDiagnosticFormatter.Instance.Format(error.WithLocation(Location.None), EnsureEnglishUICulture.PreferredOrNull));
        }

        [Fact(), WorkItem(526991, "http://vstfdevdiv:8080/DevDiv2/DevDiv/_workitems/edit/526991")]
        public void CS1031ERR_TypeExpected01()
        {
            // Diff error - CS1003
            var test = @"
namespace x
{
    interface ii
    {
        int i
        {
            get;
        }
    }
    public class a 
    {
        public operator ii(a aa)
        {
            return new ii();
        }
    }
}
";

            ParseAndValidate(test,
                // (13,16): error CS1003: Syntax error, 'explicit' expected
                //         public operator ii(a aa)
                Diagnostic(ErrorCode.ERR_SyntaxError, "operator").WithArguments("explicit", "operator")
                );
        }

        [Fact]
        public void CS1031ERR_TypeExpected02()
        {
            var text = @"namespace x
{
    public class a
    {
        public static void Main()
        {
            e = new base;   // CS1031, not a type
            e = new this;   // CS1031, not a type
        }
    }
}
";

            ParseAndValidate(text, TestOptions.Regular,
                // (7,21): error CS1031: Type expected
                //             e = new base;   // CS1031, not a type
                Diagnostic(ErrorCode.ERR_TypeExpected, "base").WithLocation(7, 21),
                // (7,21): error CS1526: A new expression requires (), [], or {} after type
                //             e = new base;   // CS1031, not a type
                Diagnostic(ErrorCode.ERR_BadNewExpr, "base").WithLocation(7, 21),
                // (7,21): error CS1002: ; expected
                //             e = new base;   // CS1031, not a type
                Diagnostic(ErrorCode.ERR_SemicolonExpected, "base").WithLocation(7, 21),
                // (8,21): error CS1031: Type expected
                //             e = new this;   // CS1031, not a type
                Diagnostic(ErrorCode.ERR_TypeExpected, "this").WithLocation(8, 21),
                // (8,21): error CS1526: A new expression requires (), [], or {} after type
                //             e = new this;   // CS1031, not a type
                Diagnostic(ErrorCode.ERR_BadNewExpr, "this").WithLocation(8, 21),
                // (8,21): error CS1002: ; expected
                //             e = new this;   // CS1031, not a type
                Diagnostic(ErrorCode.ERR_SemicolonExpected, "this").WithLocation(8, 21));
        }

        [Fact]
        public void CS1031ERR_TypeExpected02_Tuple()
        {
            var text = @"namespace x
{
    public class a
    {
        public static void Main()
        {
            var e = new ();
        }
    }
}
";

            CreateStandardCompilation(text).VerifyDiagnostics(
                // (7,26): error CS8124: Tuple must contain at least two elements.
                //             var e = new ();
                Diagnostic(ErrorCode.ERR_TupleTooFewElements, ")").WithLocation(7, 26),
                // (7,27): error CS1526: A new expression requires (), [], or {} after type
                //             var e = new ();
                Diagnostic(ErrorCode.ERR_BadNewExpr, ";").WithLocation(7, 27),
                // (7,25): error CS8181: 'new' cannot be used with tuple type. Use a tuple literal expression instead.
                //             var e = new ();
                Diagnostic(ErrorCode.ERR_NewWithTupleTypeSyntax, "()").WithLocation(7, 25),
                // (7,25): error CS8179: Predefined type 'System.ValueTuple`2' is not defined or imported
                //             var e = new ();
                Diagnostic(ErrorCode.ERR_PredefinedValueTupleTypeNotFound, "()").WithArguments("System.ValueTuple`2").WithLocation(7, 25));
        }

        [Fact]
        public void CS1031ERR_TypeExpected02WithCSharp6()
        {
            var text = @"namespace x
{
    public class a
    {
        public static void Main()
        {
            e = new base;   // CS1031, not a type
            e = new this;   // CS1031, not a type
        }
    }
}
";
            // TODO: this appears to be a severe regression from Dev10, which neatly reported 3 errors.
            ParseAndValidate(text, TestOptions.Regular.WithLanguageVersion(LanguageVersion.CSharp6),
                // (7,21): error CS1031: Type expected
                //             e = new base;   // CS1031, not a type
                Diagnostic(ErrorCode.ERR_TypeExpected, "base").WithLocation(7, 21),
                // (7,21): error CS1526: A new expression requires (), [], or {} after type
                //             e = new base;   // CS1031, not a type
                Diagnostic(ErrorCode.ERR_BadNewExpr, "base").WithLocation(7, 21),
                // (7,21): error CS1002: ; expected
                //             e = new base;   // CS1031, not a type
                Diagnostic(ErrorCode.ERR_SemicolonExpected, "base").WithLocation(7, 21),
                // (8,21): error CS1031: Type expected
                //             e = new this;   // CS1031, not a type
                Diagnostic(ErrorCode.ERR_TypeExpected, "this").WithLocation(8, 21),
                // (8,21): error CS1526: A new expression requires (), [], or {} after type
                //             e = new this;   // CS1031, not a type
                Diagnostic(ErrorCode.ERR_BadNewExpr, "this").WithLocation(8, 21),
                // (8,21): error CS1002: ; expected
                //             e = new this;   // CS1031, not a type
                Diagnostic(ErrorCode.ERR_SemicolonExpected, "this").WithLocation(8, 21));
        }

        [Fact]
        public void CS1031ERR_TypeExpected02WithCSharp6_Tuple()
        {
            var text = @"namespace x
{
    public class a
    {
        public static void Main()
        {
            var e = new ();
        }
    }
}
";
            CreateStandardCompilation(text, parseOptions: TestOptions.Regular.WithLanguageVersion(LanguageVersion.CSharp6)).VerifyDiagnostics(
                // (7,25): error CS8059: Feature 'tuples' is not available in C# 6.  Please use language version 7.0 or greater.
                //             var e = new ();
                Diagnostic(ErrorCode.ERR_FeatureNotAvailableInVersion6, "()").WithArguments("tuples", "7.0").WithLocation(7, 25),
                // (7,26): error CS8124: Tuple must contain at least two elements.
                //             var e = new ();
                Diagnostic(ErrorCode.ERR_TupleTooFewElements, ")").WithLocation(7, 26),
                // (7,27): error CS1526: A new expression requires (), [], or {} after type
                //             var e = new ();
                Diagnostic(ErrorCode.ERR_BadNewExpr, ";").WithLocation(7, 27),
                // (7,25): error CS8181: 'new' cannot be used with tuple type. Use a tuple literal expression instead.
                //             var e = new ();
                Diagnostic(ErrorCode.ERR_NewWithTupleTypeSyntax, "()").WithLocation(7, 25),
                // (7,25): error CS8179: Predefined type 'System.ValueTuple`2' is not defined or imported
                //             var e = new ();
                Diagnostic(ErrorCode.ERR_PredefinedValueTupleTypeNotFound, "()").WithArguments("System.ValueTuple`2").WithLocation(7, 25));
        }

        [Fact]
        public void CS1031ERR_TypeExpected02WithCSharp7_Tuple()
        {
            var text = @"namespace x
{
    public class a
    {
        public static void Main()
        {
            var e = new ();
        }
    }
}
";
            CreateStandardCompilation(text, parseOptions: TestOptions.Regular.WithLanguageVersion(LanguageVersion.CSharp7)).VerifyDiagnostics(
                // (7,26): error CS8124: Tuple must contain at least two elements.
                //             var e = new ();
                Diagnostic(ErrorCode.ERR_TupleTooFewElements, ")"),
                // (7,27): error CS1526: A new expression requires (), [], or {} after type
                //             var e = new ();
                Diagnostic(ErrorCode.ERR_BadNewExpr, ";"),
                // (7,25): error CS8179: Predefined type 'System.ValueTuple`2' is not defined or imported
                //             var e = new ();
                Diagnostic(ErrorCode.ERR_PredefinedValueTupleTypeNotFound, "()").WithArguments("System.ValueTuple`2"),
                // (7,25): error CS8181: 'new' cannot be used with tuple type. Use a tuple literal expression instead.
                //             var e = new ();
                Diagnostic(ErrorCode.ERR_NewWithTupleTypeSyntax, "()"));
        }

        [WorkItem(541347, "http://vstfdevdiv:8080/DevDiv2/DevDiv/_workitems/edit/541347")]
        [Fact]
        public void CS1031ERR_TypeExpected03()
        {
            var test = @"
using System;
public class Extensions 
{ 
   //Extension method must be static 
   public Extensions(this int i) {} 
   public static void Main(){} 
} 
";
            CreateStandardCompilation(test).VerifyDiagnostics(
                // (6,22): error CS0027: Keyword 'this' is not available in the current context
                //    public Extensions(this int i) {} 
                Diagnostic(ErrorCode.ERR_ThisInBadContext, "this").WithLocation(6, 22),
                // (2,1): hidden CS8019: Unnecessary using directive.
                // using System;
                Diagnostic(ErrorCode.HDN_UnusedUsingDirective, "using System;").WithLocation(2, 1));
        }

        [Fact]
        public void CS1031ERR_TypeExpected04_RoslynCS1001()
        {
            var test = @"public struct S<> 
{
    public void M<>() {}
}
";


            ParseAndValidate(test,
                // (1,17): error CS1001: Identifier expected
                // public struct S<> 
                Diagnostic(ErrorCode.ERR_IdentifierExpected, ">"),
                // (3,19): error CS1001: Identifier expected
                //     public void M<>() {}
                Diagnostic(ErrorCode.ERR_IdentifierExpected, ">"));
        }

        [Fact]
        public void CS1037ERR_OvlOperatorExpected()
        {
            var test = @"
class A
{
    public static int explicit operator ()
    {
        return 0;
    }
    public static A operator ()
    {
        return null;
    }
}";
            ParseAndValidate(test, TestOptions.Regular,
                // (4,19): error CS1553: Declaration is not valid; use '+ operator <dest-type> (...' instead
                //     public static int explicit operator ()
                Diagnostic(ErrorCode.ERR_BadOperatorSyntax, "int").WithArguments("+").WithLocation(4, 19),
                // (4,23): error CS1003: Syntax error, 'operator' expected
                //     public static int explicit operator ()
                Diagnostic(ErrorCode.ERR_SyntaxError, "explicit").WithArguments("operator", "explicit").WithLocation(4, 23),
                // (4,23): error CS1019: Overloadable unary operator expected
                //     public static int explicit operator ()
                Diagnostic(ErrorCode.ERR_OvlUnaryOperatorExpected, "explicit").WithLocation(4, 23),
                // (4,32): error CS1003: Syntax error, '(' expected
                //     public static int explicit operator ()
                Diagnostic(ErrorCode.ERR_SyntaxError, "operator").WithArguments("(", "operator").WithLocation(4, 32),
                // (4,32): error CS1041: Identifier expected; 'operator' is a keyword
                //     public static int explicit operator ()
                Diagnostic(ErrorCode.ERR_IdentifierExpectedKW, "operator").WithArguments("", "operator").WithLocation(4, 32),
                // (4,42): error CS8124: Tuple must contain at least two elements.
                //     public static int explicit operator ()
                Diagnostic(ErrorCode.ERR_TupleTooFewElements, ")").WithLocation(4, 42),
                // (4,43): error CS1001: Identifier expected
                //     public static int explicit operator ()
                Diagnostic(ErrorCode.ERR_IdentifierExpected, "").WithLocation(4, 43),
                // (4,43): error CS1003: Syntax error, ',' expected
                //     public static int explicit operator ()
                Diagnostic(ErrorCode.ERR_SyntaxError, "").WithArguments(",", "{").WithLocation(4, 43),
                // (6,18): error CS1026: ) expected
                //         return 0;
                Diagnostic(ErrorCode.ERR_CloseParenExpected, "").WithLocation(6, 18),
                // (6,18): error CS1002: ; expected
                //         return 0;
                Diagnostic(ErrorCode.ERR_SemicolonExpected, "").WithLocation(6, 18),
                // (8,30): error CS1037: Overloadable operator expected
                //     public static A operator ()
                Diagnostic(ErrorCode.ERR_OvlOperatorExpected, "(").WithLocation(8, 30),
                // (8,31): error CS1003: Syntax error, '(' expected
                //     public static A operator ()
                Diagnostic(ErrorCode.ERR_SyntaxError, ")").WithArguments("(", ")").WithLocation(8, 31),
                // (12,1): error CS1022: Type or namespace definition, or end-of-file expected
                // }
                Diagnostic(ErrorCode.ERR_EOFExpected, "}").WithLocation(12, 1)
                );
        }

        [Fact]
        public void CS1037ERR_OvlOperatorExpectedWithCSharp6()
        {
            var test = @"
class A
{
    public static int explicit operator ()
    {
        return 0;
    }
    public static A operator ()
    {
        return null;
    }
}";
            ParseAndValidate(test, TestOptions.Regular.WithLanguageVersion(LanguageVersion.CSharp6),
                // (4,19): error CS1553: Declaration is not valid; use '+ operator <dest-type> (...' instead
                //     public static int explicit operator ()
                Diagnostic(ErrorCode.ERR_BadOperatorSyntax, "int").WithArguments("+").WithLocation(4, 19),
                // (4,23): error CS1003: Syntax error, 'operator' expected
                //     public static int explicit operator ()
                Diagnostic(ErrorCode.ERR_SyntaxError, "explicit").WithArguments("operator", "explicit").WithLocation(4, 23),
                // (4,23): error CS1019: Overloadable unary operator expected
                //     public static int explicit operator ()
                Diagnostic(ErrorCode.ERR_OvlUnaryOperatorExpected, "explicit").WithLocation(4, 23),
                // (4,32): error CS1003: Syntax error, '(' expected
                //     public static int explicit operator ()
                Diagnostic(ErrorCode.ERR_SyntaxError, "operator").WithArguments("(", "operator").WithLocation(4, 32),
                // (4,32): error CS1041: Identifier expected; 'operator' is a keyword
                //     public static int explicit operator ()
                Diagnostic(ErrorCode.ERR_IdentifierExpectedKW, "operator").WithArguments("", "operator").WithLocation(4, 32),
                // (4,41): error CS8059: Feature 'tuples' is not available in C# 6. Please use language version 7.0 or greater.
                //     public static int explicit operator ()
                Diagnostic(ErrorCode.ERR_FeatureNotAvailableInVersion6, "()").WithArguments("tuples", "7.0").WithLocation(4, 41),
                // (4,42): error CS8124: Tuple must contain at least two elements.
                //     public static int explicit operator ()
                Diagnostic(ErrorCode.ERR_TupleTooFewElements, ")").WithLocation(4, 42),
                // (4,43): error CS1001: Identifier expected
                //     public static int explicit operator ()
                Diagnostic(ErrorCode.ERR_IdentifierExpected, "").WithLocation(4, 43),
                // (4,43): error CS1003: Syntax error, ',' expected
                //     public static int explicit operator ()
                Diagnostic(ErrorCode.ERR_SyntaxError, "").WithArguments(",", "{").WithLocation(4, 43),
                // (6,18): error CS1026: ) expected
                //         return 0;
                Diagnostic(ErrorCode.ERR_CloseParenExpected, "").WithLocation(6, 18),
                // (6,18): error CS1002: ; expected
                //         return 0;
                Diagnostic(ErrorCode.ERR_SemicolonExpected, "").WithLocation(6, 18),
                // (8,30): error CS1037: Overloadable operator expected
                //     public static A operator ()
                Diagnostic(ErrorCode.ERR_OvlOperatorExpected, "(").WithLocation(8, 30),
                // (8,31): error CS1003: Syntax error, '(' expected
                //     public static A operator ()
                Diagnostic(ErrorCode.ERR_SyntaxError, ")").WithArguments("(", ")").WithLocation(8, 31),
                // (12,1): error CS1022: Type or namespace definition, or end-of-file expected
                // }
                Diagnostic(ErrorCode.ERR_EOFExpected, "}").WithLocation(12, 1)
                );
        }

        // Preprocessor:
        [Fact]
        public void CS1038ERR_EndRegionDirectiveExpectedpp()
        {
            var test = @"
class Test
{
# region
}
";

            ParseAndValidate(test, Diagnostic(ErrorCode.ERR_EndRegionDirectiveExpected, ""));
        }

        [Fact, WorkItem(535926, "http://vstfdevdiv:8080/DevDiv2/DevDiv/_workitems/edit/535926")]
        public void CS1041ERR_IdentifierExpectedKW()
        {
            // Diff errors
            var test = @"
class MyClass {
    public void f(int long) {    // CS1041
    }
    public static int Main() {
        return  1;
    }
}
";

            ParseAndValidate(test,
    // (3,23): error CS1001: Identifier expected
    //     public void f(int long) {    // CS1041
    Diagnostic(ErrorCode.ERR_IdentifierExpected, "long"),
    // (3,23): error CS1003: Syntax error, ',' expected
    //     public void f(int long) {    // CS1041
    Diagnostic(ErrorCode.ERR_SyntaxError, "long").WithArguments(",", "long"),
    // (3,27): error CS1001: Identifier expected
    //     public void f(int long) {    // CS1041
    Diagnostic(ErrorCode.ERR_IdentifierExpected, ")"));
        }

        [WorkItem(919476, "DevDiv/Personal")]
        [Fact]
        public void CS1041RegressKeywordInEnumField()
        {
            var test = @"enum ColorA 
{
    const Red,
    Green = 10,
    readonly Blue,
}";

            ParseAndValidate(test,
Diagnostic(ErrorCode.ERR_IdentifierExpectedKW, "").WithArguments("", "const"),
Diagnostic(ErrorCode.ERR_IdentifierExpectedKW, "").WithArguments("", "readonly"));
        }

        [Fact, WorkItem(541347, "http://vstfdevdiv:8080/DevDiv2/DevDiv/_workitems/edit/541347")]
        public void CS1041ERR_IdentifierExpectedKW02()
        {
            var test =
@"class C
{
    C(this object o) { }
}";

            CreateStandardCompilation(test).VerifyDiagnostics(
                // (3,7): error CS0027: Keyword 'this' is not available in the current context
                //     C(this object o) { }
                Diagnostic(ErrorCode.ERR_ThisInBadContext, "this").WithLocation(3, 7));
        }

        [Fact, WorkItem(541347, "http://vstfdevdiv:8080/DevDiv2/DevDiv/_workitems/edit/541347")]
        public void CS1041ERR_IdentifierExpectedKW03()
        {
            var test =
@"class C
{
    object this[this object o]
    {
        get { return null; }
    }
}";
            CreateStandardCompilation(test).VerifyDiagnostics(
                // (3,17): error CS0027: Keyword 'this' is not available in the current context
                //     object this[this object o]
                Diagnostic(ErrorCode.ERR_ThisInBadContext, "this").WithLocation(3, 17));
        }

        [Fact, WorkItem(541347, "http://vstfdevdiv:8080/DevDiv2/DevDiv/_workitems/edit/541347")]
        public void CS1041ERR_IdentifierExpectedKW04()
        {
            var test = @"delegate void D(this object o);";

            CreateStandardCompilation(test).VerifyDiagnostics(
                // (1,17): error CS0027: Keyword 'this' is not available in the current context
                // delegate void D(this object o);
                Diagnostic(ErrorCode.ERR_ThisInBadContext, "this").WithLocation(1, 17));
        }

        [Fact, WorkItem(541347, "http://vstfdevdiv:8080/DevDiv2/DevDiv/_workitems/edit/541347")]
        public void CS1041ERR_IdentifierExpectedKW05()
        {
            var test =
@"delegate void D(object o);
class C
{
    static void M()
    {
        D d = delegate (this object o) { };
    }
}";
            CreateStandardCompilation(test).VerifyDiagnostics(
                // (6,25): error CS0027: Keyword 'this' is not available in the current context
                //         D d = delegate (this object o) { };
                Diagnostic(ErrorCode.ERR_ThisInBadContext, "this").WithLocation(6, 25));
        }

        [Fact]
        public void ERR_ThisInBadContext01()
        {
            var test =
@"class C
{
    public static implicit operator int(this C c) { return 0; }
    public static C operator +(this C c1, C c2) { return null; }
}";
            CreateStandardCompilation(test).VerifyDiagnostics(
                // (4,32): error CS0027: Keyword 'this' is not available in the current context
                //     public static C operator +(this C c1, C c2) { return null; }
                Diagnostic(ErrorCode.ERR_ThisInBadContext, "this").WithLocation(4, 32),
                // (3,41): error CS0027: Keyword 'this' is not available in the current context
                //     public static implicit operator int(this C c) { return 0; }
                Diagnostic(ErrorCode.ERR_ThisInBadContext, "this").WithLocation(3, 41));
        }

        [Fact, WorkItem(541347, "http://vstfdevdiv:8080/DevDiv2/DevDiv/_workitems/edit/541347")]
        public void CS1041ERR_IdentifierExpectedKW06()
        {
            var test =
@"delegate object D(object o);
class C
{
    static void M()
    {
        D d = (this object o) => null;
    }
}";
            ParseAndValidate(test,
Diagnostic(ErrorCode.ERR_CloseParenExpected, "object"),
Diagnostic(ErrorCode.ERR_SemicolonExpected, "object"),
Diagnostic(ErrorCode.ERR_SemicolonExpected, ")"),
Diagnostic(ErrorCode.ERR_RbraceExpected, ")"));
        }

        // TODO: extra error CS1014
        [Fact]
        public void CS7887ERR_SemiOrLBraceOrArrowExpected()
        {
            var test = @"
using System;
public class Test
{
    public    int Prop 
    {
        get return 1;
}
public static int Main()
{
return 1;
}
}
";

            ParseAndValidate(test,
    // (7,13): error CS7887: { or ; or => expected
    //         get return 1;
    Diagnostic(ErrorCode.ERR_SemiOrLBraceOrArrowExpected, "return"),
    // (8,2): error CS1513: } expected
    Diagnostic(ErrorCode.ERR_RbraceExpected, ""));
        }

        [Fact]
        public void CS1044ERR_MultiTypeInDeclaration()
        {
            var test = @"
using System;

// two normal classes...
public class Res1 : IDisposable
{
    public void Dispose()
    {
    }
    public void Func()
    {
    }
    public void Throw()
    {
    }
}

public class Res2 : IDisposable
{
    public void Dispose()
    {
    }
    public void Func()
    {
    }
    public void Throw()
    {
    }
}

public class Test
{
    public static int Main()
    {
    using (    Res1 res1 = new Res1(), 
        Res2 res2 = new Res2())
        {
            res1.Func();
            res2.Func();
        }
    return 1;
    }
}
";
            // Extra Errors
            ParseAndValidate(test,
    // (36,9): error CS1044: Cannot use more than one type in a for, using, fixed, or declaration statement
    //         Res2 res2 = new Res2())
    Diagnostic(ErrorCode.ERR_MultiTypeInDeclaration, "Res2"),
    // (36,14): error CS1026: ) expected
    //         Res2 res2 = new Res2())
    Diagnostic(ErrorCode.ERR_CloseParenExpected, "res2"),
    // (36,31): error CS1002: ; expected
    //         Res2 res2 = new Res2())
    Diagnostic(ErrorCode.ERR_SemicolonExpected, ")"),
    // (36,31): error CS1513: } expected
    //         Res2 res2 = new Res2())
    Diagnostic(ErrorCode.ERR_RbraceExpected, ")"));
        }

        [WorkItem(863395, "DevDiv/Personal")]
        [Fact]
        public void CS1055ERR_AddOrRemoveExpected()
        {
            // TODO: extra errors
            var test = @"
delegate void del();
class Test
{
    public event del MyEvent
    {
        return value; 
}
public static int Main()
{
return 1;
}
}
";

            ParseAndValidate(test,
                // (7,9): error CS1055: An add or remove accessor expected
                //         return value; 
                Diagnostic(ErrorCode.ERR_AddOrRemoveExpected, "return"),
                // (7,16): error CS1055: An add or remove accessor expected
                //         return value; 
                Diagnostic(ErrorCode.ERR_AddOrRemoveExpected, "value"));
        }

        [WorkItem(536956, "http://vstfdevdiv:8080/DevDiv2/DevDiv/_workitems/edit/536956")]
        [Fact]
        public void CS1065ERR_DefaultValueNotAllowed()
        {
            var test = @"
class A
{
    delegate void D(int x);    
    D d1 = delegate(int x = 42) { };
}
";

            CreateStandardCompilation(test).VerifyDiagnostics(
                // (5,27): error CS1065: Default values are not valid in this context.
                //     D d1 = delegate(int x = 42) { };
                Diagnostic(ErrorCode.ERR_DefaultValueNotAllowed, "=").WithLocation(5, 27));
        }

        [Fact]
        public void CS1065ERR_DefaultValueNotAllowed_2()
        {
            var test = @"
class A
{
    delegate void D(int x, int y);    
    D d1 = delegate(int x, int y = 42) { };
}
";

            CreateStandardCompilation(test).VerifyDiagnostics(
                // (5,34): error CS1065: Default values are not valid in this context.
                //     D d1 = delegate(int x, int y = 42) { };
                Diagnostic(ErrorCode.ERR_DefaultValueNotAllowed, "=").WithLocation(5, 34));
        }

        [Fact, WorkItem(540251, "http://vstfdevdiv:8080/DevDiv2/DevDiv/_workitems/edit/540251")]
        public void CS7014ERR_AttributesNotAllowed()
        {
            var test = @"
using System;

class Program
{
    static void Main()
    {
        const string message = ""the parameter is obsolete"";
        Action<int, int> a = delegate (
            [ObsoleteAttribute(message)] [ObsoleteAttribute(message)] int x,
            [ObsoleteAttribute(message)] int y
        ) { };
    }
}
";

            CreateStandardCompilation(test).VerifyDiagnostics(
                // (10,13): error CS7014: Attributes are not valid in this context.
                //             [ObsoleteAttribute(message)] [ObsoleteAttribute(message)] int x,
                Diagnostic(ErrorCode.ERR_AttributesNotAllowed, "[ObsoleteAttribute(message)]").WithLocation(10, 13),
                // (10,42): error CS7014: Attributes are not valid in this context.
                //             [ObsoleteAttribute(message)] [ObsoleteAttribute(message)] int x,
                Diagnostic(ErrorCode.ERR_AttributesNotAllowed, "[ObsoleteAttribute(message)]").WithLocation(10, 42),
                // (11,13): error CS7014: Attributes are not valid in this context.
                //             [ObsoleteAttribute(message)] int y
                Diagnostic(ErrorCode.ERR_AttributesNotAllowed, "[ObsoleteAttribute(message)]").WithLocation(11, 13),
                // (8,22): warning CS0219: The variable 'message' is assigned but its value is never used
                //         const string message = "the parameter is obsolete";
                Diagnostic(ErrorCode.WRN_UnreferencedVarAssg, "message").WithArguments("message").WithLocation(8, 22));
        }

        [WorkItem(863401, "DevDiv/Personal")]
        [Fact]
        public void CS1101ERR_BadRefWithThis()
        {
            // No error
            var test = @"
using System;
public static class Extensions
{
    //No type parameters
    public static void Goo(ref this int i) {}
    //Single type parameter
    public static void Goo<T>(ref this T t) {}
    //Multiple type parameters
    public static void Goo<T,U,V>(ref this U u) {}
}
public static class GenExtensions<X>
{
    //No type parameters
    public static void Goo(ref this int i) {}
    public static void Goo(ref this X x) {}
    //Single type parameter
    public static void Goo<T>(ref this T t) {}
    public static void Goo<T>(ref this X x) {}
    //Multiple type parameters
    public static void Goo<T,U,V>(ref this U u) {}
    public static void Goo<T,U,V>(ref this X x) {}
}
";

            CreateCompilationWithMscorlibAndSystemCore(test).GetDeclarationDiagnostics().Verify(
                // (10,39): error CS1101:  The parameter modifier 'ref' cannot be used with 'this' 
                //     public static void Goo<T,U,V>(ref this U u) {}
                Diagnostic(ErrorCode.ERR_BadRefWithThis, "this").WithLocation(10, 39),
                // (22,39): error CS1101:  The parameter modifier 'ref' cannot be used with 'this' 
                //     public static void Goo<T,U,V>(ref this X x) {}
                Diagnostic(ErrorCode.ERR_BadRefWithThis, "this").WithLocation(22, 39),
                // (12,21): error CS1106: Extension method must be defined in a non-generic static class
                // public static class GenExtensions<X>
                Diagnostic(ErrorCode.ERR_BadExtensionAgg, "GenExtensions").WithLocation(12, 21),
                // (8,35): error CS1101:  The parameter modifier 'ref' cannot be used with 'this' 
                //     public static void Goo<T>(ref this T t) {}
                Diagnostic(ErrorCode.ERR_BadRefWithThis, "this").WithLocation(8, 35),
                // (16,32): error CS1101:  The parameter modifier 'ref' cannot be used with 'this' 
                //     public static void Goo(ref this X x) {}
                Diagnostic(ErrorCode.ERR_BadRefWithThis, "this").WithLocation(16, 32),
                // (12,21): error CS1106: Extension method must be defined in a non-generic static class
                // public static class GenExtensions<X>
                Diagnostic(ErrorCode.ERR_BadExtensionAgg, "GenExtensions").WithLocation(12, 21),
                // (6,32): error CS1101:  The parameter modifier 'ref' cannot be used with 'this' 
                //     public static void Goo(ref this int i) {}
                Diagnostic(ErrorCode.ERR_BadRefWithThis, "this").WithLocation(6, 32),
                // (18,35): error CS1101:  The parameter modifier 'ref' cannot be used with 'this' 
                //     public static void Goo<T>(ref this T t) {}
                Diagnostic(ErrorCode.ERR_BadRefWithThis, "this").WithLocation(18, 35),
                // (12,21): error CS1106: Extension method must be defined in a non-generic static class
                // public static class GenExtensions<X>
                Diagnostic(ErrorCode.ERR_BadExtensionAgg, "GenExtensions").WithLocation(12, 21),
                // (19,35): error CS1101:  The parameter modifier 'ref' cannot be used with 'this' 
                //     public static void Goo<T>(ref this X x) {}
                Diagnostic(ErrorCode.ERR_BadRefWithThis, "this").WithLocation(19, 35),
                // (12,21): error CS1106: Extension method must be defined in a non-generic static class
                // public static class GenExtensions<X>
                Diagnostic(ErrorCode.ERR_BadExtensionAgg, "GenExtensions").WithLocation(12, 21),
                // (21,39): error CS1101:  The parameter modifier 'ref' cannot be used with 'this' 
                //     public static void Goo<T,U,V>(ref this U u) {}
                Diagnostic(ErrorCode.ERR_BadRefWithThis, "this").WithLocation(21, 39),
                // (12,21): error CS1106: Extension method must be defined in a non-generic static class
                // public static class GenExtensions<X>
                Diagnostic(ErrorCode.ERR_BadExtensionAgg, "GenExtensions").WithLocation(12, 21),
                // (15,32): error CS1101:  The parameter modifier 'ref' cannot be used with 'this' 
                //     public static void Goo(ref this int i) {}
                Diagnostic(ErrorCode.ERR_BadRefWithThis, "this").WithLocation(15, 32),
                // (12,21): error CS1106: Extension method must be defined in a non-generic static class
                // public static class GenExtensions<X>
                Diagnostic(ErrorCode.ERR_BadExtensionAgg, "GenExtensions").WithLocation(12, 21));
        }

        [WorkItem(906072, "DevDiv/Personal")]
        [Fact]
        public void CS1102ERR_BadOutWithThis()
        {
            // No error
            var test = @"
using System;
public static class Extensions
{
    //No type parameters
    public static void Goo(this out int i) {}
    //Single type parameter
    public static void Goo<T>(this out T t) {}
    //Multiple type parameters
    public static void Goo<T,U,V>(this out U u) {}
}
public static class GenExtensions<X>
{
    //No type parameters
    public static void Goo(this out int i) {}
    public static void Goo(this out X x) {}
    //Single type parameter
    public static void Goo<T>(this out T t) {}
    public static void Goo<T>(this out X x) {}
    //Multiple type parameters
    public static void Goo<T,U,V>(this out U u) {}
    public static void Goo<T,U,V>(this out X x) {}
}
";

            CreateCompilationWithMscorlibAndSystemCore(test).GetDeclarationDiagnostics().Verify(
                // (10,40): error CS1102:  The parameter modifier 'out' cannot be used with 'this' 
                //     public static void Goo<T,U,V>(this out U u) {}
                Diagnostic(ErrorCode.ERR_BadOutWithThis, "out").WithLocation(10, 40),
                // (8,36): error CS1102:  The parameter modifier 'out' cannot be used with 'this' 
                //     public static void Goo<T>(this out T t) {}
                Diagnostic(ErrorCode.ERR_BadOutWithThis, "out").WithLocation(8, 36),
                // (6,33): error CS1102:  The parameter modifier 'out' cannot be used with 'this' 
                //     public static void Goo(this out int i) {}
                Diagnostic(ErrorCode.ERR_BadOutWithThis, "out").WithLocation(6, 33),
                // (22,40): error CS1102:  The parameter modifier 'out' cannot be used with 'this' 
                //     public static void Goo<T,U,V>(this out X x) {}
                Diagnostic(ErrorCode.ERR_BadOutWithThis, "out").WithLocation(22, 40),
                // (12,21): error CS1106: Extension method must be defined in a non-generic static class
                // public static class GenExtensions<X>
                Diagnostic(ErrorCode.ERR_BadExtensionAgg, "GenExtensions").WithLocation(12, 21),
                // (16,33): error CS1102:  The parameter modifier 'out' cannot be used with 'this' 
                //     public static void Goo(this out X x) {}
                Diagnostic(ErrorCode.ERR_BadOutWithThis, "out").WithLocation(16, 33),
                // (12,21): error CS1106: Extension method must be defined in a non-generic static class
                // public static class GenExtensions<X>
                Diagnostic(ErrorCode.ERR_BadExtensionAgg, "GenExtensions").WithLocation(12, 21),
                // (18,36): error CS1102:  The parameter modifier 'out' cannot be used with 'this' 
                //     public static void Goo<T>(this out T t) {}
                Diagnostic(ErrorCode.ERR_BadOutWithThis, "out").WithLocation(18, 36),
                // (12,21): error CS1106: Extension method must be defined in a non-generic static class
                // public static class GenExtensions<X>
                Diagnostic(ErrorCode.ERR_BadExtensionAgg, "GenExtensions").WithLocation(12, 21),
                // (19,36): error CS1102:  The parameter modifier 'out' cannot be used with 'this' 
                //     public static void Goo<T>(this out X x) {}
                Diagnostic(ErrorCode.ERR_BadOutWithThis, "out").WithLocation(19, 36),
                // (12,21): error CS1106: Extension method must be defined in a non-generic static class
                // public static class GenExtensions<X>
                Diagnostic(ErrorCode.ERR_BadExtensionAgg, "GenExtensions").WithLocation(12, 21),
                // (21,40): error CS1102:  The parameter modifier 'out' cannot be used with 'this' 
                //     public static void Goo<T,U,V>(this out U u) {}
                Diagnostic(ErrorCode.ERR_BadOutWithThis, "out").WithLocation(21, 40),
                // (12,21): error CS1106: Extension method must be defined in a non-generic static class
                // public static class GenExtensions<X>
                Diagnostic(ErrorCode.ERR_BadExtensionAgg, "GenExtensions").WithLocation(12, 21),
                // (15,33): error CS1102:  The parameter modifier 'out' cannot be used with 'this' 
                //     public static void Goo(this out int i) {}
                Diagnostic(ErrorCode.ERR_BadOutWithThis, "out").WithLocation(15, 33),
                // (12,21): error CS1106: Extension method must be defined in a non-generic static class
                // public static class GenExtensions<X>
                Diagnostic(ErrorCode.ERR_BadExtensionAgg, "GenExtensions").WithLocation(12, 21));
        }

        [WorkItem(863402, "DevDiv/Personal")]
        [Fact]
        public void CS1104ERR_BadParamModThis()
        {
            // NO error
            var test = @"
using System;
public static class Extensions
{
    //No type parameters
    public static void Goo(this params int[] iArr) {}
    //Single type parameter
    public static void Goo<T>(this params T[] tArr) {}
    //Multiple type parameters
    public static void Goo<T,U,V>(this params U[] uArr) {}
}
public static class GenExtensions<X>
{
    //No type parameters
    public static void Goo(this params int[] iArr) {}
    public static void Goo(this params X[] xArr) {}
    //Single type parameter
    public static void Goo<T>(this params T[] tArr) {}
    public static void Goo<T>(this params X[] xArr) {}
    //Multiple type parameters
    public static void Goo<T,U,V>(this params U[] uArr) {}
    public static void Goo<T,U,V>(this params X[] xArr) {}
}
";

            CreateCompilationWithMscorlibAndSystemCore(test).GetDeclarationDiagnostics().Verify(
                // (22,40): error CS1104: A parameter array cannot be used with 'this' modifier on an extension method
                //     public static void Goo<T,U,V>(this params X[] xArr) {}
                Diagnostic(ErrorCode.ERR_BadParamModThis, "params").WithLocation(22, 40),
                // (12,21): error CS1106: Extension method must be defined in a non-generic static class
                // public static class GenExtensions<X>
                Diagnostic(ErrorCode.ERR_BadExtensionAgg, "GenExtensions").WithLocation(12, 21),
                // (16,33): error CS1104: A parameter array cannot be used with 'this' modifier on an extension method
                //     public static void Goo(this params X[] xArr) {}
                Diagnostic(ErrorCode.ERR_BadParamModThis, "params").WithLocation(16, 33),
                // (12,21): error CS1106: Extension method must be defined in a non-generic static class
                // public static class GenExtensions<X>
                Diagnostic(ErrorCode.ERR_BadExtensionAgg, "GenExtensions").WithLocation(12, 21),
                // (18,36): error CS1104: A parameter array cannot be used with 'this' modifier on an extension method
                //     public static void Goo<T>(this params T[] tArr) {}
                Diagnostic(ErrorCode.ERR_BadParamModThis, "params").WithLocation(18, 36),
                // (12,21): error CS1106: Extension method must be defined in a non-generic static class
                // public static class GenExtensions<X>
                Diagnostic(ErrorCode.ERR_BadExtensionAgg, "GenExtensions").WithLocation(12, 21),
                // (19,36): error CS1104: A parameter array cannot be used with 'this' modifier on an extension method
                //     public static void Goo<T>(this params X[] xArr) {}
                Diagnostic(ErrorCode.ERR_BadParamModThis, "params").WithLocation(19, 36),
                // (12,21): error CS1106: Extension method must be defined in a non-generic static class
                // public static class GenExtensions<X>
                Diagnostic(ErrorCode.ERR_BadExtensionAgg, "GenExtensions").WithLocation(12, 21),
                // (21,40): error CS1104: A parameter array cannot be used with 'this' modifier on an extension method
                //     public static void Goo<T,U,V>(this params U[] uArr) {}
                Diagnostic(ErrorCode.ERR_BadParamModThis, "params").WithLocation(21, 40),
                // (12,21): error CS1106: Extension method must be defined in a non-generic static class
                // public static class GenExtensions<X>
                Diagnostic(ErrorCode.ERR_BadExtensionAgg, "GenExtensions").WithLocation(12, 21),
                // (15,33): error CS1104: A parameter array cannot be used with 'this' modifier on an extension method
                //     public static void Goo(this params int[] iArr) {}
                Diagnostic(ErrorCode.ERR_BadParamModThis, "params").WithLocation(15, 33),
                // (12,21): error CS1106: Extension method must be defined in a non-generic static class
                // public static class GenExtensions<X>
                Diagnostic(ErrorCode.ERR_BadExtensionAgg, "GenExtensions").WithLocation(12, 21),
                // (10,40): error CS1104: A parameter array cannot be used with 'this' modifier on an extension method
                //     public static void Goo<T,U,V>(this params U[] uArr) {}
                Diagnostic(ErrorCode.ERR_BadParamModThis, "params").WithLocation(10, 40),
                // (8,36): error CS1104: A parameter array cannot be used with 'this' modifier on an extension method
                //     public static void Goo<T>(this params T[] tArr) {}
                Diagnostic(ErrorCode.ERR_BadParamModThis, "params").WithLocation(8, 36),
                // (6,33): error CS1104: A parameter array cannot be used with 'this' modifier on an extension method
                //     public static void Goo(this params int[] iArr) {}
                Diagnostic(ErrorCode.ERR_BadParamModThis, "params").WithLocation(6, 33));
        }

        [Fact, WorkItem(535930, "http://vstfdevdiv:8080/DevDiv2/DevDiv/_workitems/edit/535930")]
        public void CS1107ERR_DupParamMod()
        {
            // Diff errors
            var test = @"
using System;
public static class Extensions
{
    //Extension methods
    public static void Goo(this this t) {}
    public static void Goo(this int this) {}
    //Non-extension methods
    public static void Goo(this t) {}
    public static void Goo(int this) {}
}
";
            // Extra errors
            CreateCompilationWithMscorlibAndSystemCore(test).GetDeclarationDiagnostics().Verify(
                // (10,32): error CS1100: Method 'Goo' has a parameter modifier 'this' which is not on the first parameter
                //     public static void Goo(int this) {}
                Diagnostic(ErrorCode.ERR_BadThisParam, "this").WithArguments("Goo").WithLocation(10, 32),
                // (7,37): error CS1100: Method 'Goo' has a parameter modifier 'this' which is not on the first parameter
                //     public static void Goo(this int this) {}
                Diagnostic(ErrorCode.ERR_BadThisParam, "this").WithArguments("Goo").WithLocation(7, 37),
                // (9,33): error CS0246: The type or namespace name 't' could not be found (are you missing a using directive or an assembly reference?)
                //     public static void Goo(this t) {}
                Diagnostic(ErrorCode.ERR_SingleTypeNameNotFound, "t").WithArguments("t").WithLocation(9, 33),
                // (6,33): error CS1107: A parameter can only have one 'this' modifier
                //     public static void Goo(this this t) {}
                Diagnostic(ErrorCode.ERR_DupParamMod, "this").WithArguments("this").WithLocation(6, 33),
                // (6,38): error CS0246: The type or namespace name 't' could not be found (are you missing a using directive or an assembly reference?)
                //     public static void Goo(this this t) {}
                Diagnostic(ErrorCode.ERR_SingleTypeNameNotFound, "t").WithArguments("t").WithLocation(6, 38),
                // (9,24): error CS0111: Type 'Extensions' already defines a member called 'Goo' with the same parameter types
                //     public static void Goo(this t) {}
                Diagnostic(ErrorCode.ERR_MemberAlreadyExists, "Goo").WithArguments("Goo", "Extensions").WithLocation(9, 24),
                // (10,24): error CS0111: Type 'Extensions' already defines a member called 'Goo' with the same parameter types
                //     public static void Goo(int this) {}
                Diagnostic(ErrorCode.ERR_MemberAlreadyExists, "Goo").WithArguments("Goo", "Extensions").WithLocation(10, 24));
        }

        [WorkItem(863405, "DevDiv/Personal")]
        [Fact]
        public void CS1108ERR_MultiParamMod()
        {
            // No error
            var test = @"
using System;
public static class Extensions
{
    //No type parameters
    public static void Goo(ref out int i) {}
    //Single type parameter
    public static void Goo<T>(ref out T t) {}
    //Multiple type parameters
    public static void Goo<T,U,V>(ref out U u) {}
}
public static class GenExtensions<X>
{
    //No type parameters
    public static void Goo(ref out int i) {}
    public static void Goo(ref out X x) {}
    //Single type parameter
    public static void Goo<T>(ref out T t) {}
    public static void Goo<T>(ref out X x) {}
    //Multiple type parameters
    public static void Goo<T,U,V>(ref out U u) {}
    public static void Goo<T,U,V>(ref out X x) {}
}
";

            CreateCompilationWithMscorlibAndSystemCore(test).GetDeclarationDiagnostics().Verify(
                // (10,39): error CS1108: A parameter cannot have all the specified modifiers; there are too many modifiers on the parameter
                //     public static void Goo<T,U,V>(ref out U u) {}
                Diagnostic(ErrorCode.ERR_MultiParamMod, "out").WithLocation(10, 39),
                // (8,35): error CS1108: A parameter cannot have all the specified modifiers; there are too many modifiers on the parameter
                //     public static void Goo<T>(ref out T t) {}
                Diagnostic(ErrorCode.ERR_MultiParamMod, "out").WithLocation(8, 35),
                // (6,32): error CS1108: A parameter cannot have all the specified modifiers; there are too many modifiers on the parameter
                //     public static void Goo(ref out int i) {}
                Diagnostic(ErrorCode.ERR_MultiParamMod, "out").WithLocation(6, 32),
                // (22,39): error CS1108: A parameter cannot have all the specified modifiers; there are too many modifiers on the parameter
                //     public static void Goo<T,U,V>(ref out X x) {}
                Diagnostic(ErrorCode.ERR_MultiParamMod, "out").WithLocation(22, 39),
                // (16,32): error CS1108: A parameter cannot have all the specified modifiers; there are too many modifiers on the parameter
                //     public static void Goo(ref out X x) {}
                Diagnostic(ErrorCode.ERR_MultiParamMod, "out").WithLocation(16, 32),
                // (18,35): error CS1108: A parameter cannot have all the specified modifiers; there are too many modifiers on the parameter
                //     public static void Goo<T>(ref out T t) {}
                Diagnostic(ErrorCode.ERR_MultiParamMod, "out").WithLocation(18, 35),
                // (19,35): error CS1108: A parameter cannot have all the specified modifiers; there are too many modifiers on the parameter
                //     public static void Goo<T>(ref out X x) {}
                Diagnostic(ErrorCode.ERR_MultiParamMod, "out").WithLocation(19, 35),
                // (21,39): error CS1108: A parameter cannot have all the specified modifiers; there are too many modifiers on the parameter
                //     public static void Goo<T,U,V>(ref out U u) {}
                Diagnostic(ErrorCode.ERR_MultiParamMod, "out").WithLocation(21, 39),
                // (15,32): error CS1108: A parameter cannot have all the specified modifiers; there are too many modifiers on the parameter
                //     public static void Goo(ref out int i) {}
                Diagnostic(ErrorCode.ERR_MultiParamMod, "out").WithLocation(15, 32));
        }

        [Fact]
        public void CS1513ERR_RbraceExpected()
        {
            var test = @"
struct S {
}
public class a {
    public static int Main() {
        return 1;
}
";

            ParseAndValidate(test, Diagnostic(ErrorCode.ERR_RbraceExpected, ""));
        }

        // Infinite loop 
        [Fact]
        public void CS1514ERR_LbraceExpected()
        {
            var test = @"
namespace x
";

            ParseAndValidate(test, Diagnostic(ErrorCode.ERR_LbraceExpected, ""), Diagnostic(ErrorCode.ERR_RbraceExpected, ""));
        }

        [Fact]
        public void CS1514ERR_LbraceExpected02()
        {
            var test = @"public class S.D 
{
    public string P.P { get; set; }
}
";

            ParseAndValidate(test,
   // (1,15): error CS1514: { expected
   // public class S.D 
   Diagnostic(ErrorCode.ERR_LbraceExpected, "."),
   // (1,15): error CS1513: } expected
   // public class S.D 
   Diagnostic(ErrorCode.ERR_RbraceExpected, "."),
   // (1,15): error CS1022: Type or namespace definition, or end-of-file expected
   // public class S.D 
   Diagnostic(ErrorCode.ERR_EOFExpected, "."),
   // (1,16): error CS0116: A namespace does not directly contain members such as fields or methods
   // public class S.D 
   Diagnostic(ErrorCode.ERR_NamespaceUnexpected, "D"),
   // (2,1): error CS1022: Type or namespace definition, or end-of-file expected
   // {
   Diagnostic(ErrorCode.ERR_EOFExpected, "{"),
   // (4,1): error CS1022: Type or namespace definition, or end-of-file expected
   // }
   Diagnostic(ErrorCode.ERR_EOFExpected, "}"));
        }

        [WorkItem(535932, "http://vstfdevdiv:8080/DevDiv2/DevDiv/_workitems/edit/535932")]
        [Fact]
        public void CS1515ERR_InExpected()
        {
            // Diff error - CS1003
            var test = @"
using System;
class Test
{
    public static int Main()
    {
        int[] arr = new int[] {1, 2, 3};
        foreach (int x arr)     // CS1515
        {
            Console.WriteLine(x);
        }
        return 1;
    }
}
";

            ParseAndValidate(test, Diagnostic(ErrorCode.ERR_InExpected, "arr"));
        }

        [Fact]
        public void CS1515ERR_InExpected02()
        {
            var test = @"
class C
{
    static void Main()
    {
        foreach (1)
            System.Console.WriteLine(1);
    }
}
";

            ParseAndValidate(test,
                // (6,19): error CS1515: 'in' expected
                //         foreach (1)
                Diagnostic(ErrorCode.ERR_InExpected, ")").WithLocation(6, 19),
                // (6,19): error CS0230: Type and identifier are both required in a foreach statement
                //         foreach (1)
                Diagnostic(ErrorCode.ERR_BadForeachDecl, ")").WithLocation(6, 19),
                // (6,19): error CS1525: Invalid expression term ')'
                //         foreach (1)
                Diagnostic(ErrorCode.ERR_InvalidExprTerm, ")").WithArguments(")").WithLocation(6, 19)
                );
        }

        [WorkItem(906503, "DevDiv/Personal")]
        [Fact]
        public void CS1517ERR_InvalidPreprocExprpp()
        {
            var test = @"
class Test
{
#if 1=2
#endif
    public static int Main()
    {
#if 0
        return 0;
#endif
    }
}
";
            // TODO: Extra errors
            ParseAndValidate(test,
    // (4,5): error CS1517: Invalid preprocessor expression
    // #if 1=2
    Diagnostic(ErrorCode.ERR_InvalidPreprocExpr, "1"),
    // (4,5): error CS1025: Single-line comment or end-of-line expected
    // #if 1=2
    Diagnostic(ErrorCode.ERR_EndOfPPLineExpected, "1"),
    // (8,5): error CS1517: Invalid preprocessor expression
    // #if 0
    Diagnostic(ErrorCode.ERR_InvalidPreprocExpr, "0"),
    // (8,5): error CS1025: Single-line comment or end-of-line expected
    // #if 0
    Diagnostic(ErrorCode.ERR_EndOfPPLineExpected, "0"));
        }

        // TODO: Extra errors
        [Fact]
        public void CS1519ERR_InvalidMemberDecl_1()
        {
            var test = @"
namespace x
    {
    public void f() {}
    public class C
        {
        return 1;
        }
    }
";
            // member declarations in namespace trigger semantic error, not parse error:
            ParseAndValidate(test, Diagnostic(ErrorCode.ERR_InvalidMemberDecl, "return").WithArguments("return"));
        }

        [Fact]
        public void CS1519ERR_InvalidMemberDecl_2()
        {
            var test = @"
public class C
{
    int[] i = new int[5];;
}
public class D
{
    public static int Main ()
        {
        return 1;
        }
}
";

            ParseAndValidate(test, Diagnostic(ErrorCode.ERR_InvalidMemberDecl, ";").WithArguments(";"));
        }

        [Fact]
        public void CS1519ERR_InvalidMemberDecl_3()
        {
            var test = @"
struct s1
{
    goto Labl; // Invalid
    const int x = 1;
    Lab1:
    const int y = 2;
}
";
            // Extra errors
            ParseAndValidate(test,
    // (4,5): error CS1519: Invalid token 'goto' in class, struct, or interface member declaration
    //     goto Labl; // Invalid
    Diagnostic(ErrorCode.ERR_InvalidMemberDecl, "goto").WithArguments("goto"),
    // (4,14): error CS1519: Invalid token ';' in class, struct, or interface member declaration
    //     goto Labl; // Invalid
    Diagnostic(ErrorCode.ERR_InvalidMemberDecl, ";").WithArguments(";"),
    // (4,14): error CS1519: Invalid token ';' in class, struct, or interface member declaration
    //     goto Labl; // Invalid
    Diagnostic(ErrorCode.ERR_InvalidMemberDecl, ";").WithArguments(";"),
    // (6,9): error CS1519: Invalid token ':' in class, struct, or interface member declaration
    //     Lab1:
    Diagnostic(ErrorCode.ERR_InvalidMemberDecl, ":").WithArguments(":"),
    // (6,9): error CS1519: Invalid token ':' in class, struct, or interface member declaration
    //     Lab1:
    Diagnostic(ErrorCode.ERR_InvalidMemberDecl, ":").WithArguments(":"));
        }

        [Fact]
        public void CS1520ERR_MemberNeedsType()
        {
            var test = @"
namespace x {
    public class clx {
        public int i;
        public static int Main(){return 0;}
    }
    public class clz 
    {
        public x(){}
    }
}
";

            ParseAndValidate(test, Diagnostic(ErrorCode.ERR_MemberNeedsType, "x"));
        }

        [Fact]
        public void CS1521ERR_BadBaseType()
        {
            var test = @"
class Test1{}
class Test2 : Test1[]   // CS1521
{
}
class Test3 : Test1*    // CS1521
{
}
class Program
{
    static int Main()
    {
        return -1;
    }
}
";

            CreateStandardCompilation(test).GetDeclarationDiagnostics().Verify(
                // (6,15): error CS1521: Invalid base type
                // class Test3 : Test1*    // CS1521
                Diagnostic(ErrorCode.ERR_BadBaseType, "Test1*").WithLocation(6, 15),
                // (6,15): error CS0214: Pointers and fixed size buffers may only be used in an unsafe context
                // class Test3 : Test1*    // CS1521
                Diagnostic(ErrorCode.ERR_UnsafeNeeded, "Test1*").WithLocation(6, 15),
                // (6,15): error CS0208: Cannot take the address of, get the size of, or declare a pointer to a managed type ('Test1')
                // class Test3 : Test1*    // CS1521
                Diagnostic(ErrorCode.ERR_ManagedAddr, "Test1*").WithArguments("Test1").WithLocation(6, 15),
                // (6,15): error CS0527: Type 'Test1*' in interface list is not an interface
                // class Test3 : Test1*    // CS1521
                Diagnostic(ErrorCode.ERR_NonInterfaceInInterfaceList, "Test1*").WithArguments("Test1*").WithLocation(6, 15),
                // (3,15): error CS1521: Invalid base type
                // class Test2 : Test1[]   // CS1521
                Diagnostic(ErrorCode.ERR_BadBaseType, "Test1[]").WithLocation(3, 15),
                // (3,15): error CS0527: Type 'Test1[]' in interface list is not an interface
                // class Test2 : Test1[]   // CS1521
                Diagnostic(ErrorCode.ERR_NonInterfaceInInterfaceList, "Test1[]").WithArguments("Test1[]").WithLocation(3, 15));
        }

        [WorkItem(906299, "DevDiv/Personal")]
        [Fact]
        public void CS1524ERR_ExpectedEndTry()
        {
            var test = @"using System;
namespace nms
{
    public class mine
    {
        private static int retval = 5;
        public static int Main()
        {
        try {
            Console.WriteLine(""In try block, ready to throw."");
            sizeof (throw new RecoverableException(""An exception has occurred""));
            }
        return retval;
        }
    };
}
";
            // Extra Errors
            ParseAndValidate(test,
    // (12,13): error CS1524: Expected catch or finally
    //             }
    Diagnostic(ErrorCode.ERR_ExpectedEndTry, "}"),
    // (11,21): error CS1031: Type expected
    //             sizeof (throw new RecoverableException("An exception has occurred"));
    Diagnostic(ErrorCode.ERR_TypeExpected, "throw"),
    // (11,21): error CS1026: ) expected
    //             sizeof (throw new RecoverableException("An exception has occurred"));
    Diagnostic(ErrorCode.ERR_CloseParenExpected, "throw"),
    // (11,21): error CS1002: ; expected
    //             sizeof (throw new RecoverableException("An exception has occurred"));
    Diagnostic(ErrorCode.ERR_SemicolonExpected, "throw"),
    // (11,80): error CS1002: ; expected
    //             sizeof (throw new RecoverableException("An exception has occurred"));
    Diagnostic(ErrorCode.ERR_SemicolonExpected, ")"),
    // (11,80): error CS1513: } expected
    //             sizeof (throw new RecoverableException("An exception has occurred"));
    Diagnostic(ErrorCode.ERR_RbraceExpected, ")"));
        }

        [WorkItem(906299, "DevDiv/Personal")]
        [Fact]
        public void CS1525ERR_InvalidExprTerm()
        {
            var test = @"public class mine
    {
        public static int Main()
        {
            throw
        }
    };
";

            ParseAndValidate(test,
    // (5,18): error CS1525: Invalid expression term '}'
    //             throw
    Diagnostic(ErrorCode.ERR_InvalidExprTerm, "").WithArguments("}"),
    // (5,18): error CS1002: ; expected
    //             throw
    Diagnostic(ErrorCode.ERR_SemicolonExpected, ""));
        }

        [WorkItem(919539, "DevDiv/Personal")]
        [Fact]
        public void CS1525RegressBadStatement()
        {
            // Dev10 CS1525 vs. new parser CS1513
            var test = @"class C
{
    static void X()
    {
        => // error
    }
}";

            ParseAndValidate(test,
    // (4,6): error CS1513: } expected
    //     {
    Diagnostic(ErrorCode.ERR_RbraceExpected, ""));
        }

        [WorkItem(540245, "http://vstfdevdiv:8080/DevDiv2/DevDiv/_workitems/edit/540245")]
        [Fact]
        public void CS1525RegressVoidInfiniteLoop()
        {
            var test = @"class C
{
    void M()
    {
        void.Goo();
    }
}";

            ParseAndValidate(test, Diagnostic(ErrorCode.ERR_InvalidExprTerm, "void").WithArguments("void"));
        }

        [Fact]
        public void CS1525ERR_InvalidExprTerm_TernaryOperator()
        {
            var test = @"class Program
{
    static void Main(string[] args)
    {
        int x = 1;
        int y = 1;
        int s = true ?  : y++; // Invalid
        s = true ? x++ : ; // Invalid
        s =   ? x++ : y++; // Invalid
    }
}
";
            ParseAndValidate(test,
Diagnostic(ErrorCode.ERR_InvalidExprTerm, ":").WithArguments(":"),
Diagnostic(ErrorCode.ERR_InvalidExprTerm, ";").WithArguments(";"),
Diagnostic(ErrorCode.ERR_InvalidExprTerm, "?").WithArguments("?"));
        }

        [Fact]
        public void CS1525ERR_InvalidExprTerm_MultiExpression()
        {
            var test = @"class Program
{
    static void Main(string[] args)
    {
        int x = 1;
        int y = 1;
        int s = true ? x++, y++ : y++; // Invalid
        s = true ? x++ : x++, y++; // Invalid
    }
}
";

            ParseAndValidate(test,
    // (7,27): error CS1003: Syntax error, ':' expected
    //         int s = true ? x++, y++ : y++; // Invalid
    Diagnostic(ErrorCode.ERR_SyntaxError, ",").WithArguments(":", ","),
    // (7,27): error CS1525: Invalid expression term ','
    //         int s = true ? x++, y++ : y++; // Invalid
    Diagnostic(ErrorCode.ERR_InvalidExprTerm, ",").WithArguments(","),
    // (7,30): error CS1002: ; expected
    //         int s = true ? x++, y++ : y++; // Invalid
    Diagnostic(ErrorCode.ERR_SemicolonExpected, "++"),
    // (7,33): error CS1525: Invalid expression term ':'
    //         int s = true ? x++, y++ : y++; // Invalid
    Diagnostic(ErrorCode.ERR_InvalidExprTerm, ":").WithArguments(":"),
    // (7,33): error CS1002: ; expected
    //         int s = true ? x++, y++ : y++; // Invalid
    Diagnostic(ErrorCode.ERR_SemicolonExpected, ":"),
    // (7,33): error CS1513: } expected
    //         int s = true ? x++, y++ : y++; // Invalid
    Diagnostic(ErrorCode.ERR_RbraceExpected, ":"),
    // (8,29): error CS1002: ; expected
    //         s = true ? x++ : x++, y++; // Invalid
    Diagnostic(ErrorCode.ERR_SemicolonExpected, ","),
    // (8,29): error CS1513: } expected
    //         s = true ? x++ : x++, y++; // Invalid
    Diagnostic(ErrorCode.ERR_RbraceExpected, ","));
        }

        [WorkItem(542229, "http://vstfdevdiv:8080/DevDiv2/DevDiv/_workitems/edit/542229")]
        [Fact]
        public void CS1525ERR_InvalidExprTerm_FromInExprInQuery()
        {
            var test = @"
class Program
{
    static void Main(string[] args)
    {
        var f1 = from num1 in new int[from] select num1;
    }
}
";
            ParseAndValidate(test, Diagnostic(ErrorCode.ERR_InvalidExprTerm, "from").WithArguments("]"));
        }

        [Fact]
        public void CS1525ERR_InvalidExprTerm_ReturnInCondition()
        {
            var test = @"class Program
{
    static void Main(string[] args)
    {
        int s = 1>2 ? return 0: return 1; 	// Invalid
    }
}
";
            ParseAndValidate(test,
    // (5,23): error CS1525: Invalid expression term 'return'
    //         int s = 1>2 ? return 0: return 1; 	// Invalid
    Diagnostic(ErrorCode.ERR_InvalidExprTerm, "return").WithArguments("return"),
    // (5,23): error CS1003: Syntax error, ':' expected
    //         int s = 1>2 ? return 0: return 1; 	// Invalid
    Diagnostic(ErrorCode.ERR_SyntaxError, "return").WithArguments(":", "return"),
    // (5,23): error CS1525: Invalid expression term 'return'
    //         int s = 1>2 ? return 0: return 1; 	// Invalid
    Diagnostic(ErrorCode.ERR_InvalidExprTerm, "return").WithArguments("return"),
    // (5,23): error CS1002: ; expected
    //         int s = 1>2 ? return 0: return 1; 	// Invalid
    Diagnostic(ErrorCode.ERR_SemicolonExpected, "return"),
    // (5,31): error CS1002: ; expected
    //         int s = 1>2 ? return 0: return 1; 	// Invalid
    Diagnostic(ErrorCode.ERR_SemicolonExpected, ":"),
    // (5,31): error CS1513: } expected
    //         int s = 1>2 ? return 0: return 1; 	// Invalid
    Diagnostic(ErrorCode.ERR_RbraceExpected, ":"));
        }

        [Fact]
        public void CS1525ERR_InvalidExprTerm_GotoInCondition()
        {
            var test = @"class Program
{
    static int Main(string[] args)
    {
        int s = true ? goto lab1: goto lab2; // Invalid
    lab1:
        return 0;
    lab2:
        return 1;
    }
}
";
            ParseAndValidate(test,
    // (5,24): error CS1525: Invalid expression term 'goto'
    //         int s = true ? goto lab1: goto lab2; // Invalid
    Diagnostic(ErrorCode.ERR_InvalidExprTerm, "goto").WithArguments("goto"),
    // (5,24): error CS1003: Syntax error, ':' expected
    //         int s = true ? goto lab1: goto lab2; // Invalid
    Diagnostic(ErrorCode.ERR_SyntaxError, "goto").WithArguments(":", "goto"),
    // (5,24): error CS1525: Invalid expression term 'goto'
    //         int s = true ? goto lab1: goto lab2; // Invalid
    Diagnostic(ErrorCode.ERR_InvalidExprTerm, "goto").WithArguments("goto"),
    // (5,24): error CS1002: ; expected
    //         int s = true ? goto lab1: goto lab2; // Invalid
    Diagnostic(ErrorCode.ERR_SemicolonExpected, "goto"),
    // (5,33): error CS1002: ; expected
    //         int s = true ? goto lab1: goto lab2; // Invalid
    Diagnostic(ErrorCode.ERR_SemicolonExpected, ":"),
    // (5,33): error CS1513: } expected
    //         int s = true ? goto lab1: goto lab2; // Invalid
    Diagnostic(ErrorCode.ERR_RbraceExpected, ":"));
        }

        [Fact]
        public void CS1526ERR_BadNewExpr()
        {
            var test = @"
public class MainClass
    {
    public static int Main ()
        {
        int []pi = new int;
        return 1;
        }
    }
";

            ParseAndValidate(test, Diagnostic(ErrorCode.ERR_BadNewExpr, ";"));
        }

        [Fact]
        public void CS1528ERR_BadVarDecl()
        {
            var test = @"
using System;
namespace nms {
public class B {
    public B(int i) {}
    public void toss () { throw new Exception(""Exception thrown in function toss()."");}
};
public class mine {
    private static int retval = 5;
    public static int Main()
        {
        try {B b(3);
            b.toss();
            }
        catch ( Exception e ) {retval -= 5; Console.WriteLine (e.GetMessage()); }
        return retval;
        }
    };
}
";
            // Extra errors
            ParseAndValidate(test,
                // (12,18): error CS1026: ) expected
                //         try {B b(3);
                Diagnostic(ErrorCode.ERR_CloseParenExpected, "3").WithLocation(12, 18),
                // (12,18): error CS1002: ; expected
                //         try {B b(3);
                Diagnostic(ErrorCode.ERR_SemicolonExpected, "3").WithLocation(12, 18),
                // (12,19): error CS1002: ; expected
                //         try {B b(3);
                Diagnostic(ErrorCode.ERR_SemicolonExpected, ")").WithLocation(12, 19),
                // (12,19): error CS1513: } expected
                //         try {B b(3);
                Diagnostic(ErrorCode.ERR_RbraceExpected, ")").WithLocation(12, 19));
        }

        [Fact]
        public void CS1528RegressEventVersion()
        {
            var test = @"
class C
{
    event System.Action E();
}
";
            // Extra errors
            ParseAndValidate(test,
                // (4,26): error CS1528: Expected ; or = (cannot specify constructor arguments in declaration)
                //     event System.Action E();
                Diagnostic(ErrorCode.ERR_BadVarDecl, "(").WithLocation(4, 26),
                // (4,26): error CS1003: Syntax error, '[' expected
                //     event System.Action E();
                Diagnostic(ErrorCode.ERR_SyntaxError, "(").WithArguments("[", "(").WithLocation(4, 26),
                // (4,27): error CS1003: Syntax error, ']' expected
                //     event System.Action E();
                Diagnostic(ErrorCode.ERR_SyntaxError, ")").WithArguments("]", ")").WithLocation(4, 27)
                );
        }

        [Fact]
        public void CS1529ERR_UsingAfterElements()
        {
            var test = @"
namespace NS 
{
    class SomeClass
    {}
    using System;
}
using Microsoft;
";

            ParseAndValidate(test,
Diagnostic(ErrorCode.ERR_UsingAfterElements, "using System;"),
Diagnostic(ErrorCode.ERR_UsingAfterElements, "using Microsoft;"));
        }

        [Fact]
        public void CS1534ERR_BadBinOpArgs()
        {
            var test = @"
class MyClass {
    public int intI = 2;
    public static MyClass operator + (MyClass MC1, MyClass MC2, MyClass MC3) {
        return new MyClass();
    }
    public static int Main() {
        return 1;
    }
}
";

            ParseAndValidate(test,
    // (4,36): error CS1534: Overloaded binary operator '+' takes two parameters
    //     public static MyClass operator + (MyClass MC1, MyClass MC2, MyClass MC3) {
    Diagnostic(ErrorCode.ERR_BadBinOpArgs, "+").WithArguments("+"));
        }

        [WorkItem(863409, "DevDiv/Personal")]
        [WorkItem(906305, "DevDiv/Personal")]
        [Fact]
        public void CS1535ERR_BadUnOpArgs()
        {
            var test = @"
class MyClass {
    public int intI = 2;
    public static MyClass operator ++ () {
        return new MyClass();
    }
    public static int Main() {
        return 1;
    }
}
";

            ParseAndValidate(test, Diagnostic(ErrorCode.ERR_BadUnOpArgs, "++").WithArguments("++"));
        }

        // TODO: extra error CS1001

        [Fact]
        public void CS1536ERR_NoVoidParameter()
        {
            var test = @"
class Test
{    
    public void goo(void){}
}
";

            ParseAndValidate(test,
    // (4,21): error CS1536: Invalid parameter type 'void'
    //     public void goo(void){}
    Diagnostic(ErrorCode.ERR_NoVoidParameter, "void"),
    // (4,25): error CS1001: Identifier expected
    //     public void goo(void){}
    Diagnostic(ErrorCode.ERR_IdentifierExpected, ")"));
        }

        [Fact]
        public void CS1536ERR_NoVoidParameter_02()
        {
            var test = @"
class Test
{
    object o = (ref void x) => {};
}
";

            ParseAndValidate(test,
                // (4,21): error CS1536: Invalid parameter type 'void'
                //     object o = (ref void x) => {};
                Diagnostic(ErrorCode.ERR_NoVoidParameter, "void").WithLocation(4, 21)
                );
        }

        [Fact]
        public void CS1547ERR_NoVoidHere()
        {
            var test = @"
using System;
public class MainClass
    {
    public static int Main ()
        {
        void v;
        Console.WriteLine (5);
        return 1;
        }
    }
";

            ParseAndValidate(test, Diagnostic(ErrorCode.ERR_NoVoidHere, "void"));
        }

        [WorkItem(919490, "DevDiv/Personal")]
        [Fact]
        public void CS1547ERR_NoVoidHereInDefaultAndSizeof()
        {
            var test = @"class C {
void M()
{
 var x = sizeof(void);
 return default(void);
} }
";

            ParseAndValidate(test, Diagnostic(ErrorCode.ERR_NoVoidHere, "void"), Diagnostic(ErrorCode.ERR_NoVoidHere, "void"));
        }

        [Fact]
        public void CS1551ERR_IndexerNeedsParam()
        {
            var test = @"
public class MyClass {
    int intI;
    int this[] {
        get {
            return intI;
        }
        set {
            intI = value;
        }
    }
    public static int Main() {
        return 1;
    }
}
";

            CreateStandardCompilation(test).VerifyDiagnostics(
                // (4,14): error CS1551: Indexers must have at least one parameter
                //     int this[] {
                Diagnostic(ErrorCode.ERR_IndexerNeedsParam, "]").WithLocation(4, 14));
        }

        [Fact]
        public void CS1552ERR_BadArraySyntax()
        {
            var test = @"
    public class C { 
        public static void Main(string args[]) { 
        }
    }
";

            ParseAndValidate(test, Diagnostic(ErrorCode.ERR_BadArraySyntax, "["));
        }

        [Fact, WorkItem(535933, "http://vstfdevdiv:8080/DevDiv2/DevDiv/_workitems/edit/535933")] // ?
        public void CS1553ERR_BadOperatorSyntax()
        {
            // Extra errors
            var test = @"
class goo {
    public static int implicit operator (goo f) { return 6; }    // Error
}
public class MainClass
    {
    public static int Main ()
        {
        return 1;
        }
    }
";

            ParseAndValidate(test, TestOptions.Regular,
                // (3,19): error CS1553: Declaration is not valid; use '+ operator <dest-type> (...' instead
                //     public static int implicit operator (goo f) { return 6; }    // Error
                Diagnostic(ErrorCode.ERR_BadOperatorSyntax, "int").WithArguments("+").WithLocation(3, 19),
                // (3,23): error CS1003: Syntax error, 'operator' expected
                //     public static int implicit operator (goo f) { return 6; }    // Error
                Diagnostic(ErrorCode.ERR_SyntaxError, "implicit").WithArguments("operator", "implicit").WithLocation(3, 23),
                // (3,23): error CS1019: Overloadable unary operator expected
                //     public static int implicit operator (goo f) { return 6; }    // Error
                Diagnostic(ErrorCode.ERR_OvlUnaryOperatorExpected, "implicit").WithLocation(3, 23),
                // (3,32): error CS1003: Syntax error, '(' expected
                //     public static int implicit operator (goo f) { return 6; }    // Error
                Diagnostic(ErrorCode.ERR_SyntaxError, "operator").WithArguments("(", "operator").WithLocation(3, 32),
                // (3,32): error CS1041: Identifier expected; 'operator' is a keyword
                //     public static int implicit operator (goo f) { return 6; }    // Error
                Diagnostic(ErrorCode.ERR_IdentifierExpectedKW, "operator").WithArguments("", "operator").WithLocation(3, 32),
                // (3,47): error CS8124: Tuple must contain at least two elements.
                //     public static int implicit operator (goo f) { return 6; }    // Error
                Diagnostic(ErrorCode.ERR_TupleTooFewElements, ")").WithLocation(3, 47),
                // (3,49): error CS1001: Identifier expected
                //     public static int implicit operator (goo f) { return 6; }    // Error
                Diagnostic(ErrorCode.ERR_IdentifierExpected, "{").WithLocation(3, 49),
                // (3,49): error CS1003: Syntax error, ',' expected
                //     public static int implicit operator (goo f) { return 6; }    // Error
                Diagnostic(ErrorCode.ERR_SyntaxError, "{").WithArguments(",", "{").WithLocation(3, 49),
                // (3,61): error CS1026: ) expected
                //     public static int implicit operator (goo f) { return 6; }    // Error
                Diagnostic(ErrorCode.ERR_CloseParenExpected, "}").WithLocation(3, 61),
                // (3,61): error CS1002: ; expected
                //     public static int implicit operator (goo f) { return 6; }    // Error
                Diagnostic(ErrorCode.ERR_SemicolonExpected, "}").WithLocation(3, 61),
                // (4,1): error CS1022: Type or namespace definition, or end-of-file expected
                // }
                Diagnostic(ErrorCode.ERR_EOFExpected, "}").WithLocation(4, 1)
                );
        }

        [Fact, WorkItem(535933, "http://vstfdevdiv:8080/DevDiv2/DevDiv/_workitems/edit/535933")] // ?
        public void CS1553ERR_BadOperatorSyntaxWithCSharp6()
        {
            // Extra errors
            var test = @"
class goo {
    public static int implicit operator (goo f) { return 6; }    // Error
}
public class MainClass
    {
    public static int Main ()
        {
        return 1;
        }
    }
";

            ParseAndValidate(test, TestOptions.Regular.WithLanguageVersion(LanguageVersion.CSharp6),
                // (3,19): error CS1553: Declaration is not valid; use '+ operator <dest-type> (...' instead
                //     public static int implicit operator (goo f) { return 6; }    // Error
                Diagnostic(ErrorCode.ERR_BadOperatorSyntax, "int").WithArguments("+").WithLocation(3, 19),
                // (3,23): error CS1003: Syntax error, 'operator' expected
                //     public static int implicit operator (goo f) { return 6; }    // Error
                Diagnostic(ErrorCode.ERR_SyntaxError, "implicit").WithArguments("operator", "implicit").WithLocation(3, 23),
                // (3,23): error CS1019: Overloadable unary operator expected
                //     public static int implicit operator (goo f) { return 6; }    // Error
                Diagnostic(ErrorCode.ERR_OvlUnaryOperatorExpected, "implicit").WithLocation(3, 23),
                // (3,32): error CS1003: Syntax error, '(' expected
                //     public static int implicit operator (goo f) { return 6; }    // Error
                Diagnostic(ErrorCode.ERR_SyntaxError, "operator").WithArguments("(", "operator").WithLocation(3, 32),
                // (3,32): error CS1041: Identifier expected; 'operator' is a keyword
                //     public static int implicit operator (goo f) { return 6; }    // Error
                Diagnostic(ErrorCode.ERR_IdentifierExpectedKW, "operator").WithArguments("", "operator").WithLocation(3, 32),
                // (3,41): error CS8059: Feature 'tuples' is not available in C# 6. Please use language version 7.0 or greater.
                //     public static int implicit operator (goo f) { return 6; }    // Error
                Diagnostic(ErrorCode.ERR_FeatureNotAvailableInVersion6, "(goo f)").WithArguments("tuples", "7.0").WithLocation(3, 41),
                // (3,47): error CS8124: Tuple must contain at least two elements.
                //     public static int implicit operator (goo f) { return 6; }    // Error
                Diagnostic(ErrorCode.ERR_TupleTooFewElements, ")").WithLocation(3, 47),
                // (3,49): error CS1001: Identifier expected
                //     public static int implicit operator (goo f) { return 6; }    // Error
                Diagnostic(ErrorCode.ERR_IdentifierExpected, "{").WithLocation(3, 49),
                // (3,49): error CS1003: Syntax error, ',' expected
                //     public static int implicit operator (goo f) { return 6; }    // Error
                Diagnostic(ErrorCode.ERR_SyntaxError, "{").WithArguments(",", "{").WithLocation(3, 49),
                // (3,61): error CS1026: ) expected
                //     public static int implicit operator (goo f) { return 6; }    // Error
                Diagnostic(ErrorCode.ERR_CloseParenExpected, "}").WithLocation(3, 61),
                // (3,61): error CS1002: ; expected
                //     public static int implicit operator (goo f) { return 6; }    // Error
                Diagnostic(ErrorCode.ERR_SemicolonExpected, "}").WithLocation(3, 61),
                // (4,1): error CS1022: Type or namespace definition, or end-of-file expected
                // }
                Diagnostic(ErrorCode.ERR_EOFExpected, "}").WithLocation(4, 1)
                );
        }

        [Fact(), WorkItem(526995, "http://vstfdevdiv:8080/DevDiv2/DevDiv/_workitems/edit/526995")]
        public void CS1554ERR_BadOperatorSyntax2()
        {
            // Diff errors: CS1003, 1031 etc. (8 errors)
            var test = @"
class goo {
    public static operator ++ goo (goo f) { return new goo(); }    // Error
}
public class MainClass
    {
    public static int Main ()
        {
        return 1;
        }
    }
";

            ParseAndValidateFirst(test, Diagnostic(ErrorCode.ERR_TypeExpected, "operator"));
        }

        [Fact, WorkItem(536673, "http://vstfdevdiv:8080/DevDiv2/DevDiv/_workitems/edit/536673")]
        public void CS1575ERR_BadStackAllocExpr()
        {
            // Diff errors
            var test = @"
public class Test
{
    unsafe public static int Main()
    {
        int *p = stackalloc int (30); 
        int *pp = stackalloc int 30; 
        return 1;
    }
}
";
            // Extra errors
            CreateStandardCompilation(test).VerifyDiagnostics(
                // (6,33): error CS1002: ; expected
                //         int *p = stackalloc int (30); 
                Diagnostic(ErrorCode.ERR_SemicolonExpected, "(").WithLocation(6, 33),
                // (7,34): error CS1002: ; expected
                //         int *pp = stackalloc int 30; 
                Diagnostic(ErrorCode.ERR_SemicolonExpected, "30").WithLocation(7, 34),
                // (4,30): error CS0227: Unsafe code may only appear if compiling with /unsafe
                //     unsafe public static int Main()
                Diagnostic(ErrorCode.ERR_IllegalUnsafe, "Main").WithLocation(4, 30),
                // (6,29): error CS1575: A stackalloc expression requires [] after type
                //         int *p = stackalloc int (30); 
                Diagnostic(ErrorCode.ERR_BadStackAllocExpr, "int").WithLocation(6, 29),
                // (6,33): error CS0201: Only assignment, call, increment, decrement, and new object expressions can be used as a statement
                //         int *p = stackalloc int (30); 
                Diagnostic(ErrorCode.ERR_IllegalStatement, "(30)").WithLocation(6, 33),
                // (7,30): error CS1575: A stackalloc expression requires [] after type
                //         int *pp = stackalloc int 30; 
                Diagnostic(ErrorCode.ERR_BadStackAllocExpr, "int").WithLocation(7, 30),
                // (7,34): error CS0201: Only assignment, call, increment, decrement, and new object expressions can be used as a statement
                //         int *pp = stackalloc int 30; 
                Diagnostic(ErrorCode.ERR_IllegalStatement, "30").WithLocation(7, 34));
        }

        [Fact]
        public void CS1575ERR_BadStackAllocExpr1()
        {
            // Diff errors
            var test = @"
unsafe public class Test
{
    int* p = stackalloc int[1];
}
";
            CreateStandardCompilation(test, options: new CSharpCompilationOptions(OutputKind.DynamicallyLinkedLibrary, allowUnsafe: true)).VerifyDiagnostics(
                // (4,14): error CS1525: Invalid expression term 'stackalloc'
                //     int* p = stackalloc int[1];
                Diagnostic(ErrorCode.ERR_InvalidExprTerm, "stackalloc").WithArguments("stackalloc").WithLocation(4, 14));
        }

        [Fact]
        public void CS1575ERR_BadStackAllocExpr2()
        {
            // Diff errors
            var test = @"
unsafe public class Test
{
    void M()
    {
        int*[] p = new int*[] { stackalloc int[1] };
    }
}
";
            CreateStandardCompilation(test, options: new CSharpCompilationOptions(OutputKind.DynamicallyLinkedLibrary, allowUnsafe: true)).VerifyDiagnostics(
                // (6,33): error CS1525: Invalid expression term 'stackalloc'
                //         int*[] p = new int*[] { stackalloc int[1] };
                Diagnostic(ErrorCode.ERR_InvalidExprTerm, "stackalloc").WithArguments("stackalloc").WithLocation(6, 33));
        }

        [Fact]
        public void CS1575ERR_BadStackAllocExpr3()
        {
            // Diff errors
            var test = @"
unsafe public class Test
{
    void M()
    {
        const int* p = stackalloc int[1];
    }
}
";
            CreateStandardCompilation(test, options: new CSharpCompilationOptions(OutputKind.DynamicallyLinkedLibrary, allowUnsafe: true)).VerifyDiagnostics(
                // (6,15): error CS0283: The type 'int*' cannot be declared const
                //         const int* p = stackalloc int[1];
                Diagnostic(ErrorCode.ERR_BadConstType, "int*").WithArguments("int*").WithLocation(6, 15),
                // (6,24): error CS1525: Invalid expression term 'stackalloc'
                //         const int* p = stackalloc int[1];
                Diagnostic(ErrorCode.ERR_InvalidExprTerm, "stackalloc").WithArguments("stackalloc").WithLocation(6, 24));
        }
        
        [Fact]
        public void CS1674ERR_StackAllocInUsing1()
        {
            // Diff errors
            var test = @"
public class Test
{
    unsafe public static void Main()
    {
        using (var v = stackalloc int[1])
        {
        }
    }
}
";
            CreateStandardCompilation(test, options: TestOptions.ReleaseDll.WithAllowUnsafe(true)).VerifyDiagnostics(
                // (6,16): error CS1674: 'int*': type used in a using statement must be implicitly convertible to 'System.IDisposable'
                //         using (var v = stackalloc int[1])
                Diagnostic(ErrorCode.ERR_NoConvToIDisp, "var v = stackalloc int[1]").WithArguments("int*").WithLocation(6, 16));
        }

        [Fact]
        public void CS0029ERR_StackAllocInUsing2()
        {
            // Diff errors
            var test = @"
public class Test
{
    unsafe public static void Main()
    {
        using (System.IDisposable v = stackalloc int[1])
        {
        }
    }
}
";
            CreateStandardCompilation(test, options: TestOptions.ReleaseDll.WithAllowUnsafe(true)).VerifyDiagnostics(
                // (6,39): error CS0029: Cannot implicitly convert type 'int*' to 'System.IDisposable'
                //         using (System.IDisposable v = stackalloc int[1])
                Diagnostic(ErrorCode.ERR_NoImplicitConv, "stackalloc int[1]").WithArguments("int*", "System.IDisposable").WithLocation(6, 39));
        }

        [WorkItem(906993, "DevDiv/Personal")]
        [Fact]
        public void CS1576ERR_InvalidLineNumberpp()
        {
            var test = @"
public class Test
{
    # line abc hidden
    public static void MyHiddenMethod()
    {
#line 0
    }
}
";

            ParseAndValidate(test,
    // (4,12): error CS1576: The line number specified for #line directive is missing or invalid
    //     # line abc hidden
    Diagnostic(ErrorCode.ERR_InvalidLineNumber, "abc"),
    // (7,7): error CS1576: The line number specified for #line directive is missing or invalid
    // #line 0
    Diagnostic(ErrorCode.ERR_InvalidLineNumber, "0"));
        }

        [WorkItem(541952, "http://vstfdevdiv:8080/DevDiv2/DevDiv/_workitems/edit/541952")]
        [Fact]
        public void CS1576ERR_InvalidLineNumber02()
        {
            var test = @"
#line 0
#error
";

            ParseAndValidate(test,
    // (2,7): error CS1576: The line number specified for #line directive is missing or invalid
    // #line 0
    Diagnostic(ErrorCode.ERR_InvalidLineNumber, "0"),
    // (3,7): error CS1029: #error: ''
    // #error
    Diagnostic(ErrorCode.ERR_ErrorDirective, "").WithArguments(""));
        }

        [WorkItem(536689, "http://vstfdevdiv:8080/DevDiv2/DevDiv/_workitems/edit/536689")]
        [Fact]
        public void CS1578ERR_MissingPPFile()
        {
            var test = @"
public class Test
{
    #line 5 hidden
    public static void MyHiddenMethod()
    {
    }
}
";

            ParseAndValidate(test, Diagnostic(ErrorCode.ERR_MissingPPFile, "hidden"));
        }

        [WorkItem(863414, "DevDiv/Personal")]
        [Fact]
        public void CS1585ERR_BadModifierLocation()
        {
            // Diff error: CS1519 v.s. CS1585
            var test = @"
namespace oo {
public class clx {
public void f(){}
} // class clx
public class clxx : clx {
    public static void virtual f() {}
}
public class cly {
public static int Main(){return 0;}
} // class cly
} // namespace
";

            ParseAndValidate(test,
    // (7,24): error CS1585: Member modifier 'virtual' must precede the member type and name
    //     public static void virtual f() {}
    Diagnostic(ErrorCode.ERR_BadModifierLocation, "virtual").WithArguments("virtual"),
    // (7,32): error CS1520: Method must have a return type
    //     public static void virtual f() {}
    Diagnostic(ErrorCode.ERR_MemberNeedsType, "f"));
        }

        [Fact]
        public void CS1586ERR_MissingArraySize()
        {
            var test = @"
class Test
{
    public static int Main()
    {
        int[] a = new int[];
        byte[] b = new byte[];
        string[] s = new string[];
        return 1;
    }
}
";

            ParseAndValidate(test,
Diagnostic(ErrorCode.ERR_MissingArraySize, "[]"),
Diagnostic(ErrorCode.ERR_MissingArraySize, "[]"),
Diagnostic(ErrorCode.ERR_MissingArraySize, "[]"));
        }

        [Fact, WorkItem(535935, "http://vstfdevdiv:8080/DevDiv2/DevDiv/_workitems/edit/535935")]
        public void CS1597ERR_UnexpectedSemicolon()
        {
            // Diff error: CS1519
            var test = @"
public class Test
{
   public static int Main()
   {
       return 1;
   };   
}
";

            ParseAndValidate(test, Diagnostic(ErrorCode.ERR_UnexpectedSemicolon, ";"));
        }

        [Fact]
        public void CS1609ERR_NoModifiersOnAccessor()
        {
            var test = @"
public delegate void Del();
public class Test
{
    public int Prop   
    {
        get
        {
            return 0;
        }
        private set
        {
        }
    }
    public event Del E
    {
        private add{}
        public remove{}
    }
    public static int Main()
    {
        return 1;
    }
}
";
            CreateStandardCompilation(test).GetDeclarationDiagnostics().Verify(
                // (17,9): error CS1609: Modifiers cannot be placed on event accessor declarations
                //         private add{}
                Diagnostic(ErrorCode.ERR_NoModifiersOnAccessor, "private").WithLocation(17, 9),
                // (18,9): error CS1609: Modifiers cannot be placed on event accessor declarations
                //         public remove{}
                Diagnostic(ErrorCode.ERR_NoModifiersOnAccessor, "public").WithLocation(18, 9));
        }

        [Fact]
        public void CS1609ERR_NoModifiersOnAccessor_Event()
        {
            var test = @"
public delegate void Del();
public class Test
{
    event Del E
    {
        public add { }
        private remove { }
    }
}
";

            CreateStandardCompilation(test).GetDeclarationDiagnostics().Verify(
                // (7,9): error CS1609: Modifiers cannot be placed on event accessor declarations
                //         public add { }
                Diagnostic(ErrorCode.ERR_NoModifiersOnAccessor, "public").WithLocation(7, 9),
                // (8,9): error CS1609: Modifiers cannot be placed on event accessor declarations
                //         private remove { }
                Diagnostic(ErrorCode.ERR_NoModifiersOnAccessor, "private").WithLocation(8, 9));
        }

        [WorkItem(863423, "DevDiv/Personal")]
        [Fact]
        public void CS1611ERR_ParamsCantBeRefOut()
        {
            // No error
            var test = @"
public class Test
{
    public static void goo(params ref int[] a) 
    {
    }
    public static void boo(params out int[] a) 
    {
    }
    public static int Main()
    {
        int i = 10;
        goo(ref i);
        boo(out i);
        return 1;
    }
}
";

            CreateStandardCompilation(test).VerifyDiagnostics(
                // (7,35): error CS1611: The params parameter cannot be declared as ref or out
                //     public static void boo(params out int[] a) 
                Diagnostic(ErrorCode.ERR_ParamsCantBeRefOut, "out").WithLocation(7, 35),
                // (4,35): error CS1611: The params parameter cannot be declared as ref or out
                //     public static void goo(params ref int[] a) 
                Diagnostic(ErrorCode.ERR_ParamsCantBeRefOut, "ref").WithLocation(4, 35),
                // (7,24): error CS0177: The out parameter 'a' must be assigned to before control leaves the current method
                //     public static void boo(params out int[] a) 
                Diagnostic(ErrorCode.ERR_ParamUnassigned, "boo").WithArguments("a").WithLocation(7, 24));
        }

        [Fact]
        public void CS1627ERR_EmptyYield()
        {
            var test = @"
using System.Collections;
class C : IEnumerable
{
   public IEnumerator GetEnumerator()
   {
      yield return;  // CS1627
   }
}
class Test
{
    public static int Main()
    {
        return 1;
    }
}
";

            ParseAndValidate(test, Diagnostic(ErrorCode.ERR_EmptyYield, "return"));
        }

        [Fact]
        public void CS1641ERR_FixedDimsRequired()
        {
            var test = @"
unsafe struct S 
{
    fixed int [] ia;  // CS1641
    fixed int [] ib[];  // CS0443
};
class Test
{
    public static int Main()
    {
        return 1;
    }
}
";

            ParseAndValidate(test, Diagnostic(ErrorCode.ERR_FixedDimsRequired, "ia"), Diagnostic(ErrorCode.ERR_ValueExpected, "]"));
        }

        [WorkItem(863435, "DevDiv/Personal")]
        [Fact]
        public void CS1671ERR_BadModifiersOnNamespace01()
        {
            var test = @"
public namespace NS // CS1671
{
    class Test
    {
        public static int Main()
        {
            return 1;
        }
    }
}
";

            ParseAndValidate(test, Diagnostic(ErrorCode.ERR_BadModifiersOnNamespace, "public"));
        }

        [Fact]
        public void CS1671ERR_BadModifiersOnNamespace02()
        {
            var test = @"[System.Obsolete]
namespace N { }
";

            ParseAndValidate(test, Diagnostic(ErrorCode.ERR_BadModifiersOnNamespace, "[System.Obsolete]"));
        }

        [WorkItem(863437, "DevDiv/Personal")]
        [Fact]
        public void CS1675ERR_InvalidGenericEnumNowCS7002()
        {
            var test = @"
enum E<T> // CS1675
{
}
class Test
{
    public static int Main()
    {
        return 1;
    }
}
";

            ParseAndValidate(test, Diagnostic(ErrorCode.ERR_UnexpectedGenericName, "E"));
        }

        [WorkItem(863438, "DevDiv/Personal")]
        [Fact]
        public void CS1730ERR_GlobalAttributesNotFirst()
        {
            var test = @"
class Test
{
}
[assembly:System.Attribute]
";

            ParseAndValidate(test, Diagnostic(ErrorCode.ERR_GlobalAttributesNotFirst, "assembly"));
        }

        [Fact(), WorkItem(527039, "http://vstfdevdiv:8080/DevDiv2/DevDiv/_workitems/edit/527039")]
        public void CS1732ERR_ParameterExpected()
        {
            var test = @"
using System;
static class Test
{
    static int Main()
    {
        Func<int,int> f1 = (x,) => 1;
        Func<int,int, int> f2 = (y,) => 2;
        return 1;
    }
}
";

            ParseAndValidate(test,
                // (7,31): error CS1001: Identifier expected
                //         Func<int,int> f1 = (x,) => 1;
                Diagnostic(ErrorCode.ERR_IdentifierExpected, ")"),
                // (8,36): error CS1001: Identifier expected
                //         Func<int,int, int> f2 = (y,) => 2;
                Diagnostic(ErrorCode.ERR_IdentifierExpected, ")"));
        }

        [WorkItem(536674, "http://vstfdevdiv:8080/DevDiv2/DevDiv/_workitems/edit/536674")]
        [Fact]
        public void CS1733ERR_ExpressionExpected()
        {
            // diff error msg - CS1525
            var test = @"
using System.Collections.Generic;
using System.Collections;
static class Test
{
    static void Main()
    {
        A a = new A { 5, {9, 5, }, 3 };
    }
}
";

            ParseAndValidate(test, Diagnostic(ErrorCode.ERR_ExpressionExpected, "}"));
        }

        [WorkItem(536674, "http://vstfdevdiv:8080/DevDiv2/DevDiv/_workitems/edit/536674")]
        [Fact]
        public void CS1733ERR_ExpressionExpected_02()
        {
            var test = @"using System;
using System.Collections.Generic;
using System.Linq;
 
class Program
{
    static void Main(string[] args)
    {
        Console.WriteLine(""Hello"")?";

            ParseAndValidate(test,
                // (9,36): error CS1733: Expected expression
                //         Console.WriteLine("Hello")?
                Diagnostic(ErrorCode.ERR_ExpressionExpected, "").WithLocation(9, 36),
                // (9,36): error CS1003: Syntax error, ':' expected
                //         Console.WriteLine("Hello")?
                Diagnostic(ErrorCode.ERR_SyntaxError, "").WithArguments(":", "").WithLocation(9, 36),
                // (9,36): error CS1733: Expected expression
                //         Console.WriteLine("Hello")?
                Diagnostic(ErrorCode.ERR_ExpressionExpected, "").WithLocation(9, 36),
                // (9,36): error CS1002: ; expected
                //         Console.WriteLine("Hello")?
                Diagnostic(ErrorCode.ERR_SemicolonExpected, "").WithLocation(9, 36),
                // (9,36): error CS1513: } expected
                //         Console.WriteLine("Hello")?
                Diagnostic(ErrorCode.ERR_RbraceExpected, "").WithLocation(9, 36),
                // (9,36): error CS1513: } expected
                //         Console.WriteLine("Hello")?
                Diagnostic(ErrorCode.ERR_RbraceExpected, "").WithLocation(9, 36));
        }

        [Fact]
        public void CS1960ERR_IllegalVarianceSyntax()
        {
            var test =
@"interface I<in T>
{
    void M<in U>();
    object this<out U>[int i] { get; set; }
}
struct S<out T>
{
    void M<out U>();
}
delegate void D<in T>();
class A<out T>
{
    void M<out U>();
    interface I<in U> { }
    struct S<out U> { }
    delegate void D<in U>();
    class B<out U> { }
}";
            CreateStandardCompilation(test).VerifyDiagnostics(
                // (4,12): error CS7002: Unexpected use of a generic name
                //     object this<out U>[int i] { get; set; }
                Diagnostic(ErrorCode.ERR_UnexpectedGenericName, "this").WithLocation(4, 12),
                // (6,10): error CS1960: Invalid variance modifier. Only interface and delegate type parameters can be specified as variant.
                // struct S<out T>
                Diagnostic(ErrorCode.ERR_IllegalVarianceSyntax, "out").WithLocation(6, 10),
                // (11,9): error CS1960: Invalid variance modifier. Only interface and delegate type parameters can be specified as variant.
                // class A<out T>
                Diagnostic(ErrorCode.ERR_IllegalVarianceSyntax, "out").WithLocation(11, 9),
                // (3,12): error CS1960: Invalid variance modifier. Only interface and delegate type parameters can be specified as variant.
                //     void M<in U>();
                Diagnostic(ErrorCode.ERR_IllegalVarianceSyntax, "in").WithLocation(3, 12),
                // (13,12): error CS1960: Invalid variance modifier. Only interface and delegate type parameters can be specified as variant.
                //     void M<out U>();
                Diagnostic(ErrorCode.ERR_IllegalVarianceSyntax, "out").WithLocation(13, 12),
                // (8,12): error CS1960: Invalid variance modifier. Only interface and delegate type parameters can be specified as variant.
                //     void M<out U>();
                Diagnostic(ErrorCode.ERR_IllegalVarianceSyntax, "out").WithLocation(8, 12),
                // (8,10): error CS0501: 'S<T>.M<U>()' must declare a body because it is not marked abstract, extern, or partial
                //     void M<out U>();
                Diagnostic(ErrorCode.ERR_ConcreteMissingBody, "M").WithArguments("S<T>.M<U>()").WithLocation(8, 10),
                // (13,10): error CS0501: 'A<T>.M<U>()' must declare a body because it is not marked abstract, extern, or partial
                //     void M<out U>();
                Diagnostic(ErrorCode.ERR_ConcreteMissingBody, "M").WithArguments("A<T>.M<U>()").WithLocation(13, 10),
                // (17,13): error CS1960: Invalid variance modifier. Only interface and delegate type parameters can be specified as variant.
                //     class B<out U> { }
                Diagnostic(ErrorCode.ERR_IllegalVarianceSyntax, "out").WithLocation(17, 13),
                // (15,14): error CS1960: Invalid variance modifier. Only interface and delegate type parameters can be specified as variant.
                //     struct S<out U> { }
                Diagnostic(ErrorCode.ERR_IllegalVarianceSyntax, "out").WithLocation(15, 14));
        }

        [Fact]
        public void CS1960ERR_IllegalVarianceSyntax_LocalFunction()
        {
            var test =
@"class C
{
    void M()
    {
        void Local<in T>() { }
    }
}";
            CreateStandardCompilation(test).VerifyDiagnostics(
                // (5,20): error CS1960: Invalid variance modifier. Only interface and delegate type parameters can be specified as variant.
                //         void Local<in T>() { }
                Diagnostic(ErrorCode.ERR_IllegalVarianceSyntax, "in").WithLocation(5, 20),
                // (5,14): warning CS8321: The local function 'Local' is declared but never used
                //         void Local<in T>() { }
                Diagnostic(ErrorCode.WRN_UnreferencedLocalFunction, "Local").WithArguments("Local").WithLocation(5, 14));
        }

        [Fact]
        public void CS7000ERR_UnexpectedAliasedName()
        {
            var test = @"using System;
using N1Alias = N1;

namespace N1 
{
    namespace N1Alias::N2 {}

    class Test
    {      
        static int Main()
        {
            N1.global::Test.M1();
            return 1;
        }
    }
}
";

            // Native compiler : CS1003
            CreateStandardCompilation(test).VerifyDiagnostics(
                // (12,22): error CS7000: Unexpected use of an aliased name
                //             N1.global::Test.M1();
                Diagnostic(ErrorCode.ERR_UnexpectedAliasedName, "::").WithLocation(12, 22),
                // (6,15): error CS7000: Unexpected use of an aliased name
                //     namespace N1Alias::N2 {}
                Diagnostic(ErrorCode.ERR_UnexpectedAliasedName, "N1Alias::N2").WithLocation(6, 15),
                // (12,13): error CS0234: The type or namespace name 'global' does not exist in the namespace 'N1' (are you missing an assembly reference?)
                //             N1.global::Test.M1();
                Diagnostic(ErrorCode.ERR_DottedTypeNameNotFoundInNS, "N1.global").WithArguments("global", "N1").WithLocation(12, 13),
                // (2,1): hidden CS8019: Unnecessary using directive.
                // using N1Alias = N1;
                Diagnostic(ErrorCode.HDN_UnusedUsingDirective, "using N1Alias = N1;").WithLocation(2, 1),
                // (1,1): hidden CS8019: Unnecessary using directive.
                // using System;
                Diagnostic(ErrorCode.HDN_UnusedUsingDirective, "using System;").WithLocation(1, 1));
        }

        [Fact]
        public void CS7002ERR_UnexpectedGenericName()
        {
            var test = @"enum E<T> {    One, Two, Three   }

public class Test
{
    public int this<V>[V v]  {    get { return 0; }   } 
}
";

            // Native Compiler : CS1675 etc.
            ParseAndValidate(test,
    // (1,6): error CS7002: Unexpected use of a generic name
    // enum E<T> {    One, Two, Three   }
    Diagnostic(ErrorCode.ERR_UnexpectedGenericName, "E"),
    // (5,16): error CS7002: Unexpected use of a generic name
    //     public int this<V>[V v]  {    get { return 0; }   } 
    Diagnostic(ErrorCode.ERR_UnexpectedGenericName, "this"));
        }

        [Fact, WorkItem(546212, "http://vstfdevdiv:8080/DevDiv2/DevDiv/_workitems/edit/546212")]
        public void InvalidQueryExpression()
        {
            var text = @"
using System;
using System.Linq;

public class QueryExpressionTest
{
    public static void Main()
    {
        var expr1 = new[] { 1, 2, 3 };
        var expr2 = new[] { 1, 2, 3 };

        var query13 = from  const in expr1 join  i in expr2 on const equals i select new { const, i };
    }
}
";

            // error CS1002: ; expected
            // error CS1031: Type expected
            // error CS1525: Invalid expression term 'in' ... ...
            ParseAndValidate(text,
              // (12,29): error CS1002: ; expected
              //         var query13 = from  const in expr1 join  i in expr2 on const equals i select new { const, i };
              Diagnostic(ErrorCode.ERR_SemicolonExpected, "const"),
              // (12,35): error CS1031: Type expected
              //         var query13 = from  const in expr1 join  i in expr2 on const equals i select new { const, i };
              Diagnostic(ErrorCode.ERR_TypeExpected, "in"),
              // (12,35): error CS1001: Identifier expected
              //         var query13 = from  const in expr1 join  i in expr2 on const equals i select new { const, i };
              Diagnostic(ErrorCode.ERR_IdentifierExpected, "in"),
              // (12,35): error CS0145: A const field requires a value to be provided
              //         var query13 = from  const in expr1 join  i in expr2 on const equals i select new { const, i };
              Diagnostic(ErrorCode.ERR_ConstValueRequired, "in"),
              // (12,35): error CS1003: Syntax error, ',' expected
              //         var query13 = from  const in expr1 join  i in expr2 on const equals i select new { const, i };
              Diagnostic(ErrorCode.ERR_SyntaxError, "in").WithArguments(",", "in"),
              // (12,38): error CS1002: ; expected
              //         var query13 = from  const in expr1 join  i in expr2 on const equals i select new { const, i };
              Diagnostic(ErrorCode.ERR_SemicolonExpected, "expr1"),
              // (12,50): error CS1002: ; expected
              //         var query13 = from  const in expr1 join  i in expr2 on const equals i select new { const, i };
              Diagnostic(ErrorCode.ERR_SemicolonExpected, "i"),
              // (12,52): error CS1002: ; expected
              //         var query13 = from  const in expr1 join  i in expr2 on const equals i select new { const, i };
              Diagnostic(ErrorCode.ERR_SemicolonExpected, "in"),
              // (12,52): error CS1513: } expected
              //         var query13 = from  const in expr1 join  i in expr2 on const equals i select new { const, i };
              Diagnostic(ErrorCode.ERR_RbraceExpected, "in"),
              // (12,64): error CS1002: ; expected
              //         var query13 = from  const in expr1 join  i in expr2 on const equals i select new { const, i };
              Diagnostic(ErrorCode.ERR_SemicolonExpected, "const"),
              // (12,77): error CS0145: A const field requires a value to be provided
              //         var query13 = from  const in expr1 join  i in expr2 on const equals i select new { const, i };
              Diagnostic(ErrorCode.ERR_ConstValueRequired, "i"),
              // (12,79): error CS1002: ; expected
              //         var query13 = from  const in expr1 join  i in expr2 on const equals i select new { const, i };
              Diagnostic(ErrorCode.ERR_SemicolonExpected, "select"),
              // (12,86): error CS1002: ; expected
              //         var query13 = from  const in expr1 join  i in expr2 on const equals i select new { const, i };
              Diagnostic(ErrorCode.ERR_SemicolonExpected, "new"),
              // (12,92): error CS1513: } expected
              //         var query13 = from  const in expr1 join  i in expr2 on const equals i select new { const, i };
              Diagnostic(ErrorCode.ERR_RbraceExpected, "const"),
              // (12,92): error CS1002: ; expected
              //         var query13 = from  const in expr1 join  i in expr2 on const equals i select new { const, i };
              Diagnostic(ErrorCode.ERR_SemicolonExpected, "const"),
              // (12,97): error CS1031: Type expected
              //         var query13 = from  const in expr1 join  i in expr2 on const equals i select new { const, i };
              Diagnostic(ErrorCode.ERR_TypeExpected, ","),
              // (12,97): error CS1001: Identifier expected
              //         var query13 = from  const in expr1 join  i in expr2 on const equals i select new { const, i };
              Diagnostic(ErrorCode.ERR_IdentifierExpected, ","),
              // (12,97): error CS0145: A const field requires a value to be provided
              //         var query13 = from  const in expr1 join  i in expr2 on const equals i select new { const, i };
              Diagnostic(ErrorCode.ERR_ConstValueRequired, ","),
              // (12,99): error CS0145: A const field requires a value to be provided
              //         var query13 = from  const in expr1 join  i in expr2 on const equals i select new { const, i };
              Diagnostic(ErrorCode.ERR_ConstValueRequired, "i"),
              // (12,101): error CS1002: ; expected
              //         var query13 = from  const in expr1 join  i in expr2 on const equals i select new { const, i };
              Diagnostic(ErrorCode.ERR_SemicolonExpected, "}"),
              // (12,102): error CS1597: Semicolon after method or accessor block is not valid
              //         var query13 = from  const in expr1 join  i in expr2 on const equals i select new { const, i };
              Diagnostic(ErrorCode.ERR_UnexpectedSemicolon, ";"),
              // (14,1): error CS1022: Type or namespace definition, or end-of-file expected
              // }
              Diagnostic(ErrorCode.ERR_EOFExpected, "}")
                );
        }

        [Fact]
        public void PartialTypesBeforeVersionTwo()
        {
            var text = @"
partial class C
{
}
";
            var tree = SyntaxFactory.ParseSyntaxTree(text, options: CSharpParseOptions.Default.WithLanguageVersion(LanguageVersion.CSharp5));
            tree.GetCompilationUnitRoot().GetDiagnostics().Verify();

            tree = SyntaxFactory.ParseSyntaxTree(text, options: CSharpParseOptions.Default.WithLanguageVersion(LanguageVersion.CSharp1));
            tree.GetCompilationUnitRoot().GetDiagnostics().Verify(
                // (2,1): error CS8022: Feature 'partial types' is not available in C# 1. Please use language version 2 or greater.
                // partial class C
                Diagnostic(ErrorCode.ERR_FeatureNotAvailableInVersion1, "partial").WithArguments("partial types", "2"));
        }

        [Fact]
        public void PartialMethodsVersionThree()
        {
            var text = @"
class C
{
    partial int Goo() { }
}
";
            var tree = SyntaxFactory.ParseSyntaxTree(text, options: CSharpParseOptions.Default.WithLanguageVersion(LanguageVersion.CSharp5));
            tree.GetCompilationUnitRoot().GetDiagnostics().Verify();

            tree = SyntaxFactory.ParseSyntaxTree(text, options: CSharpParseOptions.Default.WithLanguageVersion(LanguageVersion.CSharp2));
            tree.GetCompilationUnitRoot().GetDiagnostics().Verify(
                // (4,5): error CS8023: Feature 'partial method' is not available in C# 2. Please use language version 3 or greater.
                //     partial int Goo() { }
                Diagnostic(ErrorCode.ERR_FeatureNotAvailableInVersion2, "partial").WithArguments("partial method", "3"));
        }

        [Fact]
        public void QueryBeforeVersionThree()
        {
            var text = @"
class C
{
    void Goo()
    {
        var q = from a in b
                select c;
    }
}
";
            var tree = SyntaxFactory.ParseSyntaxTree(text, options: CSharpParseOptions.Default.WithLanguageVersion(LanguageVersion.CSharp5));
            tree.GetCompilationUnitRoot().GetDiagnostics().Verify();

            tree = SyntaxFactory.ParseSyntaxTree(text, options: CSharpParseOptions.Default.WithLanguageVersion(LanguageVersion.CSharp2));
            tree.GetCompilationUnitRoot().GetDiagnostics().Verify(
                // (6,17): error CS8023: Feature 'query expression' is not available in C# 2. Please use language version 3 or greater.
                //         var q = from a in b
                Diagnostic(ErrorCode.ERR_FeatureNotAvailableInVersion2, "from a in b").WithArguments("query expression", "3"),
                // (6,17): error CS8023: Feature 'query expression' is not available in C# 2. Please use language version 3 or greater.
                //         var q = from a in b
                Diagnostic(ErrorCode.ERR_FeatureNotAvailableInVersion2, "from").WithArguments("query expression", "3"));
        }

        [Fact]
        public void AnonymousTypeBeforeVersionThree()
        {
            var text = @"
class C
{
    void Goo()
    {
        var q = new { };
    }
}
";
            var tree = SyntaxFactory.ParseSyntaxTree(text, options: CSharpParseOptions.Default.WithLanguageVersion(LanguageVersion.CSharp5));
            tree.GetCompilationUnitRoot().GetDiagnostics().Verify();

            tree = SyntaxFactory.ParseSyntaxTree(text, options: CSharpParseOptions.Default.WithLanguageVersion(LanguageVersion.CSharp2));
            tree.GetCompilationUnitRoot().GetDiagnostics().Verify(
                // (6,17): error CS8023: Feature 'anonymous types' is not available in C# 2. Please use language version 3 or greater.
                //         var q = new { };
                Diagnostic(ErrorCode.ERR_FeatureNotAvailableInVersion2, "new").WithArguments("anonymous types", "3"));
        }

        [Fact]
        public void ImplicitArrayBeforeVersionThree()
        {
            var text = @"
class C
{
    void Goo()
    {
        var q = new [] { };
    }
}
";
            var tree = SyntaxFactory.ParseSyntaxTree(text, options: CSharpParseOptions.Default.WithLanguageVersion(LanguageVersion.CSharp5));
            tree.GetCompilationUnitRoot().GetDiagnostics().Verify();

            tree = SyntaxFactory.ParseSyntaxTree(text, options: CSharpParseOptions.Default.WithLanguageVersion(LanguageVersion.CSharp2));
            tree.GetCompilationUnitRoot().GetDiagnostics().Verify(
                // (6,17): error CS8023: Feature 'implicitly typed array' is not available in C# 2. Please use language version 3 or greater.
                //         var q = new [] { };
                Diagnostic(ErrorCode.ERR_FeatureNotAvailableInVersion2, "new").WithArguments("implicitly typed array", "3"));
        }

        [Fact]
        public void ObjectInitializerBeforeVersionThree()
        {
            var text = @"
class C
{
    void Goo()
    {
        var q = new Goo { };
    }
}
";
            var tree = SyntaxFactory.ParseSyntaxTree(text, options: CSharpParseOptions.Default.WithLanguageVersion(LanguageVersion.CSharp5));
            tree.GetCompilationUnitRoot().GetDiagnostics().Verify();

            tree = SyntaxFactory.ParseSyntaxTree(text, options: CSharpParseOptions.Default.WithLanguageVersion(LanguageVersion.CSharp2));
            tree.GetCompilationUnitRoot().GetDiagnostics().Verify(
                // (6,25): error CS8023: Feature 'object initializer' is not available in C# 2. Please use language version 3 or greater.
                //         var q = new Goo { };
                Diagnostic(ErrorCode.ERR_FeatureNotAvailableInVersion2, "{").WithArguments("object initializer", "3"));
        }

        [Fact]
        public void LambdaBeforeVersionThree()
        {
            var text = @"
class C
{
    void Goo()
    {
        var q = a => b;
    }
}
";
            var tree = SyntaxFactory.ParseSyntaxTree(text, options: CSharpParseOptions.Default.WithLanguageVersion(LanguageVersion.CSharp5));
            tree.GetCompilationUnitRoot().GetDiagnostics().Verify();

            tree = SyntaxFactory.ParseSyntaxTree(text, options: CSharpParseOptions.Default.WithLanguageVersion(LanguageVersion.CSharp2));
            tree.GetCompilationUnitRoot().GetDiagnostics().Verify(
                // (6,19): error CS8023: Feature 'lambda expression' is not available in C# 2. Please use language version 3 or greater.
                //         var q = a => b;
                Diagnostic(ErrorCode.ERR_FeatureNotAvailableInVersion2, "=>").WithArguments("lambda expression", "3"));
        }

        [Fact]
        public void ExtensionMethodsAreNotAvailableInEarlierCSharpVersions()
        {
            var code = @"
 public static class Test
 {
     public static void DoSomething(this int x) { }
 }";

            ParseAndValidate(code, new CSharpParseOptions(LanguageVersion.CSharp2),
                // (4,37): error CS8023: Feature 'extension method' is not available in C# 2. Please use language version 3 or greater.
                //      public static void DoSomething(this int x) { }
                Diagnostic(ErrorCode.ERR_FeatureNotAvailableInVersion2, "this").WithArguments("extension method", "3").WithLocation(4, 37));

            ParseAndValidate(code, new CSharpParseOptions(LanguageVersion.Latest));
        }

        [Fact]
        public void ExceptionFilterBeforeVersionSix()
        {
            var text = @"
public class C 
{
    public static int Main()
    {
        try { } catch when (true) {}
    }
}
";
            var tree = SyntaxFactory.ParseSyntaxTree(text, options: CSharpParseOptions.Default.WithLanguageVersion(LanguageVersion.CSharp6));
            tree.GetDiagnostics().Verify();

            tree = Parse(text, options: CSharpParseOptions.Default.WithLanguageVersion(LanguageVersion.CSharp5));
            tree.GetDiagnostics().Verify(
    // (6,23): error CS8026: Feature 'exception filter' is not available in C# 5. Please use language version 6 or greater.
    //         try { } catch when (true) {}
    Diagnostic(ErrorCode.ERR_FeatureNotAvailableInVersion5, "when").WithArguments("exception filter", "6").WithLocation(6, 23)
                );
        }

        [Fact]
        public void MissingCommaInAttribute()
        {
            var text =
@"[One Two] // error: missing comma
class TestClass { }";
            var tree = UsingTree(text);
            tree.GetDiagnostics().Verify(
                // (1,6): error CS1003: Syntax error, ',' expected
                // [One Two] // error: missing comma
                Diagnostic(ErrorCode.ERR_SyntaxError, "Two").WithArguments(",", "").WithLocation(1, 6)
                );
            N(SyntaxKind.CompilationUnit);
            {
                N(SyntaxKind.ClassDeclaration);
                {
                    N(SyntaxKind.AttributeList);
                    {
                        N(SyntaxKind.OpenBracketToken);
                        N(SyntaxKind.Attribute);
                        {
                            N(SyntaxKind.IdentifierName);
                            {
                                N(SyntaxKind.IdentifierToken, "One");
                            }
                        }
                        N(SyntaxKind.CommaToken, ""); // missing
                        N(SyntaxKind.Attribute);
                        {
                            N(SyntaxKind.IdentifierName);
                            {
                                N(SyntaxKind.IdentifierToken, "Two");
                            }
                        }
                        N(SyntaxKind.CloseBracketToken);
                    }
                }
                N(SyntaxKind.ClassKeyword);
                N(SyntaxKind.IdentifierToken, "TestClass");
                N(SyntaxKind.OpenBraceToken);
                N(SyntaxKind.CloseBraceToken);
            }
            N(SyntaxKind.EndOfFileToken);
        }

        #endregion

        #region "Targeted Warning Tests - please arrange tests in the order of error code"

        [Fact]
        public void CS0440WRN_GlobalAliasDefn()
        {
            var test = @"
using global = MyClass;   // CS0440
class MyClass
{
    static void Main()
    {
        // Note how global refers to the global namespace
        // even though it is redefined above.
        global::System.Console.WriteLine();
    }
}
";

            CreateStandardCompilation(test).VerifyDiagnostics(
                // (2,7): warning CS0440: Defining an alias named 'global' is ill-advised since 'global::' always references the global namespace and not an alias
                // using global = MyClass;   // CS0440
                Diagnostic(ErrorCode.WRN_GlobalAliasDefn, "global").WithLocation(2, 7),
                // (2,1): hidden CS8019: Unnecessary using directive.
                // using global = MyClass;   // CS0440
                Diagnostic(ErrorCode.HDN_UnusedUsingDirective, "using global = MyClass;").WithLocation(2, 1));
        }

        [Fact]
        public void CS0642WRN_PossibleMistakenNullStatement()
        {
            var test = @"
class MyClass
{
    public static int Main(System.Collections.IEnumerable e)
    {
        for (int i = 0; i < 10; i += 1);
        foreach (var v in e);
        while(false);

        if(true);else;
        using(null);
        lock(null);
        do;while(false);

        for (int i = 0; i < 10; i += 1);{}   // CS0642, semicolon intentional?
        foreach (var v in e);{}
        while(false);{}

        return 0;
    }
}
";

            CreateStandardCompilation(test).VerifyDiagnostics(
                // (10,17): warning CS0642: Possible mistaken empty statement
                //         if(true);else;
                Diagnostic(ErrorCode.WRN_PossibleMistakenNullStatement, ";").WithLocation(10, 17),
                // (10,22): warning CS0642: Possible mistaken empty statement
                //         if(true);else;
                Diagnostic(ErrorCode.WRN_PossibleMistakenNullStatement, ";").WithLocation(10, 22),
                // (11,20): warning CS0642: Possible mistaken empty statement
                //         using(null);
                Diagnostic(ErrorCode.WRN_PossibleMistakenNullStatement, ";").WithLocation(11, 20),
                // (12,19): warning CS0642: Possible mistaken empty statement
                //         lock(null);
                Diagnostic(ErrorCode.WRN_PossibleMistakenNullStatement, ";").WithLocation(12, 19),
                // (13,11): warning CS0642: Possible mistaken empty statement
                //         do;while(false);
                Diagnostic(ErrorCode.WRN_PossibleMistakenNullStatement, ";").WithLocation(13, 11),
                // (15,40): warning CS0642: Possible mistaken empty statement
                //         for (int i = 0; i < 10; i += 1);{}   // CS0642, semicolon intentional?
                Diagnostic(ErrorCode.WRN_PossibleMistakenNullStatement, ";").WithLocation(15, 40),
                // (16,29): warning CS0642: Possible mistaken empty statement
                //         foreach (var v in e);{}
                Diagnostic(ErrorCode.WRN_PossibleMistakenNullStatement, ";").WithLocation(16, 29),
                // (17,21): warning CS0642: Possible mistaken empty statement
                //         while(false);{}
                Diagnostic(ErrorCode.WRN_PossibleMistakenNullStatement, ";").WithLocation(17, 21));
        }

        [Fact]
        public void CS0642_DoNotWarnForMissingEmptyStatement()
        {
            var test = @"
class MyClass
{
    public static int Main(bool b)
    {
        if (b)
    
    public
";

            CreateStandardCompilation(test).VerifyDiagnostics(
                // (6,15): error CS1002: ; expected
                //         if (b)
                Diagnostic(ErrorCode.ERR_SemicolonExpected, "").WithLocation(6, 15),
                // (6,15): error CS1513: } expected
                //         if (b)
                Diagnostic(ErrorCode.ERR_RbraceExpected, "").WithLocation(6, 15),
                // (9,1): error CS1519: Invalid token '' in class, struct, or interface member declaration
                // 
                Diagnostic(ErrorCode.ERR_InvalidMemberDecl, "").WithArguments("").WithLocation(9, 1),
                // (8,11): error CS1513: } expected
                //     public
                Diagnostic(ErrorCode.ERR_RbraceExpected, "").WithLocation(8, 11),
                // (4,23): error CS0161: 'MyClass.Main(bool)': not all code paths return a value
                //     public static int Main(bool b)
                Diagnostic(ErrorCode.ERR_ReturnExpected, "Main").WithArguments("MyClass.Main(bool)").WithLocation(4, 23));
        }

        [Fact, WorkItem(529895, "http://vstfdevdiv:8080/DevDiv2/DevDiv/_workitems/edit/529895")]
        public void AttributeInMethodBody()
        {
            var test = @"
public class Class1 
{
    int Meth2 (int parm) {[Goo(5)]return 0;}
}
";
            ParseAndValidate(test,
                // (4,27): error CS1513: } expected
                Diagnostic(ErrorCode.ERR_RbraceExpected, "[").WithLocation(4, 27),
                // (4,35): error CS1519: Invalid token 'return' in class, struct, or interface member declaration
                Diagnostic(ErrorCode.ERR_InvalidMemberDecl, "return").WithArguments("return").WithLocation(4, 35),
                // (4,35): error CS1519: Invalid token 'return' in class, struct, or interface member declaration
                Diagnostic(ErrorCode.ERR_InvalidMemberDecl, "return").WithArguments("return").WithLocation(4, 35),
                // (5,1): error CS1022: Type or namespace definition, or end-of-file expected
                Diagnostic(ErrorCode.ERR_EOFExpected, "}").WithLocation(5, 1));
        }

        // Preprocessor:
        [Fact]
        public void CS1030WRN_WarningDirectivepp()
        {
            //the single-line comment is handled differently from other trivia in the directive
            var test = @"
class Test
{
    static void Main()
    {
#warning //This is a WARNING!
    }
}
";

            ParseAndValidate(test, Diagnostic(ErrorCode.WRN_WarningDirective, "//This is a WARNING!").WithArguments("//This is a WARNING!"));
        }

        [Fact]
        public void CS1522WRN_EmptySwitch()
        {
            var test = @"
class Test
{
    public static int Main()
    {
        int i = 6;
        switch(i)   // CS1522
        {}
        return 0;
    }
}
";

            ParseAndValidate(test, Diagnostic(ErrorCode.WRN_EmptySwitch, "{"));
        }

        [Fact]
        public void PartialMethodInCSharp2()
        {
            var test = @"
partial class X
{
    partial void M();
}
";
            CreateStandardCompilation(test, parseOptions: CSharpParseOptions.Default.WithLanguageVersion(LanguageVersion.CSharp2)).VerifyDiagnostics(
                // (4,5): error CS8023: Feature 'partial method' is not available in C# 2. Please use language version 3 or greater.
                //     partial void M();
                Diagnostic(ErrorCode.ERR_FeatureNotAvailableInVersion2, "partial").WithArguments("partial method", "3"));
        }

        [Fact]
        public void InterpolatedStringBeforeCSharp6()
        {
            var text = @"
class C
{
    string M()
    {
        return $""hello"";
    }
}";

            var tree = SyntaxFactory.ParseSyntaxTree(text, options: CSharpParseOptions.Default.WithLanguageVersion(LanguageVersion.CSharp5));
            tree.GetCompilationUnitRoot().GetDiagnostics().Verify(
                // (6,16): error CS8026: Feature 'interpolated strings' is not available in C# 5. Please use language version 6 or greater.
                //         return $"hello";
                Diagnostic(ErrorCode.ERR_FeatureNotAvailableInVersion5, @"$""hello""").WithArguments("interpolated strings", "6").WithLocation(6, 16));
        }

        [Fact]
        public void InterpolatedStringWithReplacementBeforeCSharp6()
        {
            var text = @"
class C
{
    string M()
    {
        string other = ""world"";
        return $""hello + {other}"";
    }
}";

            var tree = SyntaxFactory.ParseSyntaxTree(text, options: CSharpParseOptions.Default.WithLanguageVersion(LanguageVersion.CSharp5));
            tree.GetCompilationUnitRoot().GetDiagnostics().Verify(
            // (7,16): error CS8026: Feature 'interpolated strings' is not available in C# 5. Please use language version 6 or greater.
            //         return $"hello + {other}";
            Diagnostic(ErrorCode.ERR_FeatureNotAvailableInVersion5, @"$""hello + {other}""").WithArguments("interpolated strings", "6").WithLocation(7, 16));
        }

        [WorkItem(529870, "http://vstfdevdiv:8080/DevDiv2/DevDiv/_workitems/edit/529870")]
        [Fact]
        public void AsyncBeforeCSharp5()
        {
            var text = @"
class C
{
    async void M() { }
}
";
            var tree = SyntaxFactory.ParseSyntaxTree(text, options: CSharpParseOptions.Default.WithLanguageVersion(LanguageVersion.CSharp5));
            tree.GetCompilationUnitRoot().GetDiagnostics().Verify();

            tree = SyntaxFactory.ParseSyntaxTree(text, options: CSharpParseOptions.Default.WithLanguageVersion(LanguageVersion.CSharp3));
            tree.GetCompilationUnitRoot().GetDiagnostics().Verify(
                // (4,5): error CS8024: Feature 'async function' is not available in C# 3. Please use language version 5 or greater.
                //     async void M() { }
                Diagnostic(ErrorCode.ERR_FeatureNotAvailableInVersion3, "async").WithArguments("async function", "5"));
        }

        [WorkItem(529870, "http://vstfdevdiv:8080/DevDiv2/DevDiv/_workitems/edit/529870")]
        [Fact]
        public void AsyncWithOtherModifiersBeforeCSharp5()
        {
            var text = @"
class C
{
    async static void M() { }
}
";
            var tree = SyntaxFactory.ParseSyntaxTree(text, options: CSharpParseOptions.Default.WithLanguageVersion(LanguageVersion.CSharp5));
            tree.GetCompilationUnitRoot().GetDiagnostics().Verify();

            tree = SyntaxFactory.ParseSyntaxTree(text, options: CSharpParseOptions.Default.WithLanguageVersion(LanguageVersion.CSharp3));
            tree.GetCompilationUnitRoot().GetDiagnostics().Verify(
                // (4,5): error CS8024: Feature 'async function' is not available in C# 3. Please use language version 5 or greater.
                //     async static void M() { }
                Diagnostic(ErrorCode.ERR_FeatureNotAvailableInVersion3, "async").WithArguments("async function", "5"));
        }

        [Fact]
        public void AsyncLambdaBeforeCSharp5()
        {
            var text = @"
class C
{
    static void Main()
    {
        Func<int, Task<int>> f = async x => x;
    }
}
";
            var tree = SyntaxFactory.ParseSyntaxTree(text, options: CSharpParseOptions.Default.WithLanguageVersion(LanguageVersion.CSharp5));
            tree.GetCompilationUnitRoot().GetDiagnostics().Verify();

            tree = SyntaxFactory.ParseSyntaxTree(text, options: CSharpParseOptions.Default.WithLanguageVersion(LanguageVersion.CSharp4));
            tree.GetCompilationUnitRoot().GetDiagnostics().Verify(
                // (6,34): error CS8025: Feature 'async function' is not available in C# 4. Please use language version 5 or greater.
                //         Func<int, Task<int>> f = async x => x;
                Diagnostic(ErrorCode.ERR_FeatureNotAvailableInVersion4, "async").WithArguments("async function", "5"));
        }

        [Fact]
        public void AsyncDelegateBeforeCSharp5()
        {
            var text = @"
class C
{
    static void Main()
    {
        Func<int, Task<int>> f = async delegate (int x) { return x; };
    }
}
";
            var tree = SyntaxFactory.ParseSyntaxTree(text, options: CSharpParseOptions.Default.WithLanguageVersion(LanguageVersion.CSharp5));
            tree.GetCompilationUnitRoot().GetDiagnostics().Verify();

            tree = SyntaxFactory.ParseSyntaxTree(text, options: CSharpParseOptions.Default.WithLanguageVersion(LanguageVersion.CSharp4));
            tree.GetCompilationUnitRoot().GetDiagnostics().Verify(
                // (6,34): error CS8025: Feature 'async function' is not available in C# 4. Please use language version 5 or greater.
                //         Func<int, Task<int>> f = async delegate (int x) { return x; };
                Diagnostic(ErrorCode.ERR_FeatureNotAvailableInVersion4, "async").WithArguments("async function", "5"));
        }

        [Fact]
        public void NamedArgumentBeforeCSharp4()
        {
            var text = @"
[Attr(x:1)]
class C
{
    C()
    {
        M(y:2);
    }
}
";
            SyntaxFactory.ParseSyntaxTree(text, options: CSharpParseOptions.Default.WithLanguageVersion(LanguageVersion.CSharp4)).GetDiagnostics().Verify();
            SyntaxFactory.ParseSyntaxTree(text, options: CSharpParseOptions.Default.WithLanguageVersion(LanguageVersion.CSharp3)).GetDiagnostics().Verify(
                // (2,7): error CS8024: Feature 'named argument' is not available in C# 3. Please use language version 4 or greater.
                // [Attr(x:1)]
                Diagnostic(ErrorCode.ERR_FeatureNotAvailableInVersion3, "x:").WithArguments("named argument", "4"),
                // (7,11): error CS8024: Feature 'named argument' is not available in C# 3. Please use language version 4 or greater.
                //         M(y:2);
                Diagnostic(ErrorCode.ERR_FeatureNotAvailableInVersion3, "y:").WithArguments("named argument", "4"));
        }

        [Fact]
        public void GlobalKeywordBeforeCSharp2()
        {
            var text = @"
class C : global::B
{
}
";
            SyntaxFactory.ParseSyntaxTree(text, options: CSharpParseOptions.Default.WithLanguageVersion(LanguageVersion.CSharp2)).GetDiagnostics().Verify();
            SyntaxFactory.ParseSyntaxTree(text, options: CSharpParseOptions.Default.WithLanguageVersion(LanguageVersion.CSharp1)).GetDiagnostics().Verify(
                // (2,11): error CS8022: Feature 'namespace alias qualifier' is not available in C# 1. Please use language version 2 or greater.
                // class C : global::B
                Diagnostic(ErrorCode.ERR_FeatureNotAvailableInVersion1, "global").WithArguments("namespace alias qualifier", "2"));
        }

        [Fact]
        public void AliasQualifiedNameBeforeCSharp2()
        {
            var text = @"
class C : A::B
{
}
";
            SyntaxFactory.ParseSyntaxTree(text, options: CSharpParseOptions.Default.WithLanguageVersion(LanguageVersion.CSharp2)).GetDiagnostics().Verify();
            SyntaxFactory.ParseSyntaxTree(text, options: CSharpParseOptions.Default.WithLanguageVersion(LanguageVersion.CSharp1)).GetDiagnostics().Verify(
                // (2,11): error CS8022: Feature 'namespace alias qualifier' is not available in C# 1. Please use language version 2 or greater.
                // class C : A::B
                Diagnostic(ErrorCode.ERR_FeatureNotAvailableInVersion1, "A").WithArguments("namespace alias qualifier", "2"));
        }

        [Fact]
        public void OptionalParameterBeforeCSharp4()
        {
            var text = @"
class C
{
    void M(int x = 1) { }
}
";
            SyntaxFactory.ParseSyntaxTree(text, options: CSharpParseOptions.Default.WithLanguageVersion(LanguageVersion.CSharp4)).GetDiagnostics().Verify();
            SyntaxFactory.ParseSyntaxTree(text, options: CSharpParseOptions.Default.WithLanguageVersion(LanguageVersion.CSharp3)).GetDiagnostics().Verify(
                // (4,18): error CS8024: Feature 'optional parameter' is not available in C# 3. Please use language version 4 or greater.
                //     void M(int x = 1) { }
                Diagnostic(ErrorCode.ERR_FeatureNotAvailableInVersion3, "= 1").WithArguments("optional parameter", "4"));
        }

        [Fact]
        public void ObjectInitializerBeforeCSharp3()
        {
            var text = @"
class C
{
    void M() 
    {
        return new C { Goo = 1 }; 
    }
}
";
            SyntaxFactory.ParseSyntaxTree(text, options: CSharpParseOptions.Default.WithLanguageVersion(LanguageVersion.CSharp3)).GetDiagnostics().Verify();
            SyntaxFactory.ParseSyntaxTree(text, options: CSharpParseOptions.Default.WithLanguageVersion(LanguageVersion.CSharp2)).GetDiagnostics().Verify(
                // (6,22): error CS8023: Feature 'object initializer' is not available in C# 2. Please use language version 3 or greater.
                //         return new C { Goo = 1 }; 
                Diagnostic(ErrorCode.ERR_FeatureNotAvailableInVersion2, "{").WithArguments("object initializer", "3"));
        }

        [Fact]
        public void CollectionInitializerBeforeCSharp3()
        {
            var text = @"
class C
{
    void M() 
    {
        return new C { 1, 2, 3 }; 
    }
}
";
            SyntaxFactory.ParseSyntaxTree(text, options: CSharpParseOptions.Default.WithLanguageVersion(LanguageVersion.CSharp3)).GetDiagnostics().Verify();
            SyntaxFactory.ParseSyntaxTree(text, options: CSharpParseOptions.Default.WithLanguageVersion(LanguageVersion.CSharp2)).GetDiagnostics().Verify(
                // (6,22): error CS8023: Feature 'collection initializer' is not available in C# 2. Please use language version 3 or greater.
                //         return new C { 1, 2, 3 }; 
                Diagnostic(ErrorCode.ERR_FeatureNotAvailableInVersion2, "{").WithArguments("collection initializer", "3"));
        }

        [Fact]
        public void CrefGenericBeforeCSharp2()
        {
            var text = @"
/// <see cref='C{T}'/>
class C
{
}
";
            // NOTE: This actually causes an internal compiler error in dev12 (probably wasn't expecting an error from cref parsing).
            SyntaxFactory.ParseSyntaxTree(text, options: TestOptions.RegularWithDocumentationComments.WithLanguageVersion(LanguageVersion.CSharp2)).GetDiagnostics().Verify();
            SyntaxFactory.ParseSyntaxTree(text, options: TestOptions.RegularWithDocumentationComments.WithLanguageVersion(LanguageVersion.CSharp1)).GetDiagnostics().Verify(
                // (2,16): warning CS1584: XML comment has syntactically incorrect cref attribute 'C{T}'
                // /// <see cref='C{T}'/>
                Diagnostic(ErrorCode.WRN_BadXMLRefSyntax, "C{T}").WithArguments("C{T}"),
                // (2,17): warning CS1658: Feature 'generics' is not available in C# 1. Please use language version 2 or greater.. See also error CS8022.
                // /// <see cref='C{T}'/>
                Diagnostic(ErrorCode.WRN_ErrorOverride, "{").WithArguments("Feature 'generics' is not available in C# 1. Please use language version 2 or greater.", "8022"));
        }

        [Fact]
        public void CrefAliasQualifiedNameBeforeCSharp2()
        {
            var text = @"
/// <see cref='Alias::Goo'/>
/// <see cref='global::Goo'/>
class C { }
";
            // NOTE: This actually causes an internal compiler error in dev12 (probably wasn't expecting an error from cref parsing).
            SyntaxFactory.ParseSyntaxTree(text, options: TestOptions.RegularWithDocumentationComments.WithLanguageVersion(LanguageVersion.CSharp2)).GetDiagnostics().Verify();
            SyntaxFactory.ParseSyntaxTree(text, options: TestOptions.RegularWithDocumentationComments.WithLanguageVersion(LanguageVersion.CSharp1)).GetDiagnostics().Verify(
                // (2,16): warning CS1584: XML comment has syntactically incorrect cref attribute 'Alias::Goo'
                // /// <see cref='Alias::Goo'/>
                Diagnostic(ErrorCode.WRN_BadXMLRefSyntax, "Alias::Goo").WithArguments("Alias::Goo"),
                // (2,16): warning CS1658: Feature 'namespace alias qualifier' is not available in C# 1. Please use language version 2 or greater.. See also error CS8022.
                // /// <see cref='Alias::Goo'/>
                Diagnostic(ErrorCode.WRN_ErrorOverride, "Alias").WithArguments("Feature 'namespace alias qualifier' is not available in C# 1. Please use language version 2 or greater.", "8022"),
                // (3,16): warning CS1584: XML comment has syntactically incorrect cref attribute 'global::Goo'
                // /// <see cref='global::Goo'/>
                Diagnostic(ErrorCode.WRN_BadXMLRefSyntax, "global::Goo").WithArguments("global::Goo"),
                // (3,16): warning CS1658: Feature 'namespace alias qualifier' is not available in C# 1. Please use language version 2 or greater.. See also error CS8022.
                // /// <see cref='global::Goo'/>
                Diagnostic(ErrorCode.WRN_ErrorOverride, "global").WithArguments("Feature 'namespace alias qualifier' is not available in C# 1. Please use language version 2 or greater.", "8022"));
        }

        [Fact]
        public void PragmaBeforeCSharp2()
        {
            var text = @"
#pragma warning disable 1584
#pragma checksum ""file.txt"" ""{00000000-0000-0000-0000-000000000000}"" ""2453""
class C { }
";
            SyntaxFactory.ParseSyntaxTree(text, options: TestOptions.RegularWithDocumentationComments.WithLanguageVersion(LanguageVersion.CSharp2)).GetDiagnostics().Verify();
            SyntaxFactory.ParseSyntaxTree(text, options: TestOptions.RegularWithDocumentationComments.WithLanguageVersion(LanguageVersion.CSharp1)).GetDiagnostics().Verify(
                // (2,2): error CS8022: Feature '#pragma' is not available in C# 1. Please use language version 2 or greater.
                // #pragma warning disable 1584
                Diagnostic(ErrorCode.ERR_FeatureNotAvailableInVersion1, "pragma").WithArguments("#pragma", "2"),
                // (3,2): error CS8022: Feature '#pragma' is not available in C# 1. Please use language version 2 or greater.
                // #pragma checksum "file.txt" "{00000000-0000-0000-0000-000000000000}" "2453"
                Diagnostic(ErrorCode.ERR_FeatureNotAvailableInVersion1, "pragma").WithArguments("#pragma", "2"));
        }

        [Fact]
        public void AwaitAsIdentifierInAsyncContext()
        {
            var text = @"
class C
{
    async void f()
    {
        int await;
    }
}
";

            var tree = SyntaxFactory.ParseSyntaxTree(text, options: CSharpParseOptions.Default.WithLanguageVersion(LanguageVersion.CSharp5));
            tree.GetCompilationUnitRoot().GetDiagnostics().Verify(
                // (6,13): error CS4003: 'await' cannot be used as an identifier within an async method or lambda expression
                //         int await;
                Diagnostic(ErrorCode.ERR_BadAwaitAsIdentifier, "await"));
        }

        // Note: Warnings covered in other test suite:
        //  1) PreprocessorTests: CS1633WRN_IllegalPragma, CS1634WRN_IllegalPPWarning, CS1691WRN_BadWarningNumber, CS1692WRN_InvalidNumber, 
        //                        CS1695WRN_IllegalPPChecksum, CS1696WRN_EndOfPPLineExpected 

        [Fact]
        public void WRN_NonECMAFeature()
        {
            var source = @"[module:Obsolete()]";
            SyntaxFactory.ParseSyntaxTree(source, options: CSharpParseOptions.Default.WithLanguageVersion(LanguageVersion.CSharp2)).GetDiagnostics().Verify();
            SyntaxFactory.ParseSyntaxTree(source, options: CSharpParseOptions.Default.WithLanguageVersion(LanguageVersion.CSharp1)).GetDiagnostics().Verify(
                // (1,2): warning CS1645: Feature 'module as an attribute target specifier' is not part of the standardized ISO C# language specification, and may not be accepted by other compilers
                // [module:Obsolete()]
                Diagnostic(ErrorCode.WRN_NonECMAFeature, "module:").WithArguments("module as an attribute target specifier"));
        }

        [Fact]
        public void CSharp6Features()
        {
            var source =
@"class Goo
{
    int L { get; } = 12; // auto property initializer

    int M() => 12; // expression-bodied method

    int N => 12; // expression-bodied property

    int this[int a] => a + 1; // expression-bodied indexer
    
    public static int operator +(Goo a, Goo b) => null; // expression-bodied operator
    
    public static explicit operator bool(Goo a) => false; // expression-bodied conversion operator

    void P(object o)
    {
        try {
        } catch (Exception ex) when (ex.ToString() == null) { // exception filter
        }

        var s = o?.ToString(); // null propagating operator
        var x = $""hello world"";
    }
}";
            SyntaxFactory.ParseSyntaxTree(source, options: CSharpParseOptions.Default.WithLanguageVersion(LanguageVersion.CSharp6)).GetDiagnostics().Verify();

            SyntaxFactory.ParseSyntaxTree(source, options: CSharpParseOptions.Default.WithLanguageVersion(LanguageVersion.CSharp5)).GetDiagnostics().Verify(
    // (3,20): error CS8026: Feature 'auto property initializer' is not available in C# 5. Please use language version 6 or greater.
    //     int L { get; } = 12; // auto property initializer
    Diagnostic(ErrorCode.ERR_FeatureNotAvailableInVersion5, "= 12").WithArguments("auto property initializer", "6").WithLocation(3, 20),
    // (5,13): error CS8026: Feature 'expression-bodied method' is not available in C# 5. Please use language version 6 or greater.
    //     int M() => 12; // expression-bodied method
    Diagnostic(ErrorCode.ERR_FeatureNotAvailableInVersion5, "=> 12").WithArguments("expression-bodied method", "6").WithLocation(5, 13),
    // (7,11): error CS8026: Feature 'expression-bodied property' is not available in C# 5. Please use language version 6 or greater.
    //     int N => 12; // expression-bodied property
    Diagnostic(ErrorCode.ERR_FeatureNotAvailableInVersion5, "=> 12").WithArguments("expression-bodied property", "6").WithLocation(7, 11),
    // (9,21): error CS8026: Feature 'expression-bodied indexer' is not available in C# 5. Please use language version 6 or greater.
    //     int this[int a] => a + 1; // expression-bodied indexer
    Diagnostic(ErrorCode.ERR_FeatureNotAvailableInVersion5, "=> a + 1").WithArguments("expression-bodied indexer", "6").WithLocation(9, 21),
    // (11,48): error CS8026: Feature 'expression-bodied method' is not available in C# 5. Please use language version 6 or greater.
    //     public static int operator +(Goo a, Goo b) => null; // expression-bodied operator
    Diagnostic(ErrorCode.ERR_FeatureNotAvailableInVersion5, "=> null").WithArguments("expression-bodied method", "6").WithLocation(11, 48),
    // (13,49): error CS8026: Feature 'expression-bodied method' is not available in C# 5. Please use language version 6 or greater.
    //     public static explicit operator bool(Goo a) => false; // expression-bodied conversion operator
    Diagnostic(ErrorCode.ERR_FeatureNotAvailableInVersion5, "=> false").WithArguments("expression-bodied method", "6").WithLocation(13, 49),
    // (18,32): error CS8026: Feature 'exception filter' is not available in C# 5. Please use language version 6 or greater.
    //         } catch (Exception ex) when (ex.ToString() == null) { // exception filter
    Diagnostic(ErrorCode.ERR_FeatureNotAvailableInVersion5, "when").WithArguments("exception filter", "6").WithLocation(18, 32),
    // (21,17): error CS8026: Feature 'null propagating operator' is not available in C# 5. Please use language version 6 or greater.
    //         var s = o?.ToString(); // null propagating operator
    Diagnostic(ErrorCode.ERR_FeatureNotAvailableInVersion5, "o?.ToString()").WithArguments("null propagating operator", "6").WithLocation(21, 17),
    // (22,17): error CS8026: Feature 'interpolated strings' is not available in C# 5. Please use language version 6 or greater.
    //         var x = $"hello world";
    Diagnostic(ErrorCode.ERR_FeatureNotAvailableInVersion5, @"$""hello world""").WithArguments("interpolated strings", "6").WithLocation(22, 17)
                );
        }

        [ClrOnlyFact]
        public void TooDeepObjectInitializer()
        {
            var builder = new StringBuilder();
            const int depth = 5000;
            builder.Append(
@"
class C 
{ 
    public C c;
    public ulong u;
}

class Test
{
    void M()
    {
        C ");

            for (int i = 0; i < depth; i++)
            {
                builder.AppendLine("c = new C {");
            }

            builder.Append("c = new C(), u = 0");

            for (int i = 0; i < depth - 1; i++)
            {
                builder.AppendLine("}, u = 0");
            }

            builder.Append(
@"
        };
    }
}

");

            var parsedTree = Parse(builder.ToString());
            var actualErrors = parsedTree.GetDiagnostics().ToArray();
            Assert.Equal(1, actualErrors.Length);
            Assert.Equal((int)ErrorCode.ERR_InsufficientStack, actualErrors[0].Code);
        }

        [ClrOnlyFact]
        [WorkItem(1085618, "http://vstfdevdiv:8080/DevDiv2/DevDiv/_workitems/edit/1085618")]
        public void TooDeepDelegateDeclaration()
        {
            var builder = new StringBuilder();
            builder.AppendLine(
@"
class Program
{
    static void Main(string[] args)
    {
");

            const int depth = 10000;
            for (int i = 0; i < depth; i++)
            {
                var line = string.Format("Action a{0} = delegate d{0} {{", i);
                builder.AppendLine(line);
            }

            for (int i = 0; i < depth; i++)
            {
                builder.Append("};");
            }

            builder.Append(@"} }");

            var parsedTree = Parse(builder.ToString());
            var actualErrors = parsedTree.GetDiagnostics().ToArray();
            Assert.Equal(1, actualErrors.Length);
            Assert.Equal((int)ErrorCode.ERR_InsufficientStack, actualErrors[0].Code);
        }

        [ClrOnlyFact]
        public void TooDeepObjectInitializerAsExpression()
        {
            var builder = new StringBuilder();
            const int depth = 5000;
            builder.Append(@"new C {");

            for (int i = 0; i < depth; i++)
            {
                builder.AppendLine("c = new C {");
            }

            builder.Append("c = new C(), u = 0");

            for (int i = 0; i < depth - 1; i++)
            {
                builder.AppendLine("}, u = 0");
            }

            builder.Append(@"}");

            var expr = SyntaxFactory.ParseExpression(builder.ToString());
            var actualErrors = expr.GetDiagnostics().ToArray();
            Assert.Equal(1, actualErrors.Length);
            Assert.Equal((int)ErrorCode.ERR_InsufficientStack, actualErrors[0].Code);
        }

        [ClrOnlyFact]
        public void TooDeepObjectInitializerAsStatement()
        {
            var builder = new StringBuilder();
            const int depth = 5000;
            builder.Append(@"C c = new C {");

            for (int i = 0; i < depth; i++)
            {
                builder.AppendLine("c = new C {");
            }

            builder.Append("c = new C(), u = 0");

            for (int i = 0; i < depth - 1; i++)
            {
                builder.AppendLine("}, u = 0");
            }

            builder.Append(@"}");

            var stmt = SyntaxFactory.ParseStatement(builder.ToString());
            var actualErrors = stmt.GetDiagnostics().ToArray();
            Assert.Equal(1, actualErrors.Length);
            Assert.Equal((int)ErrorCode.ERR_InsufficientStack, actualErrors[0].Code);
        }

        [Fact]
        [WorkItem(1085618, "http://vstfdevdiv:8080/DevDiv2/DevDiv/_workitems/edit/1085618")]
        public void MismatchedBracesAndDelegateDeclaration()
        {
            var source = @"
class Program
{
    public static void Main(string[] args)
    {

    delegate int F1(); 
    delegate int F2();
}
";

            SyntaxFactory.ParseSyntaxTree(source).GetDiagnostics().Verify(
                // (7,14): error CS1514: { expected
                //     delegate int F1(); 
                Diagnostic(ErrorCode.ERR_LbraceExpected, "int").WithLocation(7, 14),
                // (7,14): error CS1002: ; expected
                //     delegate int F1(); 
                Diagnostic(ErrorCode.ERR_SemicolonExpected, "int").WithLocation(7, 14),
                // (8,14): error CS1514: { expected
                //     delegate int F2();
                Diagnostic(ErrorCode.ERR_LbraceExpected, "int").WithLocation(8, 14),
                // (8,14): error CS1002: ; expected
                //     delegate int F2();
                Diagnostic(ErrorCode.ERR_SemicolonExpected, "int").WithLocation(8, 14),
                // (9,2): error CS1513: } expected
                // }
                Diagnostic(ErrorCode.ERR_RbraceExpected, "").WithLocation(9, 2));
        }

        #endregion
    }
}<|MERGE_RESOLUTION|>--- conflicted
+++ resolved
@@ -124,22 +124,12 @@
     }
 ";
 
-<<<<<<< HEAD
             ParseAndValidate(test);
             CreateStandardCompilation(test).VerifyDiagnostics(
                 // (4,27): error CS0107: More than one protection modifier
                 //     private internal void f() {}
                 Diagnostic(ErrorCode.ERR_BadMemberProtection, "f").WithLocation(4, 27)
                 );
-=======
-            CreateStandardCompilation(test).VerifyDiagnostics(
-                // (4,13): error CS0107: More than one protection modifier
-                //     private internal void f() {}
-                Diagnostic(ErrorCode.ERR_BadMemberProtection, "internal").WithLocation(4, 13),
-                // (4,27): error CS0107: More than one protection modifier
-                //     private internal void f() {}
-                Diagnostic(ErrorCode.ERR_BadMemberProtection, "f").WithLocation(4, 27));
->>>>>>> 80d0adc2
         }
 
         [Fact, WorkItem(543622, "http://vstfdevdiv:8080/DevDiv2/DevDiv/_workitems/edit/543622")]
