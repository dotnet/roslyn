﻿// Licensed to the .NET Foundation under one or more agreements.
// The .NET Foundation licenses this file to you under the MIT license.
// See the LICENSE file in the project root for more information.

using System;
using System.Linq;
using Microsoft.CodeAnalysis.CSharp.Test.Utilities;
using Microsoft.CodeAnalysis.Test.Utilities;
using Xunit;
using Xunit.Abstractions;

namespace Microsoft.CodeAnalysis.CSharp.UnitTests;

public class FileModifierParsingTests : ParsingTests
{
    public FileModifierParsingTests(ITestOutputHelper output) : base(output) { }

    protected override SyntaxTree ParseTree(string text, CSharpParseOptions? options)
    {
        return SyntaxFactory.ParseSyntaxTree(text, options ?? TestOptions.Regular);
    }

<<<<<<< HEAD
=======
    private void UsingNode(string text, params DiagnosticDescription[] expectedDiagnostics)
    {
        UsingNode(text, options: null, expectedParsingDiagnostics: expectedDiagnostics);
    }

>>>>>>> 26ac7608
    private void UsingNode(string text, CSharpParseOptions? options = null, DiagnosticDescription[]? expectedParsingDiagnostics = null, DiagnosticDescription[]? expectedBindingDiagnostics = null)
    {
        options ??= TestOptions.RegularPreview;
        expectedParsingDiagnostics ??= Array.Empty<DiagnosticDescription>();
        expectedBindingDiagnostics ??= expectedParsingDiagnostics;

        var tree = UsingTree(text, options, expectedParsingDiagnostics);
        Validate(text, (CSharpSyntaxNode)tree.GetRoot(), expectedParsingDiagnostics);

        var comp = CreateCompilation(tree);
        comp.VerifyDiagnostics(expectedBindingDiagnostics);
    }

    [Theory]
    [InlineData(SyntaxKind.ClassKeyword)]
    [InlineData(SyntaxKind.StructKeyword)]
    [InlineData(SyntaxKind.InterfaceKeyword)]
    [InlineData(SyntaxKind.RecordKeyword)]
    [InlineData(SyntaxKind.EnumKeyword)]
    public void FileModifier_01(SyntaxKind typeKeyword)
    {
        UsingNode($$"""
            file {{SyntaxFacts.GetText(typeKeyword)}} C { }
            """);
        N(SyntaxKind.CompilationUnit);
        {
            N(SyntaxFacts.GetBaseTypeDeclarationKind(typeKeyword));
            {
                N(SyntaxKind.FileKeyword);
                N(typeKeyword);
                N(SyntaxKind.IdentifierToken, "C");
                N(SyntaxKind.OpenBraceToken);
                N(SyntaxKind.CloseBraceToken);
            }
            N(SyntaxKind.EndOfFileToken);
        }
        EOF();
    }

    [Theory]
    [InlineData(SyntaxKind.ClassKeyword)]
    [InlineData(SyntaxKind.StructKeyword)]
    [InlineData(SyntaxKind.InterfaceKeyword)]
    [InlineData(SyntaxKind.RecordKeyword)]
    public void FileModifier_02(SyntaxKind typeKeyword)
    {
        UsingNode($$"""
            file partial {{SyntaxFacts.GetText(typeKeyword)}} C { }
            """);
        N(SyntaxKind.CompilationUnit);
        {
            N(SyntaxFacts.GetBaseTypeDeclarationKind(typeKeyword));
            {
                N(SyntaxKind.FileKeyword);
                N(SyntaxKind.PartialKeyword);
                N(typeKeyword);
                N(SyntaxKind.IdentifierToken, "C");
                N(SyntaxKind.OpenBraceToken);
                N(SyntaxKind.CloseBraceToken);
            }
            N(SyntaxKind.EndOfFileToken);
        }
        EOF();
    }

    [Fact]
    public void FileModifier_02_Enum()
    {
        UsingNode($$"""
            file partial enum C { }
            """,
            expectedBindingDiagnostics: new[]
            {
                // (1,19): error CS0267: The 'partial' modifier can only appear immediately before 'class', 'record', 'struct', 'interface', or a method return type.
                // file partial enum C { }
                Diagnostic(ErrorCode.ERR_PartialMisplaced, "C").WithLocation(1, 19)
            });
        N(SyntaxKind.CompilationUnit);
        {
            N(SyntaxKind.EnumDeclaration);
            {
                N(SyntaxKind.FileKeyword);
                N(SyntaxKind.PartialKeyword);
                N(SyntaxKind.EnumKeyword);
                N(SyntaxKind.IdentifierToken, "C");
                N(SyntaxKind.OpenBraceToken);
                N(SyntaxKind.CloseBraceToken);
            }
            N(SyntaxKind.EndOfFileToken);
        }
        EOF();
    }

    [Theory]
    [InlineData(SyntaxKind.ClassKeyword)]
    [InlineData(SyntaxKind.StructKeyword)]
    [InlineData(SyntaxKind.InterfaceKeyword)]
    public void FileModifier_03(SyntaxKind typeKeyword)
    {
        UsingNode($$"""
            partial file {{SyntaxFacts.GetText(typeKeyword)}} C { }
            """,
            expectedParsingDiagnostics: new[]
            {
                // (1,14): error CS1002: ; expected
                // partial file {{SyntaxFacts.GetText(typeKeyword)}} C { }
                Diagnostic(ErrorCode.ERR_SemicolonExpected, SyntaxFacts.GetText(typeKeyword)).WithLocation(1, 14)
            },
            expectedBindingDiagnostics: new[]
            {
                // (1,1): error CS0246: The type or namespace name 'partial' could not be found (are you missing a using directive or an assembly reference?)
                // partial file interface C { }
                Diagnostic(ErrorCode.ERR_SingleTypeNameNotFound, "partial").WithArguments("partial").WithLocation(1, 1),
                // (1,9): warning CS0168: The variable 'file' is declared but never used
                // partial file interface C { }
                Diagnostic(ErrorCode.WRN_UnreferencedVar, "file").WithArguments("file").WithLocation(1, 9),
                // (1,14): error CS1002: ; expected
                // partial file {{SyntaxFacts.GetText(typeKeyword)}} C { }
                Diagnostic(ErrorCode.ERR_SemicolonExpected, SyntaxFacts.GetText(typeKeyword)).WithLocation(1, 14)
            });
        N(SyntaxKind.CompilationUnit);
        {
            N(SyntaxKind.GlobalStatement);
            {
                N(SyntaxKind.LocalDeclarationStatement);
                {
                    N(SyntaxKind.VariableDeclaration);
                    {
                        N(SyntaxKind.IdentifierName);
                        {
                            N(SyntaxKind.IdentifierToken, "partial");
                        }
                        N(SyntaxKind.VariableDeclarator);
                        {
                            N(SyntaxKind.IdentifierToken, "file");
                        }
                    }
                    M(SyntaxKind.SemicolonToken);
                }
            }
            N(SyntaxFacts.GetBaseTypeDeclarationKind(typeKeyword));
            {
                N(typeKeyword);
                N(SyntaxKind.IdentifierToken, "C");
                N(SyntaxKind.OpenBraceToken);
                N(SyntaxKind.CloseBraceToken);
            }
            N(SyntaxKind.EndOfFileToken);
        }
        EOF();
    }

    [Fact]
    public void FileModifier_04()
    {
        UsingNode("""
            partial file record C { }
            """,
            expectedBindingDiagnostics: new DiagnosticDescription[]
            {
                // (1,1): error CS0267: The 'partial' modifier can only appear immediately before 'class', 'record', 'struct', 'interface', or a method return type.
                // partial file record C { }
                Diagnostic(ErrorCode.ERR_PartialMisplaced, "partial").WithLocation(1, 1)
            });
        N(SyntaxKind.CompilationUnit);
        {
            N(SyntaxKind.RecordDeclaration);
            {
                N(SyntaxKind.PartialKeyword);
                N(SyntaxKind.FileKeyword);
                N(SyntaxKind.RecordKeyword);
                N(SyntaxKind.IdentifierToken, "C");
                N(SyntaxKind.OpenBraceToken);
                N(SyntaxKind.CloseBraceToken);
            }
            N(SyntaxKind.EndOfFileToken);
        }
        EOF();
    }

    [Fact]
    public void FileModifier_05()
    {
        UsingNode($$"""
            file partial record struct C { }
            """);
        N(SyntaxKind.CompilationUnit);
        {
            N(SyntaxKind.RecordStructDeclaration);
            {
                N(SyntaxKind.FileKeyword);
                N(SyntaxKind.PartialKeyword);
                N(SyntaxKind.RecordKeyword);
                N(SyntaxKind.StructKeyword);
                N(SyntaxKind.IdentifierToken, "C");
                N(SyntaxKind.OpenBraceToken);
                N(SyntaxKind.CloseBraceToken);
            }
            N(SyntaxKind.EndOfFileToken);
        }
        EOF();
    }

    [Fact]
    public void FileModifier_06()
    {
        UsingNode($$"""
            partial file record struct C { }
            """,
            expectedBindingDiagnostics: new DiagnosticDescription[]
            {
                // (1,1): error CS0267: The 'partial' modifier can only appear immediately before 'class', 'record', 'struct', 'interface', or a method return type.
                // partial file record struct C { }
                Diagnostic(ErrorCode.ERR_PartialMisplaced, "partial").WithLocation(1, 1)
            });
        N(SyntaxKind.CompilationUnit);
        {
            N(SyntaxKind.RecordStructDeclaration);
            {
                N(SyntaxKind.PartialKeyword);
                N(SyntaxKind.FileKeyword);
                N(SyntaxKind.RecordKeyword);
                N(SyntaxKind.StructKeyword);
                N(SyntaxKind.IdentifierToken, "C");
                N(SyntaxKind.OpenBraceToken);
                N(SyntaxKind.CloseBraceToken);
            }
            N(SyntaxKind.EndOfFileToken);
        }
        EOF();
    }

    [Fact]
    public void FileModifier_07_CSharp10()
    {
        UsingNode($$"""
            file partial ref struct C { }
            """,
            options: TestOptions.Regular10,
            expectedParsingDiagnostics: new[]
            {
                // (1,14): error CS1003: Syntax error, ',' expected
                // file partial ref struct C { }
                Diagnostic(ErrorCode.ERR_SyntaxError, "ref").WithArguments(",").WithLocation(1, 14),
                // (1,18): error CS1002: ; expected
                // file partial ref struct C { }
                Diagnostic(ErrorCode.ERR_SemicolonExpected, "struct").WithLocation(1, 18)
            },
            expectedBindingDiagnostics: new[]
            {
                // (1,1): error CS0246: The type or namespace name 'file' could not be found (are you missing a using directive or an assembly reference?)
                // file partial ref struct C { }
                Diagnostic(ErrorCode.ERR_SingleTypeNameNotFound, "file").WithArguments("file").WithLocation(1, 1),
                // (1,6): warning CS0168: The variable 'partial' is declared but never used
                // file partial ref struct C { }
                Diagnostic(ErrorCode.WRN_UnreferencedVar, "partial").WithArguments("partial").WithLocation(1, 6),
                // (1,14): error CS1003: Syntax error, ',' expected
                // file partial ref struct C { }
                Diagnostic(ErrorCode.ERR_SyntaxError, "ref").WithArguments(",").WithLocation(1, 14),
                // (1,18): error CS1002: ; expected
                // file partial ref struct C { }
                Diagnostic(ErrorCode.ERR_SemicolonExpected, "struct").WithLocation(1, 18)
            });
        N(SyntaxKind.CompilationUnit);
        {
            N(SyntaxKind.GlobalStatement);
            {
                N(SyntaxKind.LocalDeclarationStatement);
                {
                    N(SyntaxKind.VariableDeclaration);
                    {
                        N(SyntaxKind.IdentifierName);
                        {
                            N(SyntaxKind.IdentifierToken, "file");
                        }
                        N(SyntaxKind.VariableDeclarator);
                        {
                            N(SyntaxKind.IdentifierToken, "partial");
                        }
                    }
                    M(SyntaxKind.SemicolonToken);
                }
            }
            N(SyntaxKind.StructDeclaration);
            {
                N(SyntaxKind.StructKeyword);
                N(SyntaxKind.IdentifierToken, "C");
                N(SyntaxKind.OpenBraceToken);
                N(SyntaxKind.CloseBraceToken);
            }
            N(SyntaxKind.EndOfFileToken);
        }
        EOF();
    }

    [Fact]
    public void FileModifier_07()
    {
        UsingNode($$"""
            file partial ref struct C { }
            """,
            expectedParsingDiagnostics: new[]
            {
                // (1,14): error CS1003: Syntax error, ',' expected
                // file partial ref struct C { }
                Diagnostic(ErrorCode.ERR_SyntaxError, "ref").WithArguments(",").WithLocation(1, 14),
                // (1,18): error CS1002: ; expected
                // file partial ref struct C { }
                Diagnostic(ErrorCode.ERR_SemicolonExpected, "struct").WithLocation(1, 18)
            },
            expectedBindingDiagnostics: new[]
            {
                // (1,1): error CS0246: The type or namespace name 'file' could not be found (are you missing a using directive or an assembly reference?)
                // file partial ref struct C { }
                Diagnostic(ErrorCode.ERR_SingleTypeNameNotFound, "file").WithArguments("file").WithLocation(1, 1),
                // (1,6): warning CS0168: The variable 'partial' is declared but never used
                // file partial ref struct C { }
                Diagnostic(ErrorCode.WRN_UnreferencedVar, "partial").WithArguments("partial").WithLocation(1, 6),
                // (1,14): error CS1003: Syntax error, ',' expected
                // file partial ref struct C { }
                Diagnostic(ErrorCode.ERR_SyntaxError, "ref").WithArguments(",").WithLocation(1, 14),
                // (1,18): error CS1002: ; expected
                // file partial ref struct C { }
                Diagnostic(ErrorCode.ERR_SemicolonExpected, "struct").WithLocation(1, 18)
            });

        N(SyntaxKind.CompilationUnit);
        {
            N(SyntaxKind.GlobalStatement);
            {
                N(SyntaxKind.LocalDeclarationStatement);
                {
                    N(SyntaxKind.VariableDeclaration);
                    {
                        N(SyntaxKind.IdentifierName);
                        {
                            N(SyntaxKind.IdentifierToken, "file");
                        }
                        N(SyntaxKind.VariableDeclarator);
                        {
                            N(SyntaxKind.IdentifierToken, "partial");
                        }
                    }
                    M(SyntaxKind.SemicolonToken);
                }
            }
            N(SyntaxKind.StructDeclaration);
            {
                N(SyntaxKind.StructKeyword);
                N(SyntaxKind.IdentifierToken, "C");
                N(SyntaxKind.OpenBraceToken);
                N(SyntaxKind.CloseBraceToken);
            }
            N(SyntaxKind.EndOfFileToken);
        }
        EOF();
    }

    [Fact]
    public void FileModifier_08()
    {
        UsingNode($$"""
            partial file ref struct C { }
            """,
            expectedParsingDiagnostics: new[]
            {
                // (1,14): error CS1003: Syntax error, ',' expected
                // partial file ref struct C { }
                Diagnostic(ErrorCode.ERR_SyntaxError, "ref").WithArguments(",").WithLocation(1, 14),
                // (1,18): error CS1002: ; expected
                // partial file ref struct C { }
                Diagnostic(ErrorCode.ERR_SemicolonExpected, "struct").WithLocation(1, 18)
            },
            expectedBindingDiagnostics: new[]
            {
                // (1,1): error CS0246: The type or namespace name 'partial' could not be found (are you missing a using directive or an assembly reference?)
                // partial file ref struct C { }
                Diagnostic(ErrorCode.ERR_SingleTypeNameNotFound, "partial").WithArguments("partial").WithLocation(1, 1),
                // (1,9): warning CS0168: The variable 'file' is declared but never used
                // partial file ref struct C { }
                Diagnostic(ErrorCode.WRN_UnreferencedVar, "file").WithArguments("file").WithLocation(1, 9),
                // (1,14): error CS1003: Syntax error, ',' expected
                // partial file ref struct C { }
                Diagnostic(ErrorCode.ERR_SyntaxError, "ref").WithArguments(",").WithLocation(1, 14),
                // (1,18): error CS1002: ; expected
                // partial file ref struct C { }
                Diagnostic(ErrorCode.ERR_SemicolonExpected, "struct").WithLocation(1, 18)
            });

        N(SyntaxKind.CompilationUnit);
        {
            N(SyntaxKind.GlobalStatement);
            {
                N(SyntaxKind.LocalDeclarationStatement);
                {
                    N(SyntaxKind.VariableDeclaration);
                    {
                        N(SyntaxKind.IdentifierName);
                        {
                            N(SyntaxKind.IdentifierToken, "partial");
                        }
                        N(SyntaxKind.VariableDeclarator);
                        {
                            N(SyntaxKind.IdentifierToken, "file");
                        }
                    }
                    M(SyntaxKind.SemicolonToken);
                }
            }
            N(SyntaxKind.StructDeclaration);
            {
                N(SyntaxKind.StructKeyword);
                N(SyntaxKind.IdentifierToken, "C");
                N(SyntaxKind.OpenBraceToken);
                N(SyntaxKind.CloseBraceToken);
            }
            N(SyntaxKind.EndOfFileToken);
        }
        EOF();
    }

    [Fact]
    public void FileModifier_09()
    {
        UsingNode($$"""
            file abstract class C { }
            """);
        N(SyntaxKind.CompilationUnit);
        {
            N(SyntaxKind.ClassDeclaration);
            {
                N(SyntaxKind.FileKeyword);
                N(SyntaxKind.AbstractKeyword);
                N(SyntaxKind.ClassKeyword);
                N(SyntaxKind.IdentifierToken, "C");
                N(SyntaxKind.OpenBraceToken);
                N(SyntaxKind.CloseBraceToken);
            }
            N(SyntaxKind.EndOfFileToken);
        }
        EOF();
    }

    [Fact]
    public void FileModifier_10()
    {
        UsingNode($$"""
            abstract file class C { }
            """);
        N(SyntaxKind.CompilationUnit);
        {
            N(SyntaxKind.ClassDeclaration);
            {
                N(SyntaxKind.AbstractKeyword);
                N(SyntaxKind.FileKeyword);
                N(SyntaxKind.ClassKeyword);
                N(SyntaxKind.IdentifierToken, "C");
                N(SyntaxKind.OpenBraceToken);
                N(SyntaxKind.CloseBraceToken);
            }
            N(SyntaxKind.EndOfFileToken);
        }
        EOF();
    }

    [Theory]
    [InlineData(SyntaxKind.ClassKeyword)]
    [InlineData(SyntaxKind.StructKeyword)]
    [InlineData(SyntaxKind.InterfaceKeyword)]
    [InlineData(SyntaxKind.RecordKeyword)]
    [InlineData(SyntaxKind.EnumKeyword)]
    public void FileModifier_11(SyntaxKind typeKeyword)
    {
        UsingNode($$"""
            public file {{SyntaxFacts.GetText(typeKeyword)}} C { }
            """,
            expectedBindingDiagnostics: new[]
            {
                // (1,20): error CS9052: File-local type 'C' cannot use accessibility modifiers.
                // public file {{SyntaxFacts.GetText(typeKeyword)}} C { }
                Diagnostic(ErrorCode.ERR_FileTypeNoExplicitAccessibility, "C").WithArguments("C")
            });
        N(SyntaxKind.CompilationUnit);
        {
            N(SyntaxFacts.GetBaseTypeDeclarationKind(typeKeyword));
            {
                N(SyntaxKind.PublicKeyword);
                N(SyntaxKind.FileKeyword);
                N(typeKeyword);
                N(SyntaxKind.IdentifierToken, "C");
                N(SyntaxKind.OpenBraceToken);
                N(SyntaxKind.CloseBraceToken);
            }
            N(SyntaxKind.EndOfFileToken);
        }
        EOF();
    }

    [Theory]
    [InlineData(SyntaxKind.ClassKeyword)]
    [InlineData(SyntaxKind.StructKeyword)]
    [InlineData(SyntaxKind.InterfaceKeyword)]
    [InlineData(SyntaxKind.RecordKeyword)]
    [InlineData(SyntaxKind.EnumKeyword)]
    public void FileModifier_12(SyntaxKind typeKeyword)
    {
        UsingNode($$"""
            file public {{SyntaxFacts.GetText(typeKeyword)}} C { }
            """,
            expectedBindingDiagnostics: new[]
            {
                // (1,19): error CS9052: File-local type 'C' cannot use accessibility modifiers.
                // file public {{SyntaxFacts.GetText(typeKeyword)}} C { }
                Diagnostic(ErrorCode.ERR_FileTypeNoExplicitAccessibility, "C").WithArguments("C")
            });
        N(SyntaxKind.CompilationUnit);
        {
            N(SyntaxFacts.GetBaseTypeDeclarationKind(typeKeyword));
            {
                N(SyntaxKind.FileKeyword);
                N(SyntaxKind.PublicKeyword);
                N(typeKeyword);
                N(SyntaxKind.IdentifierToken, "C");
                N(SyntaxKind.OpenBraceToken);
                N(SyntaxKind.CloseBraceToken);
            }
            N(SyntaxKind.EndOfFileToken);
        }
        EOF();
    }

    [Fact]
    public void FileModifier_13()
    {
        UsingNode("""
            file class C { }
            """,
            options: TestOptions.Regular10,
            expectedBindingDiagnostics: new[]
            {
                // (1,12): error CS8936: Feature 'file types' is not available in C# 10.0. Please use language version 11.0 or greater.
                // file class C { }
                Diagnostic(ErrorCode.ERR_FeatureNotAvailableInVersion10, "C").WithArguments("file types", "11.0").WithLocation(1, 12)
            });
        N(SyntaxKind.CompilationUnit);
        {
            N(SyntaxKind.ClassDeclaration);
            {
                N(SyntaxKind.FileKeyword);
                N(SyntaxKind.ClassKeyword);
                N(SyntaxKind.IdentifierToken, "C");
                N(SyntaxKind.OpenBraceToken);
                N(SyntaxKind.CloseBraceToken);
            }
            N(SyntaxKind.EndOfFileToken);
        }
        EOF();
    }

    [Fact]
    public void FileModifier_14()
    {
        UsingNode("""
            file delegate void D();
            """);

        N(SyntaxKind.CompilationUnit);
        {
            N(SyntaxKind.DelegateDeclaration);
            {
                N(SyntaxKind.FileKeyword);
                N(SyntaxKind.DelegateKeyword);
                N(SyntaxKind.PredefinedType);
                {
                    N(SyntaxKind.VoidKeyword);
                }
                N(SyntaxKind.IdentifierToken, "D");
                N(SyntaxKind.ParameterList);
                {
                    N(SyntaxKind.OpenParenToken);
                    N(SyntaxKind.CloseParenToken);
                }
                N(SyntaxKind.SemicolonToken);
            }
            N(SyntaxKind.EndOfFileToken);
        }
        EOF();
    }

    [Fact]
    public void FileModifier_15()
    {
        UsingNode("""
            namespace NS
            {
                file class C { }
            }
            """);

        N(SyntaxKind.CompilationUnit);
        {
            N(SyntaxKind.NamespaceDeclaration);
            {
                N(SyntaxKind.NamespaceKeyword);
                N(SyntaxKind.IdentifierName);
                {
                    N(SyntaxKind.IdentifierToken, "NS");
                }
                N(SyntaxKind.OpenBraceToken);
                N(SyntaxKind.ClassDeclaration);
                {
                    N(SyntaxKind.FileKeyword);
                    N(SyntaxKind.ClassKeyword);
                    N(SyntaxKind.IdentifierToken, "C");
                    N(SyntaxKind.OpenBraceToken);
                    N(SyntaxKind.CloseBraceToken);
                }
                N(SyntaxKind.CloseBraceToken);
            }
            N(SyntaxKind.EndOfFileToken);
        }
        EOF();
    }

    [Fact]
    public void FileModifier_16()
    {
        UsingNode("""
            namespace NS;
            file class C { }
            """);

        N(SyntaxKind.CompilationUnit);
        {
            N(SyntaxKind.FileScopedNamespaceDeclaration);
            {
                N(SyntaxKind.NamespaceKeyword);
                N(SyntaxKind.IdentifierName);
                {
                    N(SyntaxKind.IdentifierToken, "NS");
                }
                N(SyntaxKind.SemicolonToken);
                N(SyntaxKind.ClassDeclaration);
                {
                    N(SyntaxKind.FileKeyword);
                    N(SyntaxKind.ClassKeyword);
                    N(SyntaxKind.IdentifierToken, "C");
                    N(SyntaxKind.OpenBraceToken);
                    N(SyntaxKind.CloseBraceToken);
                }
            }
            N(SyntaxKind.EndOfFileToken);
        }
        EOF();
    }

    [Fact]
    public void FileModifier_17()
    {
        UsingNode("""
            class Outer
            {
                file class C { }
            }
            """,
            expectedBindingDiagnostics: new[]
            {
                // (3,16): error CS9054: File-local type 'Outer.C' must be defined in a top level type; 'Outer.C' is a nested type.
                //     file class C { }
                Diagnostic(ErrorCode.ERR_FileTypeNested, "C").WithArguments("Outer.C").WithLocation(3, 16)
            });

        N(SyntaxKind.CompilationUnit);
        {
            N(SyntaxKind.ClassDeclaration);
            {
                N(SyntaxKind.ClassKeyword);
                N(SyntaxKind.IdentifierToken, "Outer");
                N(SyntaxKind.OpenBraceToken);
                N(SyntaxKind.ClassDeclaration);
                {
                    N(SyntaxKind.FileKeyword);
                    N(SyntaxKind.ClassKeyword);
                    N(SyntaxKind.IdentifierToken, "C");
                    N(SyntaxKind.OpenBraceToken);
                    N(SyntaxKind.CloseBraceToken);
                }
                N(SyntaxKind.CloseBraceToken);
            }
            N(SyntaxKind.EndOfFileToken);
        }
        EOF();
    }

    [Fact]
    public void FileModifier_18()
    {
        UsingNode("""
            class C
            {
                file delegate*<int, void> M();
            }
            """,
            expectedBindingDiagnostics: new[]
            {
                // (3,10): error CS0214: Pointers and fixed size buffers may only be used in an unsafe context
                //     file delegate*<int, void> M();
                Diagnostic(ErrorCode.ERR_UnsafeNeeded, "delegate*").WithLocation(3, 10),
                // (3,31): error CS0106: The modifier 'file' is not valid for this item
                //     file delegate*<int, void> M();
                Diagnostic(ErrorCode.ERR_BadMemberFlag, "M").WithArguments("file").WithLocation(3, 31),
                // (3,31): error CS0501: 'C.M()' must declare a body because it is not marked abstract, extern, or partial
                //     file delegate*<int, void> M();
                Diagnostic(ErrorCode.ERR_ConcreteMissingBody, "M").WithArguments("C.M()").WithLocation(3, 31)
            });

        N(SyntaxKind.CompilationUnit);
        {
            N(SyntaxKind.ClassDeclaration);
            {
                N(SyntaxKind.ClassKeyword);
                N(SyntaxKind.IdentifierToken, "C");
                N(SyntaxKind.OpenBraceToken);
                N(SyntaxKind.MethodDeclaration);
                {
                    N(SyntaxKind.FileKeyword);
                    N(SyntaxKind.FunctionPointerType);
                    {
                        N(SyntaxKind.DelegateKeyword);
                        N(SyntaxKind.AsteriskToken);
                        N(SyntaxKind.FunctionPointerParameterList);
                        {
                            N(SyntaxKind.LessThanToken);
                            N(SyntaxKind.FunctionPointerParameter);
                            {
                                N(SyntaxKind.PredefinedType);
                                {
                                    N(SyntaxKind.IntKeyword);
                                }
                            }
                            N(SyntaxKind.CommaToken);
                            N(SyntaxKind.FunctionPointerParameter);
                            {
                                N(SyntaxKind.PredefinedType);
                                {
                                    N(SyntaxKind.VoidKeyword);
                                }
                            }
                            N(SyntaxKind.GreaterThanToken);
                        }
                    }
                    N(SyntaxKind.IdentifierToken, "M");
                    N(SyntaxKind.ParameterList);
                    {
                        N(SyntaxKind.OpenParenToken);
                        N(SyntaxKind.CloseParenToken);
                    }
                    N(SyntaxKind.SemicolonToken);
                }
                N(SyntaxKind.CloseBraceToken);
            }
            N(SyntaxKind.EndOfFileToken);
        }
        EOF();
    }

    [Fact]
    public void FileMember_01()
    {
        UsingNode("""
            class C
            {
                file void M() { }
            }
            """,
            expectedBindingDiagnostics: new[]
            {
                // (3,15): error CS0106: The modifier 'file' is not valid for this item
                //     file void M() { }
                Diagnostic(ErrorCode.ERR_BadMemberFlag, "M").WithArguments("file").WithLocation(3, 15)
            });
        N(SyntaxKind.CompilationUnit);
        {
            N(SyntaxKind.ClassDeclaration);
            {
                N(SyntaxKind.ClassKeyword);
                N(SyntaxKind.IdentifierToken, "C");
                N(SyntaxKind.OpenBraceToken);
                N(SyntaxKind.MethodDeclaration);
                {
                    N(SyntaxKind.FileKeyword);
                    N(SyntaxKind.PredefinedType);
                    {
                        N(SyntaxKind.VoidKeyword);
                    }
                    N(SyntaxKind.IdentifierToken, "M");
                    N(SyntaxKind.ParameterList);
                    {
                        N(SyntaxKind.OpenParenToken);
                        N(SyntaxKind.CloseParenToken);
                    }
                    N(SyntaxKind.Block);
                    {
                        N(SyntaxKind.OpenBraceToken);
                        N(SyntaxKind.CloseBraceToken);
                    }
                }
                N(SyntaxKind.CloseBraceToken);
            }
            N(SyntaxKind.EndOfFileToken);
        }
        EOF();
    }

    [Fact]
    public void FileMember_02()
    {
        UsingNode("""
            class C
            {
                file int x;
            }
            """,
            expectedBindingDiagnostics: new[]
            {
                // (3,14): error CS0106: The modifier 'file' is not valid for this item
                //     file int x;
                Diagnostic(ErrorCode.ERR_BadMemberFlag, "x").WithArguments("file").WithLocation(3, 14),
                // (3,14): warning CS0169: The field 'C.x' is never used
                //     file int x;
                Diagnostic(ErrorCode.WRN_UnreferencedField, "x").WithArguments("C.x").WithLocation(3, 14)
            });
        N(SyntaxKind.CompilationUnit);
        {
            N(SyntaxKind.ClassDeclaration);
            {
                N(SyntaxKind.ClassKeyword);
                N(SyntaxKind.IdentifierToken, "C");
                N(SyntaxKind.OpenBraceToken);
                N(SyntaxKind.FieldDeclaration);
                {
                    N(SyntaxKind.FileKeyword);
                    N(SyntaxKind.VariableDeclaration);
                    {
                        N(SyntaxKind.PredefinedType);
                        {
                            N(SyntaxKind.IntKeyword);
                        }
                        N(SyntaxKind.VariableDeclarator);
                        {
                            N(SyntaxKind.IdentifierToken, "x");
                        }
                    }
                    N(SyntaxKind.SemicolonToken);
                }
                N(SyntaxKind.CloseBraceToken);
            }
            N(SyntaxKind.EndOfFileToken);
        }
        EOF();
    }

    [Fact]
    public void FileMember_03()
    {
        UsingNode($$"""
            class C
            {
                file event Action x;
            }
            """,
            expectedBindingDiagnostics: new[]
            {
                // (3,16): error CS0246: The type or namespace name 'Action' could not be found (are you missing a using directive or an assembly reference?)
                //     file event Action x;
                Diagnostic(ErrorCode.ERR_SingleTypeNameNotFound, "Action").WithArguments("Action").WithLocation(3, 16),
                // (3,23): error CS0106: The modifier 'file' is not valid for this item
                //     file event Action x;
                Diagnostic(ErrorCode.ERR_BadMemberFlag, "x").WithArguments("file").WithLocation(3, 23),
                // (3,23): warning CS0067: The event 'C.x' is never used
                //     file event Action x;
                Diagnostic(ErrorCode.WRN_UnreferencedEvent, "x").WithArguments("C.x").WithLocation(3, 23)
            });
        N(SyntaxKind.CompilationUnit);
        {
            N(SyntaxKind.ClassDeclaration);
            {
                N(SyntaxKind.ClassKeyword);
                N(SyntaxKind.IdentifierToken, "C");
                N(SyntaxKind.OpenBraceToken);
                N(SyntaxKind.EventFieldDeclaration);
                {
                    N(SyntaxKind.FileKeyword);
                    N(SyntaxKind.EventKeyword);
                    N(SyntaxKind.VariableDeclaration);
                    {
                        N(SyntaxKind.IdentifierName);
                        {
                            N(SyntaxKind.IdentifierToken, "Action");
                        }
                        N(SyntaxKind.VariableDeclarator);
                        {
                            N(SyntaxKind.IdentifierToken, "x");
                        }
                    }
                    N(SyntaxKind.SemicolonToken);
                }
                N(SyntaxKind.CloseBraceToken);
            }
            N(SyntaxKind.EndOfFileToken);
        }
        EOF();
    }

    [Fact]
    public void FileMember_04()
    {
        var source = $$"""
            class C
            {
                file int x { get; set; }
            }
            """;

        UsingNode(source, expectedBindingDiagnostics: new[]
        {
            // (3,14): error CS0106: The modifier 'file' is not valid for this item
            //     file int x { get; set; }
            Diagnostic(ErrorCode.ERR_BadMemberFlag, "x").WithArguments("file").WithLocation(3, 14)
        });
        N(SyntaxKind.CompilationUnit);
        {
            N(SyntaxKind.ClassDeclaration);
            {
                N(SyntaxKind.ClassKeyword);
                N(SyntaxKind.IdentifierToken, "C");
                N(SyntaxKind.OpenBraceToken);
                N(SyntaxKind.PropertyDeclaration);
                {
                    N(SyntaxKind.FileKeyword);
                    N(SyntaxKind.PredefinedType);
                    {
                        N(SyntaxKind.IntKeyword);
                    }
                    N(SyntaxKind.IdentifierToken, "x");
                    N(SyntaxKind.AccessorList);
                    {
                        N(SyntaxKind.OpenBraceToken);
                        N(SyntaxKind.GetAccessorDeclaration);
                        {
                            N(SyntaxKind.GetKeyword);
                            N(SyntaxKind.SemicolonToken);
                        }
                        N(SyntaxKind.SetAccessorDeclaration);
                        {
                            N(SyntaxKind.SetKeyword);
                            N(SyntaxKind.SemicolonToken);
                        }
                        N(SyntaxKind.CloseBraceToken);
                    }
                }
                N(SyntaxKind.CloseBraceToken);
            }
            N(SyntaxKind.EndOfFileToken);
        }
        EOF();
    }

    [Fact]
    public void FileMember_05()
    {
        var source = $$"""
            class C
            {
                async file void M() { }
            }
            """;

        UsingNode(source, expectedBindingDiagnostics: new[]
        {
            // (3,21): error CS0106: The modifier 'file' is not valid for this item
            //     async file void M() { }
            Diagnostic(ErrorCode.ERR_BadMemberFlag, "M").WithArguments("file").WithLocation(3, 21),
            // (3,21): warning CS1998: This async method lacks 'await' operators and will run synchronously. Consider using the 'await' operator to await non-blocking API calls, or 'await Task.Run(...)' to do CPU-bound work on a background thread.
            //     async file void M() { }
            Diagnostic(ErrorCode.WRN_AsyncLacksAwaits, "M").WithLocation(3, 21)
        });
        N(SyntaxKind.CompilationUnit);
        {
            N(SyntaxKind.ClassDeclaration);
            {
                N(SyntaxKind.ClassKeyword);
                N(SyntaxKind.IdentifierToken, "C");
                N(SyntaxKind.OpenBraceToken);
                N(SyntaxKind.MethodDeclaration);
                {
                    N(SyntaxKind.AsyncKeyword);
                    N(SyntaxKind.FileKeyword);
                    N(SyntaxKind.PredefinedType);
                    {
                        N(SyntaxKind.VoidKeyword);
                    }
                    N(SyntaxKind.IdentifierToken, "M");
                    N(SyntaxKind.ParameterList);
                    {
                        N(SyntaxKind.OpenParenToken);
                        N(SyntaxKind.CloseParenToken);
                    }
                    N(SyntaxKind.Block);
                    {
                        N(SyntaxKind.OpenBraceToken);
                        N(SyntaxKind.CloseBraceToken);
                    }
                }
                N(SyntaxKind.CloseBraceToken);
            }
            N(SyntaxKind.EndOfFileToken);
        }
        EOF();
    }

    [Fact]
    public void MemberNamedFile_01()
    {
        UsingNode($$"""
            class C
            {
                int file;
            }
            """, expectedBindingDiagnostics: new[]
            {
                // (3,9): warning CS0169: The field 'C.file' is never used
                //     int file;
                Diagnostic(ErrorCode.WRN_UnreferencedField, "file").WithArguments("C.file").WithLocation(3, 9)
            });

        N(SyntaxKind.CompilationUnit);
        {
            N(SyntaxKind.ClassDeclaration);
            {
                N(SyntaxKind.ClassKeyword);
                N(SyntaxKind.IdentifierToken, "C");
                N(SyntaxKind.OpenBraceToken);
                N(SyntaxKind.FieldDeclaration);
                {
                    N(SyntaxKind.VariableDeclaration);
                    {
                        N(SyntaxKind.PredefinedType);
                        {
                            N(SyntaxKind.IntKeyword);
                        }
                        N(SyntaxKind.VariableDeclarator);
                        {
                            N(SyntaxKind.IdentifierToken, "file");
                        }
                    }
                    N(SyntaxKind.SemicolonToken);
                }
                N(SyntaxKind.CloseBraceToken);
            }
            N(SyntaxKind.EndOfFileToken);
        }
        EOF();
    }

    [Fact]
    public void MemberNamedFile_02()
    {
        UsingNode($$"""
            class C
            {
                int file { get; set; }
            }
            """);

        N(SyntaxKind.CompilationUnit);
        {
            N(SyntaxKind.ClassDeclaration);
            {
                N(SyntaxKind.ClassKeyword);
                N(SyntaxKind.IdentifierToken, "C");
                N(SyntaxKind.OpenBraceToken);
                N(SyntaxKind.PropertyDeclaration);
                {
                    N(SyntaxKind.PredefinedType);
                    {
                        N(SyntaxKind.IntKeyword);
                    }
                    N(SyntaxKind.IdentifierToken, "file");
                    N(SyntaxKind.AccessorList);
                    {
                        N(SyntaxKind.OpenBraceToken);
                        N(SyntaxKind.GetAccessorDeclaration);
                        {
                            N(SyntaxKind.GetKeyword);
                            N(SyntaxKind.SemicolonToken);
                        }
                        N(SyntaxKind.SetAccessorDeclaration);
                        {
                            N(SyntaxKind.SetKeyword);
                            N(SyntaxKind.SemicolonToken);
                        }
                        N(SyntaxKind.CloseBraceToken);
                    }
                }
                N(SyntaxKind.CloseBraceToken);
            }
            N(SyntaxKind.EndOfFileToken);
        }
        EOF();
    }

    [Fact]
    public void MemberNamedFile_03()
    {
        UsingNode($$"""
            class C
            {
                event Action file;
            }
            """,
            expectedBindingDiagnostics: new[]
            {
                // (3,11): error CS0246: The type or namespace name 'Action' could not be found (are you missing a using directive or an assembly reference?)
                //     event Action file;
                Diagnostic(ErrorCode.ERR_SingleTypeNameNotFound, "Action").WithArguments("Action").WithLocation(3, 11),
                // (3,18): warning CS0067: The event 'C.file' is never used
                //     event Action file;
                Diagnostic(ErrorCode.WRN_UnreferencedEvent, "file").WithArguments("C.file").WithLocation(3, 18)
            });

        N(SyntaxKind.CompilationUnit);
        {
            N(SyntaxKind.ClassDeclaration);
            {
                N(SyntaxKind.ClassKeyword);
                N(SyntaxKind.IdentifierToken, "C");
                N(SyntaxKind.OpenBraceToken);
                N(SyntaxKind.EventFieldDeclaration);
                {
                    N(SyntaxKind.EventKeyword);
                    N(SyntaxKind.VariableDeclaration);
                    {
                        N(SyntaxKind.IdentifierName);
                        {
                            N(SyntaxKind.IdentifierToken, "Action");
                        }
                        N(SyntaxKind.VariableDeclarator);
                        {
                            N(SyntaxKind.IdentifierToken, "file");
                        }
                    }
                    N(SyntaxKind.SemicolonToken);
                }
                N(SyntaxKind.CloseBraceToken);
            }
            N(SyntaxKind.EndOfFileToken);
        }
        EOF();
    }

    [Fact]
    public void MemberNamedFile_04()
    {
        UsingNode($$"""
            class C
            {
                void file() { }
            }
            """);

        N(SyntaxKind.CompilationUnit);
        {
            N(SyntaxKind.ClassDeclaration);
            {
                N(SyntaxKind.ClassKeyword);
                N(SyntaxKind.IdentifierToken, "C");
                N(SyntaxKind.OpenBraceToken);
                N(SyntaxKind.MethodDeclaration);
                {
                    N(SyntaxKind.PredefinedType);
                    {
                        N(SyntaxKind.VoidKeyword);
                    }
                    N(SyntaxKind.IdentifierToken, "file");
                    N(SyntaxKind.ParameterList);
                    {
                        N(SyntaxKind.OpenParenToken);
                        N(SyntaxKind.CloseParenToken);
                    }
                    N(SyntaxKind.Block);
                    {
                        N(SyntaxKind.OpenBraceToken);
                        N(SyntaxKind.CloseBraceToken);
                    }
                }
                N(SyntaxKind.CloseBraceToken);
            }
            N(SyntaxKind.EndOfFileToken);
        }
        EOF();
    }

    [Fact]
    public void MemberNamedFile_05()
    {
        UsingNode($$"""
            file class file { }
            """,
            expectedBindingDiagnostics: new[]
            {
                // (1,12): error CS9056: Types and aliases cannot be named 'file'.
                // file class file { }
                Diagnostic(ErrorCode.ERR_FileTypeNameDisallowed, "file").WithLocation(1, 12)
            });

        N(SyntaxKind.CompilationUnit);
        {
            N(SyntaxKind.ClassDeclaration);
            {
                N(SyntaxKind.FileKeyword);
                N(SyntaxKind.ClassKeyword);
                N(SyntaxKind.IdentifierToken, "file");
                N(SyntaxKind.OpenBraceToken);
                N(SyntaxKind.CloseBraceToken);
            }
            N(SyntaxKind.EndOfFileToken);
        }
        EOF();
    }

    [Fact]
    public void MemberNamedFile_06_CSharp10()
    {
        UsingNode($$"""
            class C
            {
                file async;
            }
            """,
            options: TestOptions.Regular10,
            expectedBindingDiagnostics: new[]
            {
                // (3,5): error CS0246: The type or namespace name 'file' could not be found (are you missing a using directive or an assembly reference?)
                //     file async;
                Diagnostic(ErrorCode.ERR_SingleTypeNameNotFound, "file").WithArguments("file").WithLocation(3, 5),
                // (3,10): warning CS0169: The field 'C.async' is never used
                //     file async;
                Diagnostic(ErrorCode.WRN_UnreferencedField, "async").WithArguments("C.async").WithLocation(3, 10)
            });
        N(SyntaxKind.CompilationUnit);
        {
            N(SyntaxKind.ClassDeclaration);
            {
                N(SyntaxKind.ClassKeyword);
                N(SyntaxKind.IdentifierToken, "C");
                N(SyntaxKind.OpenBraceToken);
                N(SyntaxKind.FieldDeclaration);
                {
                    N(SyntaxKind.VariableDeclaration);
                    {
                        N(SyntaxKind.IdentifierName);
                        {
                            N(SyntaxKind.IdentifierToken, "file");
                        }
                        N(SyntaxKind.VariableDeclarator);
                        {
                            N(SyntaxKind.IdentifierToken, "async");
                        }
                    }
                    N(SyntaxKind.SemicolonToken);
                }
                N(SyntaxKind.CloseBraceToken);
            }
            N(SyntaxKind.EndOfFileToken);
        }
        EOF();
    }

    [Fact]
    public void MemberNamedFile_06()
    {
        UsingNode($$"""
            class C
            {
                file async;
            }
            """,
            expectedParsingDiagnostics: new[]
            {
                // (3,15): error CS1519: Invalid token ';' in class, record, struct, or interface member declaration
                //     file async;
                Diagnostic(ErrorCode.ERR_InvalidMemberDecl, ";").WithArguments(";").WithLocation(3, 15),
                // (3,15): error CS1519: Invalid token ';' in class, record, struct, or interface member declaration
                //     file async;
                Diagnostic(ErrorCode.ERR_InvalidMemberDecl, ";").WithArguments(";").WithLocation(3, 15)
            },
            expectedBindingDiagnostics: new[]
            {
                // (3,10): error CS0246: The type or namespace name 'async' could not be found (are you missing a using directive or an assembly reference?)
                //     file async;
                Diagnostic(ErrorCode.ERR_SingleTypeNameNotFound, "async").WithArguments("async").WithLocation(3, 10),
                // (3,15): error CS1519: Invalid token ';' in class, record, struct, or interface member declaration
                //     file async;
                Diagnostic(ErrorCode.ERR_InvalidMemberDecl, ";").WithArguments(";").WithLocation(3, 15),
                // (3,15): error CS1519: Invalid token ';' in class, record, struct, or interface member declaration
                //     file async;
                Diagnostic(ErrorCode.ERR_InvalidMemberDecl, ";").WithArguments(";").WithLocation(3, 15),
                // (3,15): error CS0106: The modifier 'file' is not valid for this item
                //     file async;
                Diagnostic(ErrorCode.ERR_BadMemberFlag, "").WithArguments("file").WithLocation(3, 15)
            });

        N(SyntaxKind.CompilationUnit);
        {
            N(SyntaxKind.ClassDeclaration);
            {
                N(SyntaxKind.ClassKeyword);
                N(SyntaxKind.IdentifierToken, "C");
                N(SyntaxKind.OpenBraceToken);
                N(SyntaxKind.FieldDeclaration);
                {
                    N(SyntaxKind.FileKeyword);
                    N(SyntaxKind.VariableDeclaration);
                    {
                        N(SyntaxKind.IdentifierName);
                        {
                            N(SyntaxKind.IdentifierToken, "async");
                        }
                        M(SyntaxKind.VariableDeclarator);
                        {
                            M(SyntaxKind.IdentifierToken);
                        }
                    }
                    M(SyntaxKind.SemicolonToken);
                }
                N(SyntaxKind.CloseBraceToken);
            }
            N(SyntaxKind.EndOfFileToken);
        }
        EOF();
    }

    [Fact]
    public void MemberNamedFile_07_CSharp10()
    {
        UsingNode($$"""
            class C
            {
                file item;
            }
            """,
            options: TestOptions.Regular10,
            expectedBindingDiagnostics: new[]
            {
                // (3,5): error CS0246: The type or namespace name 'file' could not be found (are you missing a using directive or an assembly reference?)
                //     file item;
                Diagnostic(ErrorCode.ERR_SingleTypeNameNotFound, "file").WithArguments("file").WithLocation(3, 5),
                // (3,10): warning CS0169: The field 'C.item' is never used
                //     file item;
                Diagnostic(ErrorCode.WRN_UnreferencedField, "item").WithArguments("C.item").WithLocation(3, 10)
            });

        N(SyntaxKind.CompilationUnit);
        {
            N(SyntaxKind.ClassDeclaration);
            {
                N(SyntaxKind.ClassKeyword);
                N(SyntaxKind.IdentifierToken, "C");
                N(SyntaxKind.OpenBraceToken);
                N(SyntaxKind.FieldDeclaration);
                {
                    N(SyntaxKind.VariableDeclaration);
                    {
                        N(SyntaxKind.IdentifierName);
                        {
                            N(SyntaxKind.IdentifierToken, "file");
                        }
                        N(SyntaxKind.VariableDeclarator);
                        {
                            N(SyntaxKind.IdentifierToken, "item");
                        }
                    }
                    N(SyntaxKind.SemicolonToken);
                }
                N(SyntaxKind.CloseBraceToken);
            }
            N(SyntaxKind.EndOfFileToken);
        }
        EOF();
    }

    [Fact]
    public void MemberNamedFile_07()
    {
        UsingNode($$"""
            class C
            {
                file item;
            }
            """,
            expectedParsingDiagnostics: new[]
            {
                // (3,14): error CS1519: Invalid token ';' in class, record, struct, or interface member declaration
                //     file item;
                Diagnostic(ErrorCode.ERR_InvalidMemberDecl, ";").WithArguments(";").WithLocation(3, 14),
                // (3,14): error CS1519: Invalid token ';' in class, record, struct, or interface member declaration
                //     file item;
                Diagnostic(ErrorCode.ERR_InvalidMemberDecl, ";").WithArguments(";").WithLocation(3, 14)
            },
            expectedBindingDiagnostics: new[]
            {
                    // (3,10): error CS0246: The type or namespace name 'item' could not be found (are you missing a using directive or an assembly reference?)
                //     file item;
                Diagnostic(ErrorCode.ERR_SingleTypeNameNotFound, "item").WithArguments("item").WithLocation(3, 10),
                // (3,14): error CS1519: Invalid token ';' in class, record, struct, or interface member declaration
                //     file item;
                Diagnostic(ErrorCode.ERR_InvalidMemberDecl, ";").WithArguments(";").WithLocation(3, 14),
                // (3,14): error CS1519: Invalid token ';' in class, record, struct, or interface member declaration
                //     file item;
                Diagnostic(ErrorCode.ERR_InvalidMemberDecl, ";").WithArguments(";").WithLocation(3, 14),
                // (3,14): error CS0106: The modifier 'file' is not valid for this item
                //     file item;
                Diagnostic(ErrorCode.ERR_BadMemberFlag, "").WithArguments("file").WithLocation(3, 14)
            });

        N(SyntaxKind.CompilationUnit);
        {
            N(SyntaxKind.ClassDeclaration);
            {
                N(SyntaxKind.ClassKeyword);
                N(SyntaxKind.IdentifierToken, "C");
                N(SyntaxKind.OpenBraceToken);
                N(SyntaxKind.FieldDeclaration);
                {
                    N(SyntaxKind.FileKeyword);
                    N(SyntaxKind.VariableDeclaration);
                    {
                        N(SyntaxKind.IdentifierName);
                        {
                            N(SyntaxKind.IdentifierToken, "item");
                        }
                        M(SyntaxKind.VariableDeclarator);
                        {
                            M(SyntaxKind.IdentifierToken);
                        }
                    }
                    M(SyntaxKind.SemicolonToken);
                }
                N(SyntaxKind.CloseBraceToken);
            }
            N(SyntaxKind.EndOfFileToken);
        }
        EOF();
    }

    [Fact]
    public void MemberNamedFile_08()
    {
        UsingNode($$"""
            record file { }
            """,
            expectedBindingDiagnostics: new[]
            {
                // (1,8): error CS9056: Types and aliases cannot be named 'file'.
                // record file { }
                Diagnostic(ErrorCode.ERR_FileTypeNameDisallowed, "file").WithLocation(1, 8)
            });

        N(SyntaxKind.CompilationUnit);
        {
            N(SyntaxKind.RecordDeclaration);
            {
                N(SyntaxKind.RecordKeyword);
                N(SyntaxKind.IdentifierToken, "file");
                N(SyntaxKind.OpenBraceToken);
                N(SyntaxKind.CloseBraceToken);
            }
            N(SyntaxKind.EndOfFileToken);
        }
        EOF();
    }

    [Fact]
    public void TypeNamedFile_01()
    {
        UsingNode($$"""
            class file { }
            """,
            expectedBindingDiagnostics: new[]
            {
                // (1,7): error CS9056: Types and aliases cannot be named 'file'.
                // class file { }
                Diagnostic(ErrorCode.ERR_FileTypeNameDisallowed, "file").WithLocation(1, 7)
            });

        N(SyntaxKind.CompilationUnit);
        {
            N(SyntaxKind.ClassDeclaration);
            {
                N(SyntaxKind.ClassKeyword);
                N(SyntaxKind.IdentifierToken, "file");
                N(SyntaxKind.OpenBraceToken);
                N(SyntaxKind.CloseBraceToken);
            }
            N(SyntaxKind.EndOfFileToken);
        }
        EOF();
    }

    [Fact]
    public void TypeNamedFile_01_CSharp10()
    {
        UsingNode($$"""
            class file { }
            """,
            options: TestOptions.Regular10,
            expectedBindingDiagnostics: new[]
            {
                // (1,7): warning CS8981: The type name 'file' only contains lower-cased ascii characters. Such names may become reserved for the language.
                // class file { }
                Diagnostic(ErrorCode.WRN_LowerCaseTypeName, "file").WithArguments("file").WithLocation(1, 7)
            });

        N(SyntaxKind.CompilationUnit);
        {
            N(SyntaxKind.ClassDeclaration);
            {
                N(SyntaxKind.ClassKeyword);
                N(SyntaxKind.IdentifierToken, "file");
                N(SyntaxKind.OpenBraceToken);
                N(SyntaxKind.CloseBraceToken);
            }
            N(SyntaxKind.EndOfFileToken);
        }
        EOF();
    }

    [Theory]
    [InlineData(LanguageVersion.CSharp10)]
    [InlineData(LanguageVersion.CSharp11)]
    public void TypeNamedFile_02(LanguageVersion languageVersion)
    {
        UsingNode($$"""
            class @file { }
            """,
            options: TestOptions.Regular.WithLanguageVersion(languageVersion));

        N(SyntaxKind.CompilationUnit);
        {
            N(SyntaxKind.ClassDeclaration);
            {
                N(SyntaxKind.ClassKeyword);
                N(SyntaxKind.IdentifierToken, "@file");
                N(SyntaxKind.OpenBraceToken);
                N(SyntaxKind.CloseBraceToken);
            }
            N(SyntaxKind.EndOfFileToken);
        }
        EOF();
    }

    [Fact]
    public void Errors_01_CSharp10()
    {
        UsingNode($$"""
            file
            """,
            options: TestOptions.Regular10,
            expectedParsingDiagnostics: new[]
            {
<<<<<<< HEAD
                // (1,1): error CS0116: A namespace cannot directly contain members such as fields, methods or statements
                // file
                Diagnostic(ErrorCode.ERR_NamespaceUnexpected, "file").WithLocation(1, 1)
            },
            expectedBindingDiagnostics: new[]
            {
                // (1,1): error CS0116: A namespace cannot directly contain members such as fields, methods or statements
                // file
                Diagnostic(ErrorCode.ERR_NamespaceUnexpected, "file").WithLocation(1, 1),
                // (1,1): error CS0246: The type or namespace name 'file' could not be found (are you missing a using directive or an assembly reference?)
                // file
                Diagnostic(ErrorCode.ERR_SingleTypeNameNotFound, "file").WithArguments("file").WithLocation(1, 1)
=======
                // (1,5): error CS1001: Identifier expected
                // file
                Diagnostic(ErrorCode.ERR_IdentifierExpected, "").WithLocation(1, 5),
                // (1,5): error CS1002: ; expected
                // file
                Diagnostic(ErrorCode.ERR_SemicolonExpected, "").WithLocation(1, 5)
            },
            expectedBindingDiagnostics: new[]
            {
                // (1,1): error CS0246: The type or namespace name 'file' could not be found (are you missing a using directive or an assembly reference?)
                // file
                Diagnostic(ErrorCode.ERR_SingleTypeNameNotFound, "file").WithArguments("file").WithLocation(1, 1),
                // (1,5): error CS1001: Identifier expected
                // file
                Diagnostic(ErrorCode.ERR_IdentifierExpected, "").WithLocation(1, 5),
                // (1,5): error CS1002: ; expected
                // file
                Diagnostic(ErrorCode.ERR_SemicolonExpected, "").WithLocation(1, 5)
>>>>>>> 26ac7608
            });

        N(SyntaxKind.CompilationUnit);
        {
<<<<<<< HEAD
            N(SyntaxKind.FieldDeclaration);
            {
                N(SyntaxKind.VariableDeclaration);
                {
                    N(SyntaxKind.IdentifierName);
                    {
                        N(SyntaxKind.IdentifierToken, "file");
                    }
                    M(SyntaxKind.VariableDeclarator);
                    {
                        M(SyntaxKind.IdentifierToken);
                    }
=======
            N(SyntaxKind.GlobalStatement);
            {
                N(SyntaxKind.LocalDeclarationStatement);
                {
                    N(SyntaxKind.VariableDeclaration);
                    {
                        N(SyntaxKind.IdentifierName);
                        {
                            N(SyntaxKind.IdentifierToken, "file");
                        }
                        M(SyntaxKind.VariableDeclarator);
                        {
                            M(SyntaxKind.IdentifierToken);
                        }
                    }
                    M(SyntaxKind.SemicolonToken);
>>>>>>> 26ac7608
                }
                M(SyntaxKind.SemicolonToken);
            }
            N(SyntaxKind.EndOfFileToken);
        }
        EOF();
    }

    [Fact]
    public void Errors_01()
    {
        UsingNode($$"""
            file
            """,
            expectedParsingDiagnostics: new[]
            {
<<<<<<< HEAD
                // (1,1): error CS0116: A namespace cannot directly contain members such as fields, methods or statements
                // file
                Diagnostic(ErrorCode.ERR_NamespaceUnexpected, "file").WithLocation(1, 1)
            },
            expectedBindingDiagnostics: new[]
            {
                // (1,1): error CS0116: A namespace cannot directly contain members such as fields, methods or statements
                // file
                Diagnostic(ErrorCode.ERR_NamespaceUnexpected, "file").WithLocation(1, 1),
                // (1,1): error CS0246: The type or namespace name 'file' could not be found (are you missing a using directive or an assembly reference?)
                // file
                Diagnostic(ErrorCode.ERR_SingleTypeNameNotFound, "file").WithArguments("file").WithLocation(1, 1)
=======
                // (1,5): error CS1001: Identifier expected
                // file
                Diagnostic(ErrorCode.ERR_IdentifierExpected, "").WithLocation(1, 5),
                // (1,5): error CS1002: ; expected
                // file
                Diagnostic(ErrorCode.ERR_SemicolonExpected, "").WithLocation(1, 5)
            },
            expectedBindingDiagnostics: new[]
            {
                // (1,1): error CS0246: The type or namespace name 'file' could not be found (are you missing a using directive or an assembly reference?)
                // file
                Diagnostic(ErrorCode.ERR_SingleTypeNameNotFound, "file").WithArguments("file").WithLocation(1, 1),
                // (1,5): error CS1001: Identifier expected
                // file
                Diagnostic(ErrorCode.ERR_IdentifierExpected, "").WithLocation(1, 5),
                // (1,5): error CS1002: ; expected
                // file
                Diagnostic(ErrorCode.ERR_SemicolonExpected, "").WithLocation(1, 5)
>>>>>>> 26ac7608
            });

        N(SyntaxKind.CompilationUnit);
        {
<<<<<<< HEAD
            N(SyntaxKind.FieldDeclaration);
            {
                N(SyntaxKind.VariableDeclaration);
                {
                    N(SyntaxKind.IdentifierName);
                    {
                        N(SyntaxKind.IdentifierToken, "file");
                    }
                    M(SyntaxKind.VariableDeclarator);
                    {
                        M(SyntaxKind.IdentifierToken);
                    }
=======
            N(SyntaxKind.GlobalStatement);
            {
                N(SyntaxKind.LocalDeclarationStatement);
                {
                    N(SyntaxKind.VariableDeclaration);
                    {
                        N(SyntaxKind.IdentifierName);
                        {
                            N(SyntaxKind.IdentifierToken, "file");
                        }
                        M(SyntaxKind.VariableDeclarator);
                        {
                            M(SyntaxKind.IdentifierToken);
                        }
                    }
                    M(SyntaxKind.SemicolonToken);
>>>>>>> 26ac7608
                }
                M(SyntaxKind.SemicolonToken);
            }
            N(SyntaxKind.EndOfFileToken);
        }
        EOF();
    }

    [Fact]
    public void Errors_02_CSharp10()
    {
        UsingNode($$"""
            file;
            """,
            options: TestOptions.Regular10,
            expectedBindingDiagnostics: new[]
            {
                // (1,1): error CS0103: The name 'file' does not exist in the current context
                // file;
                Diagnostic(ErrorCode.ERR_NameNotInContext, "file").WithArguments("file").WithLocation(1, 1),
                // (1,1): error CS0201: Only assignment, call, increment, decrement, await, and new object expressions can be used as a statement
                // file;
                Diagnostic(ErrorCode.ERR_IllegalStatement, "file").WithLocation(1, 1)
            });

        N(SyntaxKind.CompilationUnit);
        {
            N(SyntaxKind.GlobalStatement);
            {
                N(SyntaxKind.ExpressionStatement);
                {
                    N(SyntaxKind.IdentifierName);
                    {
                        N(SyntaxKind.IdentifierToken, "file");
                    }
                    N(SyntaxKind.SemicolonToken);
                }
            }
            N(SyntaxKind.EndOfFileToken);
        }
        EOF();
    }

    [Fact]
    public void Errors_02()
    {
        UsingNode($$"""
            file;
            """,
            expectedBindingDiagnostics: new[]
            {
                // (1,1): error CS0103: The name 'file' does not exist in the current context
                // file;
                Diagnostic(ErrorCode.ERR_NameNotInContext, "file").WithArguments("file").WithLocation(1, 1),
                // (1,1): error CS0201: Only assignment, call, increment, decrement, await, and new object expressions can be used as a statement
                // file;
                Diagnostic(ErrorCode.ERR_IllegalStatement, "file").WithLocation(1, 1)
            });

        N(SyntaxKind.CompilationUnit);
        {
            N(SyntaxKind.GlobalStatement);
            {
                N(SyntaxKind.ExpressionStatement);
                {
                    N(SyntaxKind.IdentifierName);
                    {
                        N(SyntaxKind.IdentifierToken, "file");
                    }
                    N(SyntaxKind.SemicolonToken);
                }
            }
            N(SyntaxKind.EndOfFileToken);
        }
        EOF();
    }

    [Fact]
    public void Errors_03_CSharp10()
    {
        UsingNode($$"""
            file namespace NS;
            """,
            options: TestOptions.Regular10,
            expectedParsingDiagnostics: new[]
            {
                // (1,6): error CS1001: Identifier expected
                // file namespace NS;
                Diagnostic(ErrorCode.ERR_IdentifierExpected, "namespace").WithLocation(1, 6),
                // (1,6): error CS1002: ; expected
                // file namespace NS;
                Diagnostic(ErrorCode.ERR_SemicolonExpected, "namespace").WithLocation(1, 6)
            },
            expectedBindingDiagnostics: new[]
            {
                // (1,1): error CS0246: The type or namespace name 'file' could not be found (are you missing a using directive or an assembly reference?)
                // file namespace NS;
                Diagnostic(ErrorCode.ERR_SingleTypeNameNotFound, "file").WithArguments("file").WithLocation(1, 1),
                // (1,6): error CS1001: Identifier expected
                // file namespace NS;
                Diagnostic(ErrorCode.ERR_IdentifierExpected, "namespace").WithLocation(1, 6),
                // (1,6): error CS1002: ; expected
                // file namespace NS;
<<<<<<< HEAD
                Diagnostic(ErrorCode.ERR_NamespaceUnexpected, "file").WithLocation(1, 1),
                // (1,1): error CS0246: The type or namespace name 'file' could not be found (are you missing a using directive or an assembly reference?)
                // file namespace NS;
                Diagnostic(ErrorCode.ERR_SingleTypeNameNotFound, "file").WithArguments("file").WithLocation(1, 1),
=======
                Diagnostic(ErrorCode.ERR_SemicolonExpected, "namespace").WithLocation(1, 6),
>>>>>>> 26ac7608
                // (1,16): error CS8956: File-scoped namespace must precede all other members in a file.
                // file namespace NS;
                Diagnostic(ErrorCode.ERR_FileScopedNamespaceNotBeforeAllMembers, "NS").WithLocation(1, 16)
            });

        N(SyntaxKind.CompilationUnit);
        {
<<<<<<< HEAD
            N(SyntaxKind.FieldDeclaration);
            {
                N(SyntaxKind.VariableDeclaration);
                {
                    N(SyntaxKind.IdentifierName);
                    {
                        N(SyntaxKind.IdentifierToken, "file");
                    }
                    M(SyntaxKind.VariableDeclarator);
                    {
                        M(SyntaxKind.IdentifierToken);
                    }
=======
            N(SyntaxKind.GlobalStatement);
            {
                N(SyntaxKind.LocalDeclarationStatement);
                {
                    N(SyntaxKind.VariableDeclaration);
                    {
                        N(SyntaxKind.IdentifierName);
                        {
                            N(SyntaxKind.IdentifierToken, "file");
                        }
                        M(SyntaxKind.VariableDeclarator);
                        {
                            M(SyntaxKind.IdentifierToken);
                        }
                    }
                    M(SyntaxKind.SemicolonToken);
>>>>>>> 26ac7608
                }
                M(SyntaxKind.SemicolonToken);
            }
            N(SyntaxKind.FileScopedNamespaceDeclaration);
            {
                N(SyntaxKind.NamespaceKeyword);
                N(SyntaxKind.IdentifierName);
                {
                    N(SyntaxKind.IdentifierToken, "NS");
                }
                N(SyntaxKind.SemicolonToken);
            }
            N(SyntaxKind.EndOfFileToken);
        }
        EOF();
    }

    [Fact]
    public void Errors_03()
    {
        UsingNode($$"""
            file namespace NS;
            """,
            expectedParsingDiagnostics: new[]
            {
                // (1,6): error CS1001: Identifier expected
                // file namespace NS;
                Diagnostic(ErrorCode.ERR_IdentifierExpected, "namespace").WithLocation(1, 6),
                // (1,6): error CS1002: ; expected
                // file namespace NS;
                Diagnostic(ErrorCode.ERR_SemicolonExpected, "namespace").WithLocation(1, 6)
            },
            expectedBindingDiagnostics: new[]
            {
                // (1,1): error CS0246: The type or namespace name 'file' could not be found (are you missing a using directive or an assembly reference?)
                // file namespace NS;
                Diagnostic(ErrorCode.ERR_SingleTypeNameNotFound, "file").WithArguments("file").WithLocation(1, 1),
                // (1,6): error CS1001: Identifier expected
                // file namespace NS;
                Diagnostic(ErrorCode.ERR_IdentifierExpected, "namespace").WithLocation(1, 6),
                // (1,6): error CS1002: ; expected
                // file namespace NS;
<<<<<<< HEAD
                Diagnostic(ErrorCode.ERR_NamespaceUnexpected, "file").WithLocation(1, 1),
                // (1,1): error CS0246: The type or namespace name 'file' could not be found (are you missing a using directive or an assembly reference?)
                // file namespace NS;
                Diagnostic(ErrorCode.ERR_SingleTypeNameNotFound, "file").WithArguments("file").WithLocation(1, 1),
=======
                Diagnostic(ErrorCode.ERR_SemicolonExpected, "namespace").WithLocation(1, 6),
>>>>>>> 26ac7608
                // (1,16): error CS8956: File-scoped namespace must precede all other members in a file.
                // file namespace NS;
                Diagnostic(ErrorCode.ERR_FileScopedNamespaceNotBeforeAllMembers, "NS").WithLocation(1, 16)
            });

        N(SyntaxKind.CompilationUnit);
        {
<<<<<<< HEAD
            N(SyntaxKind.FieldDeclaration);
            {
                N(SyntaxKind.VariableDeclaration);
                {
                    N(SyntaxKind.IdentifierName);
                    {
                        N(SyntaxKind.IdentifierToken, "file");
                    }
                    M(SyntaxKind.VariableDeclarator);
                    {
                        M(SyntaxKind.IdentifierToken);
                    }
=======
            N(SyntaxKind.GlobalStatement);
            {
                N(SyntaxKind.LocalDeclarationStatement);
                {
                    N(SyntaxKind.VariableDeclaration);
                    {
                        N(SyntaxKind.IdentifierName);
                        {
                            N(SyntaxKind.IdentifierToken, "file");
                        }
                        M(SyntaxKind.VariableDeclarator);
                        {
                            M(SyntaxKind.IdentifierToken);
                        }
                    }
                    M(SyntaxKind.SemicolonToken);
>>>>>>> 26ac7608
                }
                M(SyntaxKind.SemicolonToken);
            }
            N(SyntaxKind.FileScopedNamespaceDeclaration);
            {
                N(SyntaxKind.NamespaceKeyword);
                N(SyntaxKind.IdentifierName);
                {
                    N(SyntaxKind.IdentifierToken, "NS");
                }
                N(SyntaxKind.SemicolonToken);
            }
            N(SyntaxKind.EndOfFileToken);
        }
        EOF();
    }

    [Fact]
    public void Errors_04_CSharp10()
    {
        UsingNode($$"""
            file namespace NS { }
            """,
            options: TestOptions.Regular10,
            expectedParsingDiagnostics: new[]
            {
                // (1,6): error CS1001: Identifier expected
                // file namespace NS { }
                Diagnostic(ErrorCode.ERR_IdentifierExpected, "namespace").WithLocation(1, 6),
                // (1,6): error CS1002: ; expected
                // file namespace NS { }
                Diagnostic(ErrorCode.ERR_SemicolonExpected, "namespace").WithLocation(1, 6)
            },
            expectedBindingDiagnostics: new[]
            {
                // (1,1): error CS0246: The type or namespace name 'file' could not be found (are you missing a using directive or an assembly reference?)
                // file namespace NS { }
<<<<<<< HEAD
                Diagnostic(ErrorCode.ERR_NamespaceUnexpected, "file").WithLocation(1, 1)
            },
            expectedBindingDiagnostics: new[]
            {
                // (1,1): error CS0116: A namespace cannot directly contain members such as fields, methods or statements
                // file namespace NS { }
                Diagnostic(ErrorCode.ERR_NamespaceUnexpected, "file").WithLocation(1, 1),
                // (1,1): error CS0246: The type or namespace name 'file' could not be found (are you missing a using directive or an assembly reference?)
                // file namespace NS { }
                Diagnostic(ErrorCode.ERR_SingleTypeNameNotFound, "file").WithArguments("file").WithLocation(1, 1)
=======
                Diagnostic(ErrorCode.ERR_SingleTypeNameNotFound, "file").WithArguments("file").WithLocation(1, 1),
                // (1,6): error CS1001: Identifier expected
                // file namespace NS { }
                Diagnostic(ErrorCode.ERR_IdentifierExpected, "namespace").WithLocation(1, 6),
                // (1,6): error CS1002: ; expected
                // file namespace NS { }
                Diagnostic(ErrorCode.ERR_SemicolonExpected, "namespace").WithLocation(1, 6)
>>>>>>> 26ac7608
            });

        N(SyntaxKind.CompilationUnit);
        {
<<<<<<< HEAD
            N(SyntaxKind.FieldDeclaration);
            {
                N(SyntaxKind.VariableDeclaration);
                {
                    N(SyntaxKind.IdentifierName);
                    {
                        N(SyntaxKind.IdentifierToken, "file");
                    }
                    M(SyntaxKind.VariableDeclarator);
                    {
                        M(SyntaxKind.IdentifierToken);
                    }
=======
            N(SyntaxKind.GlobalStatement);
            {
                N(SyntaxKind.LocalDeclarationStatement);
                {
                    N(SyntaxKind.VariableDeclaration);
                    {
                        N(SyntaxKind.IdentifierName);
                        {
                            N(SyntaxKind.IdentifierToken, "file");
                        }
                        M(SyntaxKind.VariableDeclarator);
                        {
                            M(SyntaxKind.IdentifierToken);
                        }
                    }
                    M(SyntaxKind.SemicolonToken);
>>>>>>> 26ac7608
                }
                M(SyntaxKind.SemicolonToken);
            }
            N(SyntaxKind.NamespaceDeclaration);
            {
                N(SyntaxKind.NamespaceKeyword);
                N(SyntaxKind.IdentifierName);
                {
                    N(SyntaxKind.IdentifierToken, "NS");
                }
                N(SyntaxKind.OpenBraceToken);
                N(SyntaxKind.CloseBraceToken);
            }
            N(SyntaxKind.EndOfFileToken);
        }
        EOF();
    }

    [Fact]
    public void Errors_04()
    {
        UsingNode($$"""
            file namespace NS { }
            """,
            expectedParsingDiagnostics: new[]
            {
                // (1,6): error CS1001: Identifier expected
                // file namespace NS { }
                Diagnostic(ErrorCode.ERR_IdentifierExpected, "namespace").WithLocation(1, 6),
                // (1,6): error CS1002: ; expected
                // file namespace NS { }
                Diagnostic(ErrorCode.ERR_SemicolonExpected, "namespace").WithLocation(1, 6)
            },
            expectedBindingDiagnostics: new[]
            {
                // (1,1): error CS0246: The type or namespace name 'file' could not be found (are you missing a using directive or an assembly reference?)
                // file namespace NS { }
                Diagnostic(ErrorCode.ERR_SingleTypeNameNotFound, "file").WithArguments("file").WithLocation(1, 1),
                // (1,6): error CS1001: Identifier expected
                // file namespace NS { }
<<<<<<< HEAD
                Diagnostic(ErrorCode.ERR_NamespaceUnexpected, "file").WithLocation(1, 1)
            },
            expectedBindingDiagnostics: new[]
            {
                // (1,1): error CS0116: A namespace cannot directly contain members such as fields, methods or statements
                // file namespace NS { }
                Diagnostic(ErrorCode.ERR_NamespaceUnexpected, "file").WithLocation(1, 1),
                // (1,1): error CS0246: The type or namespace name 'file' could not be found (are you missing a using directive or an assembly reference?)
                // file namespace NS { }
                Diagnostic(ErrorCode.ERR_SingleTypeNameNotFound, "file").WithArguments("file").WithLocation(1, 1)
=======
                Diagnostic(ErrorCode.ERR_IdentifierExpected, "namespace").WithLocation(1, 6),
                // (1,6): error CS1002: ; expected
                // file namespace NS { }
                Diagnostic(ErrorCode.ERR_SemicolonExpected, "namespace").WithLocation(1, 6)
>>>>>>> 26ac7608
            });

        N(SyntaxKind.CompilationUnit);
        {
<<<<<<< HEAD
            N(SyntaxKind.FieldDeclaration);
            {
                N(SyntaxKind.VariableDeclaration);
                {
                    N(SyntaxKind.IdentifierName);
                    {
                        N(SyntaxKind.IdentifierToken, "file");
                    }
                    M(SyntaxKind.VariableDeclarator);
                    {
                        M(SyntaxKind.IdentifierToken);
                    }
=======
            N(SyntaxKind.GlobalStatement);
            {
                N(SyntaxKind.LocalDeclarationStatement);
                {
                    N(SyntaxKind.VariableDeclaration);
                    {
                        N(SyntaxKind.IdentifierName);
                        {
                            N(SyntaxKind.IdentifierToken, "file");
                        }
                        M(SyntaxKind.VariableDeclarator);
                        {
                            M(SyntaxKind.IdentifierToken);
                        }
                    }
                    M(SyntaxKind.SemicolonToken);
>>>>>>> 26ac7608
                }
                M(SyntaxKind.SemicolonToken);
            }
            N(SyntaxKind.NamespaceDeclaration);
            {
                N(SyntaxKind.NamespaceKeyword);
                N(SyntaxKind.IdentifierName);
                {
                    N(SyntaxKind.IdentifierToken, "NS");
                }
                N(SyntaxKind.OpenBraceToken);
                N(SyntaxKind.CloseBraceToken);
            }
            N(SyntaxKind.EndOfFileToken);
        }
        EOF();
    }

    [Fact]
    public void File_Repeated()
    {
        const int FileModifiersCount = 100000;
        var manyFileModifiers = string.Join(" ", Enumerable.Repeat("file", FileModifiersCount));
        UsingNode(manyFileModifiers,
            expectedParsingDiagnostics: new[]
            {
                // (1,46): error CS0116: A namespace cannot directly contain members such as fields, methods or statements
                // file file file file file file file file file file
                Diagnostic(ErrorCode.ERR_NamespaceUnexpected, "file").WithLocation(1, 499996)
            },
            expectedBindingDiagnostics: new[]
            {
                // (1,6): error CS1004: Duplicate 'file' modifier
                // file file file file file file file file file file
                Diagnostic(ErrorCode.ERR_DuplicateModifier, "file").WithArguments("file").WithLocation(1, 6),
                // (1,46): error CS0116: A namespace cannot directly contain members such as fields, methods or statements
                // file file file file file file file file file file
                Diagnostic(ErrorCode.ERR_NamespaceUnexpected, "file").WithLocation(1, 499996),
                // (1,46): error CS0246: The type or namespace name 'file' could not be found (are you missing a using directive or an assembly reference?)
                // file file file file file file file file file file
                Diagnostic(ErrorCode.ERR_SingleTypeNameNotFound, "file").WithArguments("file").WithLocation(1, 499996),
                // (1,50): error CS0106: The modifier 'file' is not valid for this item
                // file file file file file file file file file file
                Diagnostic(ErrorCode.ERR_BadMemberFlag, "").WithArguments("file").WithLocation(1, 500000)
            });

        N(SyntaxKind.CompilationUnit);
        {
            N(SyntaxKind.FieldDeclaration);
            {
                for (var i = 0; i < FileModifiersCount - 1; i++)
                {
                    N(SyntaxKind.FileKeyword);
                }
                N(SyntaxKind.VariableDeclaration);
                {
                    N(SyntaxKind.IdentifierName);
                    {
                        N(SyntaxKind.IdentifierToken, "file");
                    }
                    M(SyntaxKind.VariableDeclarator);
                    {
                        M(SyntaxKind.IdentifierToken);
                    }
                }
                M(SyntaxKind.SemicolonToken);
            }
            N(SyntaxKind.EndOfFileToken);
        }
        EOF();

        UsingNode(manyFileModifiers + " class { }",
            expectedParsingDiagnostics: new[]
            {
                Diagnostic(ErrorCode.ERR_IdentifierExpected, "{").WithLocation(1, 500007)
            },
            expectedBindingDiagnostics: new[]
            {
                Diagnostic(ErrorCode.ERR_DuplicateModifier, "file").WithArguments("file").WithLocation(1, 6),
                Diagnostic(ErrorCode.ERR_IdentifierExpected, "{").WithLocation(1, 500007)
            });

        N(SyntaxKind.CompilationUnit);
        {
            N(SyntaxKind.ClassDeclaration);
            {
                for (int i = 0; i < FileModifiersCount; i++)
                {
                    N(SyntaxKind.FileKeyword);
                }
                N(SyntaxKind.ClassKeyword);
                M(SyntaxKind.IdentifierToken);
                N(SyntaxKind.OpenBraceToken);
                N(SyntaxKind.CloseBraceToken);
            }
            N(SyntaxKind.EndOfFileToken);
        }
        EOF();
    }

    [Fact]
    public void MethodNamedRecord_01_CSharp8()
    {
        UsingNode("""
            class C
            {
                file record();
            }
            """,
            options: TestOptions.Regular8,
            expectedBindingDiagnostics: new[]
            {
                // (3,5): error CS0246: The type or namespace name 'file' could not be found (are you missing a using directive or an assembly reference?)
                //     file record();
                Diagnostic(ErrorCode.ERR_SingleTypeNameNotFound, "file").WithArguments("file").WithLocation(3, 5),
                // (3,10): error CS0501: 'C.record()' must declare a body because it is not marked abstract, extern, or partial
                //     file record();
                Diagnostic(ErrorCode.ERR_ConcreteMissingBody, "record").WithArguments("C.record()").WithLocation(3, 10)
            });

        N(SyntaxKind.CompilationUnit);
        {
            N(SyntaxKind.ClassDeclaration);
            {
                N(SyntaxKind.ClassKeyword);
                N(SyntaxKind.IdentifierToken, "C");
                N(SyntaxKind.OpenBraceToken);
                N(SyntaxKind.MethodDeclaration);
                {
                    N(SyntaxKind.IdentifierName);
                    {
                        N(SyntaxKind.IdentifierToken, "file");
                    }
                    N(SyntaxKind.IdentifierToken, "record");
                    N(SyntaxKind.ParameterList);
                    {
                        N(SyntaxKind.OpenParenToken);
                        N(SyntaxKind.CloseParenToken);
                    }
                    N(SyntaxKind.SemicolonToken);
                }
                N(SyntaxKind.CloseBraceToken);
            }
            N(SyntaxKind.EndOfFileToken);
        }
        EOF();
    }

    [Fact]
    public void MethodNamedRecord_01_CSharp11()
    {
        UsingNode("""
            class C
            {
                file record();
            }
            """,
            expectedBindingDiagnostics: new[]
            {
                // (3,10): error CS0106: The modifier 'file' is not valid for this item
                //     file record();
                Diagnostic(ErrorCode.ERR_BadMemberFlag, "record").WithArguments("file").WithLocation(3, 10),
                // (3,10): error CS1520: Method must have a return type
                //     file record();
                Diagnostic(ErrorCode.ERR_MemberNeedsType, "record").WithLocation(3, 10)
            });

        N(SyntaxKind.CompilationUnit);
        {
            N(SyntaxKind.ClassDeclaration);
            {
                N(SyntaxKind.ClassKeyword);
                N(SyntaxKind.IdentifierToken, "C");
                N(SyntaxKind.OpenBraceToken);
                N(SyntaxKind.ConstructorDeclaration);
                {
                    N(SyntaxKind.FileKeyword);
                    N(SyntaxKind.IdentifierToken, "record");
                    N(SyntaxKind.ParameterList);
                    {
                        N(SyntaxKind.OpenParenToken);
                        N(SyntaxKind.CloseParenToken);
                    }
                    N(SyntaxKind.SemicolonToken);
                }
                N(SyntaxKind.CloseBraceToken);
            }
            N(SyntaxKind.EndOfFileToken);
        }
        EOF();
    }

    [Fact]
    public void MethodNamedRecord_02_CSharp8()
    {
        UsingNode("""
            class C
            {
                file record() { }
            }
            """,
            options: TestOptions.Regular8,
            expectedBindingDiagnostics: new[]
            {
                // (3,5): error CS0246: The type or namespace name 'file' could not be found (are you missing a using directive or an assembly reference?)
                //     file record() { }
                Diagnostic(ErrorCode.ERR_SingleTypeNameNotFound, "file").WithArguments("file").WithLocation(3, 5),
                // (3,10): error CS0161: 'C.record()': not all code paths return a value
                //     file record() { }
                Diagnostic(ErrorCode.ERR_ReturnExpected, "record").WithArguments("C.record()").WithLocation(3, 10)
            });

        N(SyntaxKind.CompilationUnit);
        {
            N(SyntaxKind.ClassDeclaration);
            {
                N(SyntaxKind.ClassKeyword);
                N(SyntaxKind.IdentifierToken, "C");
                N(SyntaxKind.OpenBraceToken);
                N(SyntaxKind.MethodDeclaration);
                {
                    N(SyntaxKind.IdentifierName);
                    {
                        N(SyntaxKind.IdentifierToken, "file");
                    }
                    N(SyntaxKind.IdentifierToken, "record");
                    N(SyntaxKind.ParameterList);
                    {
                        N(SyntaxKind.OpenParenToken);
                        N(SyntaxKind.CloseParenToken);
                    }
                    N(SyntaxKind.Block);
                    {
                        N(SyntaxKind.OpenBraceToken);
                        N(SyntaxKind.CloseBraceToken);
                    }
                }
                N(SyntaxKind.CloseBraceToken);
            }
            N(SyntaxKind.EndOfFileToken);
        }
        EOF();
    }

    [Fact]
    public void MethodNamedRecord_02_CSharp11()
    {
        UsingNode("""
            class C
            {
                file record() { }
            }
            """, expectedBindingDiagnostics: new[]
            {
                // (3,10): error CS0106: The modifier 'file' is not valid for this item
                //     file record() { }
                Diagnostic(ErrorCode.ERR_BadMemberFlag, "record").WithArguments("file").WithLocation(3, 10),
                // (3,10): error CS1520: Method must have a return type
                //     file record() { }
                Diagnostic(ErrorCode.ERR_MemberNeedsType, "record").WithLocation(3, 10)
            });

        N(SyntaxKind.CompilationUnit);
        {
            N(SyntaxKind.ClassDeclaration);
            {
                N(SyntaxKind.ClassKeyword);
                N(SyntaxKind.IdentifierToken, "C");
                N(SyntaxKind.OpenBraceToken);
                N(SyntaxKind.ConstructorDeclaration);
                {
                    N(SyntaxKind.FileKeyword);
                    N(SyntaxKind.IdentifierToken, "record");
                    N(SyntaxKind.ParameterList);
                    {
                        N(SyntaxKind.OpenParenToken);
                        N(SyntaxKind.CloseParenToken);
                    }
                    N(SyntaxKind.Block);
                    {
                        N(SyntaxKind.OpenBraceToken);
                        N(SyntaxKind.CloseBraceToken);
                    }
                }
                N(SyntaxKind.CloseBraceToken);
            }
            N(SyntaxKind.EndOfFileToken);
        }
        EOF();
    }

    [Fact]
    public void FileRecord_01_CSharp8()
    {
        UsingNode("""
            class C
            {
                file record X();
            }
            """,
            options: TestOptions.Regular8,
            expectedBindingDiagnostics: new[]
            {
                // (3,10): error CS0246: The type or namespace name 'record' could not be found (are you missing a using directive or an assembly reference?)
                //     file record X();
                Diagnostic(ErrorCode.ERR_SingleTypeNameNotFound, "record").WithArguments("record").WithLocation(3, 10),
                // (3,17): error CS0106: The modifier 'file' is not valid for this item
                //     file record X();
                Diagnostic(ErrorCode.ERR_BadMemberFlag, "X").WithArguments("file").WithLocation(3, 17),
                // (3,17): error CS0501: 'C.X()' must declare a body because it is not marked abstract, extern, or partial
                //     file record X();
                Diagnostic(ErrorCode.ERR_ConcreteMissingBody, "X").WithArguments("C.X()").WithLocation(3, 17)
            });

        N(SyntaxKind.CompilationUnit);
        {
            N(SyntaxKind.ClassDeclaration);
            {
                N(SyntaxKind.ClassKeyword);
                N(SyntaxKind.IdentifierToken, "C");
                N(SyntaxKind.OpenBraceToken);
                N(SyntaxKind.MethodDeclaration);
                {
                    N(SyntaxKind.FileKeyword);
                    N(SyntaxKind.IdentifierName);
                    {
                        N(SyntaxKind.IdentifierToken, "record");
                    }
                    N(SyntaxKind.IdentifierToken, "X");
                    N(SyntaxKind.ParameterList);
                    {
                        N(SyntaxKind.OpenParenToken);
                        N(SyntaxKind.CloseParenToken);
                    }
                    N(SyntaxKind.SemicolonToken);
                }
                N(SyntaxKind.CloseBraceToken);
            }
            N(SyntaxKind.EndOfFileToken);
        }
        EOF();
    }

    [Fact]
    public void FileRecord_01_CSharp11()
    {
        UsingNode("""
            class C
            {
                file record X();
            }
            """,
            expectedBindingDiagnostics: new[]
            {
                // (3,17): error CS9054: File-local type 'C.X' must be defined in a top level type; 'C.X' is a nested type.
                //     file record X();
                Diagnostic(ErrorCode.ERR_FileTypeNested, "X").WithArguments("C.X").WithLocation(3, 17)
            });

        N(SyntaxKind.CompilationUnit);
        {
            N(SyntaxKind.ClassDeclaration);
            {
                N(SyntaxKind.ClassKeyword);
                N(SyntaxKind.IdentifierToken, "C");
                N(SyntaxKind.OpenBraceToken);
                N(SyntaxKind.RecordDeclaration);
                {
                    N(SyntaxKind.FileKeyword);
                    N(SyntaxKind.RecordKeyword);
                    N(SyntaxKind.IdentifierToken, "X");
                    N(SyntaxKind.ParameterList);
                    {
                        N(SyntaxKind.OpenParenToken);
                        N(SyntaxKind.CloseParenToken);
                    }
                    N(SyntaxKind.SemicolonToken);
                }
                N(SyntaxKind.CloseBraceToken);
            }
            N(SyntaxKind.EndOfFileToken);
        }
        EOF();
    }

    [Fact]
    public void FileRecord_02_CSharp8()
    {
        UsingNode("""
            class C
            {
                file record X() { }
            }
            """,
            options: TestOptions.Regular8,
            expectedBindingDiagnostics: new[]
            {
                // (3,10): error CS0246: The type or namespace name 'record' could not be found (are you missing a using directive or an assembly reference?)
                //     file record X() { }
                Diagnostic(ErrorCode.ERR_SingleTypeNameNotFound, "record").WithArguments("record").WithLocation(3, 10),
                // (3,17): error CS0106: The modifier 'file' is not valid for this item
                //     file record X() { }
                Diagnostic(ErrorCode.ERR_BadMemberFlag, "X").WithArguments("file").WithLocation(3, 17),
                // (3,17): error CS0161: 'C.X()': not all code paths return a value
                //     file record X() { }
                Diagnostic(ErrorCode.ERR_ReturnExpected, "X").WithArguments("C.X()").WithLocation(3, 17)
            });

        N(SyntaxKind.CompilationUnit);
        {
            N(SyntaxKind.ClassDeclaration);
            {
                N(SyntaxKind.ClassKeyword);
                N(SyntaxKind.IdentifierToken, "C");
                N(SyntaxKind.OpenBraceToken);
                N(SyntaxKind.MethodDeclaration);
                {
                    N(SyntaxKind.FileKeyword);
                    N(SyntaxKind.IdentifierName);
                    {
                        N(SyntaxKind.IdentifierToken, "record");
                    }
                    N(SyntaxKind.IdentifierToken, "X");
                    N(SyntaxKind.ParameterList);
                    {
                        N(SyntaxKind.OpenParenToken);
                        N(SyntaxKind.CloseParenToken);
                    }
                    N(SyntaxKind.Block);
                    {
                        N(SyntaxKind.OpenBraceToken);
                        N(SyntaxKind.CloseBraceToken);
                    }
                }
                N(SyntaxKind.CloseBraceToken);
            }
            N(SyntaxKind.EndOfFileToken);
        }
        EOF();
    }

    [Fact]
    public void FileRecord_02_CSharp11()
    {
        UsingNode("""
            class C
            {
                file record X() { }
            }
            """,
            expectedBindingDiagnostics: new[]
            {
                // (3,17): error CS9054: File-local type 'C.X' must be defined in a top level type; 'C.X' is a nested type.
                //     file record X() { }
                Diagnostic(ErrorCode.ERR_FileTypeNested, "X").WithArguments("C.X").WithLocation(3, 17)
            });

        N(SyntaxKind.CompilationUnit);
        {
            N(SyntaxKind.ClassDeclaration);
            {
                N(SyntaxKind.ClassKeyword);
                N(SyntaxKind.IdentifierToken, "C");
                N(SyntaxKind.OpenBraceToken);
                N(SyntaxKind.RecordDeclaration);
                {
                    N(SyntaxKind.FileKeyword);
                    N(SyntaxKind.RecordKeyword);
                    N(SyntaxKind.IdentifierToken, "X");
                    N(SyntaxKind.ParameterList);
                    {
                        N(SyntaxKind.OpenParenToken);
                        N(SyntaxKind.CloseParenToken);
                    }
                    N(SyntaxKind.OpenBraceToken);
                    N(SyntaxKind.CloseBraceToken);
                }
                N(SyntaxKind.CloseBraceToken);
            }
            N(SyntaxKind.EndOfFileToken);
        }
        EOF();
    }

    [Fact]
    public void FileRecord_03_CSharp8()
    {
        UsingNode("""
            class C
            {
                file record X;
            }
            """,
            options: TestOptions.Regular8, expectedBindingDiagnostics: new[]
            {
                // (3,10): error CS0246: The type or namespace name 'record' could not be found (are you missing a using directive or an assembly reference?)
                //     file record X;
                Diagnostic(ErrorCode.ERR_SingleTypeNameNotFound, "record").WithArguments("record").WithLocation(3, 10),
                // (3,17): error CS0106: The modifier 'file' is not valid for this item
                //     file record X;
                Diagnostic(ErrorCode.ERR_BadMemberFlag, "X").WithArguments("file").WithLocation(3, 17),
                // (3,17): warning CS0169: The field 'C.X' is never used
                //     file record X;
                Diagnostic(ErrorCode.WRN_UnreferencedField, "X").WithArguments("C.X").WithLocation(3, 17)
            });

        N(SyntaxKind.CompilationUnit);
        {
            N(SyntaxKind.ClassDeclaration);
            {
                N(SyntaxKind.ClassKeyword);
                N(SyntaxKind.IdentifierToken, "C");
                N(SyntaxKind.OpenBraceToken);
                N(SyntaxKind.FieldDeclaration);
                {
                    N(SyntaxKind.FileKeyword);
                    N(SyntaxKind.VariableDeclaration);
                    {
                        N(SyntaxKind.IdentifierName);
                        {
                            N(SyntaxKind.IdentifierToken, "record");
                        }
                        N(SyntaxKind.VariableDeclarator);
                        {
                            N(SyntaxKind.IdentifierToken, "X");
                        }
                    }
                    N(SyntaxKind.SemicolonToken);
                }
                N(SyntaxKind.CloseBraceToken);
            }
            N(SyntaxKind.EndOfFileToken);
        }
        EOF();
    }

    [Fact]
    public void FileRecord_03_CSharp11()
    {
        UsingNode("""
            class C
            {
                file record X;
            }
            """,
            expectedBindingDiagnostics: new[]
            {
                // (3,17): error CS9054: File-local type 'C.X' must be defined in a top level type; 'C.X' is a nested type.
                //     file record X;
                Diagnostic(ErrorCode.ERR_FileTypeNested, "X").WithArguments("C.X").WithLocation(3, 17)
            });

        N(SyntaxKind.CompilationUnit);
        {
            N(SyntaxKind.ClassDeclaration);
            {
                N(SyntaxKind.ClassKeyword);
                N(SyntaxKind.IdentifierToken, "C");
                N(SyntaxKind.OpenBraceToken);
                N(SyntaxKind.RecordDeclaration);
                {
                    N(SyntaxKind.FileKeyword);
                    N(SyntaxKind.RecordKeyword);
                    N(SyntaxKind.IdentifierToken, "X");
                    N(SyntaxKind.SemicolonToken);
                }
                N(SyntaxKind.CloseBraceToken);
            }
            N(SyntaxKind.EndOfFileToken);
        }
        EOF();
    }

    [Fact]
    public void FileRecord_04_CSharp11()
    {
        UsingNode("""
            file record X();
            """);

        N(SyntaxKind.CompilationUnit);
        {
            N(SyntaxKind.RecordDeclaration);
            {
                N(SyntaxKind.FileKeyword);
                N(SyntaxKind.RecordKeyword);
                N(SyntaxKind.IdentifierToken, "X");
                N(SyntaxKind.ParameterList);
                {
                    N(SyntaxKind.OpenParenToken);
                    N(SyntaxKind.CloseParenToken);
                }
                N(SyntaxKind.SemicolonToken);
            }
            N(SyntaxKind.EndOfFileToken);
        }
        EOF();
    }

    [Fact]
    public void LocalVariable_01()
    {
        UsingNode("""
            void M()
            {
                file file;
            }
            """,
            expectedBindingDiagnostics: new[]
            {
                // (1,6): warning CS8321: The local function 'M' is declared but never used
                // void M()
                Diagnostic(ErrorCode.WRN_UnreferencedLocalFunction, "M").WithArguments("M").WithLocation(1, 6),
                // (3,5): error CS0118: 'file' is a variable but is used like a type
                //     file file;
                Diagnostic(ErrorCode.ERR_BadSKknown, "file").WithArguments("file", "variable", "type").WithLocation(3, 5),
                // (3,10): warning CS0168: The variable 'file' is declared but never used
                //     file file;
                Diagnostic(ErrorCode.WRN_UnreferencedVar, "file").WithArguments("file").WithLocation(3, 10)
            });
        N(SyntaxKind.CompilationUnit);
        {
            N(SyntaxKind.GlobalStatement);
            {
                N(SyntaxKind.LocalFunctionStatement);
                {
                    N(SyntaxKind.PredefinedType);
                    {
                        N(SyntaxKind.VoidKeyword);
                    }
                    N(SyntaxKind.IdentifierToken, "M");
                    N(SyntaxKind.ParameterList);
                    {
                        N(SyntaxKind.OpenParenToken);
                        N(SyntaxKind.CloseParenToken);
                    }
                    N(SyntaxKind.Block);
                    {
                        N(SyntaxKind.OpenBraceToken);
                        N(SyntaxKind.LocalDeclarationStatement);
                        {
                            N(SyntaxKind.VariableDeclaration);
                            {
                                N(SyntaxKind.IdentifierName);
                                {
                                    N(SyntaxKind.IdentifierToken, "file");
                                }
                                N(SyntaxKind.VariableDeclarator);
                                {
                                    N(SyntaxKind.IdentifierToken, "file");
                                }
                            }
                            N(SyntaxKind.SemicolonToken);
                        }
                        N(SyntaxKind.CloseBraceToken);
                    }
                }
            }
            N(SyntaxKind.EndOfFileToken);
        }
        EOF();
    }

    [Fact]
    public void LocalVariable_02()
    {
        UsingNode("""
            void M()
            {
                int file;
            }
            """,
            expectedBindingDiagnostics: new[]
            {
                // (1,6): warning CS8321: The local function 'M' is declared but never used
                // void M()
                Diagnostic(ErrorCode.WRN_UnreferencedLocalFunction, "M").WithArguments("M").WithLocation(1, 6),
                // (3,9): warning CS0168: The variable 'file' is declared but never used
                //     int file;
                Diagnostic(ErrorCode.WRN_UnreferencedVar, "file").WithArguments("file").WithLocation(3, 9)
            });
        N(SyntaxKind.CompilationUnit);
        {
            N(SyntaxKind.GlobalStatement);
            {
                N(SyntaxKind.LocalFunctionStatement);
                {
                    N(SyntaxKind.PredefinedType);
                    {
                        N(SyntaxKind.VoidKeyword);
                    }
                    N(SyntaxKind.IdentifierToken, "M");
                    N(SyntaxKind.ParameterList);
                    {
                        N(SyntaxKind.OpenParenToken);
                        N(SyntaxKind.CloseParenToken);
                    }
                    N(SyntaxKind.Block);
                    {
                        N(SyntaxKind.OpenBraceToken);
                        N(SyntaxKind.LocalDeclarationStatement);
                        {
                            N(SyntaxKind.VariableDeclaration);
                            {
                                N(SyntaxKind.PredefinedType);
                                {
                                    N(SyntaxKind.IntKeyword);
                                }
                                N(SyntaxKind.VariableDeclarator);
                                {
                                    N(SyntaxKind.IdentifierToken, "file");
                                }
                            }
                            N(SyntaxKind.SemicolonToken);
                        }
                        N(SyntaxKind.CloseBraceToken);
                    }
                }
            }
            N(SyntaxKind.EndOfFileToken);
        }
        EOF();
    }

    [Theory]
    [InlineData(LanguageVersion.CSharp10)]
    [InlineData(LanguageVersion.CSharp11)]
    public void TopLevelVariable_01(LanguageVersion languageVersion)
    {
        UsingNode("""
            file file;
            """,
            options: TestOptions.Regular.WithLanguageVersion(languageVersion),
            expectedBindingDiagnostics: new[]
            {
                // (1,1): error CS0118: 'file' is a variable but is used like a type
                // file file;
                Diagnostic(ErrorCode.ERR_BadSKknown, "file").WithArguments("file", "variable", "type").WithLocation(1, 1),
                // (1,6): warning CS0168: The variable 'file' is declared but never used
                // file file;
                Diagnostic(ErrorCode.WRN_UnreferencedVar, "file").WithArguments("file").WithLocation(1, 6)
            });

        N(SyntaxKind.CompilationUnit);
        {
            N(SyntaxKind.GlobalStatement);
            {
                N(SyntaxKind.LocalDeclarationStatement);
                {
                    N(SyntaxKind.VariableDeclaration);
                    {
                        N(SyntaxKind.IdentifierName);
                        {
                            N(SyntaxKind.IdentifierToken, "file");
                        }
                        N(SyntaxKind.VariableDeclarator);
                        {
                            N(SyntaxKind.IdentifierToken, "file");
                        }
                    }
                    N(SyntaxKind.SemicolonToken);
                }
            }
            N(SyntaxKind.EndOfFileToken);
        }
        EOF();
    }

    [Theory]
    [InlineData(LanguageVersion.CSharp10)]
    [InlineData(LanguageVersion.CSharp11)]
    public void TopLevelVariable_02(LanguageVersion languageVersion)
    {
        UsingNode("""
            int file;
            """,
            options: TestOptions.Regular.WithLanguageVersion(languageVersion),
            expectedBindingDiagnostics: new[]
            {
                // (1,5): warning CS0168: The variable 'file' is declared but never used
                // int file;
                Diagnostic(ErrorCode.WRN_UnreferencedVar, "file").WithArguments("file").WithLocation(1, 5)
            });
        N(SyntaxKind.CompilationUnit);
        {
            N(SyntaxKind.GlobalStatement);
            {
                N(SyntaxKind.LocalDeclarationStatement);
                {
                    N(SyntaxKind.VariableDeclaration);
                    {
                        N(SyntaxKind.PredefinedType);
                        {
                            N(SyntaxKind.IntKeyword);
                        }
                        N(SyntaxKind.VariableDeclarator);
                        {
                            N(SyntaxKind.IdentifierToken, "file");
                        }
                    }
                    N(SyntaxKind.SemicolonToken);
                }
            }
            N(SyntaxKind.EndOfFileToken);
        }
        EOF();
    }

    [Theory]
    [InlineData(LanguageVersion.CSharp10)]
    [InlineData(LanguageVersion.CSharp11)]
    public void TopLevelVariable_03(LanguageVersion languageVersion)
    {
        UsingNode("""
            bool file;
            file = true;
            """,
            options: TestOptions.Regular.WithLanguageVersion(languageVersion),
            expectedBindingDiagnostics: new[]
            {
                // (1,6): warning CS0219: The variable 'file' is assigned but its value is never used
                // bool file;
                Diagnostic(ErrorCode.WRN_UnreferencedVarAssg, "file").WithArguments("file").WithLocation(1, 6)
            });

        N(SyntaxKind.CompilationUnit);
        {
            N(SyntaxKind.GlobalStatement);
            {
                N(SyntaxKind.LocalDeclarationStatement);
                {
                    N(SyntaxKind.VariableDeclaration);
                    {
                        N(SyntaxKind.PredefinedType);
                        {
                            N(SyntaxKind.BoolKeyword);
                        }
                        N(SyntaxKind.VariableDeclarator);
                        {
                            N(SyntaxKind.IdentifierToken, "file");
                        }
                    }
                    N(SyntaxKind.SemicolonToken);
                }
            }
            N(SyntaxKind.GlobalStatement);
            {
                N(SyntaxKind.ExpressionStatement);
                {
                    N(SyntaxKind.SimpleAssignmentExpression);
                    {
                        N(SyntaxKind.IdentifierName);
                        {
                            N(SyntaxKind.IdentifierToken, "file");
                        }
                        N(SyntaxKind.EqualsToken);
                        N(SyntaxKind.TrueLiteralExpression);
                        {
                            N(SyntaxKind.TrueKeyword);
                        }
                    }
                    N(SyntaxKind.SemicolonToken);
                }
            }
            N(SyntaxKind.EndOfFileToken);
        }
        EOF();
    }

    [Fact]
    public void Variable_01()
    {
        UsingNode("""
            void M()
            {
                bool file;
                file = true;
            }
            """,
            expectedBindingDiagnostics: new[]
            {
                // (1,6): warning CS8321: The local function 'M' is declared but never used
                // void M()
                Diagnostic(ErrorCode.WRN_UnreferencedLocalFunction, "M").WithArguments("M").WithLocation(1, 6),
                // (3,10): warning CS0219: The variable 'file' is assigned but its value is never used
                //     bool file;
                Diagnostic(ErrorCode.WRN_UnreferencedVarAssg, "file").WithArguments("file").WithLocation(3, 10)
            });

        N(SyntaxKind.CompilationUnit);
        {
            N(SyntaxKind.GlobalStatement);
            {
                N(SyntaxKind.LocalFunctionStatement);
                {
                    N(SyntaxKind.PredefinedType);
                    {
                        N(SyntaxKind.VoidKeyword);
                    }
                    N(SyntaxKind.IdentifierToken, "M");
                    N(SyntaxKind.ParameterList);
                    {
                        N(SyntaxKind.OpenParenToken);
                        N(SyntaxKind.CloseParenToken);
                    }
                    N(SyntaxKind.Block);
                    {
                        N(SyntaxKind.OpenBraceToken);
                        N(SyntaxKind.LocalDeclarationStatement);
                        {
                            N(SyntaxKind.VariableDeclaration);
                            {
                                N(SyntaxKind.PredefinedType);
                                {
                                    N(SyntaxKind.BoolKeyword);
                                }
                                N(SyntaxKind.VariableDeclarator);
                                {
                                    N(SyntaxKind.IdentifierToken, "file");
                                }
                            }
                            N(SyntaxKind.SemicolonToken);
                        }
                        N(SyntaxKind.ExpressionStatement);
                        {
                            N(SyntaxKind.SimpleAssignmentExpression);
                            {
                                N(SyntaxKind.IdentifierName);
                                {
                                    N(SyntaxKind.IdentifierToken, "file");
                                }
                                N(SyntaxKind.EqualsToken);
                                N(SyntaxKind.TrueLiteralExpression);
                                {
                                    N(SyntaxKind.TrueKeyword);
                                }
                            }
                            N(SyntaxKind.SemicolonToken);
                        }
                        N(SyntaxKind.CloseBraceToken);
                    }
                }
            }
            N(SyntaxKind.EndOfFileToken);
        }
        EOF();
    }

    [Fact]
    public void LambdaReturn()
    {
        UsingNode("""
            _ = file () => { };
            """,
            expectedBindingDiagnostics: new[]
            {
                // (1,1): error CS8183: Cannot infer the type of implicitly-typed discard.
                // _ = file () => { };
                Diagnostic(ErrorCode.ERR_DiscardTypeInferenceFailed, "_").WithLocation(1, 1),
                // (1,5): error CS0246: The type or namespace name 'file' could not be found (are you missing a using directive or an assembly reference?)
                // _ = file () => { };
                Diagnostic(ErrorCode.ERR_SingleTypeNameNotFound, "file").WithArguments("file").WithLocation(1, 5)
            });
        N(SyntaxKind.CompilationUnit);
        {
            N(SyntaxKind.GlobalStatement);
            {
                N(SyntaxKind.ExpressionStatement);
                {
                    N(SyntaxKind.SimpleAssignmentExpression);
                    {
                        N(SyntaxKind.IdentifierName);
                        {
                            N(SyntaxKind.IdentifierToken, "_");
                        }
                        N(SyntaxKind.EqualsToken);
                        N(SyntaxKind.ParenthesizedLambdaExpression);
                        {
                            N(SyntaxKind.IdentifierName);
                            {
                                N(SyntaxKind.IdentifierToken, "file");
                            }
                            N(SyntaxKind.ParameterList);
                            {
                                N(SyntaxKind.OpenParenToken);
                                N(SyntaxKind.CloseParenToken);
                            }
                            N(SyntaxKind.EqualsGreaterThanToken);
                            N(SyntaxKind.Block);
                            {
                                N(SyntaxKind.OpenBraceToken);
                                N(SyntaxKind.CloseBraceToken);
                            }
                        }
                    }
                    N(SyntaxKind.SemicolonToken);
                }
            }
            N(SyntaxKind.EndOfFileToken);
        }
        EOF();
    }

    [Fact]
    public void LocalFunctionReturn()
    {
        UsingNode("""
            file local() { };
            """,
            expectedBindingDiagnostics: new[]
            {
                // (1,1): error CS0246: The type or namespace name 'file' could not be found (are you missing a using directive or an assembly reference?)
                // file local() { };
                Diagnostic(ErrorCode.ERR_SingleTypeNameNotFound, "file").WithArguments("file").WithLocation(1, 1),
                // (1,6): error CS0161: 'local()': not all code paths return a value
                // file local() { };
                Diagnostic(ErrorCode.ERR_ReturnExpected, "local").WithArguments("local()").WithLocation(1, 6),
                // (1,6): warning CS8321: The local function 'local' is declared but never used
                // file local() { };
                Diagnostic(ErrorCode.WRN_UnreferencedLocalFunction, "local").WithArguments("local").WithLocation(1, 6)
            });
        N(SyntaxKind.CompilationUnit);
        {
            N(SyntaxKind.GlobalStatement);
            {
                N(SyntaxKind.LocalFunctionStatement);
                {
                    N(SyntaxKind.IdentifierName);
                    {
                        N(SyntaxKind.IdentifierToken, "file");
                    }
                    N(SyntaxKind.IdentifierToken, "local");
                    N(SyntaxKind.ParameterList);
                    {
                        N(SyntaxKind.OpenParenToken);
                        N(SyntaxKind.CloseParenToken);
                    }
                    N(SyntaxKind.Block);
                    {
                        N(SyntaxKind.OpenBraceToken);
                        N(SyntaxKind.CloseBraceToken);
                    }
                }
            }
            N(SyntaxKind.GlobalStatement);
            {
                N(SyntaxKind.EmptyStatement);
                {
                    N(SyntaxKind.SemicolonToken);
                }
            }
            N(SyntaxKind.EndOfFileToken);
        }
        EOF();
    }

    [Fact]
    public void ParameterModifier()
    {
        UsingNode("""
            class C
            {
                void M(file int x) { }
            }
            """,
            expectedParsingDiagnostics: new[]
            {
                // (3,17): error CS1001: Identifier expected
                //     void M(file int x) { }
                Diagnostic(ErrorCode.ERR_IdentifierExpected, "int").WithLocation(3, 17),
                // (3,17): error CS1003: Syntax error, ',' expected
                //     void M(file int x) { }
                Diagnostic(ErrorCode.ERR_SyntaxError, "int").WithArguments(",").WithLocation(3, 17)
            },
            expectedBindingDiagnostics: new[]
            {
                // (3,12): error CS0246: The type or namespace name 'file' could not be found (are you missing a using directive or an assembly reference?)
                //     void M(file int x) { }
                Diagnostic(ErrorCode.ERR_SingleTypeNameNotFound, "file").WithArguments("file").WithLocation(3, 12),
                // (3,17): error CS1001: Identifier expected
                //     void M(file int x) { }
                Diagnostic(ErrorCode.ERR_IdentifierExpected, "int").WithLocation(3, 17),
                // (3,17): error CS1003: Syntax error, ',' expected
                //     void M(file int x) { }
                Diagnostic(ErrorCode.ERR_SyntaxError, "int").WithArguments(",").WithLocation(3, 17)
            });
        N(SyntaxKind.CompilationUnit);
        {
            N(SyntaxKind.ClassDeclaration);
            {
                N(SyntaxKind.ClassKeyword);
                N(SyntaxKind.IdentifierToken, "C");
                N(SyntaxKind.OpenBraceToken);
                N(SyntaxKind.MethodDeclaration);
                {
                    N(SyntaxKind.PredefinedType);
                    {
                        N(SyntaxKind.VoidKeyword);
                    }
                    N(SyntaxKind.IdentifierToken, "M");
                    N(SyntaxKind.ParameterList);
                    {
                        N(SyntaxKind.OpenParenToken);
                        N(SyntaxKind.Parameter);
                        {
                            N(SyntaxKind.IdentifierName);
                            {
                                N(SyntaxKind.IdentifierToken, "file");
                            }
                            M(SyntaxKind.IdentifierToken);
                        }
                        M(SyntaxKind.CommaToken);
                        N(SyntaxKind.Parameter);
                        {
                            N(SyntaxKind.PredefinedType);
                            {
                                N(SyntaxKind.IntKeyword);
                            }
                            N(SyntaxKind.IdentifierToken, "x");
                        }
                        N(SyntaxKind.CloseParenToken);
                    }
                    N(SyntaxKind.Block);
                    {
                        N(SyntaxKind.OpenBraceToken);
                        N(SyntaxKind.CloseBraceToken);
                    }
                }
                N(SyntaxKind.CloseBraceToken);
            }
            N(SyntaxKind.EndOfFileToken);
        }
        EOF();
    }

    [Fact]
    public void ParameterType()
    {
        UsingNode("""
            class C
            {
                void M(file x) { }
            }
            """,
            expectedBindingDiagnostics: new[]
            {
                // (3,12): error CS0246: The type or namespace name 'file' could not be found (are you missing a using directive or an assembly reference?)
                //     void M(file x) { }
                Diagnostic(ErrorCode.ERR_SingleTypeNameNotFound, "file").WithArguments("file").WithLocation(3, 12)
            });
        N(SyntaxKind.CompilationUnit);
        {
            N(SyntaxKind.ClassDeclaration);
            {
                N(SyntaxKind.ClassKeyword);
                N(SyntaxKind.IdentifierToken, "C");
                N(SyntaxKind.OpenBraceToken);
                N(SyntaxKind.MethodDeclaration);
                {
                    N(SyntaxKind.PredefinedType);
                    {
                        N(SyntaxKind.VoidKeyword);
                    }
                    N(SyntaxKind.IdentifierToken, "M");
                    N(SyntaxKind.ParameterList);
                    {
                        N(SyntaxKind.OpenParenToken);
                        N(SyntaxKind.Parameter);
                        {
                            N(SyntaxKind.IdentifierName);
                            {
                                N(SyntaxKind.IdentifierToken, "file");
                            }
                            N(SyntaxKind.IdentifierToken, "x");
                        }
                        N(SyntaxKind.CloseParenToken);
                    }
                    N(SyntaxKind.Block);
                    {
                        N(SyntaxKind.OpenBraceToken);
                        N(SyntaxKind.CloseBraceToken);
                    }
                }
                N(SyntaxKind.CloseBraceToken);
            }
            N(SyntaxKind.EndOfFileToken);
        }
        EOF();
    }
}<|MERGE_RESOLUTION|>--- conflicted
+++ resolved
@@ -20,14 +20,11 @@
         return SyntaxFactory.ParseSyntaxTree(text, options ?? TestOptions.Regular);
     }
 
-<<<<<<< HEAD
-=======
     private void UsingNode(string text, params DiagnosticDescription[] expectedDiagnostics)
     {
         UsingNode(text, options: null, expectedParsingDiagnostics: expectedDiagnostics);
     }
 
->>>>>>> 26ac7608
     private void UsingNode(string text, CSharpParseOptions? options = null, DiagnosticDescription[]? expectedParsingDiagnostics = null, DiagnosticDescription[]? expectedBindingDiagnostics = null)
     {
         options ??= TestOptions.RegularPreview;
@@ -1599,20 +1596,6 @@
             options: TestOptions.Regular10,
             expectedParsingDiagnostics: new[]
             {
-<<<<<<< HEAD
-                // (1,1): error CS0116: A namespace cannot directly contain members such as fields, methods or statements
-                // file
-                Diagnostic(ErrorCode.ERR_NamespaceUnexpected, "file").WithLocation(1, 1)
-            },
-            expectedBindingDiagnostics: new[]
-            {
-                // (1,1): error CS0116: A namespace cannot directly contain members such as fields, methods or statements
-                // file
-                Diagnostic(ErrorCode.ERR_NamespaceUnexpected, "file").WithLocation(1, 1),
-                // (1,1): error CS0246: The type or namespace name 'file' could not be found (are you missing a using directive or an assembly reference?)
-                // file
-                Diagnostic(ErrorCode.ERR_SingleTypeNameNotFound, "file").WithArguments("file").WithLocation(1, 1)
-=======
                 // (1,5): error CS1001: Identifier expected
                 // file
                 Diagnostic(ErrorCode.ERR_IdentifierExpected, "").WithLocation(1, 5),
@@ -1631,25 +1614,10 @@
                 // (1,5): error CS1002: ; expected
                 // file
                 Diagnostic(ErrorCode.ERR_SemicolonExpected, "").WithLocation(1, 5)
->>>>>>> 26ac7608
-            });
-
-        N(SyntaxKind.CompilationUnit);
-        {
-<<<<<<< HEAD
-            N(SyntaxKind.FieldDeclaration);
-            {
-                N(SyntaxKind.VariableDeclaration);
-                {
-                    N(SyntaxKind.IdentifierName);
-                    {
-                        N(SyntaxKind.IdentifierToken, "file");
-                    }
-                    M(SyntaxKind.VariableDeclarator);
-                    {
-                        M(SyntaxKind.IdentifierToken);
-                    }
-=======
+            });
+
+        N(SyntaxKind.CompilationUnit);
+        {
             N(SyntaxKind.GlobalStatement);
             {
                 N(SyntaxKind.LocalDeclarationStatement);
@@ -1666,7 +1634,6 @@
                         }
                     }
                     M(SyntaxKind.SemicolonToken);
->>>>>>> 26ac7608
                 }
                 M(SyntaxKind.SemicolonToken);
             }
@@ -1683,20 +1650,6 @@
             """,
             expectedParsingDiagnostics: new[]
             {
-<<<<<<< HEAD
-                // (1,1): error CS0116: A namespace cannot directly contain members such as fields, methods or statements
-                // file
-                Diagnostic(ErrorCode.ERR_NamespaceUnexpected, "file").WithLocation(1, 1)
-            },
-            expectedBindingDiagnostics: new[]
-            {
-                // (1,1): error CS0116: A namespace cannot directly contain members such as fields, methods or statements
-                // file
-                Diagnostic(ErrorCode.ERR_NamespaceUnexpected, "file").WithLocation(1, 1),
-                // (1,1): error CS0246: The type or namespace name 'file' could not be found (are you missing a using directive or an assembly reference?)
-                // file
-                Diagnostic(ErrorCode.ERR_SingleTypeNameNotFound, "file").WithArguments("file").WithLocation(1, 1)
-=======
                 // (1,5): error CS1001: Identifier expected
                 // file
                 Diagnostic(ErrorCode.ERR_IdentifierExpected, "").WithLocation(1, 5),
@@ -1715,25 +1668,10 @@
                 // (1,5): error CS1002: ; expected
                 // file
                 Diagnostic(ErrorCode.ERR_SemicolonExpected, "").WithLocation(1, 5)
->>>>>>> 26ac7608
-            });
-
-        N(SyntaxKind.CompilationUnit);
-        {
-<<<<<<< HEAD
-            N(SyntaxKind.FieldDeclaration);
-            {
-                N(SyntaxKind.VariableDeclaration);
-                {
-                    N(SyntaxKind.IdentifierName);
-                    {
-                        N(SyntaxKind.IdentifierToken, "file");
-                    }
-                    M(SyntaxKind.VariableDeclarator);
-                    {
-                        M(SyntaxKind.IdentifierToken);
-                    }
-=======
+            });
+
+        N(SyntaxKind.CompilationUnit);
+        {
             N(SyntaxKind.GlobalStatement);
             {
                 N(SyntaxKind.LocalDeclarationStatement);
@@ -1750,7 +1688,6 @@
                         }
                     }
                     M(SyntaxKind.SemicolonToken);
->>>>>>> 26ac7608
                 }
                 M(SyntaxKind.SemicolonToken);
             }
@@ -1854,14 +1791,7 @@
                 Diagnostic(ErrorCode.ERR_IdentifierExpected, "namespace").WithLocation(1, 6),
                 // (1,6): error CS1002: ; expected
                 // file namespace NS;
-<<<<<<< HEAD
-                Diagnostic(ErrorCode.ERR_NamespaceUnexpected, "file").WithLocation(1, 1),
-                // (1,1): error CS0246: The type or namespace name 'file' could not be found (are you missing a using directive or an assembly reference?)
-                // file namespace NS;
-                Diagnostic(ErrorCode.ERR_SingleTypeNameNotFound, "file").WithArguments("file").WithLocation(1, 1),
-=======
                 Diagnostic(ErrorCode.ERR_SemicolonExpected, "namespace").WithLocation(1, 6),
->>>>>>> 26ac7608
                 // (1,16): error CS8956: File-scoped namespace must precede all other members in a file.
                 // file namespace NS;
                 Diagnostic(ErrorCode.ERR_FileScopedNamespaceNotBeforeAllMembers, "NS").WithLocation(1, 16)
@@ -1869,20 +1799,6 @@
 
         N(SyntaxKind.CompilationUnit);
         {
-<<<<<<< HEAD
-            N(SyntaxKind.FieldDeclaration);
-            {
-                N(SyntaxKind.VariableDeclaration);
-                {
-                    N(SyntaxKind.IdentifierName);
-                    {
-                        N(SyntaxKind.IdentifierToken, "file");
-                    }
-                    M(SyntaxKind.VariableDeclarator);
-                    {
-                        M(SyntaxKind.IdentifierToken);
-                    }
-=======
             N(SyntaxKind.GlobalStatement);
             {
                 N(SyntaxKind.LocalDeclarationStatement);
@@ -1899,7 +1815,6 @@
                         }
                     }
                     M(SyntaxKind.SemicolonToken);
->>>>>>> 26ac7608
                 }
                 M(SyntaxKind.SemicolonToken);
             }
@@ -1942,14 +1857,7 @@
                 Diagnostic(ErrorCode.ERR_IdentifierExpected, "namespace").WithLocation(1, 6),
                 // (1,6): error CS1002: ; expected
                 // file namespace NS;
-<<<<<<< HEAD
-                Diagnostic(ErrorCode.ERR_NamespaceUnexpected, "file").WithLocation(1, 1),
-                // (1,1): error CS0246: The type or namespace name 'file' could not be found (are you missing a using directive or an assembly reference?)
-                // file namespace NS;
-                Diagnostic(ErrorCode.ERR_SingleTypeNameNotFound, "file").WithArguments("file").WithLocation(1, 1),
-=======
                 Diagnostic(ErrorCode.ERR_SemicolonExpected, "namespace").WithLocation(1, 6),
->>>>>>> 26ac7608
                 // (1,16): error CS8956: File-scoped namespace must precede all other members in a file.
                 // file namespace NS;
                 Diagnostic(ErrorCode.ERR_FileScopedNamespaceNotBeforeAllMembers, "NS").WithLocation(1, 16)
@@ -1957,20 +1865,6 @@
 
         N(SyntaxKind.CompilationUnit);
         {
-<<<<<<< HEAD
-            N(SyntaxKind.FieldDeclaration);
-            {
-                N(SyntaxKind.VariableDeclaration);
-                {
-                    N(SyntaxKind.IdentifierName);
-                    {
-                        N(SyntaxKind.IdentifierToken, "file");
-                    }
-                    M(SyntaxKind.VariableDeclarator);
-                    {
-                        M(SyntaxKind.IdentifierToken);
-                    }
-=======
             N(SyntaxKind.GlobalStatement);
             {
                 N(SyntaxKind.LocalDeclarationStatement);
@@ -1987,7 +1881,6 @@
                         }
                     }
                     M(SyntaxKind.SemicolonToken);
->>>>>>> 26ac7608
                 }
                 M(SyntaxKind.SemicolonToken);
             }
@@ -2025,18 +1918,6 @@
             {
                 // (1,1): error CS0246: The type or namespace name 'file' could not be found (are you missing a using directive or an assembly reference?)
                 // file namespace NS { }
-<<<<<<< HEAD
-                Diagnostic(ErrorCode.ERR_NamespaceUnexpected, "file").WithLocation(1, 1)
-            },
-            expectedBindingDiagnostics: new[]
-            {
-                // (1,1): error CS0116: A namespace cannot directly contain members such as fields, methods or statements
-                // file namespace NS { }
-                Diagnostic(ErrorCode.ERR_NamespaceUnexpected, "file").WithLocation(1, 1),
-                // (1,1): error CS0246: The type or namespace name 'file' could not be found (are you missing a using directive or an assembly reference?)
-                // file namespace NS { }
-                Diagnostic(ErrorCode.ERR_SingleTypeNameNotFound, "file").WithArguments("file").WithLocation(1, 1)
-=======
                 Diagnostic(ErrorCode.ERR_SingleTypeNameNotFound, "file").WithArguments("file").WithLocation(1, 1),
                 // (1,6): error CS1001: Identifier expected
                 // file namespace NS { }
@@ -2044,25 +1925,10 @@
                 // (1,6): error CS1002: ; expected
                 // file namespace NS { }
                 Diagnostic(ErrorCode.ERR_SemicolonExpected, "namespace").WithLocation(1, 6)
->>>>>>> 26ac7608
-            });
-
-        N(SyntaxKind.CompilationUnit);
-        {
-<<<<<<< HEAD
-            N(SyntaxKind.FieldDeclaration);
-            {
-                N(SyntaxKind.VariableDeclaration);
-                {
-                    N(SyntaxKind.IdentifierName);
-                    {
-                        N(SyntaxKind.IdentifierToken, "file");
-                    }
-                    M(SyntaxKind.VariableDeclarator);
-                    {
-                        M(SyntaxKind.IdentifierToken);
-                    }
-=======
+            });
+
+        N(SyntaxKind.CompilationUnit);
+        {
             N(SyntaxKind.GlobalStatement);
             {
                 N(SyntaxKind.LocalDeclarationStatement);
@@ -2079,7 +1945,6 @@
                         }
                     }
                     M(SyntaxKind.SemicolonToken);
->>>>>>> 26ac7608
                 }
                 M(SyntaxKind.SemicolonToken);
             }
@@ -2120,41 +1985,14 @@
                 Diagnostic(ErrorCode.ERR_SingleTypeNameNotFound, "file").WithArguments("file").WithLocation(1, 1),
                 // (1,6): error CS1001: Identifier expected
                 // file namespace NS { }
-<<<<<<< HEAD
-                Diagnostic(ErrorCode.ERR_NamespaceUnexpected, "file").WithLocation(1, 1)
-            },
-            expectedBindingDiagnostics: new[]
-            {
-                // (1,1): error CS0116: A namespace cannot directly contain members such as fields, methods or statements
-                // file namespace NS { }
-                Diagnostic(ErrorCode.ERR_NamespaceUnexpected, "file").WithLocation(1, 1),
-                // (1,1): error CS0246: The type or namespace name 'file' could not be found (are you missing a using directive or an assembly reference?)
-                // file namespace NS { }
-                Diagnostic(ErrorCode.ERR_SingleTypeNameNotFound, "file").WithArguments("file").WithLocation(1, 1)
-=======
                 Diagnostic(ErrorCode.ERR_IdentifierExpected, "namespace").WithLocation(1, 6),
                 // (1,6): error CS1002: ; expected
                 // file namespace NS { }
                 Diagnostic(ErrorCode.ERR_SemicolonExpected, "namespace").WithLocation(1, 6)
->>>>>>> 26ac7608
-            });
-
-        N(SyntaxKind.CompilationUnit);
-        {
-<<<<<<< HEAD
-            N(SyntaxKind.FieldDeclaration);
-            {
-                N(SyntaxKind.VariableDeclaration);
-                {
-                    N(SyntaxKind.IdentifierName);
-                    {
-                        N(SyntaxKind.IdentifierToken, "file");
-                    }
-                    M(SyntaxKind.VariableDeclarator);
-                    {
-                        M(SyntaxKind.IdentifierToken);
-                    }
-=======
+            });
+
+        N(SyntaxKind.CompilationUnit);
+        {
             N(SyntaxKind.GlobalStatement);
             {
                 N(SyntaxKind.LocalDeclarationStatement);
@@ -2171,7 +2009,6 @@
                         }
                     }
                     M(SyntaxKind.SemicolonToken);
->>>>>>> 26ac7608
                 }
                 M(SyntaxKind.SemicolonToken);
             }
