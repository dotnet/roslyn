﻿// Copyright (c) Microsoft.  All Rights Reserved.  Licensed under the Apache License, Version 2.0.  See License.txt in the project root for license information.

using Microsoft.CodeAnalysis.CSharp.Symbols;
using Microsoft.CodeAnalysis.CSharp.Symbols.Metadata.PE;
using Microsoft.CodeAnalysis.CSharp.Syntax;
using Microsoft.CodeAnalysis.CSharp.Test.Utilities;
using Microsoft.CodeAnalysis.CSharp.UnitTests;
using Microsoft.CodeAnalysis.Test.Utilities;
using Roslyn.Test.Utilities;
using System.Collections.Immutable;
using System.Linq;
using Xunit;

namespace Microsoft.CodeAnalysis.CSharp.UnitTests
{
    public class AttributeTests_RefReadOnly : CSharpTestBase
    {
        [Fact]
        public void RefReadOnlyIsWrittenToMetadata_SameAssembly_Method()
        {
            var text = @"
namespace System.Runtime.CompilerServices
{
    public class IsReadOnlyAttribute : System.Attribute { }
}
class Test
{
    public ref readonly int M(ref readonly int x) { return ref x; }
}
";

            CompileAndVerify(text, verify: false, symbolValidator: module =>
            {
                var method = module.ContainingAssembly.GetTypeByMetadataName("Test").GetMethod("M");
                Assert.Equal(RefKind.RefReadOnly, method.RefKind);
                Assert.True(method.ReturnsByRefReadonly);

                var parameter = method.GetParameters().Single();
                Assert.Equal(RefKind.RefReadOnly, parameter.RefKind);

                AssertReferencedIsReadOnlyAttribute(Accessibility.Public, parameter.GetAttributes(), module.ContainingAssembly.Name);
                AssertReferencedIsReadOnlyAttribute(Accessibility.Public, method.GetReturnTypeAttributes(), module.ContainingAssembly.Name);
            });
        }

        [Fact]
        public void RefReadOnlyIsWrittenToMetadata_NeedsToBeGenerated_Method_Parameter()
        {
            var text = @"
class Test
{
    public void M(ref readonly int x) { }
}
";

            CompileAndVerify(text, symbolValidator: module =>
            {
                var parameter = module.ContainingAssembly.GetTypeByMetadataName("Test").GetMethod("M").GetParameters().Single();
                Assert.Equal(RefKind.RefReadOnly, parameter.RefKind);

                AssertReferencedIsReadOnlyAttribute(Accessibility.Internal, parameter.GetAttributes(), module.ContainingAssembly.Name);
            });
        }

        [Fact]
        public void RefReadOnlyIsWrittenToMetadata_NeedsToBeGenerated_Method_ReturnType()
        {
            var text = @"
class Test
{
    private int x;
    public ref readonly int M() { return ref x; }
}
";

            CompileAndVerify(text, symbolValidator: module =>
            {
                var method = module.ContainingAssembly.GetTypeByMetadataName("Test").GetMethod("M");
                Assert.Equal(RefKind.RefReadOnly, method.RefKind);
                Assert.True(method.ReturnsByRefReadonly);

                AssertReferencedIsReadOnlyAttribute(Accessibility.Internal, method.GetReturnTypeAttributes(), module.ContainingAssembly.Name);
            });
        }

        [Fact]
        public void RefReadOnlyIsWrittenToMetadata_DifferentAssembly_Method()
        {
            var codeA = @"
namespace System.Runtime.CompilerServices
{
    public class IsReadOnlyAttribute : System.Attribute { }
}";

            var referenceA = CreateStandardCompilation(codeA).VerifyDiagnostics().ToMetadataReference();

            var codeB = @"
class Test
{
    public ref readonly int M(ref readonly int x) { return ref x; }
}
";

            CompileAndVerify(codeB, verify: false, additionalRefs: new[] { referenceA }, symbolValidator: module =>
            {
                var method = module.ContainingAssembly.GetTypeByMetadataName("Test").GetMethod("M");
                Assert.Equal(RefKind.RefReadOnly, method.RefKind);
                Assert.True(method.ReturnsByRefReadonly);

                var parameter = method.GetParameters().Single();
                Assert.Equal(RefKind.RefReadOnly, parameter.RefKind);

                AssertReferencedIsReadOnlyAttribute(Accessibility.Public, parameter.GetAttributes(), referenceA.Compilation.AssemblyName);
                AssertReferencedIsReadOnlyAttribute(Accessibility.Public, method.GetReturnTypeAttributes(), referenceA.Compilation.AssemblyName);

                AssertNoIsReadOnlyAttributeExists(module.ContainingAssembly);
            });
        }

        [Fact]
        public void RefReadOnlyIsWrittenToMetadata_SameAssembly_Operator()
        {
            var text = @"
namespace System.Runtime.CompilerServices
{
    public class IsReadOnlyAttribute : System.Attribute { }
}
struct Test
{
    public static int operator +(ref readonly Test x, ref readonly Test y) { return 0; }
}
";

            CompileAndVerify(text, symbolValidator: module =>
            {
                var method = module.ContainingAssembly.GetTypeByMetadataName("Test").GetMethod("op_Addition");
                Assert.Equal(2, method.ParameterCount);

                foreach (var parameter in method.Parameters)
                {
                    Assert.Equal(RefKind.RefReadOnly, parameter.RefKind);
                    AssertReferencedIsReadOnlyAttribute(Accessibility.Public, parameter.GetAttributes(), module.ContainingAssembly.Name);
                }
            });
        }

        [Fact]
        public void RefReadOnlyIsWrittenToMetadata_NeedsToBeGenerated_Operator_Parameter()
        {
            var text = @"
struct Test
{
    public static int operator +(ref readonly Test x, ref readonly Test y) { return 0; }
}
";

            CompileAndVerify(text, symbolValidator: module =>
            {
                var method = module.ContainingAssembly.GetTypeByMetadataName("Test").GetMethod("op_Addition");
                Assert.Equal(2, method.ParameterCount);

                foreach (var parameter in method.Parameters)
                {
                    AssertReferencedIsReadOnlyAttribute(Accessibility.Internal, parameter.GetAttributes(), module.ContainingAssembly.Name);
                }
            });
        }

        [Fact]
        public void RefReadOnlyIsWrittenToMetadata_Operator_Method()
        {
            var codeA = @"
namespace System.Runtime.CompilerServices
{
    public class IsReadOnlyAttribute : System.Attribute { }
}";

            var referenceA = CreateCompilationWithMscorlib(codeA).VerifyDiagnostics().ToMetadataReference();

            var codeB = @"
struct Test
{
    public static int operator +(ref readonly Test x, ref readonly Test y) { return 0; }
}
";

            CompileAndVerify(codeB, additionalRefs: new[] { referenceA }, symbolValidator: module =>
            {
                var method = module.ContainingAssembly.GetTypeByMetadataName("Test").GetMethod("op_Addition");
                Assert.Equal(2, method.ParameterCount);
                foreach (var parameter in method.Parameters)
                {
                    Assert.Equal(RefKind.RefReadOnly, parameter.RefKind);
                    AssertReferencedIsReadOnlyAttribute(Accessibility.Public, parameter.GetAttributes(), referenceA.Compilation.AssemblyName);
                }

                AssertNoIsReadOnlyAttributeExists(module.ContainingAssembly);

            });
        }

        [Fact]
        public void RefReadOnlyIsWrittenToMetadata_SameAssembly_Constructor()
        {
            var text = @"
namespace System.Runtime.CompilerServices
{
    public class IsReadOnlyAttribute : System.Attribute { }
}
class Test
{
    public Test(ref readonly int x) { }
}
";

            CompileAndVerify(text, symbolValidator: module =>
            {
                var parameter = module.ContainingAssembly.GetTypeByMetadataName("Test").GetMethod(".ctor").Parameters.Single();

                Assert.Equal(RefKind.RefReadOnly, parameter.RefKind);
                AssertReferencedIsReadOnlyAttribute(Accessibility.Public, parameter.GetAttributes(), module.ContainingAssembly.Name);
            });
        }

        [Fact]
        public void RefReadOnlyIsWrittenToMetadata_NeedsToBeGenerated_Constructor_Parameter()
        {
            var text = @"
class Test
{
    public Test(ref readonly int x) { }
}
";

            CompileAndVerify(text, symbolValidator: module =>
            {
                var parameter = module.ContainingAssembly.GetTypeByMetadataName("Test").GetMethod(".ctor").Parameters.Single();
                AssertReferencedIsReadOnlyAttribute(Accessibility.Internal, parameter.GetAttributes(), module.ContainingAssembly.Name);
            });
        }

        [Fact]
        public void RefReadOnlyIsWrittenToMetadata_Constructor_Method()
        {
            var codeA = @"
namespace System.Runtime.CompilerServices
{
    public class IsReadOnlyAttribute : System.Attribute { }
}";

            var referenceA = CreateCompilationWithMscorlib(codeA).VerifyDiagnostics().ToMetadataReference();

            var codeB = @"
class Test
{
    public Test(ref readonly int x) { }
}
";

            CompileAndVerify(codeB, additionalRefs: new[] { referenceA }, symbolValidator: module =>
            {
                var parameter = module.ContainingAssembly.GetTypeByMetadataName("Test").GetMethod(".ctor").Parameters.Single();

                Assert.Equal(RefKind.RefReadOnly, parameter.RefKind);
                AssertReferencedIsReadOnlyAttribute(Accessibility.Public, parameter.GetAttributes(), referenceA.Compilation.AssemblyName);

                AssertNoIsReadOnlyAttributeExists(module.ContainingAssembly);

            });
        }

        [Fact]
        public void RefReadOnlyIsWrittenToMetadata_SameAssembly_Property()
        {
            var text = @"
namespace System.Runtime.CompilerServices
{
    public class IsReadOnlyAttribute : System.Attribute { }
}
class Test
{
    private int x = 0;
    public ref readonly int P1 { get { return ref x; } }
    public ref readonly int P2 => ref x;
}
";

            CompileAndVerify(text, symbolValidator: module =>
            {
                var type = module.ContainingAssembly.GetTypeByMetadataName("Test");

                AssertProperty(type.GetProperty("P1"));
                AssertProperty(type.GetProperty("P2"));

                void AssertProperty(PropertySymbol property)
                {
                    Assert.Equal(RefKind.RefReadOnly, property.RefKind);
                    Assert.True(property.ReturnsByRefReadonly);

                    AssertReferencedIsReadOnlyAttribute(Accessibility.Public, property.GetAttributes(), module.ContainingAssembly.Name);
                }
            });
        }

        [Fact]
        public void RefReadOnlyIsWrittenToMetadata_NeedsToBeGenerated_Property()
        {
            var text = @"
class Test
{
    private int x = 0;
    public ref readonly int P1 { get { return ref x; } }
    public ref readonly int P2 => ref x;
}
";

            CompileAndVerify(text, symbolValidator: module =>
            {
                var type = module.ContainingAssembly.GetTypeByMetadataName("Test");

                AssertProperty(type.GetProperty("P1"));
                AssertProperty(type.GetProperty("P2"));

                void AssertProperty(PropertySymbol property)
                {
                    Assert.Equal(RefKind.RefReadOnly, property.RefKind);
                    Assert.True(property.ReturnsByRefReadonly);

                    AssertReferencedIsReadOnlyAttribute(Accessibility.Internal, property.GetAttributes(), module.ContainingAssembly.Name);
                }
            });
        }

        [Fact]
        public void RefReadOnlyIsWrittenToMetadata_DifferentAssembly_Property()
        {
            var codeA = @"
namespace System.Runtime.CompilerServices
{
    public class IsReadOnlyAttribute : System.Attribute { }
}";

            var referenceA = CreateStandardCompilation(codeA).VerifyDiagnostics().ToMetadataReference();

            var codeB = @"
class Test
{
    private int x = 0;
    public ref readonly int P1 { get { return ref x; } }
    public ref readonly int P2 => ref x;
}
";

            CompileAndVerify(codeB, additionalRefs: new[] { referenceA }, symbolValidator: module =>
            {
                var type = module.ContainingAssembly.GetTypeByMetadataName("Test");

                AssertProperty(type.GetProperty("P1"));
                AssertProperty(type.GetProperty("P2"));

                void AssertProperty(PropertySymbol property)
                {
                    Assert.Equal(RefKind.RefReadOnly, property.RefKind);
                    Assert.True(property.ReturnsByRefReadonly);

                    AssertReferencedIsReadOnlyAttribute(Accessibility.Public, property.GetAttributes(), referenceA.Compilation.AssemblyName);

                    AssertNoIsReadOnlyAttributeExists(module.ContainingAssembly);
                }
            });
        }

        [Fact]
        public void RefReadOnlyIsWrittenToMetadata_SameAssembly_Indexer()
        {
            var text = @"
namespace System.Runtime.CompilerServices
{
    public class IsReadOnlyAttribute : System.Attribute { }
}
class Test
{
    public ref readonly int this[ref readonly int x] { get { return ref x; } }
}
";

            CompileAndVerify(text, verify: false, symbolValidator: module =>
            {
                var indexer = module.ContainingAssembly.GetTypeByMetadataName("Test").GetProperty("this[]");
                Assert.Equal(RefKind.RefReadOnly, indexer.RefKind);
                Assert.True(indexer.ReturnsByRefReadonly);

                var parameter = indexer.GetParameters().Single();
                Assert.Equal(RefKind.RefReadOnly, parameter.RefKind);

                AssertReferencedIsReadOnlyAttribute(Accessibility.Public, parameter.GetAttributes(), module.ContainingAssembly.Name);
                AssertReferencedIsReadOnlyAttribute(Accessibility.Public, indexer.GetAttributes(), module.ContainingAssembly.Name);
            });
        }

        [Fact]
        public void RefReadOnlyIsWrittenToMetadata_NeedsToBeGenerated_Indexer_Parameter()
        {
            var text = @"
class Test
{
    public int this[ref readonly int x] { get { return x; } }
}
";

            CompileAndVerify(text, symbolValidator: module =>
            {
                var parameter = module.ContainingAssembly.GetTypeByMetadataName("Test").GetProperty("this[]").GetParameters().Single();
                Assert.Equal(RefKind.RefReadOnly, parameter.RefKind);

                AssertReferencedIsReadOnlyAttribute(Accessibility.Internal, parameter.GetAttributes(), module.ContainingAssembly.Name);
            });
        }

        [Fact]
        public void RefReadOnlyIsWrittenToMetadata_NeedsToBeGenerated_Indexer_ReturnType()
        {
            var text = @"
class Test
{
    private int x;
    public ref readonly int this[int p] { get { return ref x; } }
}
";

            CompileAndVerify(text, symbolValidator: module =>
            {
                var indexer = module.ContainingAssembly.GetTypeByMetadataName("Test").GetProperty("this[]");
                Assert.Equal(RefKind.RefReadOnly, indexer.RefKind);
                Assert.True(indexer.ReturnsByRefReadonly);

                AssertReferencedIsReadOnlyAttribute(Accessibility.Internal, indexer.GetAttributes(), module.ContainingAssembly.Name);
            });
        }

        [Fact]
        public void RefReadOnlyIsWrittenToMetadata_DifferentAssembly_Indexer()
        {
            var codeA = @"
namespace System.Runtime.CompilerServices
{
    public class IsReadOnlyAttribute : System.Attribute { }
}";

            var referenceA = CreateStandardCompilation(codeA).VerifyDiagnostics().ToMetadataReference();

            var codeB = @"
class Test
{
    public ref readonly int this[ref readonly int x] { get { return ref x; } }
}
";

            CompileAndVerify(codeB, verify: false, additionalRefs: new[] { referenceA }, symbolValidator: module =>
            {
                var indexer = module.ContainingAssembly.GetTypeByMetadataName("Test").GetProperty("this[]");
                Assert.Equal(RefKind.RefReadOnly, indexer.RefKind);
                Assert.True(indexer.ReturnsByRefReadonly);

                var parameter = indexer.GetParameters().Single();
                Assert.Equal(RefKind.RefReadOnly, parameter.RefKind);

                AssertReferencedIsReadOnlyAttribute(Accessibility.Public, parameter.GetAttributes(), referenceA.Compilation.AssemblyName);
                AssertReferencedIsReadOnlyAttribute(Accessibility.Public, indexer.GetAttributes(), referenceA.Compilation.AssemblyName);

                AssertNoIsReadOnlyAttributeExists(module.ContainingAssembly);
            });
        }

        [Fact]
        public void RefReadOnlyIsWrittenToMetadata_SameAssembly_Delegate()
        {
            var text = @"
namespace System.Runtime.CompilerServices
{
    public class IsReadOnlyAttribute : System.Attribute { }
}
public delegate ref readonly int D(ref readonly int x);
";

            CompileAndVerify(text, symbolValidator: module =>
            {
                var method = module.ContainingAssembly.GetTypeByMetadataName("D").DelegateInvokeMethod;
                Assert.Equal(RefKind.RefReadOnly, method.RefKind);
                Assert.True(method.ReturnsByRefReadonly);

                var parameter = method.GetParameters().Single();
                Assert.Equal(RefKind.RefReadOnly, parameter.RefKind);

                AssertReferencedIsReadOnlyAttribute(Accessibility.Public, parameter.GetAttributes(), module.ContainingAssembly.Name);
                AssertReferencedIsReadOnlyAttribute(Accessibility.Public, method.GetReturnTypeAttributes(), module.ContainingAssembly.Name);
            });
        }

        [Fact]
        public void RefReadOnlyIsWrittenToMetadata_NeedsToBeGenerated_Delegate_Parameter()
        {
            var text = @"
public delegate void D(ref readonly int x);
";

            CompileAndVerify(text, symbolValidator: module =>
            {
                var parameter = module.ContainingAssembly.GetTypeByMetadataName("D").DelegateInvokeMethod.GetParameters().Single();
                Assert.Equal(RefKind.RefReadOnly, parameter.RefKind);

                AssertReferencedIsReadOnlyAttribute(Accessibility.Internal, parameter.GetAttributes(), module.ContainingAssembly.Name);
            });
        }

        [Fact]
        public void RefReadOnlyIsWrittenToMetadata_NeedsToBeGenerated_Delegate_ReturnType()
        {
            var text = @"
public delegate ref readonly int D();
";

            CompileAndVerify(text, symbolValidator: module =>
            {
                var method = module.ContainingAssembly.GetTypeByMetadataName("D").DelegateInvokeMethod;
                Assert.Equal(RefKind.RefReadOnly, method.RefKind);
                Assert.True(method.ReturnsByRefReadonly);

                AssertReferencedIsReadOnlyAttribute(Accessibility.Internal, method.GetReturnTypeAttributes(), module.ContainingAssembly.Name);
            });
        }

        [Fact]
        public void RefReadOnlyIsWrittenToMetadata_DifferentAssembly_Delegate()
        {
            var codeA = @"
namespace System.Runtime.CompilerServices
{
    public class IsReadOnlyAttribute : System.Attribute { }
}";

            var referenceA = CreateStandardCompilation(codeA).VerifyDiagnostics().ToMetadataReference();

            var codeB = @"
public delegate ref readonly int D(ref readonly int x);
";

            CompileAndVerify(codeB, additionalRefs: new[] { referenceA }, symbolValidator: module =>
            {
                var method = module.ContainingAssembly.GetTypeByMetadataName("D").DelegateInvokeMethod;
                Assert.Equal(RefKind.RefReadOnly, method.RefKind);
                Assert.True(method.ReturnsByRefReadonly);

                var parameter = method.GetParameters().Single();
                Assert.Equal(RefKind.RefReadOnly, parameter.RefKind);

                AssertReferencedIsReadOnlyAttribute(Accessibility.Public, parameter.GetAttributes(), referenceA.Compilation.AssemblyName);
                AssertReferencedIsReadOnlyAttribute(Accessibility.Public, method.GetReturnTypeAttributes(), referenceA.Compilation.AssemblyName);

                AssertNoIsReadOnlyAttributeExists(module.ContainingAssembly);
            });
        }

        [Fact]
        public void RefReadOnlyIsWrittenToMetadata_SameAssembly_LocalFunctions()
        {
            var text = @"
namespace System.Runtime.CompilerServices
{
    public class IsReadOnlyAttribute : System.Attribute { }
}
public class Test
{
    public void M()
    {
		ref readonly int Inner(ref readonly int x)
		{
			return ref x;
		}
    }
}
";

            var options = TestOptions.DebugDll.WithMetadataImportOptions(MetadataImportOptions.All);
            CompileAndVerify(text, verify: false, options: options, symbolValidator: module =>
            {
                var method = module.ContainingAssembly.GetTypeByMetadataName("Test").GetMethod("<M>g__Inner0_0");
                Assert.Equal(RefKind.RefReadOnly, method.RefKind);
                Assert.True(method.ReturnsByRefReadonly);

                var parameter = method.GetParameters().Single();
                Assert.Equal(RefKind.RefReadOnly, parameter.RefKind);

                AssertReferencedIsReadOnlyAttribute(Accessibility.Public, parameter.GetAttributes(), module.ContainingAssembly.Name);
                AssertReferencedIsReadOnlyAttribute(Accessibility.Public, method.GetReturnTypeAttributes(), module.ContainingAssembly.Name);
            });
        }

        [Fact]
        public void RefReadOnlyIsWrittenToMetadata_NeedsToBeGenerated_LocalFunctions_Parameters()
        {
            var text = @"
public class Test
{
    public void M()
    {
		void Inner(ref readonly int x) { }
    }
}
";

<<<<<<< HEAD
            var options = TestOptions.DebugDll.WithMetadataImportOptions(MetadataImportOptions.All);
            CompileAndVerify(text, options: options, symbolValidator: module =>
            {
                var parameter = module.ContainingAssembly.GetTypeByMetadataName("Test").GetMethod("<M>g__Inner0_0").GetParameters().Single();
                Assert.Equal(RefKind.RefReadOnly, parameter.RefKind);
=======
            var referenceA = CreateStandardCompilation(codeA).VerifyDiagnostics().ToMetadataReference();
>>>>>>> 4ba7096e

                AssertReferencedIsReadOnlyAttribute(Accessibility.Internal, parameter.GetAttributes(), module.ContainingAssembly.Name);
            });
        }

        [Fact]
        public void RefReadOnlyIsWrittenToMetadata_NeedsToBeGenerated_LocalFunctions_ReturnType()
        {
            var text = @"
public class Test
{
    private int x;
    public void M()
    {
		ref readonly int Inner()
		{
			return ref x;
		}
    }
}
";

            var options = TestOptions.DebugDll.WithMetadataImportOptions(MetadataImportOptions.All);
            CompileAndVerify(text, verify: false, options: options, symbolValidator: module =>
            {
                var method = module.ContainingAssembly.GetTypeByMetadataName("Test").GetMethod("<M>g__Inner1_0");
                Assert.Equal(RefKind.RefReadOnly, method.RefKind);
                Assert.True(method.ReturnsByRefReadonly);

                AssertReferencedIsReadOnlyAttribute(Accessibility.Internal, method.GetReturnTypeAttributes(), module.ContainingAssembly.Name);
            });
        }

        [Fact]
        public void RefReadOnlyIsWrittenToMetadata_DifferentAssembly_LocalFunctions()
        {
            var codeA = @"
namespace System.Runtime.CompilerServices
{
    public class IsReadOnlyAttribute : System.Attribute { }
}";

            var referenceA = CreateCompilationWithMscorlib(codeA).VerifyDiagnostics().ToMetadataReference();

            var codeB = @"
public class Test
{
    public void M()
    {
		ref readonly int Inner(ref readonly int x)
		{
			return ref x;
		}
    }
}
";
            var options = TestOptions.DebugDll.WithMetadataImportOptions(MetadataImportOptions.All);
            CompileAndVerify(codeB, verify: false, additionalRefs: new[] { referenceA }, options: options, symbolValidator: module =>
            {
                var method = module.ContainingAssembly.GetTypeByMetadataName("Test").GetMethod("<M>g__Inner0_0");
                Assert.Equal(RefKind.RefReadOnly, method.RefKind);
                Assert.True(method.ReturnsByRefReadonly);

                var parameter = method.GetParameters().Single();
                Assert.Equal(RefKind.RefReadOnly, parameter.RefKind);

                AssertReferencedIsReadOnlyAttribute(Accessibility.Public, parameter.GetAttributes(), referenceA.Compilation.AssemblyName);
                AssertReferencedIsReadOnlyAttribute(Accessibility.Public, method.GetReturnTypeAttributes(), referenceA.Compilation.AssemblyName);

                AssertNoIsReadOnlyAttributeExists(module.ContainingAssembly);
            });
        }

        [Fact]
        public void RefReadOnlyIsWrittenToMetadata_SameAssembly_Lambda()
        {
            var text = @"
namespace System.Runtime.CompilerServices
{
    public class IsReadOnlyAttribute : System.Attribute { }
}

delegate ref readonly int D(ref readonly int x);

class Test
{
    public void M1()
    {
        M2((ref readonly int x) => ref x);
    }

    public void M2(D value) { }
}
";

            var options = TestOptions.DebugDll.WithMetadataImportOptions(MetadataImportOptions.All);
            CompileAndVerify(text, verify: false, options: options, symbolValidator: module =>
            {
                var method = module.GlobalNamespace.GetMember<MethodSymbol>("Test.<>c.<M1>b__0_0");
                Assert.Equal(RefKind.RefReadOnly, method.RefKind);
                Assert.True(method.ReturnsByRefReadonly);

                var parameter = method.GetParameters().Single();
                Assert.Equal(RefKind.RefReadOnly, parameter.RefKind);

                AssertReferencedIsReadOnlyAttribute(Accessibility.Public, parameter.GetAttributes(), module.ContainingAssembly.Name);
                AssertReferencedIsReadOnlyAttribute(Accessibility.Public, method.GetReturnTypeAttributes(), module.ContainingAssembly.Name);
            });
        }

        [Fact]
        public void RefReadOnlyIsWrittenToMetadata_NeedsToBeGenerated_Lambda_Parameter()
        {
            var text = @"
delegate void D(ref readonly int x);

class Test
{
    public void M1()
    {
        M2((ref readonly int x) => {});
    }

    public void M2(D value) { }
}
";

            var options = TestOptions.DebugDll.WithMetadataImportOptions(MetadataImportOptions.All);
            CompileAndVerify(text, options: options, symbolValidator: module =>
            {
                var parameter = module.GlobalNamespace.GetMember<MethodSymbol>("Test.<>c.<M1>b__0_0").GetParameters().Single();
                Assert.Equal(RefKind.RefReadOnly, parameter.RefKind);

                AssertReferencedIsReadOnlyAttribute(Accessibility.Internal, parameter.GetAttributes(), module.ContainingAssembly.Name);
            });
        }

        [Fact]
        public void RefReadOnlyIsWrittenToMetadata_NeedsToBeGenerated_Lambda_ReturnType()
        {
            var text = @"
delegate ref readonly int D();

class Test
{
    private int x;
    public void M1()
    {
        M2(() => ref x);
    }

    public void M2(D value) { }
}
";

            var options = TestOptions.DebugDll.WithMetadataImportOptions(MetadataImportOptions.All);
            CompileAndVerify(text, options: options, symbolValidator: module =>
            {
                var method = module.GlobalNamespace.GetMember<MethodSymbol>("Test.<M1>b__1_0");
                Assert.Equal(RefKind.RefReadOnly, method.RefKind);
                Assert.True(method.ReturnsByRefReadonly);

                AssertReferencedIsReadOnlyAttribute(Accessibility.Internal, method.GetReturnTypeAttributes(), module.ContainingAssembly.Name);
            });
        }

        [Fact]
        public void RefReadOnlyIsWrittenToMetadata_DifferentAssembly_Lambda()
        {
            var codeA = @"
namespace System.Runtime.CompilerServices
{
    public class IsReadOnlyAttribute : System.Attribute { }
}";

            var referenceA = CreateStandardCompilation(codeA).VerifyDiagnostics().ToMetadataReference();

            var codeB = @"
delegate ref readonly int D(ref readonly int x);

class Test
{
    public void M1()
    {
        M2((ref readonly int x) => ref x);
    }

    public void M2(D value) { }
}
";

            var options = TestOptions.DebugDll.WithMetadataImportOptions(MetadataImportOptions.All);
            CompileAndVerify(codeB, verify: false, options: options, additionalRefs: new[] { referenceA }, symbolValidator: module =>
            {
                var method = module.GlobalNamespace.GetMember<MethodSymbol>("Test.<>c.<M1>b__0_0");
                Assert.Equal(RefKind.RefReadOnly, method.RefKind);
                Assert.True(method.ReturnsByRefReadonly);

                var parameter = method.GetParameters().Single();
                Assert.Equal(RefKind.RefReadOnly, parameter.RefKind);

                AssertReferencedIsReadOnlyAttribute(Accessibility.Public, parameter.GetAttributes(), referenceA.Compilation.AssemblyName);
                AssertReferencedIsReadOnlyAttribute(Accessibility.Public, method.GetReturnTypeAttributes(), referenceA.Compilation.AssemblyName);

                AssertNoIsReadOnlyAttributeExists(module.ContainingAssembly);
            });
        }

        [Fact]
        public void IsReadOnlyAttributeIsDisallowedEverywhereInSource_Delegates()
        {
            var codeA = @"
namespace System.Runtime.CompilerServices
{
    public class IsReadOnlyAttribute : System.Attribute { }
}";

            var referenceA = CreateStandardCompilation(codeA).VerifyDiagnostics().ToMetadataReference();

            var codeB = @"
using System.Runtime.CompilerServices;

[IsReadOnly]
public delegate ref readonly int D([IsReadOnly]ref readonly int x);
";

<<<<<<< HEAD
            CreateCompilationWithMscorlib(codeB, references: new[] { referenceA }).VerifyDiagnostics(
                // (4,2): error CS8412: Do not use 'System.Runtime.CompilerServices.IsReadOnlyAttribute'. This is reserved for compiler usage.
                // [IsReadOnly]
                Diagnostic(ErrorCode.ERR_ExplicitReadOnlyAttr, "IsReadOnly").WithLocation(4, 2),
                // (5,37): error CS8412: Do not use 'System.Runtime.CompilerServices.IsReadOnlyAttribute'. This is reserved for compiler usage.
                // public delegate ref readonly int D([IsReadOnly]ref readonly int x);
                Diagnostic(ErrorCode.ERR_ExplicitReadOnlyAttr, "IsReadOnly").WithLocation(5, 37));
=======
            CreateStandardCompilation(codeB, references: new[] { referenceA }).VerifyDiagnostics(
                // (4,2): error CS8412: Do not use 'System.Runtime.CompilerServices.ReadOnlyAttribute'. This is reserved for compiler usage.
                // [ReadOnly]
                Diagnostic(ErrorCode.ERR_ExplicitReadOnlyAttr, "ReadOnly").WithLocation(4, 2),
                // (5,37): error CS8412: Do not use 'System.Runtime.CompilerServices.ReadOnlyAttribute'. This is reserved for compiler usage.
                // public delegate ref readonly int D([ReadOnly] ref readonly int x);
                Diagnostic(ErrorCode.ERR_ExplicitReadOnlyAttr, "ReadOnly").WithLocation(5, 37));
>>>>>>> 4ba7096e
        }

        [Fact]
        public void IsReadOnlyAttributeIsDisallowedEverywhereInSource_Types()
        {
            var codeA = @"
namespace System.Runtime.CompilerServices
{
    public class IsReadOnlyAttribute : System.Attribute { }
}";

            var referenceA = CreateStandardCompilation(codeA).VerifyDiagnostics().ToMetadataReference();

            var codeB = @"
using System.Runtime.CompilerServices;

[IsReadOnly]
public class Test
{
}
";

<<<<<<< HEAD
            CreateCompilationWithMscorlib(codeB, references: new[] { referenceA }).VerifyDiagnostics(
                // (4,2): error CS8412: Do not use 'System.Runtime.CompilerServices.IsReadOnlyAttribute'. This is reserved for compiler usage.
                // [IsReadOnly]
                Diagnostic(ErrorCode.ERR_ExplicitReadOnlyAttr, "IsReadOnly").WithLocation(4, 2));
=======
            CreateStandardCompilation(codeB, references: new[] { referenceA }).VerifyDiagnostics(
                // (4,2): error CS8412: Do not use 'System.Runtime.CompilerServices.ReadOnlyAttribute'. This is reserved for compiler usage.
                // [ReadOnly]
                Diagnostic(ErrorCode.ERR_ExplicitReadOnlyAttr, "ReadOnly").WithLocation(4, 2));
>>>>>>> 4ba7096e
        }

        [Fact]
        public void IsReadOnlyAttributeIsDisallowedEverywhereInSource_Fields()
        {
            var codeA = @"
namespace System.Runtime.CompilerServices
{
    public class IsReadOnlyAttribute : System.Attribute { }
}";

            var referenceA = CreateStandardCompilation(codeA).VerifyDiagnostics().ToMetadataReference();

            var codeB = @"
using System.Runtime.CompilerServices;

public class Test
{
    [IsReadOnly]
    private int x = 0;

    public int X => x;
}
";

<<<<<<< HEAD
            CreateCompilationWithMscorlib(codeB, references: new[] { referenceA }).VerifyDiagnostics(
                // (6,6): error CS8412: Do not use 'System.Runtime.CompilerServices.IsReadOnlyAttribute'. This is reserved for compiler usage.
                //     [IsReadOnly]
                Diagnostic(ErrorCode.ERR_ExplicitReadOnlyAttr, "IsReadOnly").WithLocation(6, 6));
=======
            CreateStandardCompilation(codeB, references: new[] { referenceA }).VerifyDiagnostics(
                // (6,6): error CS8412: Do not use 'System.Runtime.CompilerServices.ReadOnlyAttribute'. This is reserved for compiler usage.
                //     [ReadOnly]
                Diagnostic(ErrorCode.ERR_ExplicitReadOnlyAttr, "ReadOnly").WithLocation(6, 6));
>>>>>>> 4ba7096e
        }

        [Fact]
        public void IsReadOnlyAttributeIsDisallowedEverywhereInSource_Properties()
        {
            var codeA = @"
namespace System.Runtime.CompilerServices
{
    public class IsReadOnlyAttribute : System.Attribute { }
}";

            var referenceA = CreateStandardCompilation(codeA).VerifyDiagnostics().ToMetadataReference();

            var codeB = @"
using System.Runtime.CompilerServices;

public class Test
{
    private int x = 0;

    [IsReadOnly]
    public ref readonly int Property => ref x;
}
";

<<<<<<< HEAD
            CreateCompilationWithMscorlib(codeB, references: new[] { referenceA }).VerifyDiagnostics(
                // (8,6): error CS8412: Do not use 'System.Runtime.CompilerServices.IsReadOnlyAttribute'. This is reserved for compiler usage.
                //     [IsReadOnly]
                Diagnostic(ErrorCode.ERR_ExplicitReadOnlyAttr, "IsReadOnly").WithLocation(8, 6));
=======
            CreateStandardCompilation(codeB, references: new[] { referenceA }).VerifyDiagnostics(
                // (8,6): error CS8412: Do not use 'System.Runtime.CompilerServices.ReadOnlyAttribute'. This is reserved for compiler usage.
                //     [ReadOnly]
                Diagnostic(ErrorCode.ERR_ExplicitReadOnlyAttr, "ReadOnly").WithLocation(8, 6));
>>>>>>> 4ba7096e
        }

        [Fact]
        public void IsReadOnlyAttributeIsDisallowedEverywhereInSource_Methods()
        {
            var codeA = @"
namespace System.Runtime.CompilerServices
{
    public class IsReadOnlyAttribute : System.Attribute { }
}";

            var referenceA = CreateStandardCompilation(codeA).VerifyDiagnostics().ToMetadataReference();

            var codeB = @"
using System.Runtime.CompilerServices;

public class Test
{
    [IsReadOnly]
    [return: IsReadOnly]
    public ref readonly int Method([IsReadOnly]ref readonly int x)
    {
        return ref x;
    }
}
";

            CreateCompilationWithMscorlibAndSystemCore(codeB, references: new[] { referenceA }).VerifyDiagnostics(
                // (6,6): error CS8412: Do not use 'System.Runtime.CompilerServices.IsReadOnlyAttribute'. This is reserved for compiler usage.
                //     [IsReadOnly]
                Diagnostic(ErrorCode.ERR_ExplicitReadOnlyAttr, "IsReadOnly").WithLocation(6, 6),
                // (7,14): error CS8412: Do not use 'System.Runtime.CompilerServices.IsReadOnlyAttribute'. This is reserved for compiler usage.
                //     [return: IsReadOnly]
                Diagnostic(ErrorCode.ERR_ExplicitReadOnlyAttr, "IsReadOnly").WithLocation(7, 14),
                // (8,37): error CS8412: Do not use 'System.Runtime.CompilerServices.IsReadOnlyAttribute'. This is reserved for compiler usage.
                //     public ref readonly int Method([IsReadOnly]ref readonly int x)
                Diagnostic(ErrorCode.ERR_ExplicitReadOnlyAttr, "IsReadOnly").WithLocation(8, 37));
        }

        [Fact]
        public void IsReadOnlyAttributeIsDisallowedEverywhereInSource_Indexers()
        {
            var codeA = @"
namespace System.Runtime.CompilerServices
{
    public class IsReadOnlyAttribute : System.Attribute { }
}";

            var referenceA = CreateStandardCompilation(codeA).VerifyDiagnostics().ToMetadataReference();

            var codeB = @"
using System.Runtime.CompilerServices;

public class Test
{
    [IsReadOnly]
    public ref readonly int this[[IsReadOnly]ref readonly int x] { get { return ref x; } }
}
";

<<<<<<< HEAD
            CreateCompilationWithMscorlib(codeB, references: new[] { referenceA }).VerifyDiagnostics(
                // (6,6): error CS8412: Do not use 'System.Runtime.CompilerServices.IsReadOnlyAttribute'. This is reserved for compiler usage.
                //     [IsReadOnly]
                Diagnostic(ErrorCode.ERR_ExplicitReadOnlyAttr, "IsReadOnly").WithLocation(6, 6),
                // (7,35): error CS8412: Do not use 'System.Runtime.CompilerServices.IsReadOnlyAttribute'. This is reserved for compiler usage.
                //     public ref readonly int this[[IsReadOnly]ref readonly int x] { get { return ref x; } }
                Diagnostic(ErrorCode.ERR_ExplicitReadOnlyAttr, "IsReadOnly").WithLocation(7, 35));
=======
            CreateStandardCompilation(codeB, references: new[] { referenceA }).VerifyDiagnostics(
                // (6,6): error CS8412: Do not use 'System.Runtime.CompilerServices.ReadOnlyAttribute'. This is reserved for compiler usage.
                //     [ReadOnly]
                Diagnostic(ErrorCode.ERR_ExplicitReadOnlyAttr, "ReadOnly").WithLocation(6, 6),
                // (7,35): error CS8412: Do not use 'System.Runtime.CompilerServices.ReadOnlyAttribute'. This is reserved for compiler usage.
                //     public ref readonly int this[[ReadOnly] ref readonly int x] { get { return ref x; } }
                Diagnostic(ErrorCode.ERR_ExplicitReadOnlyAttr, "ReadOnly").WithLocation(7, 35));
>>>>>>> 4ba7096e
        }

        [Fact]
        public void UserReferencingEmbeddedAttributeShouldResultInAnError()
        {
            var code = @"
[Embedded]
public class Test
{
	public ref readonly int M(ref readonly int p) => ref p;
}";

            CreateCompilationWithMscorlib(code).VerifyDiagnostics(
                // (2,2): error CS0246: The type or namespace name 'EmbeddedAttribute' could not be found (are you missing a using directive or an assembly reference?)
                // [Embedded]
                Diagnostic(ErrorCode.ERR_SingleTypeNameNotFound, "Embedded").WithArguments("EmbeddedAttribute").WithLocation(2, 2),
                // (2,2): error CS0246: The type or namespace name 'Embedded' could not be found (are you missing a using directive or an assembly reference?)
                // [Embedded]
                Diagnostic(ErrorCode.ERR_SingleTypeNameNotFound, "Embedded").WithArguments("Embedded").WithLocation(2, 2));
        }

        [Fact]
        public void UserReferencingIsReadOnlyAttributeShouldResultInAnError()
        {
            var code = @"
[IsReadOnly]
public class Test
{
	public ref readonly int M(ref readonly int p) => ref p;
}";

            CreateCompilationWithMscorlib(code).VerifyDiagnostics(
                // (2,2): error CS0246: The type or namespace name 'IsReadOnlyAttribute' could not be found (are you missing a using directive or an assembly reference?)
                // [IsReadOnly]
                Diagnostic(ErrorCode.ERR_SingleTypeNameNotFound, "IsReadOnly").WithArguments("IsReadOnlyAttribute").WithLocation(2, 2),
                // (2,2): error CS0246: The type or namespace name 'IsReadOnly' could not be found (are you missing a using directive or an assembly reference?)
                // [IsReadOnly]
                Diagnostic(ErrorCode.ERR_SingleTypeNameNotFound, "IsReadOnly").WithArguments("IsReadOnly").WithLocation(2, 2));
        }

        [Fact]
        public void TypeReferencingAnotherTypeThatUsesAPublicAttributeFromAThirdNotReferencedAssemblyShouldGenerateItsOwn()
        {
            var options = TestOptions.DebugDll.WithMetadataImportOptions(MetadataImportOptions.All);

            var code1 = CreateCompilationWithMscorlib(@"
namespace System.Runtime.CompilerServices
{
    public class IsReadOnlyAttribute : System.Attribute { }
}");

            var code2 = CreateCompilationWithMscorlib(@"
public class Test1
{
	public static ref readonly int M(ref readonly int p) => ref p;
}", references: new[] { code1.ToMetadataReference() }, options: options);

            CompileAndVerify(code2, verify: false, symbolValidator: module =>
            {
                // IsReadOnly is not generated in assembly
                var isReadOnlyAttributeName = WellKnownTypes.GetMetadataName(WellKnownType.System_Runtime_CompilerServices_IsReadOnlyAttribute);
                Assert.Null(module.ContainingAssembly.GetTypeByMetadataName(isReadOnlyAttributeName));
            });

            var code3 = CreateCompilationWithMscorlib(@"
public class Test2
{
	public static ref readonly int M(ref readonly int p) => ref Test1.M(p);
}", references: new[] { code2.ToMetadataReference() }, options: options);

            CompileAndVerify(code3, symbolValidator: module =>
            {
                // IsReadOnly is generated in assembly
                AssertGeneratedEmbeddedAttribute(module.ContainingAssembly, AttributeDescription.CodeAnalysisEmbeddedAttribute.FullName);
                AssertGeneratedEmbeddedAttribute(module.ContainingAssembly, AttributeDescription.IsReadOnlyAttribute.FullName);
            });
        }

        [Fact]
        public void BuildingAModuleRequiresIsReadOnlyAttributeToBeThere_Missing_SourceMethod()
        {
            var code = @"
public class Test
{
    public void M(ref readonly int x) { }
}";

            CreateCompilationWithMscorlib(code, options: TestOptions.ReleaseModule).VerifyDiagnostics(
                // (4,19): error CS0518: Predefined type 'System.Runtime.CompilerServices.IsReadOnlyAttribute' is not defined or imported
                //     public void M(ref readonly int x) { }
                Diagnostic(ErrorCode.ERR_PredefinedTypeNotFound, "ref readonly int x").WithArguments("System.Runtime.CompilerServices.IsReadOnlyAttribute").WithLocation(4, 19));
        }

        [Fact]
        public void BuildingAModuleRequiresIsReadOnlyAttributeToBeThere_Missing_SourceMethod_MultipleLocations()
        {
            var code = @"
public class Test
{
    public void M1(ref readonly int x) { }
    public void M2(ref readonly int x) { }
}";

            CreateCompilationWithMscorlib(code, options: TestOptions.ReleaseModule).VerifyDiagnostics(
                // (4,20): error CS0518: Predefined type 'System.Runtime.CompilerServices.IsReadOnlyAttribute' is not defined or imported
                //     public void M1(ref readonly int x) { }
                Diagnostic(ErrorCode.ERR_PredefinedTypeNotFound, "ref readonly int x").WithArguments("System.Runtime.CompilerServices.IsReadOnlyAttribute").WithLocation(4, 20),
                // (5,20): error CS0518: Predefined type 'System.Runtime.CompilerServices.IsReadOnlyAttribute' is not defined or imported
                //     public void M2(ref readonly int x) { }
                Diagnostic(ErrorCode.ERR_PredefinedTypeNotFound, "ref readonly int x").WithArguments("System.Runtime.CompilerServices.IsReadOnlyAttribute").WithLocation(5, 20));
        }

        [Fact]
        public void BuildingAModuleRequiresIsReadOnlyAttributeToBeThere_Missing_LocalFunctions()
        {
            var code = @"
public class Test
{
    public void Parent()
    {
        void child(ref readonly int p) { }
        
        int x = 0;
        child(x);
    }
}";

            CreateCompilationWithMscorlib(code, options: TestOptions.ReleaseModule).VerifyDiagnostics(
                // (6,20): error CS0518: Predefined type 'System.Runtime.CompilerServices.IsReadOnlyAttribute' is not defined or imported
                //         void child(ref readonly int p) { }
                Diagnostic(ErrorCode.ERR_PredefinedTypeNotFound, "ref readonly int p").WithArguments("System.Runtime.CompilerServices.IsReadOnlyAttribute").WithLocation(6, 20));
        }

        [Fact]
        public void BuildingAModuleRequiresIsReadOnlyAttributeToBeThere_InAReference()
        {
            var reference = CreateCompilationWithMscorlib(@"
namespace System.Runtime.CompilerServices
{
    public class IsReadOnlyAttribute : System.Attribute { }
}").ToMetadataReference();

            var code = @"
public class Test
{
    public void M(ref readonly int x) { }
}";

            CompileAndVerify(code, verify: false, additionalRefs: new[] { reference }, options: TestOptions.ReleaseModule, symbolValidator: module =>
            {
                AssertNoIsReadOnlyAttributeExists(module.ContainingAssembly);

                var parameter = module.ContainingAssembly.GetTypeByMetadataName("Test").GetMethod("M").GetParameters().Single();
                Assert.Equal(RefKind.RefReadOnly, parameter.RefKind);
                AssertReferencedIsReadOnlyAttribute(Accessibility.Public, parameter.GetAttributes(), reference.Display);
            });
        }

        [Fact]
        public void ReferencingAnEmbeddedIsReadOnlyAttributeDoesNotUseIt_InternalsVisible()
        {
            var options = TestOptions.DebugDll.WithMetadataImportOptions(MetadataImportOptions.All);

            var code1 = @"
[assembly:System.Runtime.CompilerServices.InternalsVisibleToAttribute(""Assembly2"")]
public class Test1
{
	public static ref readonly int M(ref readonly int p) => ref p;
}";

            var comp1 = CompileAndVerify(code1, options: options, verify: false, symbolValidator: module =>
            {
                AssertGeneratedEmbeddedAttribute(module.ContainingAssembly, AttributeDescription.CodeAnalysisEmbeddedAttribute.FullName);
                AssertGeneratedEmbeddedAttribute(module.ContainingAssembly, AttributeDescription.IsReadOnlyAttribute.FullName);
            });

            var code2 = @"
public class Test2
{
	public static ref readonly int M(ref readonly int p) => ref Test1.M(p);
}";

            CompileAndVerify(code2, options: options.WithModuleName("Assembly2"), additionalRefs: new[] { comp1.Compilation.ToMetadataReference() }, symbolValidator: module =>
            {
                AssertGeneratedEmbeddedAttribute(module.ContainingAssembly, AttributeDescription.CodeAnalysisEmbeddedAttribute.FullName);
                AssertGeneratedEmbeddedAttribute(module.ContainingAssembly, AttributeDescription.IsReadOnlyAttribute.FullName);
            });
        }

        [Fact]
        public void IfIsReadOnlyAttributeIsDefinedThenEmbeddedIsNotGenerated()
        {
            var text = @"
namespace System.Runtime.CompilerServices
{
    public class IsReadOnlyAttribute : System.Attribute { }
}
class Test
{
    public ref readonly int M(ref readonly int x) { return ref x; }
}
";

            CompileAndVerify(text, verify: false, symbolValidator: module =>
            {
                Assert.Null(module.ContainingAssembly.GetTypeByMetadataName(AttributeDescription.CodeAnalysisEmbeddedAttribute.FullName));
            });
        }

        [Fact]
        public void IsReadOnlyAttributeExistsWithWrongConstructorSignature_NetModule()
        {
            var text = @"
namespace System.Runtime.CompilerServices
{
    public class IsReadOnlyAttribute : System.Attribute
    {
        public IsReadOnlyAttribute(int p) { }
    }
}
class Test
{
    public void M(ref readonly int x) { }
}";

            CreateCompilationWithMscorlib(text, options: TestOptions.ReleaseModule).VerifyDiagnostics(
                // (11,19): error CS0656: Missing compiler required member 'System.Runtime.CompilerServices.IsReadOnlyAttribute..ctor'
                //     public void M(ref readonly int x) { }
                Diagnostic(ErrorCode.ERR_MissingPredefinedMember, "ref readonly int x").WithArguments("System.Runtime.CompilerServices.IsReadOnlyAttribute", ".ctor").WithLocation(11, 19));
        }

        [Fact]
        public void IsReadOnlyAttributeExistsWithWrongConstructorSignature_Assembly()
        {
            var text = @"
namespace System.Runtime.CompilerServices
{
    public class IsReadOnlyAttribute : System.Attribute
    {
        public IsReadOnlyAttribute(int p) { }
    }
}
class Test
{
    public void M(ref readonly int x) { }
}";

            CreateCompilationWithMscorlib(text).VerifyEmitDiagnostics(
                // (11,19): error CS0656: Missing compiler required member 'System.Runtime.CompilerServices.IsReadOnlyAttribute..ctor'
                //     public void M(ref readonly int x) { }
                Diagnostic(ErrorCode.ERR_MissingPredefinedMember, "ref readonly int x").WithArguments("System.Runtime.CompilerServices.IsReadOnlyAttribute", ".ctor").WithLocation(11, 19));
        }

        [Fact]
        public void IsReadOnlyAttributeExistsWithWrongConstructorSignature_PrivateConstructor()
        {
            var text = @"
namespace System.Runtime.CompilerServices
{
    public class IsReadOnlyAttribute : System.Attribute
    {
        private IsReadOnlyAttribute() { }
    }
}
class Test
{
    public void M(ref readonly int x) { }
}";

            CreateCompilationWithMscorlib(text).VerifyEmitDiagnostics(
                // (11,19): error CS0656: Missing compiler required member 'System.Runtime.CompilerServices.IsReadOnlyAttribute..ctor'
                //     public void M(ref readonly int x) { }
                Diagnostic(ErrorCode.ERR_MissingPredefinedMember, "ref readonly int x").WithArguments("System.Runtime.CompilerServices.IsReadOnlyAttribute", ".ctor").WithLocation(11, 19));
        }

        [Fact]
        public void IsReadOnlyAttributesAreNotPortedInNoPia()
        {
            var comAssembly = CreateCompilationWithMscorlib(@"
using System;
using System.Runtime.InteropServices;
[assembly: ImportedFromTypeLib(""test.dll"")]
[assembly: Guid(""9784f9a1-594a-4351-8f69-0fd2d2df03d3"")]
[ComImport()]
[Guid(""9784f9a1-594a-4351-8f69-0fd2d2df03d3"")]
public interface Test
{
    ref readonly int Property { get; }
    ref readonly int Method(ref readonly int x);
}");

            CompileAndVerify(comAssembly, symbolValidator: module =>
            {
                var type = module.ContainingAssembly.GetTypeByMetadataName("Test");

                var property = type.GetMember<PEPropertySymbol>("Property");
                Assert.NotNull(property);
                AssertReferencedIsReadOnlyAttribute(Accessibility.Internal, property.GetAttributes(), module.ContainingAssembly.Name);

                var method = type.GetMethod("Method");
                Assert.NotNull(method);
                AssertReferencedIsReadOnlyAttribute(Accessibility.Internal, method.GetReturnTypeAttributes(), module.ContainingAssembly.Name);

                var paramater = method.Parameters.Single();
                Assert.NotNull(paramater);
                AssertReferencedIsReadOnlyAttribute(Accessibility.Internal, paramater.GetAttributes(), module.ContainingAssembly.Name);
            });

            var code = @"
class User
{
    public void M(Test p)
    {
        p.Method(p.Property);
    }
}";


            var options = TestOptions.DebugDll.WithMetadataImportOptions(MetadataImportOptions.All);

            var compilation_CompilationReference = CreateCompilationWithMscorlib(code, options: options, references: new[] { comAssembly.ToMetadataReference(embedInteropTypes: true) });
            CompileAndVerify(compilation_CompilationReference, symbolValidator: symbolValidator);

            var compilation_BinaryReference = CreateCompilationWithMscorlib(code, options: options, references: new[] { comAssembly.EmitToImageReference(embedInteropTypes: true) });
            CompileAndVerify(compilation_BinaryReference, symbolValidator: symbolValidator);

            void symbolValidator(ModuleSymbol module)
            {
                // No attribute is copied
                AssertNoIsReadOnlyAttributeExists(module.ContainingAssembly);

                var type = module.ContainingAssembly.GetTypeByMetadataName("Test");

                var property = type.GetMember<PEPropertySymbol>("Property");
                Assert.NotNull(property);
                Assert.Empty(property.GetAttributes());

                var method = type.GetMethod("Method");
                Assert.NotNull(method);
                Assert.Empty(method.GetReturnTypeAttributes());

                var paramater = method.Parameters.Single();
                Assert.NotNull(paramater);
                Assert.Empty(paramater.GetAttributes());
            }
        }

        [Fact]
        public void TryingToBindFromSemanticModelDoesNotPolluteCompilation_Lambdas_Parameters()
        {
            var reference = CreateCompilationWithMscorlib(@"
public delegate int D (ref readonly int x);
").VerifyEmitDiagnostics();

            Assert.True(reference.NeedsGeneratedIsReadOnlyAttribute);

            var compilation = CreateCompilationWithMscorlibAndSystemCore(@"
public class Test
{
    public void Process(D lambda) { }

    void User()
    {
    }
}", references: new[] { reference.ToMetadataReference() });

            compilation.VerifyEmitDiagnostics();
            Assert.False(compilation.NeedsGeneratedIsReadOnlyAttribute);

            var tree = compilation.SyntaxTrees.Single();
            var model = compilation.GetSemanticModel(tree, ignoreAccessibility: false);

            var userFunction = tree.GetRoot().DescendantNodes().OfType<MethodDeclarationSyntax>().Single(method => method.Identifier.Text == "User");
            var position = userFunction.Body.CloseBraceToken.Position;
            var newInvocation = SyntaxFactory.ParseExpression("Process((ref readonly int x) => x)");

            var result = model.GetSpeculativeSymbolInfo(position, newInvocation, SpeculativeBindingOption.BindAsExpression);
            Assert.NotNull(result.Symbol);
            Assert.Equal(CandidateReason.None, result.CandidateReason);
            Assert.Empty(result.CandidateSymbols);

            Assert.False(compilation.NeedsGeneratedIsReadOnlyAttribute);
        }

        [Fact]
        public void TryingToBindFromSemanticModelDoesNotPolluteCompilation_Lambdas_ReturnTypes()
        {
            var reference = CreateCompilationWithMscorlib(@"
public delegate ref readonly int D ();
").VerifyEmitDiagnostics();

            Assert.True(reference.NeedsGeneratedIsReadOnlyAttribute);

            var compilation = CreateCompilationWithMscorlibAndSystemCore(@"
public class Test
{
    private int x;

    public void Process(D lambda)
    {
        x = lambda();
    }

    void User()
    {
    }
}", references: new[] { reference.ToMetadataReference() });

            compilation.VerifyEmitDiagnostics();
            Assert.False(compilation.NeedsGeneratedIsReadOnlyAttribute);

            var tree = compilation.SyntaxTrees.Single();
            var model = compilation.GetSemanticModel(tree, ignoreAccessibility: false);

            var userFunction = tree.GetRoot().DescendantNodes().OfType<MethodDeclarationSyntax>().Single(method => method.Identifier.Text == "User");
            var position = userFunction.Body.CloseBraceToken.Position;
            var newInvocation = SyntaxFactory.ParseExpression("Process(() => ref x)");

            var result = model.GetSpeculativeSymbolInfo(position, newInvocation, SpeculativeBindingOption.BindAsExpression);
            Assert.NotNull(result.Symbol);
            Assert.Equal(CandidateReason.None, result.CandidateReason);
            Assert.Empty(result.CandidateSymbols);

            Assert.False(compilation.NeedsGeneratedIsReadOnlyAttribute);
        }

        [Fact]
        public void TryingToBindFromSemanticModelDoesNotPolluteCompilation_LocalFunctions_Parameters()
        {
            var compilation = CreateCompilationWithMscorlib(@"
public class Test
{
    void User()
    {
    }
}");

            compilation.VerifyEmitDiagnostics();
            Assert.False(compilation.NeedsGeneratedIsReadOnlyAttribute);

            var tree = compilation.SyntaxTrees.Single();
            var model = compilation.GetSemanticModel(tree, ignoreAccessibility: false);

            var userFunction = tree.GetRoot().DescendantNodes().OfType<MethodDeclarationSyntax>().Single(method => method.Identifier.Text == "User");
            var position = userFunction.Body.CloseBraceToken.Position;
            var localfunction = SyntaxFactory.ParseStatement("int localFunction(ref readonly int x) { return x; }");

            Assert.True(model.TryGetSpeculativeSemanticModel(position, localfunction, out var newModel));
            var localFunctionSymbol = newModel.GetDeclaredSymbol(localfunction);
            Assert.NotNull(localFunctionSymbol);
            Assert.False(compilation.NeedsGeneratedIsReadOnlyAttribute);
        }

        [Fact]
        public void TryingToBindFromSemanticModelDoesNotPolluteCompilation_LocalFunctions_ReturnTypes()
        {
            var compilation = CreateCompilationWithMscorlib(@"
public class Test
{
    void User()
    {
    }
}");

            compilation.VerifyEmitDiagnostics();
            Assert.False(compilation.NeedsGeneratedIsReadOnlyAttribute);

            var tree = compilation.SyntaxTrees.Single();
            var model = compilation.GetSemanticModel(tree, ignoreAccessibility: false);

            var userFunction = tree.GetRoot().DescendantNodes().OfType<MethodDeclarationSyntax>().Single(method => method.Identifier.Text == "User");
            var position = userFunction.Body.CloseBraceToken.Position;
            var localfunction = SyntaxFactory.ParseStatement("ref readonly int localFunction(int x) { return ref x; }");

            Assert.True(model.TryGetSpeculativeSemanticModel(position, localfunction, out var newModel));
            var localFunctionSymbol = newModel.GetDeclaredSymbol(localfunction);
            Assert.NotNull(localFunctionSymbol);
            Assert.False(compilation.NeedsGeneratedIsReadOnlyAttribute);
        }

        [Fact]
        public void TryingPossibleBindingsForRefReadOnlyDoesNotPolluteCompilationForInvalidOnes()
        {
            var reference = CreateCompilationWithMscorlib(@"
public delegate ref readonly int D1 ();
public delegate ref int D2 ();
").VerifyEmitDiagnostics();

            Assert.True(reference.NeedsGeneratedIsReadOnlyAttribute);

            var compilation = CreateCompilationWithMscorlibAndSystemCore(@"
public class Test
{
    public void Process(D1 lambda, int x) { }
    public void Process(D2 lambda, byte x) { }

    void User()
    {
        byte byteVar = 0;
        Process(() => { throw null; }, byteVar);
    }
}", references: new[] { reference.ToMetadataReference() });

            compilation.VerifyEmitDiagnostics();
            Assert.False(compilation.NeedsGeneratedIsReadOnlyAttribute);
        }

        [Fact]
        public void RefReadOnlyErrorsForLambdasDoNotPolluteCompilationDeclarationsDiagnostics()
        {
            var reference = CreateCompilationWithMscorlib(@"
public delegate int D (ref readonly int x);
").EmitToImageReference();

            var code = @"
public class Test
{
    public void Process(D lambda) { }

    void User()
    {
        Process((ref readonly int p) => p);
    }
}";

            var compilation = CreateCompilationWithMscorlib(code, options: TestOptions.ReleaseModule, references: new[] { reference });

            compilation.DeclarationDiagnostics.Verify();

            compilation.VerifyDiagnostics(
                // (8,18): error CS0518: Predefined type 'System.Runtime.CompilerServices.IsReadOnlyAttribute' is not defined or imported
                //         Process((ref readonly int p) => p);
                Diagnostic(ErrorCode.ERR_PredefinedTypeNotFound, "ref readonly int p").WithArguments("System.Runtime.CompilerServices.IsReadOnlyAttribute").WithLocation(8, 18));
        }

        [Fact]
        public void RefReadOnlyErrorsForLocalFunctionsDoNotPolluteCompilationDeclarationsDiagnostics()
        {
            var code = @"
public class Test
{
    private int x = 0;
    void User()
    {
        void local(ref readonly int x) { }
        local(x);
    }
}";

            var compilation = CreateCompilationWithMscorlib(code, options: TestOptions.ReleaseModule);

            compilation.DeclarationDiagnostics.Verify();

            compilation.VerifyDiagnostics(
                // (7,20): error CS0518: Predefined type 'System.Runtime.CompilerServices.IsReadOnlyAttribute' is not defined or imported
                //         void local(ref readonly int x) { }
                Diagnostic(ErrorCode.ERR_PredefinedTypeNotFound, "ref readonly int x").WithArguments("System.Runtime.CompilerServices.IsReadOnlyAttribute").WithLocation(7, 20));
        }

        [Fact]
        public void RefReadOnlyDefinitionsInsideUserDefinedIsReadOnlyAttribute_Class_NoParent()
        {
            // PROTOTYPE(readonlyRefs) when the following bug is fixed that test should fail:
            // https://github.com/dotnet/roslyn/issues/19395

            var code = @"
namespace System.Runtime.CompilerServices
{
    public class IsReadOnlyAttribute
    {
        private int value;

        public ref readonly int Method(ref readonly int x) => ref value;

        public static int operator +(ref readonly IsReadOnlyAttribute x, ref readonly IsReadOnlyAttribute y) => 0;

        public ref readonly int Property => ref value;

        public ref readonly int this[ref readonly int x] => ref value;
    }
}";

            CompileAndVerify(code, verify: false, symbolValidator: module =>
            {
                var isReadOnlyAttributeName = WellKnownTypes.GetMetadataName(WellKnownType.System_Runtime_CompilerServices_IsReadOnlyAttribute);
                var type = module.ContainingAssembly.GetTypeByMetadataName(isReadOnlyAttributeName);

                var method = type.GetMethod("Method");
                AssertReferencedIsReadOnlyAttribute(Accessibility.Public, method.GetReturnTypeAttributes(), module.ContainingAssembly.Name);
                AssertReferencedIsReadOnlyAttribute(Accessibility.Public, method.Parameters.Single().GetAttributes(), module.ContainingAssembly.Name);

                var @operator = type.GetMethod("op_Addition");
                AssertReferencedIsReadOnlyAttribute(Accessibility.Public, @operator.Parameters[0].GetAttributes(), module.ContainingAssembly.Name);
                AssertReferencedIsReadOnlyAttribute(Accessibility.Public, @operator.Parameters[1].GetAttributes(), module.ContainingAssembly.Name);

                var property = type.GetProperty("Property");
                AssertReferencedIsReadOnlyAttribute(Accessibility.Public, property.GetAttributes(), module.ContainingAssembly.Name);

                var indexer = type.GetProperty("this[]");
                AssertReferencedIsReadOnlyAttribute(Accessibility.Public, indexer.GetAttributes(), module.ContainingAssembly.Name);
                AssertReferencedIsReadOnlyAttribute(Accessibility.Public, indexer.Parameters.Single().GetAttributes(), module.ContainingAssembly.Name);
            });
        }

        [Fact]
        public void RefReadOnlyDefinitionsInsideUserDefinedIsReadOnlyAttribute_Class_CorrectParent()
        {
            var code = @"
namespace System.Runtime.CompilerServices
{
    public class IsReadOnlyAttribute : System.Attribute
    {
        private int value;

        public ref readonly int Method(ref readonly int x) => ref value;

        public static int operator +(ref readonly IsReadOnlyAttribute x, ref readonly IsReadOnlyAttribute y) => 0;

        public ref readonly int Property => ref value;

        public ref readonly int this[ref readonly int x] => ref value;
    }
}";

            CompileAndVerify(code, verify: false, symbolValidator: module =>
            {
                var isReadOnlyAttributeName = WellKnownTypes.GetMetadataName(WellKnownType.System_Runtime_CompilerServices_IsReadOnlyAttribute);
                var type = module.ContainingAssembly.GetTypeByMetadataName(isReadOnlyAttributeName);

                var method = type.GetMethod("Method");
                AssertReferencedIsReadOnlyAttribute(Accessibility.Public, method.GetReturnTypeAttributes(), module.ContainingAssembly.Name);
                AssertReferencedIsReadOnlyAttribute(Accessibility.Public, method.Parameters.Single().GetAttributes(), module.ContainingAssembly.Name);

                var @operator = type.GetMethod("op_Addition");
                AssertReferencedIsReadOnlyAttribute(Accessibility.Public, @operator.Parameters[0].GetAttributes(), module.ContainingAssembly.Name);
                AssertReferencedIsReadOnlyAttribute(Accessibility.Public, @operator.Parameters[1].GetAttributes(), module.ContainingAssembly.Name);

                var property = type.GetProperty("Property");
                AssertReferencedIsReadOnlyAttribute(Accessibility.Public, property.GetAttributes(), module.ContainingAssembly.Name);

                var indexer = type.GetProperty("this[]");
                AssertReferencedIsReadOnlyAttribute(Accessibility.Public, indexer.GetAttributes(), module.ContainingAssembly.Name);
                AssertReferencedIsReadOnlyAttribute(Accessibility.Public, indexer.Parameters.Single().GetAttributes(), module.ContainingAssembly.Name);
            });
        }

        [Fact]
        public void RefReadOnlyDefinitionsInsideUserDefinedIsReadOnlyAttribute_ClassInherit()
        {
            var code = @"
namespace System.Runtime.CompilerServices
{
    public class IsReadOnlyAttribute : System.Attribute
    {
    }
}
public class Child : System.Runtime.CompilerServices.IsReadOnlyAttribute
{
    private int value;

    public ref readonly int Method(ref readonly int x) => ref value;

    public static int operator +(ref readonly Child x, ref readonly Child y) => 0;

    public ref readonly int Property => ref value;

    public ref readonly int this[ref readonly int x] => ref value;
}";

            CompileAndVerify(code, verify: false, symbolValidator: module =>
            {
                var type = module.ContainingAssembly.GetTypeByMetadataName("Child");

                var method = type.GetMethod("Method");
                AssertReferencedIsReadOnlyAttribute(Accessibility.Public, method.GetReturnTypeAttributes(), module.ContainingAssembly.Name);
                AssertReferencedIsReadOnlyAttribute(Accessibility.Public, method.Parameters.Single().GetAttributes(), module.ContainingAssembly.Name);

                var @operator = type.GetMethod("op_Addition");
                AssertReferencedIsReadOnlyAttribute(Accessibility.Public, @operator.Parameters[0].GetAttributes(), module.ContainingAssembly.Name);
                AssertReferencedIsReadOnlyAttribute(Accessibility.Public, @operator.Parameters[1].GetAttributes(), module.ContainingAssembly.Name);

                var property = type.GetProperty("Property");
                AssertReferencedIsReadOnlyAttribute(Accessibility.Public, property.GetAttributes(), module.ContainingAssembly.Name);

                var indexer = type.GetProperty("this[]");
                AssertReferencedIsReadOnlyAttribute(Accessibility.Public, indexer.GetAttributes(), module.ContainingAssembly.Name);
                AssertReferencedIsReadOnlyAttribute(Accessibility.Public, indexer.Parameters.Single().GetAttributes(), module.ContainingAssembly.Name);
            });
        }

        [Fact]
        public void RefReadOnlyDefinitionsInsideUserDefinedIsReadOnlyAttribute_ClassOverride_SameAssembly()
        {
            var code = @"
namespace System.Runtime.CompilerServices
{
    public abstract class IsReadOnlyAttribute : System.Attribute
    {
        public IsReadOnlyAttribute() { }

        public abstract ref readonly int Method(ref readonly int x);

        public abstract ref readonly int Property { get; }

        public abstract ref readonly int this[ref readonly int x] { get; }
    }
}
public class Child : System.Runtime.CompilerServices.IsReadOnlyAttribute
{
    private int value;

    public override ref readonly int Method(ref readonly int x) => ref value;

    public override ref readonly int Property => ref value;

    public override ref readonly int this[ref readonly int x] => ref value;
}";

            CompileAndVerify(code, verify: false, symbolValidator: module =>
            {
                var type = module.ContainingAssembly.GetTypeByMetadataName("Child");

                var method = type.GetMethod("Method");
                AssertReferencedIsReadOnlyAttribute(Accessibility.Public, method.GetReturnTypeAttributes(), module.ContainingAssembly.Name);
                AssertReferencedIsReadOnlyAttribute(Accessibility.Public, method.Parameters.Single().GetAttributes(), module.ContainingAssembly.Name);

                var property = type.GetProperty("Property");
                AssertReferencedIsReadOnlyAttribute(Accessibility.Public, property.GetAttributes(), module.ContainingAssembly.Name);

                var indexer = type.GetProperty("this[]");
                AssertReferencedIsReadOnlyAttribute(Accessibility.Public, indexer.GetAttributes(), module.ContainingAssembly.Name);
                AssertReferencedIsReadOnlyAttribute(Accessibility.Public, indexer.Parameters.Single().GetAttributes(), module.ContainingAssembly.Name);
            });
        }

        [Fact]
        public void RefReadOnlyDefinitionsInsideUserDefinedIsReadOnlyAttribute_ClassOverride_ExternalAssembly()
        {
            var reference = CreateCompilationWithMscorlib(@"
namespace System.Runtime.CompilerServices
{
    public abstract class IsReadOnlyAttribute : System.Attribute
    {
        public IsReadOnlyAttribute() { }

        public abstract ref readonly int Method(ref readonly int x);

        public abstract ref readonly int Property { get; }

        public abstract ref readonly int this[ref readonly int x] { get; }
    }
}", assemblyName: "testRef").ToMetadataReference();

            var code = @"
public class Child : System.Runtime.CompilerServices.IsReadOnlyAttribute
{
    private int value;

    public override ref readonly int Method(ref readonly int x) => ref value;

    public override ref readonly int Property => ref value;

    public override ref readonly int this[ref readonly int x] => ref value;
}";

            CompileAndVerify(code, verify: false, additionalRefs: new[] { reference }, symbolValidator: module =>
            {
                var type = module.ContainingAssembly.GetTypeByMetadataName("Child");

                var method = type.GetMethod("Method");
                AssertReferencedIsReadOnlyAttribute(Accessibility.Public, method.GetReturnTypeAttributes(), "testRef");
                AssertReferencedIsReadOnlyAttribute(Accessibility.Public, method.Parameters.Single().GetAttributes(), "testRef");

                var property = type.GetProperty("Property");
                AssertReferencedIsReadOnlyAttribute(Accessibility.Public, property.GetAttributes(), "testRef");

                var indexer = type.GetProperty("this[]");
                AssertReferencedIsReadOnlyAttribute(Accessibility.Public, indexer.GetAttributes(), "testRef");
                AssertReferencedIsReadOnlyAttribute(Accessibility.Public, indexer.Parameters.Single().GetAttributes(), "testRef");
            });
        }

        [Fact]
        public void RefReadOnlyDefinitionsInsideUserDefinedIsReadOnlyAttribute_ClassOverridden_SameAssembly()
        {
            var code = @"
namespace System.Runtime.CompilerServices
{
    public abstract class Parent : System.Attribute
    {
        public abstract ref readonly int Method(ref readonly int x);

        public abstract ref readonly int Property { get; }

        public abstract ref readonly int this[ref readonly int x] { get; }
    }
    public class IsReadOnlyAttribute : Parent
    {
        private int value;

        public override ref readonly int Method(ref readonly int x) => ref value;

        public override ref readonly int Property => ref value;

        public override ref readonly int this[ref readonly int x] => ref value;
    }
}";

            CompileAndVerify(code, verify: false, symbolValidator: module =>
            {
                var typeName = WellKnownTypes.GetMetadataName(WellKnownType.System_Runtime_CompilerServices_IsReadOnlyAttribute);
                var type = module.ContainingAssembly.GetTypeByMetadataName(typeName);

                var method = type.GetMethod("Method");
                AssertReferencedIsReadOnlyAttribute(Accessibility.Public, method.GetReturnTypeAttributes(), module.ContainingAssembly.Name);
                AssertReferencedIsReadOnlyAttribute(Accessibility.Public, method.Parameters.Single().GetAttributes(), module.ContainingAssembly.Name);

                var property = type.GetProperty("Property");
                AssertReferencedIsReadOnlyAttribute(Accessibility.Public, property.GetAttributes(), module.ContainingAssembly.Name);

                var indexer = type.GetProperty("this[]");
                AssertReferencedIsReadOnlyAttribute(Accessibility.Public, indexer.GetAttributes(), module.ContainingAssembly.Name);
                AssertReferencedIsReadOnlyAttribute(Accessibility.Public, indexer.Parameters.Single().GetAttributes(), module.ContainingAssembly.Name);
            });
        }

        [Fact]
        public void RefReadOnlyDefinitionsInsideUserDefinedIsReadOnlyAttribute_ClassOverridden_ExternalAssembly()
        {
            var reference = CreateCompilationWithMscorlib(@"
namespace System.Runtime.CompilerServices
{
    public abstract class Parent : System.Attribute
    {
        public abstract ref readonly int Method(ref readonly int x);

        public abstract ref readonly int Property { get; }

        public abstract ref readonly int this[ref readonly int x] { get; }
    }
}").ToMetadataReference();

            var code = @"
namespace System.Runtime.CompilerServices
{
    public class IsReadOnlyAttribute : Parent
    {
        private int value;

        public override ref readonly int Method(ref readonly int x) => ref value;

        public override ref readonly int Property => ref value;

        public override ref readonly int this[ref readonly int x] => ref value;
    }
}";

            CompileAndVerify(code, verify: false, additionalRefs: new[] { reference }, symbolValidator: module =>
            {
                var typeName = WellKnownTypes.GetMetadataName(WellKnownType.System_Runtime_CompilerServices_IsReadOnlyAttribute);
                var type = module.ContainingAssembly.GetTypeByMetadataName(typeName);

                var method = type.GetMethod("Method");
                AssertReferencedIsReadOnlyAttribute(Accessibility.Public, method.GetReturnTypeAttributes(), module.ContainingAssembly.Name);
                AssertReferencedIsReadOnlyAttribute(Accessibility.Public, method.Parameters.Single().GetAttributes(), module.ContainingAssembly.Name);

                var property = type.GetProperty("Property");
                AssertReferencedIsReadOnlyAttribute(Accessibility.Public, property.GetAttributes(), module.ContainingAssembly.Name);

                var indexer = type.GetProperty("this[]");
                AssertReferencedIsReadOnlyAttribute(Accessibility.Public, indexer.GetAttributes(), module.ContainingAssembly.Name);
                AssertReferencedIsReadOnlyAttribute(Accessibility.Public, indexer.Parameters.Single().GetAttributes(), module.ContainingAssembly.Name);
            });
        }

        [Fact]
        public void RefReadOnlyDefinitionsInsideUserDefinedIsReadOnlyAttribute_Class_WrongParent()
        {
            // PROTOTYPE(readonlyRefs) when the following bug is fixed that test should fail:
            // https://github.com/dotnet/roslyn/issues/19395

            var code = @"
namespace System.Runtime.CompilerServices
{
    public class TestParent { }

    public class IsReadOnlyAttribute : TestParent
    {
        private int value;

        public ref readonly int Method(ref readonly int x) => ref value;

        public static int operator +(ref readonly IsReadOnlyAttribute x, ref readonly IsReadOnlyAttribute y) => 0;

        public ref readonly int Property => ref value;

        public ref readonly int this[ref readonly int x] => ref value;
    }
}";

            CompileAndVerify(code, verify: false, symbolValidator: module =>
            {
                var isReadOnlyAttributeName = WellKnownTypes.GetMetadataName(WellKnownType.System_Runtime_CompilerServices_IsReadOnlyAttribute);
                var type = module.ContainingAssembly.GetTypeByMetadataName(isReadOnlyAttributeName);

                var method = type.GetMethod("Method");
                AssertReferencedIsReadOnlyAttribute(Accessibility.Public, method.GetReturnTypeAttributes(), module.ContainingAssembly.Name);
                AssertReferencedIsReadOnlyAttribute(Accessibility.Public, method.Parameters.Single().GetAttributes(), module.ContainingAssembly.Name);

                var @operator = type.GetMethod("op_Addition");
                AssertReferencedIsReadOnlyAttribute(Accessibility.Public, @operator.Parameters[0].GetAttributes(), module.ContainingAssembly.Name);
                AssertReferencedIsReadOnlyAttribute(Accessibility.Public, @operator.Parameters[1].GetAttributes(), module.ContainingAssembly.Name);

                var property = type.GetProperty("Property");
                AssertReferencedIsReadOnlyAttribute(Accessibility.Public, property.GetAttributes(), module.ContainingAssembly.Name);

                var indexer = type.GetProperty("this[]");
                AssertReferencedIsReadOnlyAttribute(Accessibility.Public, indexer.GetAttributes(), module.ContainingAssembly.Name);
                AssertReferencedIsReadOnlyAttribute(Accessibility.Public, indexer.Parameters.Single().GetAttributes(), module.ContainingAssembly.Name);
            });
        }

        [Fact(Skip = "https://github.com/dotnet/roslyn/issues/19394")]
        public void RefReadOnlyDefinitionsInsideUserDefinedIsReadOnlyAttribute_Struct()
        {
            // PROTOTYPE(readonlyRefs) verify bug is fixed and enable the test
            // https://github.com/dotnet/roslyn/issues/19394

            var code = @"
namespace System.Runtime.CompilerServices
{
    public struct IsReadOnlyAttribute
    {
        public ref readonly int Method(ref readonly int x) => ref x;
    }
}";

            CreateCompilationWithMscorlib(code).VerifyEmitDiagnostics(/* there should be an error */);
            Assert.False(true, "It must produce an error about not being able to find the correct signature");
        }

        [Fact]
        public void RefReadOnlyDefinitionsInsideUserDefinedIsReadOnlyAttribute_Interface()
        {
            var code = @"
namespace System.Runtime.CompilerServices
{
    public interface IsReadOnlyAttribute
    {
        ref readonly int Method(ref readonly int x);
    }
}";

            CreateCompilationWithMscorlib(code).VerifyEmitDiagnostics(
                // (6,9): error CS0656: Missing compiler required member 'System.Runtime.CompilerServices.IsReadOnlyAttribute..ctor'
                //         ref readonly int Method(ref readonly int x);
                Diagnostic(ErrorCode.ERR_MissingPredefinedMember, "ref readonly int").WithArguments("System.Runtime.CompilerServices.IsReadOnlyAttribute", ".ctor").WithLocation(6, 9),
                // (6,33): error CS0656: Missing compiler required member 'System.Runtime.CompilerServices.IsReadOnlyAttribute..ctor'
                //         ref readonly int Method(ref readonly int x);
                Diagnostic(ErrorCode.ERR_MissingPredefinedMember, "ref readonly int x").WithArguments("System.Runtime.CompilerServices.IsReadOnlyAttribute", ".ctor").WithLocation(6, 33));
        }

        [Fact]
        public void RefReadOnlyDefinitionsInsideUserDefinedIsReadOnlyAttribute_ExplicitInterfaceImplementation_SameAssembly()
        {
            var code = @"
namespace System.Runtime.CompilerServices
{
    public interface ITest
    {
        ref readonly int Method(ref readonly int x);

        ref readonly int Property { get; }

        ref readonly int this[ref readonly int x] { get; }
    }
    public class IsReadOnlyAttribute : ITest
    {
        private int value;

        ref readonly int ITest.Method(ref readonly int x) => ref value;

        ref readonly int ITest.Property => ref value;

        ref readonly int ITest.this[ref readonly int x] => ref value;
    }
}";

            CompileAndVerify(code, verify: false, symbolValidator: module =>
            {
                var typeName = WellKnownTypes.GetMetadataName(WellKnownType.System_Runtime_CompilerServices_IsReadOnlyAttribute);
                var type = module.ContainingAssembly.GetTypeByMetadataName(typeName);

                var method = type.GetMethod("System.Runtime.CompilerServices.ITest.Method");
                AssertReferencedIsReadOnlyAttribute(Accessibility.Public, method.GetReturnTypeAttributes(), module.ContainingAssembly.Name);
                AssertReferencedIsReadOnlyAttribute(Accessibility.Public, method.Parameters.Single().GetAttributes(), module.ContainingAssembly.Name);

                var property = type.GetProperty("System.Runtime.CompilerServices.ITest.Property");
                AssertReferencedIsReadOnlyAttribute(Accessibility.Public, property.GetAttributes(), module.ContainingAssembly.Name);

                var indexer = type.GetProperty("System.Runtime.CompilerServices.ITest.Item");
                AssertReferencedIsReadOnlyAttribute(Accessibility.Public, indexer.GetAttributes(), module.ContainingAssembly.Name);
                AssertReferencedIsReadOnlyAttribute(Accessibility.Public, indexer.Parameters.Single().GetAttributes(), module.ContainingAssembly.Name);
            });
        }

        [Fact]
        public void RefReadOnlyDefinitionsInsideUserDefinedIsReadOnlyAttribute_ExplicitInterfaceImplementation_ExternalAssembly()
        {
            var reference = CreateCompilationWithMscorlib(@"
namespace System.Runtime.CompilerServices
{
    public interface ITest
    {
        ref readonly int Method(ref readonly int x);

        ref readonly int Property { get; }

        ref readonly int this[ref readonly int x] { get; }
    }
}").ToMetadataReference();

            var code = @"
namespace System.Runtime.CompilerServices
{
    public class IsReadOnlyAttribute : ITest
    {
        private int value;

        ref readonly int ITest.Method(ref readonly int x) => ref value;

        ref readonly int ITest.Property => ref value;

        ref readonly int ITest.this[ref readonly int x] => ref value;
    }
}";

            CompileAndVerify(code, verify: false, additionalRefs: new[] { reference }, symbolValidator: module =>
            {
                var typeName = WellKnownTypes.GetMetadataName(WellKnownType.System_Runtime_CompilerServices_IsReadOnlyAttribute);
                var type = module.ContainingAssembly.GetTypeByMetadataName(typeName);

                var method = type.GetMethod("System.Runtime.CompilerServices.ITest.Method");
                AssertReferencedIsReadOnlyAttribute(Accessibility.Public, method.GetReturnTypeAttributes(), module.ContainingAssembly.Name);
                AssertReferencedIsReadOnlyAttribute(Accessibility.Public, method.Parameters.Single().GetAttributes(), module.ContainingAssembly.Name);

                var property = type.GetProperty("System.Runtime.CompilerServices.ITest.Property");
                AssertReferencedIsReadOnlyAttribute(Accessibility.Public, property.GetAttributes(), module.ContainingAssembly.Name);

                var indexer = type.GetProperty("System.Runtime.CompilerServices.ITest.Item");
                AssertReferencedIsReadOnlyAttribute(Accessibility.Public, indexer.GetAttributes(), module.ContainingAssembly.Name);
                AssertReferencedIsReadOnlyAttribute(Accessibility.Public, indexer.Parameters.Single().GetAttributes(), module.ContainingAssembly.Name);
            });
        }

        [Fact]
        public void IsReadOnlyAttributeIsGenerated_ExplicitInterfaceImplementation_SameAssembly()
        {
            var code = @"
public interface ITest
{
    ref readonly int Method(ref readonly int x);

    ref readonly int Property { get; }

    ref readonly int this[ref readonly int x] { get; }
}
public class TestImpl : ITest
{
    private int value;

    ref readonly int ITest.Method(ref readonly int x) => ref value;

    ref readonly int ITest.Property => ref value;

    ref readonly int ITest.this[ref readonly int x] => ref value;
}";

            CompileAndVerify(code, verify: false, symbolValidator: module =>
            {
                var type = module.ContainingAssembly.GetTypeByMetadataName("TestImpl");

                var method = type.GetMethod("ITest.Method");
                AssertReferencedIsReadOnlyAttribute(Accessibility.Internal, method.GetReturnTypeAttributes(), module.ContainingAssembly.Name);
                AssertReferencedIsReadOnlyAttribute(Accessibility.Internal, method.Parameters.Single().GetAttributes(), module.ContainingAssembly.Name);

                var property = type.GetProperty("ITest.Property");
                AssertReferencedIsReadOnlyAttribute(Accessibility.Internal, property.GetAttributes(), module.ContainingAssembly.Name);

                var indexer = type.GetProperty("ITest.Item");
                AssertReferencedIsReadOnlyAttribute(Accessibility.Internal, indexer.GetAttributes(), module.ContainingAssembly.Name);
                AssertReferencedIsReadOnlyAttribute(Accessibility.Internal, indexer.Parameters.Single().GetAttributes(), module.ContainingAssembly.Name);
            });
        }

        [Fact]
        public void IsReadOnlyAttributeIsGenerated_ExplicitInterfaceImplementation_ExternalAssembly()
        {
            var reference = CreateCompilationWithMscorlib(@"
public interface ITest
{
    ref readonly int Method(ref readonly int x);

    ref readonly int Property { get; }

    ref readonly int this[ref readonly int x] { get; }
}").ToMetadataReference();

            var code = @"
public class TestImpl : ITest
{
    private int value;

    ref readonly int ITest.Method(ref readonly int x) => ref value;

    ref readonly int ITest.Property => ref value;

    ref readonly int ITest.this[ref readonly int x] => ref value;
}";

            CompileAndVerify(code, verify: false, additionalRefs: new[] { reference }, symbolValidator: module =>
            {
                var type = module.ContainingAssembly.GetTypeByMetadataName("TestImpl");

                var method = type.GetMethod("ITest.Method");
                AssertReferencedIsReadOnlyAttribute(Accessibility.Internal, method.GetReturnTypeAttributes(), module.ContainingAssembly.Name);
                AssertReferencedIsReadOnlyAttribute(Accessibility.Internal, method.Parameters.Single().GetAttributes(), module.ContainingAssembly.Name);

                var property = type.GetProperty("ITest.Property");
                AssertReferencedIsReadOnlyAttribute(Accessibility.Internal, property.GetAttributes(), module.ContainingAssembly.Name);

                var indexer = type.GetProperty("ITest.Item");
                AssertReferencedIsReadOnlyAttribute(Accessibility.Internal, indexer.GetAttributes(), module.ContainingAssembly.Name);
                AssertReferencedIsReadOnlyAttribute(Accessibility.Internal, indexer.Parameters.Single().GetAttributes(), module.ContainingAssembly.Name);
            });
        }

        [Fact]
        public void RefReadOnlyDefinitionsInsideUserDefinedIsReadOnlyAttribute_Delegate()
        {
            var code = @"
namespace System.Runtime.CompilerServices
{
    public delegate ref readonly int IsReadOnlyAttribute(ref readonly int x);
}";

            CreateCompilationWithMscorlib(code).VerifyEmitDiagnostics(
                // (4,21): error CS0656: Missing compiler required member 'System.Runtime.CompilerServices.IsReadOnlyAttribute..ctor'
                //     public delegate ref readonly int IsReadOnlyAttribute(ref readonly int x);
                Diagnostic(ErrorCode.ERR_MissingPredefinedMember, "ref readonly int").WithArguments("System.Runtime.CompilerServices.IsReadOnlyAttribute", ".ctor").WithLocation(4, 21),
                // (4,58): error CS0656: Missing compiler required member 'System.Runtime.CompilerServices.IsReadOnlyAttribute..ctor'
                //     public delegate ref readonly int IsReadOnlyAttribute(ref readonly int x);
                Diagnostic(ErrorCode.ERR_MissingPredefinedMember, "ref readonly int x").WithArguments("System.Runtime.CompilerServices.IsReadOnlyAttribute", ".ctor").WithLocation(4, 58));
        }

        [Fact]
        public void MissingRequiredConstructorWillReportErrorsOnApproriateSyntax_Constructor()
        {
            var text = @"
namespace System.Runtime.CompilerServices
{
    public class IsReadOnlyAttribute : System.Attribute
    {
        public IsReadOnlyAttribute(int p) { }
    }
}
public class Test
{
    public Test(ref readonly int x) { }
}";

            CreateCompilationWithMscorlib(text).VerifyEmitDiagnostics(
                // (11,17): error CS0656: Missing compiler required member 'System.Runtime.CompilerServices.IsReadOnlyAttribute..ctor'
                //     public Test(ref readonly int x) { }
                Diagnostic(ErrorCode.ERR_MissingPredefinedMember, "ref readonly int x").WithArguments("System.Runtime.CompilerServices.IsReadOnlyAttribute", ".ctor").WithLocation(11, 17));
        }

        [Fact]
        public void MissingRequiredConstructorWillReportErrorsOnApproriateSyntax_Method()
        {
            var text = @"
namespace System.Runtime.CompilerServices
{
    public class IsReadOnlyAttribute : System.Attribute
    {
        public IsReadOnlyAttribute(int p) { }
    }
}
public class Test
{
    public ref readonly int Method(ref readonly int x) => ref x;
}";

            CreateCompilationWithMscorlib(text).VerifyEmitDiagnostics(
                // (11,12): error CS0656: Missing compiler required member 'System.Runtime.CompilerServices.IsReadOnlyAttribute..ctor'
                //     public ref readonly int Method(ref readonly int x) => ref x;
                Diagnostic(ErrorCode.ERR_MissingPredefinedMember, "ref readonly int").WithArguments("System.Runtime.CompilerServices.IsReadOnlyAttribute", ".ctor").WithLocation(11, 12),
                // (11,36): error CS0656: Missing compiler required member 'System.Runtime.CompilerServices.IsReadOnlyAttribute..ctor'
                //     public ref readonly int Method(ref readonly int x) => ref x;
                Diagnostic(ErrorCode.ERR_MissingPredefinedMember, "ref readonly int x").WithArguments("System.Runtime.CompilerServices.IsReadOnlyAttribute", ".ctor").WithLocation(11, 36));
        }

        [Fact]
        public void MissingRequiredConstructorWillReportErrorsOnApproriateSyntax_LocalFunction()
        {
            var text = @"
namespace System.Runtime.CompilerServices
{
    public class IsReadOnlyAttribute : System.Attribute
    {
        public IsReadOnlyAttribute(int p) { }
    }
}
public class Test
{
    public void M()
    {
        int x = 0;

        ref readonly int local(ref readonly int p)
        {
            return ref p;
        }

        local(x);
    }
}";

            CreateCompilationWithMscorlib(text).VerifyEmitDiagnostics(
                // (15,9): error CS0656: Missing compiler required member 'System.Runtime.CompilerServices.IsReadOnlyAttribute..ctor'
                //         ref readonly int local(ref readonly int p)
                Diagnostic(ErrorCode.ERR_MissingPredefinedMember, "ref readonly int").WithArguments("System.Runtime.CompilerServices.IsReadOnlyAttribute", ".ctor").WithLocation(15, 9),
                // (15,32): error CS0656: Missing compiler required member 'System.Runtime.CompilerServices.IsReadOnlyAttribute..ctor'
                //         ref readonly int local(ref readonly int p)
                Diagnostic(ErrorCode.ERR_MissingPredefinedMember, "ref readonly int p").WithArguments("System.Runtime.CompilerServices.IsReadOnlyAttribute", ".ctor").WithLocation(15, 32));
        }

        [Fact]
        public void MissingRequiredConstructorWillReportErrorsOnApproriateSyntax_Lambda()
        {
            var reference = CreateCompilationWithMscorlib(@"
public delegate ref readonly int D(ref readonly int x);
").EmitToImageReference();

            var text = @"
namespace System.Runtime.CompilerServices
{
    public class IsReadOnlyAttribute : System.Attribute
    {
        public IsReadOnlyAttribute(int p) { }
    }
}

class Test
{
    public void M1()
    {
        M2((ref readonly int x) => ref x);
    }

    public void M2(D value) { }
}";

            CreateCompilationWithMscorlib(text, references: new[] { reference }).VerifyEmitDiagnostics(
                // (14,33): error CS0656: Missing compiler required member 'System.Runtime.CompilerServices.IsReadOnlyAttribute..ctor'
                //         M2((ref readonly int x) => ref x);
                Diagnostic(ErrorCode.ERR_MissingPredefinedMember, "=>").WithArguments("System.Runtime.CompilerServices.IsReadOnlyAttribute", ".ctor").WithLocation(14, 33),
                // (14,13): error CS0656: Missing compiler required member 'System.Runtime.CompilerServices.IsReadOnlyAttribute..ctor'
                //         M2((ref readonly int x) => ref x);
                Diagnostic(ErrorCode.ERR_MissingPredefinedMember, "ref readonly int x").WithArguments("System.Runtime.CompilerServices.IsReadOnlyAttribute", ".ctor").WithLocation(14, 13));
        }

        [Fact]
        public void MissingRequiredConstructorWillReportErrorsOnApproriateSyntax_Property()
        {
            var text = @"
namespace System.Runtime.CompilerServices
{
    public class IsReadOnlyAttribute : System.Attribute
    {
        public IsReadOnlyAttribute(int p) { }
    }
}
public class Test
{
    private int value;
    public ref readonly int Property => ref value;
}";

            CreateCompilationWithMscorlib(text).VerifyEmitDiagnostics(
                // (12,12): error CS0656: Missing compiler required member 'System.Runtime.CompilerServices.IsReadOnlyAttribute..ctor'
                //     public ref readonly int Property => ref value;
                Diagnostic(ErrorCode.ERR_MissingPredefinedMember, "ref readonly int").WithArguments("System.Runtime.CompilerServices.IsReadOnlyAttribute", ".ctor").WithLocation(12, 12));
        }

        [Fact]
        public void MissingRequiredConstructorWillReportErrorsOnApproriateSyntax_Indexer()
        {
            var text = @"
namespace System.Runtime.CompilerServices
{
    public class IsReadOnlyAttribute : System.Attribute
    {
        public IsReadOnlyAttribute(int p) { }
    }
}
public class Test
{

    public ref readonly int this[ref readonly int x] => ref x;
}";

            CreateCompilationWithMscorlib(text).VerifyEmitDiagnostics(
                // (12,12): error CS0656: Missing compiler required member 'System.Runtime.CompilerServices.IsReadOnlyAttribute..ctor'
                //     public ref readonly int this[ref readonly int x] => ref x;
                Diagnostic(ErrorCode.ERR_MissingPredefinedMember, "ref readonly int").WithArguments("System.Runtime.CompilerServices.IsReadOnlyAttribute", ".ctor").WithLocation(12, 12),
                // (12,34): error CS0656: Missing compiler required member 'System.Runtime.CompilerServices.IsReadOnlyAttribute..ctor'
                //     public ref readonly int this[ref readonly int x] => ref x;
                Diagnostic(ErrorCode.ERR_MissingPredefinedMember, "ref readonly int x").WithArguments("System.Runtime.CompilerServices.IsReadOnlyAttribute", ".ctor").WithLocation(12, 34));
        }

        [Fact]
        public void MissingRequiredConstructorWillReportErrorsOnApproriateSyntax_Operator()
        {
            var text = @"
namespace System.Runtime.CompilerServices
{
    public class IsReadOnlyAttribute : System.Attribute
    {
        public IsReadOnlyAttribute(int p) { }
    }
}
public class Test
{
    public static int operator + (ref readonly Test x, ref readonly Test y) => 0;
}";

            CreateCompilationWithMscorlib(text).VerifyEmitDiagnostics(
                // (11,35): error CS0656: Missing compiler required member 'System.Runtime.CompilerServices.IsReadOnlyAttribute..ctor'
                //     public static int operator + (ref readonly Test x, ref readonly Test y) => 0;
                Diagnostic(ErrorCode.ERR_MissingPredefinedMember, "ref readonly Test x").WithArguments("System.Runtime.CompilerServices.IsReadOnlyAttribute", ".ctor").WithLocation(11, 35),
                // (11,56): error CS0656: Missing compiler required member 'System.Runtime.CompilerServices.IsReadOnlyAttribute..ctor'
                //     public static int operator + (ref readonly Test x, ref readonly Test y) => 0;
                Diagnostic(ErrorCode.ERR_MissingPredefinedMember, "ref readonly Test y").WithArguments("System.Runtime.CompilerServices.IsReadOnlyAttribute", ".ctor").WithLocation(11, 56));
        }

        private void AssertReferencedIsReadOnlyAttribute(Accessibility accessibility, ImmutableArray<CSharpAttributeData> attributes, string assemblyName)
        {
            var attributeType = attributes.Single().AttributeClass;
            Assert.Equal("IsReadOnlyAttribute", attributeType.Name);
            Assert.Equal(assemblyName, attributeType.ContainingAssembly.Name);
            Assert.Equal(accessibility, attributeType.DeclaredAccessibility);
        }

        private void AssertNoIsReadOnlyAttributeExists(AssemblySymbol assembly)
        {
            var isReadOnlyAttributeTypeName = WellKnownTypes.GetMetadataName(WellKnownType.System_Runtime_CompilerServices_IsReadOnlyAttribute);
            Assert.Null(assembly.GetTypeByMetadataName(isReadOnlyAttributeTypeName));
        }

        private void AssertGeneratedEmbeddedAttribute(AssemblySymbol assembly, string expectedTypeName)
        {
            var typeSymbol = assembly.GetTypeByMetadataName(expectedTypeName);
            Assert.NotNull(typeSymbol);
            Assert.Equal(Accessibility.Internal, typeSymbol.DeclaredAccessibility);

            var attributes = typeSymbol.GetAttributes().OrderBy(attribute => attribute.AttributeClass.Name).ToArray();
            Assert.Equal(2, attributes.Length);

            Assert.Equal(WellKnownTypes.GetMetadataName(WellKnownType.System_Runtime_CompilerServices_CompilerGeneratedAttribute), attributes[0].AttributeClass.ToDisplayString());
            Assert.Equal(AttributeDescription.CodeAnalysisEmbeddedAttribute.FullName, attributes[1].AttributeClass.ToDisplayString());
        }
    }
}<|MERGE_RESOLUTION|>--- conflicted
+++ resolved
@@ -609,15 +609,11 @@
 }
 ";
 
-<<<<<<< HEAD
             var options = TestOptions.DebugDll.WithMetadataImportOptions(MetadataImportOptions.All);
             CompileAndVerify(text, options: options, symbolValidator: module =>
             {
                 var parameter = module.ContainingAssembly.GetTypeByMetadataName("Test").GetMethod("<M>g__Inner0_0").GetParameters().Single();
                 Assert.Equal(RefKind.RefReadOnly, parameter.RefKind);
-=======
-            var referenceA = CreateStandardCompilation(codeA).VerifyDiagnostics().ToMetadataReference();
->>>>>>> 4ba7096e
 
                 AssertReferencedIsReadOnlyAttribute(Accessibility.Internal, parameter.GetAttributes(), module.ContainingAssembly.Name);
             });
@@ -660,7 +656,7 @@
     public class IsReadOnlyAttribute : System.Attribute { }
 }";
 
-            var referenceA = CreateCompilationWithMscorlib(codeA).VerifyDiagnostics().ToMetadataReference();
+            var referenceA = CreateStandardCompilation(codeA).VerifyDiagnostics().ToMetadataReference();
 
             var codeB = @"
 public class Test
@@ -844,7 +840,6 @@
 public delegate ref readonly int D([IsReadOnly]ref readonly int x);
 ";
 
-<<<<<<< HEAD
             CreateCompilationWithMscorlib(codeB, references: new[] { referenceA }).VerifyDiagnostics(
                 // (4,2): error CS8412: Do not use 'System.Runtime.CompilerServices.IsReadOnlyAttribute'. This is reserved for compiler usage.
                 // [IsReadOnly]
@@ -852,15 +847,6 @@
                 // (5,37): error CS8412: Do not use 'System.Runtime.CompilerServices.IsReadOnlyAttribute'. This is reserved for compiler usage.
                 // public delegate ref readonly int D([IsReadOnly]ref readonly int x);
                 Diagnostic(ErrorCode.ERR_ExplicitReadOnlyAttr, "IsReadOnly").WithLocation(5, 37));
-=======
-            CreateStandardCompilation(codeB, references: new[] { referenceA }).VerifyDiagnostics(
-                // (4,2): error CS8412: Do not use 'System.Runtime.CompilerServices.ReadOnlyAttribute'. This is reserved for compiler usage.
-                // [ReadOnly]
-                Diagnostic(ErrorCode.ERR_ExplicitReadOnlyAttr, "ReadOnly").WithLocation(4, 2),
-                // (5,37): error CS8412: Do not use 'System.Runtime.CompilerServices.ReadOnlyAttribute'. This is reserved for compiler usage.
-                // public delegate ref readonly int D([ReadOnly] ref readonly int x);
-                Diagnostic(ErrorCode.ERR_ExplicitReadOnlyAttr, "ReadOnly").WithLocation(5, 37));
->>>>>>> 4ba7096e
         }
 
         [Fact]
@@ -883,17 +869,10 @@
 }
 ";
 
-<<<<<<< HEAD
             CreateCompilationWithMscorlib(codeB, references: new[] { referenceA }).VerifyDiagnostics(
                 // (4,2): error CS8412: Do not use 'System.Runtime.CompilerServices.IsReadOnlyAttribute'. This is reserved for compiler usage.
                 // [IsReadOnly]
                 Diagnostic(ErrorCode.ERR_ExplicitReadOnlyAttr, "IsReadOnly").WithLocation(4, 2));
-=======
-            CreateStandardCompilation(codeB, references: new[] { referenceA }).VerifyDiagnostics(
-                // (4,2): error CS8412: Do not use 'System.Runtime.CompilerServices.ReadOnlyAttribute'. This is reserved for compiler usage.
-                // [ReadOnly]
-                Diagnostic(ErrorCode.ERR_ExplicitReadOnlyAttr, "ReadOnly").WithLocation(4, 2));
->>>>>>> 4ba7096e
         }
 
         [Fact]
@@ -919,17 +898,10 @@
 }
 ";
 
-<<<<<<< HEAD
             CreateCompilationWithMscorlib(codeB, references: new[] { referenceA }).VerifyDiagnostics(
                 // (6,6): error CS8412: Do not use 'System.Runtime.CompilerServices.IsReadOnlyAttribute'. This is reserved for compiler usage.
                 //     [IsReadOnly]
                 Diagnostic(ErrorCode.ERR_ExplicitReadOnlyAttr, "IsReadOnly").WithLocation(6, 6));
-=======
-            CreateStandardCompilation(codeB, references: new[] { referenceA }).VerifyDiagnostics(
-                // (6,6): error CS8412: Do not use 'System.Runtime.CompilerServices.ReadOnlyAttribute'. This is reserved for compiler usage.
-                //     [ReadOnly]
-                Diagnostic(ErrorCode.ERR_ExplicitReadOnlyAttr, "ReadOnly").WithLocation(6, 6));
->>>>>>> 4ba7096e
         }
 
         [Fact]
@@ -955,17 +927,10 @@
 }
 ";
 
-<<<<<<< HEAD
             CreateCompilationWithMscorlib(codeB, references: new[] { referenceA }).VerifyDiagnostics(
                 // (8,6): error CS8412: Do not use 'System.Runtime.CompilerServices.IsReadOnlyAttribute'. This is reserved for compiler usage.
                 //     [IsReadOnly]
                 Diagnostic(ErrorCode.ERR_ExplicitReadOnlyAttr, "IsReadOnly").WithLocation(8, 6));
-=======
-            CreateStandardCompilation(codeB, references: new[] { referenceA }).VerifyDiagnostics(
-                // (8,6): error CS8412: Do not use 'System.Runtime.CompilerServices.ReadOnlyAttribute'. This is reserved for compiler usage.
-                //     [ReadOnly]
-                Diagnostic(ErrorCode.ERR_ExplicitReadOnlyAttr, "ReadOnly").WithLocation(8, 6));
->>>>>>> 4ba7096e
         }
 
         [Fact]
@@ -1026,7 +991,6 @@
 }
 ";
 
-<<<<<<< HEAD
             CreateCompilationWithMscorlib(codeB, references: new[] { referenceA }).VerifyDiagnostics(
                 // (6,6): error CS8412: Do not use 'System.Runtime.CompilerServices.IsReadOnlyAttribute'. This is reserved for compiler usage.
                 //     [IsReadOnly]
@@ -1034,15 +998,6 @@
                 // (7,35): error CS8412: Do not use 'System.Runtime.CompilerServices.IsReadOnlyAttribute'. This is reserved for compiler usage.
                 //     public ref readonly int this[[IsReadOnly]ref readonly int x] { get { return ref x; } }
                 Diagnostic(ErrorCode.ERR_ExplicitReadOnlyAttr, "IsReadOnly").WithLocation(7, 35));
-=======
-            CreateStandardCompilation(codeB, references: new[] { referenceA }).VerifyDiagnostics(
-                // (6,6): error CS8412: Do not use 'System.Runtime.CompilerServices.ReadOnlyAttribute'. This is reserved for compiler usage.
-                //     [ReadOnly]
-                Diagnostic(ErrorCode.ERR_ExplicitReadOnlyAttr, "ReadOnly").WithLocation(6, 6),
-                // (7,35): error CS8412: Do not use 'System.Runtime.CompilerServices.ReadOnlyAttribute'. This is reserved for compiler usage.
-                //     public ref readonly int this[[ReadOnly] ref readonly int x] { get { return ref x; } }
-                Diagnostic(ErrorCode.ERR_ExplicitReadOnlyAttr, "ReadOnly").WithLocation(7, 35));
->>>>>>> 4ba7096e
         }
 
         [Fact]
