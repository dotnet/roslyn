﻿// Licensed to the .NET Foundation under one or more agreements.
// The .NET Foundation licenses this file to you under the MIT license.
// See the LICENSE file in the project root for more information.

#nullable disable

using System.Collections.Immutable;
using System.Linq;
using System.Text;
using Microsoft.CodeAnalysis.CSharp.Symbols;
using Microsoft.CodeAnalysis.CSharp.Test.Utilities;
using Microsoft.CodeAnalysis.Test.Utilities;
using Roslyn.Test.Utilities;
using Xunit;

namespace Microsoft.CodeAnalysis.CSharp.UnitTests
{
    public class AttributeTests_CallerInfoAttributes : WellKnownAttributesTestBase
    {
        #region CallerArgumentExpression - Invocations
        [ConditionalFact(typeof(CoreClrOnly))]
        public void TestGoodCallerArgumentExpressionAttribute()
        {
            string source = @"
using System;
using System.Runtime.CompilerServices;

class Program
{
    public static void Main()
    {
        Log(123);
    }
    const string p = nameof(p);
    static void Log(int p, [CallerArgumentExpression(p)] string arg = ""<default-arg>"")
    {
        Console.WriteLine(arg);
    }
}
";

            var compilation = CreateCompilation(source, targetFramework: TargetFramework.NetCoreApp, options: TestOptions.ReleaseExe, parseOptions: TestOptions.RegularPreview);
            CompileAndVerify(compilation, expectedOutput: "123").VerifyDiagnostics();
        }

        [ConditionalFact(typeof(CoreClrOnly))]
        public void TestGoodCallerArgumentExpressionAttribute_ExpressionHasTrivia()
        {
            string source = @"
using System;
using System.Runtime.CompilerServices;

class Program
{
    public static void Main()
    {
        Log(// comment
               123 /* comment */ +
               5 /* comment */ // comment
        );
    }
    const string p = nameof(p);
    static void Log(int p, [CallerArgumentExpression(p)] string arg = ""<default-arg>"")
    {
        Console.WriteLine(arg);
    }
}
";

            var compilation = CreateCompilation(source, targetFramework: TargetFramework.NetCoreApp, options: TestOptions.ReleaseExe, parseOptions: TestOptions.RegularPreview);
            CompileAndVerify(compilation, expectedOutput:
@"123 /* comment */ +
               5").VerifyDiagnostics();
        }

        [ConditionalFact(typeof(CoreClrOnly))]
        public void TestGoodCallerArgumentExpressionAttribute_SwapArguments()
        {
            string source = @"
using System;
using System.Runtime.CompilerServices;

class Program
{
    public static void Main()
    {
        Log(q: 123, p: 124);
    }
    const string p = nameof(p);
    static void Log(int p, int q, [CallerArgumentExpression(p)] string arg = ""<default-arg>"")
    {
        Console.WriteLine($""{p}, {q}, {arg}"");
    }
}
";

            var compilation = CreateCompilation(source, targetFramework: TargetFramework.NetCoreApp, options: TestOptions.ReleaseExe, parseOptions: TestOptions.RegularPreview);
            CompileAndVerify(compilation, expectedOutput: "124, 123, 124").VerifyDiagnostics();
        }

        [ConditionalFact(typeof(CoreClrOnly))]
        public void TestGoodCallerArgumentExpressionAttribute_DifferentAssembly()
        {
            string source = @"
using System;
using System.Runtime.CompilerServices;

public static class FromFirstAssembly
{
    const string p = nameof(p);
    public static void Log(int p, int q, [CallerArgumentExpression(p)] string arg = ""<default-arg>"")
    {
        Console.WriteLine(arg);
    }
}
";
            var comp1 = CreateCompilation(source, targetFramework: TargetFramework.NetCoreApp, parseOptions: TestOptions.Regular9);
            comp1.VerifyDiagnostics();
            var ref1 = comp1.EmitToImageReference();

            var source2 = @"
public static class Program
{
    public static void Main() => FromFirstAssembly.Log(2 + 2, 3 + 1);
}
";

            var compilation = CreateCompilation(source2, references: new[] { ref1 }, targetFramework: TargetFramework.NetCoreApp, options: TestOptions.ReleaseExe, parseOptions: TestOptions.RegularPreview);
            CompileAndVerify(compilation, expectedOutput: "2 + 2").VerifyDiagnostics();
        }

        [ConditionalFact(typeof(CoreClrOnly))]
        public void TestGoodCallerArgumentExpressionAttribute_ExtensionMethod_ThisParameter()
        {
            string source = @"
using System;
using System.Runtime.CompilerServices;

public static class Program
{
    public static void Main()
    {
        int myIntegerExpression = 5;
        myIntegerExpression.M();
    }
    const string p = nameof(p);
    public static void M(this int p, [CallerArgumentExpression(p)] string arg = ""<default-arg>"")
    {
        Console.WriteLine(arg);
    }
}
";

            var compilation = CreateCompilation(source, targetFramework: TargetFramework.NetCoreApp, options: TestOptions.ReleaseExe, parseOptions: TestOptions.RegularPreview);
            CompileAndVerify(compilation, expectedOutput: "myIntegerExpression").VerifyDiagnostics();
        }

        [ConditionalFact(typeof(CoreClrOnly))]
        public void TestGoodCallerArgumentExpressionAttribute_ExtensionMethod_NotThisParameter()
        {
            string source = @"
using System;
using System.Runtime.CompilerServices;

public static class Program
{
    public static void Main()
    {
        int myIntegerExpression = 5;
        myIntegerExpression.M(myIntegerExpression * 2);
    }
    const string q = nameof(q);
    public static void M(this int p, int q, [CallerArgumentExpression(q)] string arg = ""<default-arg>"")
    {
        Console.WriteLine(arg);
    }
}
";

            var compilation = CreateCompilation(source, targetFramework: TargetFramework.NetCoreApp, options: TestOptions.ReleaseExe, parseOptions: TestOptions.RegularPreview);
            CompileAndVerify(compilation, expectedOutput: "myIntegerExpression * 2").VerifyDiagnostics();
        }

        [ConditionalFact(typeof(CoreClrOnly))]
        public void TestIncorrectParameterNameInCallerArgumentExpressionAttribute()
        {
            string source = @"
using System;
using System.Runtime.CompilerServices;

class Program
{
    public static void Main()
    {
        Log();
    }
    const string pp = nameof(pp);
    static void Log([CallerArgumentExpression(pp)] string arg = ""<default>"")
    {
        Console.WriteLine(arg);
    }
}
";

            var compilation = CreateCompilation(source, targetFramework: TargetFramework.NetCoreApp, options: TestOptions.ReleaseExe, parseOptions: TestOptions.Regular9);
            CompileAndVerify(compilation, expectedOutput: "<default>").VerifyDiagnostics(
                // (12,22): warning CS8918: The CallerArgumentExpressionAttribute applied to parameter 'arg' will have no effect. It is applied with an invalid parameter name.
                //     static void Log([CallerArgumentExpression(pp)] string arg = "<default>")
                Diagnostic(ErrorCode.WRN_CallerArgumentExpressionAttributeHasInvalidParameterName, "CallerArgumentExpression").WithArguments("arg").WithLocation(12, 22)
                );
        }

        [ConditionalFact(typeof(CoreClrOnly))]
        public void TestCallerArgumentWithMemberNameAttributes()
        {
            string source = @"
using System;
using System.Runtime.CompilerServices;

class Program
{
    public static void Main()
    {
        Log(default(int));
    }
    const string p = nameof(p);
    static void Log(int p, [CallerArgumentExpression(p)] [CallerMemberName] string arg = ""<default>"")
    {
        Console.WriteLine(arg);
    }
}
";

            var compilation = CreateCompilation(source, targetFramework: TargetFramework.NetCoreApp, options: TestOptions.ReleaseExe, parseOptions: TestOptions.Regular9);
            CompileAndVerify(compilation, expectedOutput: "Main").VerifyDiagnostics(
                // (12,29): warning CS8917: The CallerArgumentExpressionAttribute applied to parameter 'arg' will have no effect. It is overriden by the MemberNameAttribute.
                //     static void Log(int p, [CallerArgumentExpression(p)] [CallerMemberName] string arg = "<default>")
                Diagnostic(ErrorCode.WRN_CallerMemberNamePreferredOverCallerArgumentExpression, "CallerArgumentExpression").WithArguments("arg").WithLocation(12, 29)
                );
        }

        [ConditionalFact(typeof(CoreClrOnly))]
        public void TestCallerArgumentExpressionWithOptionalTargetParameter()
        {
            string source = @"
using System;
using System.Runtime.CompilerServices;

class Program
{
    public static void Main()
    {
        string callerTargetExp = ""caller target value"";
        Log(0);
        Log(0, callerTargetExp);
    }
    const string target = nameof(target);
    static void Log(int p, string target = ""target default value"", [CallerArgumentExpression(target)] string arg = ""arg default value"")
    {
        Console.WriteLine(target);
        Console.WriteLine(arg);
    }
}
";

            var compilation = CreateCompilation(source, targetFramework: TargetFramework.NetCoreApp, options: TestOptions.ReleaseExe, parseOptions: TestOptions.RegularPreview);
            CompileAndVerify(compilation, expectedOutput:
@"target default value
arg default value
caller target value
callerTargetExp").VerifyDiagnostics();
        }

        [ConditionalFact(typeof(CoreClrOnly))]
        public void TestCallerArgumentExpressionWithMultipleOptionalAttribute()
        {
            string source = @"
using System;
using System.Runtime.CompilerServices;

class Program
{
    public static void Main()
    {
        string callerTargetExp = ""caller target value"";
        Log(0);
        Log(0, callerTargetExp);
        Log(0, target: callerTargetExp);
        Log(0, notTarget: ""Not target value"");
        Log(0, notTarget: ""Not target value"", target: callerTargetExp);
    }
    const string target = nameof(target);
    static void Log(int p, string target = ""target default value"", string notTarget = ""not target default value"", [CallerArgumentExpression(target)] string arg = ""arg default value"")
    {
        Console.WriteLine(target);
        Console.WriteLine(arg);
    }
}
";

            var compilation = CreateCompilation(source, targetFramework: TargetFramework.NetCoreApp, options: TestOptions.ReleaseExe, parseOptions: TestOptions.RegularPreview);
            CompileAndVerify(compilation, expectedOutput:
@"target default value
arg default value
caller target value
callerTargetExp
caller target value
callerTargetExp
target default value
arg default value
caller target value
callerTargetExp").VerifyDiagnostics();
        }

        [ConditionalFact(typeof(CoreClrOnly))]
        public void TestCallerArgumentExpressionWithDifferentParametersReferringToEachOther()
        {
            string source = @"
using System;
using System.Runtime.CompilerServices;

class Program
{
    public static void Main()
    {
        M();
        M(""param1_value"");
        M(param1: ""param1_value"");
        M(param2: ""param2_value"");
        M(param1: ""param1_value"", param2: ""param2_value"");
        M(param2: ""param2_value"", param1: ""param1_value"");
    }

    static void M([CallerArgumentExpression(""param2"")] string param1 = ""param1_default"", [CallerArgumentExpression(""param1"")] string param2 = ""param2_default"")
    {
        Console.WriteLine($""param1: {param1}, param2: {param2}"");
    }
}
";

            var compilation = CreateCompilation(source, targetFramework: TargetFramework.NetCoreApp, options: TestOptions.ReleaseExe, parseOptions: TestOptions.RegularPreview);
            CompileAndVerify(compilation, expectedOutput:
@"param1: param1_default, param2: param2_default
param1: param1_value, param2: ""param1_value""
param1: param1_value, param2: ""param1_value""
param1: ""param2_value"", param2: param2_value
param1: param1_value, param2: param2_value
param1: param1_value, param2: param2_value").VerifyDiagnostics();
        }

        [ConditionalFact(typeof(CoreClrOnly))]
        public void TestArgumentExpressionIsCallerMember()
        {
            string source = @"
using System;
using System.Runtime.CompilerServices;

C.M();

public static class C
{
    public static void M(
        [CallerMemberName] string callerName = ""<default-caller-name>"",
        [CallerArgumentExpression(""callerName"")] string argumentExp = ""<default-arg-expression>"")
    {
        Console.WriteLine(callerName);
        Console.WriteLine(argumentExp);
    }
}
";

            var compilation = CreateCompilation(source, targetFramework: TargetFramework.NetCoreApp, options: TestOptions.ReleaseExe, parseOptions: TestOptions.Regular9);
            CompileAndVerify(compilation, expectedOutput: @"<Main>$
<default-arg-expression>").VerifyDiagnostics();
        }

        [ConditionalFact(typeof(CoreClrOnly))]
        public void TestArgumentExpressionIsSelfReferential()
        {
            string source = @"
using System;
using System.Runtime.CompilerServices;

C.M();
C.M(""value"");

public static class C
{
    public static void M(
        [CallerArgumentExpression(""p"")] string p = ""<default>"")
    {
        Console.WriteLine(p);
    }
}
";

            var compilation = CreateCompilation(source, targetFramework: TargetFramework.NetCoreApp, options: TestOptions.ReleaseExe);
            CompileAndVerify(compilation, expectedOutput: @"<default>
<<<<<<< HEAD
=======
value").VerifyDiagnostics(
                // (11,10): warning CS9007: The CallerArgumentExpressionAttribute applied to parameter 'p' will have no effect because it's self-referential.
                //         [CallerArgumentExpression("p")] string p = "<default>")
                Diagnostic(ErrorCode.WRN_CallerArgumentExpressionAttributeSelfReferential, "CallerArgumentExpression").WithArguments("p").WithLocation(11, 10)
                );
        }

        [ConditionalFact(typeof(CoreClrOnly))]
        public void TestArgumentExpressionIsSelfReferential_Metadata()
        {
            string il = @".class private auto ansi '<Module>'
{
} // end of class <Module>

.class public auto ansi abstract sealed beforefieldinit C
    extends [mscorlib]System.Object
{
    // Methods
    .method public hidebysig static 
        void M (
            [opt] string p
        ) cil managed 
    {
        .param [1] = ""<default>""
            .custom instance void [mscorlib]System.Runtime.CompilerServices.CallerArgumentExpressionAttribute::.ctor(string) = (
                01 00 01 70 00 00
            )
        // Method begins at RVA 0x2050
        // Code size 9 (0x9)
        .maxstack 8

        IL_0000: nop
        IL_0001: ldarg.0
        IL_0002: call void [mscorlib]System.Console::WriteLine(string)
        IL_0007: nop
        IL_0008: ret
    } // end of method C::M

} // end of class C
";
            string source = @"
C.M();
C.M(""value"");
";

            var compilation = CreateCompilationWithIL(source, il, targetFramework: TargetFramework.NetCoreApp, options: TestOptions.ReleaseExe);
            CompileAndVerify(compilation, expectedOutput: @"<default>
>>>>>>> 5f44ff64
value").VerifyDiagnostics();
        }
        #endregion

        #region CallerArgumentExpression - Attribute constructor

        [ConditionalFact(typeof(CoreClrOnly))]
        public void TestGoodCallerArgumentExpressionAttribute_Attribute()
        {
            string source = @"
using System;
using System.Reflection;
using System.Runtime.CompilerServices;

public class MyAttribute : Attribute
{
    const string p = nameof(p);
    public MyAttribute(int p, [CallerArgumentExpression(p)] string arg = ""<default-arg>"")
    {
        Console.WriteLine(arg);
    }
}

[My(123)]
public class Program
{
    static void Main()
    {
        typeof(Program).GetCustomAttribute(typeof(MyAttribute));
    }
}
";

            var compilation = CreateCompilation(source, targetFramework: TargetFramework.NetCoreApp, options: TestOptions.ReleaseExe, parseOptions: TestOptions.RegularPreview);
            CompileAndVerify(compilation, expectedOutput: "123").VerifyDiagnostics();
        }

        [ConditionalFact(typeof(CoreClrOnly))]
        public void TestGoodCallerArgumentExpressionAttribute_ExpressionHasTrivia_Attribute()
        {
            string source = @"
using System;
using System.Reflection;
using System.Runtime.CompilerServices;

public class MyAttribute : Attribute
{
    const string p = nameof(p);
    public MyAttribute(int p, [CallerArgumentExpression(p)] string arg = ""<default-arg>"")
    {
        Console.WriteLine(arg);
    }
}

[My(// comment
               123 /* comment */ +
               5 /* comment */ // comment
        )]
public class Program
{
    static void Main()
    {
        typeof(Program).GetCustomAttribute(typeof(MyAttribute));
    }
}
";

            var compilation = CreateCompilation(source, targetFramework: TargetFramework.NetCoreApp, options: TestOptions.ReleaseExe, parseOptions: TestOptions.RegularPreview);
            CompileAndVerify(compilation, expectedOutput:
@"123 /* comment */ +
               5").VerifyDiagnostics();
        }

        [ConditionalFact(typeof(CoreClrOnly))]
        public void TestGoodCallerArgumentExpressionAttribute_SwapArguments_AttributeConstructor()
        {
            string source = @"
using System;
using System.Reflection;
using System.Runtime.CompilerServices;

public class MyAttribute : Attribute
{
    const string p = nameof(p);
    public MyAttribute(int p, int q, [CallerArgumentExpression(p)] string arg = ""<default-arg>"")
    {
        Console.WriteLine($""{p}, {q}, {arg}"");
    }
}

[My(q: 123, p: 124)]
public class Program
{
    static void Main()
    {
        typeof(Program).GetCustomAttribute(typeof(MyAttribute));
    }
}
";

            var compilation = CreateCompilation(source, targetFramework: TargetFramework.NetCoreApp, options: TestOptions.ReleaseExe, parseOptions: TestOptions.RegularPreview);
            CompileAndVerify(compilation, expectedOutput: "124, 123, 124").VerifyDiagnostics();
        }

        [ConditionalFact(typeof(CoreClrOnly))]
        public void TestGoodCallerArgumentExpressionAttribute_DifferentAssembly_AttributeConstructor()
        {
            string source = @"
using System;
using System.Runtime.CompilerServices;

public class MyAttribute : Attribute
{
    const string p = nameof(p);
    public MyAttribute(int p, int q, [CallerArgumentExpression(p)] string arg = ""<default-arg>"")
    {
        Console.WriteLine(arg);
    }
}
";
            var comp1 = CreateCompilation(source, targetFramework: TargetFramework.NetCoreApp);
            comp1.VerifyDiagnostics();
            var ref1 = comp1.EmitToImageReference();

            var source2 = @"
using System.Reflection;

[My(2 + 2, 3 + 1)]
public class Program
{
    static void Main()
    {
        typeof(Program).GetCustomAttribute(typeof(MyAttribute));
    }
}
";

            var compilation = CreateCompilation(source2, references: new[] { ref1 }, targetFramework: TargetFramework.NetCoreApp, options: TestOptions.ReleaseExe, parseOptions: TestOptions.RegularPreview);
            CompileAndVerify(compilation, expectedOutput: "2 + 2").VerifyDiagnostics();
        }

        [ConditionalFact(typeof(CoreClrOnly))]
        public void TestIncorrectParameterNameInCallerArgumentExpressionAttribute_AttributeConstructor()
        {
            string source = @"
using System;
using System.Reflection;
using System.Runtime.CompilerServices;

public class MyAttribute : Attribute
{
    const string pp = nameof(pp);
    public MyAttribute([CallerArgumentExpression(pp)] string arg = ""<default>"")
    {
        Console.WriteLine(arg);
    }
}

[My]
public class Program
{
    static void Main()
    {
        typeof(Program).GetCustomAttribute(typeof(MyAttribute));
    }
}
";

            var compilation = CreateCompilation(source, targetFramework: TargetFramework.NetCoreApp, options: TestOptions.ReleaseExe, parseOptions: TestOptions.Regular9);
            CompileAndVerify(compilation, expectedOutput: "<default>").VerifyDiagnostics(
                // (12,22): warning CS8918: The CallerArgumentExpressionAttribute applied to parameter 'arg' will have no effect. It is applied with an invalid parameter name.
                //     static void Log([CallerArgumentExpression(pp)] string arg = "<default>")
                Diagnostic(ErrorCode.WRN_CallerArgumentExpressionAttributeHasInvalidParameterName, "CallerArgumentExpression").WithArguments("arg").WithLocation(9, 25)
                );
        }

        [ConditionalFact(typeof(CoreClrOnly))]
        public void TestCallerArgumentWithMemberNameAttributes_AttributeConstructor()
        {
            string source = @"
using System;
using System.Reflection;
using System.Runtime.CompilerServices;

public class MyAttribute : Attribute
{
    const string p = nameof(p);
    public MyAttribute(int p, [CallerArgumentExpression(p)] [CallerMemberName] string arg = ""<default>"")
    {
        Console.WriteLine(arg);
    }
}

[My(default(int))]
public class Program
{
    static void Main()
    {
        typeof(Program).GetCustomAttribute(typeof(MyAttribute));
    }
}
";

            var compilation = CreateCompilation(source, targetFramework: TargetFramework.NetCoreApp, options: TestOptions.ReleaseExe, parseOptions: TestOptions.Regular9);
            CompileAndVerify(compilation, expectedOutput: "<default>").VerifyDiagnostics(
                // (9,32): warning CS8917: The CallerArgumentExpressionAttribute applied to parameter 'arg' will have no effect. It is overriden by the CallerMemberNameAttribute.
                //     public MyAttribute(int p, [CallerArgumentExpression(p)] [CallerMemberName] string arg = "<default>")
                Diagnostic(ErrorCode.WRN_CallerMemberNamePreferredOverCallerArgumentExpression, "CallerArgumentExpression").WithArguments("arg").WithLocation(9, 32)
                );
        }

        [ConditionalFact(typeof(CoreClrOnly))]
        public void TestCallerArgumentExpressionWithOptionalTargetParameter_AttributeConstructor()
        {
            string source = @"
using System;
using System.Reflection;
using System.Runtime.CompilerServices;

[AttributeUsage(AttributeTargets.Class, AllowMultiple = true)]
public class MyAttribute : Attribute
{
    const string target = nameof(target);

    public MyAttribute(int p, string target = ""target default value"", [CallerArgumentExpression(target)] string arg = ""arg default value"")
    {
        Console.WriteLine(target);
        Console.WriteLine(arg);
    }
}

[My(0)]
[My(0, callerTargetExp)]
public class Program
{
    private const string callerTargetExp = ""caller target value"";
    static void Main()
    {
        typeof(Program).GetCustomAttributes(typeof(MyAttribute));
    }
}
";

            var compilation = CreateCompilation(source, targetFramework: TargetFramework.NetCoreApp, options: TestOptions.ReleaseExe, parseOptions: TestOptions.RegularPreview);
            CompileAndVerify(compilation, expectedOutput:
@"target default value
arg default value
caller target value
callerTargetExp").VerifyDiagnostics();
        }

        [ConditionalFact(typeof(CoreClrOnly))]
        public void TestCallerArgumentExpressionWithMultipleOptionalAttribute_AttributeConstructor()
        {
            string source = @"
using System;
using System.Reflection;
using System.Runtime.CompilerServices;

[AttributeUsage(AttributeTargets.Class, AllowMultiple = true)]
public class MyAttribute : Attribute
{
    const string target = nameof(target);
    public MyAttribute(int p, string target = ""target default value"", string notTarget = ""not target default value"", [CallerArgumentExpression(target)] string arg = ""arg default value"")
    {
        Console.WriteLine(target);
        Console.WriteLine(arg);
    }
}

[My(0)]
[My(0, callerTargetExp)]
[My(0, target: callerTargetExp)]
[My(0, notTarget: ""Not target value"")]
[My(0, notTarget: ""Not target value"", target: callerTargetExp)]
public class Program
{
    private const string callerTargetExp = ""caller target value"";
    static void Main()
    {
        typeof(Program).GetCustomAttributes(typeof(MyAttribute));
    }
}
";

            var compilation = CreateCompilation(source, targetFramework: TargetFramework.NetCoreApp, options: TestOptions.ReleaseExe, parseOptions: TestOptions.RegularPreview);
            CompileAndVerify(compilation, expectedOutput:
@"target default value
arg default value
caller target value
callerTargetExp
caller target value
callerTargetExp
target default value
arg default value
caller target value
callerTargetExp").VerifyDiagnostics();
        }

        [ConditionalFact(typeof(CoreClrOnly))]
        public void TestCallerArgumentExpressionWithDifferentParametersReferringToEachOther_AttributeConstructor()
        {
            string source = @"
using System;
using System.Reflection;
using System.Runtime.CompilerServices;

[AttributeUsage(AttributeTargets.Class, AllowMultiple = true)]
public class MyAttribute : Attribute
{
    public MyAttribute([CallerArgumentExpression(""param2"")] string param1 = ""param1_default"", [CallerArgumentExpression(""param1"")] string param2 = ""param2_default"")
    {
        Console.WriteLine($""param1: {param1}, param2: {param2}"");
    }
}

[My()]
[My(""param1_value"")]
[My(param1: ""param1_value"")]
[My(param2: ""param2_value"")]
[My(param1: ""param1_value"", param2: ""param2_value"")]
[My(param2: ""param2_value"", param1: ""param1_value"")]
public class Program
{
    static void Main()
    {
        typeof(Program).GetCustomAttributes(typeof(MyAttribute));
    }
}
";

            var compilation = CreateCompilation(source, targetFramework: TargetFramework.NetCoreApp, options: TestOptions.ReleaseExe, parseOptions: TestOptions.RegularPreview);
            CompileAndVerify(compilation, expectedOutput:
@"param1: param1_default, param2: param2_default
param1: param1_value, param2: ""param1_value""
param1: param1_value, param2: ""param1_value""
param1: ""param2_value"", param2: param2_value
param1: param1_value, param2: param2_value
param1: param1_value, param2: param2_value").VerifyDiagnostics();
        }

        [ConditionalFact(typeof(CoreClrOnly))]
        public void TestArgumentExpressionIsCallerMember_AttributeConstructor()
        {
            string source = @"
using System;
using System.Reflection;
using System.Runtime.CompilerServices;

public class MyAttribute : Attribute
{
    public MyAttribute(
        [CallerMemberName] string callerName = ""<default-caller-name>"",
        [CallerArgumentExpression(""callerName"")] string argumentExp = ""<default-arg-expression>"")
    {
        Console.WriteLine(callerName);
        Console.WriteLine(argumentExp);
    }
}

[My]
public class Program
{
    static void Main()
    {
        typeof(Program).GetCustomAttribute(typeof(MyAttribute));
    }
}
";

            var compilation = CreateCompilation(source, targetFramework: TargetFramework.NetCoreApp, options: TestOptions.ReleaseExe, parseOptions: TestOptions.Regular9);
            CompileAndVerify(compilation, expectedOutput: @"<default-caller-name>
<default-arg-expression>").VerifyDiagnostics();
        }

        [ConditionalFact(typeof(CoreClrOnly))]
        public void TestArgumentExpressionIsReferingToItself_AttributeConstructor()
        {
            string source = @"
using System;
using System.Reflection;
using System.Runtime.CompilerServices;

[AttributeUsage(AttributeTargets.Class, AllowMultiple = true)]
public class MyAttribute : Attribute
{
    public MyAttribute(
        [CallerArgumentExpression(""p"")] string p = ""<default>"")
    {
        Console.WriteLine(p);
    }
}

[My]
[My(""value"")]
public class Program
{
    static void Main()
    {
        typeof(Program).GetCustomAttributes(typeof(MyAttribute));
    }
}
";

            var compilation = CreateCompilation(source, targetFramework: TargetFramework.NetCoreApp, options: TestOptions.ReleaseExe, parseOptions: TestOptions.Regular9);
            CompileAndVerify(compilation, expectedOutput: @"<default>
<<<<<<< HEAD
=======
value").VerifyDiagnostics(
                // (10,10): warning CS9007: The CallerArgumentExpressionAttribute applied to parameter 'p' will have no effect because it's self-referential.
                //         [CallerArgumentExpression("p")] string p = "<default>")
                Diagnostic(ErrorCode.WRN_CallerArgumentExpressionAttributeSelfReferential, "CallerArgumentExpression").WithArguments("p").WithLocation(10, 10)
                );
        }

        [ConditionalFact(typeof(CoreClrOnly))]
        public void TestArgumentExpressionIsReferingToItself_AttributeConstructor_Metadata()
        {
            string il = @"
.class private auto ansi '<Module>'
{
} // end of class <Module>

.class public auto ansi beforefieldinit MyAttribute
    extends [mscorlib]System.Attribute
{
    .custom instance void [mscorlib]System.AttributeUsageAttribute::.ctor(valuetype [mscorlib]System.AttributeTargets) = (
        01 00 04 00 00 00 01 00 54 02 0d 41 6c 6c 6f 77
        4d 75 6c 74 69 70 6c 65 01
    )
    // Methods
    .method public hidebysig specialname rtspecialname 
        instance void .ctor (
            [opt] string p
        ) cil managed 
    {
        .param [1] = ""<default>""
            .custom instance void [mscorlib]System.Runtime.CompilerServices.CallerArgumentExpressionAttribute::.ctor(string) = (
                01 00 01 70 00 00
            )
        // Method begins at RVA 0x2050
        // Code size 16 (0x10)
        .maxstack 8

        IL_0000: ldarg.0
        IL_0001: call instance void [mscorlib]System.Attribute::.ctor()
        IL_0006: nop
        IL_0007: nop
        IL_0008: ldarg.1
        IL_0009: call void [mscorlib]System.Console::WriteLine(string)
        IL_000e: nop
        IL_000f: ret
    } // end of method MyAttribute::.ctor

} // end of class MyAttribute
";
            string source = @"
using System.Reflection;

[My]
[My(""value"")]
public class Program
{
    static void Main()
    {
        typeof(Program).GetCustomAttributes(typeof(MyAttribute));
    }
}
";

            var compilation = CreateCompilationWithIL(source, il, targetFramework: TargetFramework.NetCoreApp, options: TestOptions.ReleaseExe, parseOptions: TestOptions.Regular9);
            CompileAndVerify(compilation, expectedOutput: @"<default>
>>>>>>> 5f44ff64
value").VerifyDiagnostics();
        }

        [ConditionalFact(typeof(CoreClrOnly))]
        public void TestArgumentExpressionInAttributeConstructor()
        {
            string source = @"
using System;
using System.Reflection;
using System.Runtime.CompilerServices;

public class MyAttribute : Attribute
{
    public MyAttribute(string s, [CallerArgumentExpression(""s"")] string x = """") => Console.WriteLine($""'{s}', '{x}'"");
}

[My(""Hello"")]
public class Program
{
    static void Main()
    {
        typeof(Program).GetCustomAttribute(typeof(MyAttribute));
    }
}
";

            var compilation = CreateCompilation(source, targetFramework: TargetFramework.NetCoreApp, options: TestOptions.ReleaseExe, parseOptions: TestOptions.RegularPreview);
            CompileAndVerify(compilation, expectedOutput: "'Hello', '\"Hello\"'").VerifyDiagnostics();
            var namedType = compilation.GetTypeByMetadataName("Program").GetPublicSymbol();
            var attributeArguments = namedType.GetAttributes().Single().ConstructorArguments;
            Assert.Equal(2, attributeArguments.Length);
            Assert.Equal("Hello", attributeArguments[0].Value);
            Assert.Equal("\"Hello\"", attributeArguments[1].Value);
        }

        [ConditionalFact(typeof(CoreClrOnly))]
        public void TestArgumentExpressionInAttributeConstructor_NamedArgument()
        {
            string source = @"
using System;
using System.Reflection;
using System.Runtime.CompilerServices;

public class MyAttribute : Attribute
{
    public MyAttribute(string s, [CallerArgumentExpression(""s"")] string x = """") => Console.WriteLine($""'{s}', '{x}'"");
}

[My(s:""Hello"")]
public class Program
{
    static void Main()
    {
        typeof(Program).GetCustomAttribute(typeof(MyAttribute));
    }
}
";

            var compilation = CreateCompilation(source, targetFramework: TargetFramework.NetCoreApp, options: TestOptions.ReleaseExe, parseOptions: TestOptions.RegularPreview);
            CompileAndVerify(compilation, expectedOutput: "'Hello', '\"Hello\"'").VerifyDiagnostics();
            var namedType = compilation.GetTypeByMetadataName("Program").GetPublicSymbol();
            var attributeArguments = namedType.GetAttributes().Single().ConstructorArguments;
            Assert.Equal(2, attributeArguments.Length);
            Assert.Equal("Hello", attributeArguments[0].Value);
            Assert.Equal("\"Hello\"", attributeArguments[1].Value);
        }

        [ConditionalFact(typeof(CoreClrOnly))]
        public void TestArgumentExpressionInAttributeConstructor_NamedArgumentsSameOrder()
        {
            string source = @"
using System;
using System.Reflection;
using System.Runtime.CompilerServices;

public class MyAttribute : Attribute
{
    public MyAttribute(string s, string s2, [CallerArgumentExpression(""s"")] string x = """") => Console.WriteLine($""'{s}', '{s2}', '{x}'"");
}

[My(s:""Hello"", s2:""World"")]
public class Program
{
    static void Main()
    {
        typeof(Program).GetCustomAttribute(typeof(MyAttribute));
    }
}
";

            var compilation = CreateCompilation(source, targetFramework: TargetFramework.NetCoreApp, options: TestOptions.ReleaseExe, parseOptions: TestOptions.RegularPreview);
            CompileAndVerify(compilation, expectedOutput: "'Hello', 'World', '\"Hello\"'").VerifyDiagnostics();
            var namedType = compilation.GetTypeByMetadataName("Program").GetPublicSymbol();
            var attributeArguments = namedType.GetAttributes().Single().ConstructorArguments;
            Assert.Equal(3, attributeArguments.Length);
            Assert.Equal("Hello", attributeArguments[0].Value);
            Assert.Equal("World", attributeArguments[1].Value);
            Assert.Equal("\"Hello\"", attributeArguments[2].Value);
        }

        [ConditionalFact(typeof(CoreClrOnly))]
        public void TestArgumentExpressionInAttributeConstructor_NamedArgumentsOutOfOrder()
        {
            string source = @"
using System;
using System.Reflection;
using System.Runtime.CompilerServices;

public class MyAttribute : Attribute
{
    public MyAttribute(string s, string s2, [CallerArgumentExpression(""s"")] string x = """") => Console.WriteLine($""'{s}', '{s2}', '{x}'"");
}

[My(s2:""World"", s:""Hello"")]
public class Program
{
    static void Main()
    {
        typeof(Program).GetCustomAttribute(typeof(MyAttribute));
    }
}
";

            var compilation = CreateCompilation(source, targetFramework: TargetFramework.NetCoreApp, options: TestOptions.ReleaseExe, parseOptions: TestOptions.RegularPreview);
            CompileAndVerify(compilation, expectedOutput: "'Hello', 'World', '\"Hello\"'").VerifyDiagnostics();
            var namedType = compilation.GetTypeByMetadataName("Program").GetPublicSymbol();
            var attributeArguments = namedType.GetAttributes().Single().ConstructorArguments;
            Assert.Equal(3, attributeArguments.Length);
            Assert.Equal("Hello", attributeArguments[0].Value);
            Assert.Equal("World", attributeArguments[1].Value);
            Assert.Equal("\"Hello\"", attributeArguments[2].Value);
        }

        [ConditionalFact(typeof(CoreClrOnly))]
        public void TestArgumentExpressionInAttributeConstructor_Complex()
        {
            string source = @"
using System;
using System.Runtime.CompilerServices;

[AttributeUsage(AttributeTargets.Class, AllowMultiple = true)]
public class MyAttribute : Attribute
{
    public MyAttribute([CallerArgumentExpression(""param2"")] string param1 = ""param1_default"", [CallerArgumentExpression(""param1"")] string param2 = ""param2_default"") => Console.WriteLine($""param1: {param1}, param2: {param2}"");
}

[My]
[My()]
[My(""param1_value"")]
[My(param1: ""param1_value"")]
[My(param2: ""param2_value"")]
[My(param1: ""param1_value"", param2: ""param2_value"")]
[My(param2: ""param2_value"", param1: ""param1_value"")]
public class Program
{
    static void Main()
    {
        typeof(Program).GetCustomAttributes(typeof(MyAttribute), false);
    }
}
";

            var compilation = CreateCompilation(source, targetFramework: TargetFramework.NetCoreApp, options: TestOptions.ReleaseExe, parseOptions: TestOptions.RegularPreview);
            CompileAndVerify(compilation, expectedOutput:
@"param1: param1_default, param2: param2_default
param1: param1_default, param2: param2_default
param1: param1_value, param2: ""param1_value""
param1: param1_value, param2: ""param1_value""
param1: ""param2_value"", param2: param2_value
param1: param1_value, param2: param2_value
param1: param1_value, param2: param2_value").VerifyDiagnostics();
        }

        [ConditionalFact(typeof(CoreClrOnly))]
        public void TestArgumentExpressionInAttributeConstructor_NamedAndOptionalParameters()
        {
            string source = @"
using System;
using System.Reflection;
using System.Runtime.CompilerServices;

class MyAttribute : Attribute
{
    public MyAttribute(int a = 1, int b = 2, int c = 3, [CallerArgumentExpression(""a"")] string expr_a = """", [CallerArgumentExpression(""b"")] string expr_b = """", [CallerArgumentExpression(""c"")] string expr_c = """")
    {
        Console.WriteLine($""'{a}', '{b}', '{c}', '{expr_a}', '{expr_b}', '{expr_c}'"");
        A = a;
        B = b;
        C = c;
    }

    public int X;
    public int A;
    public int B;
    public int C;
}

[My(0+0, c:1+1, X=2+2)]
class Program
{
    static void Main()
    {
        typeof(Program).GetCustomAttribute(typeof(MyAttribute));
        _ = new MyAttribute(0+0, c: 1+1);
    }
}";
            var compilation = CreateCompilation(source, targetFramework: TargetFramework.NetCoreApp, options: TestOptions.ReleaseExe, parseOptions: TestOptions.RegularPreview);
            CompileAndVerify(compilation, expectedOutput: @"'0', '2', '2', '0+0', '', '1+1'
'0', '2', '2', '0+0', '', '1+1'").VerifyDiagnostics();
        }

        [ConditionalFact(typeof(CoreClrOnly))]
        public void TestArgumentExpressionInAttributeConstructor_OptionalAndFieldInitializer()
        {
            string source = @"
using System;
using System.Reflection;
using System.Runtime.CompilerServices;

class MyAttribute : Attribute
{
    public MyAttribute([CallerArgumentExpression(""a"")] string expr_a = ""<default0>"", string a = ""<default1>"")
    {
        Console.WriteLine($""'{a}', '{expr_a}'"");
    }

    public int A;
    public int B;
}

[My(A=1, B=2)]
class Program
{
    static void Main()
    {
        typeof(Program).GetCustomAttribute(typeof(MyAttribute));
    }
}";
            var compilation = CreateCompilation(source, targetFramework: TargetFramework.NetCoreApp, options: TestOptions.ReleaseExe, parseOptions: TestOptions.RegularPreview);
            CompileAndVerify(compilation, expectedOutput: "'<default1>', '<default0>'").VerifyDiagnostics();
        }

        [ConditionalFact(typeof(CoreClrOnly))]
        public void TestArgumentExpressionInAttributeConstructor_LangVersion9()
        {
            string source = @"
using System;
using System.Reflection;
using System.Runtime.CompilerServices;

class MyAttribute : Attribute
{
    public MyAttribute(int a = 1, [CallerArgumentExpression(""a"")] string expr_a = """")
    {
        Console.WriteLine($""'{a}', '{expr_a}'"");
    }
}

[My(1+2)]
class Program
{
    static void Main()
    {
        typeof(Program).GetCustomAttribute(typeof(MyAttribute));
    }
}";
            var compilation = CreateCompilation(source, targetFramework: TargetFramework.NetCoreApp, options: TestOptions.ReleaseExe, parseOptions: TestOptions.Regular9);
            compilation.VerifyDiagnostics(
                // (14,4): error CS8652: The feature 'caller argument expression' is currently in Preview and *unsupported*. To use Preview features, use the 'preview' language version.
                // [My(1+2)]
                Diagnostic(ErrorCode.ERR_FeatureInPreview, "(1+2)").WithArguments("caller argument expression").WithLocation(14, 4));
        }

        [ConditionalFact(typeof(CoreClrOnly))]
        public void TestArgumentExpression_ImplicitConversionFromStringExists()
        {
            string source = @"
using System;
using System.Reflection;
using System.Runtime.CompilerServices;

class MyAttribute : Attribute
{
    public MyAttribute(int a = 1, [CallerArgumentExpression(""a"")] object expr_a = null)
    {
        Console.WriteLine($""'{a}', '{expr_a}'"");
    }
}

[My(1+2)]
class Program
{
    static void Main()
    {
        typeof(Program).GetCustomAttribute(typeof(MyAttribute));
    }
}";
            var compilation = CreateCompilation(source, targetFramework: TargetFramework.NetCoreApp, options: TestOptions.ReleaseExe, parseOptions: TestOptions.RegularPreview);
            CompileAndVerify(compilation, expectedOutput: @"'3', '1+2'").VerifyDiagnostics();
        }

        [ConditionalFact(typeof(CoreClrOnly))]
        public void TestArgumentExpression_ImplicitConversionFromStringDoesNotExists()
        {
            string source = @"
using System;
using System.Reflection;
using System.Runtime.CompilerServices;

class MyAttribute : Attribute
{
    public MyAttribute(int a = 1, [CallerArgumentExpression(""a"")] int expr_a = 0)
    {
        Console.WriteLine($""'{a}', '{expr_a}'"");
    }
}

[My(1+2)]
class Program
{
    static void Main()
    {
        typeof(Program).GetCustomAttribute(typeof(MyAttribute));
    }
}";
            var compilation = CreateCompilation(source, targetFramework: TargetFramework.NetCoreApp, options: TestOptions.ReleaseExe, parseOptions: TestOptions.RegularPreview);
            compilation.VerifyDiagnostics(
                // (8,36): error CS8913: CallerArgumentExpressionAttribute cannot be applied because there are no standard conversions from type 'string' to type 'int'
                //     public MyAttribute(int a = 1, [CallerArgumentExpression("a")] int expr_a = 0)
                Diagnostic(ErrorCode.ERR_NoConversionForCallerArgumentExpressionParam, "CallerArgumentExpression").WithArguments("string", "int").WithLocation(8, 36)
            );
        }

        [ConditionalFact(typeof(CoreClrOnly))]
        public void TestArgumentExpression_ImplicitConversionFromStringDoesNotExists_Metadata()
        {
            string il = @"
.class public auto ansi beforefieldinit MyAttribute
    extends [mscorlib]System.Attribute
{
    // Methods
    .method public hidebysig specialname rtspecialname
        instance void .ctor (
            [opt] int32 a,
            [opt] int32 expr_a
        ) cil managed
    {
        .param [1] = int32(1)
        .param [2] = int32(0)
            .custom instance void [mscorlib]System.Runtime.CompilerServices.CallerArgumentExpressionAttribute::.ctor(string) = (
                01 00 01 61 00 00
            )
        // Method begins at RVA 0x2050
        // Code size 37 (0x25)
        .maxstack 8

        IL_0000: ldarg.0
        IL_0001: call instance void [mscorlib]System.Attribute::.ctor()
        IL_0006: nop
        IL_0007: nop
        IL_0008: ldstr ""'{0}', '{1}'""
        IL_000d: ldarg.1
        IL_000e: box [mscorlib]System.Int32
        IL_0013: ldarg.2
        IL_0014: box [mscorlib]System.Int32
        IL_0019: call string [mscorlib]System.String::Format(string, object, object)
        IL_001e: call void [mscorlib]System.Console::WriteLine(string)
        IL_0023: nop
        IL_0024: ret
    } // end of method MyAttribute::.ctor

} // end of class MyAttribute
";

            string source = @"
using System.Reflection;

[My(1+2)]
class Program
{
    static void Main()
    {
        typeof(Program).GetCustomAttribute(typeof(MyAttribute));
    }
}";
            var compilation = CreateCompilationWithILAndMscorlib40(source, il, targetFramework: TargetFramework.NetCoreApp, options: TestOptions.ReleaseExe, parseOptions: TestOptions.RegularPreview);
            CompileAndVerify(compilation, expectedOutput: "'3', '0'").VerifyDiagnostics();
            var arguments = compilation.GetTypeByMetadataName("Program").GetAttributes().Single().CommonConstructorArguments;
            Assert.Equal(2, arguments.Length);
            Assert.Equal(3, arguments[0].Value);
            Assert.Equal(0, arguments[1].Value);
        }
        #endregion

        [Fact]
        public void TestCallerInfoAttributesWithSaneDefaultValues()
        {
            string source = @"
using System.Runtime.CompilerServices;

class Test {
    static void LogCallerLineNumber([CallerLineNumber] int lineNumber = -1) { }

    static void LogCallerFilePath([CallerFilePath] string filePath = """") { }

    static void LogCallerMemberName([CallerMemberName] string memberName = """") { }
}";

            CreateCompilationWithMscorlib45(source).VerifyDiagnostics();
        }

        [Fact]
        public void TestBadCallerInfoAttributesWithoutDefaultValues()
        {
            string source = @"
using System.Runtime.CompilerServices;

class Test {
    static void LogCallerLineNumber([CallerLineNumber] int lineNumber) { }

    static void LogCallerFilePath([CallerFilePath] string filePath) { }

    static void LogCallerMemberName([CallerMemberName] string memberName) { }
}";

            CreateCompilationWithMscorlib45(source).VerifyDiagnostics(
                // (5,38): error CS4020: The CallerLineNumberAttribute may only be applied to parameters with default values
                //     static void LogCallerLineNumber([CallerLineNumber] int lineNumber) { }
                Diagnostic(ErrorCode.ERR_BadCallerLineNumberParamWithoutDefaultValue, @"CallerLineNumber").WithLocation(5, 38),

                // (7,36): error CS4021: The CallerFilePathAttribute may only be applied to parameters with default values
                //     static void LogCallerFilePath([CallerFilePath] string filePath) { }
                Diagnostic(ErrorCode.ERR_BadCallerFilePathParamWithoutDefaultValue, @"CallerFilePath").WithLocation(7, 36),

                // (9,38): error CS4022: The CallerMemberNameAttribute may only be applied to parameters with default values
                //     static void LogCallerMemberName([CallerMemberName] string memberName) { }
                Diagnostic(ErrorCode.ERR_BadCallerMemberNameParamWithoutDefaultValue, @"CallerMemberName").WithLocation(9, 38));
        }

        [Fact]
        public void TestConversionForCallerLineNumber()
        {
            string source = @"
using System.Runtime.CompilerServices;
using System.Runtime.InteropServices;
using System;

class Test {
    static void LogCallerLineNumber1([CallerLineNumber, Optional, DefaultParameterValue(1 )] decimal lineNumber) { Console.WriteLine(""line: "" + lineNumber); }
    static void LogCallerLineNumber2([CallerLineNumber, Optional, DefaultParameterValue(2 )] double  lineNumber) { Console.WriteLine(""line: "" + lineNumber); }
    static void LogCallerLineNumber3([CallerLineNumber, Optional, DefaultParameterValue(3 )] float   lineNumber) { Console.WriteLine(""line: "" + lineNumber); }
    static void LogCallerLineNumber4([CallerLineNumber, Optional, DefaultParameterValue(4 )] int     lineNumber) { Console.WriteLine(""line: "" + lineNumber); }
    static void LogCallerLineNumber5([CallerLineNumber, Optional, DefaultParameterValue(5u)] uint    lineNumber) { Console.WriteLine(""line: "" + lineNumber); }
    static void LogCallerLineNumber6([CallerLineNumber, Optional, DefaultParameterValue(6 )] long    lineNumber) { Console.WriteLine(""line: "" + lineNumber); }
    static void LogCallerLineNumber7([CallerLineNumber, Optional, DefaultParameterValue(7u)] ulong   lineNumber) { Console.WriteLine(""line: "" + lineNumber); }
    static void LogCallerLineNumber8([CallerLineNumber, Optional, DefaultParameterValue(8 )] object  lineNumber) { Console.WriteLine(""line: "" + lineNumber); }

    static void LogCallerLineNumber9 ([CallerLineNumber] decimal lineNumber =  9  ) { Console.WriteLine(""line: "" + lineNumber); }
    static void LogCallerLineNumber10([CallerLineNumber] double  lineNumber = 10  ) { Console.WriteLine(""line: "" + lineNumber); }
    static void LogCallerLineNumber11([CallerLineNumber] float   lineNumber = 11  ) { Console.WriteLine(""line: "" + lineNumber); }
    static void LogCallerLineNumber12([CallerLineNumber] int     lineNumber = 12  ) { Console.WriteLine(""line: "" + lineNumber); }
    static void LogCallerLineNumber13([CallerLineNumber] uint    lineNumber = 13  ) { Console.WriteLine(""line: "" + lineNumber); }
    static void LogCallerLineNumber14([CallerLineNumber] long    lineNumber = 14  ) { Console.WriteLine(""line: "" + lineNumber); }
    static void LogCallerLineNumber15([CallerLineNumber] ulong   lineNumber = 15  ) { Console.WriteLine(""line: "" + lineNumber); }
    static void LogCallerLineNumber16([CallerLineNumber] object  lineNumber = null) { Console.WriteLine(""line: "" + lineNumber); }

    static void LogCallerLineNumber17([CallerLineNumber, Optional, DefaultParameterValue(17 )] decimal? lineNumber) { Console.WriteLine(""line: "" + lineNumber); }
    static void LogCallerLineNumber18([CallerLineNumber, Optional, DefaultParameterValue(18 )] double?  lineNumber) { Console.WriteLine(""line: "" + lineNumber); }
    static void LogCallerLineNumber19([CallerLineNumber, Optional, DefaultParameterValue(19 )] float?   lineNumber) { Console.WriteLine(""line: "" + lineNumber); }
    static void LogCallerLineNumber20([CallerLineNumber, Optional, DefaultParameterValue(20 )] int?     lineNumber) { Console.WriteLine(""line: "" + lineNumber); }
    static void LogCallerLineNumber21([CallerLineNumber, Optional, DefaultParameterValue(21u)] uint?    lineNumber) { Console.WriteLine(""line: "" + lineNumber); }
    static void LogCallerLineNumber22([CallerLineNumber, Optional, DefaultParameterValue(22 )] long?    lineNumber) { Console.WriteLine(""line: "" + lineNumber); }
    static void LogCallerLineNumber23([CallerLineNumber, Optional, DefaultParameterValue(23u)] ulong?   lineNumber) { Console.WriteLine(""line: "" + lineNumber); }

    static void LogCallerLineNumber25([CallerLineNumber] decimal? lineNumber = 25  ) { Console.WriteLine(""line: "" + lineNumber); }
    static void LogCallerLineNumber26([CallerLineNumber] double?  lineNumber = 26  ) { Console.WriteLine(""line: "" + lineNumber); }
    static void LogCallerLineNumber27([CallerLineNumber] float?   lineNumber = 27  ) { Console.WriteLine(""line: "" + lineNumber); }
    static void LogCallerLineNumber28([CallerLineNumber] int?     lineNumber = 28  ) { Console.WriteLine(""line: "" + lineNumber); }
    static void LogCallerLineNumber29([CallerLineNumber] uint?    lineNumber = 29  ) { Console.WriteLine(""line: "" + lineNumber); }
    static void LogCallerLineNumber30([CallerLineNumber] long?    lineNumber = 30  ) { Console.WriteLine(""line: "" + lineNumber); }
    static void LogCallerLineNumber31([CallerLineNumber] ulong?   lineNumber = 31  ) { Console.WriteLine(""line: "" + lineNumber); }

    static void LogCallerFilePath1([CallerFilePath] string filePath = """") { }
    static void LogCallerFilePath2([CallerFilePath] object filePath = null) { }
    static void LogCallerFilePath3([CallerFilePath] IComparable filePath = null) { }

    static void LogCallerMemberName1([CallerMemberName] string memberName = """") { }
    static void LogCallerMemberName2([CallerMemberName] object memberName = null) { }
    static void LogCallerMemberName3([CallerMemberName] IComparable memberName = null) { }

    public static void Main() {
        LogCallerLineNumber1();
        LogCallerLineNumber2();
        LogCallerLineNumber3();
        LogCallerLineNumber4();
        LogCallerLineNumber5();
        LogCallerLineNumber6();
        LogCallerLineNumber7();
        LogCallerLineNumber8();
        LogCallerLineNumber9();
        LogCallerLineNumber10();
        LogCallerLineNumber11();
        LogCallerLineNumber12();
        LogCallerLineNumber13();
        LogCallerLineNumber14();
        LogCallerLineNumber15();
        LogCallerLineNumber16();
        LogCallerLineNumber17();
        LogCallerLineNumber18();
        LogCallerLineNumber19();
        LogCallerLineNumber20();
        LogCallerLineNumber21();
        LogCallerLineNumber22();
        LogCallerLineNumber23();
        LogCallerLineNumber25();
        LogCallerLineNumber26();
        LogCallerLineNumber27();
        LogCallerLineNumber28();
        LogCallerLineNumber29();
        LogCallerLineNumber30();
        LogCallerLineNumber31();
    }
}";

            string expected = @"
line: 50
line: 51
line: 52
line: 53
line: 54
line: 55
line: 56
line: 57
line: 58
line: 59
line: 60
line: 61
line: 62
line: 63
line: 64
line: 65
line: 66
line: 67
line: 68
line: 69
line: 70
line: 71
line: 72
line: 73
line: 74
line: 75
line: 76
line: 77
line: 78
line: 79
";
            var compilation = CreateCompilationWithMscorlib45(source, new MetadataReference[] { SystemRef }, TestOptions.ReleaseExe);
            CompileAndVerify(compilation, expectedOutput: expected);
        }

        [Fact]
        public void TestDelegateInvoke()
        {
            string source = @"
using System.Runtime.CompilerServices;
using System.Runtime.InteropServices;
using System;
using System.Collections.Generic;

class Test {
    static void LogCallerLineNumber1(int lineNumber = -1) { Console.WriteLine(""line: "" + lineNumber); }

    public static void Main() {
        List<Action> list = new List<Action>();
        list.Add(() => LogCallerLineNumber1());
        list.Add(() => LogCallerLineNumber1());
        list.Add(() => LogCallerLineNumber1());
        
        foreach (var x in list) {
            x();
        }
    }
}";

            string expected = @"
line: -1
line: -1
line: -1
";

            var compilation = CreateCompilationWithMscorlib45(source, new MetadataReference[] { SystemRef }, TestOptions.ReleaseExe);
            CompileAndVerify(compilation, expectedOutput: expected);
        }

        [Fact]
        public void TestConversionForCallerInfoAttributes()
        {
            string source = @"
using System.Runtime.CompilerServices;
using System.Runtime.InteropServices;
using System;

class Test {
    static void LogCallerLineNumber1([CallerLineNumber, Optional, DefaultParameterValue(1)] int lineNumber) { Console.WriteLine(""line: "" + lineNumber); }
    static void LogCallerLineNumber2([CallerLineNumber] long lineNumber   = 2) { Console.WriteLine(""line: "" + lineNumber); }
    static void LogCallerLineNumber3([CallerLineNumber] double lineNumber = 3) { Console.WriteLine(""line: "" + lineNumber); }
    static void LogCallerLineNumber4([CallerLineNumber] float lineNumber  = 4) { Console.WriteLine(""line: "" + lineNumber); }
    static void LogCallerLineNumber5([CallerLineNumber] int? lineNumber   = 5) { Console.WriteLine(""line: "" + lineNumber); }

    static void LogCallerFilePath1([CallerFilePath] string filePath = """") { }
    static void LogCallerFilePath2([CallerFilePath] object filePath = null) { }
    static void LogCallerFilePath3([CallerFilePath] IComparable filePath = null) { }

    static void LogCallerMemberName1([CallerMemberName] string memberName = """") { }
    static void LogCallerMemberName2([CallerMemberName] object memberName = null) { }
    static void LogCallerMemberName3([CallerMemberName] IComparable memberName = null) { }

    public static void Main() {
        LogCallerLineNumber1();
        LogCallerLineNumber2();
        LogCallerLineNumber3();
        LogCallerLineNumber4();
        LogCallerLineNumber5();
    }
}";

            string expected = @"
line: 22
line: 23
line: 24
line: 25
line: 26
";

            var compilation = CreateCompilationWithMscorlib45(source, new[] { SystemRef }, TestOptions.ReleaseExe);
            CompileAndVerify(compilation, expectedOutput: expected);
        }

        [Fact]
        public void TestBadConversionForCallerInfoAttributes()
        {
            string source = @"
using System.Runtime.CompilerServices;

class Test {
    static void LogCallerLineNumber1([CallerLineNumber] string lineNumber = """") { }
    static void LogCallerLineNumber2([CallerLineNumber] char lineNumber = '\0') { }
    static void LogCallerLineNumber3([CallerLineNumber] bool lineNumber = false) { }
    static void LogCallerLineNumber3([CallerLineNumber] short lineNumber = 0) { }
    static void LogCallerLineNumber3([CallerLineNumber] ushort lineNumber = 0) { }

    static void LogCallerFilePath1([CallerFilePath] int filePath = 0) { }
    static void LogCallerFilePath2([CallerFilePath] long filePath = 0) { }
    static void LogCallerFilePath3([CallerFilePath] double filePath = 0) { }
    static void LogCallerFilePath4([CallerFilePath] float filePath = 0) { }
    static void LogCallerFilePath5([CallerFilePath] int? filePath = 0) { }

    static void LogCallerMemberName1([CallerMemberName] int memberName = 0) { }
    static void LogCallerMemberName2([CallerMemberName] long memberName = 0) { }
    static void LogCallerMemberName3([CallerMemberName] double memberName = 0) { }
    static void LogCallerMemberName4([CallerMemberName] float memberName = 0) { }
    static void LogCallerMemberName5([CallerMemberName] int? memberName = 0) { }
}";

            CreateCompilationWithMscorlib45(source, references: new MetadataReference[] { SystemRef }).VerifyDiagnostics(
                Diagnostic(ErrorCode.ERR_NoConversionForCallerLineNumberParam, "CallerLineNumber").WithLocation(5, 39).WithArguments("int", "string"),
                Diagnostic(ErrorCode.ERR_NoConversionForCallerLineNumberParam, "CallerLineNumber").WithLocation(6, 39).WithArguments("int", "char"),
                Diagnostic(ErrorCode.ERR_NoConversionForCallerLineNumberParam, "CallerLineNumber").WithLocation(7, 39).WithArguments("int", "bool"),
                Diagnostic(ErrorCode.ERR_NoConversionForCallerLineNumberParam, "CallerLineNumber").WithLocation(8, 39).WithArguments("int", "short"),
                Diagnostic(ErrorCode.ERR_NoConversionForCallerLineNumberParam, "CallerLineNumber").WithLocation(9, 39).WithArguments("int", "ushort"),

                Diagnostic(ErrorCode.ERR_NoConversionForCallerFilePathParam, "CallerFilePath").WithLocation(11, 37).WithArguments("string", "int"),
                Diagnostic(ErrorCode.ERR_NoConversionForCallerFilePathParam, "CallerFilePath").WithLocation(12, 37).WithArguments("string", "long"),
                Diagnostic(ErrorCode.ERR_NoConversionForCallerFilePathParam, "CallerFilePath").WithLocation(13, 37).WithArguments("string", "double"),
                Diagnostic(ErrorCode.ERR_NoConversionForCallerFilePathParam, "CallerFilePath").WithLocation(14, 37).WithArguments("string", "float"),
                Diagnostic(ErrorCode.ERR_NoConversionForCallerFilePathParam, "CallerFilePath").WithLocation(15, 37).WithArguments("string", "int?"),

                Diagnostic(ErrorCode.ERR_NoConversionForCallerMemberNameParam, "CallerMemberName").WithLocation(17, 39).WithArguments("string", "int"),
                Diagnostic(ErrorCode.ERR_NoConversionForCallerMemberNameParam, "CallerMemberName").WithLocation(18, 39).WithArguments("string", "long"),
                Diagnostic(ErrorCode.ERR_NoConversionForCallerMemberNameParam, "CallerMemberName").WithLocation(19, 39).WithArguments("string", "double"),
                Diagnostic(ErrorCode.ERR_NoConversionForCallerMemberNameParam, "CallerMemberName").WithLocation(20, 39).WithArguments("string", "float"),
                Diagnostic(ErrorCode.ERR_NoConversionForCallerMemberNameParam, "CallerMemberName").WithLocation(21, 39).WithArguments("string", "int?"));
        }

        [Fact]
        public void TestCallerLineNumber()
        {
            string source = @"
using System.Runtime.CompilerServices;
using System;

class Test
{
    static void Log(
        string message,
        [CallerLineNumber] int lineNumber = -1)
    {
        Console.WriteLine(""message: "" + message);
        Console.WriteLine(""line: "" + lineNumber);
    }

    public static void Main()
    {
        Log(""something happened"");
        // comment
        Log
            // comment
            (
            // comment
            ""something happened""
            // comment
            )
            // comment
            ;
        // comment
    }
}";

            var expected = @"
message: something happened
line: 17
message: something happened
line: 21
";

            var compilation = CreateCompilationWithMscorlib45(source, options: TestOptions.ReleaseExe);
            CompileAndVerify(compilation, expectedOutput: expected);
        }

        [Fact]
        public void TestCallerLineNumber_LocalFunctionAttribute()
        {
            string source = @"
using System.Runtime.CompilerServices;
using System;

class Test
{
    public static void Main()
    {
        log(""something happened"");
        // comment
        log
            // comment
            (
            // comment
            ""something happened""
            // comment
            )
            // comment
            ;
        // comment

        static void log(
            string message,
            [CallerLineNumber] int lineNumber = -1)
        {
            Console.WriteLine(""message: "" + message);
            Console.WriteLine(""line: "" + lineNumber);
        }
    }
}";

            var expected = @"
message: something happened
line: 9
message: something happened
line: 13
";

            var compilation = CreateCompilation(source, options: TestOptions.ReleaseExe, parseOptions: TestOptions.Regular9);
            CompileAndVerify(compilation, expectedOutput: expected);
        }

        [Fact]
        public void TestCallerLineNumberImplicitCall()
        {
            string source = @"
using System.Runtime.CompilerServices;
using System;

class A
{
    public A([CallerLineNumber] int lineNumber = -1)
    {
        Console.WriteLine(""line: "" + lineNumber);
    }
}

class B : A
{
}

class Test
{
    public static void Main()
    {
        new B();
    }
}";

            var expected = @"
line: -1
";

            var compilation = CreateCompilationWithMscorlib45(source, options: TestOptions.ReleaseExe);
            CompileAndVerify(compilation, expectedOutput: expected);
        }

        [Fact]
        public void TestCallerLineNumberConstructorCall()
        {
            string source = @"
using System.Runtime.CompilerServices;
using System;

class A
{
    public A([CallerLineNumber] int lineNumber = -1)
    {
        Console.WriteLine(""line: "" + lineNumber);
    }
}

class Test
{
    public static void Main()
    {
        new A();
    }
}";

            var expected = @"
line: 17
";

            var compilation = CreateCompilationWithMscorlib45(source, options: TestOptions.ReleaseExe);
            CompileAndVerify(compilation, expectedOutput: expected);
        }

        [Fact]
        public void TestCallerLineNumberCustomAttributeConstructorCall()
        {
            string source = @"
using System.Runtime.CompilerServices;
using System.Reflection;
using System;

class MyCallerInfoAttribute : Attribute
{
    public MyCallerInfoAttribute(
        string message,
        [CallerLineNumber] int lineNumber = -1)
    {
        Console.WriteLine(""message: "" + message);
        Console.WriteLine(""line: "" + lineNumber);
    }
}

class MyCallerInfo2Attribute : Attribute
{
    public MyCallerInfo2Attribute([CallerLineNumber] int lineNumber = -1)
    {
        Console.WriteLine(""line: "" + lineNumber);
    }
}

[MyCallerInfo(""this is a message"")]
class A
{
}

// comment
[
// comment
MyCallerInfo
    // comment
    (
    // comment
    ""this is a message""
    // comment
    )
// comment
]
// comment
class B
{
}

[MyCallerInfo2]
class C
{
}

// comment
[
// comment
MyCallerInfo2
// comment
]
// comment
class D
{
}

class Test
{
    public static void Main()
    {
        typeof(A).GetCustomAttribute(typeof(MyCallerInfoAttribute), false);
        typeof(B).GetCustomAttribute(typeof(MyCallerInfoAttribute), false);
        typeof(C).GetCustomAttribute(typeof(MyCallerInfo2Attribute), false);
        typeof(D).GetCustomAttribute(typeof(MyCallerInfo2Attribute), false);
    }
}";

            var expected = @"
message: this is a message
line: 25
message: this is a message
line: 33
line: 47
line: 55
";

            var compilation = CreateCompilationWithMscorlib45(source, options: TestOptions.ReleaseExe);
            CompileAndVerify(compilation, expectedOutput: expected);
        }

        [Fact]
        public void TestCallerLineNumberMemberCall()
        {
            string source = @"
using System.Runtime.CompilerServices;
using System;

public class B
{
    public void Log([CallerLineNumber] int a = -1)
    {
        Console.WriteLine(""line: "" + a);
    }
}

class Test
{
    public static void Main()
    {
        new B().Log();
    }
}";

            var expected = @"
line: 17
";

            var compilation = CreateCompilationWithMscorlib45(source, options: TestOptions.ReleaseExe);
            CompileAndVerify(compilation, expectedOutput: expected);
        }

        [Fact]
        public void TestBadCallerLineNumberMetadata()
        {
            var iLSource = @"
.class public auto ansi beforefieldinit Test
       extends [mscorlib]System.Object
{
  .method public hidebysig static void  LogCallerLineNumber1([opt] int32 lineNumber) cil managed
  {
    .param [1] = int32(0xFFFFFFFF)
    .custom instance void [mscorlib]System.Runtime.CompilerServices.CallerLineNumberAttribute::.ctor() = ( 01 00 00 00 ) 
    // Code size       24 (0x18)
    .maxstack  8
    IL_0000:  nop
    IL_0001:  ldstr      ""line: ""
    IL_0006:  ldarg.0
    IL_0007:  box        [mscorlib]System.Int32
    IL_000c:  call       string [mscorlib]System.String::Concat(object,
                                                                object)
    IL_0011:  call       void [mscorlib]System.Console::WriteLine(string)
    IL_0016:  nop
    IL_0017:  ret
  } // end of method Test::LogCallerLineNumber1

  .method public hidebysig static void  LogCallerLineNumber2(int32 lineNumber) cil managed
  {
	.custom instance void [mscorlib]System.Runtime.CompilerServices.CallerLineNumberAttribute::.ctor() = ( 01 00 00 00 ) 
    // Code size       24 (0x18)
    .maxstack  8
    IL_0000:  nop
    IL_0001:  ldstr      ""line: ""
    IL_0006:  ldarg.0
    IL_0007:  box        [mscorlib]System.Int32
    IL_000c:  call       string [mscorlib]System.String::Concat(object,
                                                                object)
    IL_0011:  call       void [mscorlib]System.Console::WriteLine(string)
    IL_0016:  nop
    IL_0017:  ret
  } // end of method Test::LogCallerLineNumber2

  .method public hidebysig static void  LogCallerLineNumber3([opt] string lineNumber) cil managed
  {
	.param [1] = ""hello""
	.custom instance void [mscorlib]System.Runtime.CompilerServices.CallerLineNumberAttribute::.ctor() = ( 01 00 00 00 ) 
    // Code size       19 (0x13)
    .maxstack  8
    IL_0000:  nop
    IL_0001:  ldstr      ""line: ""
    IL_0006:  ldarg.0
    IL_0007:  call       string [mscorlib]System.String::Concat(string,
                                                                string)
    IL_000c:  call       void [mscorlib]System.Console::WriteLine(string)
    IL_0011:  nop
    IL_0012:  ret
  } // end of method Test::LogCallerLineNumber3

  .method public hidebysig specialname rtspecialname 
          instance void  .ctor() cil managed
  {
    // Code size       7 (0x7)
    .maxstack  8
    IL_0000:  ldarg.0
    IL_0001:  call       instance void [mscorlib]System.Object::.ctor()
    IL_0006:  ret
  } // end of method Test::.ctor

} // end of class Test
";

            var source = @"
using System.Runtime.CompilerServices;
using System;

class Driver {
    public static void Main() {
        Test.LogCallerLineNumber1();
        Test.LogCallerLineNumber2(42);
        Test.LogCallerLineNumber3();
    }
}
";

            var expected = @"
line: 7
line: 42
line: hello
";

            MetadataReference libReference = CompileIL(iLSource);
            var compilation = CreateCompilationWithMscorlib45(source, new[] { libReference }, TestOptions.ReleaseExe);
            CompileAndVerify(compilation, expectedOutput: expected);
        }

        [Fact]
        public void TestCallerLineNumberDuplicateAttribute()
        {
            string source = @"
using System.Runtime.CompilerServices;

partial class D
{
    partial void Goo([CallerLineNumber] int x = 2);
}

partial class D
{
    partial void Goo([CallerLineNumber] int x)
    {
    }

    public static void Main()
    {
    }
}";

            CreateCompilationWithMscorlib45(source).VerifyDiagnostics(
                Diagnostic(ErrorCode.ERR_DuplicateAttribute, "CallerLineNumber").WithArguments("CallerLineNumber"),
                Diagnostic(ErrorCode.WRN_CallerLineNumberParamForUnconsumedLocation, "CallerLineNumber").WithArguments("x").WithLocation(11, 23));
        }

        [Fact, WorkItem(531044, "http://vstfdevdiv:8080/DevDiv2/DevDiv/_workitems/edit/531044")]
        public void TestUnconsumedCallerInfoAttributes()
        {
            string source = @"
using System.Runtime.CompilerServices;

partial class D
{
    partial void Goo(int line, string member, string path);
}

partial class D
{
    partial void Goo(
        [CallerLineNumber] int line,
        [CallerMemberName] string member,
        [CallerFilePath] string path) { }

    public static void Main()
    {
    }
}";

            CreateCompilationWithMscorlib45(source).VerifyDiagnostics(
                // (12,10): warning CS4024: The CallerLineNumberAttribute applied to parameter 'line' will have no effect because it applies to a member that is used in contexts that do not allow optional arguments
                //         [CallerLineNumber] int line,
                Diagnostic(ErrorCode.WRN_CallerLineNumberParamForUnconsumedLocation, "CallerLineNumber").WithArguments("line"),
                // (13,10): warning CS4026: The CallerMemberNameAttribute applied to parameter 'member' will have no effect because it applies to a member that is used in contexts that do not allow optional arguments
                //         [CallerMemberName] string member,
                Diagnostic(ErrorCode.WRN_CallerMemberNameParamForUnconsumedLocation, "CallerMemberName").WithArguments("member"),
                // (14,10): warning CS4025: The CallerFilePathAttribute applied to parameter 'path' will have no effect because it applies to a member that is used in contexts that do not allow optional arguments
                //         [CallerFilePath] string path) { }
                Diagnostic(ErrorCode.WRN_CallerFilePathParamForUnconsumedLocation, "CallerFilePath").WithArguments("path"));
        }

        [Fact]
        public void TestCallerLineNumberViaDelegate()
        {
            string source = @"
using System.Runtime.CompilerServices;
using System;

class Test
{
    public static void Log([CallerLineNumber] int x = 1)
    {
        Console.WriteLine(""line: "" + x);
    }

    delegate void Del([CallerLineNumber] int x = 1);

    public static void Main()
    {
        Log();
        Del d = new Del(Log);
        d();
    }
}";

            var expected = @"
line: 16
line: 18
";

            var compilation = CreateCompilationWithMscorlib45(source, options: TestOptions.ReleaseExe);
            CompileAndVerify(compilation, expectedOutput: expected);
        }

        [Fact]
        public void TestBadConversionCallerInfoMultipleAttributes()
        {
            string source = @"
using System.Runtime.CompilerServices;
using System;

class Test
{
    public static void Log1([CallerLineNumber, CallerFilePath, CallerMemberName] int x = 1) { Console.WriteLine(""line: "" + x); }
    public static void Log2([CallerLineNumber, CallerMemberName, CallerFilePath] int x = 1) { Console.WriteLine(""line: "" + x); }
    public static void Log3([CallerMemberName, CallerLineNumber, CallerFilePath] int x = 1) { Console.WriteLine(""line: "" + x); }
    public static void Log4([CallerMemberName, CallerFilePath, CallerLineNumber] int x = 1) { Console.WriteLine(""line: "" + x); }
    public static void Log5([CallerFilePath, CallerMemberName, CallerLineNumber] int x = 1) { Console.WriteLine(""line: "" + x); }
    public static void Log6([CallerFilePath, CallerLineNumber, CallerMemberName] int x = 1) { Console.WriteLine(""line: "" + x); }

    public static void Log7([CallerLineNumber, CallerFilePath, CallerMemberName] string x = """") { }
    public static void Log8([CallerLineNumber, CallerMemberName, CallerFilePath] string x = """") { }
    public static void Log9([CallerMemberName, CallerLineNumber, CallerFilePath] string x = """") { }
    public static void Log10([CallerMemberName, CallerFilePath, CallerLineNumber] string x = """") { }
    public static void Log11([CallerFilePath, CallerMemberName, CallerLineNumber] string x = """") { }
    public static void Log12([CallerFilePath, CallerLineNumber, CallerMemberName] string x = """") { }

    public static void Log13([CallerFilePath, CallerMemberName] string x = """") { }
    public static void Log14([CallerMemberName, CallerFilePath] string x = """") { }

    public static void Log15([CallerLineNumber, CallerFilePath] string x = """") { }
    public static void Log16([CallerFilePath, CallerLineNumber] string x = """") { }

    public static void Log17([CallerMemberName, CallerLineNumber] string x = """") { }
    public static void Log18([CallerLineNumber, CallerMemberName] string x = """") { }

    public static void Log19([CallerFilePath, CallerMemberName] int x = 1) { }
    public static void Log20([CallerMemberName, CallerFilePath] int x = 1) { }

    public static void Log21([CallerLineNumber, CallerFilePath] int x = 1) { Console.WriteLine(""line: "" + x); }
    public static void Log22([CallerFilePath, CallerLineNumber] int x = 1) { Console.WriteLine(""line: "" + x); }

    public static void Log23([CallerMemberName, CallerLineNumber] int x = 1) { Console.WriteLine(""line: "" + x); }
    public static void Log24([CallerLineNumber, CallerMemberName] int x = 1) { Console.WriteLine(""line: "" + x); }
}";
            CreateCompilationWithMscorlib45(source, options: TestOptions.ReleaseDll.WithWarningLevel(0)).VerifyDiagnostics(
                Diagnostic(ErrorCode.ERR_NoConversionForCallerFilePathParam, "CallerFilePath").WithLocation(7, 48).WithArguments("string", "int"),
                Diagnostic(ErrorCode.ERR_NoConversionForCallerMemberNameParam, "CallerMemberName").WithLocation(7, 64).WithArguments("string", "int"),
                Diagnostic(ErrorCode.ERR_NoConversionForCallerMemberNameParam, "CallerMemberName").WithLocation(8, 48).WithArguments("string", "int"),
                Diagnostic(ErrorCode.ERR_NoConversionForCallerFilePathParam, "CallerFilePath").WithLocation(8, 66).WithArguments("string", "int"),
                Diagnostic(ErrorCode.ERR_NoConversionForCallerMemberNameParam, "CallerMemberName").WithLocation(9, 30).WithArguments("string", "int"),
                Diagnostic(ErrorCode.ERR_NoConversionForCallerFilePathParam, "CallerFilePath").WithLocation(9, 66).WithArguments("string", "int"),
                Diagnostic(ErrorCode.ERR_NoConversionForCallerMemberNameParam, "CallerMemberName").WithLocation(10, 30).WithArguments("string", "int"),
                Diagnostic(ErrorCode.ERR_NoConversionForCallerFilePathParam, "CallerFilePath").WithLocation(10, 48).WithArguments("string", "int"),
                Diagnostic(ErrorCode.ERR_NoConversionForCallerFilePathParam, "CallerFilePath").WithLocation(11, 30).WithArguments("string", "int"),
                Diagnostic(ErrorCode.ERR_NoConversionForCallerMemberNameParam, "CallerMemberName").WithLocation(11, 46).WithArguments("string", "int"),
                Diagnostic(ErrorCode.ERR_NoConversionForCallerFilePathParam, "CallerFilePath").WithLocation(12, 30).WithArguments("string", "int"),
                Diagnostic(ErrorCode.ERR_NoConversionForCallerMemberNameParam, "CallerMemberName").WithLocation(12, 64).WithArguments("string", "int"),

                Diagnostic(ErrorCode.ERR_NoConversionForCallerLineNumberParam, "CallerLineNumber").WithLocation(14, 30).WithArguments("int", "string"),
                Diagnostic(ErrorCode.ERR_NoConversionForCallerLineNumberParam, "CallerLineNumber").WithLocation(15, 30).WithArguments("int", "string"),
                Diagnostic(ErrorCode.ERR_NoConversionForCallerLineNumberParam, "CallerLineNumber").WithLocation(16, 48).WithArguments("int", "string"),
                Diagnostic(ErrorCode.ERR_NoConversionForCallerLineNumberParam, "CallerLineNumber").WithLocation(17, 65).WithArguments("int", "string"),
                Diagnostic(ErrorCode.ERR_NoConversionForCallerLineNumberParam, "CallerLineNumber").WithLocation(18, 65).WithArguments("int", "string"),
                Diagnostic(ErrorCode.ERR_NoConversionForCallerLineNumberParam, "CallerLineNumber").WithLocation(19, 47).WithArguments("int", "string"),

                Diagnostic(ErrorCode.ERR_NoConversionForCallerLineNumberParam, "CallerLineNumber").WithLocation(24, 31).WithArguments("int", "string"),
                Diagnostic(ErrorCode.ERR_NoConversionForCallerLineNumberParam, "CallerLineNumber").WithLocation(25, 47).WithArguments("int", "string"),

                Diagnostic(ErrorCode.ERR_NoConversionForCallerLineNumberParam, "CallerLineNumber").WithLocation(27, 49).WithArguments("int", "string"),
                Diagnostic(ErrorCode.ERR_NoConversionForCallerLineNumberParam, "CallerLineNumber").WithLocation(28, 31).WithArguments("int", "string"),

                Diagnostic(ErrorCode.ERR_NoConversionForCallerFilePathParam, "CallerFilePath").WithLocation(30, 31).WithArguments("string", "int"),
                Diagnostic(ErrorCode.ERR_NoConversionForCallerMemberNameParam, "CallerMemberName").WithLocation(30, 47).WithArguments("string", "int"),
                Diagnostic(ErrorCode.ERR_NoConversionForCallerMemberNameParam, "CallerMemberName").WithLocation(31, 31).WithArguments("string", "int"),
                Diagnostic(ErrorCode.ERR_NoConversionForCallerFilePathParam, "CallerFilePath").WithLocation(31, 49).WithArguments("string", "int"),

                Diagnostic(ErrorCode.ERR_NoConversionForCallerFilePathParam, "CallerFilePath").WithLocation(33, 49).WithArguments("string", "int"),
                Diagnostic(ErrorCode.ERR_NoConversionForCallerFilePathParam, "CallerFilePath").WithLocation(34, 31).WithArguments("string", "int"),

                Diagnostic(ErrorCode.ERR_NoConversionForCallerMemberNameParam, "CallerMemberName").WithLocation(36, 31).WithArguments("string", "int"),
                Diagnostic(ErrorCode.ERR_NoConversionForCallerMemberNameParam, "CallerMemberName").WithLocation(37, 49).WithArguments("string", "int"));
        }

        [Fact]
        public void TestCallerInfoMultipleAttributes()
        {
            string source = @"
using System.Runtime.CompilerServices;
using System;

class Test
{
    public static void Log7([CallerFilePath, CallerMemberName] string x = """") { Console.WriteLine(x); }
    public static void Log8([CallerMemberName, CallerFilePath] string x = """") { Console.WriteLine(x); }

    public static void Main()
    {
        Log7();
        Log8();
    }
}";

            var expected = @"
C:\file.cs
C:\file.cs
";

            var compilation = CreateCompilationWithMscorlib45(
                new[] { Parse(source, @"C:\file.cs") },
                new[] { SystemRef },
                TestOptions.ReleaseExe);

            CompileAndVerify(compilation, expectedOutput: expected);
        }

        [Fact]
        public void TestCallerAttributeBash()
        {
            string source = @"
using System.Runtime.CompilerServices;
using System.Reflection;
using System;

class MyCallerInfoAttribute : Attribute
{
    public MyCallerInfoAttribute(
        [CallerLineNumber] double lineNumber = -1)
    {
        Console.WriteLine(""line: "" + lineNumber);
    }
}

[MyCallerInfo]
class A
{
}

class Test
{
    public static void Main()
    {
        typeof(A).GetCustomAttribute(typeof(MyCallerInfoAttribute), false);
    }
}";

            var expected = @"
line: 15
";

            var compilation = CreateCompilationWithMscorlib45(source, references: new MetadataReference[] { SystemRef }, options: TestOptions.ReleaseExe);
            CompileAndVerify(compilation, expectedOutput: expected);
        }

        [Fact]
        public void TestCallerLineNumberUnconsumedBadType()
        {
            string source = @"
using System.Runtime.CompilerServices;

partial class D
{
    partial void Goo(string x = """");
}

partial class D
{
    partial void Goo([CallerLineNumber] string x)
    {
    }

    public static void Main()
    {
    }
}";

            var compilation = CreateCompilationWithMscorlib45(source, references: new MetadataReference[] { SystemRef });
            compilation.VerifyDiagnostics(
                Diagnostic(ErrorCode.WRN_CallerLineNumberParamForUnconsumedLocation, "CallerLineNumber").WithArguments("x").WithLocation(11, 23));
        }

        [WorkItem(689618, "http://vstfdevdiv:8080/DevDiv2/DevDiv/_workitems/edit/689618")]
        [Fact]
        public void TestCallerMemberNameUnconsumedBadType()
        {
            string source = @"
using System.Runtime.CompilerServices;
using System;

partial class D
{
    partial void Goo(string x = """");
}

partial class D
{
    partial void Goo([CallerMemberName] string x)
    {
        Console.WriteLine(x);
    }

    public static void Main()
    {
        new D().Goo();
    }
}";

            var compilation = CreateCompilationWithMscorlib45(source, new[] { SystemRef }, TestOptions.ReleaseExe);

            compilation.VerifyEmitDiagnostics(
                // (12,23): warning CS4026: The CallerMemberNameAttribute applied to parameter 'x' will have no effect because it applies to a member that is used in contexts that do not allow optional arguments
                //     partial void Goo([CallerMemberName] string x)
                Diagnostic(ErrorCode.WRN_CallerMemberNameParamForUnconsumedLocation, "CallerMemberName").WithArguments("x").WithLocation(12, 23));

            CompileAndVerify(compilation, expectedOutput: "");
        }

        [WorkItem(689618, "http://vstfdevdiv:8080/DevDiv2/DevDiv/_workitems/edit/689618")]
        [Fact]
        public void TestCallerMemberNameUnconsumedBadType02()
        {
            string source = @"
using System.Runtime.CompilerServices;
using System;

partial class D
{
    partial void Goo([CallerMemberName] string x = """");
}

partial class D
{
    partial void Goo(string x)
    {
        Console.WriteLine(x);
    }

    public static void Main()
    {
        new D().Goo();
    }
}";

            var compilation = CreateCompilationWithMscorlib45(source, new[] { SystemRef }, TestOptions.ReleaseExe);
            compilation.VerifyEmitDiagnostics();
            CompileAndVerify(compilation, expectedOutput: "Main");
        }

        [Fact]
        public void TestCallerMemberName_Lambda()
        {
            string source = @"
using System.Runtime.CompilerServices;
using System;

class D
{
    public void LambdaCaller()
    {
        new Action(() =>
        {
            Test.Log();
        })();
    }
}

class Test
{
    public static int Log([CallerMemberName] string callerName = """")
    {
        Console.WriteLine(""name: "" + callerName);
        return 1;
    }

    public static void Main()
    {
        var d = new D();
        d.LambdaCaller();
    }
}";

            var expected = @"
name: LambdaCaller
";

            var compilation = CreateCompilationWithMscorlib45(source, references: new MetadataReference[] { SystemRef }, options: TestOptions.ReleaseExe);
            CompileAndVerify(compilation, expectedOutput: expected);
        }

        [Fact]
        public void TestCallerMemberName_LocalFunction()
        {
            string source = @"
using System.Runtime.CompilerServices;
using System;

class D
{
    public void LocalFunctionCaller()
    {
        void Local()
        {
            void LocalNested() => Test.Log();
            LocalNested();
        }
        Local();
    }
}

class Test
{
    public static int Log([CallerMemberName] string callerName = """")
    {
        Console.WriteLine(""name: "" + callerName);
        return 1;
    }

    public static void Main()
    {
        var d = new D();
        d.LocalFunctionCaller();
    }
}";

            var expected = @"
name: LocalFunctionCaller
";

            var compilation = CreateCompilationWithMscorlib45(source, references: new MetadataReference[] { SystemRef }, options: TestOptions.ReleaseExe);
            CompileAndVerify(compilation, expectedOutput: expected);
        }

        [Fact]
        public void TestCallerMemberName_LocalFunctionAttribute_01()
        {
            string source = @"
using System.Runtime.CompilerServices;
using System;

class D
{
    public void LocalFunctionCaller()
    {
        static int log([CallerMemberName] string callerName = """")
        {
            Console.WriteLine(""name: "" + callerName);
            return 1;
        }

        log();
    }
}

class Test
{

    public static void Main()
    {
        var d = new D();
        d.LocalFunctionCaller();
    }
}";

            var expected = @"
name: LocalFunctionCaller
";

            var compilation = CreateCompilation(
                source,
                options: TestOptions.ReleaseExe,
                parseOptions: TestOptions.Regular9);
            CompileAndVerify(compilation, expectedOutput: expected);
        }

        [Fact]
        public void TestCallerMemberName_LocalFunctionAttribute_02()
        {
            string source = @"
using System.Runtime.CompilerServices;
using System;

class D
{
    public void LocalFunctionCaller()
    {
        static void local1()
        {
            static void log([CallerMemberName] string callerName = """")
            {
                Console.WriteLine(""name: "" + callerName);
            }

            log();
        }

        local1();
    }
}

class Test
{

    public static void Main()
    {
        var d = new D();
        d.LocalFunctionCaller();
    }
}";

            var expected = @"
name: LocalFunctionCaller
";

            var compilation = CreateCompilation(
                source,
                options: TestOptions.ReleaseExe,
                parseOptions: TestOptions.Regular9);
            CompileAndVerify(compilation, expectedOutput: expected);
        }

        [Fact]
        public void TestCallerMemberName_LocalFunctionAttribute_03()
        {
            string source = @"
using System.Runtime.CompilerServices;
using System;

class D
{
    public void LocalFunctionCaller()
    {
        new Action(() =>
        {
            static void local1()
            {
                static void log([CallerMemberName] string callerName = """")
                {
                    Console.WriteLine(""name: "" + callerName);
                }

                log();
            }

            local1();
        }).Invoke();
    }
}

class Test
{

    public static void Main()
    {
        var d = new D();
        d.LocalFunctionCaller();
    }
}";

            var expected = @"
name: LocalFunctionCaller
";

            var compilation = CreateCompilation(
                source,
                options: TestOptions.ReleaseExe,
                parseOptions: TestOptions.Regular9);
            CompileAndVerify(compilation, expectedOutput: expected);
        }

        [Fact]
        public void TestCallerMemberName_Operator()
        {
            string source = @"
using System.Runtime.CompilerServices;
using System;

class D
{
    public static D operator ++(D d)
    {
        Test.Log();
        return d;
    }
}

class Test
{
    public static int Log([CallerMemberName] string callerName = """")
    {
        Console.WriteLine(""name: "" + callerName);
        return 1;
    }

    public static void Main()
    {
        var d = new D();
        d++;
    }
}";

            var expected = @"
name: op_Increment
";

            var compilation = CreateCompilationWithMscorlib45(source, new[] { SystemRef }, TestOptions.ReleaseExe);
            CompileAndVerify(compilation, expectedOutput: expected);
        }

        [Fact]
        public void TestCallerMemberName_Property()
        {
            string source = @"
using System.Runtime.CompilerServices;
using System;

class D
{
    public bool IsTrue
    {
        get
        {
            Test.Log();
            return true;
        }
        set
        {
            Test.Log();
        }
    }
}

class Test
{
    public static int Log([CallerMemberName] string callerName = """")
    {
        Console.WriteLine(""name: "" + callerName);
        return 1;
    }

    public static void Main()
    {
        var d = new D();
        bool truth = d.IsTrue;
        d.IsTrue = truth;
    }
}";

            var expected = @"
name: IsTrue
name: IsTrue
";

            var compilation = CreateCompilationWithMscorlib45(source, new[] { SystemRef }, TestOptions.ReleaseExe);
            CompileAndVerify(compilation, expectedOutput: expected);
        }

        [Fact]
        public void TestCallerMemberName_CustomAttribute()
        {
            string source = @"
using System.Runtime.CompilerServices;
using System;

class DummyAttribute : Attribute
{
    public DummyAttribute([CallerMemberName] string callerName = """")
    {
        Console.WriteLine(""name: "" + callerName);
    }
}

class A
{
    [Dummy]
    public void MyMethod() {
    }
}

class Test
{
    public static void Main()
    {
         typeof(A).GetMethod(""MyMethod"").GetCustomAttributes(typeof(DummyAttribute), false);
    }
}";

            var expected = @"
name: MyMethod
";

            var compilation = CreateCompilationWithMscorlib45(source, new[] { SystemRef }, TestOptions.ReleaseExe);
            CompileAndVerify(compilation, expectedOutput: expected);
        }

        [Fact]
        public void TestCallerMemberName_Generic()
        {
            string source = @"
using System.Runtime.CompilerServices;
using System;

class G
{
    public static int Compare<T>(T a, T b) where T : IComparable {
        A.Log();
        return a.CompareTo(b);
    }
}

class A
{
    public static int Log([CallerMemberName] string callerName = """")
    {
        Console.WriteLine(""name: "" + callerName);
        return 1;
    }

    public static void Main()
    {
         G.Compare<int>(1, 2);
    }
}";

            var expected = @"
name: Compare
";

            var compilation = CreateCompilationWithMscorlib45(
                source,
                new[] { SystemRef },
                TestOptions.ReleaseExe);

            CompileAndVerify(compilation, expectedOutput: expected);
        }

        [Fact]
        public void TestCallerMemberName_ExplicitInterfaceInstantiation()
        {
            string source = @"
using System.Runtime.CompilerServices;
using System;

interface I
{
    int Add(int a, int b);

    bool HasThing { get; }
}

class II : I
{
    int I.Add(int a, int b)
    {
        A.Log();
        return a + b;
    }

    bool I.HasThing
    {
        get
        {
            A.Log();
            return false;
        }
    }
}

class A
{
    public static int Log([CallerMemberName] string callerName = """")
    {
        Console.WriteLine(""name: "" + callerName);
        return 1;
    }

    public static void Main()
    {
        var ii = new II();
        ((I)ii).Add(1, 2);
        bool truth = ((I)ii).HasThing;
    }
}";

            var expected = @"
name: Add
name: HasThing
";

            var compilation = CreateCompilationWithMscorlib45(source, new[] { SystemRef }, TestOptions.ReleaseExe);
            CompileAndVerify(compilation, expectedOutput: expected);
        }

        [Fact]
        public void TestCallerMemberName_Event()
        {
            string source = @"
using System.Runtime.CompilerServices;
using System;

class E
{
    public event Action ThingHappened
    {
        add { A.Log(); }
        remove { A.Log(); }
    }
}

class A
{
    public static int Log([CallerMemberName] string callerName = """")
    {
        Console.WriteLine(""name: "" + callerName);
        return 1;
    }

    public static void Main()
    {
        Action goo = new Action(() => { });
        var e = new E();
        e.ThingHappened += goo;
        e.ThingHappened -= goo;
    }
}";

            var expected = @"
name: ThingHappened
name: ThingHappened
";

            var compilation = CreateCompilationWithMscorlib45(source, new[] { SystemRef }, TestOptions.ReleaseExe);
            CompileAndVerify(compilation, expectedOutput: expected);
        }

        [ConditionalFact(typeof(DesktopOnly))]
        public void TestCallerMemberName_ConstructorDestructor()
        {
            string source = @"
using System.Runtime.CompilerServices;
using System;

class D
{
    static D()
    {
        A.Log();
    }

    public D()
    {
        A.Log();
    }

    ~D()
    {
        A.Log();
    }
}

class A
{
    public static int Log([CallerMemberName] string callerName = """")
    {
        Console.WriteLine(""name: "" + callerName);
        return 1;
    }

    public static void Main()
    {
        D d = new D();
        d = null;
        GC.Collect(GC.MaxGeneration);
        GC.WaitForPendingFinalizers();
    }
}";

            var expected = @"
name: .cctor
name: .ctor
name: Finalize
";

            var compilation = CreateCompilationWithMscorlib45(source, new[] { SystemRef }, TestOptions.ReleaseExe);
            CompileAndVerify(compilation, expectedOutput: expected);
        }

        [Fact]
        public void TestCallerMemberName_Indexer()
        {
            string source = @"
using System.Runtime.CompilerServices;
using System;

class D
{
    [IndexerName(""TheIndexer"")]
    public int this[int index]
    {
        get
        {
            A.Log();
            return -1;
        }
        set
        {
            A.Log();
        }
    }
}

class DX
{
    public int this[int index]
    {
        get
        {
            A.Log();
            return -1;
        }
        set
        {
            A.Log();
        }
    }
}

class A
{
    public static int Log([CallerMemberName] string callerName = """")
    {
        Console.WriteLine(""name: "" + callerName);
        return 1;
    }

    public static void Main()
    {
        {
            var d = new D();
            int i = d[0];
            d[0] = i;
        }
        {
            var d = new DX();
            int i = d[0];
            d[0] = i;
        }
    }
}";

            var expected = @"
name: TheIndexer
name: TheIndexer
name: Item
name: Item
";

            var compilation = CreateCompilationWithMscorlib45(source, references: new MetadataReference[] { SystemRef }, options: TestOptions.ReleaseExe);
            CompileAndVerify(compilation, expectedOutput: expected);
        }

        [Fact]
        public void TestCallerFilePath1()
        {
            string source1 = @"
using System.Runtime.CompilerServices;
using System;

partial class A
{
    static int i;

    public static void Log([CallerFilePath] string filePath = """")
    {
        Console.WriteLine(""{0}: '{1}'"", ++i, filePath);
    }

    public static void Main()
    {
        Log();
        Main2();
        Main3();
        Main4();
    }
}";
            string source2 = @"partial class A { static void Main2() { Log(); } }";
            string source3 = @"partial class A { static void Main3() { Log(); } }";
            string source4 = @"partial class A { static void Main4() { Log(); } }";

            var compilation = CreateCompilationWithMscorlib45(
                new[]
                {
                    SyntaxFactory.ParseSyntaxTree(source1, path: @"C:\filename", encoding: Encoding.UTF8),
                    SyntaxFactory.ParseSyntaxTree(source2, path: @"a\b\..\c\d", encoding: Encoding.UTF8),
                    SyntaxFactory.ParseSyntaxTree(source3, path: @"*", encoding: Encoding.UTF8),
                    SyntaxFactory.ParseSyntaxTree(source4, path: @"       ", encoding: Encoding.UTF8),
                },
                new[] { SystemRef },
                TestOptions.ReleaseExe.WithSourceReferenceResolver(SourceFileResolver.Default));

            CompileAndVerify(compilation, expectedOutput: @"
1: 'C:\filename'
2: 'a\b\..\c\d'
3: '*'
4: '       '
");
        }

        [Fact]
        public void TestCallerFilePath_LocalFunctionAttribute()
        {
            string source1 = @"
using System.Runtime.CompilerServices;
using System;

partial class A
{
    static int i;

    public static void Main()
    {
        log();
        log();

        static void log([System.Runtime.CompilerServices.CallerFilePathAttribute] string filePath = """")
        {
            Console.WriteLine(""{0}: '{1}'"", ++i, filePath);
        }
    }
}";

            var compilation = CreateCompilation(
                new[]
                {
                    SyntaxFactory.ParseSyntaxTree(source1, options: TestOptions.Regular9, path: @"C:\filename", encoding: Encoding.UTF8)
                },
                options: TestOptions.ReleaseExe.WithSourceReferenceResolver(SourceFileResolver.Default));

            CompileAndVerify(compilation, expectedOutput: @"
1: 'C:\filename'
2: 'C:\filename'
");
        }

        [ConditionalFact(typeof(WindowsOnly), Reason = ConditionalSkipReason.TestExecutionHasNewLineDependency)]
        public void TestCallerFilePath2()
        {
            string source1 = @"
using System.Runtime.CompilerServices;
using System;

partial class A
{
    static int i;

    public static void Log([CallerFilePath] string filePath = """")
    {
        Console.WriteLine(""{0}: '{1}'"", ++i, filePath);
    }

    public static void Main()
    {
        Log();
        Main2();
        Main3();
        Main4();
        Main5();
    }
}";
            string source2 = @"partial class A { static void Main2() { Log(); } }";
            string source3 = @"
#line hidden
partial class A { static void Main3() { Log(); } }
";

            string source4 = @"
#line 30 ""abc""
partial class A { static void Main4() { Log(); } }
";
            string source5 = @"
#line 30 ""     ""
partial class A { static void Main5() { Log(); } }
";

            var compilation = CreateCompilationWithMscorlib45(
                new[]
                {
                    SyntaxFactory.ParseSyntaxTree(source1, path: @"C:\filename", encoding: Encoding.UTF8),
                    SyntaxFactory.ParseSyntaxTree(source2, path: @"a\b\..\c\d.cs", encoding: Encoding.UTF8),
                    SyntaxFactory.ParseSyntaxTree(source3, path: @"*", encoding: Encoding.UTF8),
                    SyntaxFactory.ParseSyntaxTree(source4, path: @"C:\x.cs", encoding: Encoding.UTF8),
                    SyntaxFactory.ParseSyntaxTree(source5, path: @"C:\x.cs", encoding: Encoding.UTF8),
                },
                new[] { SystemRef },
                TestOptions.ReleaseExe.WithSourceReferenceResolver(new SourceFileResolver(ImmutableArray<string>.Empty, baseDirectory: @"C:\A\B")));

            // On CoreClr the '*' is a legal path character
            // https://github.com/dotnet/docs/issues/4483
            var expectedStarPath = ExecutionConditionUtil.IsCoreClr
                ? @"C:\A\B\*"
                : "*";
            CompileAndVerify(compilation, expectedOutput: $@"
1: 'C:\filename'
2: 'C:\A\B\a\c\d.cs'
3: '{expectedStarPath}'
4: 'C:\abc'
5: '     '
");
        }

        [Fact]
        public void TestAssemblyAttribute()
        {
            string source = @"
using System.Runtime.CompilerServices;
using System;
using System.Reflection;
using System.Runtime.InteropServices;

[assembly: MyNamespace.MyCallerMemberName]

namespace MyNamespace
{

    class MyCallerMemberNameAttribute : Attribute
    {
        public MyCallerMemberNameAttribute(
            [CallerMemberName] string memberName = """")
        {
            Console.WriteLine(""member: "" + memberName);
        }
    }

    class B
    {
        [MyCallerMemberName]
        public static void MyMethod() { }
    }

    class A
    {
        public static void Main()
        {
            B b = new B();
            Type Type1;
            Type1 = b.GetType();

            typeof(B).GetMethod(""MyMethod"").GetCustomAttribute(typeof(MyCallerMemberNameAttribute));

            Assembly.GetAssembly(Type1).GetCustomAttribute(typeof(MyCallerMemberNameAttribute));
        }
    }
}";

            var expected = @"
member: MyMethod
member: 
";

            var compilation = CreateCompilationWithMscorlib45(source, new[] { SystemRef }, TestOptions.ReleaseExe);
            CompileAndVerify(compilation, expectedOutput: expected);
        }


        [Fact]
        public void TestCallerMemberNameConversion()
        {
            string source = @"
using System.Runtime.CompilerServices;
using System;
using System.Reflection;

namespace MyNamespace
{

    class MyCallerMemberNameAttribute : Attribute
    {
        public MyCallerMemberNameAttribute(
            [CallerMemberName] object memberName = null)
        {
            Console.WriteLine(""member: "" + memberName);
        }
    }

    class B
    {
        [MyCallerMemberName]
        public static void MyMethod() { }
    }

    class A
    {
        public static void Main()
        {
            typeof(B).GetMethod(""MyMethod"").GetCustomAttribute(typeof(MyCallerMemberNameAttribute));
        }
    }
}";

            var expected = @"
member: MyMethod
";

            var compilation = CreateCompilationWithMscorlib45(source, references: new MetadataReference[] { SystemRef }, options: TestOptions.ReleaseExe);
            CompileAndVerify(compilation, expectedOutput: expected);
        }

        [Fact]
        public void TestRecursiveAttribute()
        {
            string source = @"
using System;
using System.Diagnostics;
using System.Runtime.InteropServices;

public class Goo: Attribute
{
    public Goo([Goo] int y = 1) {}
}

class Test
{
    public static void Main() { }
}
";
            var compilation = CreateCompilationWithMscorlib45(source, references: new MetadataReference[] { SystemRef }, options: TestOptions.ReleaseExe);
            CompileAndVerify(compilation, expectedOutput: "");

            var ctor = compilation.GetMember<MethodSymbol>("Goo..ctor");
            Assert.Equal(MethodKind.Constructor, ctor.MethodKind);
            var attr = ctor.Parameters.Single().GetAttributes().Single();
            Assert.Equal(ctor, attr.AttributeConstructor);
            Assert.Equal(1, attr.CommonConstructorArguments.Length);
            // We want to ensure that we don't accidentally use default(T) instead of the real default value for the parameter.
            Assert.Equal(1, attr.CommonConstructorArguments[0].Value);
        }

        [Fact]
        public void TestRecursiveAttribute2()
        {
            string source = @"
using System;
using System.Diagnostics;
using System.Runtime.InteropServices;

public class Goo: Attribute
{
    public Goo([Goo, Optional, DefaultParameterValue(1)] int y) {}
}

class Test
{
    public static void Main() { }
}
";
            var compilation = CreateCompilationWithMscorlib45(source, references: new MetadataReference[] { SystemRef }, options: TestOptions.ReleaseExe);
            CompileAndVerify(compilation, expectedOutput: "");

            var ctor = compilation.GetMember<MethodSymbol>("Goo..ctor");
            Assert.Equal(MethodKind.Constructor, ctor.MethodKind);
            var attr = ctor.Parameters.Single().GetAttributes()[0];
            Assert.Equal(ctor, attr.AttributeConstructor);
            Assert.Equal(1, attr.CommonConstructorArguments.Length);
            // We want to ensure that we don't accidentally use default(T) instead of the real default value for the parameter.
            Assert.Equal(1, attr.CommonConstructorArguments[0].Value);
        }


        [Fact]
        public void TestRecursiveAttributeMetadata()
        {
            var iLSource = @"
.class public auto ansi beforefieldinit Goo
       extends [mscorlib]System.Attribute
{
  .method public hidebysig specialname rtspecialname 
          instance void  .ctor([opt] int32 y) cil managed
  {
    .param [1] = int32(0x00000000)
    .custom instance void Goo::.ctor(int32) = ( 01 00 00 00 00 00 00 00 ) 
    // Code size       10 (0xa)
    .maxstack  8
    IL_0000:  ldarg.0
    IL_0001:  call       instance void [mscorlib]System.Attribute::.ctor()
    IL_0006:  nop
    IL_0007:  nop
    IL_0008:  nop
    IL_0009:  ret
  } // end of method Goo::.ctor

} // end of class Goo
";

            var source = @"
using System.Runtime.CompilerServices;
using System;

class Driver {

    [Goo]
    public static void AttrTarget() { }

    public static void Main() { }
}
";

            var expected = @"";

            MetadataReference libReference = CompileIL(iLSource);
            var compilation = CreateCompilationWithMscorlib45(source, new[] { libReference }, TestOptions.ReleaseExe);
            CompileAndVerify(compilation, expectedOutput: expected);
        }


        [Fact]
        public void TestMemberNameLookup()
        {
            var source = @"
using System.Reflection;
using System.Runtime.CompilerServices;
using System;

class My : Attribute
{
    public My([CallerMemberName] string a = """")
    {
        Console.WriteLine(a);
    }
}

class Driver
{
    public static void Bar([My] int x)
    {
    }

    public static void Main()
    {
        typeof(Driver).GetMethod(""Bar"").GetParameters()[0].GetCustomAttribute(typeof(My));
    }
}
";

            var expected = @"Bar";

            var compilation = CreateCompilationWithMscorlib45(source, options: TestOptions.ReleaseExe);
            CompileAndVerify(compilation, expectedOutput: expected);
        }


        [Fact]
        public void TestDuplicateCallerInfoMetadata()
        {
            var iLSource = @"
.class public auto ansi beforefieldinit Goo
       extends [mscorlib]System.Object
{
  .method public hidebysig static int32  Log([opt] int32 callerName) cil managed
  {
    .param [1] = int32(0x00000000)
    .custom instance void [mscorlib]System.Runtime.CompilerServices.CallerLineNumberAttribute::.ctor() = ( 01 00 00 00 ) 
	.custom instance void [mscorlib]System.Runtime.CompilerServices.CallerMemberNameAttribute::.ctor() = ( 01 00 00 00 ) 
    // Code size       29 (0x1d)
    .maxstack  2
    .locals init (int32 V_0)
    IL_0000:  nop
    IL_0001:  ldstr      ""name: ""
    IL_0006:  ldarg.0
    IL_0007:  box        [mscorlib]System.Int32
    IL_000c:  call       string [mscorlib]System.String::Concat(object,
                                                                object)
    IL_0011:  call       void [mscorlib]System.Console::WriteLine(string)
    IL_0016:  nop
    IL_0017:  ldc.i4.1
    IL_0018:  stloc.0
    IL_0019:  br.s       IL_001b

    IL_001b:  ldloc.0
    IL_001c:  ret
  } // end of method Goo::Log

  .method public hidebysig static int32  Log2([opt] string callerName) cil managed
  {
    .param [1] = """"
	.custom instance void [mscorlib]System.Runtime.CompilerServices.CallerLineNumberAttribute::.ctor() = ( 01 00 00 00 ) 
    .custom instance void [mscorlib]System.Runtime.CompilerServices.CallerMemberNameAttribute::.ctor() = ( 01 00 00 00 ) 
    // Code size       24 (0x18)
    .maxstack  2
    .locals init (int32 V_0)
    IL_0000:  nop
    IL_0001:  ldstr      ""name: ""
    IL_0006:  ldarg.0
    IL_0007:  call       string [mscorlib]System.String::Concat(string,
                                                                string)
    IL_000c:  call       void [mscorlib]System.Console::WriteLine(string)
    IL_0011:  nop
    IL_0012:  ldc.i4.1
    IL_0013:  stloc.0
    IL_0014:  br.s       IL_0016

    IL_0016:  ldloc.0
    IL_0017:  ret
  } // end of method Goo::Log2

  .method public hidebysig static int32  Log3([opt] string callerName) cil managed
  {
    .param [1] = """"
    .custom instance void [mscorlib]System.Runtime.CompilerServices.CallerMemberNameAttribute::.ctor() = ( 01 00 00 00 ) 
    .custom instance void [mscorlib]System.Runtime.CompilerServices.CallerFilePathAttribute::.ctor() = ( 01 00 00 00 ) 
    // Code size       24 (0x18)
    .maxstack  2
    .locals init (int32 V_0)
    IL_0000:  nop
    IL_0001:  ldstr      ""name: ""
    IL_0006:  ldarg.0
    IL_0007:  call       string [mscorlib]System.String::Concat(string,
                                                                string)
    IL_000c:  call       void [mscorlib]System.Console::WriteLine(string)
    IL_0011:  nop
    IL_0012:  ldc.i4.1
    IL_0013:  stloc.0
    IL_0014:  br.s       IL_0016

    IL_0016:  ldloc.0
    IL_0017:  ret
  } // end of method Goo::Log3

  .method public hidebysig specialname rtspecialname 
          instance void  .ctor() cil managed
  {
    // Code size       7 (0x7)
    .maxstack  8
    IL_0000:  ldarg.0
    IL_0001:  call       instance void [mscorlib]System.Object::.ctor()
    IL_0006:  ret
  } // end of method Goo::.ctor

} // end of class Goo
";

            var source = @"
using System.Runtime.CompilerServices;
using System;

class Driver {
    public static void Main() {
        Goo.Log();
        Goo.Log2();
        Goo.Log3();
    }
}
";

            var expected = @"
name: 7
name: 
name: C:\file.cs
";

            MetadataReference libReference = CompileIL(iLSource);

            var compilation = CreateCompilationWithMscorlib45(
                new[] { Parse(source, @"C:\file.cs") },
                new[] { libReference },
                TestOptions.ReleaseExe);

            CompileAndVerify(compilation, expectedOutput: expected);
        }

        [Fact, WorkItem(546977, "http://vstfdevdiv:8080/DevDiv2/DevDiv/_workitems/edit/546977")]
        public void Bug_17433()
        {
            var source = @"using System.Reflection;
using System.Runtime.CompilerServices;
using System;

class My : Attribute
{
    public My([CallerLineNumber] int x = -1)
    {
        Console.WriteLine(x);
    }
}

[My]
class Driver
{
    public static void Main()
    {
        typeof(Driver).GetCustomAttribute(typeof(My));
    }
}
";

            var expected = @"13";

            var compilation = CreateCompilationWithMscorlib45(source, options: TestOptions.ReleaseExe);
            CompileAndVerify(compilation, expectedOutput: expected);
        }

        [Fact, WorkItem(531036, "http://vstfdevdiv:8080/DevDiv2/DevDiv/_workitems/edit/531036")]
        public void Repro_17443()
        {
            var source = @"
using System;
using System.Runtime.CompilerServices;

public class CallerInfoAttributedAttribute : Attribute
{
    public string FilePath { get; private set; }
    public int LineNumber { get; private set; }
    public string MemberName { get; private set; }
    public CallerInfoAttributedAttribute(
        [CallerFilePath] string filePath = """",
        [CallerLineNumber] int lineNumber = 0,
        [CallerMemberName] string memberName = """")
    {
        FilePath = filePath;
        LineNumber = lineNumber;
        MemberName = memberName;
    }
}
class Program
{
    [CallerInfoAttributed]
    public int Property1 { get; set; }
    static void Main(string[] args)
    {
        System.Reflection.PropertyInfo pi = typeof(Program).GetProperty(""Property1"");
        if (pi != null)
        {
            var a = Attribute.GetCustomAttribute(pi, typeof(CallerInfoAttributedAttribute)) as
CallerInfoAttributedAttribute;
            if (a != null)
            {
                Console.WriteLine(""CallerInfoAttributed: ({0}, {1}, {2})"", a.FilePath ?? ""<null>"",
a.LineNumber, a.MemberName ?? ""<null>"");
            }
        }
    }
}
";

            var expected = @"
CallerInfoAttributed: (, 22, Property1)
";

            var compilation = CreateCompilationWithMscorlib45(source, options: TestOptions.ReleaseExe);
            CompileAndVerify(compilation, expectedOutput: expected);
        }

        [Fact, WorkItem(531036, "http://vstfdevdiv:8080/DevDiv2/DevDiv/_workitems/edit/531036")]
        public void CallerMemberNameAttributedAttributeOnNonMethodMembers()
        {
            var source = @"
using System.Reflection;
using System.Runtime.CompilerServices;
using System;
using System.Collections.Generic;

class NameAttr : Attribute
{
    public NameAttr([CallerMemberName] string name = ""<none>"")
    {
        Console.WriteLine(name);
    }
}

[NameAttr]
class Driver
{
    [NameAttr]
    public int myField;

    [NameAttr]
    public int MyProperty { get; set; }

    [NameAttr]
    public event Action MyEvent
    {
        add { }
        remove { }
    }

    [NameAttr]
    public int this[int i]
    {
        get { return -1; }
        set { }
    }

    [NameAttr]
    public int MyMethod() {
        return -1;
    }

    public static void Main()
    {
        typeof(Driver).GetCustomAttribute(typeof(NameAttr));
        typeof(Driver).GetField(""myField"").GetCustomAttribute(typeof(NameAttr));
        typeof(Driver).GetProperty(""MyProperty"").GetCustomAttribute(typeof(NameAttr));
        typeof(Driver).GetEvent(""MyEvent"").GetCustomAttribute(typeof(NameAttr));
        typeof(Driver).GetProperty(""Item"").GetCustomAttribute(typeof(NameAttr));
        typeof(Driver).GetMethod(""MyMethod"").GetCustomAttribute(typeof(NameAttr));
    }
}
";

            var expected = @"
<none>
<none>
MyProperty
MyEvent
Item
MyMethod
";

            var compilation = CreateCompilationWithMscorlib45(source, options: TestOptions.ReleaseExe);
            CompileAndVerify(compilation, expectedOutput: expected);
        }

        [Fact, WorkItem(531040, "http://vstfdevdiv:8080/DevDiv2/DevDiv/_workitems/edit/531040")]
        public void Repro_17449()
        {
            var source = @"
using System;
using System.Runtime.CompilerServices;

public class LineNumber2ObjectAttribute : Attribute
{
    public LineNumber2ObjectAttribute([CallerLineNumber] object lineNumber = null)
    {
        Console.WriteLine(lineNumber);
    }
}

[LineNumber2Object]
class Program
{
    static void Main()
    {
        typeof(Program).GetCustomAttributes(typeof(LineNumber2ObjectAttribute), false);
    }
}
";

            var expected = @"
13
";

            var compilation = CreateCompilationWithMscorlib45(source, options: TestOptions.ReleaseExe);
            CompileAndVerify(compilation, expectedOutput: expected);
        }


        [Fact, WorkItem(531040, "http://vstfdevdiv:8080/DevDiv2/DevDiv/_workitems/edit/531040")]
        public void TestBadAttributeParameterTypeWithCallerLineNumber()
        {
            var source = @"
using System;
using System.Runtime.CompilerServices;

public class LineNumber2NullableIntAttribute : Attribute
{
    public LineNumber2NullableIntAttribute([CallerLineNumber] int? lineNumber = null)
    {
        Console.WriteLine(lineNumber);
    }
}

public class LineNumber2ValueTypeAttribute : Attribute
{
    public LineNumber2ValueTypeAttribute([CallerLineNumber] ValueType lineNumber = null)
    {
        Console.WriteLine(lineNumber);
    }
}

[LineNumber2NullableInt, LineNumber2ValueType]
class Program
{
    static void Main()
    {
        typeof(Program).GetCustomAttributes(typeof(LineNumber2NullableIntAttribute), false);
        typeof(Program).GetCustomAttributes(typeof(LineNumber2ValueTypeAttribute), false);
    }
}
";

            CreateCompilationWithMscorlib45(source).VerifyDiagnostics(
                // (21,2): error CS0181: Attribute constructor parameter 'lineNumber' has type 'int?', which is not a valid attribute parameter type
                // [LineNumber2NullableInt, LineNumber2ValueType]
                Diagnostic(ErrorCode.ERR_BadAttributeParamType, "LineNumber2NullableInt").WithArguments("lineNumber", "int?"),
                // (21,26): error CS0181: Attribute constructor parameter 'lineNumber' has type 'System.ValueType', which is not a valid attribute parameter type
                // [LineNumber2NullableInt, LineNumber2ValueType]
                Diagnostic(ErrorCode.ERR_BadAttributeParamType, "LineNumber2ValueType").WithArguments("lineNumber", "System.ValueType"));
        }


        [Fact, WorkItem(531043, "http://vstfdevdiv:8080/DevDiv2/DevDiv/_workitems/edit/531043")]
        public void Repro_17457()
        {
            var source = @"
using System;
using System.Runtime.CompilerServices;
public class LineNumber2LongAttribute : Attribute
{
    public LineNumber2LongAttribute([CallerLineNumber] long lineNumber = 0)
    {
        Console.WriteLine(lineNumber);
    }
}
public class LineNumber2FloatAttribute : Attribute
{
    public LineNumber2FloatAttribute([CallerLineNumber] float lineNumber = 0)
    {
        Console.WriteLine(lineNumber);
    }
}
[LineNumber2Long]
[LineNumber2Float]
class Test
{
    public static void Main()
    {
        typeof(Test).GetCustomAttributes(false);
    }
}
";

            var expected = @"
18
19
";

            var compilation = CreateCompilationWithMscorlib45(source, options: TestOptions.ReleaseExe);
            CompileAndVerify(compilation, expectedOutput: expected);
        }


        [Fact, WorkItem(531043, "http://vstfdevdiv:8080/DevDiv2/DevDiv/_workitems/edit/531043")]
        public void InvalidDecimalInCustomAttributeParameterWithCallerLineNumber()
        {
            var source = @"
using System;
using System.Runtime.CompilerServices;

public class LineNumber2DecimalAttribute : Attribute
{
    public LineNumber2DecimalAttribute([CallerLineNumber] decimal lineNumber = 42)
    {
        Console.WriteLine(lineNumber);
    }
}

[LineNumber2DecimalAttribute]
class Test
{
    public static void Main()
    {
        typeof(Test).GetCustomAttributes(false);
    }
}
";

            CreateCompilationWithMscorlib45(source).VerifyDiagnostics(
                // (13,2): error CS0181: Attribute constructor parameter 'lineNumber' has type 'decimal', which is not a valid attribute parameter type
                // [LineNumber2DecimalAttribute]
                Diagnostic(ErrorCode.ERR_BadAttributeParamType, "LineNumber2DecimalAttribute").WithArguments("lineNumber", "decimal"));
        }

        [Fact, WorkItem(531043, "http://vstfdevdiv:8080/DevDiv2/DevDiv/_workitems/edit/531043")]
        public void AllLegalConversionForCallerLineNumber()
        {
            var source = @"
using System;
using System.Runtime.CompilerServices;

public class LineNumber2ObjectAttribute : Attribute
{
    public LineNumber2ObjectAttribute([CallerLineNumber] object lineNumber = null)
    {
        Console.WriteLine(lineNumber);
    }
}

public class LineNumber2UintAttribute : Attribute
{
    public LineNumber2UintAttribute([CallerLineNumber] uint lineNumber = 42)
    {
        Console.WriteLine(lineNumber);
    }
}

public class LineNumber2UlongAttribute : Attribute
{
    public LineNumber2UlongAttribute([CallerLineNumber] ulong lineNumber = 42)
    {
        Console.WriteLine(lineNumber);
    }
}

public class LineNumber2IntAttribute : Attribute
{
    public LineNumber2IntAttribute([CallerLineNumber] int lineNumber = 42)
    {
        Console.WriteLine(lineNumber);
    }
}

public class LineNumber2LongAttribute : Attribute
{
    public LineNumber2LongAttribute([CallerLineNumber] long lineNumber = 42)
    {
        Console.WriteLine(lineNumber);
    }
}

public class LineNumber2DoubleAttribute : Attribute
{
    public LineNumber2DoubleAttribute([CallerLineNumber] double lineNumber = 42)
    {
        Console.WriteLine(lineNumber);
    }
}

public class LineNumber2FloatAttribute : Attribute
{
    public LineNumber2FloatAttribute([CallerLineNumber] float lineNumber = 42)
    {
        Console.WriteLine(lineNumber);
    }
}

[LineNumber2UintAttribute, LineNumber2UlongAttribute, LineNumber2IntAttribute, LineNumber2LongAttribute, LineNumber2DoubleAttribute, LineNumber2FloatAttribute, LineNumber2ObjectAttribute]
class Test
{
    public static void Main()
    {
 
        typeof(Test).GetCustomAttributes(false);
    }
}";

            var expected = @"
61
61
61
61
61
61
61
";

            var compilation = CreateCompilationWithMscorlib45(source, options: TestOptions.ReleaseExe);
            CompileAndVerify(compilation, expectedOutput: expected);
        }

        [Fact, WorkItem(531046, "http://vstfdevdiv:8080/DevDiv2/DevDiv/_workitems/edit/531046")]
        public void TestUserDefinedImplicitConversion()
        {
            var source = @"
using System;
using System.Runtime.CompilerServices;

class Test
{
    public string Prop { get; set; }

    public static implicit operator Test(int i)
    {
        return new Test() { Prop = i.ToString() };
    }

    public static implicit operator Test(string i)
    {
        return new Test() { Prop = i };
    }

    public bool M1(string expected, [CallerLineNumber] Test line = null)
    {
        Console.WriteLine(""expected: {0}; actual: {1}"", expected, line);
        return expected == line.Prop;
    }

    public bool M2(string expected, [CallerMemberName] Test line = null)
    {
        Console.WriteLine(""expected: {0}; actual: {1}"", expected, line);
        return expected == line.Prop;
    }
}
";

            CreateCompilationWithMscorlib45(source).VerifyDiagnostics(
                // (19,38): error CS4017: CallerLineNumberAttribute cannot be applied because there are no standard conversions from type 'int' to type 'Test'
                //     public bool M1(string expected, [CallerLineNumber] Test line = null)
                Diagnostic(ErrorCode.ERR_NoConversionForCallerLineNumberParam, "CallerLineNumber").WithArguments("int", "Test"),
                // (25,38): error CS4019: CallerMemberNameAttribute cannot be applied because there are no standard conversions from type 'string' to type 'Test'
                //     public bool M2(string expected, [CallerMemberName] Test line = null)
                Diagnostic(ErrorCode.ERR_NoConversionForCallerMemberNameParam, "CallerMemberName").WithArguments("string", "Test"));
        }

        [Fact, WorkItem(546980, "http://vstfdevdiv:8080/DevDiv2/DevDiv/_workitems/edit/546980")]
        public void TestBaseCtorInvocation()
        {
            var source = @"
using System;
using System.Collections.Generic;
using System.Runtime.CompilerServices;
using System.Linq;

public class B
{
    public B(
        [CallerMemberName] string memberName = ""<default>"",
        [CallerLineNumber] int lineNumber = -1,
        [CallerFilePath] string filePath = ""<default>"")
    {
        Console.WriteLine(""name : "" + memberName);
        Console.WriteLine(""line : "" + lineNumber);
        Console.WriteLine(""path : "" + filePath);
    }

    public B(bool b) : this
        (
        ) { }
}

public class D : B
{
    public D()  : base
        (
        ) { }
}

public class E : B
{
    public E()
    {
    }
}

public class I
{
    public int GetInt(
        [CallerMemberName] string memberName = ""<default>"",
        [CallerLineNumber] int lineNumber = -1,
        [CallerFilePath] string filePath = ""<default>"")
    {
        Console.WriteLine(""query name : "" + memberName);
        Console.WriteLine(""query line : "" + lineNumber);
        Console.WriteLine(""query path : "" + filePath);
        return lineNumber;
    }
}

class Program
{
    static void Main(string[] args)
    {
        new B(false);
        new D();
        new 
        B
        ();
        new E();

        var query =
            from x in new I[] { new I(), new I() }
            where x.GetInt
            (
            ) >= 0
            select x;

        foreach (var x in query) { }
    }
}
";

            var expected = @"
name : .ctor
line : 20
path : C:\filename
name : .ctor
line : 27
path : C:\filename
name : Main
line : 58
path : C:\filename
name : <default>
line : -1
path : <default>
query name : Main
query line : 66
query path : C:\filename
query name : Main
query line : 66
query path : C:\filename
";

            var compilation = CreateCompilationWithMscorlib45(
                new[] { SyntaxFactory.ParseSyntaxTree(source, path: @"C:\filename", encoding: Encoding.UTF8) },
                new[] { SystemCoreRef },
                TestOptions.ReleaseExe);

            CompileAndVerify(compilation, expectedOutput: expected);
        }

        [Fact, WorkItem(531034, "http://vstfdevdiv:8080/DevDiv2/DevDiv/_workitems/edit/531034")]
        public void WarnOnCallerInfoCollision()
        {
            var source = @"
using System;
using System.Runtime.CompilerServices;

class Test
{
    static void M1([CallerMemberName,CallerFilePath] string s = null) { Console.WriteLine(s); }
    static void M2([CallerFilePath,CallerMemberName] string s = null) { Console.WriteLine(s); }
    static void M3([CallerLineNumber,CallerFilePath,CallerMemberName] object o = null) { Console.WriteLine(o); }
    static void M4([CallerLineNumber,CallerMemberName,CallerFilePath] object o = null) { Console.WriteLine(o); }
    static void M5([CallerFilePath,CallerLineNumber,CallerMemberName] object o = null) { Console.WriteLine(o); }
    static void M6([CallerMemberName,CallerLineNumber,CallerFilePath] object o = null) { Console.WriteLine(o); }
    static void M7([CallerFilePath,CallerMemberName,CallerLineNumber] object o = null) { Console.WriteLine(o); }
    static void M8([CallerMemberName,CallerFilePath,CallerLineNumber] object o = null) { Console.WriteLine(o); }

    static void Main(string[] args)
    {
        M1();
        M2();
        M3();
        M4();
        M5();
        M6();
        M7();
        M8();
    }
}
";

            var expected = @"
C:\filename
C:\filename
20
21
22
23
24
25
";

            var compilation = CreateCompilationWithMscorlib45(
                new[] { SyntaxFactory.ParseSyntaxTree(source, options: TestOptions.Regular7, path: @"C:\filename", encoding: Encoding.UTF8) },
                options: TestOptions.ReleaseExe);

            compilation.VerifyDiagnostics(
                // C:\filename(7,21): warning CS7072: The CallerMemberNameAttribute applied to parameter 's' will have no effect. It is overridden by the CallerFilePathAttribute.
                //     static void M1([CallerMemberName,CallerFilePath] string s = null) { Console.WriteLine(s); }
                Diagnostic(ErrorCode.WRN_CallerFilePathPreferredOverCallerMemberName, "CallerMemberName").WithArguments("s"),
                // C:\filename(8,36): warning CS7072: The CallerMemberNameAttribute applied to parameter 's' will have no effect. It is overridden by the CallerFilePathAttribute.
                //     static void M2([CallerFilePath,CallerMemberName] string s = null) { Console.WriteLine(s); }
                Diagnostic(ErrorCode.WRN_CallerFilePathPreferredOverCallerMemberName, "CallerMemberName").WithArguments("s"),
                // C:\filename(9,38): warning CS7074: The CallerFilePathAttribute applied to parameter 'o' will have no effect. It is overridden by the CallerLineNumberAttribute.
                //     static void M3([CallerLineNumber,CallerFilePath,CallerMemberName] object o = null) { Console.WriteLine(o); }
                Diagnostic(ErrorCode.WRN_CallerLineNumberPreferredOverCallerFilePath, "CallerFilePath").WithArguments("o"),
                // C:\filename(9,53): warning CS7073: The CallerMemberNameAttribute applied to parameter 'o' will have no effect. It is overridden by the CallerLineNumberAttribute.
                //     static void M3([CallerLineNumber,CallerFilePath,CallerMemberName] object o = null) { Console.WriteLine(o); }
                Diagnostic(ErrorCode.WRN_CallerLineNumberPreferredOverCallerMemberName, "CallerMemberName").WithArguments("o"),
                // C:\filename(10,38): warning CS7073: The CallerMemberNameAttribute applied to parameter 'o' will have no effect. It is overridden by the CallerLineNumberAttribute.
                //     static void M4([CallerLineNumber,CallerMemberName,CallerFilePath] object o = null) { Console.WriteLine(o); }
                Diagnostic(ErrorCode.WRN_CallerLineNumberPreferredOverCallerMemberName, "CallerMemberName").WithArguments("o"),
                // C:\filename(10,55): warning CS7074: The CallerFilePathAttribute applied to parameter 'o' will have no effect. It is overridden by the CallerLineNumberAttribute.
                //     static void M4([CallerLineNumber,CallerMemberName,CallerFilePath] object o = null) { Console.WriteLine(o); }
                Diagnostic(ErrorCode.WRN_CallerLineNumberPreferredOverCallerFilePath, "CallerFilePath").WithArguments("o"),
                // C:\filename(11,21): warning CS7074: The CallerFilePathAttribute applied to parameter 'o' will have no effect. It is overridden by the CallerLineNumberAttribute.
                //     static void M5([CallerFilePath,CallerLineNumber,CallerMemberName] object o = null) { Console.WriteLine(o); }
                Diagnostic(ErrorCode.WRN_CallerLineNumberPreferredOverCallerFilePath, "CallerFilePath").WithArguments("o"),
                // C:\filename(11,53): warning CS7073: The CallerMemberNameAttribute applied to parameter 'o' will have no effect. It is overridden by the CallerLineNumberAttribute.
                //     static void M5([CallerFilePath,CallerLineNumber,CallerMemberName] object o = null) { Console.WriteLine(o); }
                Diagnostic(ErrorCode.WRN_CallerLineNumberPreferredOverCallerMemberName, "CallerMemberName").WithArguments("o"),
                // C:\filename(12,21): warning CS7073: The CallerMemberNameAttribute applied to parameter 'o' will have no effect. It is overridden by the CallerLineNumberAttribute.
                //     static void M6([CallerMemberName,CallerLineNumber,CallerFilePath] object o = null) { Console.WriteLine(o); }
                Diagnostic(ErrorCode.WRN_CallerLineNumberPreferredOverCallerMemberName, "CallerMemberName").WithArguments("o"),
                // C:\filename(12,55): warning CS7074: The CallerFilePathAttribute applied to parameter 'o' will have no effect. It is overridden by the CallerLineNumberAttribute.
                //     static void M6([CallerMemberName,CallerLineNumber,CallerFilePath] object o = null) { Console.WriteLine(o); }
                Diagnostic(ErrorCode.WRN_CallerLineNumberPreferredOverCallerFilePath, "CallerFilePath").WithArguments("o"),
                // C:\filename(13,21): warning CS7074: The CallerFilePathAttribute applied to parameter 'o' will have no effect. It is overridden by the CallerLineNumberAttribute.
                //     static void M7([CallerFilePath,CallerMemberName,CallerLineNumber] object o = null) { Console.WriteLine(o); }
                Diagnostic(ErrorCode.WRN_CallerLineNumberPreferredOverCallerFilePath, "CallerFilePath").WithArguments("o"),
                // C:\filename(13,36): warning CS7073: The CallerMemberNameAttribute applied to parameter 'o' will have no effect. It is overridden by the CallerLineNumberAttribute.
                //     static void M7([CallerFilePath,CallerMemberName,CallerLineNumber] object o = null) { Console.WriteLine(o); }
                Diagnostic(ErrorCode.WRN_CallerLineNumberPreferredOverCallerMemberName, "CallerMemberName").WithArguments("o"),
                // C:\filename(14,21): warning CS7073: The CallerMemberNameAttribute applied to parameter 'o' will have no effect. It is overridden by the CallerLineNumberAttribute.
                //     static void M8([CallerMemberName,CallerFilePath,CallerLineNumber] object o = null) { Console.WriteLine(o); }
                Diagnostic(ErrorCode.WRN_CallerLineNumberPreferredOverCallerMemberName, "CallerMemberName").WithArguments("o"),
                // C:\filename(14,38): warning CS7074: The CallerFilePathAttribute applied to parameter 'o' will have no effect. It is overridden by the CallerLineNumberAttribute.
                //     static void M8([CallerMemberName,CallerFilePath,CallerLineNumber] object o = null) { Console.WriteLine(o); }
                Diagnostic(ErrorCode.WRN_CallerLineNumberPreferredOverCallerFilePath, "CallerFilePath").WithArguments("o"));

            CompileAndVerify(compilation, expectedOutput: expected);
        }

        [Fact, WorkItem(531034, "http://vstfdevdiv:8080/DevDiv2/DevDiv/_workitems/edit/531034")]
        public void WarnOnCallerInfoCollisionWithBadType()
        {
            var source = @"
using System;
using System.Runtime.CompilerServices;

class Test
{
    static void M1([CallerLineNumber,CallerFilePath,CallerMemberName] int i = 0) { Console.WriteLine(); }
    static void M2([CallerLineNumber,CallerFilePath,CallerMemberName] string s = null) { Console.WriteLine(s); }

    static void Main(string[] args)
    {
        M1();
        M2();
    }
}
";

            var compilation = CreateCompilationWithMscorlib45(new SyntaxTree[] { SyntaxFactory.ParseSyntaxTree(source, options: TestOptions.Regular7, path: @"C:\filename") }).VerifyDiagnostics(
                // C:\filename(7,38): error CS4018: CallerFilePathAttribute cannot be applied because there are no standard conversions from type 'string' to type 'int'
                //     static void M1([CallerLineNumber,CallerFilePath,CallerMemberName] int i = 0) { Console.WriteLine(); }
                Diagnostic(ErrorCode.ERR_NoConversionForCallerFilePathParam, "CallerFilePath").WithArguments("string", "int").WithLocation(7, 38),
                // C:\filename(7,53): error CS4019: CallerMemberNameAttribute cannot be applied because there are no standard conversions from type 'string' to type 'int'
                //     static void M1([CallerLineNumber,CallerFilePath,CallerMemberName] int i = 0) { Console.WriteLine(); }
                Diagnostic(ErrorCode.ERR_NoConversionForCallerMemberNameParam, "CallerMemberName").WithArguments("string", "int").WithLocation(7, 53),
                // C:\filename(8,21): error CS4017: CallerLineNumberAttribute cannot be applied because there are no standard conversions from type 'int' to type 'string'
                //     static void M2([CallerLineNumber,CallerFilePath,CallerMemberName] string s = null) { Console.WriteLine(s); }
                Diagnostic(ErrorCode.ERR_NoConversionForCallerLineNumberParam, "CallerLineNumber").WithArguments("int", "string").WithLocation(8, 21),
                // C:\filename(8,38): warning CS7082: The CallerFilePathAttribute applied to parameter 's' will have no effect. It is overridden by the CallerLineNumberAttribute.
                //     static void M2([CallerLineNumber,CallerFilePath,CallerMemberName] string s = null) { Console.WriteLine(s); }
                Diagnostic(ErrorCode.WRN_CallerLineNumberPreferredOverCallerFilePath, "CallerFilePath").WithArguments("s").WithLocation(8, 38),
                // C:\filename(8,53): warning CS7081: The CallerMemberNameAttribute applied to parameter 's' will have no effect. It is overridden by the CallerLineNumberAttribute.
                //     static void M2([CallerLineNumber,CallerFilePath,CallerMemberName] string s = null) { Console.WriteLine(s); }
                Diagnostic(ErrorCode.WRN_CallerLineNumberPreferredOverCallerMemberName, "CallerMemberName").WithArguments("s").WithLocation(8, 53),
                // C:\filename(13,9): error CS0029: Cannot implicitly convert type 'int' to 'string'
                //         M2();
                Diagnostic(ErrorCode.ERR_NoImplicitConv, "M2()").WithArguments("int", "string").WithLocation(13, 9));
        }

        [WorkItem(604367, "http://vstfdevdiv:8080/DevDiv2/DevDiv/_workitems/edit/604367")]
        [Fact]
        public void TestCallerInfoInQuery()
        {
            string source =
@"using System;
using System.Runtime.CompilerServices;

class Test
{
    static int result = 0;
    static void Main()
    {
        var q = from x in new Test()
                where x != null
                select x.ToString();
        Console.WriteLine(result == 0 ? ""PASS"" : ""FAIL"");
    }
    public Test Select(
        Func<object, object> selector,
        [CallerFilePath]string file = null,
        [CallerLineNumber]int line = -1,
        [CallerMemberName]string member = null
    )
    {
        if (file != FILEPATH)
        {
            result++;
            Console.WriteLine(""File: Exp={0} Act={1} "", FILEPATH, file);
        }
        if (line != 11)
        {
            result++;
            Console.WriteLine(""Line: Exp=11 Act={0} "", line);
        }
        if (member != ""Main"")
        {
            result++;
            Console.WriteLine(""Member: Exp='Main' Act={0}"", member);
        }
        return new Test();
    }
    public Test Where(
        Func<object, bool> predicate,
        [CallerFilePath]string file = null,
        [CallerLineNumber]int line = -1,
        [CallerMemberName]string member = null
    )
    {
        if (file != FILEPATH)
        {
            result++;
            Console.WriteLine(""File: Exp={0} Act={1} "", FILEPATH, file);
        }
        if (line != 10)
        {
            result++;
            Console.WriteLine(""Line: Exp=10 Act={0} "", line);
        }
        if (member != ""Main"")
        {
            result++;
            Console.WriteLine(""Member: Exp='Main' Act={0}"", member);
        }
        return new Test();
    }
    public static readonly string FILEPATH = GetFilePath();
    public static string GetFilePath([CallerFilePath]string filePath = null) { return filePath; }
}";

            string expected = @"PASS";
            var compilation = CreateCompilationWithMscorlib45(source, new MetadataReference[] { SystemRef }, TestOptions.ReleaseExe);
            CompileAndVerify(compilation, expectedOutput: expected);
        }

        [WorkItem(949118, "http://vstfdevdiv:8080/DevDiv2/DevDiv/_workitems/edit/949118")]
        [WorkItem(152, "CodePlex")]
        [Fact]
        public void Bug949118_1()
        {
            string source =
@"using System;
using System.Runtime.CompilerServices;
using System.Globalization;
class Program
{
  static void Main()
  {
   var x = Goo.F1;
   var y = new Goo().F2;
  }
}
public class Goo
{
  static object Test([CallerMemberName] string bar = null)
  {
    Console.WriteLine(bar);
    return null;
  }
  
  public static readonly object F1 = Test();
  public readonly object F2 = Test();
}
";

            string expected = @"F1
F2";
            var compilation = CreateCompilationWithMscorlib45(source, new MetadataReference[] { SystemRef }, TestOptions.ReleaseExe);
            CompileAndVerify(compilation, expectedOutput: expected);
        }

        [WorkItem(949118, "http://vstfdevdiv:8080/DevDiv2/DevDiv/_workitems/edit/949118")]
        [WorkItem(152, "CodePlex")]
        [Fact]
        public void Bug949118_2()
        {
            string source =
@"using System;
using System.Runtime.CompilerServices;
using System.Globalization;
class Program
{
  static void Main()
  {
   var x = Goo.F1;
   var y = new Goo().F2;
  }
}
public class Goo
{
  static object Test([CallerMemberName] string bar = null)
  {
    Console.WriteLine(bar);
    return null;
  }
  
  public static object F1 {get;} = Test();
  public object F2 {get;} = Test();
}
";

            string expected = @"F1
F2";
            var compilation = CreateCompilationWithMscorlib45(source, new MetadataReference[] { SystemRef }, TestOptions.ReleaseExe);
            CompileAndVerify(compilation, expectedOutput: expected);
        }

        [WorkItem(949118, "http://vstfdevdiv:8080/DevDiv2/DevDiv/_workitems/edit/949118")]
        [WorkItem(152, "CodePlex")]
        [Fact]
        public void Bug949118_3()
        {
            string source =
@"using System;
using System.Runtime.CompilerServices;
using System.Globalization;
class Program
{
  static void Main()
  {
   var y = ((I1)new Goo()).F2;
  }
}

interface I1
{
  object F2 {get;}
}

public class Goo : I1
{
  static object Test([CallerMemberName] string bar = null)
  {
    Console.WriteLine(bar);
    return null;
  }
  
  object I1.F2 {get;} = Test();
}
";

            string expected = @"F2";
            var compilation = CreateCompilationWithMscorlib45(source, new MetadataReference[] { SystemRef }, TestOptions.ReleaseExe);
            CompileAndVerify(compilation, expectedOutput: expected);
        }

        /// <summary>
        /// DELIBERATE SPEC VIOLATION: The C# spec currently requires to provide caller information only in explicit invocations and query expressions.
        /// We also provide caller information to an invocation of an <c>Add</c> method generated for an element-initializer in a collection-initializer
        /// to match the native compiler behavior and user requests. 
        /// </summary>
        [WorkItem(991476, "http://vstfdevdiv:8080/DevDiv2/DevDiv/_workitems/edit/991476")]
        [WorkItem(171, "CodePlex")]
        [Fact]
        public void Bug991476_1()
        {
            const string source =
@"using System;
using System.Collections;
using System.Collections.Generic;
using System.Runtime.CompilerServices;

public class MyCollectionWithInitializer : IEnumerable<DBNull>
{
    public string LastCallerFilePath { get; set; }

    public void Add<T>(T something, [CallerFilePath] string callerFilePath = """") where T : struct
    {
        LastCallerFilePath = callerFilePath;
        Console.WriteLine(""Caller file path: "" + (!string.IsNullOrEmpty(callerFilePath) ? callerFilePath : ""(nothing)""));
    }

    public IEnumerator<DBNull> GetEnumerator()
    {
        throw new NotSupportedException();
    }

    IEnumerator IEnumerable.GetEnumerator()
    {
        throw new NotSupportedException();
    }
}

class Program
{
    public static void Main()
    {
        var coll1 = new MyCollectionWithInitializer();
        coll1.Add(123);
        Console.WriteLine(coll1.LastCallerFilePath);

        var coll2 = new MyCollectionWithInitializer { 345 };
        Console.WriteLine(coll2.LastCallerFilePath);
    }
}";

            const string expected = @"Caller file path: C:\filename
C:\filename
Caller file path: C:\filename
C:\filename";

            var compilation = CreateCompilationWithMscorlib45(
                new[] { SyntaxFactory.ParseSyntaxTree(source, path: @"C:\filename", encoding: Encoding.UTF8) },
                new[] { SystemCoreRef },
                TestOptions.ReleaseExe);
            CompileAndVerify(compilation, expectedOutput: expected);
        }

        [WorkItem(991476, "http://vstfdevdiv:8080/DevDiv2/DevDiv/_workitems/edit/991476")]
        [WorkItem(171, "CodePlex")]
        [Fact]
        public void Bug991476_2()
        {
            const string source =
@"using System;
using System.Collections;
using System.Runtime.CompilerServices;

class C : Stack
{
    static void Main()
    {
        new C
        {
            1, // line 11
            2  // line 12
        };

        new C
        {
            {  // line 17
                1,
                true
            },
            {  // line 21
                ""Hi""
            }
        };


    }

    public void Add(int x, [CallerLineNumber] int n = -1) { Console.WriteLine(n); }
    public void Add(int x, bool y, [CallerLineNumber] int n = -1) { Console.WriteLine(n); }
}

static class E
{
    public static void Add(this C c, string s, [CallerMemberName] string m = ""Default"", [CallerLineNumber] int n = -1)
    {
        Console.WriteLine(m);
        Console.WriteLine(n);
    }
}";

            const string expected = @"11
12
17
Main
21";

            var compilation = CreateCompilationWithMscorlib45(
                new[] { SyntaxFactory.ParseSyntaxTree(source, path: @"C:\filename", encoding: Encoding.UTF8) },
                new[] { SystemCoreRef },
                TestOptions.ReleaseExe);
            CompileAndVerify(compilation, expectedOutput: expected);
        }

        [WorkItem(1006447, "http://vstfdevdiv:8080/DevDiv2/DevDiv/_workitems/edit/1006447")]
        [Fact]
        public void Bug1006447_1()
        {
            const string vbSource =
@"Imports System
Imports System.Runtime.CompilerServices
Imports System.Runtime.InteropServices
Imports System.Text
 
<ComImport>
<Guid(""1F9C3731-6AA1-498A-AFA0-359828FCF0CE"")>
Public Interface I
    Property X(Optional i as Integer = 0, <CallerFilePath> Optional s As String = Nothing) As StringBuilder
End Interface

Public Class A
    Implements I

    Public Property X(Optional i as Integer = 0, Optional s As String = Nothing) As StringBuilder Implements I.X
        Get
            Console.WriteLine(""Get X(""""{0}"""")"", s)
            Return New StringBuilder
        End Get
        Set(value As StringBuilder)
            Console.WriteLine(""Set X(""""{0}"""")"", s)
        End Set
    End Property
End Class";

            var vbReference = BasicCompilationUtils.CompileToMetadata(vbSource, references: new[] { MscorlibRef_v4_0_30316_17626, SystemCoreRef });

            const string csSource =
@"using System;

class C
{
    I P = new A();
 
    static void Main()
    {
        new C().P.X = null;
        new C().P.X[1] = null;
        new C { P = { X = null } };
        new C { P = { X = { Length = 0 } } };
    }
}
";
            var compilation = CreateCompilationWithMscorlib45(
                new[] { SyntaxFactory.ParseSyntaxTree(csSource, path: @"C:\filename", encoding: Encoding.UTF8) },
                new[] { SystemCoreRef, vbReference },
                TestOptions.ReleaseExe);

            CompileAndVerify(compilation, expectedOutput:
@"Set X(""C:\filename"")
Set X(""C:\filename"")
Set X(""C:\filename"")
Get X(""C:\filename"")
");
        }

        [WorkItem(1006447, "http://vstfdevdiv:8080/DevDiv2/DevDiv/_workitems/edit/1006447")]
        [Fact]
        public void Bug1006447_2()
        {
            const string source =
@"using System;
using System.Runtime.CompilerServices;

class C
{
    static void Main()
    {
        new C()[0] = 0;
    }

    int this[int x, [CallerMemberName] string s = null]
    {
        set
        {
            Console.WriteLine(s);
        }
    }
}";

            const string expected = "Main";

            var compilation = CreateCompilationWithMscorlib45(
                source,
                new[] { SystemCoreRef },
                TestOptions.ReleaseExe);
            CompileAndVerify(compilation, expectedOutput: expected);
        }

        [WorkItem(1006447, "http://vstfdevdiv:8080/DevDiv2/DevDiv/_workitems/edit/1006447")]
        [Fact]
        public void Bug1006447_3()
        {
            const string vbSource =
@"Imports System
Imports System.Runtime.CompilerServices
Imports System.Runtime.InteropServices

<ComImport>
<Guid(""1F9C3731-6AA1-498A-AFA0-359828FCF0CE"")>
Public Interface I
    ReadOnly Property [Select](<CallerMemberName> Optional s As String = Nothing) As Func(Of Func(Of Integer, Integer), String)
End Interface

Public Class A
    Implements I

    Public ReadOnly Property [Select](<CallerMemberName> Optional s As String = Nothing) As Func(Of Func(Of Integer, Integer), String) Implements I.Select
         Get
            Console.WriteLine(""Get Select(""""{0}"""")"", s)
            Return Function() ""ABC""
        End Get
    End Property
End Class";

            var vbReference = BasicCompilationUtils.CompileToMetadata(vbSource, references: new[] { MscorlibRef_v4_0_30316_17626, SystemCoreRef });

            const string csSource =
@"using System;

class Program
{
    static void Main()
    {
        I x = new A();
        Console.WriteLine(from y in x select y);
    }
}";
            var compilation = CreateCompilationWithMscorlib45(
                csSource,
                new[] { SystemCoreRef, vbReference },
                TestOptions.ReleaseExe);

            CompileAndVerify(compilation, expectedOutput:
@"Get Select(""Main"")
ABC
");
        }
    }
}<|MERGE_RESOLUTION|>--- conflicted
+++ resolved
@@ -396,13 +396,7 @@
 
             var compilation = CreateCompilation(source, targetFramework: TargetFramework.NetCoreApp, options: TestOptions.ReleaseExe);
             CompileAndVerify(compilation, expectedOutput: @"<default>
-<<<<<<< HEAD
-=======
-value").VerifyDiagnostics(
-                // (11,10): warning CS9007: The CallerArgumentExpressionAttribute applied to parameter 'p' will have no effect because it's self-referential.
-                //         [CallerArgumentExpression("p")] string p = "<default>")
-                Diagnostic(ErrorCode.WRN_CallerArgumentExpressionAttributeSelfReferential, "CallerArgumentExpression").WithArguments("p").WithLocation(11, 10)
-                );
+value");
         }
 
         [ConditionalFact(typeof(CoreClrOnly))]
@@ -445,7 +439,6 @@
 
             var compilation = CreateCompilationWithIL(source, il, targetFramework: TargetFramework.NetCoreApp, options: TestOptions.ReleaseExe);
             CompileAndVerify(compilation, expectedOutput: @"<default>
->>>>>>> 5f44ff64
 value").VerifyDiagnostics();
         }
         #endregion
@@ -851,74 +844,8 @@
 ";
 
             var compilation = CreateCompilation(source, targetFramework: TargetFramework.NetCoreApp, options: TestOptions.ReleaseExe, parseOptions: TestOptions.Regular9);
+            compilation.VerifyDiagnostics();
             CompileAndVerify(compilation, expectedOutput: @"<default>
-<<<<<<< HEAD
-=======
-value").VerifyDiagnostics(
-                // (10,10): warning CS9007: The CallerArgumentExpressionAttribute applied to parameter 'p' will have no effect because it's self-referential.
-                //         [CallerArgumentExpression("p")] string p = "<default>")
-                Diagnostic(ErrorCode.WRN_CallerArgumentExpressionAttributeSelfReferential, "CallerArgumentExpression").WithArguments("p").WithLocation(10, 10)
-                );
-        }
-
-        [ConditionalFact(typeof(CoreClrOnly))]
-        public void TestArgumentExpressionIsReferingToItself_AttributeConstructor_Metadata()
-        {
-            string il = @"
-.class private auto ansi '<Module>'
-{
-} // end of class <Module>
-
-.class public auto ansi beforefieldinit MyAttribute
-    extends [mscorlib]System.Attribute
-{
-    .custom instance void [mscorlib]System.AttributeUsageAttribute::.ctor(valuetype [mscorlib]System.AttributeTargets) = (
-        01 00 04 00 00 00 01 00 54 02 0d 41 6c 6c 6f 77
-        4d 75 6c 74 69 70 6c 65 01
-    )
-    // Methods
-    .method public hidebysig specialname rtspecialname 
-        instance void .ctor (
-            [opt] string p
-        ) cil managed 
-    {
-        .param [1] = ""<default>""
-            .custom instance void [mscorlib]System.Runtime.CompilerServices.CallerArgumentExpressionAttribute::.ctor(string) = (
-                01 00 01 70 00 00
-            )
-        // Method begins at RVA 0x2050
-        // Code size 16 (0x10)
-        .maxstack 8
-
-        IL_0000: ldarg.0
-        IL_0001: call instance void [mscorlib]System.Attribute::.ctor()
-        IL_0006: nop
-        IL_0007: nop
-        IL_0008: ldarg.1
-        IL_0009: call void [mscorlib]System.Console::WriteLine(string)
-        IL_000e: nop
-        IL_000f: ret
-    } // end of method MyAttribute::.ctor
-
-} // end of class MyAttribute
-";
-            string source = @"
-using System.Reflection;
-
-[My]
-[My(""value"")]
-public class Program
-{
-    static void Main()
-    {
-        typeof(Program).GetCustomAttributes(typeof(MyAttribute));
-    }
-}
-";
-
-            var compilation = CreateCompilationWithIL(source, il, targetFramework: TargetFramework.NetCoreApp, options: TestOptions.ReleaseExe, parseOptions: TestOptions.Regular9);
-            CompileAndVerify(compilation, expectedOutput: @"<default>
->>>>>>> 5f44ff64
 value").VerifyDiagnostics();
         }
 
