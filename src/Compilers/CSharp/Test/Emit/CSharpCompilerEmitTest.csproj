--- conflicted
+++ resolved
@@ -65,11 +65,8 @@
     <Compile Include="Attributes\AttributeTests_CallerInfoAttributes.cs" />
     <Compile Include="Attributes\AttributeTests_Conditional.cs" />
     <Compile Include="Attributes\AttributeTests_Dynamic.cs" />
-<<<<<<< HEAD
+    <Compile Include="Attributes\AttributeTests_Experimental.cs" />
     <Compile Include="Attributes\AttributeTests_Embedded.cs" />
-=======
-    <Compile Include="Attributes\AttributeTests_Experimental.cs" />
->>>>>>> 4ba7096e
     <Compile Include="Attributes\AttributeTests_RefReadOnly.cs" />
     <Compile Include="Attributes\AttributeTests_Locations.cs" />
     <Compile Include="Attributes\AttributeTests_MarshalAs.cs" />
