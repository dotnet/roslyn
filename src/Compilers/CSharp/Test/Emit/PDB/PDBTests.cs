--- conflicted
+++ resolved
@@ -8406,14 +8406,9 @@
   IL_005c:  ldloc.3
   IL_005d:  unbox.any  ""int""
   IL_0062:  stloc.s    V_4
-<<<<<<< HEAD
+  // sequence point: <hidden>
   IL_0064:  ldloc.s    V_4
   IL_0066:  ldc.i4.1
-=======
-  // sequence point: <hidden>
-  IL_0064:  ldc.i4.1
-  IL_0065:  ldloc.s    V_4
->>>>>>> 9b440f3e
   IL_0067:  beq.s      IL_006b
   IL_0069:  br.s       IL_006d
   // sequence point: break;
