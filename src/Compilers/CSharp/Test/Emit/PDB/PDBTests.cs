--- conflicted
+++ resolved
@@ -2294,11 +2294,8 @@
           <slot kind=""temp"" />
           <slot kind=""temp"" />
           <slot kind=""temp"" />
-<<<<<<< HEAD
           <slot kind=""temp"" />
-=======
           <slot kind=""1"" offset=""11"" />
->>>>>>> 0adfca30
           <slot kind=""0"" offset=""51"" />
           <slot kind=""21"" offset=""0"" />
           <slot kind=""0"" offset=""155"" />
@@ -2308,26 +2305,23 @@
       <sequencePoints>
         <entry offset=""0x0"" startLine=""19"" startColumn=""5"" endLine=""19"" endColumn=""6"" />
         <entry offset=""0x1"" startLine=""20"" startColumn=""9"" endLine=""20"" endColumn=""19"" />
-<<<<<<< HEAD
-=======
-        <entry offset=""0x4"" hidden=""true"" />
-        <entry offset=""0x35"" startLine=""22"" startColumn=""28"" endLine=""22"" endColumn=""44"" />
->>>>>>> 0adfca30
-        <entry offset=""0x49"" startLine=""23"" startColumn=""17"" endLine=""23"" endColumn=""57"" />
-        <entry offset=""0x6f"" startLine=""25"" startColumn=""17"" endLine=""25"" endColumn=""57"" />
-        <entry offset=""0x95"" startLine=""27"" startColumn=""17"" endLine=""27"" endColumn=""59"" />
-        <entry offset=""0xb1"" startLine=""29"" startColumn=""17"" endLine=""29"" endColumn=""43"" />
-        <entry offset=""0xc5"" startLine=""31"" startColumn=""5"" endLine=""31"" endColumn=""6"" />
-      </sequencePoints>
-      <scope startOffset=""0x0"" endOffset=""0xc8"">
-        <scope startOffset=""0x32"" endOffset=""0x6a"">
-          <local name=""s"" il_index=""5"" il_start=""0x32"" il_end=""0x6a"" attributes=""0"" />
+        <entry offset=""0x8"" hidden=""true"" />
+        <entry offset=""0x39"" startLine=""22"" startColumn=""28"" endLine=""22"" endColumn=""44"" />
+        <entry offset=""0x4d"" startLine=""23"" startColumn=""17"" endLine=""23"" endColumn=""57"" />
+        <entry offset=""0x73"" startLine=""25"" startColumn=""17"" endLine=""25"" endColumn=""57"" />
+        <entry offset=""0x99"" startLine=""27"" startColumn=""17"" endLine=""27"" endColumn=""59"" />
+        <entry offset=""0xb5"" startLine=""29"" startColumn=""17"" endLine=""29"" endColumn=""43"" />
+        <entry offset=""0xc9"" startLine=""31"" startColumn=""5"" endLine=""31"" endColumn=""6"" />
+      </sequencePoints>
+      <scope startOffset=""0x0"" endOffset=""0xcc"">
+        <scope startOffset=""0x36"" endOffset=""0x6e"">
+          <local name=""s"" il_index=""6"" il_start=""0x36"" il_end=""0x6e"" attributes=""0"" />
         </scope>
-        <scope startOffset=""0x6a"" endOffset=""0x90"">
-          <local name=""s"" il_index=""7"" il_start=""0x6a"" il_end=""0x90"" attributes=""0"" />
+        <scope startOffset=""0x6e"" endOffset=""0x94"">
+          <local name=""s"" il_index=""8"" il_start=""0x6e"" il_end=""0x94"" attributes=""0"" />
         </scope>
-        <scope startOffset=""0x90"" endOffset=""0xb1"">
-          <local name=""t"" il_index=""8"" il_start=""0x90"" il_end=""0xb1"" attributes=""0"" />
+        <scope startOffset=""0x94"" endOffset=""0xb5"">
+          <local name=""t"" il_index=""9"" il_start=""0x94"" il_end=""0xb5"" attributes=""0"" />
         </scope>
       </scope>
     </method>
@@ -5489,6 +5483,7 @@
         <encLocalSlotMap>
           <slot kind=""temp"" />
           <slot kind=""temp"" />
+          <slot kind=""temp"" />
           <slot kind=""1"" offset=""11"" />
           <slot kind=""temp"" />
           <slot kind=""temp"" />
@@ -5499,23 +5494,23 @@
       <sequencePoints>
         <entry offset=""0x0"" startLine=""4"" startColumn=""5"" endLine=""4"" endColumn=""6"" />
         <entry offset=""0x1"" startLine=""5"" startColumn=""9"" endLine=""5"" endColumn=""19"" />
-        <entry offset=""0x3"" hidden=""true"" />
-        <entry offset=""0x5d"" startLine=""7"" startColumn=""20"" endLine=""7"" endColumn=""34"" />
-        <entry offset=""0x62"" startLine=""9"" startColumn=""20"" endLine=""9"" endColumn=""34"" />
-        <entry offset=""0x67"" startLine=""10"" startColumn=""17"" endLine=""10"" endColumn=""23"" />
-        <entry offset=""0x69"" startLine=""11"" startColumn=""20"" endLine=""11"" endColumn=""34"" />
-        <entry offset=""0x6e"" startLine=""13"" startColumn=""20"" endLine=""13"" endColumn=""34"" />
-        <entry offset=""0x73"" startLine=""14"" startColumn=""17"" endLine=""14"" endColumn=""23"" />
-        <entry offset=""0x75"" startLine=""16"" startColumn=""17"" endLine=""16"" endColumn=""23"" />
-        <entry offset=""0x77"" startLine=""18"" startColumn=""17"" endLine=""18"" endColumn=""23"" />
-        <entry offset=""0x79"" startLine=""20"" startColumn=""9"" endLine=""20"" endColumn=""19"" />
-        <entry offset=""0x7c"" hidden=""true"" />
-        <entry offset=""0xaf"" startLine=""23"" startColumn=""17"" endLine=""23"" endColumn=""23"" />
-        <entry offset=""0xb1"" startLine=""25"" startColumn=""17"" endLine=""25"" endColumn=""23"" />
-        <entry offset=""0xb3"" startLine=""27"" startColumn=""9"" endLine=""27"" endColumn=""19"" />
-        <entry offset=""0xb6"" hidden=""true"" />
-        <entry offset=""0xc0"" startLine=""30"" startColumn=""17"" endLine=""30"" endColumn=""23"" />
-        <entry offset=""0xc2"" startLine=""32"" startColumn=""5"" endLine=""32"" endColumn=""6"" />
+        <entry offset=""0x5"" hidden=""true"" />
+        <entry offset=""0x60"" startLine=""7"" startColumn=""20"" endLine=""7"" endColumn=""34"" />
+        <entry offset=""0x65"" startLine=""9"" startColumn=""20"" endLine=""9"" endColumn=""34"" />
+        <entry offset=""0x6a"" startLine=""10"" startColumn=""17"" endLine=""10"" endColumn=""23"" />
+        <entry offset=""0x6c"" startLine=""11"" startColumn=""20"" endLine=""11"" endColumn=""34"" />
+        <entry offset=""0x71"" startLine=""13"" startColumn=""20"" endLine=""13"" endColumn=""34"" />
+        <entry offset=""0x76"" startLine=""14"" startColumn=""17"" endLine=""14"" endColumn=""23"" />
+        <entry offset=""0x78"" startLine=""16"" startColumn=""17"" endLine=""16"" endColumn=""23"" />
+        <entry offset=""0x7a"" startLine=""18"" startColumn=""17"" endLine=""18"" endColumn=""23"" />
+        <entry offset=""0x7c"" startLine=""20"" startColumn=""9"" endLine=""20"" endColumn=""19"" />
+        <entry offset=""0x81"" hidden=""true"" />
+        <entry offset=""0xb5"" startLine=""23"" startColumn=""17"" endLine=""23"" endColumn=""23"" />
+        <entry offset=""0xb7"" startLine=""25"" startColumn=""17"" endLine=""25"" endColumn=""23"" />
+        <entry offset=""0xb9"" startLine=""27"" startColumn=""9"" endLine=""27"" endColumn=""19"" />
+        <entry offset=""0xbe"" hidden=""true"" />
+        <entry offset=""0xc8"" startLine=""30"" startColumn=""17"" endLine=""30"" endColumn=""23"" />
+        <entry offset=""0xca"" startLine=""32"" startColumn=""5"" endLine=""32"" endColumn=""6"" />
       </sequencePoints>
     </method>
   </methods>
