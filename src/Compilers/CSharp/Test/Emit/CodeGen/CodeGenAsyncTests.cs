--- conflicted
+++ resolved
@@ -6,11 +6,8 @@
 
 using System.Collections.Generic;
 using System.Linq;
-<<<<<<< HEAD
 using System.Runtime.CompilerServices;
 using System.Threading.Tasks;
-=======
->>>>>>> 5e99adda
 using Microsoft.CodeAnalysis.CSharp.Symbols;
 using Microsoft.CodeAnalysis.CSharp.Test.Utilities;
 using Microsoft.CodeAnalysis.Test.Utilities;
@@ -6063,7 +6060,217 @@
             comp.VerifyEmitDiagnostics();
         }
 
-<<<<<<< HEAD
+        [Fact, WorkItem("https://github.com/dotnet/roslyn/issues/75666")]
+        public void AddVariableCleanup_NestedStringLocal()
+        {
+            string src = """
+using System.Reflection;
+
+var tcs = new System.Threading.Tasks.TaskCompletionSource();
+var task = C.ProduceAsync(true, tcs.Task);
+
+var callback = (System.Delegate)task.GetType().GetField("m_action", BindingFlags.NonPublic | BindingFlags.Instance).GetValue(task);
+object stateMachineBox = callback.Target;
+object stateMachine = stateMachineBox.GetType().GetField("StateMachine", BindingFlags.Public | BindingFlags.Instance).GetValue(stateMachineBox);
+
+System.Console.Write((string)stateMachine.GetType().GetField("<values2>5__2", BindingFlags.NonPublic | BindingFlags.Instance).GetValue(stateMachine) is null);
+
+class C
+{
+    public static async System.Threading.Tasks.Task<int> ProduceAsync(bool b, System.Threading.Tasks.Task task)
+    {
+        while (b)
+        {
+            string values2 = "value ";
+            await System.Threading.Tasks.Task.CompletedTask;
+            System.Console.Write(values2);
+            b = false;
+        }
+        await task; // block execution here to check what's in the field for "values2"
+        return 42;
+    }
+}
+""";
+            // Note: nested hoisted local gets cleared when exiting nested scope normally
+            CompileAndVerify(src, expectedOutput: ExpectedOutput("value True"), targetFramework: TargetFramework.Net90, verify: Verification.Skipped).VerifyDiagnostics();
+        }
+
+        [Fact, WorkItem("https://github.com/dotnet/roslyn/issues/75666")]
+        public void AddVariableCleanup_NestedLocalWithStructFromAnotherCompilation()
+        {
+            var libSrc = """
+public struct S
+{
+    public int field;
+    public override string ToString() => field.ToString();
+}
+""";
+            var libComp = CreateCompilation(libSrc, targetFramework: TargetFramework.Net90);
+            string src = """
+using System.Reflection;
+
+var tcs = new System.Threading.Tasks.TaskCompletionSource();
+var task = C.ProduceAsync(true, tcs.Task);
+
+var callback = (System.Delegate)task.GetType().GetField("m_action", BindingFlags.NonPublic | BindingFlags.Instance).GetValue(task);
+object stateMachineBox = callback.Target;
+object stateMachine = stateMachineBox.GetType().GetField("StateMachine", BindingFlags.Public | BindingFlags.Instance).GetValue(stateMachineBox);
+
+System.Console.Write((S)stateMachine.GetType().GetField("<values2>5__2", BindingFlags.NonPublic | BindingFlags.Instance).GetValue(stateMachine));
+
+class C
+{
+    public static async System.Threading.Tasks.Task<int> ProduceAsync(bool b, System.Threading.Tasks.Task task)
+    {
+        while (b)
+        {
+            S values2 = new S { field = 42 };
+            await System.Threading.Tasks.Task.CompletedTask;
+            System.Console.Write(values2);
+            b = false;
+        }
+        await task; // block execution here to check what's in the field for "values2"
+        return 10;
+    }
+}
+""";
+            var verifier = CompileAndVerify(src, expectedOutput: ExpectedOutput("4242"), references: [libComp.EmitToImageReference()],
+                targetFramework: TargetFramework.Net90, verify: Verification.Skipped).VerifyDiagnostics();
+
+            verifier.VerifyIL("C.<ProduceAsync>d__0.System.Runtime.CompilerServices.IAsyncStateMachine.MoveNext()", """
+{
+  // Code size      309 (0x135)
+  .maxstack  3
+  .locals init (int V_0,
+                int V_1,
+                S V_2,
+                System.Runtime.CompilerServices.TaskAwaiter V_3,
+                System.Exception V_4)
+  IL_0000:  ldarg.0
+  IL_0001:  ldfld      "int C.<ProduceAsync>d__0.<>1__state"
+  IL_0006:  stloc.0
+  .try
+  {
+    IL_0007:  ldloc.0
+    IL_0008:  brfalse.s  IL_0065
+    IL_000a:  ldloc.0
+    IL_000b:  ldc.i4.1
+    IL_000c:  beq        IL_00df
+    IL_0011:  br         IL_009f
+    IL_0016:  ldarg.0
+    IL_0017:  ldloca.s   V_2
+    IL_0019:  initobj    "S"
+    IL_001f:  ldloca.s   V_2
+    IL_0021:  ldc.i4.s   42
+    IL_0023:  stfld      "int S.field"
+    IL_0028:  ldloc.2
+    IL_0029:  stfld      "S C.<ProduceAsync>d__0.<values2>5__2"
+    IL_002e:  call       "System.Threading.Tasks.Task System.Threading.Tasks.Task.CompletedTask.get"
+    IL_0033:  callvirt   "System.Runtime.CompilerServices.TaskAwaiter System.Threading.Tasks.Task.GetAwaiter()"
+    IL_0038:  stloc.3
+    IL_0039:  ldloca.s   V_3
+    IL_003b:  call       "bool System.Runtime.CompilerServices.TaskAwaiter.IsCompleted.get"
+    IL_0040:  brtrue.s   IL_0081
+    IL_0042:  ldarg.0
+    IL_0043:  ldc.i4.0
+    IL_0044:  dup
+    IL_0045:  stloc.0
+    IL_0046:  stfld      "int C.<ProduceAsync>d__0.<>1__state"
+    IL_004b:  ldarg.0
+    IL_004c:  ldloc.3
+    IL_004d:  stfld      "System.Runtime.CompilerServices.TaskAwaiter C.<ProduceAsync>d__0.<>u__1"
+    IL_0052:  ldarg.0
+    IL_0053:  ldflda     "System.Runtime.CompilerServices.AsyncTaskMethodBuilder<int> C.<ProduceAsync>d__0.<>t__builder"
+    IL_0058:  ldloca.s   V_3
+    IL_005a:  ldarg.0
+    IL_005b:  call       "void System.Runtime.CompilerServices.AsyncTaskMethodBuilder<int>.AwaitUnsafeOnCompleted<System.Runtime.CompilerServices.TaskAwaiter, C.<ProduceAsync>d__0>(ref System.Runtime.CompilerServices.TaskAwaiter, ref C.<ProduceAsync>d__0)"
+    IL_0060:  leave      IL_0134
+    IL_0065:  ldarg.0
+    IL_0066:  ldfld      "System.Runtime.CompilerServices.TaskAwaiter C.<ProduceAsync>d__0.<>u__1"
+    IL_006b:  stloc.3
+    IL_006c:  ldarg.0
+    IL_006d:  ldflda     "System.Runtime.CompilerServices.TaskAwaiter C.<ProduceAsync>d__0.<>u__1"
+    IL_0072:  initobj    "System.Runtime.CompilerServices.TaskAwaiter"
+    IL_0078:  ldarg.0
+    IL_0079:  ldc.i4.m1
+    IL_007a:  dup
+    IL_007b:  stloc.0
+    IL_007c:  stfld      "int C.<ProduceAsync>d__0.<>1__state"
+    IL_0081:  ldloca.s   V_3
+    IL_0083:  call       "void System.Runtime.CompilerServices.TaskAwaiter.GetResult()"
+    IL_0088:  ldarg.0
+    IL_0089:  ldfld      "S C.<ProduceAsync>d__0.<values2>5__2"
+    IL_008e:  box        "S"
+    IL_0093:  call       "void System.Console.Write(object)"
+    IL_0098:  ldarg.0
+    IL_0099:  ldc.i4.0
+    IL_009a:  stfld      "bool C.<ProduceAsync>d__0.b"
+    IL_009f:  ldarg.0
+    IL_00a0:  ldfld      "bool C.<ProduceAsync>d__0.b"
+    IL_00a5:  brtrue     IL_0016
+    IL_00aa:  ldarg.0
+    IL_00ab:  ldfld      "System.Threading.Tasks.Task C.<ProduceAsync>d__0.task"
+    IL_00b0:  callvirt   "System.Runtime.CompilerServices.TaskAwaiter System.Threading.Tasks.Task.GetAwaiter()"
+    IL_00b5:  stloc.3
+    IL_00b6:  ldloca.s   V_3
+    IL_00b8:  call       "bool System.Runtime.CompilerServices.TaskAwaiter.IsCompleted.get"
+    IL_00bd:  brtrue.s   IL_00fb
+    IL_00bf:  ldarg.0
+    IL_00c0:  ldc.i4.1
+    IL_00c1:  dup
+    IL_00c2:  stloc.0
+    IL_00c3:  stfld      "int C.<ProduceAsync>d__0.<>1__state"
+    IL_00c8:  ldarg.0
+    IL_00c9:  ldloc.3
+    IL_00ca:  stfld      "System.Runtime.CompilerServices.TaskAwaiter C.<ProduceAsync>d__0.<>u__1"
+    IL_00cf:  ldarg.0
+    IL_00d0:  ldflda     "System.Runtime.CompilerServices.AsyncTaskMethodBuilder<int> C.<ProduceAsync>d__0.<>t__builder"
+    IL_00d5:  ldloca.s   V_3
+    IL_00d7:  ldarg.0
+    IL_00d8:  call       "void System.Runtime.CompilerServices.AsyncTaskMethodBuilder<int>.AwaitUnsafeOnCompleted<System.Runtime.CompilerServices.TaskAwaiter, C.<ProduceAsync>d__0>(ref System.Runtime.CompilerServices.TaskAwaiter, ref C.<ProduceAsync>d__0)"
+    IL_00dd:  leave.s    IL_0134
+    IL_00df:  ldarg.0
+    IL_00e0:  ldfld      "System.Runtime.CompilerServices.TaskAwaiter C.<ProduceAsync>d__0.<>u__1"
+    IL_00e5:  stloc.3
+    IL_00e6:  ldarg.0
+    IL_00e7:  ldflda     "System.Runtime.CompilerServices.TaskAwaiter C.<ProduceAsync>d__0.<>u__1"
+    IL_00ec:  initobj    "System.Runtime.CompilerServices.TaskAwaiter"
+    IL_00f2:  ldarg.0
+    IL_00f3:  ldc.i4.m1
+    IL_00f4:  dup
+    IL_00f5:  stloc.0
+    IL_00f6:  stfld      "int C.<ProduceAsync>d__0.<>1__state"
+    IL_00fb:  ldloca.s   V_3
+    IL_00fd:  call       "void System.Runtime.CompilerServices.TaskAwaiter.GetResult()"
+    IL_0102:  ldc.i4.s   10
+    IL_0104:  stloc.1
+    IL_0105:  leave.s    IL_0120
+  }
+  catch System.Exception
+  {
+    IL_0107:  stloc.s    V_4
+    IL_0109:  ldarg.0
+    IL_010a:  ldc.i4.s   -2
+    IL_010c:  stfld      "int C.<ProduceAsync>d__0.<>1__state"
+    IL_0111:  ldarg.0
+    IL_0112:  ldflda     "System.Runtime.CompilerServices.AsyncTaskMethodBuilder<int> C.<ProduceAsync>d__0.<>t__builder"
+    IL_0117:  ldloc.s    V_4
+    IL_0119:  call       "void System.Runtime.CompilerServices.AsyncTaskMethodBuilder<int>.SetException(System.Exception)"
+    IL_011e:  leave.s    IL_0134
+  }
+  IL_0120:  ldarg.0
+  IL_0121:  ldc.i4.s   -2
+  IL_0123:  stfld      "int C.<ProduceAsync>d__0.<>1__state"
+  IL_0128:  ldarg.0
+  IL_0129:  ldflda     "System.Runtime.CompilerServices.AsyncTaskMethodBuilder<int> C.<ProduceAsync>d__0.<>t__builder"
+  IL_012e:  ldloc.1
+  IL_012f:  call       "void System.Runtime.CompilerServices.AsyncTaskMethodBuilder<int>.SetResult(int)"
+  IL_0134:  ret
+}
+""");
+        }
+    }
+
         [Fact]
         public void Async2_TaskT()
         {
@@ -8661,216 +8868,5 @@
 ");
         }
 
-=======
-        [Fact, WorkItem("https://github.com/dotnet/roslyn/issues/75666")]
-        public void AddVariableCleanup_NestedStringLocal()
-        {
-            string src = """
-using System.Reflection;
-
-var tcs = new System.Threading.Tasks.TaskCompletionSource();
-var task = C.ProduceAsync(true, tcs.Task);
-
-var callback = (System.Delegate)task.GetType().GetField("m_action", BindingFlags.NonPublic | BindingFlags.Instance).GetValue(task);
-object stateMachineBox = callback.Target;
-object stateMachine = stateMachineBox.GetType().GetField("StateMachine", BindingFlags.Public | BindingFlags.Instance).GetValue(stateMachineBox);
-
-System.Console.Write((string)stateMachine.GetType().GetField("<values2>5__2", BindingFlags.NonPublic | BindingFlags.Instance).GetValue(stateMachine) is null);
-
-class C
-{
-    public static async System.Threading.Tasks.Task<int> ProduceAsync(bool b, System.Threading.Tasks.Task task)
-    {
-        while (b)
-        {
-            string values2 = "value ";
-            await System.Threading.Tasks.Task.CompletedTask;
-            System.Console.Write(values2);
-            b = false;
-        }
-        await task; // block execution here to check what's in the field for "values2"
-        return 42;
-    }
-}
-""";
-            // Note: nested hoisted local gets cleared when exiting nested scope normally
-            CompileAndVerify(src, expectedOutput: ExpectedOutput("value True"), targetFramework: TargetFramework.Net90, verify: Verification.Skipped).VerifyDiagnostics();
-        }
-
-        [Fact, WorkItem("https://github.com/dotnet/roslyn/issues/75666")]
-        public void AddVariableCleanup_NestedLocalWithStructFromAnotherCompilation()
-        {
-            var libSrc = """
-public struct S
-{
-    public int field;
-    public override string ToString() => field.ToString();
-}
-""";
-            var libComp = CreateCompilation(libSrc, targetFramework: TargetFramework.Net90);
-            string src = """
-using System.Reflection;
-
-var tcs = new System.Threading.Tasks.TaskCompletionSource();
-var task = C.ProduceAsync(true, tcs.Task);
-
-var callback = (System.Delegate)task.GetType().GetField("m_action", BindingFlags.NonPublic | BindingFlags.Instance).GetValue(task);
-object stateMachineBox = callback.Target;
-object stateMachine = stateMachineBox.GetType().GetField("StateMachine", BindingFlags.Public | BindingFlags.Instance).GetValue(stateMachineBox);
-
-System.Console.Write((S)stateMachine.GetType().GetField("<values2>5__2", BindingFlags.NonPublic | BindingFlags.Instance).GetValue(stateMachine));
-
-class C
-{
-    public static async System.Threading.Tasks.Task<int> ProduceAsync(bool b, System.Threading.Tasks.Task task)
-    {
-        while (b)
-        {
-            S values2 = new S { field = 42 };
-            await System.Threading.Tasks.Task.CompletedTask;
-            System.Console.Write(values2);
-            b = false;
-        }
-        await task; // block execution here to check what's in the field for "values2"
-        return 10;
-    }
-}
-""";
-            var verifier = CompileAndVerify(src, expectedOutput: ExpectedOutput("4242"), references: [libComp.EmitToImageReference()],
-                targetFramework: TargetFramework.Net90, verify: Verification.Skipped).VerifyDiagnostics();
-
-            verifier.VerifyIL("C.<ProduceAsync>d__0.System.Runtime.CompilerServices.IAsyncStateMachine.MoveNext()", """
-{
-  // Code size      309 (0x135)
-  .maxstack  3
-  .locals init (int V_0,
-                int V_1,
-                S V_2,
-                System.Runtime.CompilerServices.TaskAwaiter V_3,
-                System.Exception V_4)
-  IL_0000:  ldarg.0
-  IL_0001:  ldfld      "int C.<ProduceAsync>d__0.<>1__state"
-  IL_0006:  stloc.0
-  .try
-  {
-    IL_0007:  ldloc.0
-    IL_0008:  brfalse.s  IL_0065
-    IL_000a:  ldloc.0
-    IL_000b:  ldc.i4.1
-    IL_000c:  beq        IL_00df
-    IL_0011:  br         IL_009f
-    IL_0016:  ldarg.0
-    IL_0017:  ldloca.s   V_2
-    IL_0019:  initobj    "S"
-    IL_001f:  ldloca.s   V_2
-    IL_0021:  ldc.i4.s   42
-    IL_0023:  stfld      "int S.field"
-    IL_0028:  ldloc.2
-    IL_0029:  stfld      "S C.<ProduceAsync>d__0.<values2>5__2"
-    IL_002e:  call       "System.Threading.Tasks.Task System.Threading.Tasks.Task.CompletedTask.get"
-    IL_0033:  callvirt   "System.Runtime.CompilerServices.TaskAwaiter System.Threading.Tasks.Task.GetAwaiter()"
-    IL_0038:  stloc.3
-    IL_0039:  ldloca.s   V_3
-    IL_003b:  call       "bool System.Runtime.CompilerServices.TaskAwaiter.IsCompleted.get"
-    IL_0040:  brtrue.s   IL_0081
-    IL_0042:  ldarg.0
-    IL_0043:  ldc.i4.0
-    IL_0044:  dup
-    IL_0045:  stloc.0
-    IL_0046:  stfld      "int C.<ProduceAsync>d__0.<>1__state"
-    IL_004b:  ldarg.0
-    IL_004c:  ldloc.3
-    IL_004d:  stfld      "System.Runtime.CompilerServices.TaskAwaiter C.<ProduceAsync>d__0.<>u__1"
-    IL_0052:  ldarg.0
-    IL_0053:  ldflda     "System.Runtime.CompilerServices.AsyncTaskMethodBuilder<int> C.<ProduceAsync>d__0.<>t__builder"
-    IL_0058:  ldloca.s   V_3
-    IL_005a:  ldarg.0
-    IL_005b:  call       "void System.Runtime.CompilerServices.AsyncTaskMethodBuilder<int>.AwaitUnsafeOnCompleted<System.Runtime.CompilerServices.TaskAwaiter, C.<ProduceAsync>d__0>(ref System.Runtime.CompilerServices.TaskAwaiter, ref C.<ProduceAsync>d__0)"
-    IL_0060:  leave      IL_0134
-    IL_0065:  ldarg.0
-    IL_0066:  ldfld      "System.Runtime.CompilerServices.TaskAwaiter C.<ProduceAsync>d__0.<>u__1"
-    IL_006b:  stloc.3
-    IL_006c:  ldarg.0
-    IL_006d:  ldflda     "System.Runtime.CompilerServices.TaskAwaiter C.<ProduceAsync>d__0.<>u__1"
-    IL_0072:  initobj    "System.Runtime.CompilerServices.TaskAwaiter"
-    IL_0078:  ldarg.0
-    IL_0079:  ldc.i4.m1
-    IL_007a:  dup
-    IL_007b:  stloc.0
-    IL_007c:  stfld      "int C.<ProduceAsync>d__0.<>1__state"
-    IL_0081:  ldloca.s   V_3
-    IL_0083:  call       "void System.Runtime.CompilerServices.TaskAwaiter.GetResult()"
-    IL_0088:  ldarg.0
-    IL_0089:  ldfld      "S C.<ProduceAsync>d__0.<values2>5__2"
-    IL_008e:  box        "S"
-    IL_0093:  call       "void System.Console.Write(object)"
-    IL_0098:  ldarg.0
-    IL_0099:  ldc.i4.0
-    IL_009a:  stfld      "bool C.<ProduceAsync>d__0.b"
-    IL_009f:  ldarg.0
-    IL_00a0:  ldfld      "bool C.<ProduceAsync>d__0.b"
-    IL_00a5:  brtrue     IL_0016
-    IL_00aa:  ldarg.0
-    IL_00ab:  ldfld      "System.Threading.Tasks.Task C.<ProduceAsync>d__0.task"
-    IL_00b0:  callvirt   "System.Runtime.CompilerServices.TaskAwaiter System.Threading.Tasks.Task.GetAwaiter()"
-    IL_00b5:  stloc.3
-    IL_00b6:  ldloca.s   V_3
-    IL_00b8:  call       "bool System.Runtime.CompilerServices.TaskAwaiter.IsCompleted.get"
-    IL_00bd:  brtrue.s   IL_00fb
-    IL_00bf:  ldarg.0
-    IL_00c0:  ldc.i4.1
-    IL_00c1:  dup
-    IL_00c2:  stloc.0
-    IL_00c3:  stfld      "int C.<ProduceAsync>d__0.<>1__state"
-    IL_00c8:  ldarg.0
-    IL_00c9:  ldloc.3
-    IL_00ca:  stfld      "System.Runtime.CompilerServices.TaskAwaiter C.<ProduceAsync>d__0.<>u__1"
-    IL_00cf:  ldarg.0
-    IL_00d0:  ldflda     "System.Runtime.CompilerServices.AsyncTaskMethodBuilder<int> C.<ProduceAsync>d__0.<>t__builder"
-    IL_00d5:  ldloca.s   V_3
-    IL_00d7:  ldarg.0
-    IL_00d8:  call       "void System.Runtime.CompilerServices.AsyncTaskMethodBuilder<int>.AwaitUnsafeOnCompleted<System.Runtime.CompilerServices.TaskAwaiter, C.<ProduceAsync>d__0>(ref System.Runtime.CompilerServices.TaskAwaiter, ref C.<ProduceAsync>d__0)"
-    IL_00dd:  leave.s    IL_0134
-    IL_00df:  ldarg.0
-    IL_00e0:  ldfld      "System.Runtime.CompilerServices.TaskAwaiter C.<ProduceAsync>d__0.<>u__1"
-    IL_00e5:  stloc.3
-    IL_00e6:  ldarg.0
-    IL_00e7:  ldflda     "System.Runtime.CompilerServices.TaskAwaiter C.<ProduceAsync>d__0.<>u__1"
-    IL_00ec:  initobj    "System.Runtime.CompilerServices.TaskAwaiter"
-    IL_00f2:  ldarg.0
-    IL_00f3:  ldc.i4.m1
-    IL_00f4:  dup
-    IL_00f5:  stloc.0
-    IL_00f6:  stfld      "int C.<ProduceAsync>d__0.<>1__state"
-    IL_00fb:  ldloca.s   V_3
-    IL_00fd:  call       "void System.Runtime.CompilerServices.TaskAwaiter.GetResult()"
-    IL_0102:  ldc.i4.s   10
-    IL_0104:  stloc.1
-    IL_0105:  leave.s    IL_0120
-  }
-  catch System.Exception
-  {
-    IL_0107:  stloc.s    V_4
-    IL_0109:  ldarg.0
-    IL_010a:  ldc.i4.s   -2
-    IL_010c:  stfld      "int C.<ProduceAsync>d__0.<>1__state"
-    IL_0111:  ldarg.0
-    IL_0112:  ldflda     "System.Runtime.CompilerServices.AsyncTaskMethodBuilder<int> C.<ProduceAsync>d__0.<>t__builder"
-    IL_0117:  ldloc.s    V_4
-    IL_0119:  call       "void System.Runtime.CompilerServices.AsyncTaskMethodBuilder<int>.SetException(System.Exception)"
-    IL_011e:  leave.s    IL_0134
-  }
-  IL_0120:  ldarg.0
-  IL_0121:  ldc.i4.s   -2
-  IL_0123:  stfld      "int C.<ProduceAsync>d__0.<>1__state"
-  IL_0128:  ldarg.0
-  IL_0129:  ldflda     "System.Runtime.CompilerServices.AsyncTaskMethodBuilder<int> C.<ProduceAsync>d__0.<>t__builder"
-  IL_012e:  ldloc.1
-  IL_012f:  call       "void System.Runtime.CompilerServices.AsyncTaskMethodBuilder<int>.SetResult(int)"
-  IL_0134:  ret
-}
-""");
-        }
->>>>>>> 5e99adda
     }
 }