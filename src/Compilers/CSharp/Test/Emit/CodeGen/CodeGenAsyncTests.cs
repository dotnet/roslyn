﻿// Licensed to the .NET Foundation under one or more agreements.
// The .NET Foundation licenses this file to you under the MIT license.
// See the LICENSE file in the project root for more information.

using System.Collections.Generic;
using System.Linq;
using System.Threading.Tasks;
using Microsoft.CodeAnalysis.CSharp.Symbols;
using Microsoft.CodeAnalysis.CSharp.Test.Utilities;
using Microsoft.CodeAnalysis.Test.Utilities;
using Roslyn.Test.Utilities;
using Roslyn.Utilities;
using Xunit;

namespace Microsoft.CodeAnalysis.CSharp.UnitTests.CodeGen
{
    public class CodeGenAsyncTests : EmitMetadataTestBase
    {
        private static CSharpCompilation CreateCompilation(string source, IEnumerable<MetadataReference> references = null, CSharpCompilationOptions options = null)
        {
            options = options ?? TestOptions.ReleaseExe;

            IEnumerable<MetadataReference> asyncRefs = new[] { SystemRef_v4_0_30319_17929, SystemCoreRef_v4_0_30319_17929, CSharpRef };
            references = (references != null) ? references.Concat(asyncRefs) : asyncRefs;

            return CreateCompilationWithMscorlib45(source, options: options, references: references);
        }

        private CompilationVerifier CompileAndVerify(string source, string expectedOutput, IEnumerable<MetadataReference> references = null, CSharpCompilationOptions options = null, Verification verify = Verification.Passes)
        {
            var compilation = CreateCompilation(source, references: references, options: options);
            return base.CompileAndVerify(compilation, expectedOutput: expectedOutput, verify: verify);
        }

        [Fact]
        public void StructVsClass()
        {
            var source = @"
using System.Threading;
using System.Threading.Tasks;

class Test
{
    public static async Task F(int a)
    {
        await Task.Factory.StartNew(() => { System.Console.WriteLine(a); });
    }

    public static void Main()
    {   
        F(123).Wait();
    }
}";
            var c = CreateCompilationWithMscorlib45(source);

            CompilationOptions options;

            options = TestOptions.ReleaseExe;
            Assert.False(options.EnableEditAndContinue);

            CompileAndVerify(c.WithOptions(options), symbolValidator: module =>
            {
                var stateMachine = module.GlobalNamespace.GetMember<NamedTypeSymbol>("Test").GetMember<NamedTypeSymbol>("<F>d__0");
                Assert.Equal(TypeKind.Struct, stateMachine.TypeKind);
            }, expectedOutput: "123");

            options = TestOptions.ReleaseDebugExe;
            Assert.False(options.EnableEditAndContinue);

            CompileAndVerify(c.WithOptions(options), symbolValidator: module =>
            {
                var stateMachine = module.GlobalNamespace.GetMember<NamedTypeSymbol>("Test").GetMember<NamedTypeSymbol>("<F>d__0");
                Assert.Equal(TypeKind.Struct, stateMachine.TypeKind);
            }, expectedOutput: "123");

            options = TestOptions.DebugExe;
            Assert.True(options.EnableEditAndContinue);

            CompileAndVerify(c.WithOptions(options), symbolValidator: module =>
            {
                var stateMachine = module.GlobalNamespace.GetMember<NamedTypeSymbol>("Test").GetMember<NamedTypeSymbol>("<F>d__0");
                Assert.Equal(TypeKind.Class, stateMachine.TypeKind);
            }, expectedOutput: "123");
        }

        [Fact]
        public void VoidReturningAsync()
        {
            var source = @"
using System;
using System.Diagnostics;
using System.Threading;
using System.Threading.Tasks;

class Test
{
    static int i = 0;

    public static async void F(AutoResetEvent handle)
    {
        try
        {
            await Task.Factory.StartNew(() =>
            {
                Interlocked.Increment(ref Test.i);
            });
        }
        finally
        {
            handle.Set();
        }
    }

    public static void Main()
    {
        var handle = new AutoResetEvent(false);
        F(handle);
        handle.WaitOne(1000 * 60);
        Console.WriteLine(i);
    }
}";
            var expected = @"
1
";
            CompileAndVerify(source, expectedOutput: expected);
        }

        [Fact]
        public void TaskReturningAsync()
        {
            var source = @"
using System;
using System.Diagnostics;
using System.Threading.Tasks;

class Test
{
    static int i = 0;

    public static async Task F()
    {
        await Task.Factory.StartNew(() =>
        {
            Test.i = 42;
        });
    }

    public static void Main()
    {
        Task t = F();
        t.Wait(1000 * 60);
        Console.WriteLine(Test.i);
    }
}";
            var expected = @"
42
";
            CompileAndVerify(source, expectedOutput: expected);
        }

        [Fact]
        public void GenericTaskReturningAsync()
        {
            var source = @"
using System;
using System.Diagnostics;
using System.Threading.Tasks;

class Test
{
    public static async Task<string> F()
    {
        return await Task.Factory.StartNew(() => { return ""O brave new world...""; });
    }

    public static void Main()
    {
        Task<string> t = F();
        t.Wait(1000 * 60);
        Console.WriteLine(t.Result);
    }
}";
            var expected = @"
O brave new world...
";
            CompileAndVerify(source, expectedOutput: expected);
        }

        [Fact]
        public void Conformance_Awaiting_Methods_Generic01()
        {
            var source = @"
using System;
using System.Runtime.CompilerServices;
using System.Threading;

//Implementation of you own async pattern
public class MyTask<T>
{
    public MyTaskAwaiter<T> GetAwaiter()
    {
        return new MyTaskAwaiter<T>();
    }

    public async void Run<U>(U u) where U : MyTask<int>, new()
    {
        try
        {
            int tests = 0;

            tests++;
            var rez = await u;
            if (rez == 0)
                Driver.Count++;

            Driver.Result = Driver.Count - tests;
        }
        finally
        {
            //When test complete, set the flag.
            Driver.CompletedSignal.Set();
        }
    }
}
public class MyTaskAwaiter<T> : INotifyCompletion
{
    public void OnCompleted(Action continuationAction)
    {
    }

    public T GetResult()
    {
        return default(T);
    }

    public bool IsCompleted { get { return true; } }
}
//-------------------------------------

class Driver
{
    public static int Result = -1;
    public static int Count = 0;
    public static AutoResetEvent CompletedSignal = new AutoResetEvent(false);
    static void Main()
    {
        new MyTask<int>().Run<MyTask<int>>(new MyTask<int>());

        CompletedSignal.WaitOne();

        // 0 - success
        // 1 - failed (test completed)
        // -1 - failed (test incomplete - deadlock, etc)
        Console.WriteLine(Driver.Result);
    }
}";
            CompileAndVerify(source, "0");
        }

        [Fact]
        public void Conformance_Awaiting_Methods_Method01()
        {
            var source = @"
using System.Threading;
using System.Threading.Tasks;
using System;


public interface IExplicit
{
    Task Method(int x = 4);
}

class C1 : IExplicit
{
    Task IExplicit.Method(int x)
    {
        //This will fail until Run and RunEx are merged back together
        return Task.Run(async () =>
        {
            await Task.Delay(1);
            Driver.Count++;
        });
    }
}

class TestCase
{
    public async void Run()
    {
        try
        {
            int tests = 0;
            tests++;

            C1 c = new C1();
            IExplicit e = (IExplicit)c;
            await e.Method();

            Driver.Result = Driver.Count - tests;
        }
        finally
        {
            //When test complete, set the flag.
            Driver.CompletedSignal.Set();
        }
    }
}

class Driver
{
    public static int Result = -1;
    public static int Count = 0;
    public static AutoResetEvent CompletedSignal = new AutoResetEvent(false);
    static void Main()
    {
        var t = new TestCase();
        t.Run();

        CompletedSignal.WaitOne();
        // 0 - success
        // 1 - failed (test completed)
        // -1 - failed (test incomplete - deadlock, etc)
        Console.WriteLine(Driver.Result);
    }
}";
            CompileAndVerify(source, "0");
        }

        [Fact]
        public void Conformance_Awaiting_Methods_Parameter003()
        {
            var source = @"
using System;
using System.Threading.Tasks;
using System.Collections.Generic;
using System.Threading;

class TestCase
{
    public static int Count = 0;
    public static T Goo<T>(T t)
    {
        return t;
    }

    public async static Task<T> Bar<T>(T t)
    {
        await Task.Delay(1);
        return t;
    }

    public static async void Run()
    {
        try
        {
            int x1 = Goo(await Bar(4));
            Task<int> t = Bar(5);
            int x2 = Goo(await t);
            if (x1 != 4)
                Count++;
            if (x2 != 5)
                Count++;
        }
        finally
        {
            Driver.CompletedSignal.Set();
        }
    }
}

class Driver
{
    public static AutoResetEvent CompletedSignal = new AutoResetEvent(false);
    static void Main()
    {
        TestCase.Run();

        CompletedSignal.WaitOne();

        // 0 - success
        Console.WriteLine(TestCase.Count);
    }
}";
            CompileAndVerify(source, expectedOutput: "0");
        }

        [Fact]
        public void Conformance_Awaiting_Methods_Method05()
        {
            var source = @"
using System.Threading;
using System.Threading.Tasks;
using System;

class C
{
    public int Status;
    public C(){}  
}
interface IImplicit
{
    T Method<T>(params decimal[] d) where T : Task<C>;
}
class Impl : IImplicit
{
   public T Method<T>(params decimal[] d) where T : Task<C>
    {
        //this will fail until Run and RunEx<C> are merged
        return (T) Task.Run(async() =>
        {
            await Task.Delay(1);
            Driver.Count++;
            return new C() { Status = 1 };
        });
    }
}

class TestCase
{
    public async void Run()
    {
        try
        {
            int tests = 0;
            Impl i = new Impl();

            tests++;
            await i.Method<Task<C>>(3m, 4m);

            Driver.Result = Driver.Count - tests;
        }
        finally
        {
            //When test complete, set the flag.
            Driver.CompletedSignal.Set();
        }
    }
}

class Driver
{
    public static int Result = -1;
    public static int Count = 0;
    public static AutoResetEvent CompletedSignal = new AutoResetEvent(false);
    static void Main()
    {
        var t = new TestCase();
        t.Run();

        CompletedSignal.WaitOne();
        // 0 - success
        // 1 - failed (test completed)
        // -1 - failed (test incomplete - deadlock, etc)
        Console.WriteLine(Driver.Result);
    }
}";
            CompileAndVerify(source, "0");
        }

        [Fact]
        public void Conformance_Awaiting_Methods_Accessible010()
        {
            var source = @"
using System;
using System.Collections.Generic;
using System.Threading.Tasks;
using System.Threading;

class TestCase:Test
{
    public static int Count = 0;
    public async static void Run()
    {
        try
        {
            int x = await Test.GetValue<int>(1);
            if (x != 1)
                Count++;
        }
        finally
        {
            Driver.CompletedSignal.Set();
        }
    }
}

class Test
{
    protected async static Task<T> GetValue<T>(T t)
    {
        await Task.Delay(1);
        return t;
    }
}

class Driver
{
    public static AutoResetEvent CompletedSignal = new AutoResetEvent(false);
    static void Main()
    {
        TestCase.Run();

        CompletedSignal.WaitOne();

        // 0 - success
        Console.WriteLine(TestCase.Count);
    }
}";
            CompileAndVerify(source, "0");
        }

        [Fact]
        public void AwaitInDelegateConstructor()
        {
            var source = @"
using System;
using System.Collections.Generic;
using System.Text;
using System.Threading;
using System.Threading.Tasks;

class TestCase
{
    static int test = 0;
    static int count = 0;

    public static async Task Run()
    {
        try
        {
            test++;
            var f = new Func<int, object>(checked(await Bar()));
            var x = f(1);
            if ((string)x != ""1"")
                count--;
        }
        finally
        {
            Driver.Result = test - count;
            Driver.CompleteSignal.Set();
        }
    }
    static async Task<Converter<int, string>> Bar()
    {
        count++;
        await Task.Delay(1);

        return delegate(int p1) { return p1.ToString(); };
    }
}

class Driver
{
    static public AutoResetEvent CompleteSignal = new AutoResetEvent(false);
    public static int Result = -1;
    public static void Main()
    {
        TestCase.Run();
        CompleteSignal.WaitOne();

        Console.Write(Result);
    }
}";
            CompileAndVerify(source, expectedOutput: "0");
        }

        [Fact]
        public void Generic01()
        {
            var source = @"
using System;
using System.Collections.Generic;
using System.Text;
using System.Threading;
using System.Threading.Tasks;

class TestCase
{
    static int test = 0;
    static int count = 0;

    public static async Task Run()
    {
        try
        {
            test++;
            Qux(async () => { return 1; });
            await Task.Delay(50);
        }
        finally
        {
            Driver.Result = test - count;
            Driver.CompleteSignal.Set();
        }
    }
    static async void Qux<T>(Func<Task<T>> x)
    {
        var y = await x();
        if ((int)(object)y == 1)
            count++;
    }
}

class Driver
{
    static public AutoResetEvent CompleteSignal = new AutoResetEvent(false);
    public static int Result = -1;
    public static void Main()
    {
        TestCase.Run();
        CompleteSignal.WaitOne();

        Console.WriteLine(Result);
    }
}";
            var expected = @"
0
";
            CompileAndVerify(source, expectedOutput: expected);
        }

        [Fact]
        public void Struct02()
        {
            var source = @"
using System;
using System.Threading;
using System.Threading.Tasks;

struct TestCase
{
    private Task<int> t;
    public async void Run()
    {
        int tests = 0;
        try
        {
            tests++;
            t = Task.Run(async () => { await Task.Delay(1); return 1; });
            var x = await t;
            if (x == 1) Driver.Count++;

            tests++;
            t = Task.Run(async () => { await Task.Delay(1); return 1; });
            var x2 = await this.t;
            if (x2 == 1) Driver.Count++;
        }
        finally
        {
            Driver.Result = Driver.Count - tests;
            //When test complete, set the flag.
            Driver.CompletedSignal.Set();
        }
    }
}

class Driver
{
    public static int Result = -1;
    public static int Count = 0;
    public static AutoResetEvent CompletedSignal = new AutoResetEvent(false);
    static void Main()
    {
        var t = new TestCase();
        t.Run();

        CompletedSignal.WaitOne();
        // 0 - success
        // 1 - failed (test completed)
        // -1 - failed (test incomplete - deadlock, etc)
        Console.Write(Driver.Result);
    }
}";
            CompileAndVerify(source, "0");
        }

        [Fact]
        public void Delegate10()
        {
            var source = @"
using System.Threading;
using System.Threading.Tasks;
using System;

delegate Task MyDel<U>(out U u);
class MyClass<T>
{
    public static Task Meth(out T t)
    {
        t = default(T);
        return Task.Run(async () => { await Task.Delay(1); TestCase.Count++; });
    }
    public MyDel<T> myDel;
    public event MyDel<T> myEvent;
    public async Task TriggerEvent(T p)
    {
        try
        {
            await myEvent(out p);
        }
        catch
        {
            TestCase.Count += 5;
        }

    }
}
struct TestCase
{
    public static int Count = 0;
    private int tests;
    public async void Run()
    {
        tests = 0;
        try
        {
            tests++;
            MyClass<string> ms = new MyClass<string>();
            ms.myDel = MyClass<string>.Meth;
            string str = """";
            await ms.myDel(out str);

            tests++;
            ms.myEvent += MyClass<string>.Meth;
            await ms.TriggerEvent(str);
        }
        finally
        {
            Driver.Result = TestCase.Count - this.tests;
            //When test complete, set the flag.
            Driver.CompletedSignal.Set();
        }
    }
}

class Driver
{
    public static int Result = -1;
    public static AutoResetEvent CompletedSignal = new AutoResetEvent(false);
    static void Main()
    {
        var t = new TestCase();
        t.Run();

        CompletedSignal.WaitOne();
        // 0 - success
        // 1 - failed (test completed)
        // -1 - failed (test incomplete - deadlock, etc)
        Console.WriteLine(Driver.Result);
    }
}";
            CompileAndVerify(source, "0");
        }

        [Fact]
        public void AwaitSwitch()
        {
            var source = @"
using System;
using System.Threading;
using System.Threading.Tasks;

class TestCase
{
    public async void Run()
    {
        int test = 0;
        int result = 0;
        try
        {
            test++;
            switch (await ((Func<Task<int>>)(async () => { await Task.Delay(1); return 5; }))())
            {
                case 1:
                case 2: break;
                case 5: result++; break;
                default: break;
            }
        }
        finally
        {
            Driver.Result = test - result;
            Driver.CompleteSignal.Set();
        }
    }
}

class Driver
{
    static public AutoResetEvent CompleteSignal = new AutoResetEvent(false);
    public static int Result = -1;
    public static void Main()
    {
        TestCase tc = new TestCase();
        tc.Run();
        CompleteSignal.WaitOne();

        Console.WriteLine(Result);
    }
}";
            CompileAndVerify(source, "0");
        }

        [Fact]
        public void Return07()
        {
            var source = @"
using System;
using System.Threading;
using System.Threading.Tasks;

class TestCase
{
    unsafe struct S
    {
        public int value;
        public S* next;
    }

    public async void Run()
    {
        int test = 0;
        int result = 0;
        try
        {
            Func<Task<dynamic>> func, func2 = null;

            test++;
            S s = new S();
            S s1 = new S();
            unsafe
            {
                S* head = &s;
                s.next = &s1;
                func = async () => { (*(head->next)).value = 1; result++; return head->next->value; };
                func2 = async () => (*(head->next));
            }

            var x = await func();
            if (x != 1)
                result--;
            var xx = await func2();
            if (xx.value != 1)
                result--;
        }
        finally
        {
            Driver.Result = test - result;
            Driver.CompleteSignal.Set();
        }
    }
}

class Driver
{
    static public AutoResetEvent CompleteSignal = new AutoResetEvent(false);
    public static int Result = -1;
    public static void Main()
    {
        TestCase tc = new TestCase();
        tc.Run();
        CompleteSignal.WaitOne();

        Console.WriteLine(Result);
    }
}";
            CompileAndVerify(source, expectedOutput: "0", options: TestOptions.UnsafeReleaseExe, verify: Verification.Fails);
        }

        [Fact]
        public void Inference()
        {
            var source = @"
using System;
using System.Collections.Generic;
using System.Threading;
using System.Threading.Tasks;

struct Test
{
    public Task<string> Goo
    {
        get { return Task.Run<string>(async () => { await Task.Delay(1); return ""abc""; }); }
    }
}

class TestCase<U>
{
    public static async Task<object> GetValue(object x)
    {
        await Task.Delay(1);
        return x;
    }

    public static T GetValue1<T>(T t) where T : Task<U>
    {
        return t;
    }

    public async void Run()
    {
        int tests = 0;

        Test t = new Test();

        tests++;
        var x1 = await TestCase<string>.GetValue(await t.Goo);
        if (x1 == ""abc"")
            Driver.Count++;

        tests++;
        var x2 = await TestCase<string>.GetValue1(t.Goo);
        if (x2 == ""abc"")
            Driver.Count++;

        Driver.Result = Driver.Count - tests;
        //When test completes, set the flag.
        Driver.CompletedSignal.Set();
    }
}

class Driver
{
    public static int Result = -1;
    public static int Count = 0;
    public static AutoResetEvent CompletedSignal = new AutoResetEvent(false);
    static void Main()
    {
        var t = new TestCase<int>();
        t.Run();

        CompletedSignal.WaitOne();
        // 0 - success
        // 1 - failed (test completed)
        // -1 - failed (test incomplete - deadlock, etc)
        Console.WriteLine(Driver.Result);
    }
}";
            CompileAndVerify(source, expectedOutput: "0", options: TestOptions.UnsafeDebugExe, verify: Verification.Passes);
        }

        [Fact]
        public void IsAndAsOperators()
        {
            var source = @"
using System.Threading;
using System.Threading.Tasks;
using System;


class TestCase
{
    public static int Count = 0;
    public async void Run()
    {
        int tests = 0;
        var x1 = ((await Goo1()) is object);
        var x2 = ((await Goo2()) as string);
        if (x1 == true)
            tests++;
        if (x2 == ""string"")
            tests++;
        Driver.Result = TestCase.Count - tests;
        //When test complete, set the flag.
        Driver.CompletedSignal.Set();
    }

    public async Task<int> Goo1()
    {
        await Task.Delay(1);
        TestCase.Count++;
        int i = 0;
        return i;
    }

    public async Task<object> Goo2()
    {
        await Task.Delay(1);
        TestCase.Count++;
        return ""string"";
    }
}

class Driver
{
    public static int Result = -1;
    public static AutoResetEvent CompletedSignal = new AutoResetEvent(false);
    static void Main()
    {
        var t = new TestCase();
        t.Run();

        CompletedSignal.WaitOne();
        // 0 - success
        // 1 - failed (test completed)
        // -1 - failed (test incomplete - deadlock, etc)
        Console.Write(Driver.Result);
    }
}";
            CompileAndVerify(source, expectedOutput: "0", options: TestOptions.UnsafeDebugExe, verify: Verification.Passes);
        }

        [Fact]
        public void Property21()
        {
            var source = @"
using System.Threading;
using System.Threading.Tasks;
using System;

class Base
{
    public virtual int MyProp { get; private set; }
}

class TestClass : Base
{
    async Task<int> getBaseMyProp() { await Task.Delay(1); return base.MyProp; }

    async public void Run()
    {
        Driver.Result = await getBaseMyProp();

        Driver.CompleteSignal.Set();
    }
}
class Driver
{
    public static AutoResetEvent CompleteSignal = new AutoResetEvent(false);
    public static void Main()
    {
        TestClass tc = new TestClass();
        tc.Run();

        CompleteSignal.WaitOne();
        Console.WriteLine(Result);
    }

    public static int Result = -1;
}";
            CompileAndVerify(source, expectedOutput: "0", options: TestOptions.UnsafeDebugExe, verify: Verification.Passes);
        }

        [Fact]
        public void AnonType32()
        {
            var source =
@"using System;
using System.Collections.Generic;
using System.Linq;
using System.Threading;
using System.Threading.Tasks;

class TestCase
{
    public async void Run()
    {
        int tests = 0;

        try
        {
            tests++;
            try
            {
                var tmp = await (new { task = Task.Run<string>(async () => { await Task.Delay(1); return """"; }) }).task;
                throw new Exception(tmp);
            }
            catch (Exception ex)
            {
                if (ex.Message == """")
                    Driver.Count++;
            }
        }
        finally
        {
            Driver.Result = Driver.Count - tests;
            //When test complete, set the flag.
            Driver.CompletedSignal.Set();
        }
    }
}

class Driver
{
    public static int Result = -1;
    public static int Count = 0;
    public static AutoResetEvent CompletedSignal = new AutoResetEvent(false);
    static void Main()
    {
        var t = new TestCase();
        t.Run();

        CompletedSignal.WaitOne();
        // 0 - success
        // 1 - failed (test completed)
        // -1 - failed (test incomplete - deadlock, etc)
        Console.WriteLine(Driver.Result);
    }
}";
            CompileAndVerify(source, "0", options: TestOptions.UnsafeDebugExe);
        }

        [Fact]
        public void Init19()
        {
            var source = @"
using System;
using System.Collections.Generic;
using System.Threading;
using System.Threading.Tasks;


class ObjInit
{
    public int async;
    public Task t;
    public long l;
}
class TestCase
{
    private T Throw<T>(T i)
    {
        MethodCount++;
        throw new OverflowException();
    }
    private async Task<T> GetVal<T>(T x)
    {
        await Task.Delay(1);
        Throw(x);
        return x;
    }
    public Task<long> MyProperty { get; set; }
    public async void Run()
    {
        int tests = 0;
        Task<int> t = Task.Run<int>(async () => { await Task.Delay(1); throw new FieldAccessException(); return 1; });
        //object type init
        tests++;
        try
        {
            MyProperty = Task.Run<long>(async () => { await Task.Delay(1); throw new DataMisalignedException(); return 1; });
            var obj = new ObjInit()
            {
                async = await t,
                t = GetVal((Task.Run(async () => { await Task.Delay(1); }))),
                l = await MyProperty
            };
            await obj.t;
        }
        catch (FieldAccessException)
        {
            Driver.Count++;
        }
        catch
        {
            Driver.Count--;
        }

        Driver.Result = Driver.Count - tests;
        //When test complete, set the flag.
        Driver.CompletedSignal.Set();
    }

    public int MethodCount = 0;
}

class Driver
{
    public static int Result = -1;
    public static int Count = 0;
    public static AutoResetEvent CompletedSignal = new AutoResetEvent(false);
    static void Main()
    {
        var t = new TestCase();
        t.Run();

        CompletedSignal.WaitOne();
        // 0 - success
        // 1 - failed (test completed)
        // -1 - failed (test incomplete - deadlock, etc)
        Console.WriteLine(Driver.Result);
    }
}";
            CompileAndVerify(source, "0", options: TestOptions.UnsafeDebugExe);
        }

        [Fact]
        public void Conformance_OverloadResolution_1Class_Generic_regularMethod05()
        {
            var source = @"
using System.Threading;
using System.Threading.Tasks;
using System;

struct Test<U, V, W>
{
    //Regular methods
    public int Goo(Func<Task<U>> f) { return 1; }
    public int Goo(Func<Task<V>> f) { return 2; }
    public int Goo(Func<Task<W>> f) { return 3; }
}

class TestCase
{
    //where there is a conversion between types (int->double)
    public void Run()
    {
        Test<decimal, string, dynamic> test = new Test<decimal, string, dynamic>();

        int rez = 0;
        // Pick double
        Driver.Tests++;
        rez = test.Goo(async () => { return 1.0; });
        if (rez == 3) Driver.Count++;

        //pick int
        Driver.Tests++;
        rez = test.Goo(async delegate() { return 1; });
        if (rez == 1) Driver.Count++;

        // The best overload is Func<Task<object>>
        Driver.Tests++;
        rez = test.Goo(async () => { return """"; });
        if (rez == 2) Driver.Count++;

        Driver.Tests++;
        rez = test.Goo(async delegate() { return """"; });
        if (rez == 2) Driver.Count++;
    }
}

class Driver
{
    public static int Count = 0;
    public static int Tests = 0;

    static int Main()
    {
        var t = new TestCase();
        t.Run();
        var ret = Driver.Tests - Driver.Count;
        Console.WriteLine(ret);
        return ret;
    }
}";
            CompileAndVerify(source, "0", options: TestOptions.UnsafeDebugExe);
        }

        [Fact]
        public void Dynamic()
        {
            var source = @"
using System;
using System.Threading.Tasks;

class Test
{
    public static async Task<dynamic> F1(dynamic d)
    {
        return await d;
    }

    public static async Task<int> F2(Task<int> d)
    {
        return await d;
    }

    public static async Task<int> Run()
    {
        int a = await F1(Task.Factory.StartNew(() => 21));
        int b = await F2(Task.Factory.StartNew(() => 21));
        return a + b;
    }

    static void Main()
    {
        var t = Run();
        t.Wait();
        Console.WriteLine(t.Result);
    }
}";
            CompileAndVerify(source, "42");
        }

        [Fact]
        [WorkItem(638261, "http://vstfdevdiv:8080/DevDiv2/DevDiv/_workitems/edit/638261")]
        public void Await15()
        {
            var source = @"
using System;
using System.Collections.Generic;
using System.Threading;
using System.Threading.Tasks;

struct DynamicClass
{
    public async Task<dynamic> Goo<T>(T t)
    {
        await Task.Delay(1);
        return t;
    }

    public async Task<Task<dynamic>> Bar(int i)
    {
        await Task.Delay(1);
        return Task.Run<dynamic>(async () => { await Task.Delay(1); return i; });
    }
}

class TestCase
{
    public async void Run()
    {
        int tests = 0;
        DynamicClass dc = new DynamicClass();

        dynamic d = 123;

        try
        {
            tests++;  
            var x1 = await dc.Goo("""");
            if (x1 == """") Driver.Count++;

            tests++;
            var x2 = await await dc.Bar(d);
            if (x2 == 123) Driver.Count++;

            tests++;
            var x3 = await await dc.Bar(await dc.Goo(234));
            if (x3 == 234) Driver.Count++;
        }
        finally
        {
            Driver.Result = Driver.Count - tests;
            //When test complete, set the flag.
            Driver.CompletedSignal.Set();
        }
    }
}

class Driver
{
    public static int Result = -1;
    public static int Count = 0;
    public static AutoResetEvent CompletedSignal = new AutoResetEvent(false);
    static void Main()
    {
        var t = new TestCase();
        t.Run();

        CompletedSignal.WaitOne();
        // 0 - success
        // 1 - failed (test completed)
        // -1 - failed (test incomplete - deadlock, etc)
        Console.WriteLine(Driver.Result);
    }
}";
            CompileAndVerify(source, "0");
        }

        [Fact]
        public void Await01()
        {
            // The legacy compiler allows this; we don't. This kills conformance_await_dynamic_await01.

            var source = @"
using System;
using System.Threading;
using System.Threading.Tasks;

class DynamicMembers
{
    public dynamic Prop { get; set; }
}

class Driver
{
    static void Main()
    {
        DynamicMembers dc2 = new DynamicMembers();
        dc2.Prop = (Func<Task<int>>)(async () => { await Task.Delay(1); return 1; });
        var rez2 = dc2.Prop();
    }
}";
            CompileAndVerify(source, "");
        }

        [Fact]
        public void Await40()
        {
            var source = @"
using System;
using System.Threading;
using System.Threading.Tasks;

class C1
{
    public async Task<int> Method(int x)
    {
        await Task.Delay(1);
        return x;
    }
}

class C2
{
    public int Status;
    public C2(int x = 5)
    {
        this.Status = x;
    }

    public C2(int x, int y)
    {
        this.Status = x + y;
    }

    public int Bar(int x)
    {
        return x;
    }
}

class TestCase
{
    public async void Run()
    {
        int tests = 0;

        try
        {
            tests++;
            dynamic c = new C1();
            C2 cc = new C2(x: await c.Method(1));
            if (cc.Status == 1)
                Driver.Count++;

            tests++;
            dynamic f = (Func<Task<dynamic>>)(async () => { await Task.Delay(1); return 4; });
            cc = new C2(await c.Method(2), await f());
            if (cc.Status == 6)
                Driver.Count++;

            tests++;
            var x = new C2(2).Bar(await c.Method(1));
            if (cc.Status == 6 && x == 1)
                Driver.Count++;
        }
        finally
        {
            Driver.Result = Driver.Count - tests;
            //When test complete, set the flag.
            Driver.CompletedSignal.Set();
        }
    }
}

class Driver
{
    public static int Result = -1;
    public static int Count = 0;
    public static AutoResetEvent CompletedSignal = new AutoResetEvent(false);
    static void Main()
    {
        var t = new TestCase();
        t.Run();

        CompletedSignal.WaitOne();
        // 0 - success
        // 1 - failed (test completed)
        // -1 - failed (test incomplete - deadlock, etc)
        Console.WriteLine(Driver.Result);
    }
}";
            CompileAndVerify(source, "0");
        }

        [Fact]
        public void Await43()
        {
            var source = @"
using System.Threading;
using System.Threading.Tasks;
using System;

struct MyClass
{
    public static Task operator *(MyClass c, int x)
    {
        return Task.Run(async delegate
        {
            await Task.Delay(1);
            TestCase.Count++;
        });
    }

    public static Task operator +(MyClass c, long x)
    {
        return Task.Run(async () =>
        {
            await Task.Delay(1);
            TestCase.Count++;
        });
    }
}

class TestCase
{
    public static int Count = 0;
    private int tests;
    public async void Run()
    {
        this.tests = 0;
        dynamic dy = Task.Run<MyClass>(async () => { await Task.Delay(1); return new MyClass(); });

        try
        {
            this.tests++;
            await (await dy * 5);

            this.tests++;
            dynamic d = new MyClass();
            dynamic dd = Task.Run<long>(async () => { await Task.Delay(1); return 1L; });
            await (d + await dd);
        }
        catch (Exception ex)
        {
            Console.WriteLine(ex);
            Console.WriteLine(ex.StackTrace);
        }
        finally
        {
            Driver.Result = TestCase.Count - this.tests;
            //When test complete, set the flag.
            Driver.CompletedSignal.Set();
        }
    }
}

class Driver
{
    public static int Result = -1;
    public static AutoResetEvent CompletedSignal = new AutoResetEvent(false);
    static void Main()
    {
        var t = new TestCase();
        t.Run();

        CompletedSignal.WaitOne();
        // 0 - success
        // 1 - failed (test completed)
        // -1 - failed (test incomplete - deadlock, etc)
        Console.WriteLine(Driver.Result);
    }
}";
            CompileAndVerify(source, "0");
        }

        [Fact]
        public void Await44()
        {
            var source = @"
using System.Threading;
using System.Threading.Tasks;
using System;

class MyClass
{
    public static implicit operator Task(MyClass c)
    {
        return Task.Run(async delegate
        {
            await Task.Delay(1);
            TestCase.Count++;
        });
    }
}
class TestCase
{
    public static int Count = 0;
    private int tests;
    public async void Run()
    {
        this.tests = 0;
        dynamic mc = new MyClass();

        try
        {
            tests++;
            Task t1 = mc;
            await t1;

            tests++;
            dynamic t2 = (Task)mc;
            await t2;
        }
        finally
        {
            Driver.Result = TestCase.Count - this.tests;
            //When test complete, set the flag.
            Driver.CompletedSignal.Set();
        }
    }
}

class Driver
{
    public static int Result = -1;
    public static AutoResetEvent CompletedSignal = new AutoResetEvent(false);
    static void Main()
    {
        var t = new TestCase();
        t.Run();

        CompletedSignal.WaitOne();
        // 0 - success
        // 1 - failed (test completed)
        // -1 - failed (test incomplete - deadlock, etc)
        Console.WriteLine(Driver.Result);
    }
}";
            CompileAndVerify(source, "0");
        }

        [Fact]
        public void ThisShouldProbablyCompileToVerifiableCode()
        {
            var source = @"
using System;

class Driver
{
    public static bool Run()
    {
        dynamic dynamicThing = false;
        return true && dynamicThing;
    }

    static void Main()
    {
        Console.WriteLine(Run());
    }
}";
            CompileAndVerify(source, "False");
        }

        [Fact]
        public void Async_Conformance_Awaiting_indexer23()
        {
            var source = @"
using System.Threading;
using System.Threading.Tasks;
using System;

struct MyStruct<T> where T : Task<Func<int>>
{
    T t { get; set; }

    public T this[T index]
    {
        get
        {
            return t;
        }
        set
        {
            t = value;
        }
    }
}
struct TestCase
{
    public static int Count = 0;
    private int tests;
    public async void Run()
    {
        this.tests = 0;
        MyStruct<Task<Func<int>>> ms = new MyStruct<Task<Func<int>>>();

        try
        {
            ms[index: null] = Task.Run<Func<int>>(async () => { await Task.Delay(1); Interlocked.Increment(ref TestCase.Count); return () => (123); });
            this.tests++;
            var x = await ms[index: await Goo(null)];
            if (x() == 123)
                this.tests++;
        }
        finally
        {
            Driver.Result = TestCase.Count - this.tests;
            //When test complete, set the flag.
            Driver.CompletedSignal.Set();
        }
    }

    public async Task<Task<Func<int>>> Goo(Task<Func<int>> d)
    {
        await Task.Delay(1);
        Interlocked.Increment(ref TestCase.Count);
        return d;
    }
}

class Driver
{
    public static int Result = -1;
    public static AutoResetEvent CompletedSignal = new AutoResetEvent(false);
    static void Main()
    {
        var t = new TestCase();
        t.Run();

        CompletedSignal.WaitOne();
        // 0 - success
        // 1 - failed (test completed)
        // -1 - failed (test incomplete - deadlock, etc)
        Console.WriteLine(Driver.Result);
    }
}";
            CompileAndVerify(source, "0");
        }

        [Fact]
        public void Conformance_Exceptions_Async_Await_Names()
        {
            var source = @"
using System;

class TestCase
{
    public void Run()
    {
        Driver.Tests++;
        try
        {
            throw new ArgumentException();
        }
        catch (Exception await)
        {
            if (await is ArgumentException)
                Driver.Count++;
        }


        Driver.Tests++;
        try
        {
            throw new ArgumentException();
        }
        catch (Exception async)
        {
            if (async is ArgumentException)
                Driver.Count++;
        }
    }
}

class Driver
{
    public static int Tests;
    public static int Count;
    static void Main()
    {
        TestCase t = new TestCase();
        t.Run();
        Console.WriteLine(Tests - Count);
    }
}";
            CompileAndVerify(source, "0");
        }

        [Fact]
        public void MyTask_08()
        {
            var source = @"
using System;
using System.Threading;
using System.Threading.Tasks;

//Implementation of you own async pattern
public class MyTask
{
    public async void Run()
    {
        int tests = 0;

        try
        {
            tests++;
            var myTask = new MyTask();
            var x = await myTask;
            if (x == 123) Driver.Count++;
        }
        finally
        {
            Driver.Result = Driver.Count - tests;
            //When test complete, set the flag.
            Driver.CompletedSignal.Set();
        }
    }
}
public class MyTaskAwaiter : System.Runtime.CompilerServices.INotifyCompletion
{
    public void OnCompleted(Action continuationAction)
    {
    }

    public int GetResult()
    {
        return 123;
    }

    public bool IsCompleted { get { return true; } }
}

public static class Extension
{
    public static MyTaskAwaiter GetAwaiter(this MyTask my)
    {
        return new MyTaskAwaiter();
    }
}
//-------------------------------------

class Driver
{
    public static int Result = -1;
    public static int Count = 0;
    public static AutoResetEvent CompletedSignal = new AutoResetEvent(false);
    static void Main()
    {
        new MyTask().Run();

        CompletedSignal.WaitOne();

        // 0 - success
        // 1 - failed (test completed)
        // -1 - failed (test incomplete - deadlock, etc)
        Console.WriteLine(Driver.Result);
    }
}";
            CompileAndVerify(source, "0");
        }

        [Fact]
        public void MyTask_16()
        {
            var source = @"
using System;
using System.Threading;
using System.Threading.Tasks;

//Implementation of you own async pattern
public class MyTask
{
    public MyTaskAwaiter GetAwaiter()
    {
        return new MyTaskAwaiter();
    }

    public async void Run()
    {
        int tests = 0;

        try
        {
            tests++;
            var myTask = new MyTask();
            var x = await myTask;
            if (x == 123) Driver.Count++;
        }
        finally
        {
            Driver.Result = Driver.Count - tests;
            //When test complete, set the flag.
            Driver.CompletedSignal.Set();
        }
    }
}

public class MyTaskBaseAwaiter : System.Runtime.CompilerServices.INotifyCompletion
{
    public void OnCompleted(Action continuationAction)
    {
    }

    public int GetResult()
    {
        return 123;
    }

    public bool IsCompleted { get { return true; } }
}

public class MyTaskAwaiter : MyTaskBaseAwaiter
{
}

//-------------------------------------

class Driver
{
    public static int Result = -1;
    public static int Count = 0;
    public static AutoResetEvent CompletedSignal = new AutoResetEvent(false);
    static void Main()
    {
        new MyTask().Run();

        CompletedSignal.WaitOne();

        // 0 - success
        // 1 - failed (test completed)
        // -1 - failed (test incomplete - deadlock, etc)
        Console.WriteLine(Driver.Result);
    }
}";
            CompileAndVerify(source, "0");
        }

        [Fact]
        [WorkItem(625282, "http://vstfdevdiv:8080/DevDiv2/DevDiv/_workitems/edit/625282")]
        public void Generic05()
        {
            var source = @"
using System;
using System.Collections.Generic;
using System.Threading;
using System.Threading.Tasks;

class TestCase
{
    public T Goo<T>(T x, T y, int z)
    {
        return x;
    }

    public T GetVal<T>(T t)
    {
        return t;
    }

    public IEnumerable<T> Run<T>(T t)
    {
        dynamic d = GetVal(t);
        yield return Goo(t, d, 3);
    }
}

class Driver
{
    static void Main()
    {
        var t = new TestCase();
        t.Run(6);
    }
}";
            CompileAndVerifyWithMscorlib40(source, new[] { CSharpRef, SystemCoreRef });
        }

        [Fact]
        public void AsyncStateMachineIL_Struct_TaskT()
        {
            var source = @"
using System;
using System.Threading.Tasks;

class Test
{
    public static async Task<int> F()
    {
        return await Task.Factory.StartNew(() => 42);
    }

    public static void Main()
    {
        var t = F();
        t.Wait();
        Console.WriteLine(t.Result);
    }
}";
            var expected = @"
42
";
            var c = CompileAndVerify(source, expectedOutput: expected);

            c.VerifyIL("Test.F", @"
{
  // Code size       47 (0x2f)
  .maxstack  2
  .locals init (Test.<F>d__0 V_0)
  IL_0000:  ldloca.s   V_0
  IL_0002:  call       ""System.Runtime.CompilerServices.AsyncTaskMethodBuilder<int> System.Runtime.CompilerServices.AsyncTaskMethodBuilder<int>.Create()""
  IL_0007:  stfld      ""System.Runtime.CompilerServices.AsyncTaskMethodBuilder<int> Test.<F>d__0.<>t__builder""
  IL_000c:  ldloca.s   V_0
  IL_000e:  ldc.i4.m1
  IL_000f:  stfld      ""int Test.<F>d__0.<>1__state""
  IL_0014:  ldloca.s   V_0
  IL_0016:  ldflda     ""System.Runtime.CompilerServices.AsyncTaskMethodBuilder<int> Test.<F>d__0.<>t__builder""
  IL_001b:  ldloca.s   V_0
  IL_001d:  call       ""void System.Runtime.CompilerServices.AsyncTaskMethodBuilder<int>.Start<Test.<F>d__0>(ref Test.<F>d__0)""
  IL_0022:  ldloca.s   V_0
  IL_0024:  ldflda     ""System.Runtime.CompilerServices.AsyncTaskMethodBuilder<int> Test.<F>d__0.<>t__builder""
  IL_0029:  call       ""System.Threading.Tasks.Task<int> System.Runtime.CompilerServices.AsyncTaskMethodBuilder<int>.Task.get""
  IL_002e:  ret
}
");

            c.VerifyIL("Test.<F>d__0.System.Runtime.CompilerServices.IAsyncStateMachine.MoveNext", @"
{
  // Code size      180 (0xb4)
  .maxstack  3
  .locals init (int V_0,
                int V_1,
                System.Runtime.CompilerServices.TaskAwaiter<int> V_2,
                System.Exception V_3)
  IL_0000:  ldarg.0
  IL_0001:  ldfld      ""int Test.<F>d__0.<>1__state""
  IL_0006:  stloc.0
  .try
  {
    IL_0007:  ldloc.0
    IL_0008:  brfalse.s  IL_0062
    IL_000a:  call       ""System.Threading.Tasks.TaskFactory System.Threading.Tasks.Task.Factory.get""
    IL_000f:  ldsfld     ""System.Func<int> Test.<>c.<>9__0_0""
    IL_0014:  dup
    IL_0015:  brtrue.s   IL_002e
    IL_0017:  pop
    IL_0018:  ldsfld     ""Test.<>c Test.<>c.<>9""
    IL_001d:  ldftn      ""int Test.<>c.<F>b__0_0()""
    IL_0023:  newobj     ""System.Func<int>..ctor(object, System.IntPtr)""
    IL_0028:  dup
    IL_0029:  stsfld     ""System.Func<int> Test.<>c.<>9__0_0""
    IL_002e:  callvirt   ""System.Threading.Tasks.Task<int> System.Threading.Tasks.TaskFactory.StartNew<int>(System.Func<int>)""
    IL_0033:  callvirt   ""System.Runtime.CompilerServices.TaskAwaiter<int> System.Threading.Tasks.Task<int>.GetAwaiter()""
    IL_0038:  stloc.2
    IL_0039:  ldloca.s   V_2
    IL_003b:  call       ""bool System.Runtime.CompilerServices.TaskAwaiter<int>.IsCompleted.get""
    IL_0040:  brtrue.s   IL_007e
    IL_0042:  ldarg.0
    IL_0043:  ldc.i4.0
    IL_0044:  dup
    IL_0045:  stloc.0
    IL_0046:  stfld      ""int Test.<F>d__0.<>1__state""
    IL_004b:  ldarg.0
    IL_004c:  ldloc.2
    IL_004d:  stfld      ""System.Runtime.CompilerServices.TaskAwaiter<int> Test.<F>d__0.<>u__1""
    IL_0052:  ldarg.0
    IL_0053:  ldflda     ""System.Runtime.CompilerServices.AsyncTaskMethodBuilder<int> Test.<F>d__0.<>t__builder""
    IL_0058:  ldloca.s   V_2
    IL_005a:  ldarg.0
    IL_005b:  call       ""void System.Runtime.CompilerServices.AsyncTaskMethodBuilder<int>.AwaitUnsafeOnCompleted<System.Runtime.CompilerServices.TaskAwaiter<int>, Test.<F>d__0>(ref System.Runtime.CompilerServices.TaskAwaiter<int>, ref Test.<F>d__0)""
    IL_0060:  leave.s    IL_00b3
    IL_0062:  ldarg.0
    IL_0063:  ldfld      ""System.Runtime.CompilerServices.TaskAwaiter<int> Test.<F>d__0.<>u__1""
    IL_0068:  stloc.2
    IL_0069:  ldarg.0
    IL_006a:  ldflda     ""System.Runtime.CompilerServices.TaskAwaiter<int> Test.<F>d__0.<>u__1""
    IL_006f:  initobj    ""System.Runtime.CompilerServices.TaskAwaiter<int>""
    IL_0075:  ldarg.0
    IL_0076:  ldc.i4.m1
    IL_0077:  dup
    IL_0078:  stloc.0
    IL_0079:  stfld      ""int Test.<F>d__0.<>1__state""
    IL_007e:  ldloca.s   V_2
    IL_0080:  call       ""int System.Runtime.CompilerServices.TaskAwaiter<int>.GetResult()""
    IL_0085:  stloc.1
    IL_0086:  leave.s    IL_009f
  }
  catch System.Exception
  {
    IL_0088:  stloc.3
    IL_0089:  ldarg.0
    IL_008a:  ldc.i4.s   -2
    IL_008c:  stfld      ""int Test.<F>d__0.<>1__state""
    IL_0091:  ldarg.0
    IL_0092:  ldflda     ""System.Runtime.CompilerServices.AsyncTaskMethodBuilder<int> Test.<F>d__0.<>t__builder""
    IL_0097:  ldloc.3
    IL_0098:  call       ""void System.Runtime.CompilerServices.AsyncTaskMethodBuilder<int>.SetException(System.Exception)""
    IL_009d:  leave.s    IL_00b3
  }
  IL_009f:  ldarg.0
  IL_00a0:  ldc.i4.s   -2
  IL_00a2:  stfld      ""int Test.<F>d__0.<>1__state""
  IL_00a7:  ldarg.0
  IL_00a8:  ldflda     ""System.Runtime.CompilerServices.AsyncTaskMethodBuilder<int> Test.<F>d__0.<>t__builder""
  IL_00ad:  ldloc.1
  IL_00ae:  call       ""void System.Runtime.CompilerServices.AsyncTaskMethodBuilder<int>.SetResult(int)""
  IL_00b3:  ret
}
");

            c.VerifyIL("Test.<F>d__0.System.Runtime.CompilerServices.IAsyncStateMachine.SetStateMachine", @"
{
  // Code size       13 (0xd)
  .maxstack  2
  IL_0000:  ldarg.0
  IL_0001:  ldflda     ""System.Runtime.CompilerServices.AsyncTaskMethodBuilder<int> Test.<F>d__0.<>t__builder""
  IL_0006:  ldarg.1
  IL_0007:  call       ""void System.Runtime.CompilerServices.AsyncTaskMethodBuilder<int>.SetStateMachine(System.Runtime.CompilerServices.IAsyncStateMachine)""
  IL_000c:  ret
}
");
        }

        [Fact]
        public void AsyncStateMachineIL_Struct_TaskT_A()
        {
            var source = @"
using System;
using System.Threading.Tasks;

class Test
{
    public static async Task<int> F()
    {
        return await Task.Factory.StartNew(() => 42);
    }

    public static void Main()
    {
        var t = F();
        t.Wait();
        Console.WriteLine(t.Result);
    }
}";
            var expected = @"
42
";
            var c = CompileAndVerify(source, options: TestOptions.ReleaseDebugExe, expectedOutput: expected);

            c.VerifyIL("Test.F", @"
{
  // Code size       47 (0x2f)
  .maxstack  2
  .locals init (Test.<F>d__0 V_0)
  IL_0000:  ldloca.s   V_0
  IL_0002:  call       ""System.Runtime.CompilerServices.AsyncTaskMethodBuilder<int> System.Runtime.CompilerServices.AsyncTaskMethodBuilder<int>.Create()""
  IL_0007:  stfld      ""System.Runtime.CompilerServices.AsyncTaskMethodBuilder<int> Test.<F>d__0.<>t__builder""
  IL_000c:  ldloca.s   V_0
  IL_000e:  ldc.i4.m1
  IL_000f:  stfld      ""int Test.<F>d__0.<>1__state""
  IL_0014:  ldloca.s   V_0
  IL_0016:  ldflda     ""System.Runtime.CompilerServices.AsyncTaskMethodBuilder<int> Test.<F>d__0.<>t__builder""
  IL_001b:  ldloca.s   V_0
  IL_001d:  call       ""void System.Runtime.CompilerServices.AsyncTaskMethodBuilder<int>.Start<Test.<F>d__0>(ref Test.<F>d__0)""
  IL_0022:  ldloca.s   V_0
  IL_0024:  ldflda     ""System.Runtime.CompilerServices.AsyncTaskMethodBuilder<int> Test.<F>d__0.<>t__builder""
  IL_0029:  call       ""System.Threading.Tasks.Task<int> System.Runtime.CompilerServices.AsyncTaskMethodBuilder<int>.Task.get""
  IL_002e:  ret
}
");

            c.VerifyIL("Test.<F>d__0.System.Runtime.CompilerServices.IAsyncStateMachine.MoveNext", @"
{
  // Code size      184 (0xb8)
  .maxstack  3
  .locals init (int V_0,
                int V_1,
                int V_2,
                System.Runtime.CompilerServices.TaskAwaiter<int> V_3,
                System.Exception V_4)
  IL_0000:  ldarg.0
  IL_0001:  ldfld      ""int Test.<F>d__0.<>1__state""
  IL_0006:  stloc.0
  .try
  {
    IL_0007:  ldloc.0
    IL_0008:  brfalse.s  IL_0062
    IL_000a:  call       ""System.Threading.Tasks.TaskFactory System.Threading.Tasks.Task.Factory.get""
    IL_000f:  ldsfld     ""System.Func<int> Test.<>c.<>9__0_0""
    IL_0014:  dup
    IL_0015:  brtrue.s   IL_002e
    IL_0017:  pop
    IL_0018:  ldsfld     ""Test.<>c Test.<>c.<>9""
    IL_001d:  ldftn      ""int Test.<>c.<F>b__0_0()""
    IL_0023:  newobj     ""System.Func<int>..ctor(object, System.IntPtr)""
    IL_0028:  dup
    IL_0029:  stsfld     ""System.Func<int> Test.<>c.<>9__0_0""
    IL_002e:  callvirt   ""System.Threading.Tasks.Task<int> System.Threading.Tasks.TaskFactory.StartNew<int>(System.Func<int>)""
    IL_0033:  callvirt   ""System.Runtime.CompilerServices.TaskAwaiter<int> System.Threading.Tasks.Task<int>.GetAwaiter()""
    IL_0038:  stloc.3
    IL_0039:  ldloca.s   V_3
    IL_003b:  call       ""bool System.Runtime.CompilerServices.TaskAwaiter<int>.IsCompleted.get""
    IL_0040:  brtrue.s   IL_007e
    IL_0042:  ldarg.0
    IL_0043:  ldc.i4.0
    IL_0044:  dup
    IL_0045:  stloc.0
    IL_0046:  stfld      ""int Test.<F>d__0.<>1__state""
    IL_004b:  ldarg.0
    IL_004c:  ldloc.3
    IL_004d:  stfld      ""System.Runtime.CompilerServices.TaskAwaiter<int> Test.<F>d__0.<>u__1""
    IL_0052:  ldarg.0
    IL_0053:  ldflda     ""System.Runtime.CompilerServices.AsyncTaskMethodBuilder<int> Test.<F>d__0.<>t__builder""
    IL_0058:  ldloca.s   V_3
    IL_005a:  ldarg.0
    IL_005b:  call       ""void System.Runtime.CompilerServices.AsyncTaskMethodBuilder<int>.AwaitUnsafeOnCompleted<System.Runtime.CompilerServices.TaskAwaiter<int>, Test.<F>d__0>(ref System.Runtime.CompilerServices.TaskAwaiter<int>, ref Test.<F>d__0)""
    IL_0060:  leave.s    IL_00b7
    IL_0062:  ldarg.0
    IL_0063:  ldfld      ""System.Runtime.CompilerServices.TaskAwaiter<int> Test.<F>d__0.<>u__1""
    IL_0068:  stloc.3
    IL_0069:  ldarg.0
    IL_006a:  ldflda     ""System.Runtime.CompilerServices.TaskAwaiter<int> Test.<F>d__0.<>u__1""
    IL_006f:  initobj    ""System.Runtime.CompilerServices.TaskAwaiter<int>""
    IL_0075:  ldarg.0
    IL_0076:  ldc.i4.m1
    IL_0077:  dup
    IL_0078:  stloc.0
    IL_0079:  stfld      ""int Test.<F>d__0.<>1__state""
    IL_007e:  ldloca.s   V_3
    IL_0080:  call       ""int System.Runtime.CompilerServices.TaskAwaiter<int>.GetResult()""
    IL_0085:  stloc.2
    IL_0086:  ldloc.2
    IL_0087:  stloc.1
    IL_0088:  leave.s    IL_00a3
  }
  catch System.Exception
  {
    IL_008a:  stloc.s    V_4
    IL_008c:  ldarg.0
    IL_008d:  ldc.i4.s   -2
    IL_008f:  stfld      ""int Test.<F>d__0.<>1__state""
    IL_0094:  ldarg.0
    IL_0095:  ldflda     ""System.Runtime.CompilerServices.AsyncTaskMethodBuilder<int> Test.<F>d__0.<>t__builder""
    IL_009a:  ldloc.s    V_4
    IL_009c:  call       ""void System.Runtime.CompilerServices.AsyncTaskMethodBuilder<int>.SetException(System.Exception)""
    IL_00a1:  leave.s    IL_00b7
  }
  IL_00a3:  ldarg.0
  IL_00a4:  ldc.i4.s   -2
  IL_00a6:  stfld      ""int Test.<F>d__0.<>1__state""
  IL_00ab:  ldarg.0
  IL_00ac:  ldflda     ""System.Runtime.CompilerServices.AsyncTaskMethodBuilder<int> Test.<F>d__0.<>t__builder""
  IL_00b1:  ldloc.1
  IL_00b2:  call       ""void System.Runtime.CompilerServices.AsyncTaskMethodBuilder<int>.SetResult(int)""
  IL_00b7:  ret
}
");

            c.VerifyIL("Test.<F>d__0.System.Runtime.CompilerServices.IAsyncStateMachine.SetStateMachine", @"
{
  // Code size       13 (0xd)
  .maxstack  2
  IL_0000:  ldarg.0
  IL_0001:  ldflda     ""System.Runtime.CompilerServices.AsyncTaskMethodBuilder<int> Test.<F>d__0.<>t__builder""
  IL_0006:  ldarg.1
  IL_0007:  call       ""void System.Runtime.CompilerServices.AsyncTaskMethodBuilder<int>.SetStateMachine(System.Runtime.CompilerServices.IAsyncStateMachine)""
  IL_000c:  ret
}
");
        }

        [Fact]
        public void AsyncStateMachineIL_Class_TaskT()
        {
            var source = @"
using System;
using System.Threading.Tasks;

class Test
{
    public static async Task<int> F()
    {
        return await Task.Factory.StartNew(() => 42);
    }

    public static void Main()
    {
        var t = F();
        t.Wait();
        Console.WriteLine(t.Result);
    }
}";
            var expected = @"
42
";
            var c = CompileAndVerify(source, expectedOutput: expected, options: TestOptions.DebugExe);

            c.VerifyIL("Test.F", @"
{
  // Code size       49 (0x31)
  .maxstack  2
  .locals init (Test.<F>d__0 V_0)
  IL_0000:  newobj     ""Test.<F>d__0..ctor()""
  IL_0005:  stloc.0
  IL_0006:  ldloc.0
  IL_0007:  call       ""System.Runtime.CompilerServices.AsyncTaskMethodBuilder<int> System.Runtime.CompilerServices.AsyncTaskMethodBuilder<int>.Create()""
  IL_000c:  stfld      ""System.Runtime.CompilerServices.AsyncTaskMethodBuilder<int> Test.<F>d__0.<>t__builder""
  IL_0011:  ldloc.0
  IL_0012:  ldc.i4.m1
  IL_0013:  stfld      ""int Test.<F>d__0.<>1__state""
  IL_0018:  ldloc.0
  IL_0019:  ldflda     ""System.Runtime.CompilerServices.AsyncTaskMethodBuilder<int> Test.<F>d__0.<>t__builder""
  IL_001e:  ldloca.s   V_0
  IL_0020:  call       ""void System.Runtime.CompilerServices.AsyncTaskMethodBuilder<int>.Start<Test.<F>d__0>(ref Test.<F>d__0)""
  IL_0025:  ldloc.0
  IL_0026:  ldflda     ""System.Runtime.CompilerServices.AsyncTaskMethodBuilder<int> Test.<F>d__0.<>t__builder""
  IL_002b:  call       ""System.Threading.Tasks.Task<int> System.Runtime.CompilerServices.AsyncTaskMethodBuilder<int>.Task.get""
  IL_0030:  ret
}
");

            c.VerifyIL("Test.<F>d__0.System.Runtime.CompilerServices.IAsyncStateMachine.MoveNext", @"
{
  // Code size      205 (0xcd)
  .maxstack  3
  .locals init (int V_0,
                int V_1,
                System.Runtime.CompilerServices.TaskAwaiter<int> V_2,
                Test.<F>d__0 V_3,
                System.Exception V_4)
 ~IL_0000:  ldarg.0
  IL_0001:  ldfld      ""int Test.<F>d__0.<>1__state""
  IL_0006:  stloc.0
  .try
  {
   ~IL_0007:  ldloc.0
    IL_0008:  brfalse.s  IL_000c
    IL_000a:  br.s       IL_000e
    IL_000c:  br.s       IL_006b
   -IL_000e:  nop
   -IL_000f:  call       ""System.Threading.Tasks.TaskFactory System.Threading.Tasks.Task.Factory.get""
    IL_0014:  ldsfld     ""System.Func<int> Test.<>c.<>9__0_0""
    IL_0019:  dup
    IL_001a:  brtrue.s   IL_0033
    IL_001c:  pop
    IL_001d:  ldsfld     ""Test.<>c Test.<>c.<>9""
    IL_0022:  ldftn      ""int Test.<>c.<F>b__0_0()""
    IL_0028:  newobj     ""System.Func<int>..ctor(object, System.IntPtr)""
    IL_002d:  dup
    IL_002e:  stsfld     ""System.Func<int> Test.<>c.<>9__0_0""
    IL_0033:  callvirt   ""System.Threading.Tasks.Task<int> System.Threading.Tasks.TaskFactory.StartNew<int>(System.Func<int>)""
    IL_0038:  callvirt   ""System.Runtime.CompilerServices.TaskAwaiter<int> System.Threading.Tasks.Task<int>.GetAwaiter()""
    IL_003d:  stloc.2
   ~IL_003e:  ldloca.s   V_2
    IL_0040:  call       ""bool System.Runtime.CompilerServices.TaskAwaiter<int>.IsCompleted.get""
    IL_0045:  brtrue.s   IL_0087
    IL_0047:  ldarg.0
    IL_0048:  ldc.i4.0
    IL_0049:  dup
    IL_004a:  stloc.0
    IL_004b:  stfld      ""int Test.<F>d__0.<>1__state""
   <IL_0050:  ldarg.0
    IL_0051:  ldloc.2
    IL_0052:  stfld      ""System.Runtime.CompilerServices.TaskAwaiter<int> Test.<F>d__0.<>u__1""
    IL_0057:  ldarg.0
    IL_0058:  stloc.3
    IL_0059:  ldarg.0
    IL_005a:  ldflda     ""System.Runtime.CompilerServices.AsyncTaskMethodBuilder<int> Test.<F>d__0.<>t__builder""
    IL_005f:  ldloca.s   V_2
    IL_0061:  ldloca.s   V_3
    IL_0063:  call       ""void System.Runtime.CompilerServices.AsyncTaskMethodBuilder<int>.AwaitUnsafeOnCompleted<System.Runtime.CompilerServices.TaskAwaiter<int>, Test.<F>d__0>(ref System.Runtime.CompilerServices.TaskAwaiter<int>, ref Test.<F>d__0)""
    IL_0068:  nop
    IL_0069:  leave.s    IL_00cc
   >IL_006b:  ldarg.0
    IL_006c:  ldfld      ""System.Runtime.CompilerServices.TaskAwaiter<int> Test.<F>d__0.<>u__1""
    IL_0071:  stloc.2
    IL_0072:  ldarg.0
    IL_0073:  ldflda     ""System.Runtime.CompilerServices.TaskAwaiter<int> Test.<F>d__0.<>u__1""
    IL_0078:  initobj    ""System.Runtime.CompilerServices.TaskAwaiter<int>""
    IL_007e:  ldarg.0
    IL_007f:  ldc.i4.m1
    IL_0080:  dup
    IL_0081:  stloc.0
    IL_0082:  stfld      ""int Test.<F>d__0.<>1__state""
    IL_0087:  ldarg.0
    IL_0088:  ldloca.s   V_2
    IL_008a:  call       ""int System.Runtime.CompilerServices.TaskAwaiter<int>.GetResult()""
    IL_008f:  stfld      ""int Test.<F>d__0.<>s__1""
    IL_0094:  ldarg.0
    IL_0095:  ldfld      ""int Test.<F>d__0.<>s__1""
    IL_009a:  stloc.1
    IL_009b:  leave.s    IL_00b7
  }
  catch System.Exception
  {
   ~IL_009d:  stloc.s    V_4
    IL_009f:  ldarg.0
    IL_00a0:  ldc.i4.s   -2
    IL_00a2:  stfld      ""int Test.<F>d__0.<>1__state""
    IL_00a7:  ldarg.0
    IL_00a8:  ldflda     ""System.Runtime.CompilerServices.AsyncTaskMethodBuilder<int> Test.<F>d__0.<>t__builder""
    IL_00ad:  ldloc.s    V_4
    IL_00af:  call       ""void System.Runtime.CompilerServices.AsyncTaskMethodBuilder<int>.SetException(System.Exception)""
    IL_00b4:  nop
    IL_00b5:  leave.s    IL_00cc
  }
 -IL_00b7:  ldarg.0
  IL_00b8:  ldc.i4.s   -2
  IL_00ba:  stfld      ""int Test.<F>d__0.<>1__state""
 ~IL_00bf:  ldarg.0
  IL_00c0:  ldflda     ""System.Runtime.CompilerServices.AsyncTaskMethodBuilder<int> Test.<F>d__0.<>t__builder""
  IL_00c5:  ldloc.1
  IL_00c6:  call       ""void System.Runtime.CompilerServices.AsyncTaskMethodBuilder<int>.SetResult(int)""
  IL_00cb:  nop
  IL_00cc:  ret
}", sequencePoints: "Test+<F>d__0.MoveNext");

            c.VerifyIL("Test.<F>d__0.System.Runtime.CompilerServices.IAsyncStateMachine.SetStateMachine", @"
{
  // Code size        1 (0x1)
  .maxstack  0
  IL_0000:  ret
        }
");
        }

        [Fact]
        public void IL_Task()
        {
            var source = @"
using System;
using System.Threading.Tasks;

class Test
{
    public static async Task F()
    {
        await Task.Factory.StartNew(() => 42);
        Console.WriteLine(42);
    }

    public static void Main()
    {
        var t = F();
        t.Wait();
    }
}";
            var expected = @"
42
";
            var c = CompileAndVerify(source, expectedOutput: expected);

            c.VerifyIL("Test.F", @"
{
  // Code size       47 (0x2f)
  .maxstack  2
  .locals init (Test.<F>d__0 V_0)
  IL_0000:  ldloca.s   V_0
  IL_0002:  call       ""System.Runtime.CompilerServices.AsyncTaskMethodBuilder System.Runtime.CompilerServices.AsyncTaskMethodBuilder.Create()""
  IL_0007:  stfld      ""System.Runtime.CompilerServices.AsyncTaskMethodBuilder Test.<F>d__0.<>t__builder""
  IL_000c:  ldloca.s   V_0
  IL_000e:  ldc.i4.m1
  IL_000f:  stfld      ""int Test.<F>d__0.<>1__state""
  IL_0014:  ldloca.s   V_0
  IL_0016:  ldflda     ""System.Runtime.CompilerServices.AsyncTaskMethodBuilder Test.<F>d__0.<>t__builder""
  IL_001b:  ldloca.s   V_0
  IL_001d:  call       ""void System.Runtime.CompilerServices.AsyncTaskMethodBuilder.Start<Test.<F>d__0>(ref Test.<F>d__0)""
  IL_0022:  ldloca.s   V_0
  IL_0024:  ldflda     ""System.Runtime.CompilerServices.AsyncTaskMethodBuilder Test.<F>d__0.<>t__builder""
  IL_0029:  call       ""System.Threading.Tasks.Task System.Runtime.CompilerServices.AsyncTaskMethodBuilder.Task.get""
  IL_002e:  ret
}
");
            c.VerifyIL("Test.<F>d__0.System.Runtime.CompilerServices.IAsyncStateMachine.MoveNext", @"
{
  // Code size      186 (0xba)
  .maxstack  3
  .locals init (int V_0,
                System.Runtime.CompilerServices.TaskAwaiter<int> V_1,
                System.Exception V_2)
  IL_0000:  ldarg.0
  IL_0001:  ldfld      ""int Test.<F>d__0.<>1__state""
  IL_0006:  stloc.0
  .try
  {
    IL_0007:  ldloc.0
    IL_0008:  brfalse.s  IL_0062
    IL_000a:  call       ""System.Threading.Tasks.TaskFactory System.Threading.Tasks.Task.Factory.get""
    IL_000f:  ldsfld     ""System.Func<int> Test.<>c.<>9__0_0""
    IL_0014:  dup
    IL_0015:  brtrue.s   IL_002e
    IL_0017:  pop
    IL_0018:  ldsfld     ""Test.<>c Test.<>c.<>9""
    IL_001d:  ldftn      ""int Test.<>c.<F>b__0_0()""
    IL_0023:  newobj     ""System.Func<int>..ctor(object, System.IntPtr)""
    IL_0028:  dup
    IL_0029:  stsfld     ""System.Func<int> Test.<>c.<>9__0_0""
    IL_002e:  callvirt   ""System.Threading.Tasks.Task<int> System.Threading.Tasks.TaskFactory.StartNew<int>(System.Func<int>)""
    IL_0033:  callvirt   ""System.Runtime.CompilerServices.TaskAwaiter<int> System.Threading.Tasks.Task<int>.GetAwaiter()""
    IL_0038:  stloc.1
    IL_0039:  ldloca.s   V_1
    IL_003b:  call       ""bool System.Runtime.CompilerServices.TaskAwaiter<int>.IsCompleted.get""
    IL_0040:  brtrue.s   IL_007e
    IL_0042:  ldarg.0
    IL_0043:  ldc.i4.0
    IL_0044:  dup
    IL_0045:  stloc.0
    IL_0046:  stfld      ""int Test.<F>d__0.<>1__state""
    IL_004b:  ldarg.0
    IL_004c:  ldloc.1
    IL_004d:  stfld      ""System.Runtime.CompilerServices.TaskAwaiter<int> Test.<F>d__0.<>u__1""
    IL_0052:  ldarg.0
    IL_0053:  ldflda     ""System.Runtime.CompilerServices.AsyncTaskMethodBuilder Test.<F>d__0.<>t__builder""
    IL_0058:  ldloca.s   V_1
    IL_005a:  ldarg.0
    IL_005b:  call       ""void System.Runtime.CompilerServices.AsyncTaskMethodBuilder.AwaitUnsafeOnCompleted<System.Runtime.CompilerServices.TaskAwaiter<int>, Test.<F>d__0>(ref System.Runtime.CompilerServices.TaskAwaiter<int>, ref Test.<F>d__0)""
    IL_0060:  leave.s    IL_00b9
    IL_0062:  ldarg.0
    IL_0063:  ldfld      ""System.Runtime.CompilerServices.TaskAwaiter<int> Test.<F>d__0.<>u__1""
    IL_0068:  stloc.1
    IL_0069:  ldarg.0
    IL_006a:  ldflda     ""System.Runtime.CompilerServices.TaskAwaiter<int> Test.<F>d__0.<>u__1""
    IL_006f:  initobj    ""System.Runtime.CompilerServices.TaskAwaiter<int>""
    IL_0075:  ldarg.0
    IL_0076:  ldc.i4.m1
    IL_0077:  dup
    IL_0078:  stloc.0
    IL_0079:  stfld      ""int Test.<F>d__0.<>1__state""
    IL_007e:  ldloca.s   V_1
    IL_0080:  call       ""int System.Runtime.CompilerServices.TaskAwaiter<int>.GetResult()""
    IL_0085:  pop
    IL_0086:  ldc.i4.s   42
    IL_0088:  call       ""void System.Console.WriteLine(int)""
    IL_008d:  leave.s    IL_00a6
  }
  catch System.Exception
  {
    IL_008f:  stloc.2
    IL_0090:  ldarg.0
    IL_0091:  ldc.i4.s   -2
    IL_0093:  stfld      ""int Test.<F>d__0.<>1__state""
    IL_0098:  ldarg.0
    IL_0099:  ldflda     ""System.Runtime.CompilerServices.AsyncTaskMethodBuilder Test.<F>d__0.<>t__builder""
    IL_009e:  ldloc.2
    IL_009f:  call       ""void System.Runtime.CompilerServices.AsyncTaskMethodBuilder.SetException(System.Exception)""
    IL_00a4:  leave.s    IL_00b9
  }
  IL_00a6:  ldarg.0
  IL_00a7:  ldc.i4.s   -2
  IL_00a9:  stfld      ""int Test.<F>d__0.<>1__state""
  IL_00ae:  ldarg.0
  IL_00af:  ldflda     ""System.Runtime.CompilerServices.AsyncTaskMethodBuilder Test.<F>d__0.<>t__builder""
  IL_00b4:  call       ""void System.Runtime.CompilerServices.AsyncTaskMethodBuilder.SetResult()""
  IL_00b9:  ret
}
");
        }

        [Fact]
        public void IL_Void()
        {
            var source = @"
using System;
using System.Threading;
using System.Threading.Tasks;

class Test
{
    static int i = 0;

    public static async void F(AutoResetEvent handle)
    {
        await Task.Factory.StartNew(() => { Test.i = 42; });
        handle.Set();
    }

    public static void Main()
    {
        var handle = new AutoResetEvent(false);
        F(handle);
        handle.WaitOne(1000 * 60);
        Console.WriteLine(i);
    }
}";
            var expected = @"
42
";
            CompileAndVerify(source, expectedOutput: expected).VerifyIL("Test.F", @"
{
  // Code size       43 (0x2b)
  .maxstack  2
  .locals init (Test.<F>d__1 V_0)
  IL_0000:  ldloca.s   V_0
  IL_0002:  ldarg.0
  IL_0003:  stfld      ""System.Threading.AutoResetEvent Test.<F>d__1.handle""
  IL_0008:  ldloca.s   V_0
  IL_000a:  call       ""System.Runtime.CompilerServices.AsyncVoidMethodBuilder System.Runtime.CompilerServices.AsyncVoidMethodBuilder.Create()""
  IL_000f:  stfld      ""System.Runtime.CompilerServices.AsyncVoidMethodBuilder Test.<F>d__1.<>t__builder""
  IL_0014:  ldloca.s   V_0
  IL_0016:  ldc.i4.m1
  IL_0017:  stfld      ""int Test.<F>d__1.<>1__state""
  IL_001c:  ldloca.s   V_0
  IL_001e:  ldflda     ""System.Runtime.CompilerServices.AsyncVoidMethodBuilder Test.<F>d__1.<>t__builder""
  IL_0023:  ldloca.s   V_0
  IL_0025:  call       ""void System.Runtime.CompilerServices.AsyncVoidMethodBuilder.Start<Test.<F>d__1>(ref Test.<F>d__1)""
  IL_002a:  ret
}
").VerifyIL("Test.<F>d__1.System.Runtime.CompilerServices.IAsyncStateMachine.MoveNext", @"
{
  // Code size      190 (0xbe)
  .maxstack  3
  .locals init (int V_0,
                System.Runtime.CompilerServices.TaskAwaiter V_1,
                System.Exception V_2)
  IL_0000:  ldarg.0
  IL_0001:  ldfld      ""int Test.<F>d__1.<>1__state""
  IL_0006:  stloc.0
  .try
  {
    IL_0007:  ldloc.0
    IL_0008:  brfalse.s  IL_0062
    IL_000a:  call       ""System.Threading.Tasks.TaskFactory System.Threading.Tasks.Task.Factory.get""
    IL_000f:  ldsfld     ""System.Action Test.<>c.<>9__1_0""
    IL_0014:  dup
    IL_0015:  brtrue.s   IL_002e
    IL_0017:  pop
    IL_0018:  ldsfld     ""Test.<>c Test.<>c.<>9""
    IL_001d:  ldftn      ""void Test.<>c.<F>b__1_0()""
    IL_0023:  newobj     ""System.Action..ctor(object, System.IntPtr)""
    IL_0028:  dup
    IL_0029:  stsfld     ""System.Action Test.<>c.<>9__1_0""
    IL_002e:  callvirt   ""System.Threading.Tasks.Task System.Threading.Tasks.TaskFactory.StartNew(System.Action)""
    IL_0033:  callvirt   ""System.Runtime.CompilerServices.TaskAwaiter System.Threading.Tasks.Task.GetAwaiter()""
    IL_0038:  stloc.1
    IL_0039:  ldloca.s   V_1
    IL_003b:  call       ""bool System.Runtime.CompilerServices.TaskAwaiter.IsCompleted.get""
    IL_0040:  brtrue.s   IL_007e
    IL_0042:  ldarg.0
    IL_0043:  ldc.i4.0
    IL_0044:  dup
    IL_0045:  stloc.0
    IL_0046:  stfld      ""int Test.<F>d__1.<>1__state""
    IL_004b:  ldarg.0
    IL_004c:  ldloc.1
    IL_004d:  stfld      ""System.Runtime.CompilerServices.TaskAwaiter Test.<F>d__1.<>u__1""
    IL_0052:  ldarg.0
    IL_0053:  ldflda     ""System.Runtime.CompilerServices.AsyncVoidMethodBuilder Test.<F>d__1.<>t__builder""
    IL_0058:  ldloca.s   V_1
    IL_005a:  ldarg.0
    IL_005b:  call       ""void System.Runtime.CompilerServices.AsyncVoidMethodBuilder.AwaitUnsafeOnCompleted<System.Runtime.CompilerServices.TaskAwaiter, Test.<F>d__1>(ref System.Runtime.CompilerServices.TaskAwaiter, ref Test.<F>d__1)""
    IL_0060:  leave.s    IL_00bd
    IL_0062:  ldarg.0
    IL_0063:  ldfld      ""System.Runtime.CompilerServices.TaskAwaiter Test.<F>d__1.<>u__1""
    IL_0068:  stloc.1
    IL_0069:  ldarg.0
    IL_006a:  ldflda     ""System.Runtime.CompilerServices.TaskAwaiter Test.<F>d__1.<>u__1""
    IL_006f:  initobj    ""System.Runtime.CompilerServices.TaskAwaiter""
    IL_0075:  ldarg.0
    IL_0076:  ldc.i4.m1
    IL_0077:  dup
    IL_0078:  stloc.0
    IL_0079:  stfld      ""int Test.<F>d__1.<>1__state""
    IL_007e:  ldloca.s   V_1
    IL_0080:  call       ""void System.Runtime.CompilerServices.TaskAwaiter.GetResult()""
    IL_0085:  ldarg.0
    IL_0086:  ldfld      ""System.Threading.AutoResetEvent Test.<F>d__1.handle""
    IL_008b:  callvirt   ""bool System.Threading.EventWaitHandle.Set()""
    IL_0090:  pop
    IL_0091:  leave.s    IL_00aa
  }
  catch System.Exception
  {
    IL_0093:  stloc.2
    IL_0094:  ldarg.0
    IL_0095:  ldc.i4.s   -2
    IL_0097:  stfld      ""int Test.<F>d__1.<>1__state""
    IL_009c:  ldarg.0
    IL_009d:  ldflda     ""System.Runtime.CompilerServices.AsyncVoidMethodBuilder Test.<F>d__1.<>t__builder""
    IL_00a2:  ldloc.2
    IL_00a3:  call       ""void System.Runtime.CompilerServices.AsyncVoidMethodBuilder.SetException(System.Exception)""
    IL_00a8:  leave.s    IL_00bd
  }
  IL_00aa:  ldarg.0
  IL_00ab:  ldc.i4.s   -2
  IL_00ad:  stfld      ""int Test.<F>d__1.<>1__state""
  IL_00b2:  ldarg.0
  IL_00b3:  ldflda     ""System.Runtime.CompilerServices.AsyncVoidMethodBuilder Test.<F>d__1.<>t__builder""
  IL_00b8:  call       ""void System.Runtime.CompilerServices.AsyncVoidMethodBuilder.SetResult()""
  IL_00bd:  ret
}
");
        }

        [Fact]
        [WorkItem(564036, "http://vstfdevdiv:8080/DevDiv2/DevDiv/_workitems/edit/564036")]
        public void InferFromAsyncLambda()
        {
            var source =
@"using System;
using System.Threading.Tasks;

class Program
{
    public static T CallWithCatch<T>(Func<T> func)
    {
        Console.WriteLine(typeof(T).ToString());
        return func();
    }

    private static async Task LoadTestDataAsync()
    {
        await CallWithCatch(async () => await LoadTestData());
    }

    private static async Task LoadTestData()
    {
        await Task.Run(() => { });
    }

    public static void Main(string[] args)
    {
        Task t = LoadTestDataAsync();
        t.Wait(1000);
    }
}";
            var expected = @"System.Threading.Tasks.Task";
            CompileAndVerify(source, expectedOutput: expected);
        }

        [Fact]
        [WorkItem(620987, "http://vstfdevdiv:8080/DevDiv2/DevDiv/_workitems/edit/620987")]
        public void PrematureNull()
        {
            var source =
@"using System;
using System.Collections.Generic;
using System.Diagnostics;
using System.Linq;
using System.Text;
using System.Threading;
using System.Threading.Tasks;
class Program
{
    public static void Main(string[] args)
    {
        try
        {
            var ar = FindReferencesInDocumentAsync(""Document"");
            ar.Wait(1000 * 60);
            Console.WriteLine(ar.Result);
        }
        catch (Exception ex)
        {
            Console.WriteLine(ex);
        }
    }
    internal static async Task<string> GetTokensWithIdentifierAsync()
    {
        Console.WriteLine(""in GetTokensWithIdentifierAsync"");
        return ""GetTokensWithIdentifierAsync"";
    }
    protected static async Task<string> FindReferencesInTokensAsync(
        string document,
        string tokens)
    {
        Console.WriteLine(""in FindReferencesInTokensAsync"");
        if (tokens == null) throw new NullReferenceException(""tokens"");
        Console.WriteLine(""tokens were fine"");
        if (document == null) throw new NullReferenceException(""document"");
        Console.WriteLine(""document was fine"");
        return ""FindReferencesInTokensAsync"";
    }
    public static async Task<string> FindReferencesInDocumentAsync(
        string document)
    {
        Console.WriteLine(""in FindReferencesInDocumentAsync"");
        if (document == null) throw new NullReferenceException(""document"");
        var nonAliasReferences = await FindReferencesInTokensAsync(
            document,
            await GetTokensWithIdentifierAsync()
            ).ConfigureAwait(true);
        return ""done!"";
    }
}";
            var expected =
@"in FindReferencesInDocumentAsync
in GetTokensWithIdentifierAsync
in FindReferencesInTokensAsync
tokens were fine
document was fine
done!";
            CompileAndVerify(source, expectedOutput: expected);
        }

        [Fact]
        [WorkItem(621705, "http://vstfdevdiv:8080/DevDiv2/DevDiv/_workitems/edit/621705")]
        public void GenericAsyncLambda()
        {
            var source =
@"using System;
using System.Diagnostics;
using System.Threading;
using System.Threading.Tasks;

class G<T>
{
    T t;
    public G(T t, Func<T, Task<T>> action)
    {
        var tt = action(t);
        var completed = tt.Wait(1000 * 60);
        Debug.Assert(completed);
        this.t = tt.Result;
    }
    public override string ToString()
    {
        return t.ToString();
    }
}

class Test
{
    static G<U> M<U>(U t)
    {
        return new G<U>(t, async x =>
        {
            return await IdentityAsync(x);
        }
        );
    }
    static async Task<V> IdentityAsync<V>(V x)
    {
        await Task.Delay(1);
        return x;
    }

    public static void Main()
    {
        var g = M(12);
        Console.WriteLine(g);
    }
}";
            var expected =
@"12";
            CompileAndVerify(source, expectedOutput: expected);
        }

        [Fact]
        [WorkItem(602028, "http://vstfdevdiv:8080/DevDiv2/DevDiv/_workitems/edit/602028")]
        public void BetterConversionFromAsyncLambda()
        {
            var source =
@"using System.Threading;
using System.Threading.Tasks;
using System;
class TestCase
{
    public static int Goo(Func<Task<double>> f) { return 12; }
    public static int Goo(Func<Task<object>> f) { return 13; }
    public static void Main()
    {
        Console.WriteLine(Goo(async delegate() { return 14; }));
    }
}
";
            var expected =
@"12";
            CompileAndVerify(source, expectedOutput: expected);
        }

        [Fact]
        [WorkItem(602206, "http://vstfdevdiv:8080/DevDiv2/DevDiv/_workitems/edit/602206")]
        public void ExtensionAddMethod()
        {
            var source =
@"using System;
using System.Collections.Generic;
using System.Threading;
using System.Threading.Tasks;
static public class Extension
{
    static public void Add<T>(this Stack<T> stack, T item)
    {
        Console.WriteLine(""Add "" + item.ToString());
        stack.Push(item);
    }
}
class TestCase
{
    AutoResetEvent handle = new AutoResetEvent(false);
    private async Task<T> GetVal<T>(T x)
    {
        await Task.Delay(1);
        Console.WriteLine(""GetVal "" + x.ToString());
        return x;
    }
    public async void Run()
    {
        try
        {
            Stack<int> stack = new Stack<int>() { await GetVal(1), 2, 3 }; // CS0117
        }
        finally
        {
            handle.Set();
        }
    }
    public static void Main(string[] args)
    {
        var tc = new TestCase();
        tc.Run();
        tc.handle.WaitOne(1000 * 60);
    }
}";
            var expected =
@"GetVal 1
Add 1
Add 2
Add 3";
            CompileAndVerify(source, expectedOutput: expected);
        }

        [Fact]
        [WorkItem(748527, "http://vstfdevdiv:8080/DevDiv2/DevDiv/_workitems/edit/748527")]
        public void Bug748527()
        {
            var source = @"using System.Threading.Tasks;
using System;
namespace A
{
    public struct TestClass
    {
        async public System.Threading.Tasks.Task<int> IntRet(int IntI)
        {
            return  await ((Func<Task<int>>)(async ()=> { await Task.Yield(); return IntI ; } ))() ;
        }
    }
    public class B
    {
        async public static System.Threading.Tasks.Task<int> MainMethod()
        {
            int MyRet = 0;
            TestClass TC = new TestClass();
            if ((  await ((Func<Task<int>>)(async ()=> { await Task.Yield(); return (await(new TestClass().IntRet( await ((Func<Task<int>>)(async ()=> { await Task.Yield(); return 3 ; } ))() ))) ; } ))()  ) !=  await ((Func<Task<int>>)(async ()=> { await Task.Yield(); return 3 ; } ))() )
            {
                MyRet = 1;
            }
            return  await ((Func<Task<int>>)(async ()=> {await Task.Yield(); return MyRet;}))();
        }
        static void Main ()
        {
            MainMethod();
            return;
        }
    }
}";
            var expectedOutput = "";
            CompileAndVerify(source, expectedOutput: expectedOutput);
        }

        [Fact]
        [WorkItem(602216, "http://vstfdevdiv:8080/DevDiv2/DevDiv/_workitems/edit/602216")]
        public void AsyncMethodOnlyWritesToEnclosingStruct()
        {
            var source =
@"public struct GenC<T> where T : struct
{
    public T? valueN;
    public async void Test(T t)
    {
        valueN = t;
    }
}
public class Test
{
    public static void Main()
    {
        int test = 12;
        GenC<int> _int = new GenC<int>();
        _int.Test(test);
        System.Console.WriteLine(_int.valueN ?? 1);
    }
}";
            var expected =
@"1";
            CompileAndVerify(source, expectedOutput: expected);
        }

        [Fact]
        [WorkItem(602246, "http://vstfdevdiv:8080/DevDiv2/DevDiv/_workitems/edit/602246")]
        public void Bug602246()
        {
            var source =
@"using System;
using System.Threading.Tasks;

public class TestCase
{
    public static async Task<T> Run<T>(T t)
    {
        await Task.Delay(1);
        Func<Func<Task<T>>, Task<T>> f = async (x) => { return await x(); };
        var rez = await f(async () => { await Task.Delay(1); return t; });
        return rez;
    }
    public static void Main()
    {
        var t = TestCase.Run<int>(12);
        if (!t.Wait(1000 * 60)) throw new Exception();
        Console.Write(t.Result);
    }
}";
            var expected =
@"12";
            CompileAndVerify(source, expectedOutput: expected);
        }

        [WorkItem(628654, "http://vstfdevdiv:8080/DevDiv2/DevDiv/_workitems/edit/628654")]
        [Fact]
        public void AsyncWithDynamic01()
        {
            var source = @"
using System;
using System.Threading.Tasks;
 
class Program
{
    static void Main()
    {
        Goo<int>().Wait();
    }
 
    static async Task Goo<T>()
    {
        Console.WriteLine(""{0}"" as dynamic, await Task.FromResult(new T[] { }));
    }
}";
            var expected = @"
System.Int32[]
";
            CompileAndVerify(source, expectedOutput: expected);
        }

        [WorkItem(640282, "http://vstfdevdiv:8080/DevDiv2/DevDiv/_workitems/edit/640282")]
        [Fact]
        public void CustomAsyncWithDynamic01()
        {
            var source = @"
using System;
using System.Threading;
using System.Threading.Tasks;

class MyTask
{
    public dynamic GetAwaiter()
    {
        return new MyTaskAwaiter<Action>();
    }

    public async void Run<T>()
    {
        int tests = 0;

        tests++;
        dynamic myTask = new MyTask();
        var x = await myTask;
        if (x == 123) Driver.Count++;

        Driver.Result = Driver.Count - tests;
        //When test complete, set the flag.
        Driver.CompletedSignal.Set();
    }
}
class MyTaskAwaiter<U>
{
    public void OnCompleted(U continuationAction)
    {
    }

    public int GetResult()
    {
        return 123;
    }

    public dynamic IsCompleted { get { return true; } }
}
class Driver
{
    public static int Result = -1;
    public static int Count = 0;
    public static AutoResetEvent CompletedSignal = new AutoResetEvent(false);
    public static void Main()
    {
        new MyTask().Run<int>();

        CompletedSignal.WaitOne();

        // 0 - success
        // 1 - failed (test completed)
        // -1 - failed (test incomplete - deadlock, etc)
        Console.WriteLine(Driver.Result);
    }
}";
            var expected = @"0";
            CompileAndVerify(source, expectedOutput: expected);
        }

        [WorkItem(840843, "http://vstfdevdiv:8080/DevDiv2/DevDiv/_workitems/edit/840843")]
        [Fact]
        public void MissingAsyncVoidMethodBuilder()
        {
            var source = @"
class C
{
    async void M() {}
}
";

            var comp = CSharpTestBase.CreateEmptyCompilation(source, new[] { MscorlibRef }, TestOptions.ReleaseDll); // NOTE: 4.0, not 4.5, so it's missing the async helpers.

            // CONSIDER: It would be nice if we didn't squiggle the whole method body, but this is a corner case.
            comp.VerifyEmitDiagnostics(
                // (4,16): warning CS1998: This async method lacks 'await' operators and will run synchronously. Consider using the 'await' operator to await non-blocking API calls, or 'await Task.Run(...)' to do CPU-bound work on a background thread.
                //     async void M() {}
                Diagnostic(ErrorCode.WRN_AsyncLacksAwaits, "M").WithLocation(4, 16),
                // (4,20): error CS0518: Predefined type 'System.Runtime.CompilerServices.AsyncVoidMethodBuilder' is not defined or imported
                //     async void M() {}
                Diagnostic(ErrorCode.ERR_PredefinedTypeNotFound, "{}").WithArguments("System.Runtime.CompilerServices.AsyncVoidMethodBuilder").WithLocation(4, 20),
                // (4,20): error CS0656: Missing compiler required member 'System.Runtime.CompilerServices.AsyncVoidMethodBuilder.Create'
                //     async void M() {}
                Diagnostic(ErrorCode.ERR_MissingPredefinedMember, "{}").WithArguments("System.Runtime.CompilerServices.AsyncVoidMethodBuilder", "Create").WithLocation(4, 20),
                // (4,20): error CS0656: Missing compiler required member 'System.Runtime.CompilerServices.IAsyncStateMachine.MoveNext'
                //     async void M() {}
                Diagnostic(ErrorCode.ERR_MissingPredefinedMember, "{}").WithArguments("System.Runtime.CompilerServices.IAsyncStateMachine", "MoveNext").WithLocation(4, 20),
                // (4,20): error CS0656: Missing compiler required member 'System.Runtime.CompilerServices.IAsyncStateMachine.SetStateMachine'
                //     async void M() {}
                Diagnostic(ErrorCode.ERR_MissingPredefinedMember, "{}").WithArguments("System.Runtime.CompilerServices.IAsyncStateMachine", "SetStateMachine").WithLocation(4, 20));
        }

        [Fact]
        public void MissingAsyncTaskMethodBuilder()
        {
            var source =
@"using System.Threading.Tasks;
class C
{
    async Task M() {}
}";
            var comp = CSharpTestBase.CreateEmptyCompilation(source, new[] { MscorlibRef }, TestOptions.ReleaseDll); // NOTE: 4.0, not 4.5, so it's missing the async helpers.
            comp.VerifyEmitDiagnostics(
                // (4,16): warning CS1998: This async method lacks 'await' operators and will run synchronously. Consider using the 'await' operator to await non-blocking API calls, or 'await Task.Run(...)' to do CPU-bound work on a background thread.
                //     async Task M() {}
                Diagnostic(ErrorCode.WRN_AsyncLacksAwaits, "M").WithLocation(4, 16),
                // (4,20): error CS0518: Predefined type 'System.Runtime.CompilerServices.AsyncTaskMethodBuilder' is not defined or imported
                //     async Task M() {}
                Diagnostic(ErrorCode.ERR_PredefinedTypeNotFound, "{}").WithArguments("System.Runtime.CompilerServices.AsyncTaskMethodBuilder").WithLocation(4, 20),
                // (4,20): error CS0656: Missing compiler required member 'System.Runtime.CompilerServices.AsyncTaskMethodBuilder.Create'
                //     async Task M() {}
                Diagnostic(ErrorCode.ERR_MissingPredefinedMember, "{}").WithArguments("System.Runtime.CompilerServices.AsyncTaskMethodBuilder", "Create").WithLocation(4, 20),
                // (4,20): error CS0656: Missing compiler required member 'System.Runtime.CompilerServices.AsyncTaskMethodBuilder.Task'
                //     async Task M() {}
                Diagnostic(ErrorCode.ERR_MissingPredefinedMember, "{}").WithArguments("System.Runtime.CompilerServices.AsyncTaskMethodBuilder", "Task").WithLocation(4, 20),
                // (4,20): error CS0656: Missing compiler required member 'System.Runtime.CompilerServices.IAsyncStateMachine.MoveNext'
                //     async Task M() {}
                Diagnostic(ErrorCode.ERR_MissingPredefinedMember, "{}").WithArguments("System.Runtime.CompilerServices.IAsyncStateMachine", "MoveNext").WithLocation(4, 20),
                // (4,20): error CS0656: Missing compiler required member 'System.Runtime.CompilerServices.IAsyncStateMachine.SetStateMachine'
                //     async Task M() {}
                Diagnostic(ErrorCode.ERR_MissingPredefinedMember, "{}").WithArguments("System.Runtime.CompilerServices.IAsyncStateMachine", "SetStateMachine").WithLocation(4, 20));
        }

        [Fact]
        public void MissingAsyncTaskMethodBuilder_T()
        {
            var source =
@"using System.Threading.Tasks;
class C
{
    async Task<int> F() => 3;
}";
            var comp = CSharpTestBase.CreateEmptyCompilation(source, new[] { MscorlibRef }, TestOptions.ReleaseDll); // NOTE: 4.0, not 4.5, so it's missing the async helpers.
            comp.VerifyEmitDiagnostics(
                // (4,21): warning CS1998: This async method lacks 'await' operators and will run synchronously. Consider using the 'await' operator to await non-blocking API calls, or 'await Task.Run(...)' to do CPU-bound work on a background thread.
                //     async Task<int> F() => 3;
                Diagnostic(ErrorCode.WRN_AsyncLacksAwaits, "F").WithLocation(4, 21),
                // (4,25): error CS0518: Predefined type 'System.Runtime.CompilerServices.AsyncTaskMethodBuilder`1' is not defined or imported
                //     async Task<int> F() => 3;
                Diagnostic(ErrorCode.ERR_PredefinedTypeNotFound, "=> 3").WithArguments("System.Runtime.CompilerServices.AsyncTaskMethodBuilder`1").WithLocation(4, 25),
                // (4,25): error CS0656: Missing compiler required member 'System.Runtime.CompilerServices.AsyncTaskMethodBuilder`1.Create'
                //     async Task<int> F() => 3;
                Diagnostic(ErrorCode.ERR_MissingPredefinedMember, "=> 3").WithArguments("System.Runtime.CompilerServices.AsyncTaskMethodBuilder`1", "Create").WithLocation(4, 25),
                // (4,25): error CS0656: Missing compiler required member 'System.Runtime.CompilerServices.AsyncTaskMethodBuilder`1.Task'
                //     async Task<int> F() => 3;
                Diagnostic(ErrorCode.ERR_MissingPredefinedMember, "=> 3").WithArguments("System.Runtime.CompilerServices.AsyncTaskMethodBuilder`1", "Task").WithLocation(4, 25),
                // (4,25): error CS0656: Missing compiler required member 'System.Runtime.CompilerServices.IAsyncStateMachine.MoveNext'
                //     async Task<int> F() => 3;
                Diagnostic(ErrorCode.ERR_MissingPredefinedMember, "=> 3").WithArguments("System.Runtime.CompilerServices.IAsyncStateMachine", "MoveNext").WithLocation(4, 25),
                // (4,25): error CS0656: Missing compiler required member 'System.Runtime.CompilerServices.IAsyncStateMachine.SetStateMachine'
                //     async Task<int> F() => 3;
                Diagnostic(ErrorCode.ERR_MissingPredefinedMember, "=> 3").WithArguments("System.Runtime.CompilerServices.IAsyncStateMachine", "SetStateMachine").WithLocation(4, 25));
        }

        private static string AsyncBuilderCode(string builderTypeName, string tasklikeTypeName, string genericTypeParameter = null, bool isStruct = false)
        {
            string ofT = genericTypeParameter == null ? "" : "<" + genericTypeParameter + ">";
            return $@"
public {(isStruct ? "struct" : "class")} {builderTypeName}{ofT}
{{
    public static {builderTypeName}{ofT} Create() => default({builderTypeName}{ofT});
    public {tasklikeTypeName}{ofT} Task {{ get; }}
    public void AwaitOnCompleted<TAwaiter, TStateMachine>(ref TAwaiter awaiter, ref TStateMachine stateMachine) where TAwaiter : INotifyCompletion where TStateMachine : IAsyncStateMachine {{ }}
    public void AwaitUnsafeOnCompleted<TAwaiter, TStateMachine>(ref TAwaiter awaiter, ref TStateMachine stateMachine) where TAwaiter : ICriticalNotifyCompletion where TStateMachine : IAsyncStateMachine {{ }}
    public void SetException(System.Exception exception) {{ }}
    public void SetResult({(genericTypeParameter == null ? "" : genericTypeParameter + " result")}) {{ }}
    public void SetStateMachine(IAsyncStateMachine stateMachine) {{ }}
    public void Start<TStateMachine>(ref TStateMachine stateMachine) where TStateMachine : IAsyncStateMachine {{ }}
}}
";
        }

        [Fact]
        public void PresentAsyncTasklikeBuilderMethod()
        {
            var source = @"
using System.Runtime.CompilerServices;
using System.Threading.Tasks;
class C
{
    async ValueTask f() { await (Task)null; }
    async ValueTask<int> g() { await (Task)null; return 1; }
}
[AsyncMethodBuilder(typeof(ValueTaskMethodBuilder))]
struct ValueTask { }
[AsyncMethodBuilder(typeof(ValueTaskMethodBuilder<>))]
struct ValueTask<T> { }
class ValueTaskMethodBuilder
{
    public static ValueTaskMethodBuilder Create() => null;
    public ValueTask Task { get; }
    public void AwaitOnCompleted<TAwaiter, TStateMachine>(ref TAwaiter awaiter, ref TStateMachine stateMachine) where TAwaiter : INotifyCompletion where TStateMachine : IAsyncStateMachine { }
    public void AwaitUnsafeOnCompleted<TAwaiter, TStateMachine>(ref TAwaiter awaiter, ref TStateMachine stateMachine) where TAwaiter : ICriticalNotifyCompletion where TStateMachine : IAsyncStateMachine { }
    public void SetException(System.Exception exception) { }
    public void SetResult() { }
    public void SetStateMachine(IAsyncStateMachine stateMachine) { }
    public void Start<TStateMachine>(ref TStateMachine stateMachine) where TStateMachine : IAsyncStateMachine { }
}
class ValueTaskMethodBuilder<T>
{
    public static ValueTaskMethodBuilder<T> Create() => null;
    public ValueTask<T> Task { get; }
    public void AwaitOnCompleted<TAwaiter, TStateMachine>(ref TAwaiter awaiter, ref TStateMachine stateMachine) where TAwaiter : INotifyCompletion where TStateMachine : IAsyncStateMachine { }
    public void AwaitUnsafeOnCompleted<TAwaiter, TStateMachine>(ref TAwaiter awaiter, ref TStateMachine stateMachine) where TAwaiter : ICriticalNotifyCompletion where TStateMachine : IAsyncStateMachine { }
    public void SetException(System.Exception exception) { }
    public void SetResult(T result) { }
    public void SetStateMachine(IAsyncStateMachine stateMachine) { }
    public void Start<TStateMachine>(ref TStateMachine stateMachine) where TStateMachine : IAsyncStateMachine { }
}
namespace System.Runtime.CompilerServices { class AsyncMethodBuilderAttribute : System.Attribute { public AsyncMethodBuilderAttribute(System.Type t) { } } }
";
            var v = CompileAndVerify(source, null, options: TestOptions.ReleaseDll);
            v.VerifyIL("C.g",
@"{
  // Code size       45 (0x2d)
  .maxstack  2
  .locals init (C.<g>d__1 V_0)
  IL_0000:  ldloca.s   V_0
  IL_0002:  call       ""ValueTaskMethodBuilder<int> ValueTaskMethodBuilder<int>.Create()""
  IL_0007:  stfld      ""ValueTaskMethodBuilder<int> C.<g>d__1.<>t__builder""
  IL_000c:  ldloca.s   V_0
  IL_000e:  ldc.i4.m1
  IL_000f:  stfld      ""int C.<g>d__1.<>1__state""
  IL_0014:  ldloc.0
  IL_0015:  ldfld      ""ValueTaskMethodBuilder<int> C.<g>d__1.<>t__builder""
  IL_001a:  ldloca.s   V_0
  IL_001c:  callvirt   ""void ValueTaskMethodBuilder<int>.Start<C.<g>d__1>(ref C.<g>d__1)""
  IL_0021:  ldloc.0
  IL_0022:  ldfld      ""ValueTaskMethodBuilder<int> C.<g>d__1.<>t__builder""
  IL_0027:  callvirt   ""ValueTask<int> ValueTaskMethodBuilder<int>.Task.get""
  IL_002c:  ret
}");
            v.VerifyIL("C.f",
@"{
  // Code size       45 (0x2d)
  .maxstack  2
  .locals init (C.<f>d__0 V_0)
  IL_0000:  ldloca.s   V_0
  IL_0002:  call       ""ValueTaskMethodBuilder ValueTaskMethodBuilder.Create()""
  IL_0007:  stfld      ""ValueTaskMethodBuilder C.<f>d__0.<>t__builder""
  IL_000c:  ldloca.s   V_0
  IL_000e:  ldc.i4.m1
  IL_000f:  stfld      ""int C.<f>d__0.<>1__state""
  IL_0014:  ldloc.0
  IL_0015:  ldfld      ""ValueTaskMethodBuilder C.<f>d__0.<>t__builder""
  IL_001a:  ldloca.s   V_0
  IL_001c:  callvirt   ""void ValueTaskMethodBuilder.Start<C.<f>d__0>(ref C.<f>d__0)""
  IL_0021:  ldloc.0
  IL_0022:  ldfld      ""ValueTaskMethodBuilder C.<f>d__0.<>t__builder""
  IL_0027:  callvirt   ""ValueTask ValueTaskMethodBuilder.Task.get""
  IL_002c:  ret
}");
        }

        [Fact]
        public void AsyncTasklikeGenericBuilder()
        {
            var source = @"
using System.Runtime.CompilerServices;
using System.Threading.Tasks;

class N
{
    class BN { }
    class BG<U> { }

    [AsyncMethodBuilder(typeof(N.BG<int>))] class T_NIT<V> { }
    [AsyncMethodBuilder(typeof(N.BG<int>))] class T_NIN { }
    [AsyncMethodBuilder(typeof(N.BG<>))] class T_NOT<V> { }
    [AsyncMethodBuilder(typeof(N.BG<>))] class T_NON { }
    [AsyncMethodBuilder(typeof(N.BN))] class T_NNT<V> { }
    [AsyncMethodBuilder(typeof(N.BN))] class T_NNN { }

    async T_NIT<int> f1() => await Task.FromResult(1); 
    async T_NIN f2() => await Task.FromResult(1);      
    async T_NOT<int> f3() => await Task.FromResult(1); // ok builderType genericity (but missing members)
    async T_NON f4() => await Task.FromResult(1);      
    async T_NNT<int> f5() => await Task.FromResult(1); 
    async T_NNN f6() => await Task.FromResult(1);      // ok builderType genericity (but missing members)
}

class G<T>
{
    class BN { }
    class BG<U> { }

    [AsyncMethodBuilder(typeof(G<int>.BG<int>))] class T_IIT<V> { }
    [AsyncMethodBuilder(typeof(G<int>.BG<int>))] class T_IIN { }
    [AsyncMethodBuilder(typeof(G<int>.BN))] class T_INT<V> { }
    [AsyncMethodBuilder(typeof(G<int>.BN))] class T_INN { }
    [AsyncMethodBuilder(typeof(G<>.BG<>))] class T_OOT<V> { }
    [AsyncMethodBuilder(typeof(G<>.BG<>))] class T_OON { }
    [AsyncMethodBuilder(typeof(G<>.BN))] class T_ONT<V> { }
    [AsyncMethodBuilder(typeof(G<>.BN))] class T_ONN { }

    async T_IIT<int> g1() => await Task.FromResult(1);
    async T_IIN g2() => await Task.FromResult(1);
    async T_INT<int> g3() => await Task.FromResult(1);
    async T_INN g4() => await Task.FromResult(1);      // might have been ok builder genericity but we decided not
    async T_OOT<int> g5() => await Task.FromResult(1);
    async T_OON g6() => await Task.FromResult(1);
    async T_ONT<int> g7() => await Task.FromResult(1);
    async T_ONN g8() => await Task.FromResult(1);
}

class Program { static void Main() { } }

namespace System.Runtime.CompilerServices { class AsyncMethodBuilderAttribute : System.Attribute { public AsyncMethodBuilderAttribute(System.Type t) { } } }
";
            var comp = CreateCompilation(source, options: TestOptions.DebugExe);
            comp.VerifyEmitDiagnostics(
                // (17,27): error CS1983: The return type of an async method must be void, Task or Task<T>
                //     async T_NIT<int> f1() => await Task.FromResult(1);
                Diagnostic(ErrorCode.ERR_BadAsyncReturn, "=> await Task.FromResult(1)").WithLocation(17, 27),
                // (18,22): error CS1983: The return type of an async method must be void, Task or Task<T>
                //     async T_NIN f2() => await Task.FromResult(1);
                Diagnostic(ErrorCode.ERR_BadAsyncReturn, "=> await Task.FromResult(1)").WithLocation(18, 22),
                // (19,27): error CS0656: Missing compiler required member 'N.BG<int>.Task'
                //     async T_NOT<int> f3() => await Task.FromResult(1); // ok builderType genericity (but missing members)
                Diagnostic(ErrorCode.ERR_MissingPredefinedMember, "=> await Task.FromResult(1)").WithArguments("N.BG<int>", "Task").WithLocation(19, 27),
                // (19,27): error CS0656: Missing compiler required member 'N.BG<int>.Create'
                //     async T_NOT<int> f3() => await Task.FromResult(1); // ok builderType genericity (but missing members)
                Diagnostic(ErrorCode.ERR_MissingPredefinedMember, "=> await Task.FromResult(1)").WithArguments("N.BG<int>", "Create").WithLocation(19, 27),
                // (20,22): error CS1983: The return type of an async method must be void, Task or Task<T>
                //     async T_NON f4() => await Task.FromResult(1);
                Diagnostic(ErrorCode.ERR_BadAsyncReturn, "=> await Task.FromResult(1)").WithLocation(20, 22),
                // (21,27): error CS1983: The return type of an async method must be void, Task or Task<T>
                //     async T_NNT<int> f5() => await Task.FromResult(1);
                Diagnostic(ErrorCode.ERR_BadAsyncReturn, "=> await Task.FromResult(1)").WithLocation(21, 27),
                // (22,22): error CS0656: Missing compiler required member 'N.BN.Task'
                //     async T_NNN f6() => await Task.FromResult(1);      // ok builderType genericity (but missing members)
                Diagnostic(ErrorCode.ERR_MissingPredefinedMember, "=> await Task.FromResult(1)").WithArguments("N.BN", "Task").WithLocation(22, 22),
                // (22,22): error CS0656: Missing compiler required member 'N.BN.Create'
                //     async T_NNN f6() => await Task.FromResult(1);      // ok builderType genericity (but missing members)
                Diagnostic(ErrorCode.ERR_MissingPredefinedMember, "=> await Task.FromResult(1)").WithArguments("N.BN", "Create").WithLocation(22, 22),
                // (39,27): error CS1983: The return type of an async method must be void, Task or Task<T>
                //     async T_IIT<int> g1() => await Task.FromResult(1);
                Diagnostic(ErrorCode.ERR_BadAsyncReturn, "=> await Task.FromResult(1)").WithLocation(39, 27),
                // (40,22): error CS1983: The return type of an async method must be void, Task or Task<T>
                //     async T_IIN g2() => await Task.FromResult(1);
                Diagnostic(ErrorCode.ERR_BadAsyncReturn, "=> await Task.FromResult(1)").WithLocation(40, 22),
                // (41,27): error CS1983: The return type of an async method must be void, Task or Task<T>
                //     async T_INT<int> g3() => await Task.FromResult(1);
                Diagnostic(ErrorCode.ERR_BadAsyncReturn, "=> await Task.FromResult(1)").WithLocation(41, 27),
                // (42,22): error CS1983: The return type of an async method must be void, Task or Task<T>
                //     async T_INN g4() => await Task.FromResult(1);      // might have been ok builder genericity but we decided not
                Diagnostic(ErrorCode.ERR_BadAsyncReturn, "=> await Task.FromResult(1)").WithLocation(42, 22),
                // (43,27): error CS1983: The return type of an async method must be void, Task or Task<T>
                //     async T_OOT<int> g5() => await Task.FromResult(1);
                Diagnostic(ErrorCode.ERR_BadAsyncReturn, "=> await Task.FromResult(1)").WithLocation(43, 27),
                // (44,22): error CS1983: The return type of an async method must be void, Task or Task<T>
                //     async T_OON g6() => await Task.FromResult(1);
                Diagnostic(ErrorCode.ERR_BadAsyncReturn, "=> await Task.FromResult(1)").WithLocation(44, 22),
                // (45,27): error CS1983: The return type of an async method must be void, Task or Task<T>
                //     async T_ONT<int> g7() => await Task.FromResult(1);
                Diagnostic(ErrorCode.ERR_BadAsyncReturn, "=> await Task.FromResult(1)").WithLocation(45, 27),
                // (46,22): error CS1983: The return type of an async method must be void, Task or Task<T>
                //     async T_ONN g8() => await Task.FromResult(1);
                Diagnostic(ErrorCode.ERR_BadAsyncReturn, "=> await Task.FromResult(1)").WithLocation(46, 22)
                );
        }

        [Fact]
        public void AsyncTasklikeBadAttributeArgument1()
        {
            var source = @"
using System.Runtime.CompilerServices;
using System.Threading.Tasks;

[AsyncMethodBuilder(typeof(void))] class T { }

class Program {
    static void Main() { }
    async T f() => await Task.Delay(1);
}

namespace System.Runtime.CompilerServices { class AsyncMethodBuilderAttribute : System.Attribute { public AsyncMethodBuilderAttribute(System.Type t) { } } }
";

            var comp = CreateCompilation(source, options: TestOptions.DebugExe);
            comp.VerifyEmitDiagnostics(
                // (9,17): error CS1983: The return type of an async method must be void, Task or Task<T>
                //     async T f() => await Task.Delay(1);
                Diagnostic(ErrorCode.ERR_BadAsyncReturn, "=> await Task.Delay(1)").WithLocation(9, 17)
                );
        }

        [Fact]
        public void AsyncTasklikeBadAttributeArgument2()
        {
            var source = @"
using System.Runtime.CompilerServices;
using System.Threading.Tasks;

[AsyncMethodBuilder(""hello"")] class T { }

class Program {
    static void Main() { }
    async T f() => await Task.Delay(1);
}

namespace System.Runtime.CompilerServices { class AsyncMethodBuilderAttribute : System.Attribute { public AsyncMethodBuilderAttribute(System.Type t) { } } }
";

            var comp = CreateCompilation(source, options: TestOptions.DebugExe);
            comp.VerifyEmitDiagnostics(
                // (5,15): error CS1503: Argument 1: cannot convert from 'string' to 'System.Type'
                // [AsyncMethodBuilder("hello")] class T { }
                Diagnostic(ErrorCode.ERR_BadArgType, @"""hello""").WithArguments("1", "string", "System.Type").WithLocation(5, 21),
                // (9,13): error CS1983: The return type of an async method must be void, Task or Task<T>
                //     async T f() => await Task.Delay(1);
                Diagnostic(ErrorCode.ERR_BadAsyncReturn, "f").WithLocation(9, 13)
                );
        }

        [Fact]
        public void AsyncTasklikeBadAttributeArgument3()
        {
            var source = @"
using System.Runtime.CompilerServices;
using System.Threading.Tasks;

[AsyncMethodBuilder(typeof(Nonexistent))] class T { }

class Program {
    static void Main() { }
    async T f() => await Task.Delay(1);
}

namespace System.Runtime.CompilerServices { class AsyncMethodBuilderAttribute : System.Attribute { public AsyncMethodBuilderAttribute(System.Type t) { } } }
";

            var comp = CreateCompilation(source, options: TestOptions.DebugExe);
            comp.VerifyEmitDiagnostics(
                // (5,22): error CS0246: The type or namespace name 'Nonexistent' could not be found (are you missing a using directive or an assembly reference?)
                // [AsyncMethodBuilder(typeof(Nonexistent))] class T { }
                Diagnostic(ErrorCode.ERR_SingleTypeNameNotFound, "Nonexistent").WithArguments("Nonexistent").WithLocation(5, 28)
                );
        }

        [Fact]
        public void AsyncTasklikeBadAttributeArgument4()
        {
            var source = @"
using System.Runtime.CompilerServices;
using System.Threading.Tasks;

[AsyncMethodBuilder(null)] class T { }

class Program {
    static void Main() { }
    async T f() => await Task.Delay(1);
}

namespace System.Runtime.CompilerServices { class AsyncMethodBuilderAttribute : System.Attribute { public AsyncMethodBuilderAttribute(System.Type t) { } } }
";

            var comp = CreateCompilation(source, options: TestOptions.DebugExe);
            comp.VerifyEmitDiagnostics(
                // (9,17): error CS1983: The return type of an async method must be void, Task or Task<T>
                //     async T f() => await Task.Delay(1);
                Diagnostic(ErrorCode.ERR_BadAsyncReturn, "=> await Task.Delay(1)").WithLocation(9, 17)
                );
        }

        [Fact]
        public void AsyncTasklikeMissingBuilderType()
        {
            // Builder
            var libB = @"public class B { }";
            var cB = CreateCompilationWithMscorlib45(libB);
            var rB = cB.EmitToImageReference();

            // Tasklike
            var libT = @"
using System.Runtime.CompilerServices;

[AsyncMethodBuilder(typeof(B))] public class T { }

namespace System.Runtime.CompilerServices { class AsyncMethodBuilderAttribute : System.Attribute { public AsyncMethodBuilderAttribute(System.Type t) { } } }
";
            var cT = CreateCompilationWithMscorlib45(libT, references: new[] { rB });
            var rT = cT.EmitToImageReference();

            // Consumer, fails to reference builder
            var source = @"
using System.Threading.Tasks;

class Program {
    static void Main() { }
    async T f() => await Task.Delay(1);
}
";
            var c = CreateCompilationWithMscorlib45(source, references: new[] { rT });
            c.VerifyEmitDiagnostics(
                // (6,17): error CS1983: The return type of an async method must be void, Task or Task<T>
                //     async T f() => await Task.Delay(1);
                Diagnostic(ErrorCode.ERR_BadAsyncReturn, "=> await Task.Delay(1)").WithLocation(6, 17)
                );
        }

        [Fact]
        public void AsyncTasklikeCreateMethod()
        {
            var source = $@"
using System.Runtime.CompilerServices;
using System.Threading.Tasks;

class Program {{
    static void Main() {{ }}
    async T0 f0() => await Task.Delay(0);
    async T1 f1() => await Task.Delay(1);
    async T2 f2() => await Task.Delay(2);
    async T3 f3() => await Task.Delay(3);
    async T4 f4() => await Task.Delay(4);
    async T5 f5() => await Task.Delay(5);
    async T6 f6() => await Task.Delay(6);
    async T7 f7() => await Task.Delay(7);
    async T8 f8() => await Task.Delay(8);
}}

[AsyncMethodBuilder(typeof(B0))] public class T0 {{ }}
[AsyncMethodBuilder(typeof(B1))] public class T1 {{ }}
[AsyncMethodBuilder(typeof(B2))] public class T2 {{ }}
[AsyncMethodBuilder(typeof(B3))] public class T3 {{ }}
[AsyncMethodBuilder(typeof(B4))] public class T4 {{ }}
[AsyncMethodBuilder(typeof(B5))] public class T5 {{ }}
[AsyncMethodBuilder(typeof(B6))] public class T6 {{ }}
[AsyncMethodBuilder(typeof(B7))] public class T7 {{ }}
[AsyncMethodBuilder(typeof(B8))] public class T8 {{ }}

{AsyncBuilderCode("B0", "T0").Replace("public static B0 Create()", "public static B0 Create()")}
{AsyncBuilderCode("B1", "T1").Replace("public static B1 Create()", "private static B1 Create()")}
{AsyncBuilderCode("B2", "T2").Replace("public static B2 Create() => default(B2);", "public static void Create() { }")}
{AsyncBuilderCode("B3", "T3").Replace("public static B3 Create() => default(B3);", "public static B1 Create() => default(B1);")}
{AsyncBuilderCode("B4", "T4").Replace("public static B4 Create()", "public static B4 Create(int i)")}
{AsyncBuilderCode("B5", "T5").Replace("public static B5 Create()", "public static B5 Create<T>()")}
{AsyncBuilderCode("B6", "T6").Replace("public static B6 Create()", "public static B6 Create(object arg = null)")}
{AsyncBuilderCode("B7", "T7").Replace("public static B7 Create()", "public static B7 Create(params object[] arg)")}
{AsyncBuilderCode("B8", "T8").Replace("public static B8 Create()", "public B8 Create()")}

namespace System.Runtime.CompilerServices {{ class AsyncMethodBuilderAttribute : System.Attribute {{ public AsyncMethodBuilderAttribute(System.Type t) {{ }} }} }}
";

            var comp = CreateCompilation(source, options: TestOptions.DebugExe);
            comp.VerifyEmitDiagnostics(
                // (8,19): error CS0656: Missing compiler required member 'B1.Create'
                //     async T1 f1() => await Task.Delay(1);
                Diagnostic(ErrorCode.ERR_MissingPredefinedMember, "=> await Task.Delay(1)").WithArguments("B1", "Create").WithLocation(8, 19),
                // (9,19): error CS0656: Missing compiler required member 'B2.Create'
                //     async T2 f2() => await Task.Delay(2);
                Diagnostic(ErrorCode.ERR_MissingPredefinedMember, "=> await Task.Delay(2)").WithArguments("B2", "Create").WithLocation(9, 19),
                // (10,19): error CS0656: Missing compiler required member 'B3.Create'
                //     async T3 f3() => await Task.Delay(3);
                Diagnostic(ErrorCode.ERR_MissingPredefinedMember, "=> await Task.Delay(3)").WithArguments("B3", "Create").WithLocation(10, 19),
                // (11,19): error CS0656: Missing compiler required member 'B4.Create'
                //     async T4 f4() => await Task.Delay(4);
                Diagnostic(ErrorCode.ERR_MissingPredefinedMember, "=> await Task.Delay(4)").WithArguments("B4", "Create").WithLocation(11, 19),
                // (12,19): error CS0656: Missing compiler required member 'B5.Create'
                //     async T5 f5() => await Task.Delay(5);
                Diagnostic(ErrorCode.ERR_MissingPredefinedMember, "=> await Task.Delay(5)").WithArguments("B5", "Create").WithLocation(12, 19),
                // (13,19): error CS0656: Missing compiler required member 'B6.Create'
                //     async T6 f6() => await Task.Delay(6);
                Diagnostic(ErrorCode.ERR_MissingPredefinedMember, "=> await Task.Delay(6)").WithArguments("B6", "Create").WithLocation(13, 19),
                // (14,19): error CS0656: Missing compiler required member 'B7.Create'
                //     async T7 f7() => await Task.Delay(7);
                Diagnostic(ErrorCode.ERR_MissingPredefinedMember, "=> await Task.Delay(7)").WithArguments("B7", "Create").WithLocation(14, 19),
                // (15,19): error CS0656: Missing compiler required member 'B8.Create'
                //     async T8 f8() => await Task.Delay(8);
                Diagnostic(ErrorCode.ERR_MissingPredefinedMember, "=> await Task.Delay(8)").WithArguments("B8", "Create").WithLocation(15, 19)
                );
        }

        [Fact]
        public void AsyncInterfaceTasklike()
        {
            var source = $@"
using System.Runtime.CompilerServices;
using System.Threading.Tasks;

class Program {{
    static void Main() {{ }}
    async I0 f0() => await Task.Delay(0);
    async I1<int> f1() {{  await Task.Delay(1); return 1; }}
}}

[AsyncMethodBuilder(typeof(B0))] public interface I0 {{ }}
[AsyncMethodBuilder(typeof(B1<>))] public interface I1<T> {{ }}

{AsyncBuilderCode("B0", "I0", genericTypeParameter: null)}
{AsyncBuilderCode("B1", "I1", genericTypeParameter: "T")}

namespace System.Runtime.CompilerServices {{ class AsyncMethodBuilderAttribute : System.Attribute {{ public AsyncMethodBuilderAttribute(System.Type t) {{ }} }} }}
";

            var comp = CreateCompilation(source, options: TestOptions.DebugExe);
            comp.VerifyEmitDiagnostics(
                );
        }

        [Fact]
        public void AsyncTasklikeBuilderAccessibility()
        {
            var source = $@"
using System.Runtime.CompilerServices;
using System.Threading.Tasks;

[AsyncMethodBuilder(typeof(B1))] public class T1 {{ }}
[AsyncMethodBuilder(typeof(B2))] public class T2 {{ }}
[AsyncMethodBuilder(typeof(B3))] internal class T3 {{ }}
[AsyncMethodBuilder(typeof(B4))] internal class T4 {{ }}

{AsyncBuilderCode("B1", "T1").Replace("public class B1", "public class B1")}
{AsyncBuilderCode("B2", "T2").Replace("public class B2", "internal class B2")}
{AsyncBuilderCode("B3", "T3").Replace("public class B3", "public class B3").Replace("public T3 Task { get; }", "internal T3 Task {get; }")}
{AsyncBuilderCode("B4", "T4").Replace("public class B4", "internal class B4")}

class Program {{
    static void Main() {{ }}
    async T1 f1() => await Task.Delay(1);
    async T2 f2() => await Task.Delay(2);
    async T3 f3() => await Task.Delay(3);
    async T4 f4() => await Task.Delay(4);
}}

namespace System.Runtime.CompilerServices {{ class AsyncMethodBuilderAttribute : System.Attribute {{ public AsyncMethodBuilderAttribute(System.Type t) {{ }} }} }}
";

            var comp = CreateCompilation(source, options: TestOptions.DebugExe);
            comp.VerifyEmitDiagnostics(
                // (66,19): error CS1983: The return type of an async method must be void, Task or Task<T>
                //     async T2 f2() => await Task.Delay(2);
                Diagnostic(ErrorCode.ERR_BadAsyncReturn, "=> await Task.Delay(2)").WithLocation(66, 19),
                // (67,19): error CS1983: The return type of an async method must be void, Task or Task<T>
                //     async T3 f3() => await Task.Delay(3);
                Diagnostic(ErrorCode.ERR_BadAsyncReturn, "=> await Task.Delay(3)").WithLocation(67, 19)
                );
        }

        [Fact]
        public void AsyncTasklikeLambdaOverloads()
        {
            var source = @"
using System;
using System.Runtime.CompilerServices;
using System.Threading.Tasks;
class C
{
    static void Main()
    {
        f(async () => { await (Task)null; });
        g(async () => { await (Task)null; });
        k(async () => { await (Task)null; });
    }

    static void f(Func<MyTask> lambda) { }
    static void g(Func<Task> lambda) { }
    static void k<T>(Func<T> lambda) { }
}
[AsyncMethodBuilder(typeof(MyTaskBuilder))]
class MyTask { }
class MyTaskBuilder
{
    public static MyTaskBuilder Create() => null;
    public void Start<TStateMachine>(ref TStateMachine stateMachine) where TStateMachine : IAsyncStateMachine { }
    public void SetStateMachine(IAsyncStateMachine stateMachine) { }
    public void SetResult() { }
    public void SetException(Exception exception) { }
    public MyTask Task => default(MyTask);
    public void AwaitOnCompleted<TAwaiter, TStateMachine>(ref TAwaiter awaiter, ref TStateMachine stateMachine) where TAwaiter : INotifyCompletion where TStateMachine : IAsyncStateMachine { }
    public void AwaitUnsafeOnCompleted<TAwaiter, TStateMachine>(ref TAwaiter awaiter, ref TStateMachine stateMachine) where TAwaiter : ICriticalNotifyCompletion where TStateMachine : IAsyncStateMachine { }
}
namespace System.Runtime.CompilerServices { class AsyncMethodBuilderAttribute : System.Attribute { public AsyncMethodBuilderAttribute(System.Type t) { } } }
";
            var v = CompileAndVerify(source, null, options: TestOptions.ReleaseDll);
            v.VerifyIL("C.Main", @"
{
  // Code size      109 (0x6d)
  .maxstack  2
  IL_0000:  ldsfld     ""System.Func<MyTask> C.<>c.<>9__0_0""
  IL_0005:  dup
  IL_0006:  brtrue.s   IL_001f
  IL_0008:  pop
  IL_0009:  ldsfld     ""C.<>c C.<>c.<>9""
  IL_000e:  ldftn      ""MyTask C.<>c.<Main>b__0_0()""
  IL_0014:  newobj     ""System.Func<MyTask>..ctor(object, System.IntPtr)""
  IL_0019:  dup
  IL_001a:  stsfld     ""System.Func<MyTask> C.<>c.<>9__0_0""
  IL_001f:  call       ""void C.f(System.Func<MyTask>)""
  IL_0024:  ldsfld     ""System.Func<System.Threading.Tasks.Task> C.<>c.<>9__0_1""
  IL_0029:  dup
  IL_002a:  brtrue.s   IL_0043
  IL_002c:  pop
  IL_002d:  ldsfld     ""C.<>c C.<>c.<>9""
  IL_0032:  ldftn      ""System.Threading.Tasks.Task C.<>c.<Main>b__0_1()""
  IL_0038:  newobj     ""System.Func<System.Threading.Tasks.Task>..ctor(object, System.IntPtr)""
  IL_003d:  dup
  IL_003e:  stsfld     ""System.Func<System.Threading.Tasks.Task> C.<>c.<>9__0_1""
  IL_0043:  call       ""void C.g(System.Func<System.Threading.Tasks.Task>)""
  IL_0048:  ldsfld     ""System.Func<System.Threading.Tasks.Task> C.<>c.<>9__0_2""
  IL_004d:  dup
  IL_004e:  brtrue.s   IL_0067
  IL_0050:  pop
  IL_0051:  ldsfld     ""C.<>c C.<>c.<>9""
  IL_0056:  ldftn      ""System.Threading.Tasks.Task C.<>c.<Main>b__0_2()""
  IL_005c:  newobj     ""System.Func<System.Threading.Tasks.Task>..ctor(object, System.IntPtr)""
  IL_0061:  dup
  IL_0062:  stsfld     ""System.Func<System.Threading.Tasks.Task> C.<>c.<>9__0_2""
  IL_0067:  call       ""void C.k<System.Threading.Tasks.Task>(System.Func<System.Threading.Tasks.Task>)""
  IL_006c:  ret
}");
        }

        [Fact]
        public void AsyncTasklikeIncompleteBuilder()
        {
            var source = @"
using System.Runtime.CompilerServices;
using System.Threading.Tasks;
class C
{
    static void Main() { }
    async ValueTask0 f() { await Task.Delay(0); }
    async ValueTask1 g() { await Task.Delay(0); }
    async ValueTask2 h() { await Task.Delay(0); }
}
[AsyncMethodBuilder(typeof(ValueTaskMethodBuilder0))]
struct ValueTask0 { }
[AsyncMethodBuilder(typeof(ValueTaskMethodBuilder1))]
struct ValueTask1 { }
[AsyncMethodBuilder(typeof(ValueTaskMethodBuilder2))]
struct ValueTask2 { }
class ValueTaskMethodBuilder0
{
    public static ValueTaskMethodBuilder0 Create() => null;
    public ValueTask0 Task => default(ValueTask0);
}
class ValueTaskMethodBuilder1
{
    public static ValueTaskMethodBuilder1 Create() => null;
    public ValueTask1 Task => default(ValueTask1);
    public void SetException(System.Exception ex) { }
}
class ValueTaskMethodBuilder2
{
    public static ValueTaskMethodBuilder2 Create() => null;
    public ValueTask2 Task => default(ValueTask2);
    public void SetException(System.Exception ex) { } public void SetResult() { }
}
namespace System.Runtime.CompilerServices { class AsyncMethodBuilderAttribute : System.Attribute { public AsyncMethodBuilderAttribute(System.Type t) { } } }
";

            var comp = CreateCompilation(source, options: TestOptions.DebugExe);
            comp.VerifyEmitDiagnostics(
                // (7,26): error CS0656: Missing compiler required member 'ValueTaskMethodBuilder0.SetException'
                //     async ValueTask0 f() { await Task.Delay(0); }
                Diagnostic(ErrorCode.ERR_MissingPredefinedMember, "{ await Task.Delay(0); }").WithArguments("ValueTaskMethodBuilder0", "SetException").WithLocation(7, 26),
                // (8,26): error CS0656: Missing compiler required member 'ValueTaskMethodBuilder1.SetResult'
                //     async ValueTask1 g() { await Task.Delay(0); }
                Diagnostic(ErrorCode.ERR_MissingPredefinedMember, "{ await Task.Delay(0); }").WithArguments("ValueTaskMethodBuilder1", "SetResult").WithLocation(8, 26),
                // (9,26): error CS0656: Missing compiler required member 'ValueTaskMethodBuilder2.AwaitOnCompleted'
                //     async ValueTask2 h() { await Task.Delay(0); }
                Diagnostic(ErrorCode.ERR_MissingPredefinedMember, "{ await Task.Delay(0); }").WithArguments("ValueTaskMethodBuilder2", "AwaitOnCompleted").WithLocation(9, 26)
                );
        }

        [Fact]
        public void AsyncTasklikeBuilderArityMismatch()
        {
            var source = @"
using System.Runtime.CompilerServices;
using System.Threading.Tasks;
class C {
    async Mismatch1<int> f() { await (Task)null; return 1; }
    async Mismatch2 g() { await (Task)null; return 1; }
}
[AsyncMethodBuilder(typeof(Mismatch1MethodBuilder))]
struct Mismatch1<T> { }
[AsyncMethodBuilder(typeof(Mismatch2MethodBuilder<>))]
struct Mismatch2 { }
class Mismatch1MethodBuilder
{
    public static Mismatch1MethodBuilder Create() => null;
}
class Mismatch2MethodBuilder<T>
{
    public static Mismatch2MethodBuilder<T> Create() => null;
}
namespace System.Runtime.CompilerServices { class AsyncMethodBuilderAttribute : System.Attribute { public AsyncMethodBuilderAttribute(System.Type t) { } } }
";
            var comp = CreateCompilationWithMscorlib45(source);
            comp.VerifyEmitDiagnostics(
                // (5,30): error CS1983: The return type of an async method must be void, Task or Task<T>
                //     async Mismatch1<int> f() { await (Task)null; return 1; }
                Diagnostic(ErrorCode.ERR_BadAsyncReturn, "{ await (Task)null; return 1; }").WithLocation(5, 30),
                // (6,45): error CS1997: Since 'C.g()' is an async method that returns 'Task', a return keyword must not be followed by an object expression. Did you intend to return 'Task<T>'?
                //     async Mismatch2 g() { await (Task)null; return 1; }
                Diagnostic(ErrorCode.ERR_TaskRetNoObjectRequired, "return").WithArguments("C.g()").WithLocation(6, 45)
                );
        }

        [WorkItem(12616, "https://github.com/dotnet/roslyn/issues/12616")]
        [Fact]
        public void AsyncTasklikeBuilderConstraints()
        {
            var source1 = @"
using System;
using System.Runtime.CompilerServices;
using System.Threading.Tasks;
class C
{
    static void Main() { }
    async MyTask f() { await (Task)null; }
}

[AsyncMethodBuilder(typeof(MyTaskBuilder))]
class MyTask { }

interface I { }

class MyTaskBuilder
{
    public static MyTaskBuilder Create() => null;
    public void SetStateMachine(IAsyncStateMachine stateMachine) { }
    public void Start<TSM>(ref TSM stateMachine) where TSM : I { }
    public void AwaitOnCompleted<TA, TSM>(ref TA awaiter, ref TSM stateMachine) { }
    public void AwaitUnsafeOnCompleted<TA, TSM>(ref TA awaiter, ref TSM stateMachine) { }
    public void SetResult() { }
    public void SetException(Exception ex) { }
    public MyTask Task => null;
}

namespace System.Runtime.CompilerServices { class AsyncMethodBuilderAttribute : System.Attribute { public AsyncMethodBuilderAttribute(System.Type t) { } } }
";

            var comp1 = CreateCompilation(source1, options: TestOptions.DebugExe);
            comp1.VerifyEmitDiagnostics(
                // (8,22): error CS0311: The type 'C.<f>d__1' cannot be used as type parameter 'TSM' in the generic type or method 'MyTaskBuilder.Start<TSM>(ref TSM)'. There is no implicit reference conversion from 'C.<f>d__1' to 'I'.
                //     async MyTask f() { await (Task)null; }
                Diagnostic(ErrorCode.ERR_GenericConstraintNotSatisfiedRefType, "{ await (Task)null; }").WithArguments("MyTaskBuilder.Start<TSM>(ref TSM)", "I", "TSM", "C.<f>d__1").WithLocation(8, 22));

            var source2 = @"
using System;
using System.Runtime.CompilerServices;
using System.Threading.Tasks;
class C
{
    static void Main() { }
    async MyTask f() { await (Task)null; }
}

[AsyncMethodBuilder(typeof(MyTaskBuilder))]
class MyTask { }

class MyTaskBuilder
{
    public static MyTaskBuilder Create() => null;
    public void SetStateMachine(IAsyncStateMachine stateMachine) { }
    public void Start<TSM>(ref TSM stateMachine) where TSM : IAsyncStateMachine { }
    public void AwaitOnCompleted<TA, TSM>(ref TA awaiter, ref TSM stateMachine) where TA : INotifyCompletion where TSM : IAsyncStateMachine { }
    public void AwaitUnsafeOnCompleted<TA, TSM>(ref TA awaiter, ref TSM stateMachine) { }
    public void SetResult() { }
    public void SetException(Exception ex) { }
    public MyTask Task => null;
}

namespace System.Runtime.CompilerServices { class AsyncMethodBuilderAttribute : System.Attribute { public AsyncMethodBuilderAttribute(System.Type t) { } } }
";

            var comp2 = CreateCompilation(source2, options: TestOptions.DebugExe);
            comp2.VerifyEmitDiagnostics();
        }

        [Fact]
        [WorkItem(868822, "http://vstfdevdiv:8080/DevDiv2/DevDiv/_workitems/edit/868822")]
        public void AsyncDelegates()
        {
            var source =
@"using System;
using System.Threading.Tasks;

    class Program
    {
        static void Main(string[] args)
        {
            test1();
            test2();
        }

        static void test1()
        {
            Invoke(async delegate
            {
                if (0.ToString().Length == 0)
                {
                    await Task.Yield();                        
                }
                else
                {
                    System.Console.WriteLine(0.ToString());
                }
            });
        }

        static string test2()
        {
            return Invoke(async delegate
            {
                if (0.ToString().Length == 0)
                {
                    await Task.Yield();
                    return 1.ToString();
                }
                else
                {
                    System.Console.WriteLine(2.ToString());
                    return null;
                }
            });
        }

        static void Invoke(Action method)
        {
            method();
        }

        static void Invoke(Func<Task> method)
        {
            method().Wait();
        }

        static TResult Invoke<TResult>(Func<TResult> method)
        {
            return method();
        }

        internal static TResult Invoke<TResult>(Func<Task<TResult>> method)
        {
            if (method != null)
            {
                return Invoke1(async delegate
                {
                    await Task.Yield();
                    return await method();
                });
            }

            return default(TResult);
        }

        internal static TResult Invoke1<TResult>(Func<Task<TResult>> method)
        {
            return method().Result;
        }
    }

";
            var expected =
@"0
2";
            CompileAndVerify(source, expectedOutput: expected);
        }

        [Fact]
        public void MutatingArrayOfStructs()
        {
            var source = @"
using System;
using System.Diagnostics;
using System.Threading;
using System.Threading.Tasks;

struct S
{
    public int A;

    public int Mutate(int b)
    {
        A += b;
        return 1;
    }
}

class Test
{
    static int i = 0;

    public static Task<int> G() { return null; }

    public static async Task<int> F()
    {
        S[] array = new S[10];    
        
        return array[1].Mutate(await G());
    }
}";
            var v = CompileAndVerify(source, null, options: TestOptions.DebugDll);

            v.VerifyIL("Test.<F>d__2.System.Runtime.CompilerServices.IAsyncStateMachine.MoveNext()", @"
{
  // Code size      241 (0xf1)
  .maxstack  3
  .locals init (int V_0,
                int V_1,
                System.Runtime.CompilerServices.TaskAwaiter<int> V_2,
                Test.<F>d__2 V_3,
                System.Exception V_4)
 ~IL_0000:  ldarg.0
  IL_0001:  ldfld      ""int Test.<F>d__2.<>1__state""
  IL_0006:  stloc.0
  .try
  {
   ~IL_0007:  ldloc.0
    IL_0008:  brfalse.s  IL_000c
    IL_000a:  br.s       IL_000e
    IL_000c:  br.s       IL_0070
   -IL_000e:  nop
   -IL_000f:  ldarg.0
    IL_0010:  ldc.i4.s   10
    IL_0012:  newarr     ""S""
    IL_0017:  stfld      ""S[] Test.<F>d__2.<array>5__1""
   -IL_001c:  ldarg.0
    IL_001d:  ldarg.0
    IL_001e:  ldfld      ""S[] Test.<F>d__2.<array>5__1""
    IL_0023:  stfld      ""S[] Test.<F>d__2.<>s__3""
    IL_0028:  ldarg.0
    IL_0029:  ldfld      ""S[] Test.<F>d__2.<>s__3""
    IL_002e:  ldc.i4.1
    IL_002f:  ldelema    ""S""
    IL_0034:  pop
    IL_0035:  call       ""System.Threading.Tasks.Task<int> Test.G()""
    IL_003a:  callvirt   ""System.Runtime.CompilerServices.TaskAwaiter<int> System.Threading.Tasks.Task<int>.GetAwaiter()""
    IL_003f:  stloc.2
   ~IL_0040:  ldloca.s   V_2
    IL_0042:  call       ""bool System.Runtime.CompilerServices.TaskAwaiter<int>.IsCompleted.get""
    IL_0047:  brtrue.s   IL_008c
    IL_0049:  ldarg.0
    IL_004a:  ldc.i4.0
    IL_004b:  dup
    IL_004c:  stloc.0
    IL_004d:  stfld      ""int Test.<F>d__2.<>1__state""
   <IL_0052:  ldarg.0
    IL_0053:  ldloc.2
    IL_0054:  stfld      ""System.Runtime.CompilerServices.TaskAwaiter<int> Test.<F>d__2.<>u__1""
    IL_0059:  ldarg.0
    IL_005a:  stloc.3
    IL_005b:  ldarg.0
    IL_005c:  ldflda     ""System.Runtime.CompilerServices.AsyncTaskMethodBuilder<int> Test.<F>d__2.<>t__builder""
    IL_0061:  ldloca.s   V_2
    IL_0063:  ldloca.s   V_3
    IL_0065:  call       ""void System.Runtime.CompilerServices.AsyncTaskMethodBuilder<int>.AwaitUnsafeOnCompleted<System.Runtime.CompilerServices.TaskAwaiter<int>, Test.<F>d__2>(ref System.Runtime.CompilerServices.TaskAwaiter<int>, ref Test.<F>d__2)""
    IL_006a:  nop
    IL_006b:  leave      IL_00f0
   >IL_0070:  ldarg.0
    IL_0071:  ldfld      ""System.Runtime.CompilerServices.TaskAwaiter<int> Test.<F>d__2.<>u__1""
    IL_0076:  stloc.2
    IL_0077:  ldarg.0
    IL_0078:  ldflda     ""System.Runtime.CompilerServices.TaskAwaiter<int> Test.<F>d__2.<>u__1""
    IL_007d:  initobj    ""System.Runtime.CompilerServices.TaskAwaiter<int>""
    IL_0083:  ldarg.0
    IL_0084:  ldc.i4.m1
    IL_0085:  dup
    IL_0086:  stloc.0
    IL_0087:  stfld      ""int Test.<F>d__2.<>1__state""
    IL_008c:  ldarg.0
    IL_008d:  ldloca.s   V_2
    IL_008f:  call       ""int System.Runtime.CompilerServices.TaskAwaiter<int>.GetResult()""
    IL_0094:  stfld      ""int Test.<F>d__2.<>s__2""
    IL_0099:  ldarg.0
    IL_009a:  ldfld      ""S[] Test.<F>d__2.<>s__3""
    IL_009f:  ldc.i4.1
    IL_00a0:  ldelema    ""S""
    IL_00a5:  ldarg.0
    IL_00a6:  ldfld      ""int Test.<F>d__2.<>s__2""
    IL_00ab:  call       ""int S.Mutate(int)""
    IL_00b0:  stloc.1
    IL_00b1:  leave.s    IL_00d4
  }
  catch System.Exception
  {
   ~IL_00b3:  stloc.s    V_4
    IL_00b5:  ldarg.0
    IL_00b6:  ldc.i4.s   -2
    IL_00b8:  stfld      ""int Test.<F>d__2.<>1__state""
    IL_00bd:  ldarg.0
    IL_00be:  ldnull
    IL_00bf:  stfld      ""S[] Test.<F>d__2.<array>5__1""
    IL_00c4:  ldarg.0
    IL_00c5:  ldflda     ""System.Runtime.CompilerServices.AsyncTaskMethodBuilder<int> Test.<F>d__2.<>t__builder""
    IL_00ca:  ldloc.s    V_4
    IL_00cc:  call       ""void System.Runtime.CompilerServices.AsyncTaskMethodBuilder<int>.SetException(System.Exception)""
    IL_00d1:  nop
    IL_00d2:  leave.s    IL_00f0
  }
 -IL_00d4:  ldarg.0
  IL_00d5:  ldc.i4.s   -2
  IL_00d7:  stfld      ""int Test.<F>d__2.<>1__state""
 ~IL_00dc:  ldarg.0
  IL_00dd:  ldnull
  IL_00de:  stfld      ""S[] Test.<F>d__2.<array>5__1""
  IL_00e3:  ldarg.0
  IL_00e4:  ldflda     ""System.Runtime.CompilerServices.AsyncTaskMethodBuilder<int> Test.<F>d__2.<>t__builder""
  IL_00e9:  ldloc.1
  IL_00ea:  call       ""void System.Runtime.CompilerServices.AsyncTaskMethodBuilder<int>.SetResult(int)""
  IL_00ef:  nop
  IL_00f0:  ret
}",
            sequencePoints: "Test+<F>d__2.MoveNext");
        }

        [Fact]
        public void MutatingStructWithUsing()
        {
            var source =
@"using System;
using System.Collections.Generic;
using System.Threading;
using System.Threading.Tasks;

class Program
{
    public static void Main()
    {
        (new Program()).Test().Wait();
    }

    public async Task Test()
    {
        var list = new List<int> {1, 2, 3};

        using (var enumerator = list.GetEnumerator()) 
        {
            Console.WriteLine(enumerator.MoveNext());
            Console.WriteLine(enumerator.Current);

            await Task.Delay(1);
        }
    }
}";

            var expectedOutput = @"True
1";

            var comp = CreateCompilation(source, options: TestOptions.DebugExe);
            CompileAndVerify(comp, expectedOutput: expectedOutput);
        }

        [Fact, WorkItem(1942, "https://github.com/dotnet/roslyn/issues/1942")]
        public void HoistStructure()
        {
            var source = @"
using System;
using System.Threading.Tasks;
namespace ConsoleApp
{
    struct TestStruct
    {
        public long i;
        public long j;
    }
    class Program
    {
        static async Task TestAsync()
        {
            TestStruct t;
            t.i = 12;
            Console.WriteLine(""Before {0}"", t.i); // emits ""Before 12"" 
            await Task.Delay(100);
            Console.WriteLine(""After {0}"", t.i); // emits ""After 0"" expecting ""After 12"" 
        }
        static void Main(string[] args)
        {
            TestAsync().Wait();
        }
    }
}";

            var expectedOutput = @"Before 12
After 12";

            var comp = CreateCompilation(source, options: TestOptions.DebugExe);

            CompileAndVerify(comp, expectedOutput: expectedOutput);

            CompileAndVerify(comp.WithOptions(TestOptions.ReleaseExe), expectedOutput: expectedOutput);
        }

        [Fact, WorkItem(2567, "https://github.com/dotnet/roslyn/issues/2567")]
        public void AwaitInUsingAndForeach()
        {
            var source = @"
using System.Threading.Tasks;
using System;

class Program
{
    System.Collections.Generic.IEnumerable<int> ien = null;
    async Task<int> Test(IDisposable id, Task<int> task)
    {
        try
        {
            foreach (var i in ien)
            {
                return await task;
            }
            using (id)
            {
                return await task;
            }
        }
        catch (Exception)
        {
            return await task;
        }
    }
    public static void Main() {}
}";
            var comp = CreateCompilation(source, options: TestOptions.DebugExe);
            CompileAndVerify(comp);
            CompileAndVerify(comp.WithOptions(TestOptions.ReleaseExe));
        }

        [Fact, WorkItem(4697, "https://github.com/dotnet/roslyn/issues/4697")]
        public void AwaitInObjInitializer()
        {
            var source = @"
using System;
using System.Threading.Tasks;

namespace CompilerCrashRepro2
{
    public class Item<T>
    {
        public T Value { get; set; }
    }

    public class Crasher
    {
        public static void Main()
        {
            var r = Build<int>()().Result.Value;
            System.Console.WriteLine(r);
        }

        public static Func<Task<Item<T>>> Build<T>()
        {
            return async () => new Item<T>()
            {
                Value = await GetValue<T>()
            };
        }

        public static Task<T> GetValue<T>()
        {
            return Task.FromResult(default(T));
        }
    }
}";
            var comp = CreateCompilation(source, options: TestOptions.DebugExe);
            CompileAndVerify(comp, expectedOutput: "0");
            CompileAndVerify(comp.WithOptions(TestOptions.ReleaseExe), expectedOutput: "0");
        }

        [Fact]
        public void AwaitInScriptExpression()
        {
            var source =
@"System.Console.WriteLine(await System.Threading.Tasks.Task.FromResult(1));";
            var compilation = CreateCompilationWithMscorlib45(source, parseOptions: TestOptions.Script, options: TestOptions.DebugExe);
            compilation.VerifyDiagnostics();
        }

        [Fact]
        public void AwaitInScriptGlobalStatement()
        {
            var source =
@"await System.Threading.Tasks.Task.FromResult(4);";
            var compilation = CreateCompilationWithMscorlib45(source, parseOptions: TestOptions.Script, options: TestOptions.DebugExe);
            compilation.VerifyDiagnostics();
        }

        [Fact]
        public void AwaitInScriptDeclaration()
        {
            var source =
@"int x = await System.Threading.Tasks.Task.Run(() => 2);
System.Console.WriteLine(x);";
            var compilation = CreateCompilationWithMscorlib45(source, parseOptions: TestOptions.Script, options: TestOptions.DebugExe);
            compilation.VerifyDiagnostics();
        }

        [Fact]
        public void AwaitInInteractiveExpression()
        {
            var references = new[] { MscorlibRef_v4_0_30316_17626, SystemCoreRef };
            var source0 =
@"static async System.Threading.Tasks.Task<int> F()
{
    return await System.Threading.Tasks.Task.FromResult(3);
}";
            var source1 =
@"await F()";
            var s0 = CSharpCompilation.CreateScriptCompilation("s0.dll", SyntaxFactory.ParseSyntaxTree(source0, options: TestOptions.Script), references);
            var s1 = CSharpCompilation.CreateScriptCompilation("s1.dll", SyntaxFactory.ParseSyntaxTree(source1, options: TestOptions.Script), references, previousScriptCompilation: s0);
            s1.VerifyDiagnostics();
        }

        [Fact]
        public void AwaitInInteractiveGlobalStatement()
        {
            var references = new[] { MscorlibRef_v4_0_30316_17626, SystemCoreRef };
            var source0 =
@"await System.Threading.Tasks.Task.FromResult(5);";
            var s0 = CSharpCompilation.CreateScriptCompilation("s0.dll", SyntaxFactory.ParseSyntaxTree(source0, options: TestOptions.Script), references);
            s0.VerifyDiagnostics();
        }

        /// <summary>
        /// await should be disallowed in static field initializer
        /// since the static initialization of the class must be
        /// handled synchronously in the .cctor.
        /// </summary>
        [WorkItem(5787, "https://github.com/dotnet/roslyn/issues/5787")]
        [Fact]
        public void AwaitInScriptStaticInitializer()
        {
            var source =
@"static int x = 1 +
    await System.Threading.Tasks.Task.FromResult(1);
int y = x +
    await System.Threading.Tasks.Task.FromResult(2);";
            var compilation = CreateCompilationWithMscorlib45(source, parseOptions: TestOptions.Script, options: TestOptions.DebugExe);
            compilation.VerifyDiagnostics(
                // (2,5): error CS8100: The 'await' operator cannot be used in a static script variable initializer.
                //     await System.Threading.Tasks.Task.FromResult(1);
                Diagnostic(ErrorCode.ERR_BadAwaitInStaticVariableInitializer, "await System.Threading.Tasks.Task.FromResult(1)").WithLocation(2, 5));
        }

        [Fact, WorkItem(4839, "https://github.com/dotnet/roslyn/issues/4839")]
        public void SwitchOnAwaitedValueAsync()
        {
            var source = @"
using System.Threading.Tasks;
using System;

class Program
{
    static void Main()
    {
        M(0).Wait();
    }

    static async Task M(int input)
    {
        var value = 1; 
        switch (value)
        {
            case 0:
                return;
            case 1:
                return;
        }
    }
}
";
            var comp = CreateCompilation(source, options: TestOptions.DebugExe);
            CompileAndVerify(comp);
            CompileAndVerify(comp.WithOptions(TestOptions.ReleaseExe));
        }

        [Fact, WorkItem(4839, "https://github.com/dotnet/roslyn/issues/4839")]
        public void SwitchOnAwaitedValue()
        {
            var source = @"
using System.Threading.Tasks;
using System;

class Program
{
    static void Main()
    {
        M(0);
    }

    static void M(int input)
    {
        try
        {
            var value = 1;
            switch (value)
            {
                case 1:
                    return;
                case 2:
                    return;
            }
        }
        catch (Exception)
        {
        }
    }
}
";
            var comp = CreateCompilation(source, options: TestOptions.ReleaseExe);
            CompileAndVerify(comp).
                VerifyIL("Program.M(int)",
                @"
{
  // Code size       16 (0x10)
  .maxstack  2
  .locals init (int V_0) //value
  .try
  {
    IL_0000:  ldc.i4.1
    IL_0001:  stloc.0
    IL_0002:  ldloc.0
    IL_0003:  ldc.i4.1
    IL_0004:  beq.s      IL_000a
    IL_0006:  ldloc.0
    IL_0007:  ldc.i4.2
    IL_0008:  pop
    IL_0009:  pop
    IL_000a:  leave.s    IL_000f
  }
  catch System.Exception
  {
    IL_000c:  pop
    IL_000d:  leave.s    IL_000f
  }
  IL_000f:  ret
}");
        }

        [Fact, WorkItem(4839, "https://github.com/dotnet/roslyn/issues/4839")]
        public void SwitchOnAwaitedValueString()
        {
            var source = @"
using System.Threading.Tasks;
using System;

class Program
{
    static void Main()
    {
        M(0).Wait();
    }

    static async Task M(int input)
    {
        var value = ""q""; 
        switch (value)
        {
            case ""a"":
                return;
            case ""b"":
                return;
        }
    }
}
";
            var comp = CreateCompilation(source, options: TestOptions.DebugExe);
            CompileAndVerify(comp);
            CompileAndVerify(comp.WithOptions(TestOptions.ReleaseExe));
        }

        [Fact, WorkItem(4838, "https://github.com/dotnet/roslyn/issues/4838")]
        public void SwitchOnAwaitedValueInLoop()
        {
            var source = @"
using System.Threading.Tasks;
using System;

class Program
{
    static void Main()
    {
        M(0).Wait();
    }

    static async Task M(int input)
    {
        for (;;)
        {
            var value = await Task.FromResult(input);
            switch (value)
            {
                case 0:
                    return;
                case 3:
                    return;
                case 4:
                    continue;
                case 100:
                    return;
                default:
                    throw new ArgumentOutOfRangeException(""Unknown value: "" + value);
            }
        }
    }
}
";
            var comp = CreateCompilation(source, options: TestOptions.DebugExe);
            CompileAndVerify(comp);
            CompileAndVerify(comp.WithOptions(TestOptions.ReleaseExe));
        }

        [Fact, WorkItem(7669, "https://github.com/dotnet/roslyn/issues/7669")]
        public void HoistUsing001()
        {
            var source = @"
using System.Threading.Tasks;
using System;

class Program
{
    static void Main()
    {
        System.Console.WriteLine(M(0).Result);
    }

    class D : IDisposable
    {
        public void Dispose()
        {
            Console.WriteLine(""disposed"");
        }
    }

    static async Task<string> M(int input)
    {
        Console.WriteLine(""Pre"");
        var window = new D();
        try
        {
            Console.WriteLine(""show"");

            for (int i = 0; i < 2; i++)
            {
                await Task.Delay(100);
            }
        }
        finally
        {
            window.Dispose();
        }

        Console.WriteLine(""Post"");
        return ""result"";
    }
}
";
            var comp = CreateCompilation(source, options: TestOptions.DebugExe);

            var expectedOutput = @"Pre
show
disposed
Post
result";

            CompileAndVerify(comp, expectedOutput: expectedOutput);
            CompileAndVerify(comp.WithOptions(TestOptions.ReleaseExe), expectedOutput: expectedOutput);
        }

        [Fact, WorkItem(7669, "https://github.com/dotnet/roslyn/issues/7669")]
        public void HoistUsing002()
        {
            var source = @"
using System.Threading.Tasks;
using System;

class Program
{
    static void Main()
    {
        System.Console.WriteLine(M(0).Result);
    }

    class D : IDisposable
    {
        public void Dispose()
        {
            Console.WriteLine(""disposed"");
        }
    }

    static async Task<string> M(int input)
    {
        Console.WriteLine(""Pre"");

        using (var window = new D())
        {
            Console.WriteLine(""show"");

            for (int i = 0; i < 2; i++)
            {
                await Task.Delay(100);
            }
        }

        Console.WriteLine(""Post"");
        return ""result"";
    }
}
";
            var comp = CreateCompilation(source, options: TestOptions.DebugExe);

            var expectedOutput = @"Pre
show
disposed
Post
result";

            CompileAndVerify(comp, expectedOutput: expectedOutput);
            CompileAndVerify(comp.WithOptions(TestOptions.ReleaseExe), expectedOutput: expectedOutput);
        }

        [Fact, WorkItem(7669, "https://github.com/dotnet/roslyn/issues/7669")]
        public void HoistUsing003()
        {
            var source = @"
using System.Threading.Tasks;
using System;

class Program
{
    static void Main()
    {
        System.Console.WriteLine(M(0).Result);
    }

    class D : IDisposable
    {
        public void Dispose()
        {
            Console.WriteLine(""disposed"");
        }
    }

    static async Task<string> M(int input)
    {
        Console.WriteLine(""Pre"");

        using (var window1 = new D())
        {
            Console.WriteLine(""show"");

            using (var window = new D())
            {
                Console.WriteLine(""show"");

                for (int i = 0; i < 2; i++)
                {
                    await Task.Delay(100);
                }
            }
        }

        Console.WriteLine(""Post"");
        return ""result"";
    }
}
";
            var comp = CreateCompilation(source, options: TestOptions.DebugExe);

            var expectedOutput = @"Pre
show
show
disposed
disposed
Post
result";

            CompileAndVerify(comp, expectedOutput: expectedOutput);
            CompileAndVerify(comp.WithOptions(TestOptions.ReleaseExe), expectedOutput: expectedOutput);
        }

        [Fact, WorkItem(9463, "https://github.com/dotnet/roslyn/issues/9463")]
        public void AsyncIteratorReportsDiagnosticsWhenCoreTypesAreMissing()
        {
            // Note that IAsyncStateMachine.MoveNext and IAsyncStateMachine.SetStateMachine are missing
            var source = @"
using System.Threading.Tasks;

namespace System
{
    public class Object { }
    public struct Int32 { }
    public struct Boolean { }
    public class String { }
    public class Exception { }
    public class ValueType { }
    public class Enum { }
    public struct Void { }
}

namespace System.Threading.Tasks
{
    public class Task
    {
        public TaskAwaiter GetAwaiter() { return null; }
    }

    public class TaskAwaiter : System.Runtime.CompilerServices.INotifyCompletion
    {
        public bool IsCompleted { get { return true; } }
        public void GetResult() {  }
    }
}

namespace System.Runtime.CompilerServices
{
    public interface INotifyCompletion { }
    public interface ICriticalNotifyCompletion { }
    public interface IAsyncStateMachine { }

    public class AsyncTaskMethodBuilder
    {
        public System.Threading.Tasks.Task Task { get { return null; } }
        public void SetException(System.Exception e) { }
        public void SetResult() { }

        public void AwaitOnCompleted<TAwaiter, TStateMachine>(ref TAwaiter awaiter, ref TStateMachine stateMachine)
            where TAwaiter : INotifyCompletion
            where TStateMachine : IAsyncStateMachine
        { }

        public void AwaitUnsafeOnCompleted<TAwaiter, TStateMachine>(ref TAwaiter awaiter, ref TStateMachine stateMachine)
            where TAwaiter : ICriticalNotifyCompletion
            where TStateMachine : IAsyncStateMachine
        { }

        public void Start<TStateMachine>(ref TStateMachine stateMachine)
            where TStateMachine : IAsyncStateMachine
        { }

        public void SetStateMachine(IAsyncStateMachine stateMachine) { }
    }
}

class C
{
    async Task GetNumber(Task task) { await task; }
}";
            var compilation = CreateEmptyCompilation(new[] { Parse(source) });

            compilation.VerifyEmitDiagnostics(
                // warning CS8021: No value for RuntimeMetadataVersion found. No assembly containing System.Object was found nor was a value for RuntimeMetadataVersion specified through options.
                Diagnostic(ErrorCode.WRN_NoRuntimeMetadataVersion).WithLocation(1, 1),
                // (62,37): error CS0656: Missing compiler required member 'System.Runtime.CompilerServices.AsyncTaskMethodBuilder.Create'
                //     async Task GetNumber(Task task) { await task; }
                Diagnostic(ErrorCode.ERR_MissingPredefinedMember, "{ await task; }").WithArguments("System.Runtime.CompilerServices.AsyncTaskMethodBuilder", "Create").WithLocation(62, 37),
                // (62,37): error CS0656: Missing compiler required member 'System.Runtime.CompilerServices.IAsyncStateMachine.MoveNext'
                //     async Task GetNumber(Task task) { await task; }
                Diagnostic(ErrorCode.ERR_MissingPredefinedMember, "{ await task; }").WithArguments("System.Runtime.CompilerServices.IAsyncStateMachine", "MoveNext").WithLocation(62, 37),
                // (62,37): error CS0656: Missing compiler required member 'System.Runtime.CompilerServices.IAsyncStateMachine.SetStateMachine'
                //     async Task GetNumber(Task task) { await task; }
                Diagnostic(ErrorCode.ERR_MissingPredefinedMember, "{ await task; }").WithArguments("System.Runtime.CompilerServices.IAsyncStateMachine", "SetStateMachine").WithLocation(62, 37));
        }

        [Fact, WorkItem(16531, "https://github.com/dotnet/roslyn/issues/16531")]
        public void ArityMismatch()
        {
            var source = @"
using System;
using System.Threading.Tasks;
using System.Runtime.CompilerServices;

public class Program
{
    public async MyAwesomeType<string> CustomTask() { await Task.Delay(1000); return string.Empty; }
}

[AsyncMethodBuilder(typeof(CustomAsyncTaskMethodBuilder<,>))]
public struct MyAwesomeType<T>
{
    public T Result { get; set; }
}

public class CustomAsyncTaskMethodBuilder<T, V>
{
    public MyAwesomeType<T> Task => default(MyAwesomeType<T>);
    public void AwaitOnCompleted<TAwaiter, TStateMachine>(ref TAwaiter awaiter, ref TStateMachine stateMachine) where TAwaiter : INotifyCompletion where TStateMachine : IAsyncStateMachine { }
    public void AwaitUnsafeOnCompleted<TAwaiter, TStateMachine>(ref TAwaiter awaiter, ref TStateMachine stateMachine) where TAwaiter : ICriticalNotifyCompletion where TStateMachine : IAsyncStateMachine { }
    public static CustomAsyncTaskMethodBuilder<T, V> Create() { return default(CustomAsyncTaskMethodBuilder<T, V>); }
    public void SetException(Exception exception) { }
    public void SetResult(T t) { }
    public void SetStateMachine(IAsyncStateMachine stateMachine) { }
    public void Start<TStateMachine>(ref TStateMachine stateMachine) where TStateMachine : IAsyncStateMachine { }
}

namespace System.Runtime.CompilerServices
{
    public class AsyncMethodBuilderAttribute : System.Attribute { public AsyncMethodBuilderAttribute(Type type) { } }
}";
            var compilation = CreateCompilation(source, options: TestOptions.DebugDll);
            compilation.VerifyEmitDiagnostics(
                // (8,53): error CS1983: The return type of an async method must be void, Task or Task<T>
                //     public async MyAwesomeType<string> CustomTask() { await Task.Delay(1000); return string.Empty; }
                Diagnostic(ErrorCode.ERR_BadAsyncReturn, "{ await Task.Delay(1000); return string.Empty; }").WithLocation(8, 53)
                );
        }

        [Fact, WorkItem(16493, "https://github.com/dotnet/roslyn/issues/16493")]
        public void AsyncMethodBuilderReturnsDifferentTypeThanTasklikeType()
        {
            var source = @"
using System;
using System.Threading.Tasks;
using System.Runtime.CompilerServices;

public class G<T>
{
    public async ValueTask Method() { await Task.Delay(5); return; }

    [AsyncMethodBuilder(typeof(AsyncValueTaskMethodBuilder))]
    public struct ValueTask
    {
    }
}

public class AsyncValueTaskMethodBuilder
{
    public G<int>.ValueTask Task { get => default(G<int>.ValueTask); }
    public void AwaitOnCompleted<TAwaiter, TStateMachine>(ref TAwaiter awaiter, ref TStateMachine stateMachine) where TAwaiter : INotifyCompletion where TStateMachine : IAsyncStateMachine { }
    public void AwaitUnsafeOnCompleted<TAwaiter, TStateMachine>(ref TAwaiter awaiter, ref TStateMachine stateMachine) where TAwaiter : ICriticalNotifyCompletion where TStateMachine : IAsyncStateMachine { }
    public static AsyncValueTaskMethodBuilder Create() { return default(AsyncValueTaskMethodBuilder); }
    public void SetException(Exception exception) { }
    public void SetResult() { }
    public void SetStateMachine(IAsyncStateMachine stateMachine) { }
    public void Start<TStateMachine>(ref TStateMachine stateMachine) where TStateMachine : IAsyncStateMachine { }
}

namespace System.Runtime.CompilerServices
{
    public class AsyncMethodBuilderAttribute : System.Attribute
    {
        public AsyncMethodBuilderAttribute(Type type) { }
    }
}
";
            var compilation = CreateCompilation(source, options: TestOptions.DebugDll);
            compilation.VerifyEmitDiagnostics(
                // (8,37): error CS8204: For type 'AsyncValueTaskMethodBuilder' to be used as an AsyncMethodBuilder for type 'G<T>.ValueTask', its Task property should return type 'G<T>.ValueTask' instead of type 'G<int>.ValueTask'.
                //     public async ValueTask Method() { await Task.Delay(5); return; }
                Diagnostic(ErrorCode.ERR_BadAsyncMethodBuilderTaskProperty, "{ await Task.Delay(5); return; }").WithArguments("AsyncValueTaskMethodBuilder", "G<T>.ValueTask", "G<int>.ValueTask").WithLocation(8, 37)
                );
        }

        [Fact, WorkItem(16493, "https://github.com/dotnet/roslyn/issues/16493")]
        public void AsyncMethodBuilderReturnsDifferentTypeThanTasklikeType2()
        {
            var source = @"
using System;
using System.Runtime.CompilerServices;
using System.Threading.Tasks;
class C
{
    static async MyTask M() { await Task.Delay(5); throw null; }
}
[AsyncMethodBuilder(typeof(MyTaskBuilder))]
class MyTask { }
class MyTaskBuilder
{
    public static MyTaskBuilder Create() => null;
    public int Task => 0;
    public void Start<TStateMachine>(ref TStateMachine stateMachine) where TStateMachine : IAsyncStateMachine { }
    public void SetStateMachine(IAsyncStateMachine stateMachine) { }
    public void SetResult() { }
    public void SetException(Exception exception) { }
    public void AwaitOnCompleted<TAwaiter, TStateMachine>(ref TAwaiter awaiter, ref TStateMachine stateMachine) where TAwaiter : INotifyCompletion where TStateMachine : IAsyncStateMachine { }
    public void AwaitUnsafeOnCompleted<TAwaiter, TStateMachine>(ref TAwaiter awaiter, ref TStateMachine stateMachine) where TAwaiter : ICriticalNotifyCompletion where TStateMachine : IAsyncStateMachine { }
}
namespace System.Runtime.CompilerServices { class AsyncMethodBuilderAttribute : System.Attribute { public AsyncMethodBuilderAttribute(System.Type t) { } } }
";
            var compilation = CreateCompilation(source, options: TestOptions.DebugDll);
            compilation.VerifyEmitDiagnostics(
                // (7,29): error CS8204: For type 'MyTaskBuilder' to be used as an AsyncMethodBuilder for type 'MyTask', its Task property should return type 'MyTask' instead of type 'int'.
                //     static async MyTask M() { await Task.Delay(5); throw null; }
                Diagnostic(ErrorCode.ERR_BadAsyncMethodBuilderTaskProperty, "{ await Task.Delay(5); throw null; }").WithArguments("MyTaskBuilder", "MyTask", "int").WithLocation(7, 29)
                );
        }

        [Fact, WorkItem(18257, "https://github.com/dotnet/roslyn/issues/18257")]
        public void PatternTempsAreLongLived()
        {
            var source = @"using System;
 
public class Goo {}
 
public class C {
    public static void Main(string[] args)
    {
        var c = new C();
        c.M(new Goo());
        c.M(new object());
    }
    public async void M(object o) {
        switch (o)
        {
            case Goo _:
                Console.Write(0);
                break;
            default:
                Console.Write(1);
                break;
        }
    }
}";
            var expectedOutput = @"01";
            var compilation = CreateCompilation(source, options: TestOptions.ReleaseExe);
            base.CompileAndVerify(compilation, expectedOutput: expectedOutput);
        }

        [Fact, WorkItem(18257, "https://github.com/dotnet/roslyn/issues/18257")]
        public void PatternTempsSpill()
        {
            // This test exercises the spilling machinery of async for pattern-matching temps
            var source = @"using System;
using System.Threading.Tasks;

public class C {
    public class Goo
    {
        public int Value;
    }
    public static void Main(string[] args)
    {
        var c = new C();
        c.M(new Goo() { Value = 1 });
        c.M(new Goo() { Value = 2 });
        c.M(new Goo() { Value = 3 });
        c.M(new object());
    }
    public void M(object o)
    {
        MAsync(o).Wait();
    }
    public async Task MAsync(object o) {
        switch (o)
        {
            case Goo goo when await Copy(goo.Value) == 1:
                Console.Write($""{goo.Value}=1 "");
                break;
            case Goo goo when await Copy(goo.Value) == 2:
                Console.Write($""{goo.Value}=2 "");
                break;
            case Goo goo:
                Console.Write($""{goo.Value} "");
                break;
            default:
                Console.Write(""X "");
                break;
        }
    }
    public async Task<int> Copy(int i)
    {
        await Task.Delay(1);
        return i;
    }
}";
            var expectedOutput = @"1=1 2=2 3 X";
            var compilation = CreateCompilation(source, options: TestOptions.ReleaseExe);
            base.CompileAndVerify(compilation, expectedOutput: expectedOutput);
        }

        [Fact, WorkItem(19831, "https://github.com/dotnet/roslyn/issues/19831")]
        public void CaptureAssignedInOuterFinally()
        {
            var source = @"

    using System;
    using System.Threading.Tasks;

    public class Program
    {
        static void Main(string[] args)
        {
            Test().Wait();
            System.Console.WriteLine(""success"");
        }

        public static async Task Test()
        {
            // declaring variable before try/finally and nulling it in finally cause NRE in try's body
            var obj = new Object();

            try
            {
                for(int i = 0; i < 3; i++)
                {
                    // NRE on second iteration
                    obj.ToString();
                    await Task.Yield();
                }
            }
            finally
            {
                obj = null;
            }
        }
    }
";
            var expectedOutput = @"success";

            var compilation = CreateCompilation(source, options: TestOptions.DebugExe);
            base.CompileAndVerify(compilation, expectedOutput: expectedOutput);

            compilation = CreateCompilation(source, options: TestOptions.ReleaseExe);
            base.CompileAndVerify(compilation, expectedOutput: expectedOutput);
        }

        [Fact, WorkItem(24806, "https://github.com/dotnet/roslyn/issues/24806")]
        public void CaptureStructReceiver()
        {
            var source = @"

    using System;
    using System.Threading.Tasks;

    public class Program
    {
        static void Main(string[] args)
        {
            System.Console.WriteLine(Test1().Result);
        }

        static int x = 123;
        async static Task<string> Test1()
        {
            // cannot capture 'x' by value, since write in M1 is observable
            return x.ToString(await M1());
        }

        async static Task<string> M1()
        {
            x = 42;
            await Task.Yield();
            return """";
        }
    }
";
            var expectedOutput = @"42";

            var compilation = CreateCompilation(source, options: TestOptions.DebugExe);
            base.CompileAndVerify(compilation, expectedOutput: expectedOutput);

            compilation = CreateCompilation(source, options: TestOptions.ReleaseExe);
            base.CompileAndVerify(compilation, expectedOutput: expectedOutput);
        }

        [Fact, WorkItem(13759, "https://github.com/dotnet/roslyn/issues/13759")]
        public void Unnecessary_Lifted_01()
        {
            var source = @"
using System.IO;
using System.Threading.Tasks;

namespace Test
{
    class Program
    {
        public static void Main() { }

        public static async Task M(Stream source, Stream destination)
        {
            byte[] buffer = new byte[0x1000];
            int bytesRead; // this variable should not be lifted
            while ((bytesRead = await source.ReadAsync(buffer, 0, buffer.Length)) != 0)
            {
                await destination.WriteAsync(buffer, 0, bytesRead);
            }
        }
    }
}
";
            var comp = CreateCompilation(source, options: TestOptions.ReleaseExe);
            CompileAndVerify(comp).
                VerifyIL("Test.Program.<M>d__1.System.Runtime.CompilerServices.IAsyncStateMachine.MoveNext()",
                @"
{
  // Code size      315 (0x13b)
  .maxstack  4
  .locals init (int V_0,
                int V_1, //bytesRead
                System.Runtime.CompilerServices.TaskAwaiter V_2,
                System.Runtime.CompilerServices.TaskAwaiter<int> V_3,
                System.Exception V_4)
  IL_0000:  ldarg.0
  IL_0001:  ldfld      ""int Test.Program.<M>d__1.<>1__state""
  IL_0006:  stloc.0
  .try
  {
    IL_0007:  ldloc.0
    IL_0008:  brfalse.s  IL_0068
    IL_000a:  ldloc.0
    IL_000b:  ldc.i4.1
    IL_000c:  beq        IL_00d4
    IL_0011:  ldarg.0
    IL_0012:  ldc.i4     0x1000
    IL_0017:  newarr     ""byte""
    IL_001c:  stfld      ""byte[] Test.Program.<M>d__1.<buffer>5__2""
    IL_0021:  br.s       IL_008b
    IL_0023:  ldarg.0
    IL_0024:  ldfld      ""System.IO.Stream Test.Program.<M>d__1.destination""
    IL_0029:  ldarg.0
    IL_002a:  ldfld      ""byte[] Test.Program.<M>d__1.<buffer>5__2""
    IL_002f:  ldc.i4.0
    IL_0030:  ldloc.1
    IL_0031:  callvirt   ""System.Threading.Tasks.Task System.IO.Stream.WriteAsync(byte[], int, int)""
    IL_0036:  callvirt   ""System.Runtime.CompilerServices.TaskAwaiter System.Threading.Tasks.Task.GetAwaiter()""
    IL_003b:  stloc.2
    IL_003c:  ldloca.s   V_2
    IL_003e:  call       ""bool System.Runtime.CompilerServices.TaskAwaiter.IsCompleted.get""
    IL_0043:  brtrue.s   IL_0084
    IL_0045:  ldarg.0
    IL_0046:  ldc.i4.0
    IL_0047:  dup
    IL_0048:  stloc.0
    IL_0049:  stfld      ""int Test.Program.<M>d__1.<>1__state""
    IL_004e:  ldarg.0
    IL_004f:  ldloc.2
    IL_0050:  stfld      ""System.Runtime.CompilerServices.TaskAwaiter Test.Program.<M>d__1.<>u__1""
    IL_0055:  ldarg.0
    IL_0056:  ldflda     ""System.Runtime.CompilerServices.AsyncTaskMethodBuilder Test.Program.<M>d__1.<>t__builder""
    IL_005b:  ldloca.s   V_2
    IL_005d:  ldarg.0
    IL_005e:  call       ""void System.Runtime.CompilerServices.AsyncTaskMethodBuilder.AwaitUnsafeOnCompleted<System.Runtime.CompilerServices.TaskAwaiter, Test.Program.<M>d__1>(ref System.Runtime.CompilerServices.TaskAwaiter, ref Test.Program.<M>d__1)""
    IL_0063:  leave      IL_013a
    IL_0068:  ldarg.0
    IL_0069:  ldfld      ""System.Runtime.CompilerServices.TaskAwaiter Test.Program.<M>d__1.<>u__1""
    IL_006e:  stloc.2
    IL_006f:  ldarg.0
    IL_0070:  ldflda     ""System.Runtime.CompilerServices.TaskAwaiter Test.Program.<M>d__1.<>u__1""
    IL_0075:  initobj    ""System.Runtime.CompilerServices.TaskAwaiter""
    IL_007b:  ldarg.0
    IL_007c:  ldc.i4.m1
    IL_007d:  dup
    IL_007e:  stloc.0
    IL_007f:  stfld      ""int Test.Program.<M>d__1.<>1__state""
    IL_0084:  ldloca.s   V_2
    IL_0086:  call       ""void System.Runtime.CompilerServices.TaskAwaiter.GetResult()""
    IL_008b:  ldarg.0
    IL_008c:  ldfld      ""System.IO.Stream Test.Program.<M>d__1.source""
    IL_0091:  ldarg.0
    IL_0092:  ldfld      ""byte[] Test.Program.<M>d__1.<buffer>5__2""
    IL_0097:  ldc.i4.0
    IL_0098:  ldarg.0
    IL_0099:  ldfld      ""byte[] Test.Program.<M>d__1.<buffer>5__2""
    IL_009e:  ldlen
    IL_009f:  conv.i4
    IL_00a0:  callvirt   ""System.Threading.Tasks.Task<int> System.IO.Stream.ReadAsync(byte[], int, int)""
    IL_00a5:  callvirt   ""System.Runtime.CompilerServices.TaskAwaiter<int> System.Threading.Tasks.Task<int>.GetAwaiter()""
    IL_00aa:  stloc.3
    IL_00ab:  ldloca.s   V_3
    IL_00ad:  call       ""bool System.Runtime.CompilerServices.TaskAwaiter<int>.IsCompleted.get""
    IL_00b2:  brtrue.s   IL_00f0
    IL_00b4:  ldarg.0
    IL_00b5:  ldc.i4.1
    IL_00b6:  dup
    IL_00b7:  stloc.0
    IL_00b8:  stfld      ""int Test.Program.<M>d__1.<>1__state""
    IL_00bd:  ldarg.0
    IL_00be:  ldloc.3
    IL_00bf:  stfld      ""System.Runtime.CompilerServices.TaskAwaiter<int> Test.Program.<M>d__1.<>u__2""
    IL_00c4:  ldarg.0
    IL_00c5:  ldflda     ""System.Runtime.CompilerServices.AsyncTaskMethodBuilder Test.Program.<M>d__1.<>t__builder""
    IL_00ca:  ldloca.s   V_3
    IL_00cc:  ldarg.0
    IL_00cd:  call       ""void System.Runtime.CompilerServices.AsyncTaskMethodBuilder.AwaitUnsafeOnCompleted<System.Runtime.CompilerServices.TaskAwaiter<int>, Test.Program.<M>d__1>(ref System.Runtime.CompilerServices.TaskAwaiter<int>, ref Test.Program.<M>d__1)""
    IL_00d2:  leave.s    IL_013a
    IL_00d4:  ldarg.0
    IL_00d5:  ldfld      ""System.Runtime.CompilerServices.TaskAwaiter<int> Test.Program.<M>d__1.<>u__2""
    IL_00da:  stloc.3
    IL_00db:  ldarg.0
    IL_00dc:  ldflda     ""System.Runtime.CompilerServices.TaskAwaiter<int> Test.Program.<M>d__1.<>u__2""
    IL_00e1:  initobj    ""System.Runtime.CompilerServices.TaskAwaiter<int>""
    IL_00e7:  ldarg.0
    IL_00e8:  ldc.i4.m1
    IL_00e9:  dup
    IL_00ea:  stloc.0
    IL_00eb:  stfld      ""int Test.Program.<M>d__1.<>1__state""
    IL_00f0:  ldloca.s   V_3
    IL_00f2:  call       ""int System.Runtime.CompilerServices.TaskAwaiter<int>.GetResult()""
    IL_00f7:  dup
    IL_00f8:  stloc.1
    IL_00f9:  brtrue     IL_0023
    IL_00fe:  leave.s    IL_0120
  }
  catch System.Exception
  {
    IL_0100:  stloc.s    V_4
    IL_0102:  ldarg.0
    IL_0103:  ldc.i4.s   -2
    IL_0105:  stfld      ""int Test.Program.<M>d__1.<>1__state""
    IL_010a:  ldarg.0
    IL_010b:  ldnull
    IL_010c:  stfld      ""byte[] Test.Program.<M>d__1.<buffer>5__2""
    IL_0111:  ldarg.0
    IL_0112:  ldflda     ""System.Runtime.CompilerServices.AsyncTaskMethodBuilder Test.Program.<M>d__1.<>t__builder""
    IL_0117:  ldloc.s    V_4
    IL_0119:  call       ""void System.Runtime.CompilerServices.AsyncTaskMethodBuilder.SetException(System.Exception)""
    IL_011e:  leave.s    IL_013a
  }
  IL_0120:  ldarg.0
  IL_0121:  ldc.i4.s   -2
  IL_0123:  stfld      ""int Test.Program.<M>d__1.<>1__state""
  IL_0128:  ldarg.0
  IL_0129:  ldnull
  IL_012a:  stfld      ""byte[] Test.Program.<M>d__1.<buffer>5__2""
  IL_012f:  ldarg.0
  IL_0130:  ldflda     ""System.Runtime.CompilerServices.AsyncTaskMethodBuilder Test.Program.<M>d__1.<>t__builder""
  IL_0135:  call       ""void System.Runtime.CompilerServices.AsyncTaskMethodBuilder.SetResult()""
  IL_013a:  ret
}");
        }

        [Fact, WorkItem(13759, "https://github.com/dotnet/roslyn/issues/13759")]
        public void Unnecessary_Lifted_02()
        {
            var source = @"
using System.IO;
using System.Threading.Tasks;

namespace Test
{
    class Program
    {
        public static void Main() { }

        public static async Task M(Stream source, Stream destination)
        {
            bool someCondition = true;
            bool notLiftedVariable;
            while (someCondition && (notLiftedVariable = await M1()))
            {
                M2(notLiftedVariable);
            }
        }

        private static async Task<bool> M1()
        {
            await System.Threading.Tasks.Task.Delay(1);
            return true;
        }

        private static void M2(bool b) { }
    }
}
";
            var comp = CreateCompilation(source, options: TestOptions.ReleaseExe);
            CompileAndVerify(comp).
                VerifyIL("Test.Program.<M>d__1.System.Runtime.CompilerServices.IAsyncStateMachine.MoveNext()",
                @"
{
  // Code size      175 (0xaf)
  .maxstack  3
  .locals init (int V_0,
                bool V_1, //notLiftedVariable
                bool V_2,
                System.Runtime.CompilerServices.TaskAwaiter<bool> V_3,
                System.Exception V_4)
  IL_0000:  ldarg.0
  IL_0001:  ldfld      ""int Test.Program.<M>d__1.<>1__state""
  IL_0006:  stloc.0
  .try
  {
    IL_0007:  ldloc.0
    IL_0008:  brfalse.s  IL_0057
    IL_000a:  ldarg.0
    IL_000b:  ldc.i4.1
    IL_000c:  stfld      ""bool Test.Program.<M>d__1.<someCondition>5__2""
    IL_0011:  br.s       IL_0019
    IL_0013:  ldloc.1
    IL_0014:  call       ""void Test.Program.M2(bool)""
    IL_0019:  ldarg.0
    IL_001a:  ldfld      ""bool Test.Program.<M>d__1.<someCondition>5__2""
    IL_001f:  stloc.2
    IL_0020:  ldloc.2
    IL_0021:  brfalse.s  IL_007d
    IL_0023:  call       ""System.Threading.Tasks.Task<bool> Test.Program.M1()""
    IL_0028:  callvirt   ""System.Runtime.CompilerServices.TaskAwaiter<bool> System.Threading.Tasks.Task<bool>.GetAwaiter()""
    IL_002d:  stloc.3
    IL_002e:  ldloca.s   V_3
    IL_0030:  call       ""bool System.Runtime.CompilerServices.TaskAwaiter<bool>.IsCompleted.get""
    IL_0035:  brtrue.s   IL_0073
    IL_0037:  ldarg.0
    IL_0038:  ldc.i4.0
    IL_0039:  dup
    IL_003a:  stloc.0
    IL_003b:  stfld      ""int Test.Program.<M>d__1.<>1__state""
    IL_0040:  ldarg.0
    IL_0041:  ldloc.3
    IL_0042:  stfld      ""System.Runtime.CompilerServices.TaskAwaiter<bool> Test.Program.<M>d__1.<>u__1""
    IL_0047:  ldarg.0
    IL_0048:  ldflda     ""System.Runtime.CompilerServices.AsyncTaskMethodBuilder Test.Program.<M>d__1.<>t__builder""
    IL_004d:  ldloca.s   V_3
    IL_004f:  ldarg.0
    IL_0050:  call       ""void System.Runtime.CompilerServices.AsyncTaskMethodBuilder.AwaitUnsafeOnCompleted<System.Runtime.CompilerServices.TaskAwaiter<bool>, Test.Program.<M>d__1>(ref System.Runtime.CompilerServices.TaskAwaiter<bool>, ref Test.Program.<M>d__1)""
    IL_0055:  leave.s    IL_00ae
    IL_0057:  ldarg.0
    IL_0058:  ldfld      ""System.Runtime.CompilerServices.TaskAwaiter<bool> Test.Program.<M>d__1.<>u__1""
    IL_005d:  stloc.3
    IL_005e:  ldarg.0
    IL_005f:  ldflda     ""System.Runtime.CompilerServices.TaskAwaiter<bool> Test.Program.<M>d__1.<>u__1""
    IL_0064:  initobj    ""System.Runtime.CompilerServices.TaskAwaiter<bool>""
    IL_006a:  ldarg.0
    IL_006b:  ldc.i4.m1
    IL_006c:  dup
    IL_006d:  stloc.0
    IL_006e:  stfld      ""int Test.Program.<M>d__1.<>1__state""
    IL_0073:  ldloca.s   V_3
    IL_0075:  call       ""bool System.Runtime.CompilerServices.TaskAwaiter<bool>.GetResult()""
    IL_007a:  dup
    IL_007b:  stloc.1
    IL_007c:  stloc.2
    IL_007d:  ldloc.2
    IL_007e:  brtrue.s   IL_0013
    IL_0080:  leave.s    IL_009b
  }
  catch System.Exception
  {
    IL_0082:  stloc.s    V_4
    IL_0084:  ldarg.0
    IL_0085:  ldc.i4.s   -2
    IL_0087:  stfld      ""int Test.Program.<M>d__1.<>1__state""
    IL_008c:  ldarg.0
    IL_008d:  ldflda     ""System.Runtime.CompilerServices.AsyncTaskMethodBuilder Test.Program.<M>d__1.<>t__builder""
    IL_0092:  ldloc.s    V_4
    IL_0094:  call       ""void System.Runtime.CompilerServices.AsyncTaskMethodBuilder.SetException(System.Exception)""
    IL_0099:  leave.s    IL_00ae
  }
  IL_009b:  ldarg.0
  IL_009c:  ldc.i4.s   -2
  IL_009e:  stfld      ""int Test.Program.<M>d__1.<>1__state""
  IL_00a3:  ldarg.0
  IL_00a4:  ldflda     ""System.Runtime.CompilerServices.AsyncTaskMethodBuilder Test.Program.<M>d__1.<>t__builder""
  IL_00a9:  call       ""void System.Runtime.CompilerServices.AsyncTaskMethodBuilder.SetResult()""
  IL_00ae:  ret
}");
        }

        [Fact, WorkItem(25991, "https://github.com/dotnet/roslyn/issues/25991")]
        public void CompilerCrash01()
        {
            var source =
@"namespace Issue25991
{
    using System;
    using System.Threading.Tasks;

    public class CrashClass
    {
        public static void Main()
        {
            Console.WriteLine(""Passed"");
        }
        public async Task CompletedTask()
        {
        }
        public async Task OnCrash()
        {
            var switchObject = new object();
            switch (switchObject)
            {
                case InvalidCastException _:
                    switch (switchObject)
                    {
                        case NullReferenceException exception:
                            await CompletedTask();
                            var myexception = exception;
                            break;
                    }
                    break;
                case InvalidOperationException _:
                    switch (switchObject)
                    {
                        case NullReferenceException exception:
                            await CompletedTask();
                            var myexception = exception;
                            break;
                    }
                    break;
            }
        }
    }
}
";
            var expected = @"Passed";
            CompileAndVerify(source, expectedOutput: expected);
        }

        [Fact, WorkItem(25991, "https://github.com/dotnet/roslyn/issues/25991")]
        public void CompilerCrash02()
        {
            var source =
@"namespace Issue25991
{
    using System;
    using System.Threading.Tasks;

    public class CrashClass
    {
        public static void Main()
        {
            Console.WriteLine(""Passed"");
        }
        public async Task CompletedTask()
        {
        }
        public async Task OnCrash()
        {
            var switchObject = new object();
            switch (switchObject)
            {
                case InvalidCastException x1:
                    switch (switchObject)
                    {
                        case NullReferenceException exception:
                            await CompletedTask();
                            var myexception1 = x1;
                            var myexception = exception;
                            break;
                    }
                    break;
                case InvalidOperationException x1:
                    switch (switchObject)
                    {
                        case NullReferenceException exception:
                            await CompletedTask();
                            var myexception1 = x1;
                            var myexception = exception;
                            var x2 = switchObject;
                            break;
                    }
                    break;
            }
        }
    }
}
";
            var expected = @"Passed";
            CompileAndVerify(source, expectedOutput: expected);
        }

        [Fact, WorkItem(19905, "https://github.com/dotnet/roslyn/issues/19905")]
        public void FinallyEnteredFromExceptionalControlFlow()
        {
            var source = @"
using System;
using System.Collections.Generic;
using System.Linq;
using System.Threading;
using System.Threading.Tasks;

class TestCase
{
    public async Task Run()
    {
        try
        {
            var tmp = await (new { task = Task.Run<string>(async () => { await Task.Delay(1); return """"; }) }).task;
            throw new Exception(tmp);
        }
        finally
        {
            Console.Write(0);
        }
    }
}

class Driver
{
    static void Main()
    {
        var t = new TestCase();
        try
        {
            t.Run().Wait();
        }
        catch (Exception)
        {
            Console.Write(1);
        }
    }
}";
            var expectedOutput = @"01";
            var compilation = CreateCompilation(source, options: TestOptions.ReleaseExe);
            base.CompileAndVerify(compilation, expectedOutput: expectedOutput);
        }

        [Fact, WorkItem(38543, "https://github.com/dotnet/roslyn/issues/38543")]
        public void AsyncLambdaWithAwaitedTasksInTernary()
        {
            var source = @"
using System;
using System.Threading.Tasks;

class Program
{
    static Task M(bool b) => M2(async () =>
        b ? await Task.Delay(1) : await Task.Delay(2));

    static T M2<T>(Func<T> f) => f();
}";
            // The diagnostic message isn't great, but it is correct that we report an error
            var c = CreateCompilation(source, options: TestOptions.DebugDll);
            c.VerifyDiagnostics(
                // (8,9): error CS0201: Only assignment, call, increment, decrement, await, and new object expressions can be used as a statement
                //         b ? await Task.Delay(1) : await Task.Delay(2));
                Diagnostic(ErrorCode.ERR_IllegalStatement, "b ? await Task.Delay(1) : await Task.Delay(2)").WithLocation(8, 9)
                );
        }

        [Fact]
        [WorkItem(30956, "https://github.com/dotnet/roslyn/issues/30956")]
        public void GetAwaiterBoxingConversion_01()
        {
            var source =
@"using System;
using System.Runtime.CompilerServices;
using System.Threading.Tasks;

interface IAwaitable { }
struct StructAwaitable : IAwaitable { }

static class Extensions
{
    public static TaskAwaiter GetAwaiter(this IAwaitable x)
    {
        if (x == null) throw new ArgumentNullException(nameof(x));
        Console.Write(x);
        return Task.CompletedTask.GetAwaiter();
    }
}

class Program
{
    static async Task Main()
    {
        await new StructAwaitable();
    }
}";
            var comp = CSharpTestBase.CreateCompilation(source, options: TestOptions.ReleaseExe);
            CompileAndVerify(comp, expectedOutput: "StructAwaitable");
        }

        [Fact]
        [WorkItem(30956, "https://github.com/dotnet/roslyn/issues/30956")]
        public void GetAwaiterBoxingConversion_02()
        {
            var source =
@"using System;
using System.Runtime.CompilerServices;
using System.Threading.Tasks;

struct StructAwaitable { }

static class Extensions
{
    public static TaskAwaiter GetAwaiter(this object x)
    {
        if (x == null) throw new ArgumentNullException(nameof(x));
        Console.Write(x);
        return Task.CompletedTask.GetAwaiter();
    }
}

class Program
{
    static async Task Main()
    {
        StructAwaitable? s = new StructAwaitable();
        await s;
    }
}";
            var comp = CSharpTestBase.CreateCompilation(source, options: TestOptions.ReleaseExe);
            CompileAndVerify(comp, expectedOutput: "StructAwaitable");
        }

<<<<<<< HEAD
        [Fact, WorkItem(40251, "https://github.com/dotnet/roslyn/issues/40251")]
        public void AssignRefAfterAwait()
        {
            const string source = @"
using System.Threading.Tasks;
using System;

class IntCode
{
    public static async Task Main()
    {
        await Step(0);
    }

    public static async Task CompletedTask()
    {
    }

    public static async Task Step(int i)
    {
        Console.Write(field);
        await CompletedTask();
        ReadMemory() = i switch
        {
            _ => GetValue()
        };
        Console.Write(field);
    }

    public static long GetValue()
    {
        Console.Write(2);
        return 3L;
    }

    private static long field;
    private static ref long ReadMemory()
    {
        Console.Write(1);
        return ref field;
    }
}
";
            var diags = new[]
            {
                // (12,30): warning CS1998: This async method lacks 'await' operators and will run synchronously. Consider using the 'await' operator to await non-blocking API calls, or 'await Task.Run(...)' to do CPU-bound work on a background thread.
                //     public static async Task CompletedTask()
                Diagnostic(ErrorCode.WRN_AsyncLacksAwaits, "CompletedTask").WithLocation(12, 30)
            };

            CompileAndVerify(source, options: TestOptions.DebugExe, verify: Verification.Skipped, expectedOutput: "0123").VerifyDiagnostics(diags);
            CompileAndVerify(source, options: TestOptions.ReleaseExe, verify: Verification.Skipped, expectedOutput: "0123").VerifyDiagnostics(diags);
        }

        [Fact, WorkItem(40251, "https://github.com/dotnet/roslyn/issues/40251")]
        public void AssignRefWithAwait()
        {
            const string source = @"
using System.Threading.Tasks;

class IntCode
{
    public async Task Step(Task<int> t)
    {
        ReadMemory() = await t;
    }

    private ref long ReadMemory() => throw null;
}
";
            var expected = new[]
            {
                // (8,9): error CS8178: 'await' cannot be used in an expression containing a call to 'IntCode.ReadMemory()' because it returns by reference
                //         ReadMemory() = await t;
                Diagnostic(ErrorCode.ERR_RefReturningCallAndAwait, "ReadMemory()").WithArguments("IntCode.ReadMemory()").WithLocation(8, 9)
            };
            var comp = CreateCompilation(source, options: TestOptions.DebugDll);
            comp.VerifyEmitDiagnostics(expected);
            comp = CreateCompilation(source, options: TestOptions.ReleaseDll);
            comp.VerifyEmitDiagnostics(expected);
=======
        [Fact]
        [WorkItem(30521, "https://github.com/dotnet/roslyn/issues/30521")]
        public void ComplexSwitchExpressionInvolvingNullCoalescingAndAwait()
        {
            var source =
@"using System;
using System.Threading.Tasks;
public class C {
    public Task<int> Get() => Task.FromResult(1);
    public async Task M(int? val)
    {
        switch (val ?? await Get())
        { 
            case 1:
            default:
                throw new NotImplementedException(string.Empty);
        }
    }
}
";
            var comp = CSharpTestBase.CreateCompilation(source, options: TestOptions.ReleaseDll);
            comp.VerifyEmitDiagnostics();
            var verifier = CompileAndVerify(comp);
            verifier.VerifyIL("C.<M>d__1.System.Runtime.CompilerServices.IAsyncStateMachine.MoveNext()", source: source, expectedIL: @"
    {
      // Code size      176 (0xb0)
      .maxstack  3
      .locals init (int V_0,
                    C V_1,
                    int? V_2,
                    int V_3,
                    System.Runtime.CompilerServices.TaskAwaiter<int> V_4,
                    System.Exception V_5)
      IL_0000:  ldarg.0
      IL_0001:  ldfld      ""int C.<M>d__1.<>1__state""
      IL_0006:  stloc.0
      IL_0007:  ldarg.0
      IL_0008:  ldfld      ""C C.<M>d__1.<>4__this""
      IL_000d:  stloc.1
      .try
      {
        IL_000e:  ldloc.0
        IL_000f:  brfalse.s  IL_0062
        IL_0011:  ldarg.0
        IL_0012:  ldfld      ""int? C.<M>d__1.val""
        IL_0017:  stloc.2
        IL_0018:  ldloca.s   V_2
        IL_001a:  call       ""bool int?.HasValue.get""
        IL_001f:  brfalse.s  IL_002b
        IL_0021:  ldloca.s   V_2
        IL_0023:  call       ""int int?.GetValueOrDefault()""
        IL_0028:  stloc.3
        IL_0029:  br.s       IL_0087
        IL_002b:  ldloc.1
        IL_002c:  call       ""System.Threading.Tasks.Task<int> C.Get()""
        IL_0031:  callvirt   ""System.Runtime.CompilerServices.TaskAwaiter<int> System.Threading.Tasks.Task<int>.GetAwaiter()""
        IL_0036:  stloc.s    V_4
        IL_0038:  ldloca.s   V_4
        IL_003a:  call       ""bool System.Runtime.CompilerServices.TaskAwaiter<int>.IsCompleted.get""
        IL_003f:  brtrue.s   IL_007f
        IL_0041:  ldarg.0
        IL_0042:  ldc.i4.0
        IL_0043:  dup
        IL_0044:  stloc.0
        IL_0045:  stfld      ""int C.<M>d__1.<>1__state""
        IL_004a:  ldarg.0
        IL_004b:  ldloc.s    V_4
        IL_004d:  stfld      ""System.Runtime.CompilerServices.TaskAwaiter<int> C.<M>d__1.<>u__1""
        IL_0052:  ldarg.0
        IL_0053:  ldflda     ""System.Runtime.CompilerServices.AsyncTaskMethodBuilder C.<M>d__1.<>t__builder""
        IL_0058:  ldloca.s   V_4
        IL_005a:  ldarg.0
        IL_005b:  call       ""void System.Runtime.CompilerServices.AsyncTaskMethodBuilder.AwaitUnsafeOnCompleted<System.Runtime.CompilerServices.TaskAwaiter<int>, C.<M>d__1>(ref System.Runtime.CompilerServices.TaskAwaiter<int>, ref C.<M>d__1)""
        IL_0060:  leave.s    IL_00af
        IL_0062:  ldarg.0
        IL_0063:  ldfld      ""System.Runtime.CompilerServices.TaskAwaiter<int> C.<M>d__1.<>u__1""
        IL_0068:  stloc.s    V_4
        IL_006a:  ldarg.0
        IL_006b:  ldflda     ""System.Runtime.CompilerServices.TaskAwaiter<int> C.<M>d__1.<>u__1""
        IL_0070:  initobj    ""System.Runtime.CompilerServices.TaskAwaiter<int>""
        IL_0076:  ldarg.0
        IL_0077:  ldc.i4.m1
        IL_0078:  dup
        IL_0079:  stloc.0
        IL_007a:  stfld      ""int C.<M>d__1.<>1__state""
        IL_007f:  ldloca.s   V_4
        IL_0081:  call       ""int System.Runtime.CompilerServices.TaskAwaiter<int>.GetResult()""
        IL_0086:  stloc.3
        IL_0087:  ldloc.3
        IL_0088:  ldc.i4.1
        IL_0089:  pop
        IL_008a:  pop
        IL_008b:  ldsfld     ""string string.Empty""
        IL_0090:  newobj     ""System.NotImplementedException..ctor(string)""
        IL_0095:  throw
      }
      catch System.Exception
      {
        IL_0096:  stloc.s    V_5
        IL_0098:  ldarg.0
        IL_0099:  ldc.i4.s   -2
        IL_009b:  stfld      ""int C.<M>d__1.<>1__state""
        IL_00a0:  ldarg.0
        IL_00a1:  ldflda     ""System.Runtime.CompilerServices.AsyncTaskMethodBuilder C.<M>d__1.<>t__builder""
        IL_00a6:  ldloc.s    V_5
        IL_00a8:  call       ""void System.Runtime.CompilerServices.AsyncTaskMethodBuilder.SetException(System.Exception)""
        IL_00ad:  leave.s    IL_00af
      }
      IL_00af:  ret
    }
");
>>>>>>> 9b4fda5c
        }
    }
}<|MERGE_RESOLUTION|>--- conflicted
+++ resolved
@@ -5608,7 +5608,6 @@
             CompileAndVerify(comp, expectedOutput: "StructAwaitable");
         }
 
-<<<<<<< HEAD
         [Fact, WorkItem(40251, "https://github.com/dotnet/roslyn/issues/40251")]
         public void AssignRefAfterAwait()
         {
@@ -5689,7 +5688,8 @@
             comp.VerifyEmitDiagnostics(expected);
             comp = CreateCompilation(source, options: TestOptions.ReleaseDll);
             comp.VerifyEmitDiagnostics(expected);
-=======
+        }
+
         [Fact]
         [WorkItem(30521, "https://github.com/dotnet/roslyn/issues/30521")]
         public void ComplexSwitchExpressionInvolvingNullCoalescingAndAwait()
@@ -5801,7 +5801,6 @@
       IL_00af:  ret
     }
 ");
->>>>>>> 9b4fda5c
         }
     }
 }