--- conflicted
+++ resolved
@@ -1358,12 +1358,9 @@
                 // (6,30): error CS0034: Operator '==' is ambiguous on operands of type '<null>' and 'default'
                 //         System.Console.Write((null, () => 1) == (default, default));
                 Diagnostic(ErrorCode.ERR_AmbigBinaryOps, "(null, () => 1) == (default, default)").WithArguments("==", "<null>", "default").WithLocation(6, 30),
-                // (6,37): error CS8652: The feature 'inferred delegate type' is currently in Preview and *unsupported*. To use Preview features, use the 'preview' language version.
+                // (6,30): error CS0019: Operator '==' cannot be applied to operands of type 'lambda expression' and 'default'
                 //         System.Console.Write((null, () => 1) == (default, default));
-                Diagnostic(ErrorCode.ERR_FeatureInPreview, "() => 1").WithArguments("inferred delegate type").WithLocation(6, 37),
-                // (6,37): error CS8652: The feature 'inferred delegate type' is currently in Preview and *unsupported*. To use Preview features, use the 'preview' language version.
-                //         System.Console.Write((null, () => 1) == (default, default));
-                Diagnostic(ErrorCode.ERR_FeatureInPreview, "() => 1").WithArguments("inferred delegate type").WithLocation(6, 37),
+                Diagnostic(ErrorCode.ERR_BadBinaryOps, "(null, () => 1) == (default, default)").WithArguments("==", "lambda expression", "default").WithLocation(6, 30),
                 // (7,30): error CS0034: Operator '==' is ambiguous on operands of type '(<null>, lambda expression)' and 'default'
                 //         System.Console.Write((null, () => 2) == default);
                 Diagnostic(ErrorCode.ERR_AmbigBinaryOps, "(null, () => 2) == default").WithArguments("==", "(<null>, lambda expression)", "default").WithLocation(7, 30)
@@ -1662,33 +1659,6 @@
 }";
             var comp = CreateCompilation(source, parseOptions: TestOptions.Regular9);
             comp.VerifyDiagnostics(
-<<<<<<< HEAD
-                // (6,65): error CS8652: The feature 'inferred delegate type' is currently in Preview and *unsupported*. To use Preview features, use the 'preview' language version.
-                //         System.Console.Write((null, null, null, null) == (null, x => x, Main, (int i) => { int j = 0; return i + j; }));
-                Diagnostic(ErrorCode.ERR_FeatureInPreview, "x => x").WithArguments("inferred delegate type").WithLocation(6, 65),
-                // (6,65): error CS8917: The delegate type could not be inferred.
-                //         System.Console.Write((null, null, null, null) == (null, x => x, Main, (int i) => { int j = 0; return i + j; }));
-                Diagnostic(ErrorCode.ERR_CannotInferDelegateType, "x => x").WithLocation(6, 65),
-                // (6,65): error CS8652: The feature 'inferred delegate type' is currently in Preview and *unsupported*. To use Preview features, use the 'preview' language version.
-                //         System.Console.Write((null, null, null, null) == (null, x => x, Main, (int i) => { int j = 0; return i + j; }));
-                Diagnostic(ErrorCode.ERR_FeatureInPreview, "x => x").WithArguments("inferred delegate type").WithLocation(6, 65),
-                // (6,65): error CS8917: The delegate type could not be inferred.
-                //         System.Console.Write((null, null, null, null) == (null, x => x, Main, (int i) => { int j = 0; return i + j; }));
-                Diagnostic(ErrorCode.ERR_CannotInferDelegateType, "x => x").WithLocation(6, 65),
-                // (6,73): error CS8652: The feature 'inferred delegate type' is currently in Preview and *unsupported*. To use Preview features, use the 'preview' language version.
-                //         System.Console.Write((null, null, null, null) == (null, x => x, Main, (int i) => { int j = 0; return i + j; }));
-                Diagnostic(ErrorCode.ERR_FeatureInPreview, "Main").WithArguments("inferred delegate type").WithLocation(6, 73),
-                // (6,73): error CS8652: The feature 'inferred delegate type' is currently in Preview and *unsupported*. To use Preview features, use the 'preview' language version.
-                //         System.Console.Write((null, null, null, null) == (null, x => x, Main, (int i) => { int j = 0; return i + j; }));
-                Diagnostic(ErrorCode.ERR_FeatureInPreview, "Main").WithArguments("inferred delegate type").WithLocation(6, 73),
-                // (6,79): error CS8652: The feature 'inferred delegate type' is currently in Preview and *unsupported*. To use Preview features, use the 'preview' language version.
-                //         System.Console.Write((null, null, null, null) == (null, x => x, Main, (int i) => { int j = 0; return i + j; }));
-                Diagnostic(ErrorCode.ERR_FeatureInPreview, "(int i) => { int j = 0; return i + j; }").WithArguments("inferred delegate type").WithLocation(6, 79),
-                // (6,79): error CS8652: The feature 'inferred delegate type' is currently in Preview and *unsupported*. To use Preview features, use the 'preview' language version.
-                //         System.Console.Write((null, null, null, null) == (null, x => x, Main, (int i) => { int j = 0; return i + j; }));
-                Diagnostic(ErrorCode.ERR_FeatureInPreview, "(int i) => { int j = 0; return i + j; }").WithArguments("inferred delegate type").WithLocation(6, 79));
-            verify(comp);
-=======
                 // (6,30): error CS0019: Operator '==' cannot be applied to operands of type '<null>' and 'lambda expression'
                 //         System.Console.Write((null, null, null, null) == (null, x => x, Main, (int i) => { int j = 0; return i + j; }));
                 Diagnostic(ErrorCode.ERR_BadBinaryOps, "(null, null, null, null) == (null, x => x, Main, (int i) => { int j = 0; return i + j; })").WithArguments("==", "<null>", "lambda expression").WithLocation(6, 30),
@@ -1699,7 +1669,6 @@
                 //         System.Console.Write((null, null, null, null) == (null, x => x, Main, (int i) => { int j = 0; return i + j; }));
                 Diagnostic(ErrorCode.ERR_BadBinaryOps, "(null, null, null, null) == (null, x => x, Main, (int i) => { int j = 0; return i + j; })").WithArguments("==", "<null>", "lambda expression").WithLocation(6, 30));
             verify(comp, inferDelegate: false);
->>>>>>> d48ebf14
 
             comp = CreateCompilation(source, parseOptions: TestOptions.RegularPreview);
             comp.VerifyDiagnostics(
@@ -1709,15 +1678,9 @@
                 // (6,65): error CS8917: The delegate type could not be inferred.
                 //         System.Console.Write((null, null, null, null) == (null, x => x, Main, (int i) => { int j = 0; return i + j; }));
                 Diagnostic(ErrorCode.ERR_CannotInferDelegateType, "x => x").WithLocation(6, 65));
-<<<<<<< HEAD
-            verify(comp);
-
-            static void verify(CSharpCompilation comp)
-=======
             verify(comp, inferDelegate: true);
 
             static void verify(CSharpCompilation comp, bool inferDelegate)
->>>>>>> d48ebf14
             {
                 var tree = comp.SyntaxTrees[0];
                 var model = comp.GetSemanticModel(tree);
@@ -1741,32 +1704,19 @@
                 // ... its first lambda ...
                 var firstLambda = tuple2.Arguments[1].Expression;
                 Assert.Null(model.GetTypeInfo(firstLambda).Type);
-<<<<<<< HEAD
-                Assert.Equal("System.Delegate", model.GetTypeInfo(firstLambda).ConvertedType.ToTestDisplayString());
-=======
                 verifyType("System.Delegate", model.GetTypeInfo(firstLambda).ConvertedType, inferDelegate);
->>>>>>> d48ebf14
 
                 // ... its method group ...
                 var methodGroup = tuple2.Arguments[2].Expression;
                 Assert.Null(model.GetTypeInfo(methodGroup).Type);
-<<<<<<< HEAD
-                Assert.Equal("System.Delegate", model.GetTypeInfo(methodGroup).ConvertedType.ToTestDisplayString());
-=======
                 verifyType("System.Delegate", model.GetTypeInfo(methodGroup).ConvertedType, inferDelegate);
->>>>>>> d48ebf14
                 Assert.Null(model.GetSymbolInfo(methodGroup).Symbol);
                 Assert.Equal(new[] { "void C.Main()" }, model.GetSymbolInfo(methodGroup).CandidateSymbols.Select(s => s.ToTestDisplayString()));
 
                 // ... its second lambda and the symbols it uses
                 var secondLambda = tuple2.Arguments[3].Expression;
-<<<<<<< HEAD
-                Assert.Equal("System.Func<System.Int32, System.Int32>", model.GetTypeInfo(secondLambda).Type.ToTestDisplayString());
-                Assert.Equal("System.Delegate", model.GetTypeInfo(secondLambda).ConvertedType.ToTestDisplayString());
-=======
                 verifyType("System.Func<System.Int32, System.Int32>", model.GetTypeInfo(secondLambda).Type, inferDelegate);
                 verifyType("System.Delegate", model.GetTypeInfo(secondLambda).ConvertedType, inferDelegate);
->>>>>>> d48ebf14
 
                 var addition = tree.GetCompilationUnitRoot().DescendantNodes().OfType<BinaryExpressionSyntax>().Last();
                 Assert.Equal("i + j", addition.ToString());
@@ -1777,8 +1727,6 @@
                 var j = addition.Right;
                 Assert.Equal("System.Int32 j", model.GetSymbolInfo(j).Symbol.ToTestDisplayString());
             }
-<<<<<<< HEAD
-=======
 
             static void verifyType(string expectedType, ITypeSymbol type, bool inferDelegate)
             {
@@ -1791,7 +1739,6 @@
                     Assert.Null(type);
                 }
             }
->>>>>>> d48ebf14
         }
 
         [Fact]
@@ -2064,9 +2011,9 @@
                 // (6,13): error CS0815: Cannot assign (<null>, <null>) to an implicitly-typed variable
                 //         var t = (null, null);
                 Diagnostic(ErrorCode.ERR_ImplicitlyTypedVariableAssignedBadValue, "t = (null, null)").WithArguments("(<null>, <null>)").WithLocation(6, 13),
-                // (7,22): error CS8652: The feature 'inferred delegate type' is currently in Preview and *unsupported*. To use Preview features, use the 'preview' language version.
+                // (7,13): error CS0019: Operator '==' cannot be applied to operands of type '<null>' and 'lambda expression'
                 //         if (null == (() => {}) ) {}
-                Diagnostic(ErrorCode.ERR_FeatureInPreview, "() => {}").WithArguments("inferred delegate type").WithLocation(7, 22),
+                Diagnostic(ErrorCode.ERR_BadBinaryOps, "null == (() => {})").WithArguments("==", "<null>", "lambda expression").WithLocation(7, 13),
                 // (8,13): error CS0019: Operator '==' cannot be applied to operands of type 'string' and 'int'
                 //         if ("" == 1) {}
                 Diagnostic(ErrorCode.ERR_BadBinaryOps, @""""" == 1").WithArguments("==", "string", "int").WithLocation(8, 13)
