--- conflicted
+++ resolved
@@ -1935,7 +1935,6 @@
   IL_000b:  call       ""void System.Threading.Tasks.Sources.ManualResetValueTaskSourceCore<bool>.OnCompleted(System.Action<object>, object, short, System.Threading.Tasks.Sources.ValueTaskSourceOnCompletedFlags)""
   IL_0010:  ret
 }");
-<<<<<<< HEAD
                 if (options == TestOptions.DebugExe)
                 {
                     verifier.VerifyIL("C.<M>d__0.System.Runtime.CompilerServices.IAsyncStateMachine.MoveNext()", @"
@@ -2166,8 +2165,6 @@
   IL_00d5:  ret
 }", sequencePoints: "C+<M>d__0.MoveNext", source: source);
                 }
-=======
->>>>>>> e2c6c425
             }
         }
 
