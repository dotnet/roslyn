﻿using Microsoft.CodeAnalysis.CSharp.Symbols;
using Microsoft.CodeAnalysis.CSharp.Test.Utilities;
using Microsoft.CodeAnalysis.Test.Utilities;
using Roslyn.Test.Utilities;
using System;
using Xunit;

namespace Microsoft.CodeAnalysis.CSharp.UnitTests.CodeGen
{
    public static class LocalFunctionTestsUtil
    {
        public static IMethodSymbol FindLocalFunction(this CommonTestBase.CompilationVerifier verifier, string localFunctionName)
        {
            localFunctionName = (char)GeneratedNameKind.LocalFunction + "__" + localFunctionName;
            var methods = verifier.TestData.GetMethodsByName();
            IMethodSymbol result = null;
            foreach (var kvp in methods)
            {
                if (kvp.Key.Contains(localFunctionName))
                {
                    Assert.Null(result); // more than one name matched
                    result = kvp.Value.Method;
                }
            }
            Assert.NotNull(result); // no methods matched
            return result;
        }
    }

    [CompilerTrait(CompilerFeature.LocalFunctions)]
    public class CodeGenLocalFunctionTests : CSharpTestBase
    {
        [Fact]
        [WorkItem(243633, "https://devdiv.visualstudio.com/DefaultCollection/DevDiv/_workitems/edit/243633")]
        public void CaptureGenericFieldAndParameter()
        {
            var src = @"
using System;
using System.Collections.Generic;

class Test<T>
{
    T Value;

    public bool Foo(IEqualityComparer<T> comparer)
    {
        bool local(T tmp)
        {
            return comparer.Equals(tmp, this.Value);
        }
        return local(this.Value);
    }
}
";
            var comp = CompileAndVerify(src);
        }

        [Fact]
        public void CaptureGenericField()
        {
            var src = @"
using System;
class C<T>
{
    T Value = default(T);
    public void M()
    {
        void L()
        {
            Console.WriteLine(Value);
        }
        var f = (Action)(() => L());
        f();
    }
}
class C2
{
    public static void Main(string[] args) => new C<int>().M();
}
";
            VerifyOutput(src, "0");
        }

        [Fact]
        public void CaptureGenericParam()
        {
            var src = @"
using System;
class C<T>
{
    T Value = default(T);
    public void M<U>(U val2)
    {
        void L()
        {
            Console.WriteLine(Value);
            Console.WriteLine(val2);
        }
        var f = (Action)(() => L());
        f();
    }
}
class C2
{
    public static void Main(string[] args) => new C<int>().M(10);
}
";
            VerifyOutput(src, @"0
10");
        }

        [Fact]
        public void CaptureGenericParamInGenericLocalFunc()
        {
            var src = @"
using System;
class C<T>
{
    T Value = default(T);
    public void M<U>(U v1)
    {
        void L<V>(V v2) where V : T
        {
            Console.WriteLine(Value);
            Console.WriteLine(v1);
            Console.WriteLine(v2);
        }
        var f = (Action)(() => L<T>(Value));
        f();
    }
}
class C2
{
    public static void Main(string[] args) => new C<int>().M(10);
}
";
            VerifyOutput(src, @"0
10
0");
        }

        [Fact]
        public void DeepNestedLocalFuncsWithDifferentCaptures()
        {
            var src = @"
using System;
class C
{
    int P = 100000;
    void M()
    {
        C Local1() => this;
        int capture1 = 1;
        Func<int> f1 = () => capture1 + Local1().P;
        Console.WriteLine(f1());
        {
            C Local2() => Local1();
            int capture2 = 10;
            Func<int> f2 = () => capture2 + Local2().P;
            Console.WriteLine(f2());
            {
                C Local3() => Local2();

                int capture3 = 100;
                Func<int> f3 = () => capture1 + capture2 + capture3 + Local3().P;
                Console.WriteLine(f3());

                Console.WriteLine(Local3().P);
            }
        }
    }
    public static void Main() => new C().M();
}";
            VerifyOutput(src, @"100001
100010
100111
100000");
        }

        [Fact]
        public void LotsOfMutuallyRecursiveLocalFunctions()
        {
            var src = @"
class C
{
    int P = 0;
    public void M()
    {
        int Local1() => this.P;
        int Local2() => Local12() + Local11() + Local10() + Local9() + Local8() + Local7() + Local6() + Local5() + Local4() + Local3() + Local2() + Local1();
        int Local3() => Local12() + Local11() + Local10() + Local9() + Local8() + Local7() + Local6() + Local5() + Local4() + Local3() + Local2() + Local1();
        int Local4() => Local12() + Local11() + Local10() + Local9() + Local8() + Local7() + Local6() + Local5() + Local4() + Local3() + Local2() + Local1();
        int Local5() => Local12() + Local11() + Local10() + Local9() + Local8() + Local7() + Local6() + Local5() + Local4() + Local3() + Local2() + Local1();
        int Local6() => Local12() + Local11() + Local10() + Local9() + Local8() + Local7() + Local6() + Local5() + Local4() + Local3() + Local2() + Local1();
        int Local7() => Local12() + Local11() + Local10() + Local9() + Local8() + Local7() + Local6() + Local5() + Local4() + Local3() + Local2() + Local1();
        int Local8() => Local12() + Local11() + Local10() + Local9() + Local8() + Local7() + Local6() + Local5() + Local4() + Local3() + Local2() + Local1();
        int Local9() => Local12() + Local11() + Local10() + Local9() + Local8() + Local7() + Local6() + Local5() + Local4() + Local3() + Local2() + Local1();
        int Local10() => Local12() + Local11() + Local10() + Local9() + Local8() + Local7() + Local6() + Local5() + Local4() + Local3() + Local2() + Local1();
        int Local11() => Local12() + Local11() + Local10() + Local9() + Local8() + Local7() + Local6() + Local5() + Local4() + Local3() + Local2() + Local1();
        int Local12() => Local12() + Local11() + Local10() + Local9() + Local8() + Local7() + Local6() + Local5() + Local4() + Local3() + Local2() + Local1();

        Local1();
        Local2();
        Local3();
        Local4();
        Local5();
        Local6();
        Local7();
        Local8();
        Local9();
        Local10();
        Local11();
        Local12();
    }
}
";
            var comp = CreateCompilationWithMscorlib(src);
            comp.VerifyEmitDiagnostics();
        }

        [Fact]
        public void LocalFuncAndLambdaWithDifferentThis()
        {
            var src = @"
using System;
class C
{
    private int P = 1;
    public void M()
    {
        int Local(int x) => x + this.P;

        int y = 10;
        var a = new Func<int>(() => Local(y));
        Console.WriteLine(a());
    }

    public static void Main(string[] args)
    {
        var c = new C();
        c.M();
    }
}";
            VerifyOutput(src, "11");
        }

        [Fact]
        public void LocalFuncAndLambdaWithDifferentThis2()
        {
            var src = @"
using System;
class C
{
    private int P = 1;
    public void M()
    {
        int Local() => 10 + this.P;
        int Local2(int x) => x + Local();

        int y = 100;
        var a = new Func<int>(() => Local2(y));
        Console.WriteLine(a());
    }

    public static void Main(string[] args)
    {
        var c = new C();
        c.M();
    }
}";
            VerifyOutput(src, "111");
        }

        [Fact]
        public void LocalFuncAndLambdaWithDifferentThis3()
        {
            var src = @"
using System;
class C
{
    private int P = 1;
    public void M()
    {
        int Local() 
        {
            if (this.P < 5)
            {
                return Local2(this.P++);
            }
            else
            {
                return 1;
            }
        }
        int Local2(int x) => x + Local();

        int y = 100;
        var a = new Func<int>(() => Local2(y));
        Console.WriteLine(a());
    }

    public static void Main(string[] args)
    {
        var c = new C();
        c.M();
    }
}";
            VerifyOutput(src, "111");

        }

        [Fact]
        public void LocalFuncAndLambdaWithDifferentThis4()
        {
            var src = @"
using System;
class C
{
    private int P = 1;
    public void M()
    {
        int Local(int x) => x + this.P;

        int y = 10;
        var a = new Func<int>(() =>
        {
            var b = (Func<int, int>)Local;
            return b(y);
        });
        Console.WriteLine(a());
    }

    public static void Main(string[] args)
    {
        var c = new C();
        c.M();
    }
}";
            VerifyOutput(src, "11");
        }

        [Fact]
        public void LocalFuncAndLambdaWithDifferentThis5()
        {
            var src = @"
using System;
class C
{
    private int P = 1;
    public void M()
    {
        int Local(int x) => x + this.P;

        int y = 10;
        var a = new Func<int>(() =>
        {
            var b = new Func<int, int>(Local);
            return b(y);
        });
        Console.WriteLine(a());
    }

    public static void Main(string[] args)
    {
        var c = new C();
        c.M();
    }
}";
            VerifyOutput(src, "11");
        }

        [Fact]
        public void TwoFrames()
        {
            var src = @"
using System;
class C
{
    private int P = 0;
    public void M()
    {
        int x = 0;

        var a = new Func<int>(() =>
        {
            int Local() => x + this.P;
            int z = 0;
            int Local3() => z + Local();
            return Local3();
        });
        Console.WriteLine(a());
    }

    public static void Main(string[] args)
    {
        var c = new C();
        c.M();
    }
}";
            VerifyOutput(src, "0");
        }

        [Fact]
        public void SameFrame()
        {
            var src = @"
using System;
class C
{
    private int P = 1;
    public void M()
    {
        int x = 10;
        int Local() => x + this.P;

        int y = 100;
        int Local2() => y + Local();
        Console.WriteLine(Local2());
    }

    public static void Main(string[] args)
    {
        var c = new C();
        c.M();
    }
}";
            VerifyOutput(src, "111");
        }

        [Fact]
        public void MutuallyRecursiveThisCapture()
        {
            var src = @"
using System;
class C
{
    private int P = 1;
    public void M()
    {
        int Local()
        {
            if (this.P < 5)
            {
                return Local2(this.P++);
            }
            else
            {
                return 1;
            }
        }
        int Local2(int x) => x + Local();
        Console.WriteLine(Local());
    }
    public static void Main() => new C().M();
}";
            VerifyOutput(src, "11");
        }

        [Fact]
        [CompilerTrait(CompilerFeature.Dynamic)]
        public void DynamicParameterLocalFunction()
        {
            var src = @"
using System;

class C
{
    static void Main(string[] args) => M(0);

    static void M(int x)
    {
        dynamic y = x + 1;
        Action a;
        Action local(dynamic z) 
        {
            Console.Write(z);
            Console.Write(y);
            return () => Console.Write(y + z + 1);
        }
        a = local(x);
        a();
    }
}";
            VerifyOutput(src, "012");
        }

        [Fact]
        public void EndToEnd()
        {
            var source = @"
using System;

class Program
{
    static void Main(string[] args)
    {
        void Local()
        {
            Console.WriteLine(""Hello, world!"");
        }
        Local();
    }
}
";
            VerifyOutput(source, "Hello, world!");
        }

        [Fact]
        [CompilerTrait(CompilerFeature.ExpressionBody)]
        public void ExpressionBody()
        {
            var source = @"
int Local() => 2;
Console.Write(Local());
Console.Write(' ');
void VoidLocal() => Console.Write(2);
VoidLocal();
";
            VerifyOutputInMain(source, "2 2", "System");
        }

        [Fact]
        public void EmptyStatementAfter()
        {
            var source = @"
void Local()
{
    Console.Write(2);
};
Local();
";
            VerifyOutputInMain(source, "2", "System");
        }

        [Fact]
        [CompilerTrait(CompilerFeature.Params)]
        public void Params()
        {
            var source = @"
void Params(params int[] x)
{
    Console.WriteLine(string.Join("","", x));
}
Params(2);
";
            VerifyOutputInMain(source, "2", "System");
        }

        [Fact]
        public void RefAndOut()
        {
            var source = @"
void RefOut(ref int x, out int y)
{
    y = ++x;
}
int a = 1;
int b;
RefOut(ref a, out b);
Console.Write(a);
Console.Write(' ');
Console.Write(b);
";
            VerifyOutputInMain(source, "2 2", "System");
        }

        [Fact]
        public void NamedAndOptional()
        {
            var source = @"
void NamedOptional(int x = 2)
{
    Console.Write(x);
}
NamedOptional(x: 3);
Console.Write(' ');
NamedOptional();
";
            VerifyOutputInMain(source, "3 2", "System");
        }

        [Fact]
        public void CallerMemberName()
        {
            var source = @"
void CallerMemberName([CallerMemberName] string s = null)
{
    Console.Write(s);
}
void LocalFuncName()
{
    CallerMemberName();
}
LocalFuncName();
Console.Write(' ');
CallerMemberName();
";
            VerifyOutputInMain(source, "Main Main", "System", "System.Runtime.CompilerServices");
        }


        [Fact]
        [CompilerTrait(CompilerFeature.Dynamic)]
        public void DynamicArgShadowing()
        {
            var src = @"
using System;
class C
{
    static void Shadow(int x) => Console.Write(x + 1);

    static void Main()
    {
        void Shadow(int x) => Console.Write(x);

        dynamic val = 2;
        Shadow(val);
    }
}";
            VerifyOutput(src, "2");
        }

        [Fact]
        [CompilerTrait(CompilerFeature.Dynamic)]
        public void DynamicParameter()
        {
            var source = @"
using System;
class Program
{
    static void Main()
    {
        void Local(dynamic x)
        {
            Console.Write(x);
        }
        Local(2);
    }
}
";
            VerifyOutput(source, "2");
        }

        [Fact]
        [CompilerTrait(CompilerFeature.Dynamic)]
        public void DynamicReturn()
        {
            var source = @"
dynamic RetDyn()
{
    return 2;
}
Console.Write(RetDyn());
";
            VerifyOutputInMain(source, "2", "System");
        }

        [Fact]
        [CompilerTrait(CompilerFeature.Dynamic)]
        public void DynamicDelegate()
        {
            var source = @"
using System;
class Program
{
    static void Main()
    {
        dynamic Local(dynamic x)
        {
            return x;
        }
        dynamic L2(int x)
        {
            void L2_1(int y)
            {
                Console.Write(x);
                Console.Write(y);
            }
            dynamic z = x + 1;
            void L2_2() => L2_1(z);
            return (Action)L2_2;
        } 
        dynamic local = (Func<dynamic, dynamic>)Local;
        Console.Write(local(2));
        L2(3)();
    }
}
";
            VerifyOutput(source, "234");
        }

        [Fact]
        public void Nameof()
        {
            var source = @"
void Local()
{
}
Console.Write(nameof(Local));
";
            VerifyOutputInMain(source, "Local", "System");
        }

        [Fact]
        public void ExpressionTreeParameter()
        {
            var source = @"
Expression<Func<int, int>> Local(Expression<Func<int, int>> f)
{
    return f;
}
Console.Write(Local(x => x));
";
            VerifyOutputInMain(source, "x => x", "System", "System.Linq.Expressions");
        }

        [Fact]
        public void LinqInLocalFunction()
        {
            var source = @"
IEnumerable<int> Query(IEnumerable<int> values)
{
    return from x in values where x < 5 select x * x;
}
Console.Write(string.Join("","", Query(Enumerable.Range(0, 10))));
";
            VerifyOutputInMain(source, "0,1,4,9,16", "System", "System.Linq", "System.Collections.Generic");
        }

        [Fact]
        public void ConstructorWithoutArg()
        {
            var source = @"
using System;

class Base
{
    public int x;
    public Base(int x)
    {
        this.x = x;
    }
}

class Program : Base
{
    Program() : base(2)
    {
        void Local()
        {
            Console.Write(x);
        }
        Local();
    }
    public static void Main()
    {
        new Program();
    }
}
";
            VerifyOutput(source, "2");
        }

        [Fact]
        public void ConstructorWithArg()
        {
            var source = @"
using System;

class Base
{
    public int x;
    public Base(int x)
    {
        this.x = x;
    }
}

class Program : Base
{
    Program(int x) : base(x + 2)
    {
        void Local()
        {
            Console.Write(x);
            Console.Write(' ');
            Console.Write(base.x);
        }
        Local();
    }
    public static void Main()
    {
        new Program(2);
    }
}
";
            VerifyOutput(source, "2 4");
        }

        [Fact]
        public void IfDef()
        {
            var source = @"
using System;

class Program
{
    public static void Main()
    {
        #if LocalFunc
        void Local()
        {
            Console.Write(2);
            Console.Write(' ');
        #endif
            Console.Write(4);
        #if LocalFunc
        }
        Local();
        #endif
    }
}
";
            VerifyOutput(source, "4");
            source = "#define LocalFunc" + source;
            VerifyOutput(source, "2 4");
        }

        [Fact]
        public void PragmaWarningDisableEntersLocfunc()
        {
            var source = @"
#pragma warning disable CS0168
void Local()
{
    int x; // unused
    Console.Write(2);
}
#pragma warning restore CS0168
Local();
";
            // No diagnostics is asserted in VerifyOutput, so if the warning happens, then we'll catch it
            VerifyOutputInMain(source, "2", "System");
        }

        [Fact]
        public void ObsoleteAttributeRecursion()
        {
            var source = @"
using System;

class Program
{
    [Obsolete]
    public void Obs()
    {
        void Local()
        {
            Obs(); // shouldn't emit warning
        }
        Local();
    }
    public static void Main()
    {
        Console.Write(2);
    }
}
";
            VerifyOutput(source, "2");
        }

        [Fact]
        public void MainLocfuncIsntEntry()
        {
            var source = @"
void Main()
{
    Console.Write(4);
}
Console.Write(2);
Console.Write(' ');
Main();
";
            VerifyOutputInMain(source, "2 4", "System");
        }

        [Fact]
        public void Shadows()
        {
            var source = @"
using System;

class Program
{
    static void Local()
    {
        Console.WriteLine(""bad"");
    }

    static void Main(string[] args)
    {
        void Local()
        {
            Console.Write(2);
        }
        Local();
    }
}
";
            VerifyOutput(source, "2");
        }

        [Fact]
        public void ExtensionMethodClosure()
        {
            var source = @"
using System;

static class Program
{
    public static void Ext(this int x)
    {
        void Local()
        {
            Console.Write(x);
        }
        Local();
    }
    public static void Main()
    {
        2.Ext();
    }
}
";
            // warning level 0 because extension method generates CS1685 (predefined type multiple definition) for ExtensionAttribute in System.Core and mscorlib
            VerifyOutput(source, "2", TestOptions.ReleaseExe.WithWarningLevel(0));
        }

        [Fact]
        public void Scoping()
        {
            var source = @"
void Local()
{
    Console.Write(2);
}
if (true)
{
    Local();
}
";
            VerifyOutputInMain(source, "2", "System");
        }


        [Fact]
        public void Property()
        {
            var source = @"
using System;

class Program
{
    static int Foo
    {
        get
        {
            int Local()
            {
                return 2;
            }
            return Local();
        }
    }
    static void Main(string[] args)
    {
        Console.Write(Foo);
    }
}";
            VerifyOutput(source, "2");
        }

        [Fact]
        public void PropertyIterator()
        {
            var source = @"
using System;
using System.Collections.Generic;

class Program
{
    static int Foo
    {
        get
        {
            int a = 2;
            IEnumerable<int> Local()
            {
                yield return a;
            }
            foreach (var x in Local())
            {
                return x;
            }
            return 0;
        }
    }
    static void Main(string[] args)
    {
        Console.Write(Foo);
    }
}";
            VerifyOutput(source, "2");
        }

        [Fact]
        public void DelegateFunc()
        {
            var source = @"
int Local(int x) => x;
Func<int, int> local = Local;
Console.Write(local(2));
";
            VerifyOutputInMain(source, "2", "System");
        }

        [Fact]
        public void DelegateFuncGenericImplicit()
        {
            var source = @"
T Local<T>(T x) => x;
Func<int, int> local = Local;
Console.Write(local(2));
";
            VerifyOutputInMain(source, "2", "System");
        }

        [Fact]
        public void DelegateFuncGenericExplicit()
        {
            var source = @"
T Local<T>(T x) => x;
Func<int, int> local = Local<int>;
Console.Write(local(2));
";
            VerifyOutputInMain(source, "2", "System");
        }

        [Fact]
        public void DelegateAction()
        {
            var source = @"
void Local()
{
    Console.Write(2);
}
var local = new Action(Local);
local();
Console.Write(' ');
local = (Action)Local;
local();
";
            VerifyOutputInMain(source, "2 2", "System");
        }

        [Fact]
        public void InterpolatedString()
        {
            var source = @"
int x = 1;
int Bar() => ++x;
var str = $@""{((Func<int>)(() => { int Foo() => Bar(); return Foo(); }))()}"";
Console.Write(str + ' ' + x);
";
            VerifyOutputInMain(source, "2 2", "System");
        }

        // StaticNoClosure*() are generic because the reference to the locfunc is constructed, and actual local function is not
        // (i.e. testing to make sure we use MethodSymbol.OriginalDefinition in LambdaRewriter.Analysis)
        [Fact]
        public void StaticNoClosure()
        {
            var source = @"
T Foo<T>(T x)
{
    return x;
}
Console.Write(Foo(2));
";
            var verify = VerifyOutputInMain(source, "2", "System");
            var foo = verify.FindLocalFunction("Foo");
            Assert.True(foo.IsStatic);
            Assert.Equal(verify.Compilation.GetTypeByMetadataName("Program"), foo.ContainingType);
        }

        [Fact]
        public void StaticNoClosureDelegate()
        {
            var source = @"
T Foo<T>(T x)
{
    return x;
}
Func<int, int> foo = Foo;
Console.Write(foo(2));
";
            var verify = VerifyOutputInMain(source, "2", "System");
            var foo = verify.FindLocalFunction("Foo");
            var program = verify.Compilation.GetTypeByMetadataName("Program");
            Assert.False(foo.IsStatic);
            Assert.Equal("<>c", foo.ContainingType.Name);
            Assert.Equal(program, foo.ContainingType.ContainingType);
        }

        [Fact]
        public void ClosureBasic()
        {
            var source = @"
using System;

class Program
{
    static void Print(int a)
    {
        Console.Write(' ');
        Console.Write(a);
    }
    static void A(int y)
    {
        int x = 1;
        void Local()
        {
            Print(x); Print(y);
        }
        Local();
        Print(x); Print(y);
        x = 3;
        y = 4;
        Local();
        Print(x); Print(y);
        void Local2()
        {
            Print(x); Print(y);
            x += 2;
            y += 2;
            Print(x); Print(y);
        }
        Local2();
        Print(x); Print(y);
    }
    static void Main(string[] args)
    {
        A(2);
    }
}
";
            VerifyOutput(source, "1 2 1 2 3 4 3 4 3 4 5 6 5 6");
        }

        [Fact]
        public void ClosureThisOnly()
        {
            var source = @"
using System;

class Program
{
    int _a;
    static void Print(int a)
    {
        Console.Write(' ');
        Console.Write(a);
    }
    void B()
    {
        _a = 2;
        void Local()
        {
            Print(_a);
            _a++;
            Print(_a);
        }
        Print(_a);
        Local();
        Print(_a);
    }
    static void Main(string[] args)
    {
        new Program().B();
    }
}";
            VerifyOutput(source, "2 2 3 3");
        }

        [Fact]
        public void ClosureGeneralThisOnly()
        {
            var source = @"
var x = 0;
void Outer()
{
    if (++x == 2)
    {
        Console.Write(x);
        return;
    }
    void Inner()
    {
        Outer();
    }
    Inner();
}
Outer();
";
            var verify = VerifyOutputInMain(source, "2", "System");
            var outer = verify.FindLocalFunction("Outer");
            var inner = verify.FindLocalFunction("Inner");
            Assert.Equal(outer.ContainingType, inner.ContainingType);
        }

        [Fact]
        public void ClosureStaticInInstance()
        {
            var source = @"
using System;

class Program
{
    static int _sa;
    static void Print(int a)
    {
        Console.Write(' ');
        Console.Write(a);
    }
    void C()
    {
        _sa = 2;
        void Local()
        {
            Print(_sa);
            _sa++;
            Print(_sa);
        }
        Print(_sa);
        Local();
        Print(_sa);
    }
    static void Main(string[] args)
    {
        new Program().C();
    }
}";
            VerifyOutput(source, "2 2 3 3");
        }

        [Fact]
        public void ClosureGeneric()
        {
            var source = @"
using System;

class Program
{
    static void Print(object a)
    {
        Console.Write(' ');
        Console.Write(a);
    }
    class Gen<T1>
    {
        T1 t1;

        public Gen(T1 t1)
        {
            this.t1 = t1;
        }

        public void D<T2>(T2 t2)
        {
            T2 Local(T1 x)
            {
                Print(x);
                Print(t1);
                t1 = (T1)(object)((int)(object)x + 2);
                t2 = (T2)(object)x;
                return (T2)(object)((int)(object)t2 + 4);
            }
            Print(t1);
            Print(t2);
            Print(Local(t1));
            Print(t1);
            Print(t2);
        }
    }
    static void Main(string[] args)
    {
        new Gen<int>(2).D<int>(3);
    }
}";
            VerifyOutput(source, "2 3 2 2 6 4 2");
        }

        [Fact]
        public void ClosureLambdasAndLocfuncs()
        {
            var source = @"
using System;

class Program
{
    static void Print(int a)
    {
        Console.Write(' ');
        Console.Write(a);
    }
    static void E()
    {
        int a = 2;
        void M1()
        {
            int b = a;
            Action M2 = () =>
            {
                int c = b;
                void M3()
                {
                    int d = c;
                    Print(d + b);
                }
                M3();
            };
            M2();
        }
        M1();
    }
    static void Main(string[] args)
    {
        E();
    }
}";
            VerifyOutput(source, "4");
        }

        [Fact]
        public void ClosureTripleNested()
        {
            var source = @"
using System;

class Program
{
    static void Print(int a)
    {
        Console.Write(' ');
        Console.Write(a);
    }

    static void A()
    {
        int a = 0;
        void M1()
        {
            int b = a;
            void M2()
            {
                int c = b;
                void M3()
                {
                    Print(c);
                    c = 2;
                }
                Print(b);
                M3();
                Print(c);
                b = 2;
            }
            Print(a);
            M2();
            Print(b);
            a = 2;
        }
        M1();
        Print(a);
    }

    static void B()
    {
        int a = 0;
        void M1()
        {
            int b = a;
            void M2()
            {
                void M3()
                {
                    Print(b);
                    b = 2;
                }
                M3();
                Print(b);
            }
            Print(a);
            M2();
            Print(b);
            a = 2;
        }
        M1();
        Print(a);
    }

    static void C()
    {
        int a = 0;
        void M1()
        {
            void M2()
            {
                int c = a;
                void M3()
                {
                    Print(c);
                    c = 2;
                }
                Print(a);
                M3();
                Print(c);
                a = 2;
            }
            M2();
            Print(a);
        }
        M1();
        Print(a);
    }

    static void D()
    {
        void M1()
        {
            int b = 0;
            void M2()
            {
                int c = b;
                void M3()
                {
                    Print(c);
                    c = 2;
                }
                Print(b);
                M3();
                Print(c);
                b = 2;
            }
            M2();
            Print(b);
        }
        M1();
    }

    static void E()
    {
        int a = 0;
        void M1()
        {
            void M2()
            {
                void M3()
                {
                    Print(a);
                    a = 2;
                }
                M3();
                Print(a);
            }
            M2();
            Print(a);
        }
        M1();
        Print(a);
    }

    static void F()
    {
        void M1()
        {
            int b = 0;
            void M2()
            {
                void M3()
                {
                    Print(b);
                    b = 2;
                }
                M3();
                Print(b);
            }
            M2();
            Print(b);
        }
        M1();
    }

    static void G()
    {
        void M1()
        {
            void M2()
            {
                int c = 0;
                void M3()
                {
                    Print(c);
                    c = 2;
                }
                M3();
                Print(c);
            }
            M2();
        }
        M1();
    }

    static void Main(string[] args)
    {
        A();
        Console.WriteLine();
        B();
        Console.WriteLine();
        C();
        Console.WriteLine();
        D();
        Console.WriteLine();
        E();
        Console.WriteLine();
        F();
        Console.WriteLine();
        G();
        Console.WriteLine();
    }
}
";
            VerifyOutput(source, @"
 0 0 0 2 2 2
 0 0 2 2 2
 0 0 2 2 2
 0 0 2 2
 0 2 2 2
 0 2 2
 0 2
");
        }

        [Fact]
        public void InstanceClosure()
        {
            var source = @"
using System;

class Program
{
    int w;

    int A(int y)
    {
        int x = 1;
        int Local1(int z)
        {
            int Local2()
            {
                return Local1(x + y + w);
            }
            return z != -1 ? z : Local2();
        }
        return Local1(-1);
    }

    static void Main(string[] args)
    {
        var prog = new Program();
        prog.w = 3;
        Console.WriteLine(prog.A(2));
    }
}
";
            VerifyOutput(source, "6");
        }

        [Fact]
        public void SelfClosure()
        {
            var source = @"
using System;

class Program
{
    static int Test()
    {
        int x = 2;
        int Local1(int y)
        {
            int Local2()
            {
                return Local1(x);
            }
            return y != 0 ? y : Local2();
        }
        return Local1(0);
    }

    static void Main(string[] args)
    {
        Console.WriteLine(Test());
    }
}
";
            VerifyOutput(source, "2");
        }

        [Fact]
        public void StructClosure()
        {
            var source = @"
int x = 2;
void Foo()
{
    Console.Write(x);
}
Foo();
";
            var verify = VerifyOutputInMain(source, "2", "System");
            var foo = verify.FindLocalFunction("Foo");
            var program = verify.Compilation.GetTypeByMetadataName("Program");
            Assert.Equal(program, foo.ContainingType);
            Assert.True(foo.IsStatic);
            Assert.Equal(RefKind.Ref, foo.Parameters[0].RefKind);
            Assert.True(foo.Parameters[0].Type.IsValueType);
        }

        [Fact]
        public void StructClosureGeneric()
        {
            var source = @"
int x = 2;
void Foo<T1>()
{
    int y = x;
    void Bar<T2>()
    {
        Console.Write(x + y);
    }
    Bar<T1>();
}
Foo<int>();
";
            var verify = VerifyOutputInMain(source, "4", "System");
            var foo = verify.FindLocalFunction("Foo");
            var bar = verify.FindLocalFunction("Bar");
            Assert.Equal(1, foo.Parameters.Length);
            Assert.Equal(2, bar.Parameters.Length);
            Assert.Equal(RefKind.Ref, foo.Parameters[0].RefKind);
            Assert.Equal(RefKind.Ref, bar.Parameters[0].RefKind);
            Assert.Equal(RefKind.Ref, bar.Parameters[1].RefKind);
            Assert.True(foo.Parameters[0].Type.IsValueType);
            Assert.True(bar.Parameters[0].Type.IsValueType);
            Assert.True(bar.Parameters[1].Type.IsValueType);
            Assert.Equal(foo.Parameters[0].Type.OriginalDefinition, bar.Parameters[0].Type.OriginalDefinition);
            var fooFrame = (INamedTypeSymbol)foo.Parameters[0].Type;
            var barFrame = (INamedTypeSymbol)bar.Parameters[1].Type;
            Assert.Equal(0, fooFrame.Arity);
            Assert.Equal(1, barFrame.Arity);
        }

        [Fact]
        public void ClosureOfStructClosure()
        {
            var source = @"
void Outer()
{
    int a = 0;
    void Middle()
    {
        int b = 0;
        void Inner()
        {
            a++;
            b++;
        }

        a++;
        Inner();
    }

    Middle();
    Console.WriteLine(a);
}

Outer();
";
            var verify = VerifyOutputInMain(source, "2", "System");
            var inner = verify.FindLocalFunction("Inner");
            var middle = verify.FindLocalFunction("Middle");
            var outer = verify.FindLocalFunction("Outer");
            var program = verify.Compilation.GetTypeByMetadataName("Program");
            Assert.Equal(program, inner.ContainingType);
            Assert.Equal(program, middle.ContainingType);
            Assert.Equal(program, outer.ContainingType);
            Assert.True(inner.IsStatic);
            Assert.True(middle.IsStatic);
            Assert.True(outer.IsStatic);
            Assert.Equal(2, inner.Parameters.Length);
            Assert.Equal(1, middle.Parameters.Length);
            Assert.Equal(0, outer.Parameters.Length);
            Assert.Equal(RefKind.Ref, inner.Parameters[0].RefKind);
            Assert.Equal(RefKind.Ref, inner.Parameters[1].RefKind);
            Assert.Equal(RefKind.Ref, middle.Parameters[0].RefKind);
            Assert.True(inner.Parameters[0].Type.IsValueType);
            Assert.True(inner.Parameters[1].Type.IsValueType);
            Assert.True(middle.Parameters[0].Type.IsValueType);
        }

        [Fact]
        public void ThisClosureCallingOtherClosure()
        {
            var source = @"
using System;

class Program
{
    int _x;
    int Test()
    {
        int First()
        {
            return ++_x;
        }
        int Second()
        {
            return First();
        }
        return Second();
    }
    static void Main()
    {
        Console.Write(new Program() { _x = 1 }.Test());
    }
}
";
            var verify = VerifyOutput(source, "2");
            var program = verify.Compilation.GetTypeByMetadataName("Program");
            Assert.Equal(program, verify.FindLocalFunction("First").ContainingType);
            Assert.Equal(program, verify.FindLocalFunction("Second").ContainingType);
        }

        [Fact]
        public void RecursiveStructClosure()
        {
            var source = @"
int x = 0;
void Foo()
{
    if (x != 2)
    {
        x++;
        Foo();
    }
    else
    {
        Console.Write(x);
    }
}
Foo();
";
            var verify = VerifyOutputInMain(source, "2", "System");
            var foo = verify.FindLocalFunction("Foo");
            var program = verify.Compilation.GetTypeByMetadataName("Program");
            Assert.Equal(program, foo.ContainingType);
            Assert.True(foo.IsStatic);
            Assert.Equal(RefKind.Ref, foo.Parameters[0].RefKind);
            Assert.True(foo.Parameters[0].Type.IsValueType);
        }

        [Fact]
        public void MutuallyRecursiveStructClosure()
        {
            var source = @"
int x = 0;
void Foo(int depth)
{
    int dummy = 0;
    void Bar(int depth2)
    {
        dummy++;
        Foo(depth2);
    }
    if (depth != 2)
    {
        x++;
        Bar(depth + 1);
    }
    else
    {
        Console.Write(x);
    }
}
Foo(0);
";
            var verify = VerifyOutputInMain(source, "2", "System");
            var program = verify.Compilation.GetTypeByMetadataName("Program");
            var foo = verify.FindLocalFunction("Foo");
            var bar = verify.FindLocalFunction("Bar");
            Assert.Equal(program, foo.ContainingType);
            Assert.Equal(program, bar.ContainingType);
            Assert.True(foo.IsStatic);
            Assert.True(bar.IsStatic);
            Assert.Equal(2, foo.Parameters.Length);
            Assert.Equal(3, bar.Parameters.Length);
            Assert.Equal(RefKind.Ref, foo.Parameters[1].RefKind);
            Assert.Equal(RefKind.Ref, bar.Parameters[1].RefKind);
            Assert.Equal(RefKind.Ref, bar.Parameters[2].RefKind);
            Assert.True(foo.Parameters[1].Type.IsValueType);
            Assert.True(bar.Parameters[1].Type.IsValueType);
            Assert.True(bar.Parameters[2].Type.IsValueType);
        }

        [Fact]
        public void Recursion()
        {
            var source = @"
void Foo(int depth)
{
    if (depth > 10)
    {
        Console.WriteLine(2);
        return;
    }
    Foo(depth + 1);
}
Foo(0);
";
            VerifyOutputInMain(source, "2", "System");
        }

        [Fact]
        public void MutualRecursion()
        {
            var source = @"
void Foo(int depth)
{
    if (depth > 10)
    {
        Console.WriteLine(2);
        return;
    }
    void Bar(int depth2)
    {
        Foo(depth2 + 1);
    }
    Bar(depth + 1);
}
Foo(0);
";
            VerifyOutputInMain(source, "2", "System");
        }

        [Fact]
        public void RecursionThisOnlyClosure()
        {
            var source = @"
using System;

class Program
{
    int _x;
    void Outer()
    {
        void Inner()
        {
            if (_x == 0)
            {
                return;
            }
            Console.Write(_x);
            Console.Write(' ');
            _x = 0;
            Inner();
        }
        Inner();
    }
    public static void Main()
    {
        new Program() { _x = 2 }.Outer();
    }
}
";
            var verify = VerifyOutput(source, "2");
            var program = verify.Compilation.GetTypeByMetadataName("Program");
            Assert.Equal(program, verify.FindLocalFunction("Inner").ContainingType);
        }

        [Fact]
        public void RecursionFrameCaptureTest()
        {
            // ensures that referring to a local function in an otherwise noncapturing Inner captures the frame of Outer.
            var source = @"
int x = 0;
int Outer(bool isRecursive)
{
    if (isRecursive)
    {
        return x;
    }
    x++;
    int Middle()
    {
        int Inner()
        {
            return Outer(true);
        }
        return Inner();
    }
    return Middle();
}
Console.Write(Outer(false));
Console.Write(' ');
Console.Write(x);
";
            VerifyOutputInMain(source, "1 1", "System");
        }

        [Fact]
        [CompilerTrait(CompilerFeature.Iterator)]
        public void IteratorBasic()
        {
            var source = @"
IEnumerable<int> Local()
{
    yield return 2;
}
Console.Write(string.Join("","", Local()));
";
            VerifyOutputInMain(source, "2", "System", "System.Collections.Generic");
        }

        [Fact]
        [CompilerTrait(CompilerFeature.Iterator)]
        public void IteratorGeneric()
        {
            var source = @"
IEnumerable<T> LocalGeneric<T>(T val)
{
    yield return val;
}
Console.Write(string.Join("","", LocalGeneric(2)));
";
            VerifyOutputInMain(source, "2", "System", "System.Collections.Generic");
        }

        [Fact]
        [CompilerTrait(CompilerFeature.Iterator)]
        public void IteratorNonGeneric()
        {
            var source = @"
IEnumerable LocalNongen()
{
    yield return 2;
}
foreach (int x in LocalNongen())
{
    Console.Write(x);
}
";
            VerifyOutputInMain(source, "2", "System", "System.Collections");
        }

        [Fact]
        [CompilerTrait(CompilerFeature.Iterator)]
        public void IteratorEnumerator()
        {
            var source = @"
IEnumerator LocalEnumerator()
{
    yield return 2;
}
var y = LocalEnumerator();
y.MoveNext();
Console.Write(y.Current);
";
            VerifyOutputInMain(source, "2", "System", "System.Collections");
        }

        [Fact]
        public void Generic()
        {
            var source = @"
using System;

class Program
{
    // No closure. Return 'valu'.
    static T A1<T>(T val)
    {
        T Local(T valu)
        {
            return valu;
        }
        return Local(val);
    }
    static int B1(int val)
    {
        T Local<T>(T valu)
        {
            return valu;
        }
        return Local(val);
    }
    static T1 C1<T1>(T1 val)
    {
        T2 Local<T2>(T2 valu)
        {
            return valu;
        }
        return Local<T1>(val);
    }
    // General closure. Return 'val'.
    static T A2<T>(T val)
    {
        T Local(T valu)
        {
            return val;
        }
        return Local(val);
    }
    static int B2(int val)
    {
        T Local<T>(T valu)
        {
            return (T)(object)val;
        }
        return Local(val);
    }
    static T1 C2<T1>(T1 val)
    {
        T2 Local<T2>(T2 valu)
        {
            return (T2)(object)val;
        }
        return Local<T1>(val);
    }
    // This-only closure. Return 'field'.
    int field = 2;
    T A3<T>(T val)
    {
        T Local(T valu)
        {
            return (T)(object)field;
        }
        return Local(val);
    }
    int B3(int val)
    {
        T Local<T>(T valu)
        {
            return (T)(object)field;
        }
        return Local(val);
    }
    T1 C3<T1>(T1 val)
    {
        T2 Local<T2>(T2 valu)
        {
            return (T2)(object)field;
        }
        return Local<T1>(val);
    }
    static void Main(string[] args)
    {
        var program = new Program();
        Console.WriteLine(Program.A1(2));
        Console.WriteLine(Program.B1(2));
        Console.WriteLine(Program.C1(2));
        Console.WriteLine(Program.A2(2));
        Console.WriteLine(Program.B2(2));
        Console.WriteLine(Program.C2(2));
        Console.WriteLine(program.A3(2));
        Console.WriteLine(program.B3(2));
        Console.WriteLine(program.C3(2));
    }
}
";
            var output = @"
2
2
2
2
2
2
2
2
2
";
            VerifyOutput(source, output);
        }

        [Fact]
        public void GenericConstraint()
        {
            var source = @"
using System;

class Program
{
    static T A<T>(T val) where T : struct
    {
        T Local(T valu)
        {
            return valu;
        }
        return Local(val);
    }
    static int B(int val)
    {
        T Local<T>(T valu) where T : struct
        {
            return valu;
        }
        return Local(val);
    }
    static T1 C<T1>(T1 val) where T1 : struct
    {
        T2 Local<T2>(T2 valu) where T2 : struct
        {
            return valu;
        }
        return Local(val);
    }
    static object D(object val)
    {
        T Local<T>(T valu) where T : object
        {
            return valu;
        }
        return Local(val);
    }
    static void Main(string[] args)
    {
        Console.WriteLine(A(2));
        Console.WriteLine(B(2));
        Console.WriteLine(C(2));
        Console.WriteLine(D(2));
    }
}
";
            var output = @"
2
2
2
2
";
            VerifyOutput(source, output);
        }

        [Fact]
        public void GenericTripleNestedNoClosure()
        {
            var source = @"
using System;

class Program
{
    // Name of method is T[outer][middle][inner] where brackets are g=generic n=nongeneric
    // One generic
    static T1 Tgnn<T1>(T1 a)
    {
        T1 Local(T1 aa)
        {
            T1 Local2(T1 aaa)
            {
                return aaa;
            }
            return Local2(aa);
        }
        return Local(a);
    }
    static int Tngn(int a)
    {
        T1 Local<T1>(T1 aa)
        {
            T1 Local2(T1 aaa)
            {
                return aaa;
            }
            return Local2(aa);
        }
        return Local(a);
    }
    static int Tnng(int a)
    {
        int Local(int aa)
        {
            T1 Local2<T1>(T1 aaa)
            {
                return aaa;
            }
            return Local2(aa);
        }
        return Local(a);
    }
    // Two generic
    static T1 Tggn<T1>(T1 a)
    {
        T2 Local<T2>(T2 aa)
        {
            T2 Local2(T2 aaa)
            {
                return aaa;
            }
            return Local2(aa);
        }
        return Local(a);
    }
    static T1 Tgng<T1>(T1 a)
    {
        T1 Local(T1 aa)
        {
            T2 Local2<T2>(T2 aaa)
            {
                return aaa;
            }
            return Local2(aa);
        }
        return Local(a);
    }
    static int Tngg(int a)
    {
        T1 Local<T1>(T1 aa)
        {
            T2 Local2<T2>(T2 aaa)
            {
                return aaa;
            }
            return Local2(aa);
        }
        return Local(a);
    }
    // Three generic
    static T1 Tggg<T1>(T1 a)
    {
        T2 Local<T2>(T2 aa)
        {
            T3 Local2<T3>(T3 aaa)
            {
                return aaa;
            }
            return Local2(aa);
        }
        return Local(a);
    }
    static void Main(string[] args)
    {
        Console.WriteLine(Program.Tgnn(2));
        Console.WriteLine(Program.Tngn(2));
        Console.WriteLine(Program.Tnng(2));
        Console.WriteLine(Program.Tggn(2));
        Console.WriteLine(Program.Tgng(2));
        Console.WriteLine(Program.Tngg(2));
        Console.WriteLine(Program.Tggg(2));
    }
}
";
            var output = @"
2
2
2
2
2
2
2
";
            VerifyOutput(source, output);
        }

        [Fact]
        public void GenericTripleNestedMiddleClosure()
        {
            var source = @"
using System;

class Program
{
    // Name of method is T[outer][middle][inner] where brackets are g=generic n=nongeneric
    // One generic
    static T1 Tgnn<T1>(T1 a)
    {
        T1 Local(T1 aa)
        {
            T1 Local2(T1 aaa)
            {
                return (T1)(object)aa;
            }
            return Local2(aa);
        }
        return Local(a);
    }
    static int Tngn(int a)
    {
        T1 Local<T1>(T1 aa)
        {
            T1 Local2(T1 aaa)
            {
                return (T1)(object)aa;
            }
            return Local2(aa);
        }
        return Local(a);
    }
    static int Tnng(int a)
    {
        int Local(int aa)
        {
            T1 Local2<T1>(T1 aaa)
            {
                return (T1)(object)aa;
            }
            return Local2(aa);
        }
        return Local(a);
    }
    // Two generic
    static T1 Tggn<T1>(T1 a)
    {
        T2 Local<T2>(T2 aa)
        {
            T2 Local2(T2 aaa)
            {
                return (T2)(object)aa;
            }
            return Local2(aa);
        }
        return Local(a);
    }
    static T1 Tgng<T1>(T1 a)
    {
        T1 Local(T1 aa)
        {
            T2 Local2<T2>(T2 aaa)
            {
                return (T2)(object)aa;
            }
            return Local2(aa);
        }
        return Local(a);
    }
    static int Tngg(int a)
    {
        T1 Local<T1>(T1 aa)
        {
            T2 Local2<T2>(T2 aaa)
            {
                return (T2)(object)aa;
            }
            return Local2(aa);
        }
        return Local(a);
    }
    // Three generic
    static T1 Tggg<T1>(T1 a)
    {
        T2 Local<T2>(T2 aa)
        {
            T3 Local2<T3>(T3 aaa)
            {
                return (T3)(object)aa;
            }
            return Local2(aa);
        }
        return Local(a);
    }
    static void Main(string[] args)
    {
        Console.WriteLine(Program.Tgnn(2));
        Console.WriteLine(Program.Tngn(2));
        Console.WriteLine(Program.Tnng(2));
        Console.WriteLine(Program.Tggn(2));
        Console.WriteLine(Program.Tgng(2));
        Console.WriteLine(Program.Tngg(2));
        Console.WriteLine(Program.Tggg(2));
    }
}
";
            var output = @"
2
2
2
2
2
2
2
";
            VerifyOutput(source, output);
        }

        [Fact]
        public void GenericTripleNestedOuterClosure()
        {
            var source = @"
using System;

class Program
{
    // Name of method is T[outer][middle][inner] where brackets are g=generic n=nongeneric
    // One generic
    static T1 Tgnn<T1>(T1 a)
    {
        T1 Local(T1 aa)
        {
            T1 Local2(T1 aaa)
            {
                return (T1)(object)a;
            }
            return Local2(aa);
        }
        return Local(a);
    }
    static int Tngn(int a)
    {
        T1 Local<T1>(T1 aa)
        {
            T1 Local2(T1 aaa)
            {
                return (T1)(object)a;
            }
            return Local2(aa);
        }
        return Local(a);
    }
    static int Tnng(int a)
    {
        int Local(int aa)
        {
            T1 Local2<T1>(T1 aaa)
            {
                return (T1)(object)a;
            }
            return Local2(aa);
        }
        return Local(a);
    }
    // Two generic
    static T1 Tggn<T1>(T1 a)
    {
        T2 Local<T2>(T2 aa)
        {
            T2 Local2(T2 aaa)
            {
                return (T2)(object)a;
            }
            return Local2(aa);
        }
        return Local(a);
    }
    static T1 Tgng<T1>(T1 a)
    {
        T1 Local(T1 aa)
        {
            T2 Local2<T2>(T2 aaa)
            {
                return (T2)(object)a;
            }
            return Local2(aa);
        }
        return Local(a);
    }
    static int Tngg(int a)
    {
        T1 Local<T1>(T1 aa)
        {
            T2 Local2<T2>(T2 aaa)
            {
                return (T2)(object)a;
            }
            return Local2(aa);
        }
        return Local(a);
    }
    // Three generic
    static T1 Tggg<T1>(T1 a)
    {
        T2 Local<T2>(T2 aa)
        {
            T3 Local2<T3>(T3 aaa)
            {
                return (T3)(object)a;
            }
            return Local2(aa);
        }
        return Local(a);
    }
    static void Main(string[] args)
    {
        Console.WriteLine(Program.Tgnn(2));
        Console.WriteLine(Program.Tngn(2));
        Console.WriteLine(Program.Tnng(2));
        Console.WriteLine(Program.Tggn(2));
        Console.WriteLine(Program.Tgng(2));
        Console.WriteLine(Program.Tngg(2));
        Console.WriteLine(Program.Tggg(2));
    }
}
";
            var output = @"
2
2
2
2
2
2
2
";
            VerifyOutput(source, output);
        }

        [Fact]
        public void GenericTripleNestedNoClosureLambda()
        {
            var source = @"
using System;

class Program
{
    // Name of method is T[outer][middle][inner] where brackets are g=generic n=nongeneric
    // One generic
    static T1 Tgnn<T1>(T1 a)
    {
        Func<T1, T1> Local = aa =>
        {
            Func<T1, T1> Local2 = aaa =>
            {
                return aaa;
            };
            return Local2(aa);
        };
        return Local(a);
    }
    static int Tngn(int a)
    {
        T1 Local<T1>(T1 aa)
        {
            Func<T1, T1> Local2 = aaa =>
            {
                return aaa;
            };
            return Local2(aa);
        }
        return Local(a);
    }
    static int Tnng(int a)
    {
        Func<int, int> Local = aa =>
        {
            T1 Local2<T1>(T1 aaa)
            {
                return aaa;
            }
            return Local2(aa);
        };
        return Local(a);
    }
    // Two generic
    static T1 Tggn<T1>(T1 a)
    {
        T2 Local<T2>(T2 aa)
        {
            Func<T2, T2> Local2 = aaa =>
            {
                return aaa;
            };
            return Local2(aa);
        }
        return Local(a);
    }
    static T1 Tgng<T1>(T1 a)
    {
        Func<T1, T1> Local = aa =>
        {
            T2 Local2<T2>(T2 aaa)
            {
                return aaa;
            }
            return Local2(aa);
        };
        return Local(a);
    }
    // Tngg and Tggg are impossible with lambdas
    static void Main(string[] args)
    {
        Console.WriteLine(Program.Tgnn(2));
        Console.WriteLine(Program.Tngn(2));
        Console.WriteLine(Program.Tnng(2));
        Console.WriteLine(Program.Tggn(2));
        Console.WriteLine(Program.Tgng(2));
    }
}
";
            var output = @"
2
2
2
2
2
";
            VerifyOutput(source, output);
        }

        [Fact]
        public void GenericUpperCall()
        {
            var source = @"
using System;

class Program
{
    static T1 InnerToOuter<T1>(T1 a)
    {
        T2 Local<T2>(T2 aa)
        {
            T3 Local2<T3>(T3 aaa)
            {
                if ((object)aaa == null)
                    return InnerToOuter((T3)new object());
                return aaa;
            }
            return Local2(aa);
        }
        return Local(a);
    }
    static T1 InnerToMiddle<T1>(T1 a)
    {
        T2 Local<T2>(T2 aa)
        {
            T3 Local2<T3>(T3 aaa)
            {
                if ((object)aaa == null)
                    return InnerToMiddle((T3)new object());
                return aaa;
            }
            return Local2(aa);
        }
        return Local(a);
    }
    static T1 InnerToOuterScoping<T1>(T1 a)
    {
        T2 Local<T2>(T2 aa)
        {
            T3 Local2<T3>(T3 aaa)
            {
                if ((object)aaa == null)
                    return (T3)(object)InnerToOuter((T1)new object());
                return aaa;
            }
            return Local2(aa);
        }
        return Local(a);
    }
    static T1 M1<T1>(T1 a)
    {
        T2 M2<T2>(T2 aa)
        {
            T2 x = aa;
            T3 M3<T3>(T3 aaa)
            {
                T4 M4<T4>(T4 aaaa)
                {
                    return (T4)(object)x;
                }
                return M4(aaa);
            }
            return M3(aa);
        }
        return M2(a);
    }
    static void Main(string[] args)
    {
        Console.WriteLine(Program.InnerToOuter((object)null));
        Console.WriteLine(Program.InnerToMiddle((object)null));
        Console.WriteLine(Program.InnerToOuterScoping((object)null));
        Console.WriteLine(Program.M1(2));
    }
}
";
            var output = @"
System.Object
System.Object
System.Object
2
";
            VerifyOutput(source, output);
        }

        [Fact]
        public void CompoundOperatorExecutesOnce()
        {
            var source = @"
using System;

class Program
{
    int _x = 2;
    public static void Main()
    {
        var prog = new Program();
        Program SideEffect()
        {
            Console.Write(prog._x);
            return prog;
        }
        SideEffect()._x += 2;
        Console.Write(' ');
        SideEffect();
    }
}
";
            VerifyOutput(source, "2 4");
        }

        [Fact]
        public void ConstValueDoesntMakeClosure()
        {
            var source = @"
const int x = 2;
void Local()
{
    Console.Write(x);
}
Local();
";
            // Should be a static method on "Program" itself, not a display class like "Program+<>c__DisplayClass0_0"
            var verify = VerifyOutputInMain(source, "2", "System");
            var foo = verify.FindLocalFunction("Local");
            Assert.True(foo.IsStatic);
            Assert.Equal(verify.Compilation.GetTypeByMetadataName("Program"), foo.ContainingType);
        }

        [Fact]
        [CompilerTrait(CompilerFeature.Dynamic)]
        public void DynamicArgument()
        {
            var source = @"
using System;
class Program
{
    static void Main()
    {
        int capture1 = 0;
        void L1(int x) => Console.Write(x);
        void L2(int x)
        {
            Console.Write(capture1);
            Console.Write(x);
        }
        dynamic L4(int x)
        {
            Console.Write(capture1);
            return x;
        }
        Action<int> L5(int x)
        {
            Console.Write(x);
            return L1;
        }

        dynamic val = 2;
        Console.WriteLine();
        L1(val);
        L2(val);
        Console.WriteLine();
        L2(L4(val));
        L5(val)(val);
    }
}
";
            VerifyOutput(source, output: @"202
00222");
        }

        [Fact]
        [CompilerTrait(CompilerFeature.Dynamic, CompilerFeature.Params)]
        public void DynamicArgsAndParams()
        {
            var src = @"
int capture1 = 0;
void L1(int x, params int[] ys)
{
    Console.Write(capture1);
    Console.Write(x);
    foreach (var y in ys)
    {
        Console.Write(y);
    }
}

dynamic val = 2;
int val2 = 3;
L1(val, val2);
L1(val);
L1(val, val, val);
";
            VerifyOutputInMain(src, "023020222", "System");
        }

        [Fact]
        public void Basic()
        {
            var source = @"
async Task<int> Local()
{
    return await Task.FromResult(2);
}
Console.Write(Local().Result);
";
            VerifyOutputInMain(source, "2", "System", "System.Threading.Tasks");
        }

        [Fact]
        public void Param()
        {
            var source = @"
async Task<int> LocalParam(int x)
{
    return await Task.FromResult(x);
}
Console.Write(LocalParam(2).Result);
";
            VerifyOutputInMain(source, "2", "System", "System.Threading.Tasks");
        }

        [Fact]
        [CompilerTrait(CompilerFeature.Async)]
        public void GenericAsync()
        {
            var source = @"
async Task<T> LocalGeneric<T>(T x)
{
    return await Task.FromResult(x);
}
Console.Write(LocalGeneric(2).Result);
";
            VerifyOutputInMain(source, "2", "System", "System.Threading.Tasks");
        }

        [Fact]
        [CompilerTrait(CompilerFeature.Async)]
        public void Void()
        {
            var source = @"
// had bug with parser where 'async [keyword]' didn't parse.
async void LocalVoid()
{
    Console.Write(2);
    await Task.Yield();
}
LocalVoid();
";
            VerifyOutputInMain(source, "2", "System", "System.Threading.Tasks");
        }

        [Fact]
        [CompilerTrait(CompilerFeature.Async)]
        public void AwaitAwait()
        {
            var source = @"
Task<int> Fun(int x)
{
    return Task.FromResult(x);
}
async Task<int> AwaitAwait()
{
    var a = Fun(2);
    await Fun(await a);
    return await Fun(await a);
}
Console.WriteLine(AwaitAwait().Result);
";
            VerifyOutputInMain(source, "2", "System", "System.Threading.Tasks");
        }

        [Fact]
        [CompilerTrait(CompilerFeature.Async)]
        public void Keyword()
        {
            var source = @"
using System;

struct async
{
    public override string ToString() => ""2"";
}
struct await
{
    public override string ToString() => ""2"";
}

class Program
{
    static string A()
    {
        async async()
        {
            return new async();
        }
        return async().ToString();
    }
    static string B()
    {
        string async()
        {
            return ""2"";
        }
        return async();
    }
    static string C()
    {
        async Foo()
        {
            return new async();
        }
        return Foo().ToString();
    }
    static string D()
    {
        await Fun(await x)
        {
            return x;
        }
        return Fun(new await()).ToString();
    }

    static void Main(string[] args)
    {
        Console.WriteLine(A());
        Console.WriteLine(B());
        Console.WriteLine(C());
        Console.WriteLine(D());
    }
}
";
            var output = @"
2
2
2
2
";
            VerifyOutput(source, output);
        }

        [Fact]
        [CompilerTrait(CompilerFeature.Async)]
        public void UnsafeKeyword()
        {
            var source = @"
using System;
using System.Threading.Tasks;

class Program
{
    static string A()
    {
        async unsafe Task<int> async()
        {
            return 2;
        }
        return async().Result.ToString();
    }
    static string B()
    {
        unsafe async Task<int> async()
        {
            return 2;
        }
        return async().Result.ToString();
    }

    static void Main(string[] args)
    {
        Console.WriteLine(A());
        Console.WriteLine(B());
    }
}
";
            var output = @"
2
2
";
            VerifyOutput(source, output, TestOptions.ReleaseExe.WithAllowUnsafe(true).WithWarningLevel(0));
        }

        [Fact]
        public void UnsafeBasic()
        {
            var source = @"
using System;

class Program
{
    static void A()
    {
        unsafe void Local()
        {
            int x = 2;
            Console.Write(*&x);
        }
        Local();
    }
    static void Main(string[] args)
    {
        A();
    }
}
";
            VerifyOutput(source, "2", TestOptions.ReleaseExe.WithAllowUnsafe(true));
        }

        [Fact]
        public void UnsafeParameter()
        {
            var source = @"
using System;

class Program
{
    static unsafe void B()
    {
        int x = 2;
        unsafe void Local(int* y)
        {
            Console.Write(*y);
        }
        Local(&x);
    }
    static void Main(string[] args)
    {
        B();
    }
}
";
            VerifyOutput(source, "2", TestOptions.ReleaseExe.WithAllowUnsafe(true));
        }

        [Fact]
        public void UnsafeClosure()
        {
            var source = @"
using System;

class Program
{
    static unsafe void C()
    {
        int y = 2;
        int* x = &y;
        unsafe void Local()
        {
            Console.Write(*x);
        }
        Local();
    }
    static void Main(string[] args)
    {
        C();
    }
}
";
            VerifyOutput(source, "2", TestOptions.ReleaseExe.WithAllowUnsafe(true));
        }

        [Fact]
        public void UnsafeCalls()
        {
            var src = @"
using System;
class C
{
    public static void Main(string[] args)
    {
        int x = 2;
        int y = 0;

        unsafe void Local(ref int x2)
        {
            fixed (int* ptr = &x2)
            {
                Local2(ptr);
            }
        }
        unsafe int* Local2(int* ptr)
        {
            (*ptr)++;
            y++;

            return null;
        }

        while (x < 10)
        {
            Local(ref x);
            x++;
        }

        Console.WriteLine(x);
        Console.WriteLine(y);
    }
}";
            VerifyOutput(src, "10\r\n4", TestOptions.ReleaseExe.WithAllowUnsafe(true));
        }

        [Fact]
        [WorkItem(15322, "https://github.com/dotnet/roslyn/issues/15322")]
        public void UseBeforeDeclaration()
        {
            var src = @"
Assign();
Local();
int x;
void Local() => System.Console.WriteLine(x);
void Assign() { x = 5; }";

            VerifyOutputInMain(src, "5");
        }

        [Fact]
<<<<<<< HEAD
        [WorkItem(15558, "https://github.com/dotnet/roslyn/issues/15558")]
        public void CapturingSharesVar()
        {
            var src = @"
int i = 0;

int oldi<T>()
    where T : struct
    => (i += @sizeof<T>()) - @sizeof<T>();

int @sizeof<T>()
    where T : struct
    => typeof(T).IsAssignableFrom(typeof(long))
        ? sizeof(long)
        : 1;

while (i < 10)
    System.Console.WriteLine(oldi<byte>());";

            VerifyOutputInMain(src, @"0
1
2
3
4
5
6
7
8
9");
=======
        [WorkItem(15599, "https://github.com/dotnet/roslyn/issues/15599")]
        public void NestedLocalFuncCapture()
        {
            var src = @"
using System;
public class C {
    int instance = 11;
    public void M() {
        int M() => instance;

        {
            int local = 11;
            bool M2() => local == M();
            Console.WriteLine(M2());
        }
    }

    public static void Main() => new C().M();
}";
            VerifyOutput(src, "True");
        }

        [Fact]
        [WorkItem(15599, "https://github.com/dotnet/roslyn/issues/15599")]
        public void NestedLocalFuncCapture2()
        {
            var src = @"
using System;
public class C {
    int instance = 0b1;
    public void M() {
        int var1 = 0b10;
        int M() => var1 + instance;

        {
            int local = 0b100;
            int M2() => local + M();
            Console.WriteLine(M2());
        }
    }

    public static void Main() => new C().M();
}";
            VerifyOutput(src, "7");
        }

        [Fact]
        [WorkItem(15751, "https://github.com/dotnet/roslyn/issues/15751")]
        public void RecursiveGenericLocalFunction()
        {
            var src = @"
void Local<T>(T t, int count)
{
    if (count > 0)
    {
        Console.Write(t);
        Local(t, count - 1);
    }
}

Local(""A"", 5);
";
            VerifyOutputInMain(src, "AAAAA", "System");
        }

        [Fact]
        [WorkItem(15751, "https://github.com/dotnet/roslyn/issues/15751")]
        public void RecursiveGenericLocalFunction2()
        {
            var src = @"
void Local<T>(T t, int count)
{
    if (count > 0)
    {
        Console.Write(t);
        var action = new Action<T, int>(Local);
        action(t, count - 1);
    }
}

Local(""A"", 5);
";
            VerifyOutputInMain(src, "AAAAA", "System");
        }

        [Fact]
        [WorkItem(15751, "https://github.com/dotnet/roslyn/issues/15751")]
        public void RecursiveGenericLocalFunction3()
        {
            var src = @"
void Local<T>(T t, int count)
{
    if (count > 0)
    {
        Console.Write(t);
        var action = (Action<T, int>)Local;
        action(t, count - 1);
    }
}

Local(""A"", 5);
";
            VerifyOutputInMain(src, "AAAAA", "System");
        }

        [Fact]
        [WorkItem(15751, "https://github.com/dotnet/roslyn/issues/15751")]
        public void RecursiveGenericLocalFunction4()
        {
            var src = @"
using System;
class C
{
    public static void M<T>(T t)
    {
        void Local<U>(U u, int count)
        {
            if (count > 0)
            {
                Console.Write(t);
                Console.Write(u);
                Local(u, count - 1);
            }
        }
        Local(""A"", 5);
    }

    public static void Main()
    {
        C.M(""B"");
    }
}";
            VerifyOutput(src, "BABABABABA");
        }

        [Fact]
        [WorkItem(15751, "https://github.com/dotnet/roslyn/issues/15751")]
        public void RecursiveGenericLocalFunction5()
        {
            var src = @"
using System;
class C<T1>
{
    T1 t1;

    public C(T1 t1)
    {
        this.t1 = t1;
    }

    public void M<T2>(T2 t2)
    {
        void L1<T3>(T3 t3)
        {
            void L2<T4>(T4 t4)
            {
                void L3<U>(U u, int count)
                {
                    if (count > 0)
                    {
                        Console.Write(t1);
                        Console.Write(t2);
                        Console.Write(t3);
                        Console.Write(t4);
                        Console.Write(u);
                        L3(u, count - 1);
                    }
                }
                L3(""A"", 5);
            }
            L2(""B"");
        }
        L1(""C"");
    }

}

class Program
{
    public static void Main()
    {
        var c = new C<string>(""D"");
        c.M(""E"");
    }
}";
            VerifyOutput(src, "DECBADECBADECBADECBADECBA");
>>>>>>> 17a53067
        }

        internal CompilationVerifier VerifyOutput(string source, string output, CSharpCompilationOptions options)
        {
            var comp = CreateCompilationWithMscorlib45AndCSruntime(source, options: options);
            return CompileAndVerify(comp, expectedOutput: output).VerifyDiagnostics(); // no diagnostics
        }

        internal CompilationVerifier VerifyOutput(string source, string output)
        {
            var comp = CreateCompilationWithMscorlib45AndCSruntime(source, options: TestOptions.ReleaseExe);
            return CompileAndVerify(comp, expectedOutput: output).VerifyDiagnostics(); // no diagnostics
        }

        internal CompilationVerifier VerifyOutputInMain(string methodBody, string output, params string[] usings)
        {
            for (var i = 0; i < usings.Length; i++)
            {
                usings[i] = "using " + usings[i] + ";";
            }
            var usingBlock = string.Join(Environment.NewLine, usings);
            var source = usingBlock + @"
class Program
{
    static void Main()
    {
" + methodBody + @"
    }
}";
            return VerifyOutput(source, output);
        }
    }
}<|MERGE_RESOLUTION|>--- conflicted
+++ resolved
@@ -3127,7 +3127,6 @@
         }
 
         [Fact]
-<<<<<<< HEAD
         [WorkItem(15558, "https://github.com/dotnet/roslyn/issues/15558")]
         public void CapturingSharesVar()
         {
@@ -3157,7 +3156,9 @@
 7
 8
 9");
-=======
+        }
+        
+        [Fact]
         [WorkItem(15599, "https://github.com/dotnet/roslyn/issues/15599")]
         public void NestedLocalFuncCapture()
         {
@@ -3344,7 +3345,6 @@
     }
 }";
             VerifyOutput(src, "DECBADECBADECBADECBADECBA");
->>>>>>> 17a53067
         }
 
         internal CompilationVerifier VerifyOutput(string source, string output, CSharpCompilationOptions options)
