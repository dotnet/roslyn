--- conflicted
+++ resolved
@@ -7729,49 +7729,12 @@
                 expectedOutput: "null1");
             compVerifier.VerifyIL("Program.M",
 @"{
-<<<<<<< HEAD
-  // Code size       57 (0x39)
-  .maxstack  1
-  .locals init (int? V_0,
-                int V_1,
-                int? V_2,
-                int V_3, //i
-                int? V_4)
-  IL_0000:  nop
-  IL_0001:  ldarg.0
-  IL_0002:  stloc.2
-  IL_0003:  ldloc.2
-  IL_0004:  stloc.s    V_4
-  IL_0006:  ldloc.s    V_4
-  IL_0008:  stloc.0
-  IL_0009:  ldloca.s   V_0
-  IL_000b:  call       ""bool int?.HasValue.get""
-  IL_0010:  brtrue.s   IL_0014
-  IL_0012:  br.s       IL_002b
-  IL_0014:  ldloca.s   V_0
-  IL_0016:  call       ""int int?.GetValueOrDefault()""
-  IL_001b:  stloc.1
-  IL_001c:  br.s       IL_001e
-  IL_001e:  ldloc.1
-  IL_001f:  stloc.3
-  IL_0020:  br.s       IL_0022
-  IL_0022:  ldloc.3
-  IL_0023:  call       ""void System.Console.Write(int)""
-  IL_0028:  nop
-  IL_0029:  br.s       IL_0038
-  IL_002b:  ldstr      ""null""
-  IL_0030:  call       ""void System.Console.Write(string)""
-  IL_0035:  nop
-  IL_0036:  br.s       IL_0038
-  IL_0038:  ret
-=======
-  // Code size       65 (0x41)
+  // Code size       53 (0x35)
   .maxstack  1
   .locals init (int? V_0,
                 int V_1,
                 int V_2, //i
-                int? V_3,
-                int? V_4)
+                int? V_3)
   IL_0000:  nop
   IL_0001:  ldarg.0
   IL_0002:  stloc.3
@@ -7780,29 +7743,23 @@
   IL_0005:  ldloca.s   V_0
   IL_0007:  call       ""bool int?.HasValue.get""
   IL_000c:  brtrue.s   IL_0010
-  IL_000e:  br.s       IL_0033
-  IL_0010:  ldloc.0
-  IL_0011:  stloc.s    V_4
-  IL_0013:  ldloca.s   V_4
-  IL_0015:  call       ""int int?.GetValueOrDefault()""
-  IL_001a:  stloc.1
-  IL_001b:  ldloca.s   V_4
-  IL_001d:  call       ""bool int?.HasValue.get""
-  IL_0022:  brfalse.s  IL_0026
-  IL_0024:  br.s       IL_0026
-  IL_0026:  ldloc.1
-  IL_0027:  stloc.2
-  IL_0028:  br.s       IL_002a
-  IL_002a:  ldloc.2
-  IL_002b:  call       ""void System.Console.Write(int)""
-  IL_0030:  nop
-  IL_0031:  br.s       IL_0040
-  IL_0033:  ldstr      ""null""
-  IL_0038:  call       ""void System.Console.Write(string)""
-  IL_003d:  nop
-  IL_003e:  br.s       IL_0040
-  IL_0040:  ret
->>>>>>> 28f00685
+  IL_000e:  br.s       IL_0027
+  IL_0010:  ldloca.s   V_0
+  IL_0012:  call       ""int int?.GetValueOrDefault()""
+  IL_0017:  stloc.1
+  IL_0018:  br.s       IL_001a
+  IL_001a:  ldloc.1
+  IL_001b:  stloc.2
+  IL_001c:  br.s       IL_001e
+  IL_001e:  ldloc.2
+  IL_001f:  call       ""void System.Console.Write(int)""
+  IL_0024:  nop
+  IL_0025:  br.s       IL_0034
+  IL_0027:  ldstr      ""null""
+  IL_002c:  call       ""void System.Console.Write(string)""
+  IL_0031:  nop
+  IL_0032:  br.s       IL_0034
+  IL_0034:  ret
 }"
             );
         }
@@ -7926,11 +7883,7 @@
                 expectedOutput: "1");
             compVerifier.VerifyIL("Program.M",
 @"{
-<<<<<<< HEAD
-  // Code size       51 (0x33)
-=======
-  // Code size       41 (0x29)
->>>>>>> 28f00685
+  // Code size       47 (0x2f)
   .maxstack  1
   .locals init (int? V_0,
                 System.IComparable V_1,
@@ -7938,52 +7891,27 @@
                 int? V_3)
   IL_0000:  nop
   IL_0001:  ldarg.0
-<<<<<<< HEAD
-  IL_0002:  stloc.2
-  IL_0003:  ldloc.2
-  IL_0004:  stloc.s    V_4
-  IL_0006:  ldloc.s    V_4
-  IL_0008:  stloc.0
-  IL_0009:  ldloca.s   V_0
-  IL_000b:  call       ""bool int?.HasValue.get""
-  IL_0010:  brtrue.s   IL_0014
-  IL_0012:  br.s       IL_0023
-  IL_0014:  ldloca.s   V_0
-  IL_0016:  call       ""int int?.GetValueOrDefault()""
-  IL_001b:  box        ""int""
-  IL_0020:  stloc.1
-  IL_0021:  br.s       IL_0025
-  IL_0023:  br.s       IL_0032
-  IL_0025:  ldloc.1
-  IL_0026:  stloc.3
-  IL_0027:  br.s       IL_0029
-  IL_0029:  ldloc.3
-  IL_002a:  call       ""void System.Console.Write(object)""
-  IL_002f:  nop
-  IL_0030:  br.s       IL_0032
-  IL_0032:  ret
-=======
   IL_0002:  stloc.3
   IL_0003:  ldloc.3
   IL_0004:  stloc.0
   IL_0005:  ldloca.s   V_0
   IL_0007:  call       ""bool int?.HasValue.get""
   IL_000c:  brtrue.s   IL_0010
-  IL_000e:  br.s       IL_0019
-  IL_0010:  ldloc.0
-  IL_0011:  box        ""int?""
-  IL_0016:  stloc.1
-  IL_0017:  br.s       IL_001b
-  IL_0019:  br.s       IL_0028
-  IL_001b:  ldloc.1
-  IL_001c:  stloc.2
-  IL_001d:  br.s       IL_001f
-  IL_001f:  ldloc.2
-  IL_0020:  call       ""void System.Console.Write(object)""
-  IL_0025:  nop
-  IL_0026:  br.s       IL_0028
-  IL_0028:  ret
->>>>>>> 28f00685
+  IL_000e:  br.s       IL_001f
+  IL_0010:  ldloca.s   V_0
+  IL_0012:  call       ""int int?.GetValueOrDefault()""
+  IL_0017:  box        ""int""
+  IL_001c:  stloc.1
+  IL_001d:  br.s       IL_0021
+  IL_001f:  br.s       IL_002e
+  IL_0021:  ldloc.1
+  IL_0022:  stloc.2
+  IL_0023:  br.s       IL_0025
+  IL_0025:  ldloc.2
+  IL_0026:  call       ""void System.Console.Write(object)""
+  IL_002b:  nop
+  IL_002c:  br.s       IL_002e
+  IL_002e:  ret
 }"
             );
         }
@@ -8049,57 +7977,13 @@
                 expectedOutput: "1");
             compVerifier.VerifyIL("Program.M",
 @"{
-<<<<<<< HEAD
-  // Code size       61 (0x3d)
+  // Code size       57 (0x39)
   .maxstack  2
-  .locals init (object V_0,
-                int V_1,
-                object V_2,
-                int V_3, //i
-                object V_4,
-                object V_5)
-  IL_0000:  nop
-  IL_0001:  ldarg.0
-  IL_0002:  stloc.2
-  IL_0003:  ldloc.2
-  IL_0004:  stloc.s    V_4
-  IL_0006:  ldloc.s    V_4
-  IL_0008:  stloc.0
-  IL_0009:  ldloc.0
-  IL_000a:  brtrue.s   IL_000e
-  IL_000c:  br.s       IL_002d
-  IL_000e:  ldloc.0
-  IL_000f:  stloc.s    V_5
-  IL_0011:  ldloc.s    V_5
-  IL_0013:  isinst     ""int""
-  IL_0018:  ldnull
-  IL_0019:  cgt.un
-  IL_001b:  dup
-  IL_001c:  brtrue.s   IL_0021
-  IL_001e:  ldc.i4.0
-  IL_001f:  br.s       IL_0028
-  IL_0021:  ldloc.s    V_5
-  IL_0023:  unbox.any  ""int""
-  IL_0028:  stloc.1
-  IL_0029:  brfalse.s  IL_002d
-  IL_002b:  br.s       IL_002f
-  IL_002d:  br.s       IL_003c
-  IL_002f:  ldloc.1
-  IL_0030:  stloc.3
-  IL_0031:  br.s       IL_0033
-  IL_0033:  ldloc.3
-  IL_0034:  call       ""void System.Console.Write(int)""
-  IL_0039:  nop
-  IL_003a:  br.s       IL_003c
-  IL_003c:  ret
-=======
-  // Code size       58 (0x3a)
-  .maxstack  1
   .locals init (object V_0,
                 int V_1,
                 int V_2, //i
                 object V_3,
-                int? V_4)
+                object V_4)
   IL_0000:  nop
   IL_0001:  ldarg.0
   IL_0002:  stloc.3
@@ -8107,28 +7991,31 @@
   IL_0004:  stloc.0
   IL_0005:  ldloc.0
   IL_0006:  brtrue.s   IL_000a
-  IL_0008:  br.s       IL_002a
+  IL_0008:  br.s       IL_0029
   IL_000a:  ldloc.0
-  IL_000b:  isinst     ""int?""
-  IL_0010:  unbox.any  ""int?""
-  IL_0015:  stloc.s    V_4
-  IL_0017:  ldloca.s   V_4
-  IL_0019:  call       ""int int?.GetValueOrDefault()""
-  IL_001e:  stloc.1
-  IL_001f:  ldloca.s   V_4
-  IL_0021:  call       ""bool int?.HasValue.get""
-  IL_0026:  brfalse.s  IL_002a
-  IL_0028:  br.s       IL_002c
-  IL_002a:  br.s       IL_0039
-  IL_002c:  ldloc.1
-  IL_002d:  stloc.2
-  IL_002e:  br.s       IL_0030
-  IL_0030:  ldloc.2
-  IL_0031:  call       ""void System.Console.Write(int)""
-  IL_0036:  nop
-  IL_0037:  br.s       IL_0039
-  IL_0039:  ret
->>>>>>> 28f00685
+  IL_000b:  stloc.s    V_4
+  IL_000d:  ldloc.s    V_4
+  IL_000f:  isinst     ""int""
+  IL_0014:  ldnull
+  IL_0015:  cgt.un
+  IL_0017:  dup
+  IL_0018:  brtrue.s   IL_001d
+  IL_001a:  ldc.i4.0
+  IL_001b:  br.s       IL_0024
+  IL_001d:  ldloc.s    V_4
+  IL_001f:  unbox.any  ""int""
+  IL_0024:  stloc.1
+  IL_0025:  brfalse.s  IL_0029
+  IL_0027:  br.s       IL_002b
+  IL_0029:  br.s       IL_0038
+  IL_002b:  ldloc.1
+  IL_002c:  stloc.2
+  IL_002d:  br.s       IL_002f
+  IL_002f:  ldloc.2
+  IL_0030:  call       ""void System.Console.Write(int)""
+  IL_0035:  nop
+  IL_0036:  br.s       IL_0038
+  IL_0038:  ret
 }"
             );
         }
@@ -8879,63 +8766,13 @@
             );
             compVerifier.VerifyIL("Program.M2<T>",
 @"{
-<<<<<<< HEAD
-  // Code size       74 (0x4a)
+  // Code size       70 (0x46)
   .maxstack  2
-  .locals init (T V_0,
-                int V_1,
-                T V_2,
-                int V_3, //t
-                T V_4,
-                object V_5,
-                int V_6)
-  IL_0000:  nop
-  IL_0001:  ldarg.0
-  IL_0002:  stloc.2
-  IL_0003:  ldloc.2
-  IL_0004:  stloc.s    V_4
-  IL_0006:  ldloc.s    V_4
-  IL_0008:  stloc.0
-  IL_0009:  ldloc.0
-  IL_000a:  box        ""T""
-  IL_000f:  brtrue.s   IL_0013
-  IL_0011:  br.s       IL_0037
-  IL_0013:  ldloc.0
-  IL_0014:  box        ""T""
-  IL_0019:  stloc.s    V_5
-  IL_001b:  ldloc.s    V_5
-  IL_001d:  isinst     ""int""
-  IL_0022:  ldnull
-  IL_0023:  cgt.un
-  IL_0025:  dup
-  IL_0026:  brtrue.s   IL_002b
-  IL_0028:  ldc.i4.0
-  IL_0029:  br.s       IL_0032
-  IL_002b:  ldloc.s    V_5
-  IL_002d:  unbox.any  ""int""
-  IL_0032:  stloc.1
-  IL_0033:  brfalse.s  IL_0037
-  IL_0035:  br.s       IL_0039
-  IL_0037:  br.s       IL_0042
-  IL_0039:  ldloc.1
-  IL_003a:  stloc.3
-  IL_003b:  br.s       IL_003d
-  IL_003d:  ldloc.3
-  IL_003e:  stloc.s    V_6
-  IL_0040:  br.s       IL_0047
-  IL_0042:  ldc.i4.0
-  IL_0043:  stloc.s    V_6
-  IL_0045:  br.s       IL_0047
-  IL_0047:  ldloc.s    V_6
-  IL_0049:  ret
-=======
-  // Code size       71 (0x47)
-  .maxstack  1
   .locals init (T V_0,
                 int V_1,
                 int V_2, //t
                 T V_3,
-                int? V_4,
+                object V_4,
                 int V_5)
   IL_0000:  nop
   IL_0001:  ldarg.0
@@ -8945,32 +8782,35 @@
   IL_0005:  ldloc.0
   IL_0006:  box        ""T""
   IL_000b:  brtrue.s   IL_000f
-  IL_000d:  br.s       IL_0034
+  IL_000d:  br.s       IL_0033
   IL_000f:  ldloc.0
   IL_0010:  box        ""T""
-  IL_0015:  isinst     ""int?""
-  IL_001a:  unbox.any  ""int?""
-  IL_001f:  stloc.s    V_4
-  IL_0021:  ldloca.s   V_4
-  IL_0023:  call       ""int int?.GetValueOrDefault()""
-  IL_0028:  stloc.1
-  IL_0029:  ldloca.s   V_4
-  IL_002b:  call       ""bool int?.HasValue.get""
-  IL_0030:  brfalse.s  IL_0034
-  IL_0032:  br.s       IL_0036
-  IL_0034:  br.s       IL_003f
-  IL_0036:  ldloc.1
-  IL_0037:  stloc.2
-  IL_0038:  br.s       IL_003a
-  IL_003a:  ldloc.2
-  IL_003b:  stloc.s    V_5
-  IL_003d:  br.s       IL_0044
-  IL_003f:  ldc.i4.0
-  IL_0040:  stloc.s    V_5
-  IL_0042:  br.s       IL_0044
-  IL_0044:  ldloc.s    V_5
-  IL_0046:  ret
->>>>>>> 28f00685
+  IL_0015:  stloc.s    V_4
+  IL_0017:  ldloc.s    V_4
+  IL_0019:  isinst     ""int""
+  IL_001e:  ldnull
+  IL_001f:  cgt.un
+  IL_0021:  dup
+  IL_0022:  brtrue.s   IL_0027
+  IL_0024:  ldc.i4.0
+  IL_0025:  br.s       IL_002e
+  IL_0027:  ldloc.s    V_4
+  IL_0029:  unbox.any  ""int""
+  IL_002e:  stloc.1
+  IL_002f:  brfalse.s  IL_0033
+  IL_0031:  br.s       IL_0035
+  IL_0033:  br.s       IL_003e
+  IL_0035:  ldloc.1
+  IL_0036:  stloc.2
+  IL_0037:  br.s       IL_0039
+  IL_0039:  ldloc.2
+  IL_003a:  stloc.s    V_5
+  IL_003c:  br.s       IL_0043
+  IL_003e:  ldc.i4.0
+  IL_003f:  stloc.s    V_5
+  IL_0041:  br.s       IL_0043
+  IL_0043:  ldloc.s    V_5
+  IL_0045:  ret
 }"
             );
         }
@@ -9270,129 +9110,85 @@
 Generic<object>.Color.Red");
             compVerifier.VerifyIL("Program.M2",
 @"{
-<<<<<<< HEAD
-  // Code size      152 (0x98)
-=======
-  // Code size      150 (0x96)
->>>>>>> 28f00685
+  // Code size      148 (0x94)
   .maxstack  2
   .locals init (object V_0,
                 Generic<long>.Color V_1,
                 Generic<object>.Color V_2,
-<<<<<<< HEAD
-                object V_3,
-                Generic<long>.Color V_4, //c
-                object V_5,
-                object V_6,
-=======
                 Generic<long>.Color V_3, //c
                 object V_4,
-                Generic<long>.Color? V_5,
-                Generic<object>.Color? V_6,
->>>>>>> 28f00685
-                int V_7,
-                string V_8)
+                object V_5,
+                int V_6,
+                string V_7)
   IL_0000:  nop
   IL_0001:  ldarg.0
-<<<<<<< HEAD
-  IL_0002:  stloc.3
-  IL_0003:  ldloc.3
-  IL_0004:  stloc.s    V_5
-  IL_0006:  ldloc.s    V_5
-  IL_0008:  stloc.0
-  IL_0009:  ldloc.0
-  IL_000a:  brtrue.s   IL_000e
-  IL_000c:  br.s       IL_005e
-  IL_000e:  ldloc.0
-  IL_000f:  stloc.s    V_6
-  IL_0011:  ldloc.s    V_6
-  IL_0013:  isinst     ""Generic<long>.Color""
-  IL_0018:  ldnull
-  IL_0019:  cgt.un
-  IL_001b:  dup
-  IL_001c:  brtrue.s   IL_0021
-  IL_001e:  ldc.i4.0
-  IL_001f:  br.s       IL_0028
-  IL_0021:  ldloc.s    V_6
-  IL_0023:  unbox.any  ""Generic<long>.Color""
-  IL_0028:  stloc.1
-  IL_0029:  brfalse.s  IL_002d
-  IL_002b:  br.s       IL_0060
-  IL_002d:  ldloc.0
-  IL_002e:  stloc.s    V_6
-  IL_0030:  ldloc.s    V_6
-  IL_0032:  isinst     ""Generic<object>.Color""
-  IL_0037:  ldnull
-  IL_0038:  cgt.un
-  IL_003a:  dup
-  IL_003b:  brtrue.s   IL_0040
-  IL_003d:  ldc.i4.0
-  IL_003e:  br.s       IL_0047
-  IL_0040:  ldloc.s    V_6
-  IL_0042:  unbox.any  ""Generic<object>.Color""
-  IL_0047:  stloc.2
-=======
   IL_0002:  stloc.s    V_4
   IL_0004:  ldloc.s    V_4
   IL_0006:  stloc.0
   IL_0007:  ldloc.0
   IL_0008:  brtrue.s   IL_000c
-  IL_000a:  br.s       IL_005e
+  IL_000a:  br.s       IL_005c
   IL_000c:  ldloc.0
-  IL_000d:  isinst     ""Generic<long>.Color?""
-  IL_0012:  unbox.any  ""Generic<long>.Color?""
-  IL_0017:  stloc.s    V_5
-  IL_0019:  ldloca.s   V_5
-  IL_001b:  call       ""Generic<long>.Color Generic<long>.Color?.GetValueOrDefault()""
-  IL_0020:  stloc.1
-  IL_0021:  ldloca.s   V_5
-  IL_0023:  call       ""bool Generic<long>.Color?.HasValue.get""
-  IL_0028:  brfalse.s  IL_002c
-  IL_002a:  br.s       IL_0060
-  IL_002c:  ldloc.0
-  IL_002d:  isinst     ""Generic<object>.Color?""
-  IL_0032:  unbox.any  ""Generic<object>.Color?""
-  IL_0037:  stloc.s    V_6
-  IL_0039:  ldloca.s   V_6
-  IL_003b:  call       ""Generic<object>.Color Generic<object>.Color?.GetValueOrDefault()""
-  IL_0040:  stloc.2
-  IL_0041:  ldloca.s   V_6
-  IL_0043:  call       ""bool Generic<object>.Color?.HasValue.get""
->>>>>>> 28f00685
-  IL_0048:  brfalse.s  IL_005e
-  IL_004a:  ldloc.2
-  IL_004b:  stloc.s    V_7
-  IL_004d:  ldloc.s    V_7
-  IL_004f:  brfalse.s  IL_005a
-  IL_0051:  br.s       IL_0053
-  IL_0053:  ldloc.s    V_7
-  IL_0055:  ldc.i4.1
-  IL_0056:  beq.s      IL_005c
-  IL_0058:  br.s       IL_005e
-<<<<<<< HEAD
-  IL_005a:  br.s       IL_007a
-  IL_005c:  br.s       IL_0083
-  IL_005e:  br.s       IL_008c
-  IL_0060:  ldloc.1
-  IL_0061:  stloc.s    V_4
-  IL_0063:  br.s       IL_0065
-  IL_0065:  ldstr      ""Generic<long>.Color.""
-  IL_006a:  ldloc.s    V_4
-  IL_006c:  box        ""Generic<long>.Color""
-  IL_0071:  call       ""string string.Concat(object, object)""
-  IL_0076:  stloc.s    V_8
-  IL_0078:  br.s       IL_0095
-  IL_007a:  ldstr      ""Generic<object>.Color.Red""
-  IL_007f:  stloc.s    V_8
-  IL_0081:  br.s       IL_0095
-  IL_0083:  ldstr      ""Generic<dynamic>.Color.Blue""
-  IL_0088:  stloc.s    V_8
-  IL_008a:  br.s       IL_0095
-  IL_008c:  ldstr      ""None""
-  IL_0091:  stloc.s    V_8
-  IL_0093:  br.s       IL_0095
-  IL_0095:  ldloc.s    V_8
-  IL_0097:  ret
+  IL_000d:  stloc.s    V_5
+  IL_000f:  ldloc.s    V_5
+  IL_0011:  isinst     ""Generic<long>.Color""
+  IL_0016:  ldnull
+  IL_0017:  cgt.un
+  IL_0019:  dup
+  IL_001a:  brtrue.s   IL_001f
+  IL_001c:  ldc.i4.0
+  IL_001d:  br.s       IL_0026
+  IL_001f:  ldloc.s    V_5
+  IL_0021:  unbox.any  ""Generic<long>.Color""
+  IL_0026:  stloc.1
+  IL_0027:  brfalse.s  IL_002b
+  IL_0029:  br.s       IL_005e
+  IL_002b:  ldloc.0
+  IL_002c:  stloc.s    V_5
+  IL_002e:  ldloc.s    V_5
+  IL_0030:  isinst     ""Generic<object>.Color""
+  IL_0035:  ldnull
+  IL_0036:  cgt.un
+  IL_0038:  dup
+  IL_0039:  brtrue.s   IL_003e
+  IL_003b:  ldc.i4.0
+  IL_003c:  br.s       IL_0045
+  IL_003e:  ldloc.s    V_5
+  IL_0040:  unbox.any  ""Generic<object>.Color""
+  IL_0045:  stloc.2
+  IL_0046:  brfalse.s  IL_005c
+  IL_0048:  ldloc.2
+  IL_0049:  stloc.s    V_6
+  IL_004b:  ldloc.s    V_6
+  IL_004d:  brfalse.s  IL_0058
+  IL_004f:  br.s       IL_0051
+  IL_0051:  ldloc.s    V_6
+  IL_0053:  ldc.i4.1
+  IL_0054:  beq.s      IL_005a
+  IL_0056:  br.s       IL_005c
+  IL_0058:  br.s       IL_0076
+  IL_005a:  br.s       IL_007f
+  IL_005c:  br.s       IL_0088
+  IL_005e:  ldloc.1
+  IL_005f:  stloc.3
+  IL_0060:  br.s       IL_0062
+  IL_0062:  ldstr      ""Generic<long>.Color.""
+  IL_0067:  ldloc.3
+  IL_0068:  box        ""Generic<long>.Color""
+  IL_006d:  call       ""string string.Concat(object, object)""
+  IL_0072:  stloc.s    V_7
+  IL_0074:  br.s       IL_0091
+  IL_0076:  ldstr      ""Generic<object>.Color.Red""
+  IL_007b:  stloc.s    V_7
+  IL_007d:  br.s       IL_0091
+  IL_007f:  ldstr      ""Generic<dynamic>.Color.Blue""
+  IL_0084:  stloc.s    V_7
+  IL_0086:  br.s       IL_0091
+  IL_0088:  ldstr      ""None""
+  IL_008d:  stloc.s    V_7
+  IL_008f:  br.s       IL_0091
+  IL_0091:  ldloc.s    V_7
+  IL_0093:  ret
 }"
             );
         }
@@ -9440,454 +9236,10 @@
   IL_0015:  ceq
   IL_0017:  call       ""void System.Console.Write(bool)""
   IL_001c:  ret
-=======
-  IL_005a:  br.s       IL_0078
-  IL_005c:  br.s       IL_0081
-  IL_005e:  br.s       IL_008a
-  IL_0060:  ldloc.1
-  IL_0061:  stloc.3
-  IL_0062:  br.s       IL_0064
-  IL_0064:  ldstr      ""Generic<long>.Color.""
-  IL_0069:  ldloc.3
-  IL_006a:  box        ""Generic<long>.Color""
-  IL_006f:  call       ""string string.Concat(object, object)""
-  IL_0074:  stloc.s    V_8
-  IL_0076:  br.s       IL_0093
-  IL_0078:  ldstr      ""Generic<object>.Color.Red""
-  IL_007d:  stloc.s    V_8
-  IL_007f:  br.s       IL_0093
-  IL_0081:  ldstr      ""Generic<dynamic>.Color.Blue""
-  IL_0086:  stloc.s    V_8
-  IL_0088:  br.s       IL_0093
-  IL_008a:  ldstr      ""None""
-  IL_008f:  stloc.s    V_8
-  IL_0091:  br.s       IL_0093
-  IL_0093:  ldloc.s    V_8
-  IL_0095:  ret
 }"
             );
         }
 
-        [Fact, WorkItem(19280, "https://github.com/dotnet/roslyn/issues/19280")]
-        public void ShareLikeKindedTemps_01()
-        {
-            var source = @"using System;
-
-public class Program
-{
-    public static void Main()
-    {
-    }
-    static bool b = false;
-    public static void M(object o)
-    {
-        switch (o)
-        {
-            case int i when b: break;
-            case var _ when b: break;
-            case int i when b: break;
-            case var _ when b: break;
-            case int i when b: break;
-            case var _ when b: break;
-            case int i when b: break;
-            case var _ when b: break;
-        }
-    }
-}";
-            var compVerifier = CompileAndVerify(source,
-                options: TestOptions.ReleaseDll.WithOutputKind(OutputKind.ConsoleApplication),
-                expectedOutput: "");
-            compVerifier.VerifyIL("Program.M",
-@"{
-  // Code size      203 (0xcb)
-  .maxstack  1
-  .locals init (object V_0,
-                int V_1,
-                int? V_2)
-  IL_0000:  ldarg.0
-  IL_0001:  stloc.0
-  IL_0002:  ldloc.0
-  IL_0003:  brfalse    IL_0094
-  IL_0008:  ldloc.0
-  IL_0009:  isinst     ""int?""
-  IL_000e:  unbox.any  ""int?""
-  IL_0013:  stloc.2
-  IL_0014:  ldloca.s   V_2
-  IL_0016:  call       ""int int?.GetValueOrDefault()""
-  IL_001b:  stloc.1
-  IL_001c:  ldloca.s   V_2
-  IL_001e:  call       ""bool int?.HasValue.get""
-  IL_0023:  brfalse.s  IL_0094
-  IL_0025:  br.s       IL_008d
-  IL_0027:  ldloc.0
-  IL_0028:  brfalse.s  IL_00a4
-  IL_002a:  ldloc.0
-  IL_002b:  isinst     ""int?""
-  IL_0030:  unbox.any  ""int?""
-  IL_0035:  stloc.2
-  IL_0036:  ldloca.s   V_2
-  IL_0038:  call       ""int int?.GetValueOrDefault()""
-  IL_003d:  stloc.1
-  IL_003e:  ldloca.s   V_2
-  IL_0040:  call       ""bool int?.HasValue.get""
-  IL_0045:  brfalse.s  IL_00a4
-  IL_0047:  br.s       IL_009d
-  IL_0049:  ldloc.0
-  IL_004a:  brfalse.s  IL_00b4
-  IL_004c:  ldloc.0
-  IL_004d:  isinst     ""int?""
-  IL_0052:  unbox.any  ""int?""
-  IL_0057:  stloc.2
-  IL_0058:  ldloca.s   V_2
-  IL_005a:  call       ""int int?.GetValueOrDefault()""
-  IL_005f:  stloc.1
-  IL_0060:  ldloca.s   V_2
-  IL_0062:  call       ""bool int?.HasValue.get""
-  IL_0067:  brfalse.s  IL_00b4
-  IL_0069:  br.s       IL_00ad
-  IL_006b:  ldloc.0
-  IL_006c:  brfalse.s  IL_00c4
-  IL_006e:  ldloc.0
-  IL_006f:  isinst     ""int?""
-  IL_0074:  unbox.any  ""int?""
-  IL_0079:  stloc.2
-  IL_007a:  ldloca.s   V_2
-  IL_007c:  call       ""int int?.GetValueOrDefault()""
-  IL_0081:  stloc.1
-  IL_0082:  ldloca.s   V_2
-  IL_0084:  call       ""bool int?.HasValue.get""
-  IL_0089:  brfalse.s  IL_00c4
-  IL_008b:  br.s       IL_00bd
-  IL_008d:  ldsfld     ""bool Program.b""
-  IL_0092:  brtrue.s   IL_00ca
-  IL_0094:  ldsfld     ""bool Program.b""
-  IL_0099:  brtrue.s   IL_00ca
-  IL_009b:  br.s       IL_0027
-  IL_009d:  ldsfld     ""bool Program.b""
-  IL_00a2:  brtrue.s   IL_00ca
-  IL_00a4:  ldsfld     ""bool Program.b""
-  IL_00a9:  brtrue.s   IL_00ca
-  IL_00ab:  br.s       IL_0049
-  IL_00ad:  ldsfld     ""bool Program.b""
-  IL_00b2:  brtrue.s   IL_00ca
-  IL_00b4:  ldsfld     ""bool Program.b""
-  IL_00b9:  brtrue.s   IL_00ca
-  IL_00bb:  br.s       IL_006b
-  IL_00bd:  ldsfld     ""bool Program.b""
-  IL_00c2:  brtrue.s   IL_00ca
-  IL_00c4:  ldsfld     ""bool Program.b""
-  IL_00c9:  pop
-  IL_00ca:  ret
-}"
-            );
-            compVerifier = CompileAndVerify(source,
-                options: TestOptions.DebugDll.WithOutputKind(OutputKind.ConsoleApplication),
-                expectedOutput: "");
-            compVerifier.VerifyIL("Program.M",
-@"{
-  // Code size      276 (0x114)
-  .maxstack  1
-  .locals init (object V_0,
-                int V_1,
-                int V_2, //i
-                int V_3, //i
-                int V_4, //i
-                int V_5, //i
-                object V_6,
-                int? V_7)
-  IL_0000:  nop
-  IL_0001:  ldarg.0
-  IL_0002:  stloc.s    V_6
-  IL_0004:  ldloc.s    V_6
-  IL_0006:  stloc.0
-  IL_0007:  ldloc.0
-  IL_0008:  brtrue.s   IL_000c
-  IL_000a:  br.s       IL_002c
-  IL_000c:  ldloc.0
-  IL_000d:  isinst     ""int?""
-  IL_0012:  unbox.any  ""int?""
-  IL_0017:  stloc.s    V_7
-  IL_0019:  ldloca.s   V_7
-  IL_001b:  call       ""int int?.GetValueOrDefault()""
-  IL_0020:  stloc.1
-  IL_0021:  ldloca.s   V_7
-  IL_0023:  call       ""bool int?.HasValue.get""
-  IL_0028:  brfalse.s  IL_002c
-  IL_002a:  br.s       IL_00a8
-  IL_002c:  br         IL_00b8
-  IL_0031:  ldloc.0
-  IL_0032:  brtrue.s   IL_0036
-  IL_0034:  br.s       IL_0056
-  IL_0036:  ldloc.0
-  IL_0037:  isinst     ""int?""
-  IL_003c:  unbox.any  ""int?""
-  IL_0041:  stloc.s    V_7
-  IL_0043:  ldloca.s   V_7
-  IL_0045:  call       ""int int?.GetValueOrDefault()""
-  IL_004a:  stloc.1
-  IL_004b:  ldloca.s   V_7
-  IL_004d:  call       ""bool int?.HasValue.get""
-  IL_0052:  brfalse.s  IL_0056
-  IL_0054:  br.s       IL_00c6
-  IL_0056:  br.s       IL_00d3
-  IL_0058:  ldloc.0
-  IL_0059:  brtrue.s   IL_005d
-  IL_005b:  br.s       IL_007d
-  IL_005d:  ldloc.0
-  IL_005e:  isinst     ""int?""
-  IL_0063:  unbox.any  ""int?""
-  IL_0068:  stloc.s    V_7
-  IL_006a:  ldloca.s   V_7
-  IL_006c:  call       ""int int?.GetValueOrDefault()""
-  IL_0071:  stloc.1
-  IL_0072:  ldloca.s   V_7
-  IL_0074:  call       ""bool int?.HasValue.get""
-  IL_0079:  brfalse.s  IL_007d
-  IL_007b:  br.s       IL_00e1
-  IL_007d:  br.s       IL_00ef
-  IL_007f:  ldloc.0
-  IL_0080:  brtrue.s   IL_0084
-  IL_0082:  br.s       IL_00a4
-  IL_0084:  ldloc.0
-  IL_0085:  isinst     ""int?""
-  IL_008a:  unbox.any  ""int?""
-  IL_008f:  stloc.s    V_7
-  IL_0091:  ldloca.s   V_7
-  IL_0093:  call       ""int int?.GetValueOrDefault()""
-  IL_0098:  stloc.1
-  IL_0099:  ldloca.s   V_7
-  IL_009b:  call       ""bool int?.HasValue.get""
-  IL_00a0:  brfalse.s  IL_00a4
-  IL_00a2:  br.s       IL_00fa
-  IL_00a4:  br.s       IL_0108
-  IL_00a6:  br.s       IL_0113
-  IL_00a8:  ldloc.1
-  IL_00a9:  stloc.2
-  IL_00aa:  ldsfld     ""bool Program.b""
-  IL_00af:  brtrue.s   IL_00b6
-  IL_00b1:  br         IL_002c
-  IL_00b6:  br.s       IL_0113
-  IL_00b8:  ldsfld     ""bool Program.b""
-  IL_00bd:  brtrue.s   IL_00c4
-  IL_00bf:  br         IL_0031
-  IL_00c4:  br.s       IL_0113
-  IL_00c6:  ldloc.1
-  IL_00c7:  stloc.3
-  IL_00c8:  ldsfld     ""bool Program.b""
-  IL_00cd:  brtrue.s   IL_00d1
-  IL_00cf:  br.s       IL_0056
-  IL_00d1:  br.s       IL_0113
-  IL_00d3:  ldsfld     ""bool Program.b""
-  IL_00d8:  brtrue.s   IL_00df
-  IL_00da:  br         IL_0058
-  IL_00df:  br.s       IL_0113
-  IL_00e1:  ldloc.1
-  IL_00e2:  stloc.s    V_4
-  IL_00e4:  ldsfld     ""bool Program.b""
-  IL_00e9:  brtrue.s   IL_00ed
-  IL_00eb:  br.s       IL_007d
-  IL_00ed:  br.s       IL_0113
-  IL_00ef:  ldsfld     ""bool Program.b""
-  IL_00f4:  brtrue.s   IL_00f8
-  IL_00f6:  br.s       IL_007f
-  IL_00f8:  br.s       IL_0113
-  IL_00fa:  ldloc.1
-  IL_00fb:  stloc.s    V_5
-  IL_00fd:  ldsfld     ""bool Program.b""
-  IL_0102:  brtrue.s   IL_0106
-  IL_0104:  br.s       IL_00a4
-  IL_0106:  br.s       IL_0113
-  IL_0108:  ldsfld     ""bool Program.b""
-  IL_010d:  brtrue.s   IL_0111
-  IL_010f:  br.s       IL_00a6
-  IL_0111:  br.s       IL_0113
-  IL_0113:  ret
-}"
-            );
-            compVerifier.VerifyPdb(
-@"<symbols>
-  <entryPoint declaringType=""Program"" methodName=""Main"" />
-  <methods>
-    <method containingType=""Program"" name=""Main"">
-      <customDebugInfo>
-        <using>
-          <namespace usingCount=""1"" />
-        </using>
-      </customDebugInfo>
-      <sequencePoints>
-        <entry offset=""0x0"" startLine=""6"" startColumn=""5"" endLine=""6"" endColumn=""6"" />
-        <entry offset=""0x1"" startLine=""7"" startColumn=""5"" endLine=""7"" endColumn=""6"" />
-      </sequencePoints>
-      <scope startOffset=""0x0"" endOffset=""0x2"">
-        <namespace name=""System"" />
-      </scope>
-    </method>
-    <method containingType=""Program"" name=""M"" parameterNames=""o"">
-      <customDebugInfo>
-        <forward declaringType=""Program"" methodName=""Main"" />
-        <encLocalSlotMap>
-          <slot kind=""35"" offset=""11"" />
-          <slot kind=""35"" offset=""46"" />
-          <slot kind=""0"" offset=""55"" />
-          <slot kind=""0"" offset=""133"" />
-          <slot kind=""0"" offset=""211"" />
-          <slot kind=""0"" offset=""289"" />
-          <slot kind=""1"" offset=""11"" />
-          <slot kind=""temp"" />
-        </encLocalSlotMap>
-      </customDebugInfo>
-      <sequencePoints>
-        <entry offset=""0x0"" startLine=""10"" startColumn=""5"" endLine=""10"" endColumn=""6"" />
-        <entry offset=""0x1"" startLine=""11"" startColumn=""9"" endLine=""11"" endColumn=""19"" />
-        <entry offset=""0x4"" hidden=""true"" />
-        <entry offset=""0xa8"" hidden=""true"" />
-        <entry offset=""0xaa"" startLine=""13"" startColumn=""24"" endLine=""13"" endColumn=""30"" />
-        <entry offset=""0xb6"" startLine=""13"" startColumn=""32"" endLine=""13"" endColumn=""38"" />
-        <entry offset=""0xb8"" startLine=""14"" startColumn=""24"" endLine=""14"" endColumn=""30"" />
-        <entry offset=""0xc4"" startLine=""14"" startColumn=""32"" endLine=""14"" endColumn=""38"" />
-        <entry offset=""0xc6"" hidden=""true"" />
-        <entry offset=""0xc8"" startLine=""15"" startColumn=""24"" endLine=""15"" endColumn=""30"" />
-        <entry offset=""0xd1"" startLine=""15"" startColumn=""32"" endLine=""15"" endColumn=""38"" />
-        <entry offset=""0xd3"" startLine=""16"" startColumn=""24"" endLine=""16"" endColumn=""30"" />
-        <entry offset=""0xdf"" startLine=""16"" startColumn=""32"" endLine=""16"" endColumn=""38"" />
-        <entry offset=""0xe1"" hidden=""true"" />
-        <entry offset=""0xe4"" startLine=""17"" startColumn=""24"" endLine=""17"" endColumn=""30"" />
-        <entry offset=""0xed"" startLine=""17"" startColumn=""32"" endLine=""17"" endColumn=""38"" />
-        <entry offset=""0xef"" startLine=""18"" startColumn=""24"" endLine=""18"" endColumn=""30"" />
-        <entry offset=""0xf8"" startLine=""18"" startColumn=""32"" endLine=""18"" endColumn=""38"" />
-        <entry offset=""0xfa"" hidden=""true"" />
-        <entry offset=""0xfd"" startLine=""19"" startColumn=""24"" endLine=""19"" endColumn=""30"" />
-        <entry offset=""0x106"" startLine=""19"" startColumn=""32"" endLine=""19"" endColumn=""38"" />
-        <entry offset=""0x108"" startLine=""20"" startColumn=""24"" endLine=""20"" endColumn=""30"" />
-        <entry offset=""0x111"" startLine=""20"" startColumn=""32"" endLine=""20"" endColumn=""38"" />
-        <entry offset=""0x113"" startLine=""22"" startColumn=""5"" endLine=""22"" endColumn=""6"" />
-      </sequencePoints>
-      <scope startOffset=""0x0"" endOffset=""0x114"">
-        <scope startOffset=""0xa8"" endOffset=""0xb8"">
-          <local name=""i"" il_index=""2"" il_start=""0xa8"" il_end=""0xb8"" attributes=""0"" />
-        </scope>
-        <scope startOffset=""0xc6"" endOffset=""0xd3"">
-          <local name=""i"" il_index=""3"" il_start=""0xc6"" il_end=""0xd3"" attributes=""0"" />
-        </scope>
-        <scope startOffset=""0xe1"" endOffset=""0xef"">
-          <local name=""i"" il_index=""4"" il_start=""0xe1"" il_end=""0xef"" attributes=""0"" />
-        </scope>
-        <scope startOffset=""0xfa"" endOffset=""0x108"">
-          <local name=""i"" il_index=""5"" il_start=""0xfa"" il_end=""0x108"" attributes=""0"" />
-        </scope>
-      </scope>
-    </method>
-    <method containingType=""Program"" name="".cctor"">
-      <customDebugInfo>
-        <forward declaringType=""Program"" methodName=""Main"" />
-      </customDebugInfo>
-      <sequencePoints>
-        <entry offset=""0x0"" startLine=""8"" startColumn=""5"" endLine=""8"" endColumn=""27"" />
-      </sequencePoints>
-    </method>
-  </methods>
-</symbols>");
-        }
-
-        [Fact, WorkItem(19280, "https://github.com/dotnet/roslyn/issues/19280")]
-        public void TestSignificanceOfDynamicVersusObjectAndTupleNamesInUniquenessOfPatternMatchingTemps()
-        {
-            var source =
-@"using System;
-public class Generic<T,U>
-{
-}
-class Program
-{
-    public static void Main(string[] args)
-    {
-        var g = new Generic<object, (int, int)>();
-        M2(g, true, false, false);
-        M2(g, false, true, false);
-        M2(g, false, false, true);
-    }
-    public static void M2(object o, bool b1, bool b2, bool b3)
-    {
-        switch (o)
-        {
-            case Generic<object, (int a, int b)> g when b1: Console.Write(""a""); break;
-            case var _ when b2: Console.Write(""b""); break;
-            case Generic<dynamic, (int x, int y)> g when b3: Console.Write(""c""); break;
-        }
-    }
-}
-";
-            var compilation = CreateStandardCompilation(source,
-                    options: TestOptions.DebugDll.WithOutputKind(OutputKind.ConsoleApplication),
-                    references: new[] { ValueTupleRef, SystemRuntimeFacadeRef })
-                .VerifyDiagnostics();
-            var compVerifier = CompileAndVerify(compilation, expectedOutput: "abc");
-            compVerifier.VerifyIL("Program.M2",
-@"{
-  // Code size      105 (0x69)
-  .maxstack  2
-  .locals init (object V_0,
-                Generic<object, (int a, int b)> V_1,
-                Generic<dynamic, (int x, int y)> V_2,
-                Generic<object, (int a, int b)> V_3, //g
-                Generic<dynamic, (int x, int y)> V_4, //g
-                object V_5)
-  IL_0000:  nop
-  IL_0001:  ldarg.0
-  IL_0002:  stloc.s    V_5
-  IL_0004:  ldloc.s    V_5
-  IL_0006:  stloc.0
-  IL_0007:  ldloc.0
-  IL_0008:  brtrue.s   IL_000c
-  IL_000a:  br.s       IL_0018
-  IL_000c:  ldloc.0
-  IL_000d:  isinst     ""Generic<object, (int a, int b)>""
-  IL_0012:  dup
-  IL_0013:  stloc.1
-  IL_0014:  brfalse.s  IL_0018
-  IL_0016:  br.s       IL_002d
-  IL_0018:  br.s       IL_0041
-  IL_001a:  ldloc.0
-  IL_001b:  brtrue.s   IL_001f
-  IL_001d:  br.s       IL_002b
-  IL_001f:  ldloc.0
-  IL_0020:  isinst     ""Generic<dynamic, (int x, int y)>""
-  IL_0025:  dup
-  IL_0026:  stloc.2
-  IL_0027:  brfalse.s  IL_002b
-  IL_0029:  br.s       IL_0053
-  IL_002b:  br.s       IL_0068
-  IL_002d:  ldloc.1
-  IL_002e:  stloc.3
-  IL_002f:  ldarg.1
-  IL_0030:  brtrue.s   IL_0034
-  IL_0032:  br.s       IL_0018
-  IL_0034:  ldstr      ""a""
-  IL_0039:  call       ""void System.Console.Write(string)""
-  IL_003e:  nop
-  IL_003f:  br.s       IL_0068
-  IL_0041:  ldarg.2
-  IL_0042:  brtrue.s   IL_0046
-  IL_0044:  br.s       IL_001a
-  IL_0046:  ldstr      ""b""
-  IL_004b:  call       ""void System.Console.Write(string)""
-  IL_0050:  nop
-  IL_0051:  br.s       IL_0068
-  IL_0053:  ldloc.2
-  IL_0054:  stloc.s    V_4
-  IL_0056:  ldarg.3
-  IL_0057:  brtrue.s   IL_005b
-  IL_0059:  br.s       IL_002b
-  IL_005b:  ldstr      ""c""
-  IL_0060:  call       ""void System.Console.Write(string)""
-  IL_0065:  nop
-  IL_0066:  br.s       IL_0068
-  IL_0068:  ret
->>>>>>> 28f00685
-}"
-            );
-        }
-
         #endregion "regression tests"
     }
 }