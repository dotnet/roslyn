--- conflicted
+++ resolved
@@ -7613,117 +7613,6 @@
 
         #endregion
 
-<<<<<<< HEAD
-        #region "regression tests"
-
-        [Fact, WorkItem(16195, "https://github.com/dotnet/roslyn/issues/16195")]
-        public void TestMatchWithTypeParameter_01()
-        {
-            var source =
-@"using System;
-class Program
-{
-    public static void Main(string[] args)
-    {
-        Console.Write(M1<int>(2));
-        Console.Write(M2<int>(3));
-        Console.Write(M1<int>(1.1));
-        Console.Write(M2<int>(1.1));
-    }
-    public static T M1<T>(ValueType o)
-    {
-        return o is T t ? t : default(T);
-    }
-    public static T M2<T>(ValueType o)
-    {
-        switch (o)
-        {
-            case T t:
-                return t;
-            default:
-                return default(T);
-        }
-    }
-}
-";
-            CreateStandardCompilation(source).VerifyDiagnostics(
-                // (13,21): error CS9003: An expression of type 'ValueType' cannot be handled by a pattern of type 'T' in C# 7. Please use language version 7.1 or greater.
-                //         return o is T t ? t : default(T);
-                Diagnostic(ErrorCode.ERR_PatternWrongGenericTypeInVersion, "T").WithArguments("System.ValueType", "T", "7", "7.1").WithLocation(13, 21),
-                // (19,18): error CS9003: An expression of type 'ValueType' cannot be handled by a pattern of type 'T' in C# 7. Please use language version 7.1 or greater.
-                //             case T t:
-                Diagnostic(ErrorCode.ERR_PatternWrongGenericTypeInVersion, "T").WithArguments("System.ValueType", "T", "7", "7.1").WithLocation(19, 18)
-                );
-            var compVerifier = CompileAndVerify(source,
-                options: TestOptions.ReleaseDll.WithOutputKind(OutputKind.ConsoleApplication),
-                parseOptions: TestOptions.Regular7_1,
-                expectedOutput: "2300");
-            compVerifier.VerifyIL("Program.M1<T>",
-@"{
-  // Code size       46 (0x2e)
-  .maxstack  2
-  .locals init (T V_0, //t
-                object V_1,
-                T V_2)
-  IL_0000:  ldarg.0
-  IL_0001:  stloc.1
-  IL_0002:  ldloc.1
-  IL_0003:  isinst     ""T""
-  IL_0008:  ldnull
-  IL_0009:  cgt.un
-  IL_000b:  dup
-  IL_000c:  brtrue.s   IL_0019
-  IL_000e:  ldloca.s   V_2
-  IL_0010:  initobj    ""T""
-  IL_0016:  ldloc.2
-  IL_0017:  br.s       IL_001f
-  IL_0019:  ldloc.1
-  IL_001a:  unbox.any  ""T""
-  IL_001f:  stloc.0
-  IL_0020:  brtrue.s   IL_002c
-  IL_0022:  ldloca.s   V_2
-  IL_0024:  initobj    ""T""
-  IL_002a:  ldloc.2
-  IL_002b:  ret
-  IL_002c:  ldloc.0
-  IL_002d:  ret
-}"
-            );
-            compVerifier.VerifyIL("Program.M2<T>",
-@"{
-  // Code size       51 (0x33)
-  .maxstack  2
-  .locals init (System.ValueType V_0,
-                T V_1,
-                object V_2,
-                T V_3)
-  IL_0000:  ldarg.0
-  IL_0001:  stloc.0
-  IL_0002:  ldloc.0
-  IL_0003:  brfalse.s  IL_0029
-  IL_0005:  ldloc.0
-  IL_0006:  stloc.2
-  IL_0007:  ldloc.2
-  IL_0008:  isinst     ""T""
-  IL_000d:  ldnull
-  IL_000e:  cgt.un
-  IL_0010:  dup
-  IL_0011:  brtrue.s   IL_001e
-  IL_0013:  ldloca.s   V_3
-  IL_0015:  initobj    ""T""
-  IL_001b:  ldloc.3
-  IL_001c:  br.s       IL_0024
-  IL_001e:  ldloc.2
-  IL_001f:  unbox.any  ""T""
-  IL_0024:  stloc.1
-  IL_0025:  brfalse.s  IL_0029
-  IL_0027:  ldloc.1
-  IL_0028:  ret
-  IL_0029:  ldloca.s   V_3
-  IL_002b:  initobj    ""T""
-  IL_0031:  ldloc.3
-  IL_0032:  ret
-=======
         #region regression tests
 
         [Fact, WorkItem(18859, "https://github.com/dotnet/roslyn/issues/18859")]
@@ -7916,23 +7805,10 @@
   IL_0001:  box        ""int""
   IL_0006:  call       ""void System.Console.Write(object)""
   IL_000b:  ret
->>>>>>> 46434d9d
 }"
             );
             compVerifier = CompileAndVerify(source,
                 options: TestOptions.DebugDll.WithOutputKind(OutputKind.ConsoleApplication),
-<<<<<<< HEAD
-                parseOptions: TestOptions.Regular7_1,
-                expectedOutput: "2300");
-            compVerifier.VerifyIL("Program.M1<T>",
-@"{
-  // Code size       52 (0x34)
-  .maxstack  2
-  .locals init (T V_0, //t
-                object V_1,
-                T V_2,
-                T V_3)
-=======
                 expectedOutput: "1");
             compVerifier.VerifyIL("Program.M",
 @"{
@@ -7942,49 +7818,10 @@
                 int V_1,
                 System.IComparable V_2, //i
                 int V_3)
->>>>>>> 46434d9d
   IL_0000:  nop
   IL_0001:  ldarg.0
   IL_0002:  stloc.1
   IL_0003:  ldloc.1
-<<<<<<< HEAD
-  IL_0004:  isinst     ""T""
-  IL_0009:  ldnull
-  IL_000a:  cgt.un
-  IL_000c:  dup
-  IL_000d:  brtrue.s   IL_001a
-  IL_000f:  ldloca.s   V_2
-  IL_0011:  initobj    ""T""
-  IL_0017:  ldloc.2
-  IL_0018:  br.s       IL_0020
-  IL_001a:  ldloc.1
-  IL_001b:  unbox.any  ""T""
-  IL_0020:  stloc.0
-  IL_0021:  brtrue.s   IL_002e
-  IL_0023:  ldloca.s   V_2
-  IL_0025:  initobj    ""T""
-  IL_002b:  ldloc.2
-  IL_002c:  br.s       IL_002f
-  IL_002e:  ldloc.0
-  IL_002f:  stloc.3
-  IL_0030:  br.s       IL_0032
-  IL_0032:  ldloc.3
-  IL_0033:  ret
-}"
-            );
-            compVerifier.VerifyIL("Program.M2<T>",
-@"{
-  // Code size       82 (0x52)
-  .maxstack  2
-  .locals init (System.ValueType V_0,
-                T V_1,
-                System.ValueType V_2,
-                T V_3, //t
-                System.ValueType V_4,
-                object V_5,
-                T V_6,
-                T V_7)
-=======
   IL_0004:  stloc.3
   IL_0005:  ldloc.3
   IL_0006:  stloc.0
@@ -8061,7 +7898,6 @@
                 int? V_2,
                 System.IComparable V_3, //i
                 int? V_4)
->>>>>>> 46434d9d
   IL_0000:  nop
   IL_0001:  ldarg.0
   IL_0002:  stloc.2
@@ -8069,115 +7905,6 @@
   IL_0004:  stloc.s    V_4
   IL_0006:  ldloc.s    V_4
   IL_0008:  stloc.0
-<<<<<<< HEAD
-  IL_0009:  ldloc.0
-  IL_000a:  brtrue.s   IL_000e
-  IL_000c:  br.s       IL_0036
-  IL_000e:  ldloc.0
-  IL_000f:  stloc.s    V_5
-  IL_0011:  ldloc.s    V_5
-  IL_0013:  isinst     ""T""
-  IL_0018:  ldnull
-  IL_0019:  cgt.un
-  IL_001b:  dup
-  IL_001c:  brtrue.s   IL_002a
-  IL_001e:  ldloca.s   V_6
-  IL_0020:  initobj    ""T""
-  IL_0026:  ldloc.s    V_6
-  IL_0028:  br.s       IL_0031
-  IL_002a:  ldloc.s    V_5
-  IL_002c:  unbox.any  ""T""
-  IL_0031:  stloc.1
-  IL_0032:  brfalse.s  IL_0036
-  IL_0034:  br.s       IL_0038
-  IL_0036:  br.s       IL_0041
-  IL_0038:  ldloc.1
-  IL_0039:  stloc.3
-  IL_003a:  br.s       IL_003c
-  IL_003c:  ldloc.3
-  IL_003d:  stloc.s    V_7
-  IL_003f:  br.s       IL_004f
-  IL_0041:  ldloca.s   V_6
-  IL_0043:  initobj    ""T""
-  IL_0049:  ldloc.s    V_6
-  IL_004b:  stloc.s    V_7
-  IL_004d:  br.s       IL_004f
-  IL_004f:  ldloc.s    V_7
-  IL_0051:  ret
-}"
-            );
-        }
-
-        [Fact, WorkItem(16195, "https://github.com/dotnet/roslyn/issues/16195")]
-        public void TestMatchWithTypeParameter_02()
-        {
-            var source =
-@"using System;
-class Program
-{
-    public static void Main(string[] args)
-    {
-        Console.Write(M1(2));
-        Console.Write(M2(3));
-        Console.Write(M1(1.1));
-        Console.Write(M2(1.1));
-    }
-    public static int M1<T>(T o)
-    {
-        return o is int t ? t : default(int);
-    }
-    public static int M2<T>(T o)
-    {
-        switch (o)
-        {
-            case int t:
-                return t;
-            default:
-                return default(int);
-        }
-    }
-}";
-            CreateStandardCompilation(source).VerifyDiagnostics(
-                // (13,21): error CS9003: An expression of type 'T' cannot be handled by a pattern of type 'int' in C# 7. Please use language version 7.1 or greater.
-                //         return o is int t ? t : default(int);
-                Diagnostic(ErrorCode.ERR_PatternWrongGenericTypeInVersion, "int").WithArguments("T", "int", "7", "7.1").WithLocation(13, 21),
-                // (19,18): error CS9003: An expression of type 'T' cannot be handled by a pattern of type 'int' in C# 7. Please use language version 7.1 or greater.
-                //             case int t:
-                Diagnostic(ErrorCode.ERR_PatternWrongGenericTypeInVersion, "int").WithArguments("T", "int", "7", "7.1").WithLocation(19, 18)
-                );
-            var compVerifier = CompileAndVerify(source,
-                options: TestOptions.ReleaseDll.WithOutputKind(OutputKind.ConsoleApplication),
-                parseOptions: TestOptions.Regular7_1,
-                expectedOutput: "2300");
-            compVerifier.VerifyIL("Program.M1<T>",
-@"{
-  // Code size       38 (0x26)
-  .maxstack  1
-  .locals init (int V_0, //t
-                int? V_1)
-  IL_0000:  ldarg.0
-  IL_0001:  box        ""T""
-  IL_0006:  isinst     ""int?""
-  IL_000b:  unbox.any  ""int?""
-  IL_0010:  stloc.1
-  IL_0011:  ldloca.s   V_1
-  IL_0013:  call       ""int int?.GetValueOrDefault()""
-  IL_0018:  stloc.0
-  IL_0019:  ldloca.s   V_1
-  IL_001b:  call       ""bool int?.HasValue.get""
-  IL_0020:  brtrue.s   IL_0024
-  IL_0022:  ldc.i4.0
-  IL_0023:  ret
-  IL_0024:  ldloc.0
-  IL_0025:  ret
-}"
-            );
-            compVerifier.VerifyIL("Program.M2<T>",
-@"{
-  // Code size       48 (0x30)
-  .maxstack  1
-  .locals init (T V_0,
-=======
   IL_0009:  ldloca.s   V_0
   IL_000b:  call       ""bool int?.HasValue.get""
   IL_0010:  brtrue.s   IL_0014
@@ -8233,31 +7960,11 @@
   // Code size       41 (0x29)
   .maxstack  1
   .locals init (object V_0,
->>>>>>> 46434d9d
                 int V_1,
                 int? V_2)
   IL_0000:  ldarg.0
   IL_0001:  stloc.0
   IL_0002:  ldloc.0
-<<<<<<< HEAD
-  IL_0003:  box        ""T""
-  IL_0008:  brfalse.s  IL_002e
-  IL_000a:  ldloc.0
-  IL_000b:  box        ""T""
-  IL_0010:  isinst     ""int?""
-  IL_0015:  unbox.any  ""int?""
-  IL_001a:  stloc.2
-  IL_001b:  ldloca.s   V_2
-  IL_001d:  call       ""int int?.GetValueOrDefault()""
-  IL_0022:  stloc.1
-  IL_0023:  ldloca.s   V_2
-  IL_0025:  call       ""bool int?.HasValue.get""
-  IL_002a:  brfalse.s  IL_002e
-  IL_002c:  ldloc.1
-  IL_002d:  ret
-  IL_002e:  ldc.i4.0
-  IL_002f:  ret
-=======
   IL_0003:  brfalse.s  IL_0028
   IL_0005:  ldloc.0
   IL_0006:  isinst     ""int?""
@@ -8272,54 +7979,10 @@
   IL_0022:  ldloc.1
   IL_0023:  call       ""void System.Console.Write(int)""
   IL_0028:  ret
->>>>>>> 46434d9d
 }"
             );
             compVerifier = CompileAndVerify(source,
                 options: TestOptions.DebugDll.WithOutputKind(OutputKind.ConsoleApplication),
-<<<<<<< HEAD
-                parseOptions: TestOptions.Regular7_1,
-                expectedOutput: "2300");
-            compVerifier.VerifyIL("Program.M1<T>",
-@"{
-  // Code size       44 (0x2c)
-  .maxstack  1
-  .locals init (int V_0, //t
-                int? V_1,
-                int V_2)
-  IL_0000:  nop
-  IL_0001:  ldarg.0
-  IL_0002:  box        ""T""
-  IL_0007:  isinst     ""int?""
-  IL_000c:  unbox.any  ""int?""
-  IL_0011:  stloc.1
-  IL_0012:  ldloca.s   V_1
-  IL_0014:  call       ""int int?.GetValueOrDefault()""
-  IL_0019:  stloc.0
-  IL_001a:  ldloca.s   V_1
-  IL_001c:  call       ""bool int?.HasValue.get""
-  IL_0021:  brtrue.s   IL_0026
-  IL_0023:  ldc.i4.0
-  IL_0024:  br.s       IL_0027
-  IL_0026:  ldloc.0
-  IL_0027:  stloc.2
-  IL_0028:  br.s       IL_002a
-  IL_002a:  ldloc.2
-  IL_002b:  ret
-}"
-            );
-            compVerifier.VerifyIL("Program.M2<T>",
-@"{
-  // Code size       75 (0x4b)
-  .maxstack  1
-  .locals init (T V_0,
-                int V_1,
-                T V_2,
-                int V_3, //t
-                T V_4,
-                int? V_5,
-                int V_6)
-=======
                 expectedOutput: "1");
             compVerifier.VerifyIL("Program.M",
 @"{
@@ -8331,7 +7994,6 @@
                 int V_3, //i
                 object V_4,
                 int? V_5)
->>>>>>> 46434d9d
   IL_0000:  nop
   IL_0001:  ldarg.0
   IL_0002:  stloc.2
@@ -8340,238 +8002,6 @@
   IL_0006:  ldloc.s    V_4
   IL_0008:  stloc.0
   IL_0009:  ldloc.0
-<<<<<<< HEAD
-  IL_000a:  box        ""T""
-  IL_000f:  brtrue.s   IL_0013
-  IL_0011:  br.s       IL_0038
-  IL_0013:  ldloc.0
-  IL_0014:  box        ""T""
-  IL_0019:  isinst     ""int?""
-  IL_001e:  unbox.any  ""int?""
-  IL_0023:  stloc.s    V_5
-  IL_0025:  ldloca.s   V_5
-  IL_0027:  call       ""int int?.GetValueOrDefault()""
-  IL_002c:  stloc.1
-  IL_002d:  ldloca.s   V_5
-  IL_002f:  call       ""bool int?.HasValue.get""
-  IL_0034:  brfalse.s  IL_0038
-  IL_0036:  br.s       IL_003a
-  IL_0038:  br.s       IL_0043
-  IL_003a:  ldloc.1
-  IL_003b:  stloc.3
-  IL_003c:  br.s       IL_003e
-  IL_003e:  ldloc.3
-  IL_003f:  stloc.s    V_6
-  IL_0041:  br.s       IL_0048
-  IL_0043:  ldc.i4.0
-  IL_0044:  stloc.s    V_6
-  IL_0046:  br.s       IL_0048
-  IL_0048:  ldloc.s    V_6
-  IL_004a:  ret
-}"
-            );
-        }
-
-        [Fact, WorkItem(16195, "https://github.com/dotnet/roslyn/issues/16195")]
-        public void TestMatchWithTypeParameter_03()
-        {
-            var source =
-@"using System;
-class Program
-{
-    public static void Main(string[] args)
-    {
-        Console.Write(M1<int>(2));
-        Console.Write(M2<int>(3));
-        Console.Write(M1<int>(1.1));
-        Console.Write(M2<int>(1.1));
-    }
-    public static T M1<T>(ValueType o) where T : struct
-    {
-        return o is T t ? t : default(T);
-    }
-    public static T M2<T>(ValueType o) where T : struct
-    {
-        switch (o)
-        {
-            case T t:
-                return t;
-            default:
-                return default(T);
-        }
-    }
-}
-";
-            var compVerifier = CompileAndVerify(source,
-                options: TestOptions.DebugDll.WithOutputKind(OutputKind.ConsoleApplication),
-                expectedOutput: "2300");
-        }
-
-        [Fact, WorkItem(16195, "https://github.com/dotnet/roslyn/issues/16195")]
-        public void TestMatchWithTypeParameter_04()
-        {
-            var source =
-@"using System;
-class Program
-{
-    public static void Main(string[] args)
-    {
-        var x = new X();
-        Console.Write(M1<B>(new A()) ?? x);
-        Console.Write(M2<B>(new A()) ?? x);
-        Console.Write(M1<B>(new B()) ?? x);
-        Console.Write(M2<B>(new B()) ?? x);
-    }
-    public static T M1<T>(A o) where T : class
-    {
-        return o is T t ? t : default(T);
-    }
-    public static T M2<T>(A o) where T : class
-    {
-        switch (o)
-        {
-            case T t:
-                return t;
-            default:
-                return default(T);
-        }
-    }
-}
-class A
-{
-}
-class B : A
-{
-}
-class X : B { }
-";
-            CreateStandardCompilation(source).VerifyDiagnostics(
-                // (14,21): error CS9003: An expression of type 'A' cannot be handled by a pattern of type 'T' in C# 7. Please use language version 7.1 or greater.
-                //         return o is T t ? t : default(T);
-                Diagnostic(ErrorCode.ERR_PatternWrongGenericTypeInVersion, "T").WithArguments("A", "T", "7", "7.1").WithLocation(14, 21),
-                // (20,18): error CS9003: An expression of type 'A' cannot be handled by a pattern of type 'T' in C# 7. Please use language version 7.1 or greater.
-                //             case T t:
-                Diagnostic(ErrorCode.ERR_PatternWrongGenericTypeInVersion, "T").WithArguments("A", "T", "7", "7.1").WithLocation(20, 18)
-                );
-            var compVerifier = CompileAndVerify(source,
-                options: TestOptions.DebugDll.WithOutputKind(OutputKind.ConsoleApplication),
-                parseOptions: TestOptions.Regular7_1,
-                expectedOutput: "XXBB");
-        }
-
-        [Fact, WorkItem(16195, "https://github.com/dotnet/roslyn/issues/16195")]
-        public void TestMatchWithTypeParameter_05()
-        {
-            var source =
-@"using System;
-class Program
-{
-    public static void Main(string[] args)
-    {
-        var x = new X();
-        Console.Write(M1<B>(new A()) ?? x);
-        Console.Write(M2<B>(new A()) ?? x);
-        Console.Write(M1<B>(new B()) ?? x);
-        Console.Write(M2<B>(new B()) ?? x);
-    }
-    public static T M1<T>(A o) where T : I1
-    {
-        return o is T t ? t : default(T);
-    }
-    public static T M2<T>(A o) where T : I1
-    {
-        switch (o)
-        {
-            case T t:
-                return t;
-            default:
-                return default(T);
-        }
-    }
-}
-interface I1
-{
-}
-class A : I1
-{
-}
-class B : A
-{
-}
-class X : B { }
-";
-            CreateStandardCompilation(source).VerifyDiagnostics(
-                // (14,21): error CS9003: An expression of type 'A' cannot be handled by a pattern of type 'T' in C# 7. Please use language version 7.1 or greater.
-                //         return o is T t ? t : default(T);
-                Diagnostic(ErrorCode.ERR_PatternWrongGenericTypeInVersion, "T").WithArguments("A", "T", "7", "7.1").WithLocation(14, 21),
-                // (20,18): error CS9003: An expression of type 'A' cannot be handled by a pattern of type 'T' in C# 7. Please use language version 7.1 or greater.
-                //             case T t:
-                Diagnostic(ErrorCode.ERR_PatternWrongGenericTypeInVersion, "T").WithArguments("A", "T", "7", "7.1").WithLocation(20, 18)
-                );
-            var compVerifier = CompileAndVerify(source,
-                options: TestOptions.DebugDll.WithOutputKind(OutputKind.ConsoleApplication),
-                parseOptions: TestOptions.Regular7_1,
-                expectedOutput: "XXBB");
-        }
-
-        [Fact, WorkItem(16195, "https://github.com/dotnet/roslyn/issues/16195")]
-        public void TestMatchWithTypeParameter_06()
-        {
-            var source =
-@"using System;
-class Program
-{
-    public static void Main(string[] args)
-    {
-        Console.Write(M1<B>(new A()));
-        Console.Write(M2<B>(new A()));
-        Console.Write(M1<A>(new A()));
-        Console.Write(M2<A>(new A()));
-    }
-    public static bool M1<T>(A o) where T : I1
-    {
-        return o is T t;
-    }
-    public static bool M2<T>(A o) where T : I1
-    {
-        switch (o)
-        {
-            case T t:
-                return true;
-            default:
-                return false;
-        }
-    }
-}
-interface I1
-{
-}
-struct A : I1
-{
-}
-struct B : I1
-{
-}
-";
-            CreateStandardCompilation(source).VerifyDiagnostics(
-                // (13,21): error CS9003: An expression of type 'A' cannot be handled by a pattern of type 'T' in C# 7. Please use language version 7.1 or greater.
-                //         return o is T t;
-                Diagnostic(ErrorCode.ERR_PatternWrongGenericTypeInVersion, "T").WithArguments("A", "T", "7", "7.1").WithLocation(13, 21),
-                // (19,18): error CS9003: An expression of type 'A' cannot be handled by a pattern of type 'T' in C# 7. Please use language version 7.1 or greater.
-                //             case T t:
-                Diagnostic(ErrorCode.ERR_PatternWrongGenericTypeInVersion, "T").WithArguments("A", "T", "7", "7.1").WithLocation(19, 18)
-                );
-            var compilation = CreateStandardCompilation(source,
-                    options: TestOptions.DebugDll.WithOutputKind(OutputKind.ConsoleApplication),
-                    parseOptions: TestOptions.Regular7_1)
-                .VerifyDiagnostics();
-            var compVerifier = CompileAndVerify(compilation,
-                expectedOutput: "FalseFalseTrueTrue");
-            compVerifier.VerifyDiagnostics();
-        }
-
-        #endregion "regression tests"
-=======
   IL_000a:  brtrue.s   IL_000e
   IL_000c:  br.s       IL_002e
   IL_000e:  ldloc.0
@@ -8971,7 +8401,585 @@
             );
         }
 
-        #endregion regression tests
->>>>>>> 46434d9d
+        [Fact, WorkItem(16195, "https://github.com/dotnet/roslyn/issues/16195")]
+        public void TestMatchWithTypeParameter_01()
+        {
+            var source =
+@"using System;
+class Program
+{
+    public static void Main(string[] args)
+    {
+        Console.Write(M1<int>(2));
+        Console.Write(M2<int>(3));
+        Console.Write(M1<int>(1.1));
+        Console.Write(M2<int>(1.1));
+    }
+    public static T M1<T>(ValueType o)
+    {
+        return o is T t ? t : default(T);
+    }
+    public static T M2<T>(ValueType o)
+    {
+        switch (o)
+        {
+            case T t:
+                return t;
+            default:
+                return default(T);
+        }
+    }
+}
+";
+            CreateStandardCompilation(source).VerifyDiagnostics(
+                // (13,21): error CS9003: An expression of type 'ValueType' cannot be handled by a pattern of type 'T' in C# 7. Please use language version 7.1 or greater.
+                //         return o is T t ? t : default(T);
+                Diagnostic(ErrorCode.ERR_PatternWrongGenericTypeInVersion, "T").WithArguments("System.ValueType", "T", "7", "7.1").WithLocation(13, 21),
+                // (19,18): error CS9003: An expression of type 'ValueType' cannot be handled by a pattern of type 'T' in C# 7. Please use language version 7.1 or greater.
+                //             case T t:
+                Diagnostic(ErrorCode.ERR_PatternWrongGenericTypeInVersion, "T").WithArguments("System.ValueType", "T", "7", "7.1").WithLocation(19, 18)
+                );
+            var compVerifier = CompileAndVerify(source,
+                options: TestOptions.ReleaseDll.WithOutputKind(OutputKind.ConsoleApplication),
+                parseOptions: TestOptions.Regular7_1,
+                expectedOutput: "2300");
+            compVerifier.VerifyIL("Program.M1<T>",
+@"{
+  // Code size       46 (0x2e)
+  .maxstack  2
+  .locals init (T V_0, //t
+                object V_1,
+                T V_2)
+  IL_0000:  ldarg.0
+  IL_0001:  stloc.1
+  IL_0002:  ldloc.1
+  IL_0003:  isinst     ""T""
+  IL_0008:  ldnull
+  IL_0009:  cgt.un
+  IL_000b:  dup
+  IL_000c:  brtrue.s   IL_0019
+  IL_000e:  ldloca.s   V_2
+  IL_0010:  initobj    ""T""
+  IL_0016:  ldloc.2
+  IL_0017:  br.s       IL_001f
+  IL_0019:  ldloc.1
+  IL_001a:  unbox.any  ""T""
+  IL_001f:  stloc.0
+  IL_0020:  brtrue.s   IL_002c
+  IL_0022:  ldloca.s   V_2
+  IL_0024:  initobj    ""T""
+  IL_002a:  ldloc.2
+  IL_002b:  ret
+  IL_002c:  ldloc.0
+  IL_002d:  ret
+}"
+            );
+            compVerifier.VerifyIL("Program.M2<T>",
+@"{
+  // Code size       51 (0x33)
+  .maxstack  2
+  .locals init (System.ValueType V_0,
+                T V_1,
+                object V_2,
+                T V_3)
+  IL_0000:  ldarg.0
+  IL_0001:  stloc.0
+  IL_0002:  ldloc.0
+  IL_0003:  brfalse.s  IL_0029
+  IL_0005:  ldloc.0
+  IL_0006:  stloc.2
+  IL_0007:  ldloc.2
+  IL_0008:  isinst     ""T""
+  IL_000d:  ldnull
+  IL_000e:  cgt.un
+  IL_0010:  dup
+  IL_0011:  brtrue.s   IL_001e
+  IL_0013:  ldloca.s   V_3
+  IL_0015:  initobj    ""T""
+  IL_001b:  ldloc.3
+  IL_001c:  br.s       IL_0024
+  IL_001e:  ldloc.2
+  IL_001f:  unbox.any  ""T""
+  IL_0024:  stloc.1
+  IL_0025:  brfalse.s  IL_0029
+  IL_0027:  ldloc.1
+  IL_0028:  ret
+  IL_0029:  ldloca.s   V_3
+  IL_002b:  initobj    ""T""
+  IL_0031:  ldloc.3
+  IL_0032:  ret
+}"
+            );
+            compVerifier = CompileAndVerify(source,
+                options: TestOptions.DebugDll.WithOutputKind(OutputKind.ConsoleApplication),
+                parseOptions: TestOptions.Regular7_1,
+                expectedOutput: "2300");
+            compVerifier.VerifyIL("Program.M1<T>",
+@"{
+  // Code size       52 (0x34)
+  .maxstack  2
+  .locals init (T V_0, //t
+                object V_1,
+                T V_2,
+                T V_3)
+  IL_0000:  nop
+  IL_0001:  ldarg.0
+  IL_0002:  stloc.1
+  IL_0003:  ldloc.1
+  IL_0004:  isinst     ""T""
+  IL_0009:  ldnull
+  IL_000a:  cgt.un
+  IL_000c:  dup
+  IL_000d:  brtrue.s   IL_001a
+  IL_000f:  ldloca.s   V_2
+  IL_0011:  initobj    ""T""
+  IL_0017:  ldloc.2
+  IL_0018:  br.s       IL_0020
+  IL_001a:  ldloc.1
+  IL_001b:  unbox.any  ""T""
+  IL_0020:  stloc.0
+  IL_0021:  brtrue.s   IL_002e
+  IL_0023:  ldloca.s   V_2
+  IL_0025:  initobj    ""T""
+  IL_002b:  ldloc.2
+  IL_002c:  br.s       IL_002f
+  IL_002e:  ldloc.0
+  IL_002f:  stloc.3
+  IL_0030:  br.s       IL_0032
+  IL_0032:  ldloc.3
+  IL_0033:  ret
+}"
+            );
+            compVerifier.VerifyIL("Program.M2<T>",
+@"{
+  // Code size       82 (0x52)
+  .maxstack  2
+  .locals init (System.ValueType V_0,
+                T V_1,
+                System.ValueType V_2,
+                T V_3, //t
+                System.ValueType V_4,
+                object V_5,
+                T V_6,
+                T V_7)
+  IL_0000:  nop
+  IL_0001:  ldarg.0
+  IL_0002:  stloc.2
+  IL_0003:  ldloc.2
+  IL_0004:  stloc.s    V_4
+  IL_0006:  ldloc.s    V_4
+  IL_0008:  stloc.0
+  IL_0009:  ldloc.0
+  IL_000a:  brtrue.s   IL_000e
+  IL_000c:  br.s       IL_0036
+  IL_000e:  ldloc.0
+  IL_000f:  stloc.s    V_5
+  IL_0011:  ldloc.s    V_5
+  IL_0013:  isinst     ""T""
+  IL_0018:  ldnull
+  IL_0019:  cgt.un
+  IL_001b:  dup
+  IL_001c:  brtrue.s   IL_002a
+  IL_001e:  ldloca.s   V_6
+  IL_0020:  initobj    ""T""
+  IL_0026:  ldloc.s    V_6
+  IL_0028:  br.s       IL_0031
+  IL_002a:  ldloc.s    V_5
+  IL_002c:  unbox.any  ""T""
+  IL_0031:  stloc.1
+  IL_0032:  brfalse.s  IL_0036
+  IL_0034:  br.s       IL_0038
+  IL_0036:  br.s       IL_0041
+  IL_0038:  ldloc.1
+  IL_0039:  stloc.3
+  IL_003a:  br.s       IL_003c
+  IL_003c:  ldloc.3
+  IL_003d:  stloc.s    V_7
+  IL_003f:  br.s       IL_004f
+  IL_0041:  ldloca.s   V_6
+  IL_0043:  initobj    ""T""
+  IL_0049:  ldloc.s    V_6
+  IL_004b:  stloc.s    V_7
+  IL_004d:  br.s       IL_004f
+  IL_004f:  ldloc.s    V_7
+  IL_0051:  ret
+}"
+            );
+        }
+
+        [Fact, WorkItem(16195, "https://github.com/dotnet/roslyn/issues/16195")]
+        public void TestMatchWithTypeParameter_02()
+        {
+            var source =
+@"using System;
+class Program
+{
+    public static void Main(string[] args)
+    {
+        Console.Write(M1(2));
+        Console.Write(M2(3));
+        Console.Write(M1(1.1));
+        Console.Write(M2(1.1));
+    }
+    public static int M1<T>(T o)
+    {
+        return o is int t ? t : default(int);
+    }
+    public static int M2<T>(T o)
+    {
+        switch (o)
+        {
+            case int t:
+                return t;
+            default:
+                return default(int);
+        }
+    }
+}";
+            CreateStandardCompilation(source).VerifyDiagnostics(
+                // (13,21): error CS9003: An expression of type 'T' cannot be handled by a pattern of type 'int' in C# 7. Please use language version 7.1 or greater.
+                //         return o is int t ? t : default(int);
+                Diagnostic(ErrorCode.ERR_PatternWrongGenericTypeInVersion, "int").WithArguments("T", "int", "7", "7.1").WithLocation(13, 21),
+                // (19,18): error CS9003: An expression of type 'T' cannot be handled by a pattern of type 'int' in C# 7. Please use language version 7.1 or greater.
+                //             case int t:
+                Diagnostic(ErrorCode.ERR_PatternWrongGenericTypeInVersion, "int").WithArguments("T", "int", "7", "7.1").WithLocation(19, 18)
+                );
+            var compVerifier = CompileAndVerify(source,
+                options: TestOptions.ReleaseDll.WithOutputKind(OutputKind.ConsoleApplication),
+                parseOptions: TestOptions.Regular7_1,
+                expectedOutput: "2300");
+            compVerifier.VerifyIL("Program.M1<T>",
+@"{
+  // Code size       38 (0x26)
+  .maxstack  1
+  .locals init (int V_0, //t
+                int? V_1)
+  IL_0000:  ldarg.0
+  IL_0001:  box        ""T""
+  IL_0006:  isinst     ""int?""
+  IL_000b:  unbox.any  ""int?""
+  IL_0010:  stloc.1
+  IL_0011:  ldloca.s   V_1
+  IL_0013:  call       ""int int?.GetValueOrDefault()""
+  IL_0018:  stloc.0
+  IL_0019:  ldloca.s   V_1
+  IL_001b:  call       ""bool int?.HasValue.get""
+  IL_0020:  brtrue.s   IL_0024
+  IL_0022:  ldc.i4.0
+  IL_0023:  ret
+  IL_0024:  ldloc.0
+  IL_0025:  ret
+}"
+            );
+            compVerifier.VerifyIL("Program.M2<T>",
+@"{
+  // Code size       48 (0x30)
+  .maxstack  1
+  .locals init (T V_0,
+                int V_1,
+                int? V_2)
+  IL_0000:  ldarg.0
+  IL_0001:  stloc.0
+  IL_0002:  ldloc.0
+  IL_0003:  box        ""T""
+  IL_0008:  brfalse.s  IL_002e
+  IL_000a:  ldloc.0
+  IL_000b:  box        ""T""
+  IL_0010:  isinst     ""int?""
+  IL_0015:  unbox.any  ""int?""
+  IL_001a:  stloc.2
+  IL_001b:  ldloca.s   V_2
+  IL_001d:  call       ""int int?.GetValueOrDefault()""
+  IL_0022:  stloc.1
+  IL_0023:  ldloca.s   V_2
+  IL_0025:  call       ""bool int?.HasValue.get""
+  IL_002a:  brfalse.s  IL_002e
+  IL_002c:  ldloc.1
+  IL_002d:  ret
+  IL_002e:  ldc.i4.0
+  IL_002f:  ret
+}"
+            );
+            compVerifier = CompileAndVerify(source,
+                options: TestOptions.DebugDll.WithOutputKind(OutputKind.ConsoleApplication),
+                parseOptions: TestOptions.Regular7_1,
+                expectedOutput: "2300");
+            compVerifier.VerifyIL("Program.M1<T>",
+@"{
+  // Code size       44 (0x2c)
+  .maxstack  1
+  .locals init (int V_0, //t
+                int? V_1,
+                int V_2)
+  IL_0000:  nop
+  IL_0001:  ldarg.0
+  IL_0002:  box        ""T""
+  IL_0007:  isinst     ""int?""
+  IL_000c:  unbox.any  ""int?""
+  IL_0011:  stloc.1
+  IL_0012:  ldloca.s   V_1
+  IL_0014:  call       ""int int?.GetValueOrDefault()""
+  IL_0019:  stloc.0
+  IL_001a:  ldloca.s   V_1
+  IL_001c:  call       ""bool int?.HasValue.get""
+  IL_0021:  brtrue.s   IL_0026
+  IL_0023:  ldc.i4.0
+  IL_0024:  br.s       IL_0027
+  IL_0026:  ldloc.0
+  IL_0027:  stloc.2
+  IL_0028:  br.s       IL_002a
+  IL_002a:  ldloc.2
+  IL_002b:  ret
+}"
+            );
+            compVerifier.VerifyIL("Program.M2<T>",
+@"{
+  // Code size       75 (0x4b)
+  .maxstack  1
+  .locals init (T V_0,
+                int V_1,
+                T V_2,
+                int V_3, //t
+                T V_4,
+                int? V_5,
+                int V_6)
+  IL_0000:  nop
+  IL_0001:  ldarg.0
+  IL_0002:  stloc.2
+  IL_0003:  ldloc.2
+  IL_0004:  stloc.s    V_4
+  IL_0006:  ldloc.s    V_4
+  IL_0008:  stloc.0
+  IL_0009:  ldloc.0
+  IL_000a:  box        ""T""
+  IL_000f:  brtrue.s   IL_0013
+  IL_0011:  br.s       IL_0038
+  IL_0013:  ldloc.0
+  IL_0014:  box        ""T""
+  IL_0019:  isinst     ""int?""
+  IL_001e:  unbox.any  ""int?""
+  IL_0023:  stloc.s    V_5
+  IL_0025:  ldloca.s   V_5
+  IL_0027:  call       ""int int?.GetValueOrDefault()""
+  IL_002c:  stloc.1
+  IL_002d:  ldloca.s   V_5
+  IL_002f:  call       ""bool int?.HasValue.get""
+  IL_0034:  brfalse.s  IL_0038
+  IL_0036:  br.s       IL_003a
+  IL_0038:  br.s       IL_0043
+  IL_003a:  ldloc.1
+  IL_003b:  stloc.3
+  IL_003c:  br.s       IL_003e
+  IL_003e:  ldloc.3
+  IL_003f:  stloc.s    V_6
+  IL_0041:  br.s       IL_0048
+  IL_0043:  ldc.i4.0
+  IL_0044:  stloc.s    V_6
+  IL_0046:  br.s       IL_0048
+  IL_0048:  ldloc.s    V_6
+  IL_004a:  ret
+}"
+            );
+        }
+
+        [Fact, WorkItem(16195, "https://github.com/dotnet/roslyn/issues/16195")]
+        public void TestMatchWithTypeParameter_03()
+        {
+            var source =
+@"using System;
+class Program
+{
+    public static void Main(string[] args)
+    {
+        Console.Write(M1<int>(2));
+        Console.Write(M2<int>(3));
+        Console.Write(M1<int>(1.1));
+        Console.Write(M2<int>(1.1));
+    }
+    public static T M1<T>(ValueType o) where T : struct
+    {
+        return o is T t ? t : default(T);
+    }
+    public static T M2<T>(ValueType o) where T : struct
+    {
+        switch (o)
+        {
+            case T t:
+                return t;
+            default:
+                return default(T);
+        }
+    }
+}
+";
+            var compVerifier = CompileAndVerify(source,
+                options: TestOptions.DebugDll.WithOutputKind(OutputKind.ConsoleApplication),
+                expectedOutput: "2300");
+        }
+
+        [Fact, WorkItem(16195, "https://github.com/dotnet/roslyn/issues/16195")]
+        public void TestMatchWithTypeParameter_04()
+        {
+            var source =
+@"using System;
+class Program
+{
+    public static void Main(string[] args)
+    {
+        var x = new X();
+        Console.Write(M1<B>(new A()) ?? x);
+        Console.Write(M2<B>(new A()) ?? x);
+        Console.Write(M1<B>(new B()) ?? x);
+        Console.Write(M2<B>(new B()) ?? x);
+    }
+    public static T M1<T>(A o) where T : class
+    {
+        return o is T t ? t : default(T);
+    }
+    public static T M2<T>(A o) where T : class
+    {
+        switch (o)
+        {
+            case T t:
+                return t;
+            default:
+                return default(T);
+        }
+    }
+}
+class A
+{
+}
+class B : A
+{
+}
+class X : B { }
+";
+            CreateStandardCompilation(source).VerifyDiagnostics(
+                // (14,21): error CS9003: An expression of type 'A' cannot be handled by a pattern of type 'T' in C# 7. Please use language version 7.1 or greater.
+                //         return o is T t ? t : default(T);
+                Diagnostic(ErrorCode.ERR_PatternWrongGenericTypeInVersion, "T").WithArguments("A", "T", "7", "7.1").WithLocation(14, 21),
+                // (20,18): error CS9003: An expression of type 'A' cannot be handled by a pattern of type 'T' in C# 7. Please use language version 7.1 or greater.
+                //             case T t:
+                Diagnostic(ErrorCode.ERR_PatternWrongGenericTypeInVersion, "T").WithArguments("A", "T", "7", "7.1").WithLocation(20, 18)
+                );
+            var compVerifier = CompileAndVerify(source,
+                options: TestOptions.DebugDll.WithOutputKind(OutputKind.ConsoleApplication),
+                parseOptions: TestOptions.Regular7_1,
+                expectedOutput: "XXBB");
+        }
+
+        [Fact, WorkItem(16195, "https://github.com/dotnet/roslyn/issues/16195")]
+        public void TestMatchWithTypeParameter_05()
+        {
+            var source =
+@"using System;
+class Program
+{
+    public static void Main(string[] args)
+    {
+        var x = new X();
+        Console.Write(M1<B>(new A()) ?? x);
+        Console.Write(M2<B>(new A()) ?? x);
+        Console.Write(M1<B>(new B()) ?? x);
+        Console.Write(M2<B>(new B()) ?? x);
+    }
+    public static T M1<T>(A o) where T : I1
+    {
+        return o is T t ? t : default(T);
+    }
+    public static T M2<T>(A o) where T : I1
+    {
+        switch (o)
+        {
+            case T t:
+                return t;
+            default:
+                return default(T);
+        }
+    }
+}
+interface I1
+{
+}
+class A : I1
+{
+}
+class B : A
+{
+}
+class X : B { }
+";
+            CreateStandardCompilation(source).VerifyDiagnostics(
+                // (14,21): error CS9003: An expression of type 'A' cannot be handled by a pattern of type 'T' in C# 7. Please use language version 7.1 or greater.
+                //         return o is T t ? t : default(T);
+                Diagnostic(ErrorCode.ERR_PatternWrongGenericTypeInVersion, "T").WithArguments("A", "T", "7", "7.1").WithLocation(14, 21),
+                // (20,18): error CS9003: An expression of type 'A' cannot be handled by a pattern of type 'T' in C# 7. Please use language version 7.1 or greater.
+                //             case T t:
+                Diagnostic(ErrorCode.ERR_PatternWrongGenericTypeInVersion, "T").WithArguments("A", "T", "7", "7.1").WithLocation(20, 18)
+                );
+            var compVerifier = CompileAndVerify(source,
+                options: TestOptions.DebugDll.WithOutputKind(OutputKind.ConsoleApplication),
+                parseOptions: TestOptions.Regular7_1,
+                expectedOutput: "XXBB");
+        }
+
+        [Fact, WorkItem(16195, "https://github.com/dotnet/roslyn/issues/16195")]
+        public void TestMatchWithTypeParameter_06()
+        {
+            var source =
+@"using System;
+class Program
+{
+    public static void Main(string[] args)
+    {
+        Console.Write(M1<B>(new A()));
+        Console.Write(M2<B>(new A()));
+        Console.Write(M1<A>(new A()));
+        Console.Write(M2<A>(new A()));
+    }
+    public static bool M1<T>(A o) where T : I1
+    {
+        return o is T t;
+    }
+    public static bool M2<T>(A o) where T : I1
+    {
+        switch (o)
+        {
+            case T t:
+                return true;
+            default:
+                return false;
+        }
+    }
+}
+interface I1
+{
+}
+struct A : I1
+{
+}
+struct B : I1
+{
+}
+";
+            CreateStandardCompilation(source).VerifyDiagnostics(
+                // (13,21): error CS9003: An expression of type 'A' cannot be handled by a pattern of type 'T' in C# 7. Please use language version 7.1 or greater.
+                //         return o is T t;
+                Diagnostic(ErrorCode.ERR_PatternWrongGenericTypeInVersion, "T").WithArguments("A", "T", "7", "7.1").WithLocation(13, 21),
+                // (19,18): error CS9003: An expression of type 'A' cannot be handled by a pattern of type 'T' in C# 7. Please use language version 7.1 or greater.
+                //             case T t:
+                Diagnostic(ErrorCode.ERR_PatternWrongGenericTypeInVersion, "T").WithArguments("A", "T", "7", "7.1").WithLocation(19, 18)
+                );
+            var compilation = CreateStandardCompilation(source,
+                    options: TestOptions.DebugDll.WithOutputKind(OutputKind.ConsoleApplication),
+                    parseOptions: TestOptions.Regular7_1)
+                .VerifyDiagnostics();
+            var compVerifier = CompileAndVerify(compilation,
+                expectedOutput: "FalseFalseTrueTrue");
+            compVerifier.VerifyDiagnostics();
+        }
+
+        #endregion "regression tests"
     }
 }