﻿// Licensed to the .NET Foundation under one or more agreements.
// The .NET Foundation licenses this file to you under the MIT license.
// See the LICENSE file in the project root for more information.

#nullable disable

using System;
using System.Linq;
using Microsoft.CodeAnalysis.CodeGen;
using Microsoft.CodeAnalysis.CSharp.Symbols;
using Microsoft.CodeAnalysis.CSharp.Test.Utilities;
using Microsoft.CodeAnalysis.Test.Utilities;
using Roslyn.Test.Utilities;
using Xunit;

namespace Microsoft.CodeAnalysis.CSharp.UnitTests.CodeGen
{
    public class SwitchTests : EmitMetadataTestBase
    {
        #region Functionality tests

        [Fact]
        public void DefaultOnlySwitch()
        {
            var text = @"using System;

public class Test
{
    public static int Main(string [] args)
    {
        int ret = 1;
        switch (true) {
        default:
            ret = 0;
            break;
        }

        Console.Write(ret);
        return(ret);
    }
}";
            var compVerifier = CompileAndVerify(text, expectedOutput: "0");
            compVerifier.VerifyIL("Test.Main", @"
                {
                  // Code size        8 (0x8)
                  .maxstack  2
                  IL_0000:  ldc.i4.0
                  IL_0001:  dup
                  IL_0002:  call       ""void System.Console.Write(int)""
                  IL_0007:  ret
                }");
        }

        [WorkItem(542298, "http://vstfdevdiv:8080/DevDiv2/DevDiv/_workitems/edit/542298")]
        [Fact]
        public void DefaultOnlySwitch_02()
        {
            string text = @"using System;
public class Test
{
    public static void Main()
    {
        int status = 2;
        switch (status)
        {
            default: status--; break;
        }

        string str = ""string"";
        switch (str)
        {
            default: status--; break;
        }

        Console.WriteLine(status);
    }
}
";

            var compVerifier = CompileAndVerify(text, expectedOutput: "0");
            compVerifier.VerifyIL("Test.Main",
@"
{
  // Code size       11 (0xb)
  .maxstack  2
  IL_0000:  ldc.i4.2
  IL_0001:  ldc.i4.1
  IL_0002:  sub
  IL_0003:  ldc.i4.1
  IL_0004:  sub
  IL_0005:  call       ""void System.Console.WriteLine(int)""
  IL_000a:  ret
}"
            );
        }

        [Fact]
        public void ConstantIntegerSwitchArgumentExpression()
        {
            var text = @"using System;

public class Test
{
    public static int Main(string [] args)
    {
        int ret = 1;
        switch (true) {
        case true:
            ret = 0;
            break;
        }

        Console.Write(ret);
        return(ret);
    }
}";

            var compVerifier = CompileAndVerify(text, expectedOutput: "0");
            compVerifier.VerifyIL("Test.Main", @"
                {
                  // Code size        8 (0x8)
                  .maxstack  2
                  IL_0000:  ldc.i4.0
                  IL_0001:  dup
                  IL_0002:  call       ""void System.Console.Write(int)""
                  IL_0007:  ret
                }"
            );
        }

        [Fact]
        public void ConstantNullSwitchArgumentExpression()
        {
            var text = @"using System;

public class Test
{
  public static int Main(string [] args)
  {
    int ret = 1;
    const string s = null;

    switch (s)
    {
      case null:
        ret = 0;
        break;
    }

    Console.Write(ret);
    return(ret);
  }
}
";

            var compVerifier = CompileAndVerify(text, expectedOutput: "0");
            compVerifier.VerifyIL("Test.Main", @"
                {
                  // Code size        8 (0x8)
                  .maxstack  2
                  IL_0000:  ldc.i4.0
                  IL_0001:  dup
                  IL_0002:  call       ""void System.Console.Write(int)""
                  IL_0007:  ret
                }"
            );
        }

        [Fact]
        public void NonConstantSwitchArgumentExpression()
        {
            var text = @"using System;

public class Test
{
    public static int Main(string [] args)
    {
        int ret = 0;
        int value = 1;
        
        switch (value) {
        case 2:
            ret = 1;
            break;		
        }

        Console.Write(ret);
        return(ret);
    }
}";
            var compVerifier = CompileAndVerify(text, expectedOutput: "0");
            compVerifier.VerifyIL("Test.Main", @"
{
  // Code size       16 (0x10)
  .maxstack  2
  .locals init (int V_0) //ret
  IL_0000:  ldc.i4.0
  IL_0001:  stloc.0
  IL_0002:  ldc.i4.1
  IL_0003:  ldc.i4.2
  IL_0004:  bne.un.s   IL_0008
  IL_0006:  ldc.i4.1
  IL_0007:  stloc.0
  IL_0008:  ldloc.0
  IL_0009:  call       ""void System.Console.Write(int)""
  IL_000e:  ldloc.0
  IL_000f:  ret
}"
            );
        }

        [Fact]
        public void ConstantVariableInCaseLabel()
        {
            var text = @"using System;

public class Test
{
    public static int Main(string [] args)
    {
        int ret = 1;

        int value = 23;

        switch (value) {
        case kValue:
            ret = 0;
            break;
        default:
            ret = 1;
            break;
        }

        Console.Write(ret);
        return(ret);
    }

    const int kValue = 23;
}";
            var compVerifier = CompileAndVerify(text, expectedOutput: "0");
            compVerifier.VerifyIL("Test.Main", @"
{
  // Code size       22 (0x16)
  .maxstack  2
  .locals init (int V_0) //ret
  IL_0000:  ldc.i4.1
  IL_0001:  stloc.0
  IL_0002:  ldc.i4.s   23
  IL_0004:  ldc.i4.s   23
  IL_0006:  bne.un.s   IL_000c
  IL_0008:  ldc.i4.0
  IL_0009:  stloc.0
  IL_000a:  br.s       IL_000e
  IL_000c:  ldc.i4.1
  IL_000d:  stloc.0
  IL_000e:  ldloc.0
  IL_000f:  call       ""void System.Console.Write(int)""
  IL_0014:  ldloc.0
  IL_0015:  ret
}"
            );
        }

        [Fact]
        public void DefaultExpressionInLabel()
        {
            var source = @"
class C
{
    static void Main()
    {
        switch (0)
        {
            case default(int): return;
        }
    }
}";
            CreateCompilation(source).VerifyDiagnostics();
        }

        [Fact]
        public void SwitchWith_NoMatchingCaseLabel_And_NoDefaultLabel()
        {
            var text = @"using System;

public class Test
{
  public static int Main(string [] args)
  {
    int ret = M();
    Console.Write(ret);
    return(ret);
  }

  public static int M()
  {
    int i = 5;

    switch (i)
    {
      case 1:
      case 2:
      case 3:
        return 1;
      case 1001:
      case 1002:
      case 1003:
        return 2;
    }
    return 0;
  }
}";
            var compVerifier = CompileAndVerify(text, expectedOutput: "0");
            compVerifier.VerifyIL("Test.M", @"
{
  // Code size       26 (0x1a)
  .maxstack  2
  .locals init (int V_0) //i
  IL_0000:  ldc.i4.5
  IL_0001:  stloc.0
  IL_0002:  ldloc.0
  IL_0003:  ldc.i4.1
  IL_0004:  sub
  IL_0005:  ldc.i4.2
  IL_0006:  ble.un.s   IL_0014
  IL_0008:  ldloc.0
  IL_0009:  ldc.i4     0x3e9
  IL_000e:  sub
  IL_000f:  ldc.i4.2
  IL_0010:  ble.un.s   IL_0016
  IL_0012:  br.s       IL_0018
  IL_0014:  ldc.i4.1
  IL_0015:  ret
  IL_0016:  ldc.i4.2
  IL_0017:  ret
  IL_0018:  ldc.i4.0
  IL_0019:  ret
}"
            );
        }

        [Fact]
        public void DegenerateSwitch001()
        {
            var text = @"using System;

public class Test
{
  public static int Main(string [] args)
  {
    int ret = M(100);
    Console.Write(ret);
    return(ret);
  }

  public static int M(int i)
  {
    switch (i)
    {
      case 0:
      case 1:
      case 2:
      case 3:
      case 4:
      case 5:
      case 6:
        return 1;

      case 100:
        goto case 3;
    }

    return 0;
  }
}";
            var compVerifier = CompileAndVerify(text, expectedOutput: "1");
            compVerifier.VerifyIL("Test.M", @"
{
  // Code size       13 (0xd)
  .maxstack  2
  IL_0000:  ldarg.0
  IL_0001:  ldc.i4.6
  IL_0002:  ble.un.s   IL_0009
  IL_0004:  ldarg.0
  IL_0005:  ldc.i4.s   100
  IL_0007:  bne.un.s   IL_000b
  IL_0009:  ldc.i4.1
  IL_000a:  ret
  IL_000b:  ldc.i4.0
  IL_000c:  ret
}"
            );
        }

        [Fact]
        public void DegenerateSwitch001_Debug()
        {
            var text = @"using System;

public class Test
{
  public static int Main(string [] args)
  {
    int ret = M(100);
    Console.Write(ret);
    return(ret);
  }

  public static int M(int i)
  {
    switch (i)
    {
      case 0:       
      case 1:
      case 2:
      case 3:
      case 4:
      case 5:
      case 6:
        return 1;

      case 100:
        goto case 3;
    }

    return 0;
  }
}";
            var compVerifier = CompileAndVerify(text, expectedOutput: "1", options: TestOptions.DebugExe);
            compVerifier.VerifyIL("Test.M", @"
{
  // Code size       30 (0x1e)
  .maxstack  2
  .locals init (int V_0,
                int V_1,
                int V_2)
  IL_0000:  nop
  IL_0001:  ldarg.0
  IL_0002:  stloc.1
  IL_0003:  ldloc.1
  IL_0004:  stloc.0
  IL_0005:  ldloc.0
  IL_0006:  ldc.i4.6
  IL_0007:  ble.un.s   IL_0012
  IL_0009:  br.s       IL_000b
  IL_000b:  ldloc.0
  IL_000c:  ldc.i4.s   100
  IL_000e:  beq.s      IL_0016
  IL_0010:  br.s       IL_0018
  IL_0012:  ldc.i4.1
  IL_0013:  stloc.2
  IL_0014:  br.s       IL_001c
  IL_0016:  br.s       IL_0012
  IL_0018:  ldc.i4.0
  IL_0019:  stloc.2
  IL_001a:  br.s       IL_001c
  IL_001c:  ldloc.2
  IL_001d:  ret
}"
            );
        }

        [Fact]
        public void DegenerateSwitch002()
        {
            var text = @"using System;

public class Test
{
  public static int Main(string [] args)
  {
    int ret = M(5);
    Console.Write(ret);
    return(ret);
  }

  public static int M(int i)
  {
    switch (i)
    {
      case 1:
      case 5:
      case 6:
      case 3:
      case 4:
      case 2:
        return 1;
    }

    return 0;
  }
}";
            var compVerifier = CompileAndVerify(text, expectedOutput: "1");
            compVerifier.VerifyIL("Test.M", @"
{
  // Code size       10 (0xa)
  .maxstack  2
  IL_0000:  ldarg.0
  IL_0001:  ldc.i4.1
  IL_0002:  sub
  IL_0003:  ldc.i4.5
  IL_0004:  bgt.un.s   IL_0008
  IL_0006:  ldc.i4.1
  IL_0007:  ret
  IL_0008:  ldc.i4.0
  IL_0009:  ret
}
"
            );
        }

        [Fact]
        public void DegenerateSwitch003()
        {
            var text = @"using System;

public class Test
{
  public static int Main(string [] args)
  {
    int ret = M(4);
    Console.Write(ret);
    return(ret);
  }

  public static int M(int i)
  {
    switch (i)
    {
      case -2:
      case -1:
      case 0:
      case 2:
      case 1:
      case 4:
      case 3:
        return 1;
    }

    return 0;
  }
}";
            var compVerifier = CompileAndVerify(text, expectedOutput: "1");
            compVerifier.VerifyIL("Test.M", @"
{
  // Code size       11 (0xb)
  .maxstack  2
  IL_0000:  ldarg.0
  IL_0001:  ldc.i4.s   -2
  IL_0003:  sub
  IL_0004:  ldc.i4.6
  IL_0005:  bgt.un.s   IL_0009
  IL_0007:  ldc.i4.1
  IL_0008:  ret
  IL_0009:  ldc.i4.0
  IL_000a:  ret
}"
            );
        }

        [Fact]
        public void DegenerateSwitch004()
        {
            var text = @"using System;

public class Test
{
  public static int Main(string [] args)
  {
    int ret = M(int.MaxValue - 1);
    Console.Write(ret);
    return(ret);
  }

    public static int M(int i)
    {
        switch (i)
        {
            case int.MinValue + 1:
            case int.MinValue:
            case int.MaxValue:
            case int.MaxValue - 1:
            case int.MaxValue - 2:
                return 1;
        }

        return 0;
    }
}";
            var compVerifier = CompileAndVerify(text, expectedOutput: "1");
            compVerifier.VerifyIL("Test.M", @"
{
  // Code size       24 (0x18)
  .maxstack  2
  IL_0000:  ldarg.0
  IL_0001:  ldc.i4     0x80000000
  IL_0006:  sub
  IL_0007:  ldc.i4.1
  IL_0008:  ble.un.s   IL_0014
  IL_000a:  ldarg.0
  IL_000b:  ldc.i4     0x7ffffffd
  IL_0010:  sub
  IL_0011:  ldc.i4.2
  IL_0012:  bgt.un.s   IL_0016
  IL_0014:  ldc.i4.1
  IL_0015:  ret
  IL_0016:  ldc.i4.0
  IL_0017:  ret
}"
            );
        }

        [Fact]
        public void DegenerateSwitch005()
        {
            var text = @"using System;

public class Test
{
  public static int Main(string [] args)
  {
    int ret = M(int.MaxValue + 1L);
    Console.Write(ret);
    return(ret);
  }

    public static int M(long i)
    {
        switch (i)
        {
            case int.MaxValue:
            case int.MaxValue + 1L:
            case int.MaxValue + 2L:
            case int.MaxValue + 3L:
                return 1;
        }

        return 0;
    }
}";
            var compVerifier = CompileAndVerify(text, expectedOutput: "1");
            compVerifier.VerifyIL("Test.M", @"
{
  // Code size       16 (0x10)
  .maxstack  2
  IL_0000:  ldarg.0
  IL_0001:  ldc.i4     0x7fffffff
  IL_0006:  conv.i8
  IL_0007:  sub
  IL_0008:  ldc.i4.3
  IL_0009:  conv.i8
  IL_000a:  bgt.un.s   IL_000e
  IL_000c:  ldc.i4.1
  IL_000d:  ret
  IL_000e:  ldc.i4.0
  IL_000f:  ret
}"
            );
        }

        [Fact]
        public void DegenerateSwitch006()
        {
            var text = @"using System;

public class Test
{
  public static int Main(string [] args)
  {
    int ret = M(35);
    Console.Write(ret);
    return(ret);
  }

  public static int M(int i)
  {
    switch (i)
    {
      case 1:
      case 5:
      case 6:
      case 3:
      case 4:
      case 2:
        return 1;
      case 31:
      case 35:
      case 36:
      case 33:
      case 34:
      case 32:
        return 4;
      case 41:
      case 45:
      case 46:
      case 43:
      case 44:
      case 42:
        return 5;
    }

    return 0;
  }
}";
            var compVerifier = CompileAndVerify(text, expectedOutput: "4");
            compVerifier.VerifyIL("Test.M", @"
{
  // Code size       30 (0x1e)
  .maxstack  2
  IL_0000:  ldarg.0
  IL_0001:  ldc.i4.1
  IL_0002:  sub
  IL_0003:  ldc.i4.5
  IL_0004:  ble.un.s   IL_0016
  IL_0006:  ldarg.0
  IL_0007:  ldc.i4.s   31
  IL_0009:  sub
  IL_000a:  ldc.i4.5
  IL_000b:  ble.un.s   IL_0018
  IL_000d:  ldarg.0
  IL_000e:  ldc.i4.s   41
  IL_0010:  sub
  IL_0011:  ldc.i4.5
  IL_0012:  ble.un.s   IL_001a
  IL_0014:  br.s       IL_001c
  IL_0016:  ldc.i4.1
  IL_0017:  ret
  IL_0018:  ldc.i4.4
  IL_0019:  ret
  IL_001a:  ldc.i4.5
  IL_001b:  ret
  IL_001c:  ldc.i4.0
  IL_001d:  ret
}"
            );
        }

        [Fact]
        public void NotDegenerateSwitch006()
        {
            var text = @"using System;

public class Test
{
  public static int Main(string [] args)
  {
    int ret = M(35);
    Console.Write(ret);
    return(ret);
  }

  public static int M(int i)
  {
    switch (i)
    {
      case 1:
      case 5:
      case 6:
      case 3:
      case 4:
      case 2:
        return 1;
      case 11:
      case 15:
      case 16:
      case 13:
      case 14:
      case 12:
        return 2;
      case 21:
      case 25:
      case 26:
      case 23:
      case 24:
      case 22:
        return 3;
      case 31:
      case 35:
      case 36:
      case 33:
      case 34:
      case 32:
        return 4;
      case 41:
      case 45:
      case 46:
      case 43:
      case 44:
      case 42:
        return 5;
    }

    return 0;
  }
}";
            var compVerifier = CompileAndVerify(text, expectedOutput: "4");
            compVerifier.VerifyIL("Test.M", @"
{
  // Code size      206 (0xce)
  .maxstack  2
  IL_0000:  ldarg.0
  IL_0001:  ldc.i4.1
  IL_0002:  sub
  IL_0003:  switch    (
        IL_00c2,
        IL_00c2,
        IL_00c2,
        IL_00c2,
        IL_00c2,
        IL_00c2,
        IL_00cc,
        IL_00cc,
        IL_00cc,
        IL_00cc,
        IL_00c4,
        IL_00c4,
        IL_00c4,
        IL_00c4,
        IL_00c4,
        IL_00c4,
        IL_00cc,
        IL_00cc,
        IL_00cc,
        IL_00cc,
        IL_00c6,
        IL_00c6,
        IL_00c6,
        IL_00c6,
        IL_00c6,
        IL_00c6,
        IL_00cc,
        IL_00cc,
        IL_00cc,
        IL_00cc,
        IL_00c8,
        IL_00c8,
        IL_00c8,
        IL_00c8,
        IL_00c8,
        IL_00c8,
        IL_00cc,
        IL_00cc,
        IL_00cc,
        IL_00cc,
        IL_00ca,
        IL_00ca,
        IL_00ca,
        IL_00ca,
        IL_00ca,
        IL_00ca)
  IL_00c0:  br.s       IL_00cc
  IL_00c2:  ldc.i4.1
  IL_00c3:  ret
  IL_00c4:  ldc.i4.2
  IL_00c5:  ret
  IL_00c6:  ldc.i4.3
  IL_00c7:  ret
  IL_00c8:  ldc.i4.4
  IL_00c9:  ret
  IL_00ca:  ldc.i4.5
  IL_00cb:  ret
  IL_00cc:  ldc.i4.0
  IL_00cd:  ret
}");
        }

        [Fact]
        public void DegenerateSwitch007()
        {
            var text = @"using System;

public class Test
{
  public static int Main(string [] args)
  {
    int ret = M(5);
    Console.Write(ret);
    return(ret);
  }

  public static int M(int? i)
  {
    switch (i)
    {
      case 0:
      case 1:
      case 2:
      case 3:
      case 4:
      case 5:
      case 6:
        return 1;

      default:
        return 0;

      case null:
        return 2;
    }
  }
}";
            var compVerifier = CompileAndVerify(text, expectedOutput: "1");
            compVerifier.VerifyIL("Test.M", @"
{
  // Code size       27 (0x1b)
  .maxstack  2
  .locals init (int V_0)
  IL_0000:  ldarga.s   V_0
  IL_0002:  call       ""bool int?.HasValue.get""
  IL_0007:  brfalse.s  IL_0019
  IL_0009:  ldarga.s   V_0
  IL_000b:  call       ""int int?.GetValueOrDefault()""
  IL_0010:  stloc.0
  IL_0011:  ldloc.0
  IL_0012:  ldc.i4.6
  IL_0013:  bgt.un.s   IL_0017
  IL_0015:  ldc.i4.1
  IL_0016:  ret
  IL_0017:  ldc.i4.0
  IL_0018:  ret
  IL_0019:  ldc.i4.2
  IL_001a:  ret
}"
            );
        }

        [Fact]
        public void DegenerateSwitch008()
        {
            var text = @"using System;

public class Test
{
  public static int Main(string [] args)
  {
    int ret = M((uint)int.MaxValue + (uint)1);
    Console.Write(ret);
    return(ret);
  }

    public static int M(uint i)
    {
        switch (i)
        {
            case (uint)int.MaxValue:
            case (uint)int.MaxValue + (uint)1:
            case (uint)int.MaxValue + (uint)2:
            case (uint)int.MaxValue + (uint)3:
                return 1;
        }

        return 0;
    }
}";
            var compVerifier = CompileAndVerify(text, expectedOutput: "1");
            compVerifier.VerifyIL("Test.M", @"
{
  // Code size       14 (0xe)
  .maxstack  2
  IL_0000:  ldarg.0
  IL_0001:  ldc.i4     0x7fffffff
  IL_0006:  sub
  IL_0007:  ldc.i4.3
  IL_0008:  bgt.un.s   IL_000c
  IL_000a:  ldc.i4.1
  IL_000b:  ret
  IL_000c:  ldc.i4.0
  IL_000d:  ret
}"
            );
        }

        [Fact]
        public void DegenerateSwitch009()
        {
            var text = @"using System;

public class Test
{
  public static int Main(string [] args)
  {
    int ret = M(uint.MaxValue);
    Console.Write(ret);
    return(ret);
  }

    public static int M(uint i)
    {
        switch (i)
        {
            case 0:
            case 1:
            case uint.MaxValue:
            case uint.MaxValue - 1:
            case uint.MaxValue - 2:
            case uint.MaxValue - 3:
                return 1;
        }

        return 0;
    }
}";
            var compVerifier = CompileAndVerify(text, expectedOutput: "1");
            compVerifier.VerifyIL("Test.M", @"
{
  // Code size       15 (0xf)
  .maxstack  2
  IL_0000:  ldarg.0
  IL_0001:  ldc.i4.1
  IL_0002:  ble.un.s   IL_000b
  IL_0004:  ldarg.0
  IL_0005:  ldc.i4.s   -4
  IL_0007:  sub
  IL_0008:  ldc.i4.3
  IL_0009:  bgt.un.s   IL_000d
  IL_000b:  ldc.i4.1
  IL_000c:  ret
  IL_000d:  ldc.i4.0
  IL_000e:  ret
}"
            );
        }

        [Fact]
        public void ByteTypeSwitchArgumentExpression()
        {
            var text = @"using System;

public class Test
{
    public static int Main(string [] args)
    {
        int ret = 0;
        ret = DoByte();
        return(ret);
    }

    private static int DoByte()
    {
        int ret = 2;
        byte b = 2;

        switch (b) {
        case 1:
        case 2:
            ret--;
            break;
        case 3:
            break;
        default:
            break;
        }

        switch (b) {
        case 1:
        case 3:
            break;
        default:
            ret--;
            break;
        }

        Console.Write(ret);
        return(ret);
    }
}";
            var compVerifier = CompileAndVerify(text, expectedOutput: "0");
            compVerifier.VerifyIL("Test.DoByte",
@"
{
  // Code size       40 (0x28)
  .maxstack  2
  .locals init (int V_0, //ret
                byte V_1) //b
  IL_0000:  ldc.i4.2
  IL_0001:  stloc.0
  IL_0002:  ldc.i4.2
  IL_0003:  stloc.1
  IL_0004:  ldloc.1
  IL_0005:  ldc.i4.1
  IL_0006:  sub
  IL_0007:  ldc.i4.1
  IL_0008:  ble.un.s   IL_0010
  IL_000a:  ldloc.1
  IL_000b:  ldc.i4.3
  IL_000c:  beq.s      IL_0014
  IL_000e:  br.s       IL_0014
  IL_0010:  ldloc.0
  IL_0011:  ldc.i4.1
  IL_0012:  sub
  IL_0013:  stloc.0
  IL_0014:  ldloc.1
  IL_0015:  ldc.i4.1
  IL_0016:  beq.s      IL_0020
  IL_0018:  ldloc.1
  IL_0019:  ldc.i4.3
  IL_001a:  beq.s      IL_0020
  IL_001c:  ldloc.0
  IL_001d:  ldc.i4.1
  IL_001e:  sub
  IL_001f:  stloc.0
  IL_0020:  ldloc.0
  IL_0021:  call       ""void System.Console.Write(int)""
  IL_0026:  ldloc.0
  IL_0027:  ret
}"
            );
        }

        [Fact]
        public void LongTypeSwitchArgumentExpression()
        {
            var text = @"
using System;

public class Test
{
    public static void Main(string [] args)
    {
        int ret = 0;
        ret = DoLong(2);
        Console.Write(ret);
        ret = DoLong(4);
        Console.Write(ret);
        ret = DoLong(42);
        Console.Write(ret);
    }

    private static int DoLong(long b)
    {
        int ret = 2;

        switch (b) {
        case 1:
            ret++;
            break;            
        case 2:
            ret--;
            break;
        case 3:
            break;
        case 4:
            ret += 7;
            break;
        default:
            ret+=2;
            break;
        }

        return ret;
    }
}
";
            var compVerifier = CompileAndVerify(text, expectedOutput: "194");
            compVerifier.VerifyIL("Test.DoLong",
@"
{
  // Code size       62 (0x3e)
  .maxstack  3
  .locals init (int V_0) //ret
  IL_0000:  ldc.i4.2
  IL_0001:  stloc.0
  IL_0002:  ldarg.0
  IL_0003:  ldc.i4.1
  IL_0004:  conv.i8
  IL_0005:  sub
  IL_0006:  dup
  IL_0007:  ldc.i4.3
  IL_0008:  conv.i8
  IL_0009:  ble.un.s   IL_000e
  IL_000b:  pop
  IL_000c:  br.s       IL_0038
  IL_000e:  conv.u4
  IL_000f:  switch    (
        IL_0026,
        IL_002c,
        IL_003c,
        IL_0032)
  IL_0024:  br.s       IL_0038
  IL_0026:  ldloc.0
  IL_0027:  ldc.i4.1
  IL_0028:  add
  IL_0029:  stloc.0
  IL_002a:  br.s       IL_003c
  IL_002c:  ldloc.0
  IL_002d:  ldc.i4.1
  IL_002e:  sub
  IL_002f:  stloc.0
  IL_0030:  br.s       IL_003c
  IL_0032:  ldloc.0
  IL_0033:  ldc.i4.7
  IL_0034:  add
  IL_0035:  stloc.0
  IL_0036:  br.s       IL_003c
  IL_0038:  ldloc.0
  IL_0039:  ldc.i4.2
  IL_003a:  add
  IL_003b:  stloc.0
  IL_003c:  ldloc.0
  IL_003d:  ret
}"
            );
        }

        [WorkItem(740058, "http://vstfdevdiv:8080/DevDiv2/DevDiv/_workitems/edit/740058")]
        [Fact]
        public void LongTypeSwitchArgumentExpressionOverflow()
        {
            var text = @"
using System;

public class Test
{
    public static void Main(string[] args)
    {
        string ret;
        ret = DoLong(long.MaxValue);
        Console.Write(ret);
        ret = DoLong(long.MinValue);
        Console.Write(ret);
        ret = DoLong(1L);
        Console.Write(ret);
        ret = DoLong(0L);
        Console.Write(ret);
    }

    private static string DoLong(long b)
    {
        switch (b)
        {
            case long.MaxValue:
                return ""max"";
            case 1L:
                return ""one"";
            case long.MinValue:
                return ""min"";
            default:
                return ""default"";
        }
    }
}
";
            var compVerifier = CompileAndVerify(text, expectedOutput: "maxminonedefault");
            compVerifier.VerifyIL("Test.DoLong",
@"
{
  // Code size       53 (0x35)
  .maxstack  2
  IL_0000:  ldarg.0
  IL_0001:  ldc.i8     0x8000000000000000
  IL_000a:  beq.s      IL_0029
  IL_000c:  ldarg.0
  IL_000d:  ldc.i4.1
  IL_000e:  conv.i8
  IL_000f:  beq.s      IL_0023
  IL_0011:  ldarg.0
  IL_0012:  ldc.i8     0x7fffffffffffffff
  IL_001b:  bne.un.s   IL_002f
  IL_001d:  ldstr      ""max""
  IL_0022:  ret
  IL_0023:  ldstr      ""one""
  IL_0028:  ret
  IL_0029:  ldstr      ""min""
  IL_002e:  ret
  IL_002f:  ldstr      ""default""
  IL_0034:  ret
}"
            );
        }

        [Fact]
        public void ULongTypeSwitchArgumentExpression()
        {
            var text = @"
using System;

public class Test
{
    public static void Main(string[] args)
    {
        int ret = 0;
        ret = DoULong(0x1000000000000001L);
        Console.Write(ret);
    }

    private static int DoULong(ulong b)
    {
        int ret = 2;

        switch (b)
        {
            case 0:
                ret++;
                break;
            case 1:
                ret--;
                break;
            case 2:
                break;
            case 3:
                ret += 7;
                break;
            default:
                ret += 40;
                break;
        }

        return ret;
    }
}
";
            var compVerifier = CompileAndVerify(text, expectedOutput: "42");
            compVerifier.VerifyIL("Test.DoULong",
@"
{
  // Code size       60 (0x3c)
  .maxstack  3
  .locals init (int V_0) //ret
  IL_0000:  ldc.i4.2
  IL_0001:  stloc.0
  IL_0002:  ldarg.0
  IL_0003:  dup
  IL_0004:  ldc.i4.3
  IL_0005:  conv.i8
  IL_0006:  ble.un.s   IL_000b
  IL_0008:  pop
  IL_0009:  br.s       IL_0035
  IL_000b:  conv.u4
  IL_000c:  switch    (
        IL_0023,
        IL_0029,
        IL_003a,
        IL_002f)
  IL_0021:  br.s       IL_0035
  IL_0023:  ldloc.0
  IL_0024:  ldc.i4.1
  IL_0025:  add
  IL_0026:  stloc.0
  IL_0027:  br.s       IL_003a
  IL_0029:  ldloc.0
  IL_002a:  ldc.i4.1
  IL_002b:  sub
  IL_002c:  stloc.0
  IL_002d:  br.s       IL_003a
  IL_002f:  ldloc.0
  IL_0030:  ldc.i4.7
  IL_0031:  add
  IL_0032:  stloc.0
  IL_0033:  br.s       IL_003a
  IL_0035:  ldloc.0
  IL_0036:  ldc.i4.s   40
  IL_0038:  add
  IL_0039:  stloc.0
  IL_003a:  ldloc.0
  IL_003b:  ret
}"
            );
        }

        [Fact]
        public void EnumTypeSwitchArgumentExpressionWithCasts()
        {
            var text = @"using System;

public class Test
{
    enum eTypes {
        kFirst,
        kSecond,
        kThird,
    };
    public static int Main(string [] args)
    {
        int ret = 0;
        ret = DoEnum();
        return(ret);
    }
    
    private static int DoEnum()
    {
        int ret = 2;
        eTypes e = eTypes.kSecond;

        switch (e) {
        case eTypes.kThird:
        case eTypes.kSecond:
            ret--;
            break;
        case (eTypes) (-1):
            break;
        default:
            break;
        }

        switch (e) {
        case (eTypes)100:
        case (eTypes) (-1):
            break;
        default:
            ret--;
            break;
        }

        Console.Write(ret);
        return(ret);
    }
}";
            var compVerifier = CompileAndVerify(text, expectedOutput: "0");
            compVerifier.VerifyIL("Test.DoEnum",
@"
{
  // Code size       39 (0x27)
  .maxstack  2
  .locals init (int V_0, //ret
                Test.eTypes V_1) //e
  IL_0000:  ldc.i4.2
  IL_0001:  stloc.0
  IL_0002:  ldc.i4.1
  IL_0003:  stloc.1
  IL_0004:  ldloc.1
  IL_0005:  ldc.i4.m1
  IL_0006:  beq.s      IL_0012
  IL_0008:  ldloc.1
  IL_0009:  ldc.i4.1
  IL_000a:  sub
  IL_000b:  ldc.i4.1
  IL_000c:  bgt.un.s   IL_0012
  IL_000e:  ldloc.0
  IL_000f:  ldc.i4.1
  IL_0010:  sub
  IL_0011:  stloc.0
  IL_0012:  ldloc.1
  IL_0013:  ldc.i4.m1
  IL_0014:  beq.s      IL_001f
  IL_0016:  ldloc.1
  IL_0017:  ldc.i4.s   100
  IL_0019:  beq.s      IL_001f
  IL_001b:  ldloc.0
  IL_001c:  ldc.i4.1
  IL_001d:  sub
  IL_001e:  stloc.0
  IL_001f:  ldloc.0
  IL_0020:  call       ""void System.Console.Write(int)""
  IL_0025:  ldloc.0
  IL_0026:  ret
}"
            );
        }

        [Fact]
        public void NullableEnumTypeSwitchArgumentExpression()
        {
            var text = @"using System;

public class Test
{
    enum eTypes {
        kFirst,
        kSecond,
        kThird,
    };
    public static int Main(string [] args)
    {
        int ret = 0;
        ret = DoEnum();
        return(ret);
    }
    
    private static int DoEnum()
    {
        int ret = 3;
        eTypes? e = eTypes.kSecond;

        switch (e)
        {
            case eTypes.kThird:
            case eTypes.kSecond:
                ret--;
                break;
            default:
                break;
        }

        switch (e)
        {
            case null:
            case (eTypes) (-1):
                break;
            default:
                ret--;
                break;
        }
        
        e = null;
        switch (e)
        {
            case null:
                ret--;
                break;
            case (eTypes) (-1):
            case eTypes.kThird:
            case eTypes.kSecond:
            default:
                break;
        }

        Console.Write(ret);
        return(ret);
    }
}";

            var compVerifier = CompileAndVerify(text, expectedOutput: "0");
            compVerifier.VerifyIL("Test.DoEnum", @"
{
  // Code size      109 (0x6d)
  .maxstack  2
  .locals init (int V_0, //ret
                Test.eTypes? V_1, //e
                Test.eTypes V_2)
  IL_0000:  ldc.i4.3
  IL_0001:  stloc.0
  IL_0002:  ldloca.s   V_1
  IL_0004:  ldc.i4.1
  IL_0005:  call       ""Test.eTypes?..ctor(Test.eTypes)""
  IL_000a:  ldloca.s   V_1
  IL_000c:  call       ""bool Test.eTypes?.HasValue.get""
  IL_0011:  brfalse.s  IL_0025
  IL_0013:  ldloca.s   V_1
  IL_0015:  call       ""Test.eTypes Test.eTypes?.GetValueOrDefault()""
  IL_001a:  stloc.2
  IL_001b:  ldloc.2
  IL_001c:  ldc.i4.1
  IL_001d:  sub
  IL_001e:  ldc.i4.1
  IL_001f:  bgt.un.s   IL_0025
  IL_0021:  ldloc.0
  IL_0022:  ldc.i4.1
  IL_0023:  sub
  IL_0024:  stloc.0
  IL_0025:  ldloca.s   V_1
  IL_0027:  call       ""bool Test.eTypes?.HasValue.get""
  IL_002c:  brfalse.s  IL_003c
  IL_002e:  ldloca.s   V_1
  IL_0030:  call       ""Test.eTypes Test.eTypes?.GetValueOrDefault()""
  IL_0035:  ldc.i4.m1
  IL_0036:  beq.s      IL_003c
  IL_0038:  ldloc.0
  IL_0039:  ldc.i4.1
  IL_003a:  sub
  IL_003b:  stloc.0
  IL_003c:  ldloca.s   V_1
  IL_003e:  initobj    ""Test.eTypes?""
  IL_0044:  ldloca.s   V_1
  IL_0046:  call       ""bool Test.eTypes?.HasValue.get""
  IL_004b:  brfalse.s  IL_0061
  IL_004d:  ldloca.s   V_1
  IL_004f:  call       ""Test.eTypes Test.eTypes?.GetValueOrDefault()""
  IL_0054:  stloc.2
  IL_0055:  ldloc.2
  IL_0056:  ldc.i4.m1
  IL_0057:  beq.s      IL_0065
  IL_0059:  ldloc.2
  IL_005a:  ldc.i4.1
  IL_005b:  sub
  IL_005c:  ldc.i4.1
  IL_005d:  ble.un.s   IL_0065
  IL_005f:  br.s       IL_0065
  IL_0061:  ldloc.0
  IL_0062:  ldc.i4.1
  IL_0063:  sub
  IL_0064:  stloc.0
  IL_0065:  ldloc.0
  IL_0066:  call       ""void System.Console.Write(int)""
  IL_006b:  ldloc.0
  IL_006c:  ret
}");
        }

        [Fact]
        public void SwitchSectionWithGotoNonSwitchLabel()
        {
            var text = @"
class Test
{
    public static int Main()
    {
        int ret = 1;
        switch (10)
        {
            case 123:       // No unreachable code warning here
            mylabel:
                --ret;
                break;
            case 9:         // No unreachable code warning here
            case 10:
            case 11:        // No unreachable code warning here
                goto mylabel;
        }

        System.Console.Write(ret);
        return(ret);
    }
}";
            var compVerifier = CompileAndVerify(text, expectedOutput: "0");
            compVerifier.VerifyDiagnostics();
            compVerifier.VerifyIL("Test.Main",
@"
{
  // Code size       14 (0xe)
  .maxstack  2
  .locals init (int V_0) //ret
  IL_0000:  ldc.i4.1
  IL_0001:  stloc.0
  IL_0002:  ldloc.0
  IL_0003:  ldc.i4.1
  IL_0004:  sub
  IL_0005:  stloc.0
  IL_0006:  ldloc.0
  IL_0007:  call       ""void System.Console.Write(int)""
  IL_000c:  ldloc.0
  IL_000d:  ret
}"
            );
        }

        [Fact]
        public void SwitchSectionWithGotoNonSwitchLabel_02()
        {
            var text = @"class Test
{
    delegate void D();

    public static void Main()
    {
        int i = 0;

        switch (10)
        {
            case 5:
                goto mylabel;
            case 10:
                goto case 5;
            case 15:
            mylabel:
                D d1 = delegate() { System.Console.Write(i); };
                d1();
                return;
        }        
    }
}";
            var compVerifier = CompileAndVerify(text, expectedOutput: "0");
            compVerifier.VerifyIL("Test.Main", @"
{
  // Code size       31 (0x1f)
  .maxstack  2
  .locals init (Test.<>c__DisplayClass1_0 V_0) //CS$<>8__locals0
  IL_0000:  newobj     ""Test.<>c__DisplayClass1_0..ctor()""
  IL_0005:  stloc.0
  IL_0006:  ldloc.0
  IL_0007:  ldc.i4.0
  IL_0008:  stfld      ""int Test.<>c__DisplayClass1_0.i""
  IL_000d:  ldloc.0
  IL_000e:  ldftn      ""void Test.<>c__DisplayClass1_0.<Main>b__0()""
  IL_0014:  newobj     ""Test.D..ctor(object, System.IntPtr)""
  IL_0019:  callvirt   ""void Test.D.Invoke()""
  IL_001e:  ret
}
"
            );
        }

        [Fact]
        public void SwitchSectionWithReturnStatement()
        {
            var text = @"using System;

public class Test
{
    public static int Main(string [] args)
    {
        int ret = 3;

        for (int i = 0; i < 3; i++) {
            switch (i) {
            case 1:
            case 0:
            case 2:
                ret--;
                break;
            default:
                Console.Write(1);
                return(1);
            }
        }

        Console.Write(ret);
        return(ret);
    }
}";
            var compVerifier = CompileAndVerify(text, expectedOutput: "0");
            compVerifier.VerifyIL("Test.Main",
@"{
  // Code size       40 (0x28)
  .maxstack  2
  .locals init (int V_0, //ret
                int V_1) //i
  IL_0000:  ldc.i4.3
  IL_0001:  stloc.0
  IL_0002:  ldc.i4.0
  IL_0003:  stloc.1
  IL_0004:  br.s       IL_001c
  IL_0006:  ldloc.1
  IL_0007:  ldc.i4.2
  IL_0008:  bgt.un.s   IL_0010
  IL_000a:  ldloc.0
  IL_000b:  ldc.i4.1
  IL_000c:  sub
  IL_000d:  stloc.0
  IL_000e:  br.s       IL_0018
  IL_0010:  ldc.i4.1
  IL_0011:  call       ""void System.Console.Write(int)""
  IL_0016:  ldc.i4.1
  IL_0017:  ret
  IL_0018:  ldloc.1
  IL_0019:  ldc.i4.1
  IL_001a:  add
  IL_001b:  stloc.1
  IL_001c:  ldloc.1
  IL_001d:  ldc.i4.3
  IL_001e:  blt.s      IL_0006
  IL_0020:  ldloc.0
  IL_0021:  call       ""void System.Console.Write(int)""
  IL_0026:  ldloc.0
  IL_0027:  ret
}"
            );
        }

        [Fact]
        public void SwitchSectionWithReturnStatement_02()
        {
            var text = @"using System;

public class Test
{
  public static int Main(string [] args)
  {
    int ret = M();
    Console.Write(ret);
    return(ret);
  }

  public static int M()
  {
    int i = 5;

    switch (i)
    {
      case 1:
        return 1;
    }
    return 0;
  }
}
";
            var compVerifier = CompileAndVerify(text, expectedOutput: "0");
            compVerifier.VerifyIL("Test.M", @"
{
  // Code size        8 (0x8)
  .maxstack  2
  IL_0000:  ldc.i4.5
  IL_0001:  ldc.i4.1
  IL_0002:  bne.un.s   IL_0006
  IL_0004:  ldc.i4.1
  IL_0005:  ret
  IL_0006:  ldc.i4.0
  IL_0007:  ret
}"
            );
        }

        [Fact]
        public void CaseLabelWithTypeCastToGoverningType()
        {
            var text = @"using System;

public class Test
{
  public static int Main(string [] args)
  {
    int ret = M();
    Console.Write(ret);
    return(ret);
  }

  public static int M()
  {
    int i = 5;

    switch (i)
    {
      case (int) 5.0f:
        return 0;
      default:
        return 1;
    }
  }
}";
            var compVerifier = CompileAndVerify(text, expectedOutput: "0");
            compVerifier.VerifyIL("Test.M", @"
{
  // Code size        8 (0x8)
  .maxstack  2
  IL_0000:  ldc.i4.5
  IL_0001:  ldc.i4.5
  IL_0002:  bne.un.s   IL_0006
  IL_0004:  ldc.i4.0
  IL_0005:  ret
  IL_0006:  ldc.i4.1
  IL_0007:  ret
}"
            );
        }

        [Fact]
        public void SwitchSectionWithTryFinally()
        {
            var text = @"using System;

class Class1
{
    static int Main()
    {
        int j = 0;
        int i = 3;
        
        switch (j)
        {
            case 0:
                try
                {
                    i = 0;
                }
                catch
                {
                    i = 1;
                }
                finally
                {
                    j = 2;
                }
                break;

            default:
                i = 2;
                break;
        }

        Console.Write(i);
        return i;
    }
}";
            var compVerifier = CompileAndVerify(text, expectedOutput: "0");
            compVerifier.VerifyIL("Class1.Main", @"
{
  // Code size       26 (0x1a)
  .maxstack  2
  .locals init (int V_0) //i
  IL_0000:  ldc.i4.0
  IL_0001:  ldc.i4.3
  IL_0002:  stloc.0
  IL_0003:  brtrue.s   IL_0010
  IL_0005:  nop
  .try
  {
    .try
    {
      IL_0006:  ldc.i4.0
      IL_0007:  stloc.0
      IL_0008:  leave.s    IL_0012
    }
    catch object
    {
      IL_000a:  pop
      IL_000b:  ldc.i4.1
      IL_000c:  stloc.0
      IL_000d:  leave.s    IL_0012
    }
  }
  finally
  {
    IL_000f:  endfinally
  }
  IL_0010:  ldc.i4.2
  IL_0011:  stloc.0
  IL_0012:  ldloc.0
  IL_0013:  call       ""void System.Console.Write(int)""
  IL_0018:  ldloc.0
  IL_0019:  ret
}"
            );
        }

        [Fact]
        public void MultipleSwitchSectionsWithGotoCase()
        {
            var text = @"using System;

public class Test
{
    public static int Main(string [] args)
    {
        int ret = M();
        Console.Write(ret);
        return(ret);
    }

    public static int M()
    {
        int ret = 6;

        switch (ret) {
        case 0:
            ret--; // 2
            Console.Write(""case 0: "");
            Console.WriteLine(ret);
            goto case 9999;
        case 2:
            ret--; // 4
            Console.Write(""case 2: "");
            Console.WriteLine(ret);
            goto case 255;
        case 6: // start here
            ret--; // 5
            Console.Write(""case 5: "");
            Console.WriteLine(ret);
            goto case 2;
        case 9999:
            ret--; // 1
            Console.Write(""case 9999: "");
            Console.WriteLine(ret);
            goto default;
        case 0xff:
            ret--; // 3
            Console.Write(""case 0xff: "");
            Console.WriteLine(ret);
            goto case 0;
        default:
            ret--;
            Console.Write(""Default: "");
            Console.WriteLine(ret);
            if (ret > 0) {
                goto case -1;
            }
            break;
        case -1:
            ret = 999;
            Console.WriteLine(""case -1: "");
            Console.Write(ret);
            break;
        }

        return(ret);
    }
}";
            string expectedOutput = @"case 5: 5
case 2: 4
case 0xff: 3
case 0: 2
case 9999: 1
Default: 0
0";
            var compVerifier = CompileAndVerify(text, expectedOutput: expectedOutput);
            compVerifier.VerifyIL("Test.M",
@"
{
  // Code size      215 (0xd7)
  .maxstack  2
  .locals init (int V_0) //ret
  IL_0000:  ldc.i4.6
  IL_0001:  stloc.0
  IL_0002:  ldloc.0
  IL_0003:  ldc.i4.6
  IL_0004:  bgt.s      IL_0027
  IL_0006:  ldloc.0
  IL_0007:  ldc.i4.m1
  IL_0008:  sub
  IL_0009:  switch    (
        IL_00bf,
        IL_0039,
        IL_00a7,
        IL_004f)
  IL_001e:  ldloc.0
  IL_001f:  ldc.i4.6
  IL_0020:  beq.s      IL_0065
  IL_0022:  br         IL_00a7
  IL_0027:  ldloc.0
  IL_0028:  ldc.i4     0xff
  IL_002d:  beq.s      IL_0091
  IL_002f:  ldloc.0
  IL_0030:  ldc.i4     0x270f
  IL_0035:  beq.s      IL_007b
  IL_0037:  br.s       IL_00a7
  IL_0039:  ldloc.0
  IL_003a:  ldc.i4.1
  IL_003b:  sub
  IL_003c:  stloc.0
  IL_003d:  ldstr      ""case 0: ""
  IL_0042:  call       ""void System.Console.Write(string)""
  IL_0047:  ldloc.0
  IL_0048:  call       ""void System.Console.WriteLine(int)""
  IL_004d:  br.s       IL_007b
  IL_004f:  ldloc.0
  IL_0050:  ldc.i4.1
  IL_0051:  sub
  IL_0052:  stloc.0
  IL_0053:  ldstr      ""case 2: ""
  IL_0058:  call       ""void System.Console.Write(string)""
  IL_005d:  ldloc.0
  IL_005e:  call       ""void System.Console.WriteLine(int)""
  IL_0063:  br.s       IL_0091
  IL_0065:  ldloc.0
  IL_0066:  ldc.i4.1
  IL_0067:  sub
  IL_0068:  stloc.0
  IL_0069:  ldstr      ""case 5: ""
  IL_006e:  call       ""void System.Console.Write(string)""
  IL_0073:  ldloc.0
  IL_0074:  call       ""void System.Console.WriteLine(int)""
  IL_0079:  br.s       IL_004f
  IL_007b:  ldloc.0
  IL_007c:  ldc.i4.1
  IL_007d:  sub
  IL_007e:  stloc.0
  IL_007f:  ldstr      ""case 9999: ""
  IL_0084:  call       ""void System.Console.Write(string)""
  IL_0089:  ldloc.0
  IL_008a:  call       ""void System.Console.WriteLine(int)""
  IL_008f:  br.s       IL_00a7
  IL_0091:  ldloc.0
  IL_0092:  ldc.i4.1
  IL_0093:  sub
  IL_0094:  stloc.0
  IL_0095:  ldstr      ""case 0xff: ""
  IL_009a:  call       ""void System.Console.Write(string)""
  IL_009f:  ldloc.0
  IL_00a0:  call       ""void System.Console.WriteLine(int)""
  IL_00a5:  br.s       IL_0039
  IL_00a7:  ldloc.0
  IL_00a8:  ldc.i4.1
  IL_00a9:  sub
  IL_00aa:  stloc.0
  IL_00ab:  ldstr      ""Default: ""
  IL_00b0:  call       ""void System.Console.Write(string)""
  IL_00b5:  ldloc.0
  IL_00b6:  call       ""void System.Console.WriteLine(int)""
  IL_00bb:  ldloc.0
  IL_00bc:  ldc.i4.0
  IL_00bd:  ble.s      IL_00d5
  IL_00bf:  ldc.i4     0x3e7
  IL_00c4:  stloc.0
  IL_00c5:  ldstr      ""case -1: ""
  IL_00ca:  call       ""void System.Console.WriteLine(string)""
  IL_00cf:  ldloc.0
  IL_00d0:  call       ""void System.Console.Write(int)""
  IL_00d5:  ldloc.0
  IL_00d6:  ret
}"
            );
        }

        [Fact]
        public void Switch_TestSwitchBuckets_01()
        {
            var text = @"using System;
public class Test
{
  public static int Main(string [] args)
  {
    int ret = M();
    Console.Write(ret);
    return(ret);
  }

  public static int M()
  {
    int i = 0;

    // Expected switch buckets: (10, 12, 14) (1000) (2000, 2001, 2005, 2008, 2009, 2010)
    switch (i)
    {
      case 10:
      case 2000:
      case 12:
        return 1;
      case 2001:
      case 14:
        return 2;
      case 1000:
      case 2010:
      case 2008:
        return 3;
      case 2005:
      case 2009:
        return 2;
    }
    return 0;
  }
}";
            var compVerifier = CompileAndVerify(text, expectedOutput: "0");
            compVerifier.VerifyIL("Test.M", @"
{
  // Code size      107 (0x6b)
  .maxstack  2
  .locals init (int V_0) //i
  IL_0000:  ldc.i4.0
  IL_0001:  stloc.0
  IL_0002:  ldloc.0
  IL_0003:  ldc.i4.s   10
  IL_0005:  sub
  IL_0006:  switch    (
        IL_0061,
        IL_0069,
        IL_0061,
        IL_0069,
        IL_0063)
  IL_001f:  ldloc.0
  IL_0020:  ldc.i4     0x3e8
  IL_0025:  beq.s      IL_0065
  IL_0027:  ldloc.0
  IL_0028:  ldc.i4     0x7d0
  IL_002d:  sub
  IL_002e:  switch    (
        IL_0061,
        IL_0063,
        IL_0069,
        IL_0069,
        IL_0069,
        IL_0067,
        IL_0069,
        IL_0069,
        IL_0065,
        IL_0067,
        IL_0065)
  IL_005f:  br.s       IL_0069
  IL_0061:  ldc.i4.1
  IL_0062:  ret
  IL_0063:  ldc.i4.2
  IL_0064:  ret
  IL_0065:  ldc.i4.3
  IL_0066:  ret
  IL_0067:  ldc.i4.2
  IL_0068:  ret
  IL_0069:  ldc.i4.0
  IL_006a:  ret
}"
            );
        }

        [Fact]
        public void Switch_TestSwitchBuckets_02()
        {
            var text = @"using System;
public class Test
{
  public static int Main(string [] args)
  {
    int ret = M();
    Console.Write(ret);
    return(ret);
  }

  public static int M()
  {
    int i = 0;

    // Expected switch buckets: (10, 12, 14) (1000) (2000, 2001) (2008, 2009, 2010)
    switch (i)
    {
      case 10:
      case 2000:
      case 12:
        return 1;
      case 2001:
      case 14:
        return 2;
      case 1000:
      case 2010:
      case 2008:
        return 3;
      case 2009:
        return 2;
    }
    return 0;
  }
}";
            var compVerifier = CompileAndVerify(text, expectedOutput: "0");
            compVerifier.VerifyIL("Test.M", @"
{
  // Code size      101 (0x65)
  .maxstack  2
  .locals init (int V_0) //i
  IL_0000:  ldc.i4.0
  IL_0001:  stloc.0
  IL_0002:  ldloc.0
  IL_0003:  ldc.i4     0x3e8
  IL_0008:  bgt.s      IL_0031
  IL_000a:  ldloc.0
  IL_000b:  ldc.i4.s   10
  IL_000d:  sub
  IL_000e:  switch    (
        IL_005b,
        IL_0063,
        IL_005b,
        IL_0063,
        IL_005d)
  IL_0027:  ldloc.0
  IL_0028:  ldc.i4     0x3e8
  IL_002d:  beq.s      IL_005f
  IL_002f:  br.s       IL_0063
  IL_0031:  ldloc.0
  IL_0032:  ldc.i4     0x7d0
  IL_0037:  beq.s      IL_005b
  IL_0039:  ldloc.0
  IL_003a:  ldc.i4     0x7d1
  IL_003f:  beq.s      IL_005d
  IL_0041:  ldloc.0
  IL_0042:  ldc.i4     0x7d8
  IL_0047:  sub
  IL_0048:  switch    (
        IL_005f,
        IL_0061,
        IL_005f)
  IL_0059:  br.s       IL_0063
  IL_005b:  ldc.i4.1
  IL_005c:  ret
  IL_005d:  ldc.i4.2
  IL_005e:  ret
  IL_005f:  ldc.i4.3
  IL_0060:  ret
  IL_0061:  ldc.i4.2
  IL_0062:  ret
  IL_0063:  ldc.i4.0
  IL_0064:  ret
}"
            );
        }

        [WorkItem(542398, "http://vstfdevdiv:8080/DevDiv2/DevDiv/_workitems/edit/542398")]
        [Fact]
        public void MaxValueGotoCaseExpression()
        {
            var text = @"
class Program
{
    static void Main(string[] args)
    {
        ulong a = 0;
        switch (a)
        {
            case long.MaxValue:                
                goto case ulong.MaxValue;
            case ulong.MaxValue:
                break;
        }
    }
}
";
            CompileAndVerify(text, expectedOutput: "");
        }

        [WorkItem(543967, "http://vstfdevdiv:8080/DevDiv2/DevDiv/_workitems/edit/543967")]
        [Fact()]
        public void NullableAsSwitchExpression()
        {
            var text = @"using System;
class Program
{
    static void Main()
    {
        sbyte? local = null;
        switch (local)
        {
            case null:
                Console.Write(""null "");
                break;
            case 1:
                Console.Write(""1 "");
                break;
        }

        Goo(1);
    }

    static void Goo(sbyte? p)
    {
        switch (p)
        {
            case 1:
                Console.Write(""1 "");
                break;
            case null:
                Console.Write(""null "");
                break;
        }
    }
}
";
            var verifier = CompileAndVerify(text, expectedOutput: "null 1");
            verifier.VerifyIL("Program.Main", @"
{
  // Code size       64 (0x40)
  .maxstack  2
  .locals init (sbyte? V_0) //local
  IL_0000:  ldloca.s   V_0
  IL_0002:  initobj    ""sbyte?""
  IL_0008:  ldloca.s   V_0
  IL_000a:  call       ""bool sbyte?.HasValue.get""
  IL_000f:  brfalse.s  IL_001d
  IL_0011:  ldloca.s   V_0
  IL_0013:  call       ""sbyte sbyte?.GetValueOrDefault()""
  IL_0018:  ldc.i4.1
  IL_0019:  beq.s      IL_0029
  IL_001b:  br.s       IL_0033
  IL_001d:  ldstr      ""null ""
  IL_0022:  call       ""void System.Console.Write(string)""
  IL_0027:  br.s       IL_0033
  IL_0029:  ldstr      ""1 ""
  IL_002e:  call       ""void System.Console.Write(string)""
  IL_0033:  ldc.i4.1
  IL_0034:  conv.i1
  IL_0035:  newobj     ""sbyte?..ctor(sbyte)""
  IL_003a:  call       ""void Program.Goo(sbyte?)""
  IL_003f:  ret
}");
        }

        [WorkItem(543967, "http://vstfdevdiv:8080/DevDiv2/DevDiv/_workitems/edit/543967")]
        [Fact()]
        public void NullableAsSwitchExpression_02()
        {
            var text = @"using System;
class Program
{
    static void Main()
    {
        Goo(null);
        Goo(100);
    }

    static void Goo(short? p)
    {
        switch (p)
        {
            case null:
                Console.Write(""null "");
                break;
            case 1:
                break;
            case 2:
                break;
            case 3:
                break;
            case 100:
                Console.Write(""100 "");
                break;
            case 101:
                break;
            case 103:
                break;
            case 1001:
                break;
            case 1002:
                break;
            case 1003:
                break;
        }

        switch (p)
        {
            case 1:
                break;
            case 2:
                break;
            case 3:
                break;
            case 101:
                break;
            case 103:
                break;
            case 1001:
                break;
            case 1002:
                break;
            case 1003:
                break;
            default:
                Console.Write(""default "");
                break;
        }

        switch (p)
        {
            case 1:
                Console.Write(""FAIL"");
                break;
            case 2:
                Console.Write(""FAIL"");
                break;
            case 3:
                Console.Write(""FAIL"");
                break;
            case 101:
                Console.Write(""FAIL"");
                break;
            case 103:
                Console.Write(""FAIL"");
                break;
            case 1001:
                Console.Write(""FAIL"");
                break;
            case 1002:
                Console.Write(""FAIL"");
                break;
            case 1003:
                Console.Write(""FAIL"");
                break;
        }
    }
}
";
            var verifier = CompileAndVerify(text, expectedOutput: "null default 100 default ");
            verifier.VerifyIL("Program.Goo", @"
{
  // Code size      367 (0x16f)
  .maxstack  2
  .locals init (short V_0)
  IL_0000:  ldarga.s   V_0
  IL_0002:  call       ""bool short?.HasValue.get""
  IL_0007:  brfalse.s  IL_0058
  IL_0009:  ldarga.s   V_0
  IL_000b:  call       ""short short?.GetValueOrDefault()""
  IL_0010:  stloc.0
  IL_0011:  ldloc.0
  IL_0012:  ldc.i4.1
  IL_0013:  sub
  IL_0014:  switch    (
        IL_006e,
        IL_006e,
        IL_006e)
  IL_0025:  ldloc.0
  IL_0026:  ldc.i4.s   100
  IL_0028:  sub
  IL_0029:  switch    (
        IL_0064,
        IL_006e,
        IL_006e,
        IL_006e)
  IL_003e:  ldloc.0
  IL_003f:  ldc.i4     0x3e9
  IL_0044:  sub
  IL_0045:  switch    (
        IL_006e,
        IL_006e,
        IL_006e)
  IL_0056:  br.s       IL_006e
  IL_0058:  ldstr      ""null ""
  IL_005d:  call       ""void System.Console.Write(string)""
  IL_0062:  br.s       IL_006e
  IL_0064:  ldstr      ""100 ""
  IL_0069:  call       ""void System.Console.Write(string)""
  IL_006e:  ldarga.s   V_0
  IL_0070:  call       ""bool short?.HasValue.get""
  IL_0075:  brfalse.s  IL_00bc
  IL_0077:  ldarga.s   V_0
  IL_0079:  call       ""short short?.GetValueOrDefault()""
  IL_007e:  stloc.0
  IL_007f:  ldloc.0
  IL_0080:  ldc.i4.s   101
  IL_0082:  bgt.s      IL_009f
  IL_0084:  ldloc.0
  IL_0085:  ldc.i4.1
  IL_0086:  sub
  IL_0087:  switch    (
        IL_00c6,
        IL_00c6,
        IL_00c6)
  IL_0098:  ldloc.0
  IL_0099:  ldc.i4.s   101
  IL_009b:  beq.s      IL_00c6
  IL_009d:  br.s       IL_00bc
  IL_009f:  ldloc.0
  IL_00a0:  ldc.i4.s   103
  IL_00a2:  beq.s      IL_00c6
  IL_00a4:  ldloc.0
  IL_00a5:  ldc.i4     0x3e9
  IL_00aa:  sub
  IL_00ab:  switch    (
        IL_00c6,
        IL_00c6,
        IL_00c6)
  IL_00bc:  ldstr      ""default ""
  IL_00c1:  call       ""void System.Console.Write(string)""
  IL_00c6:  ldarga.s   V_0
  IL_00c8:  call       ""bool short?.HasValue.get""
  IL_00cd:  brfalse    IL_016e
  IL_00d2:  ldarga.s   V_0
  IL_00d4:  call       ""short short?.GetValueOrDefault()""
  IL_00d9:  stloc.0
  IL_00da:  ldloc.0
  IL_00db:  ldc.i4.s   101
  IL_00dd:  bgt.s      IL_00f9
  IL_00df:  ldloc.0
  IL_00e0:  ldc.i4.1
  IL_00e1:  sub
  IL_00e2:  switch    (
        IL_0117,
        IL_0122,
        IL_012d)
  IL_00f3:  ldloc.0
  IL_00f4:  ldc.i4.s   101
  IL_00f6:  beq.s      IL_0138
  IL_00f8:  ret
  IL_00f9:  ldloc.0
  IL_00fa:  ldc.i4.s   103
  IL_00fc:  beq.s      IL_0143
  IL_00fe:  ldloc.0
  IL_00ff:  ldc.i4     0x3e9
  IL_0104:  sub
  IL_0105:  switch    (
        IL_014e,
        IL_0159,
        IL_0164)
  IL_0116:  ret
  IL_0117:  ldstr      ""FAIL""
  IL_011c:  call       ""void System.Console.Write(string)""
  IL_0121:  ret
  IL_0122:  ldstr      ""FAIL""
  IL_0127:  call       ""void System.Console.Write(string)""
  IL_012c:  ret
  IL_012d:  ldstr      ""FAIL""
  IL_0132:  call       ""void System.Console.Write(string)""
  IL_0137:  ret
  IL_0138:  ldstr      ""FAIL""
  IL_013d:  call       ""void System.Console.Write(string)""
  IL_0142:  ret
  IL_0143:  ldstr      ""FAIL""
  IL_0148:  call       ""void System.Console.Write(string)""
  IL_014d:  ret
  IL_014e:  ldstr      ""FAIL""
  IL_0153:  call       ""void System.Console.Write(string)""
  IL_0158:  ret
  IL_0159:  ldstr      ""FAIL""
  IL_015e:  call       ""void System.Console.Write(string)""
  IL_0163:  ret
  IL_0164:  ldstr      ""FAIL""
  IL_0169:  call       ""void System.Console.Write(string)""
  IL_016e:  ret
}");
        }

        [Fact, WorkItem(7625, "https://github.com/dotnet/roslyn/issues/7625")]
        public void SwitchOnNullableInt64WithInt32Label()
        {
            var text = @"public static class C
{
    public static bool F(long? x)
    {
        switch (x)
        {
            case 1:
                return true;
            default:
                return false;
        }
    }
    static void Main()
    {
        System.Console.WriteLine(F(1));
    }
}";
            var compVerifier = CompileAndVerify(text, expectedOutput: "True");
            compVerifier.VerifyIL("C.F(long?)",
@"{
  // Code size       24 (0x18)
  .maxstack  2
  IL_0000:  ldarga.s   V_0
  IL_0002:  call       ""bool long?.HasValue.get""
  IL_0007:  brfalse.s  IL_0016
  IL_0009:  ldarga.s   V_0
  IL_000b:  call       ""long long?.GetValueOrDefault()""
  IL_0010:  ldc.i4.1
  IL_0011:  conv.i8
  IL_0012:  bne.un.s   IL_0016
  IL_0014:  ldc.i4.1
  IL_0015:  ret
  IL_0016:  ldc.i4.0
  IL_0017:  ret
}"
            );
        }

        [Fact, WorkItem(7625, "https://github.com/dotnet/roslyn/issues/7625")]
        public void SwitchOnNullableWithNonConstant()
        {
            var text = @"public static class C
{
    public static bool F(int? x)
    {
        int i = 4;
        switch (x)
        {
            case i:
                return true;
            default:
                return false;
        }
    }
    static void Main()
    {
        System.Console.WriteLine(F(1));
    }
}";
            var compilation = base.CreateCSharpCompilation(text);
            compilation.VerifyDiagnostics(
                // (8,18): error CS9135: A constant value of type 'int' is expected
                //             case i:
                Diagnostic(ErrorCode.ERR_ConstantValueOfTypeExpected, "i").WithArguments("int").WithLocation(8, 18)
            );
        }

        [Fact, WorkItem(7625, "https://github.com/dotnet/roslyn/issues/7625")]
        public void SwitchOnNullableWithNonCompatibleType()
        {
            var text = @"public static class C
{
    public static bool F(int? x)
    {
        switch (x)
        {
            case default(System.DateTime):
                return true;
            default:
                return false;
        }
    }
    static void Main()
    {
        System.Console.WriteLine(F(1));
    }
}";
            var compilation = base.CreateCSharpCompilation(text);

            // (7,18): error CS0029: Cannot implicitly convert type 'System.DateTime' to 'int?'
            //             case default(System.DateTime):
            var expected = Diagnostic(ErrorCode.ERR_NoImplicitConv, "default(System.DateTime)").WithArguments("System.DateTime", "int?");

            compilation.VerifyDiagnostics(expected);
        }

        [Fact]
        public void SwitchOnNullableInt64WithInt32LabelWithEnum()
        {
            var text = @"public static class C
{
    public static bool F(long? x)
    {
        switch (x)
        {
            case (int)Goo.X:
                return true;
            default:
                return false;
        }
    }

    public enum Goo : int { X  = 1 }

    static void Main()
    {
        System.Console.WriteLine(F(1));
    }
}";
            var compVerifier = CompileAndVerify(text, expectedOutput: "True");
            compVerifier.VerifyIL("C.F(long?)",
@"{
  // Code size       24 (0x18)
  .maxstack  2
  IL_0000:  ldarga.s   V_0
  IL_0002:  call       ""bool long?.HasValue.get""
  IL_0007:  brfalse.s  IL_0016
  IL_0009:  ldarga.s   V_0
  IL_000b:  call       ""long long?.GetValueOrDefault()""
  IL_0010:  ldc.i4.1
  IL_0011:  conv.i8
  IL_0012:  bne.un.s   IL_0016
  IL_0014:  ldc.i4.1
  IL_0015:  ret
  IL_0016:  ldc.i4.0
  IL_0017:  ret
}"
            );
        }

        // TODO: Add more targeted tests for verifying switch bucketing

        #region "String tests"

        [Fact]
        public void StringTypeSwitchArgumentExpression()
        {
            var text = @"using System;

public class Test
{

  public static int Main(string [] args)
  {
    int ret = M();
    Console.Write(ret);
    return(ret);
  }

  public static int M()
  {
    string s = ""hello"";
    switch (s)
    {
      default:
        return 1;
      case null:
        return 1;
      case ""hello"":
        return 0;
    }
    return 1;
  }
}
";
            var compVerifier = CompileAndVerify(text, expectedOutput: "0");

            compVerifier.VerifyDiagnostics(
            // (25,5): warning CS0162: Unreachable code detected
            //     return 1;
                Diagnostic(ErrorCode.WRN_UnreachableCode, "return"));

            compVerifier.VerifyIL("Test.M", @"
{
  // Code size       28 (0x1c)
  .maxstack  2
  .locals init (string V_0) //s
  IL_0000:  ldstr      ""hello""
  IL_0005:  stloc.0
  IL_0006:  ldloc.0
  IL_0007:  brfalse.s  IL_0018
  IL_0009:  ldloc.0
  IL_000a:  ldstr      ""hello""
  IL_000f:  call       ""bool string.op_Equality(string, string)""
  IL_0014:  brtrue.s   IL_001a
  IL_0016:  ldc.i4.1
  IL_0017:  ret
  IL_0018:  ldc.i4.1
  IL_0019:  ret
  IL_001a:  ldc.i4.0
  IL_001b:  ret
}"
            );

            // We shouldn't generate a string hash synthesized method if we are generating non hash string switch
            VerifySynthesizedStringHashMethod(compVerifier, expected: false);
        }

        [Fact]
        public void StringSwitch_SwitchOnNull()
        {
            var text = @"using System;

public class Test
{
    public static int Main(string[] args)
    {
        string s = null;
        int ret = 0;

        switch (s)
        {
            case null + ""abc"":
                ret = 1;
                break;

            case null + ""def"":
                ret = 1;
                break;
        }

        Console.Write(ret);
        return ret;
    }
}
";
            var compVerifier = CompileAndVerify(text, expectedOutput: "0");

            compVerifier.VerifyIL("Test.Main", @"
{
  // Code size       46 (0x2e)
  .maxstack  2
  .locals init (string V_0, //s
                int V_1) //ret
  IL_0000:  ldnull
  IL_0001:  stloc.0
  IL_0002:  ldc.i4.0
  IL_0003:  stloc.1
  IL_0004:  ldloc.0
  IL_0005:  ldstr      ""abc""
  IL_000a:  call       ""bool string.op_Equality(string, string)""
  IL_000f:  brtrue.s   IL_0020
  IL_0011:  ldloc.0
  IL_0012:  ldstr      ""def""
  IL_0017:  call       ""bool string.op_Equality(string, string)""
  IL_001c:  brtrue.s   IL_0024
  IL_001e:  br.s       IL_0026
  IL_0020:  ldc.i4.1
  IL_0021:  stloc.1
  IL_0022:  br.s       IL_0026
  IL_0024:  ldc.i4.1
  IL_0025:  stloc.1
  IL_0026:  ldloc.1
  IL_0027:  call       ""void System.Console.Write(int)""
  IL_002c:  ldloc.1
  IL_002d:  ret
}"
            );

            // We shouldn't generate a string hash synthesized method if we are generating non hash string switch
            VerifySynthesizedStringHashMethod(compVerifier, expected: false);
        }

        [Fact]
        [WorkItem(546632, "http://vstfdevdiv:8080/DevDiv2/DevDiv/_workitems/edit/546632")]
        public void StringSwitch_HashTableSwitch_01()
        {
            var text = @"using System;

class Test
{
    public static bool M(string test)
    {
        string	value = """";

        if (test != null && test.IndexOf(""C#"") != -1)
            test = test.Remove(0, 2);

        switch (test)
        {
            case null:
                value = null;
                break;
            case """":
                break;
            case ""_"":
                value = ""_"";
                break;
            case ""W"":
                value = ""W"";
                break;
            case ""B"":
                value = ""B"";
                break;
            case ""C"":
                value = ""C"";
                break;
            case ""<"":
                value = ""<"";
                break;
            case ""T"":
                value = ""T"";
                break;
            case ""M"":
                value = ""M"";
                break;
        }

        return (value == test);
    }
    public static void Main()
    {
        bool success = Test.M(""C#"");
        success &= Test.M(""C#_"");
        success &= Test.M(""C#W"");
        success &= Test.M(""C#B"");
        success &= Test.M(""C#C"");
        success &= Test.M(""C#<"");
        success &= Test.M(""C#T"");
        success &= Test.M(""C#M"");
        success &= Test.M(null);
        Console.WriteLine(success);
    }
}";
            var compVerifier = CompileAndVerify(text, options: TestOptions.ReleaseExe.WithModuleName("MODULE"),
                parseOptions: TestOptions.RegularPreview.WithDisableLengthBasedSwitch(), expectedOutput: "True");

            compVerifier.VerifyIL("Test.M", @"
{
  // Code size      365 (0x16d)
  .maxstack  3
  .locals init (string V_0, //value
                uint V_1)
  IL_0000:  ldstr      """"
  IL_0005:  stloc.0
  IL_0006:  ldarg.0
  IL_0007:  brfalse.s  IL_0021
  IL_0009:  ldarg.0
  IL_000a:  ldstr      ""C#""
  IL_000f:  callvirt   ""int string.IndexOf(string)""
  IL_0014:  ldc.i4.m1
  IL_0015:  beq.s      IL_0021
  IL_0017:  ldarg.0
  IL_0018:  ldc.i4.0
  IL_0019:  ldc.i4.2
  IL_001a:  callvirt   ""string string.Remove(int, int)""
  IL_001f:  starg.s    V_0
  IL_0021:  ldarg.0
  IL_0022:  brfalse    IL_012b
  IL_0027:  ldarg.0
  IL_0028:  call       ""uint <PrivateImplementationDetails>.ComputeStringHash(string)""
  IL_002d:  stloc.1
  IL_002e:  ldloc.1
  IL_002f:  ldc.i4     0xc70bfb85
  IL_0034:  bgt.un.s   IL_006e
  IL_0036:  ldloc.1
  IL_0037:  ldc.i4     0x811c9dc5
  IL_003c:  bgt.un.s   IL_0056
  IL_003e:  ldloc.1
  IL_003f:  ldc.i4     0x390caefb
  IL_0044:  beq        IL_00fe
  IL_0049:  ldloc.1
  IL_004a:  ldc.i4     0x811c9dc5
  IL_004f:  beq.s      IL_00a6
  IL_0051:  br         IL_0165
  IL_0056:  ldloc.1
  IL_0057:  ldc.i4     0xc60bf9f2
  IL_005c:  beq        IL_00ef
  IL_0061:  ldloc.1
  IL_0062:  ldc.i4     0xc70bfb85
  IL_0067:  beq.s      IL_00e0
  IL_0069:  br         IL_0165
  IL_006e:  ldloc.1
  IL_006f:  ldc.i4     0xd10c0b43
  IL_0074:  bgt.un.s   IL_0091
  IL_0076:  ldloc.1
  IL_0077:  ldc.i4     0xc80bfd18
  IL_007c:  beq        IL_011c
  IL_0081:  ldloc.1
  IL_0082:  ldc.i4     0xd10c0b43
  IL_0087:  beq        IL_010d
  IL_008c:  br         IL_0165
  IL_0091:  ldloc.1
  IL_0092:  ldc.i4     0xd20c0cd6
  IL_0097:  beq.s      IL_00ce
  IL_0099:  ldloc.1
  IL_009a:  ldc.i4     0xda0c196e
  IL_009f:  beq.s      IL_00bc
  IL_00a1:  br         IL_0165
  IL_00a6:  ldarg.0
  IL_00a7:  brfalse    IL_0165
  IL_00ac:  ldarg.0
  IL_00ad:  call       ""int string.Length.get""
  IL_00b2:  brfalse    IL_0165
  IL_00b7:  br         IL_0165
  IL_00bc:  ldarg.0
  IL_00bd:  ldstr      ""_""
  IL_00c2:  call       ""bool string.op_Equality(string, string)""
  IL_00c7:  brtrue.s   IL_012f
  IL_00c9:  br         IL_0165
  IL_00ce:  ldarg.0
  IL_00cf:  ldstr      ""W""
  IL_00d4:  call       ""bool string.op_Equality(string, string)""
  IL_00d9:  brtrue.s   IL_0137
  IL_00db:  br         IL_0165
  IL_00e0:  ldarg.0
  IL_00e1:  ldstr      ""B""
  IL_00e6:  call       ""bool string.op_Equality(string, string)""
  IL_00eb:  brtrue.s   IL_013f
  IL_00ed:  br.s       IL_0165
  IL_00ef:  ldarg.0
  IL_00f0:  ldstr      ""C""
  IL_00f5:  call       ""bool string.op_Equality(string, string)""
  IL_00fa:  brtrue.s   IL_0147
  IL_00fc:  br.s       IL_0165
  IL_00fe:  ldarg.0
  IL_00ff:  ldstr      ""<""
  IL_0104:  call       ""bool string.op_Equality(string, string)""
  IL_0109:  brtrue.s   IL_014f
  IL_010b:  br.s       IL_0165
  IL_010d:  ldarg.0
  IL_010e:  ldstr      ""T""
  IL_0113:  call       ""bool string.op_Equality(string, string)""
  IL_0118:  brtrue.s   IL_0157
  IL_011a:  br.s       IL_0165
  IL_011c:  ldarg.0
  IL_011d:  ldstr      ""M""
  IL_0122:  call       ""bool string.op_Equality(string, string)""
  IL_0127:  brtrue.s   IL_015f
  IL_0129:  br.s       IL_0165
  IL_012b:  ldnull
  IL_012c:  stloc.0
  IL_012d:  br.s       IL_0165
  IL_012f:  ldstr      ""_""
  IL_0134:  stloc.0
  IL_0135:  br.s       IL_0165
  IL_0137:  ldstr      ""W""
  IL_013c:  stloc.0
  IL_013d:  br.s       IL_0165
  IL_013f:  ldstr      ""B""
  IL_0144:  stloc.0
  IL_0145:  br.s       IL_0165
  IL_0147:  ldstr      ""C""
  IL_014c:  stloc.0
  IL_014d:  br.s       IL_0165
  IL_014f:  ldstr      ""<""
  IL_0154:  stloc.0
  IL_0155:  br.s       IL_0165
  IL_0157:  ldstr      ""T""
  IL_015c:  stloc.0
  IL_015d:  br.s       IL_0165
  IL_015f:  ldstr      ""M""
  IL_0164:  stloc.0
  IL_0165:  ldloc.0
  IL_0166:  ldarg.0
  IL_0167:  call       ""bool string.op_Equality(string, string)""
  IL_016c:  ret
}"
            );

            // Verify string hash synthesized method for hash table switch
            VerifySynthesizedStringHashMethod(compVerifier, expected: true);

            // verify that hash method is internal:
            var reference = compVerifier.Compilation.EmitToImageReference();
            var comp = CSharpCompilation.Create("Name", references: new[] { reference }, options: TestOptions.ReleaseDll.WithMetadataImportOptions(MetadataImportOptions.Internal));

            var pid = ((NamedTypeSymbol)comp.GlobalNamespace.GetMembers().Single(s => s.Name.StartsWith("<PrivateImplementationDetails>", StringComparison.Ordinal)));
            var member = pid.GetMembers(PrivateImplementationDetails.SynthesizedStringHashFunctionName).Single();
            Assert.Equal(Accessibility.Internal, member.DeclaredAccessibility);

            compVerifier = CompileAndVerify(text, options: TestOptions.ReleaseExe.WithModuleName("MODULE"), expectedOutput: "True");

            compVerifier.VerifyIL("Test.M", """
{
  // Code size      181 (0xb5)
  .maxstack  3
  .locals init (string V_0, //value
                int V_1,
                char V_2)
  IL_0000:  ldstr      ""
  IL_0005:  stloc.0
  IL_0006:  ldarg.0
  IL_0007:  brfalse.s  IL_0021
  IL_0009:  ldarg.0
  IL_000a:  ldstr      "C#"
  IL_000f:  callvirt   "int string.IndexOf(string)"
  IL_0014:  ldc.i4.m1
  IL_0015:  beq.s      IL_0021
  IL_0017:  ldarg.0
  IL_0018:  ldc.i4.0
  IL_0019:  ldc.i4.2
  IL_001a:  callvirt   "string string.Remove(int, int)"
  IL_001f:  starg.s    V_0
  IL_0021:  ldarg.0
  IL_0022:  brfalse.s  IL_0073
  IL_0024:  ldarg.0
  IL_0025:  brfalse    IL_00ad
  IL_002a:  ldarg.0
  IL_002b:  call       "int string.Length.get"
  IL_0030:  stloc.1
  IL_0031:  ldloc.1
  IL_0032:  brfalse.s  IL_00ad
  IL_0034:  ldloc.1
  IL_0035:  ldc.i4.1
  IL_0036:  bne.un.s   IL_00ad
  IL_0038:  ldarg.0
  IL_0039:  ldc.i4.0
  IL_003a:  call       "char string.this[int].get"
  IL_003f:  stloc.2
  IL_0040:  ldloc.2
  IL_0041:  ldc.i4.s   67
  IL_0043:  bgt.un.s   IL_0056
  IL_0045:  ldloc.2
  IL_0046:  ldc.i4.s   60
  IL_0048:  beq.s      IL_0097
  IL_004a:  ldloc.2
  IL_004b:  ldc.i4.s   66
  IL_004d:  beq.s      IL_0087
  IL_004f:  ldloc.2
  IL_0050:  ldc.i4.s   67
  IL_0052:  beq.s      IL_008f
  IL_0054:  br.s       IL_00ad
  IL_0056:  ldloc.2
  IL_0057:  ldc.i4.s   84
  IL_0059:  bgt.un.s   IL_0067
  IL_005b:  ldloc.2
  IL_005c:  ldc.i4.s   77
  IL_005e:  beq.s      IL_00a7
  IL_0060:  ldloc.2
  IL_0061:  ldc.i4.s   84
  IL_0063:  beq.s      IL_009f
  IL_0065:  br.s       IL_00ad
  IL_0067:  ldloc.2
  IL_0068:  ldc.i4.s   87
  IL_006a:  beq.s      IL_007f
  IL_006c:  ldloc.2
  IL_006d:  ldc.i4.s   95
  IL_006f:  beq.s      IL_0077
  IL_0071:  br.s       IL_00ad
  IL_0073:  ldnull
  IL_0074:  stloc.0
  IL_0075:  br.s       IL_00ad
  IL_0077:  ldstr      "_"
  IL_007c:  stloc.0
  IL_007d:  br.s       IL_00ad
  IL_007f:  ldstr      "W"
  IL_0084:  stloc.0
  IL_0085:  br.s       IL_00ad
  IL_0087:  ldstr      "B"
  IL_008c:  stloc.0
  IL_008d:  br.s       IL_00ad
  IL_008f:  ldstr      "C"
  IL_0094:  stloc.0
  IL_0095:  br.s       IL_00ad
  IL_0097:  ldstr      "<"
  IL_009c:  stloc.0
  IL_009d:  br.s       IL_00ad
  IL_009f:  ldstr      "T"
  IL_00a4:  stloc.0
  IL_00a5:  br.s       IL_00ad
  IL_00a7:  ldstr      "M"
  IL_00ac:  stloc.0
  IL_00ad:  ldloc.0
  IL_00ae:  ldarg.0
  IL_00af:  call       "bool string.op_Equality(string, string)"
  IL_00b4:  ret
}
"""
            );

            VerifySynthesizedStringHashMethod(compVerifier, expected: false);
        }

        [Fact]
        public void StringSwitch_HashTableSwitch_02()
        {
            var text = @"
using System;
using System.Text;

class Test
{
    public static bool Switcheroo(string test)
    {
        string	value = """";

        if (test.IndexOf(""C#"") != -1)
            test = test.Remove(0, 2);

        switch (test)
        {
            case ""N?_2hBEJa_klm0=BRoM]mBSY3l=Zm<Aj:mBNm9[9"":
                value = ""N?_2hBEJa_klm0=BRoM]mBSY3l=Zm<Aj:mBNm9[9"";
                break;
            case ""emoYDC`E3JS]IU[X55VKF<e5CjkZb0S0VYQlcS]I"":
                value = ""emoYDC`E3JS]IU[X55VKF<e5CjkZb0S0VYQlcS]I"";
                break;
            case ""Ye]@FRVZi8Rbn0;43c8lo5`W]1CK;cfa2485N45m"":
                value = ""Ye]@FRVZi8Rbn0;43c8lo5`W]1CK;cfa2485N45m"";
                break;
            case ""[Q0V3M_N2;9jTP=79iBK6<edbYXh;`FcaEGD0RhD"":
                value = ""[Q0V3M_N2;9jTP=79iBK6<edbYXh;`FcaEGD0RhD"";
                break;
            case ""<9Ria992H`W:DNX7lm]LV]9LUnJKDXcCo6Zd_FM]"":
                value = ""<9Ria992H`W:DNX7lm]LV]9LUnJKDXcCo6Zd_FM]"";
                break;
            case ""[Z`j:cCFgh2cd3:>1Z@T0o<Q<0o_;11]nMd3bP9c"":
                value = ""[Z`j:cCFgh2cd3:>1Z@T0o<Q<0o_;11]nMd3bP9c"";
                break;
            case ""d2U5RWR:j0RS9MZZP3[f@NPgKFS9mQi:na@4Z_G0"":
                value = ""d2U5RWR:j0RS9MZZP3[f@NPgKFS9mQi:na@4Z_G0"";
                break;
            case ""n7AOl<DYj1]k>F7FaW^5b2Ki6UP0@=glIc@RE]3>"":
                value = ""n7AOl<DYj1]k>F7FaW^5b2Ki6UP0@=glIc@RE]3>"";
                break;
            case ""H==7DT_M5125HT:m@`7cgg>WbZ4HAFg`Am:Ba:fF"":
                value = ""H==7DT_M5125HT:m@`7cgg>WbZ4HAFg`Am:Ba:fF"";
                break;
            case ""iEj07Ik=?G35AfEf?8@5[@4OGYeXIHYH]CZlHY7:"":
                value = ""iEj07Ik=?G35AfEf?8@5[@4OGYeXIHYH]CZlHY7:"";
                break;
            case "">AcFS3V9Y@g<55K`=QnYTS=B^CS@kg6:Hc_UaRTj"":
                value = "">AcFS3V9Y@g<55K`=QnYTS=B^CS@kg6:Hc_UaRTj"";
                break;
            case ""d1QZgJ_jT]UeL^UF2XWS@I?Hdi1MTm9Z3mdV7]0:"":
                value = ""d1QZgJ_jT]UeL^UF2XWS@I?Hdi1MTm9Z3mdV7]0:"";
                break;
            case ""fVObMkcK:_AQae0VY4N]bDXXI_KkoeNZ9ohT?gfU"":
                value = ""fVObMkcK:_AQae0VY4N]bDXXI_KkoeNZ9ohT?gfU"";
                break;
            case ""9o4i04]a4g2PRLBl@`]OaoY]1<h3on[5=I3U[9RR"":
                value = ""9o4i04]a4g2PRLBl@`]OaoY]1<h3on[5=I3U[9RR"";
                break;
            case ""A1>CNg1bZTYE64G<Adn;aE957eWjEcaXZUf<TlGj"":
                value = ""A1>CNg1bZTYE64G<Adn;aE957eWjEcaXZUf<TlGj"";
                break;
            case ""SK`1T7]RZZR]lkZ`nFcm]k0RJlcF>eN5=jEi=A^k"":
                value = ""SK`1T7]RZZR]lkZ`nFcm]k0RJlcF>eN5=jEi=A^k"";
                break;
            case ""0@U=MkSf3niYF;8aC0U]IX=X[Y]Kjmj<4CR5:4R4"":
                value = ""0@U=MkSf3niYF;8aC0U]IX=X[Y]Kjmj<4CR5:4R4"";
                break;
            case ""4g1JY?VRdh5RYS[Z;ElS=5I`7?>OKlD3mF1;]M<O"":
                value = ""4g1JY?VRdh5RYS[Z;ElS=5I`7?>OKlD3mF1;]M<O"";
                break;
            case ""EH=noQ6]]@Vj5PDW;KFeEE7j>I<Q>4243W`AGHAe"":
                value = ""EH=noQ6]]@Vj5PDW;KFeEE7j>I<Q>4243W`AGHAe"";
                break;
            case ""?k3Amd3aFf3_4S<bJ9;UdR7WYVmbZLh[2ekHKdTM"":
                value = ""?k3Amd3aFf3_4S<bJ9;UdR7WYVmbZLh[2ekHKdTM"";
                break;
            case ""HR9nATB9C[FY7B]9iI6IbodSencFWSVlhL879C:W"":
                value = ""HR9nATB9C[FY7B]9iI6IbodSencFWSVlhL879C:W"";
                break;
            case ""XPTnWmDfL^AIH];Ek6l1AV9J020j<W:V6SU9VA@D"":
                value = ""XPTnWmDfL^AIH];Ek6l1AV9J020j<W:V6SU9VA@D"";
                break;
            case ""MXO]7S@eM`o>LUXfLTk^m3eP2NbAj8N^[]J7PCh9"":
                value = ""MXO]7S@eM`o>LUXfLTk^m3eP2NbAj8N^[]J7PCh9"";
                break;
            case ""L=FTZJ_V59eFjg_REMagg4n0Sng1]3mOgEAQ]EL4"":
                value = ""L=FTZJ_V59eFjg_REMagg4n0Sng1]3mOgEAQ]EL4"";
                break;
        }

        return (value == test);
    }
    public static void Main()
    {
        string status = ""PASS"";
        bool retval;
        retval = Test.Switcheroo(""C#N?_2hBEJa_klm0=BRoM]mBSY3l=Zm<Aj:mBNm9[9"");
        if (!retval) status = ""FAIL"";
        retval = Test.Switcheroo(""C#emoYDC`E3JS]IU[X55VKF<e5CjkZb0S0VYQlcS]I"");
        if (!retval) status = ""FAIL"";
        retval = Test.Switcheroo(""C#Ye]@FRVZi8Rbn0;43c8lo5`W]1CK;cfa2485N45m"");
        if (!retval) status = ""FAIL"";
        retval = Test.Switcheroo(""C#[Q0V3M_N2;9jTP=79iBK6<edbYXh;`FcaEGD0RhD"");
        if (!retval) status = ""FAIL"";
        retval = Test.Switcheroo(""C#<9Ria992H`W:DNX7lm]LV]9LUnJKDXcCo6Zd_FM]"");
        if (!retval) status = ""FAIL"";
        retval = Test.Switcheroo(""C#[Z`j:cCFgh2cd3:>1Z@T0o<Q<0o_;11]nMd3bP9c"");
        if (!retval) status = ""FAIL"";
        retval = Test.Switcheroo(""C#d2U5RWR:j0RS9MZZP3[f@NPgKFS9mQi:na@4Z_G0"");
        if (!retval) status = ""FAIL"";
        retval = Test.Switcheroo(""C#n7AOl<DYj1]k>F7FaW^5b2Ki6UP0@=glIc@RE]3>"");
        if (!retval) status = ""FAIL"";
        retval = Test.Switcheroo(""C#H==7DT_M5125HT:m@`7cgg>WbZ4HAFg`Am:Ba:fF"");
        if (!retval) status = ""FAIL"";
        retval = Test.Switcheroo(""C#iEj07Ik=?G35AfEf?8@5[@4OGYeXIHYH]CZlHY7:"");
        if (!retval) status = ""FAIL"";
        retval = Test.Switcheroo(""C#>AcFS3V9Y@g<55K`=QnYTS=B^CS@kg6:Hc_UaRTj"");
        if (!retval) status = ""FAIL"";
        retval = Test.Switcheroo(""C#d1QZgJ_jT]UeL^UF2XWS@I?Hdi1MTm9Z3mdV7]0:"");
        if (!retval) status = ""FAIL"";
        retval = Test.Switcheroo(""C#fVObMkcK:_AQae0VY4N]bDXXI_KkoeNZ9ohT?gfU"");
        if (!retval) status = ""FAIL"";
        retval = Test.Switcheroo(""C#9o4i04]a4g2PRLBl@`]OaoY]1<h3on[5=I3U[9RR"");
        if (!retval) status = ""FAIL"";
        retval = Test.Switcheroo(""C#A1>CNg1bZTYE64G<Adn;aE957eWjEcaXZUf<TlGj"");
        if (!retval) status = ""FAIL"";
        retval = Test.Switcheroo(""C#SK`1T7]RZZR]lkZ`nFcm]k0RJlcF>eN5=jEi=A^k"");
        if (!retval) status = ""FAIL"";
        retval = Test.Switcheroo(""C#0@U=MkSf3niYF;8aC0U]IX=X[Y]Kjmj<4CR5:4R4"");
        if (!retval) status = ""FAIL"";
        retval = Test.Switcheroo(""C#4g1JY?VRdh5RYS[Z;ElS=5I`7?>OKlD3mF1;]M<O"");
        if (!retval) status = ""FAIL"";
        retval = Test.Switcheroo(""C#EH=noQ6]]@Vj5PDW;KFeEE7j>I<Q>4243W`AGHAe"");
        if (!retval) status = ""FAIL"";
        retval = Test.Switcheroo(""C#?k3Amd3aFf3_4S<bJ9;UdR7WYVmbZLh[2ekHKdTM"");
        if (!retval) status = ""FAIL"";
        retval = Test.Switcheroo(""C#HR9nATB9C[FY7B]9iI6IbodSencFWSVlhL879C:W"");
        if (!retval) status = ""FAIL"";
        retval = Test.Switcheroo(""C#XPTnWmDfL^AIH];Ek6l1AV9J020j<W:V6SU9VA@D"");
        if (!retval) status = ""FAIL"";
        retval = Test.Switcheroo(""C#MXO]7S@eM`o>LUXfLTk^m3eP2NbAj8N^[]J7PCh9"");
        if (!retval) status = ""FAIL"";
        retval = Test.Switcheroo(""C#L=FTZJ_V59eFjg_REMagg4n0Sng1]3mOgEAQ]EL4"");
        if (!retval) status = ""FAIL"";
        retval = Test.Switcheroo(""C#a@=FkgImdk5<Wn0DRYa?m0<F0JT4kha;H:HIZ;6C"");
        if (retval) status = ""FAIL"";
        retval = Test.Switcheroo(""C#Zbk^]59O<<GHe8MjRMOh4]c3@RQ?hU>^G81cOMW:"");
        if (retval) status = ""FAIL"";
        retval = Test.Switcheroo(""C#hP<l25H@W60UF4bYYDU]0AjIE6oCQ^k66F9gNJ`Q"");
        if (retval) status = ""FAIL"";
        retval = Test.Switcheroo(""C#XS9dCIb;9T`;JJ1Jmimba@@0[l[B=BgDhKZ05DO2"");
        if (retval) status = ""FAIL"";
        retval = Test.Switcheroo(""C#JbMbko?;e@1XLU>:=c_Vg>0YTJ7Qd]6KLh26miBV"");
        if (retval) status = ""FAIL"";
        retval = Test.Switcheroo(""C#IW3:>L<H<kf:AS2ZYDGaE`?^HZY_D]cRO[lNjd4;"");
        if (retval) status = ""FAIL"";
        retval = Test.Switcheroo(""C#NC>J^E3;VJ`nKSjVbJ_Il^^@0Xof9CFA2I1I^9c>"");
        if (retval) status = ""FAIL"";
        retval = Test.Switcheroo(""C#TfjQOCnAhM8[T3JUbLlQMS=`F=?:FPT3=X0Q]aj:"");
        if (retval) status = ""FAIL"";
        retval = Test.Switcheroo(""C#H_6fHA8OKO><TYDXiIg[Qed<=71KC>^6cTMOjT]d"");
        if (retval) status = ""FAIL"";
        retval = Test.Switcheroo(""C#jN>cSCF0?I<1RSQ^g^HnBABPhUc>5Y`ahlY9HS]5"");
        if (retval) status = ""FAIL"";
        retval = Test.Switcheroo(""C#V;`Q_kEGIX=Mh9=UVF[Q@Q=QTT@oC]IRF]<bA1R9"");
        if (retval) status = ""FAIL"";
        retval = Test.Switcheroo(""C#7DKT?2VIk2^XUJ>C]G_IDe?299DJTD>1RO18Ql>F"");
        if (retval) status = ""FAIL"";
        retval = Test.Switcheroo(""C#U`^]IeJC;o^90V=5<ToV<Gj26hnZLolffohc8iZX"");
        if (retval) status = ""FAIL"";
        retval = Test.Switcheroo(""C#9S?>A?E>gBl_dC[iCiiNnW7<BP;eGHf>8ceTGZ6C"");
        if (retval) status = ""FAIL"";
        retval = Test.Switcheroo(""C#ALLhjN7]XVBBA=VcYM8iWg^FGiG[QG03dlKYnIAe"");
        if (retval) status = ""FAIL"";
        retval = Test.Switcheroo(""C#6<]i]EllPZf6mnAM0D1;0eP6_G1HmRSi?`1o[a_a"");
        if (retval) status = ""FAIL"";
        retval = Test.Switcheroo(""C#]5Tb^6:NB]>ahEoWI5U9N5beS<?da]A]fL08AelQ"");
        if (retval) status = ""FAIL"";
        retval = Test.Switcheroo(""C#KhPBV8=H?G^Hmaaf^n<GcoI8eC1O_0]579;MY=81"");
        if (retval) status = ""FAIL"";
        retval = Test.Switcheroo(""C#A8iN_OFUPIcWac0^LU1;^HaEX[_E]<8h3N:Hm_XX"");
        if (retval) status = ""FAIL"";
        retval = Test.Switcheroo(""C#Y811aKWEJYcX6Y1aj_I]O7TXP5j_lo;71kAiB:;:"");
        if (retval) status = ""FAIL"";
        retval = Test.Switcheroo(""C#P@ok2DgbUDeLVA:POd`B_S@2Ocg99VQBZ<LI<gd1"");
        if (retval) status = ""FAIL"";
        retval = Test.Switcheroo(""C#9V84FSRoD9453VdERM86a6B12VeN]hNNU:]XE`W9"");
        if (retval) status = ""FAIL"";
        retval = Test.Switcheroo(""C#Tegah0mKcWmFhaH0K0oSjKGkmH8gDEF3SBVd2H1P"");
        if (retval) status = ""FAIL"";
        retval = Test.Switcheroo(""C#=II;VADkVKf7JV55ca5oUjkPaWSY7`LXTlgTV4^W"");
        if (retval) status = ""FAIL"";
        retval = Test.Switcheroo(""C#k7XPoXNhd8P0V7@Sd5ohO>h7io3Pl[J[8g:[_da^"");
        if (retval) status = ""FAIL"";
        Console.Write(status);
    }
}";
            var compVerifier = CompileAndVerify(text, options: TestOptions.ReleaseExe.WithModuleName("MODULE"),
                parseOptions: TestOptions.RegularPreview.WithDisableLengthBasedSwitch(), expectedOutput: "PASS");

            compVerifier.VerifyIL("Test.Switcheroo", @"
{
  // Code size     1115 (0x45b)
  .maxstack  3
  .locals init (string V_0, //value
                uint V_1)
  IL_0000:  ldstr      """"
  IL_0005:  stloc.0
  IL_0006:  ldarg.0
  IL_0007:  ldstr      ""C#""
  IL_000c:  callvirt   ""int string.IndexOf(string)""
  IL_0011:  ldc.i4.m1
  IL_0012:  beq.s      IL_001e
  IL_0014:  ldarg.0
  IL_0015:  ldc.i4.0
  IL_0016:  ldc.i4.2
  IL_0017:  callvirt   ""string string.Remove(int, int)""
  IL_001c:  starg.s    V_0
  IL_001e:  ldarg.0
  IL_001f:  call       ""uint <PrivateImplementationDetails>.ComputeStringHash(string)""
  IL_0024:  stloc.1
  IL_0025:  ldloc.1
  IL_0026:  ldc.i4     0xb2f29419
  IL_002b:  bgt.un     IL_00e0
  IL_0030:  ldloc.1
  IL_0031:  ldc.i4     0x619348d8
  IL_0036:  bgt.un.s   IL_008c
  IL_0038:  ldloc.1
  IL_0039:  ldc.i4     0x36758e37
  IL_003e:  bgt.un.s   IL_0066
  IL_0040:  ldloc.1
  IL_0041:  ldc.i4     0x144fd20d
  IL_0046:  beq        IL_02ae
  IL_004b:  ldloc.1
  IL_004c:  ldc.i4     0x14ca99e2
  IL_0051:  beq        IL_025a
  IL_0056:  ldloc.1
  IL_0057:  ldc.i4     0x36758e37
  IL_005c:  beq        IL_0206
  IL_0061:  br         IL_0453
  IL_0066:  ldloc.1
  IL_0067:  ldc.i4     0x5398a778
  IL_006c:  beq        IL_021b
  IL_0071:  ldloc.1
  IL_0072:  ldc.i4     0x616477cf
  IL_0077:  beq        IL_01b2
  IL_007c:  ldloc.1
  IL_007d:  ldc.i4     0x619348d8
  IL_0082:  beq        IL_02ed
  IL_0087:  br         IL_0453
  IL_008c:  ldloc.1
  IL_008d:  ldc.i4     0x78a826a8
  IL_0092:  bgt.un.s   IL_00ba
  IL_0094:  ldloc.1
  IL_0095:  ldc.i4     0x65b3e3e5
  IL_009a:  beq        IL_02c3
  IL_009f:  ldloc.1
  IL_00a0:  ldc.i4     0x7822b5bc
  IL_00a5:  beq        IL_0284
  IL_00aa:  ldloc.1
  IL_00ab:  ldc.i4     0x78a826a8
  IL_00b0:  beq        IL_01dc
  IL_00b5:  br         IL_0453
  IL_00ba:  ldloc.1
  IL_00bb:  ldc.i4     0x7f66da4e
  IL_00c0:  beq        IL_0356
  IL_00c5:  ldloc.1
  IL_00c6:  ldc.i4     0xb13d374d
  IL_00cb:  beq        IL_032c
  IL_00d0:  ldloc.1
  IL_00d1:  ldc.i4     0xb2f29419
  IL_00d6:  beq        IL_0302
  IL_00db:  br         IL_0453
  IL_00e0:  ldloc.1
  IL_00e1:  ldc.i4     0xd59864f4
  IL_00e6:  bgt.un.s   IL_013c
  IL_00e8:  ldloc.1
  IL_00e9:  ldc.i4     0xbf4a9f8e
  IL_00ee:  bgt.un.s   IL_0116
  IL_00f0:  ldloc.1
  IL_00f1:  ldc.i4     0xb6e02d3a
  IL_00f6:  beq        IL_0299
  IL_00fb:  ldloc.1
  IL_00fc:  ldc.i4     0xbaed3db3
  IL_0101:  beq        IL_0317
  IL_0106:  ldloc.1
  IL_0107:  ldc.i4     0xbf4a9f8e
  IL_010c:  beq        IL_0230
  IL_0111:  br         IL_0453
  IL_0116:  ldloc.1
  IL_0117:  ldc.i4     0xc6284d42
  IL_011c:  beq        IL_01f1
  IL_0121:  ldloc.1
  IL_0122:  ldc.i4     0xd1761402
  IL_0127:  beq        IL_01c7
  IL_012c:  ldloc.1
  IL_012d:  ldc.i4     0xd59864f4
  IL_0132:  beq        IL_026f
  IL_0137:  br         IL_0453
  IL_013c:  ldloc.1
  IL_013d:  ldc.i4     0xeb323c73
  IL_0142:  bgt.un.s   IL_016a
  IL_0144:  ldloc.1
  IL_0145:  ldc.i4     0xdca4b248
  IL_014a:  beq        IL_0245
  IL_014f:  ldloc.1
  IL_0150:  ldc.i4     0xe926f470
  IL_0155:  beq        IL_036b
  IL_015a:  ldloc.1
  IL_015b:  ldc.i4     0xeb323c73
  IL_0160:  beq        IL_02d8
  IL_0165:  br         IL_0453
  IL_016a:  ldloc.1
  IL_016b:  ldc.i4     0xf1ea0ad5
  IL_0170:  beq        IL_0341
  IL_0175:  ldloc.1
  IL_0176:  ldc.i4     0xfa67b44d
  IL_017b:  beq.s      IL_019d
  IL_017d:  ldloc.1
  IL_017e:  ldc.i4     0xfea21584
  IL_0183:  bne.un     IL_0453
  IL_0188:  ldarg.0
  IL_0189:  ldstr      ""N?_2hBEJa_klm0=BRoM]mBSY3l=Zm<Aj:mBNm9[9""
  IL_018e:  call       ""bool string.op_Equality(string, string)""
  IL_0193:  brtrue     IL_0380
  IL_0198:  br         IL_0453
  IL_019d:  ldarg.0
  IL_019e:  ldstr      ""emoYDC`E3JS]IU[X55VKF<e5CjkZb0S0VYQlcS]I""
  IL_01a3:  call       ""bool string.op_Equality(string, string)""
  IL_01a8:  brtrue     IL_038b
  IL_01ad:  br         IL_0453
  IL_01b2:  ldarg.0
  IL_01b3:  ldstr      ""Ye]@FRVZi8Rbn0;43c8lo5`W]1CK;cfa2485N45m""
  IL_01b8:  call       ""bool string.op_Equality(string, string)""
  IL_01bd:  brtrue     IL_0396
  IL_01c2:  br         IL_0453
  IL_01c7:  ldarg.0
  IL_01c8:  ldstr      ""[Q0V3M_N2;9jTP=79iBK6<edbYXh;`FcaEGD0RhD""
  IL_01cd:  call       ""bool string.op_Equality(string, string)""
  IL_01d2:  brtrue     IL_03a1
  IL_01d7:  br         IL_0453
  IL_01dc:  ldarg.0
  IL_01dd:  ldstr      ""<9Ria992H`W:DNX7lm]LV]9LUnJKDXcCo6Zd_FM]""
  IL_01e2:  call       ""bool string.op_Equality(string, string)""
  IL_01e7:  brtrue     IL_03ac
  IL_01ec:  br         IL_0453
  IL_01f1:  ldarg.0
  IL_01f2:  ldstr      ""[Z`j:cCFgh2cd3:>1Z@T0o<Q<0o_;11]nMd3bP9c""
  IL_01f7:  call       ""bool string.op_Equality(string, string)""
  IL_01fc:  brtrue     IL_03b7
  IL_0201:  br         IL_0453
  IL_0206:  ldarg.0
  IL_0207:  ldstr      ""d2U5RWR:j0RS9MZZP3[f@NPgKFS9mQi:na@4Z_G0""
  IL_020c:  call       ""bool string.op_Equality(string, string)""
  IL_0211:  brtrue     IL_03c2
  IL_0216:  br         IL_0453
  IL_021b:  ldarg.0
  IL_021c:  ldstr      ""n7AOl<DYj1]k>F7FaW^5b2Ki6UP0@=glIc@RE]3>""
  IL_0221:  call       ""bool string.op_Equality(string, string)""
  IL_0226:  brtrue     IL_03cd
  IL_022b:  br         IL_0453
  IL_0230:  ldarg.0
  IL_0231:  ldstr      ""H==7DT_M5125HT:m@`7cgg>WbZ4HAFg`Am:Ba:fF""
  IL_0236:  call       ""bool string.op_Equality(string, string)""
  IL_023b:  brtrue     IL_03d5
  IL_0240:  br         IL_0453
  IL_0245:  ldarg.0
  IL_0246:  ldstr      ""iEj07Ik=?G35AfEf?8@5[@4OGYeXIHYH]CZlHY7:""
  IL_024b:  call       ""bool string.op_Equality(string, string)""
  IL_0250:  brtrue     IL_03dd
  IL_0255:  br         IL_0453
  IL_025a:  ldarg.0
  IL_025b:  ldstr      "">AcFS3V9Y@g<55K`=QnYTS=B^CS@kg6:Hc_UaRTj""
  IL_0260:  call       ""bool string.op_Equality(string, string)""
  IL_0265:  brtrue     IL_03e5
  IL_026a:  br         IL_0453
  IL_026f:  ldarg.0
  IL_0270:  ldstr      ""d1QZgJ_jT]UeL^UF2XWS@I?Hdi1MTm9Z3mdV7]0:""
  IL_0275:  call       ""bool string.op_Equality(string, string)""
  IL_027a:  brtrue     IL_03ed
  IL_027f:  br         IL_0453
  IL_0284:  ldarg.0
  IL_0285:  ldstr      ""fVObMkcK:_AQae0VY4N]bDXXI_KkoeNZ9ohT?gfU""
  IL_028a:  call       ""bool string.op_Equality(string, string)""
  IL_028f:  brtrue     IL_03f5
  IL_0294:  br         IL_0453
  IL_0299:  ldarg.0
  IL_029a:  ldstr      ""9o4i04]a4g2PRLBl@`]OaoY]1<h3on[5=I3U[9RR""
  IL_029f:  call       ""bool string.op_Equality(string, string)""
  IL_02a4:  brtrue     IL_03fd
  IL_02a9:  br         IL_0453
  IL_02ae:  ldarg.0
  IL_02af:  ldstr      ""A1>CNg1bZTYE64G<Adn;aE957eWjEcaXZUf<TlGj""
  IL_02b4:  call       ""bool string.op_Equality(string, string)""
  IL_02b9:  brtrue     IL_0405
  IL_02be:  br         IL_0453
  IL_02c3:  ldarg.0
  IL_02c4:  ldstr      ""SK`1T7]RZZR]lkZ`nFcm]k0RJlcF>eN5=jEi=A^k""
  IL_02c9:  call       ""bool string.op_Equality(string, string)""
  IL_02ce:  brtrue     IL_040d
  IL_02d3:  br         IL_0453
  IL_02d8:  ldarg.0
  IL_02d9:  ldstr      ""0@U=MkSf3niYF;8aC0U]IX=X[Y]Kjmj<4CR5:4R4""
  IL_02de:  call       ""bool string.op_Equality(string, string)""
  IL_02e3:  brtrue     IL_0415
  IL_02e8:  br         IL_0453
  IL_02ed:  ldarg.0
  IL_02ee:  ldstr      ""4g1JY?VRdh5RYS[Z;ElS=5I`7?>OKlD3mF1;]M<O""
  IL_02f3:  call       ""bool string.op_Equality(string, string)""
  IL_02f8:  brtrue     IL_041d
  IL_02fd:  br         IL_0453
  IL_0302:  ldarg.0
  IL_0303:  ldstr      ""EH=noQ6]]@Vj5PDW;KFeEE7j>I<Q>4243W`AGHAe""
  IL_0308:  call       ""bool string.op_Equality(string, string)""
  IL_030d:  brtrue     IL_0425
  IL_0312:  br         IL_0453
  IL_0317:  ldarg.0
  IL_0318:  ldstr      ""?k3Amd3aFf3_4S<bJ9;UdR7WYVmbZLh[2ekHKdTM""
  IL_031d:  call       ""bool string.op_Equality(string, string)""
  IL_0322:  brtrue     IL_042d
  IL_0327:  br         IL_0453
  IL_032c:  ldarg.0
  IL_032d:  ldstr      ""HR9nATB9C[FY7B]9iI6IbodSencFWSVlhL879C:W""
  IL_0332:  call       ""bool string.op_Equality(string, string)""
  IL_0337:  brtrue     IL_0435
  IL_033c:  br         IL_0453
  IL_0341:  ldarg.0
  IL_0342:  ldstr      ""XPTnWmDfL^AIH];Ek6l1AV9J020j<W:V6SU9VA@D""
  IL_0347:  call       ""bool string.op_Equality(string, string)""
  IL_034c:  brtrue     IL_043d
  IL_0351:  br         IL_0453
  IL_0356:  ldarg.0
  IL_0357:  ldstr      ""MXO]7S@eM`o>LUXfLTk^m3eP2NbAj8N^[]J7PCh9""
  IL_035c:  call       ""bool string.op_Equality(string, string)""
  IL_0361:  brtrue     IL_0445
  IL_0366:  br         IL_0453
  IL_036b:  ldarg.0
  IL_036c:  ldstr      ""L=FTZJ_V59eFjg_REMagg4n0Sng1]3mOgEAQ]EL4""
  IL_0371:  call       ""bool string.op_Equality(string, string)""
  IL_0376:  brtrue     IL_044d
  IL_037b:  br         IL_0453
  IL_0380:  ldstr      ""N?_2hBEJa_klm0=BRoM]mBSY3l=Zm<Aj:mBNm9[9""
  IL_0385:  stloc.0
  IL_0386:  br         IL_0453
  IL_038b:  ldstr      ""emoYDC`E3JS]IU[X55VKF<e5CjkZb0S0VYQlcS]I""
  IL_0390:  stloc.0
  IL_0391:  br         IL_0453
  IL_0396:  ldstr      ""Ye]@FRVZi8Rbn0;43c8lo5`W]1CK;cfa2485N45m""
  IL_039b:  stloc.0
  IL_039c:  br         IL_0453
  IL_03a1:  ldstr      ""[Q0V3M_N2;9jTP=79iBK6<edbYXh;`FcaEGD0RhD""
  IL_03a6:  stloc.0
  IL_03a7:  br         IL_0453
  IL_03ac:  ldstr      ""<9Ria992H`W:DNX7lm]LV]9LUnJKDXcCo6Zd_FM]""
  IL_03b1:  stloc.0
  IL_03b2:  br         IL_0453
  IL_03b7:  ldstr      ""[Z`j:cCFgh2cd3:>1Z@T0o<Q<0o_;11]nMd3bP9c""
  IL_03bc:  stloc.0
  IL_03bd:  br         IL_0453
  IL_03c2:  ldstr      ""d2U5RWR:j0RS9MZZP3[f@NPgKFS9mQi:na@4Z_G0""
  IL_03c7:  stloc.0
  IL_03c8:  br         IL_0453
  IL_03cd:  ldstr      ""n7AOl<DYj1]k>F7FaW^5b2Ki6UP0@=glIc@RE]3>""
  IL_03d2:  stloc.0
  IL_03d3:  br.s       IL_0453
  IL_03d5:  ldstr      ""H==7DT_M5125HT:m@`7cgg>WbZ4HAFg`Am:Ba:fF""
  IL_03da:  stloc.0
  IL_03db:  br.s       IL_0453
  IL_03dd:  ldstr      ""iEj07Ik=?G35AfEf?8@5[@4OGYeXIHYH]CZlHY7:""
  IL_03e2:  stloc.0
  IL_03e3:  br.s       IL_0453
  IL_03e5:  ldstr      "">AcFS3V9Y@g<55K`=QnYTS=B^CS@kg6:Hc_UaRTj""
  IL_03ea:  stloc.0
  IL_03eb:  br.s       IL_0453
  IL_03ed:  ldstr      ""d1QZgJ_jT]UeL^UF2XWS@I?Hdi1MTm9Z3mdV7]0:""
  IL_03f2:  stloc.0
  IL_03f3:  br.s       IL_0453
  IL_03f5:  ldstr      ""fVObMkcK:_AQae0VY4N]bDXXI_KkoeNZ9ohT?gfU""
  IL_03fa:  stloc.0
  IL_03fb:  br.s       IL_0453
  IL_03fd:  ldstr      ""9o4i04]a4g2PRLBl@`]OaoY]1<h3on[5=I3U[9RR""
  IL_0402:  stloc.0
  IL_0403:  br.s       IL_0453
  IL_0405:  ldstr      ""A1>CNg1bZTYE64G<Adn;aE957eWjEcaXZUf<TlGj""
  IL_040a:  stloc.0
  IL_040b:  br.s       IL_0453
  IL_040d:  ldstr      ""SK`1T7]RZZR]lkZ`nFcm]k0RJlcF>eN5=jEi=A^k""
  IL_0412:  stloc.0
  IL_0413:  br.s       IL_0453
  IL_0415:  ldstr      ""0@U=MkSf3niYF;8aC0U]IX=X[Y]Kjmj<4CR5:4R4""
  IL_041a:  stloc.0
  IL_041b:  br.s       IL_0453
  IL_041d:  ldstr      ""4g1JY?VRdh5RYS[Z;ElS=5I`7?>OKlD3mF1;]M<O""
  IL_0422:  stloc.0
  IL_0423:  br.s       IL_0453
  IL_0425:  ldstr      ""EH=noQ6]]@Vj5PDW;KFeEE7j>I<Q>4243W`AGHAe""
  IL_042a:  stloc.0
  IL_042b:  br.s       IL_0453
  IL_042d:  ldstr      ""?k3Amd3aFf3_4S<bJ9;UdR7WYVmbZLh[2ekHKdTM""
  IL_0432:  stloc.0
  IL_0433:  br.s       IL_0453
  IL_0435:  ldstr      ""HR9nATB9C[FY7B]9iI6IbodSencFWSVlhL879C:W""
  IL_043a:  stloc.0
  IL_043b:  br.s       IL_0453
  IL_043d:  ldstr      ""XPTnWmDfL^AIH];Ek6l1AV9J020j<W:V6SU9VA@D""
  IL_0442:  stloc.0
  IL_0443:  br.s       IL_0453
  IL_0445:  ldstr      ""MXO]7S@eM`o>LUXfLTk^m3eP2NbAj8N^[]J7PCh9""
  IL_044a:  stloc.0
  IL_044b:  br.s       IL_0453
  IL_044d:  ldstr      ""L=FTZJ_V59eFjg_REMagg4n0Sng1]3mOgEAQ]EL4""
  IL_0452:  stloc.0
  IL_0453:  ldloc.0
  IL_0454:  ldarg.0
  IL_0455:  call       ""bool string.op_Equality(string, string)""
  IL_045a:  ret
}"
            );

            // Verify string hash synthesized method for hash table switch
            VerifySynthesizedStringHashMethod(compVerifier, expected: true);

            compVerifier = CompileAndVerify(text, options: TestOptions.ReleaseExe.WithModuleName("MODULE"), expectedOutput: "PASS");

            compVerifier.VerifyIL("Test.Switcheroo", """
{
  // Code size      997 (0x3e5)
  .maxstack  3
  .locals init (string V_0, //value
                int V_1,
                char V_2)
  IL_0000:  ldstr      ""
  IL_0005:  stloc.0
  IL_0006:  ldarg.0
  IL_0007:  ldstr      "C#"
  IL_000c:  callvirt   "int string.IndexOf(string)"
  IL_0011:  ldc.i4.m1
  IL_0012:  beq.s      IL_001e
  IL_0014:  ldarg.0
  IL_0015:  ldc.i4.0
  IL_0016:  ldc.i4.2
  IL_0017:  callvirt   "string string.Remove(int, int)"
  IL_001c:  starg.s    V_0
  IL_001e:  ldarg.0
  IL_001f:  brfalse    IL_03dd
  IL_0024:  ldarg.0
  IL_0025:  call       "int string.Length.get"
  IL_002a:  stloc.1
  IL_002b:  ldloc.1
  IL_002c:  ldc.i4.s   40
  IL_002e:  bne.un     IL_03dd
  IL_0033:  ldarg.0
  IL_0034:  ldc.i4.s   17
  IL_0036:  call       "char string.this[int].get"
  IL_003b:  stloc.2
  IL_003c:  ldloc.2
  IL_003d:  ldc.i4.s   90
  IL_003f:  bgt.un     IL_00de
  IL_0044:  ldloc.2
  IL_0045:  ldc.i4.s   77
  IL_0047:  bgt.un.s   IL_00ac
  IL_0049:  ldloc.2
  IL_004a:  ldc.i4.s   48
  IL_004c:  sub
  IL_004d:  switch    (
        IL_0262,
        IL_03dd,
        IL_03dd,
        IL_0195,
        IL_0223,
        IL_012c,
        IL_02cb,
        IL_03dd,
        IL_01e4,
        IL_02a1)
  IL_007a:  ldloc.2
  IL_007b:  ldc.i4.s   69
  IL_007d:  sub
  IL_007e:  switch    (
        IL_0277,
        IL_024d,
        IL_03dd,
        IL_03dd,
        IL_02b6,
        IL_03dd,
        IL_028c,
        IL_03dd,
        IL_02f5)
  IL_00a7:  br         IL_03dd
  IL_00ac:  ldloc.2
  IL_00ad:  ldc.i4.s   81
  IL_00af:  beq        IL_01f9
  IL_00b4:  ldloc.2
  IL_00b5:  ldc.i4.s   84
  IL_00b7:  sub
  IL_00b8:  switch    (
        IL_02e0,
        IL_03dd,
        IL_03dd,
        IL_01aa,
        IL_020e,
        IL_03dd,
        IL_0180)
  IL_00d9:  br         IL_03dd
  IL_00de:  ldloc.2
  IL_00df:  ldc.i4.s   105
  IL_00e1:  bgt.un.s   IL_010a
  IL_00e3:  ldloc.2
  IL_00e4:  ldc.i4.s   96
  IL_00e6:  sub
  IL_00e7:  switch    (
        IL_01bf,
        IL_03dd,
        IL_03dd,
        IL_0141,
        IL_0238)
  IL_0100:  ldloc.2
  IL_0101:  ldc.i4.s   105
  IL_0103:  beq.s      IL_0156
  IL_0105:  br         IL_03dd
  IL_010a:  ldloc.2
  IL_010b:  ldc.i4.s   109
  IL_010d:  beq.s      IL_016b
  IL_010f:  ldloc.2
  IL_0110:  ldc.i4.s   111
  IL_0112:  bne.un     IL_03dd
  IL_0117:  ldarg.0
  IL_0118:  ldstr      "N?_2hBEJa_klm0=BRoM]mBSY3l=Zm<Aj:mBNm9[9"
  IL_011d:  call       "bool string.op_Equality(string, string)"
  IL_0122:  brtrue     IL_030a
  IL_0127:  br         IL_03dd
  IL_012c:  ldarg.0
  IL_012d:  ldstr      "emoYDC`E3JS]IU[X55VKF<e5CjkZb0S0VYQlcS]I"
  IL_0132:  call       "bool string.op_Equality(string, string)"
  IL_0137:  brtrue     IL_0315
  IL_013c:  br         IL_03dd
  IL_0141:  ldarg.0
  IL_0142:  ldstr      "Ye]@FRVZi8Rbn0;43c8lo5`W]1CK;cfa2485N45m"
  IL_0147:  call       "bool string.op_Equality(string, string)"
  IL_014c:  brtrue     IL_0320
  IL_0151:  br         IL_03dd
  IL_0156:  ldarg.0
  IL_0157:  ldstr      "[Q0V3M_N2;9jTP=79iBK6<edbYXh;`FcaEGD0RhD"
  IL_015c:  call       "bool string.op_Equality(string, string)"
  IL_0161:  brtrue     IL_032b
  IL_0166:  br         IL_03dd
  IL_016b:  ldarg.0
  IL_016c:  ldstr      "<9Ria992H`W:DNX7lm]LV]9LUnJKDXcCo6Zd_FM]"
  IL_0171:  call       "bool string.op_Equality(string, string)"
  IL_0176:  brtrue     IL_0336
  IL_017b:  br         IL_03dd
  IL_0180:  ldarg.0
  IL_0181:  ldstr      "[Z`j:cCFgh2cd3:>1Z@T0o<Q<0o_;11]nMd3bP9c"
  IL_0186:  call       "bool string.op_Equality(string, string)"
  IL_018b:  brtrue     IL_0341
  IL_0190:  br         IL_03dd
  IL_0195:  ldarg.0
  IL_0196:  ldstr      "d2U5RWR:j0RS9MZZP3[f@NPgKFS9mQi:na@4Z_G0"
  IL_019b:  call       "bool string.op_Equality(string, string)"
  IL_01a0:  brtrue     IL_034c
  IL_01a5:  br         IL_03dd
  IL_01aa:  ldarg.0
  IL_01ab:  ldstr      "n7AOl<DYj1]k>F7FaW^5b2Ki6UP0@=glIc@RE]3>"
  IL_01b0:  call       "bool string.op_Equality(string, string)"
  IL_01b5:  brtrue     IL_0357
  IL_01ba:  br         IL_03dd
  IL_01bf:  ldarg.0
  IL_01c0:  ldstr      "H==7DT_M5125HT:m@`7cgg>WbZ4HAFg`Am:Ba:fF"
  IL_01c5:  call       "bool string.op_Equality(string, string)"
  IL_01ca:  brtrue     IL_035f
  IL_01cf:  ldarg.0
  IL_01d0:  ldstr      "9o4i04]a4g2PRLBl@`]OaoY]1<h3on[5=I3U[9RR"
  IL_01d5:  call       "bool string.op_Equality(string, string)"
  IL_01da:  brtrue     IL_0387
  IL_01df:  br         IL_03dd
  IL_01e4:  ldarg.0
  IL_01e5:  ldstr      "iEj07Ik=?G35AfEf?8@5[@4OGYeXIHYH]CZlHY7:"
  IL_01ea:  call       "bool string.op_Equality(string, string)"
  IL_01ef:  brtrue     IL_0367
  IL_01f4:  br         IL_03dd
  IL_01f9:  ldarg.0
  IL_01fa:  ldstr      ">AcFS3V9Y@g<55K`=QnYTS=B^CS@kg6:Hc_UaRTj"
  IL_01ff:  call       "bool string.op_Equality(string, string)"
  IL_0204:  brtrue     IL_036f
  IL_0209:  br         IL_03dd
  IL_020e:  ldarg.0
  IL_020f:  ldstr      "d1QZgJ_jT]UeL^UF2XWS@I?Hdi1MTm9Z3mdV7]0:"
  IL_0214:  call       "bool string.op_Equality(string, string)"
  IL_0219:  brtrue     IL_0377
  IL_021e:  br         IL_03dd
  IL_0223:  ldarg.0
  IL_0224:  ldstr      "fVObMkcK:_AQae0VY4N]bDXXI_KkoeNZ9ohT?gfU"
  IL_0229:  call       "bool string.op_Equality(string, string)"
  IL_022e:  brtrue     IL_037f
  IL_0233:  br         IL_03dd
  IL_0238:  ldarg.0
  IL_0239:  ldstr      "A1>CNg1bZTYE64G<Adn;aE957eWjEcaXZUf<TlGj"
  IL_023e:  call       "bool string.op_Equality(string, string)"
  IL_0243:  brtrue     IL_038f
  IL_0248:  br         IL_03dd
  IL_024d:  ldarg.0
  IL_024e:  ldstr      "SK`1T7]RZZR]lkZ`nFcm]k0RJlcF>eN5=jEi=A^k"
  IL_0253:  call       "bool string.op_Equality(string, string)"
  IL_0258:  brtrue     IL_0397
  IL_025d:  br         IL_03dd
  IL_0262:  ldarg.0
  IL_0263:  ldstr      "0@U=MkSf3niYF;8aC0U]IX=X[Y]Kjmj<4CR5:4R4"
  IL_0268:  call       "bool string.op_Equality(string, string)"
  IL_026d:  brtrue     IL_039f
  IL_0272:  br         IL_03dd
  IL_0277:  ldarg.0
  IL_0278:  ldstr      "4g1JY?VRdh5RYS[Z;ElS=5I`7?>OKlD3mF1;]M<O"
  IL_027d:  call       "bool string.op_Equality(string, string)"
  IL_0282:  brtrue     IL_03a7
  IL_0287:  br         IL_03dd
  IL_028c:  ldarg.0
  IL_028d:  ldstr      "EH=noQ6]]@Vj5PDW;KFeEE7j>I<Q>4243W`AGHAe"
  IL_0292:  call       "bool string.op_Equality(string, string)"
  IL_0297:  brtrue     IL_03af
  IL_029c:  br         IL_03dd
  IL_02a1:  ldarg.0
  IL_02a2:  ldstr      "?k3Amd3aFf3_4S<bJ9;UdR7WYVmbZLh[2ekHKdTM"
  IL_02a7:  call       "bool string.op_Equality(string, string)"
  IL_02ac:  brtrue     IL_03b7
  IL_02b1:  br         IL_03dd
  IL_02b6:  ldarg.0
  IL_02b7:  ldstr      "HR9nATB9C[FY7B]9iI6IbodSencFWSVlhL879C:W"
  IL_02bc:  call       "bool string.op_Equality(string, string)"
  IL_02c1:  brtrue     IL_03bf
  IL_02c6:  br         IL_03dd
  IL_02cb:  ldarg.0
  IL_02cc:  ldstr      "XPTnWmDfL^AIH];Ek6l1AV9J020j<W:V6SU9VA@D"
  IL_02d1:  call       "bool string.op_Equality(string, string)"
  IL_02d6:  brtrue     IL_03c7
  IL_02db:  br         IL_03dd
  IL_02e0:  ldarg.0
  IL_02e1:  ldstr      "MXO]7S@eM`o>LUXfLTk^m3eP2NbAj8N^[]J7PCh9"
  IL_02e6:  call       "bool string.op_Equality(string, string)"
  IL_02eb:  brtrue     IL_03cf
  IL_02f0:  br         IL_03dd
  IL_02f5:  ldarg.0
  IL_02f6:  ldstr      "L=FTZJ_V59eFjg_REMagg4n0Sng1]3mOgEAQ]EL4"
  IL_02fb:  call       "bool string.op_Equality(string, string)"
  IL_0300:  brtrue     IL_03d7
  IL_0305:  br         IL_03dd
  IL_030a:  ldstr      "N?_2hBEJa_klm0=BRoM]mBSY3l=Zm<Aj:mBNm9[9"
  IL_030f:  stloc.0
  IL_0310:  br         IL_03dd
  IL_0315:  ldstr      "emoYDC`E3JS]IU[X55VKF<e5CjkZb0S0VYQlcS]I"
  IL_031a:  stloc.0
  IL_031b:  br         IL_03dd
  IL_0320:  ldstr      "Ye]@FRVZi8Rbn0;43c8lo5`W]1CK;cfa2485N45m"
  IL_0325:  stloc.0
  IL_0326:  br         IL_03dd
  IL_032b:  ldstr      "[Q0V3M_N2;9jTP=79iBK6<edbYXh;`FcaEGD0RhD"
  IL_0330:  stloc.0
  IL_0331:  br         IL_03dd
  IL_0336:  ldstr      "<9Ria992H`W:DNX7lm]LV]9LUnJKDXcCo6Zd_FM]"
  IL_033b:  stloc.0
  IL_033c:  br         IL_03dd
  IL_0341:  ldstr      "[Z`j:cCFgh2cd3:>1Z@T0o<Q<0o_;11]nMd3bP9c"
  IL_0346:  stloc.0
  IL_0347:  br         IL_03dd
  IL_034c:  ldstr      "d2U5RWR:j0RS9MZZP3[f@NPgKFS9mQi:na@4Z_G0"
  IL_0351:  stloc.0
  IL_0352:  br         IL_03dd
  IL_0357:  ldstr      "n7AOl<DYj1]k>F7FaW^5b2Ki6UP0@=glIc@RE]3>"
  IL_035c:  stloc.0
  IL_035d:  br.s       IL_03dd
  IL_035f:  ldstr      "H==7DT_M5125HT:m@`7cgg>WbZ4HAFg`Am:Ba:fF"
  IL_0364:  stloc.0
  IL_0365:  br.s       IL_03dd
  IL_0367:  ldstr      "iEj07Ik=?G35AfEf?8@5[@4OGYeXIHYH]CZlHY7:"
  IL_036c:  stloc.0
  IL_036d:  br.s       IL_03dd
  IL_036f:  ldstr      ">AcFS3V9Y@g<55K`=QnYTS=B^CS@kg6:Hc_UaRTj"
  IL_0374:  stloc.0
  IL_0375:  br.s       IL_03dd
  IL_0377:  ldstr      "d1QZgJ_jT]UeL^UF2XWS@I?Hdi1MTm9Z3mdV7]0:"
  IL_037c:  stloc.0
  IL_037d:  br.s       IL_03dd
  IL_037f:  ldstr      "fVObMkcK:_AQae0VY4N]bDXXI_KkoeNZ9ohT?gfU"
  IL_0384:  stloc.0
  IL_0385:  br.s       IL_03dd
  IL_0387:  ldstr      "9o4i04]a4g2PRLBl@`]OaoY]1<h3on[5=I3U[9RR"
  IL_038c:  stloc.0
  IL_038d:  br.s       IL_03dd
  IL_038f:  ldstr      "A1>CNg1bZTYE64G<Adn;aE957eWjEcaXZUf<TlGj"
  IL_0394:  stloc.0
  IL_0395:  br.s       IL_03dd
  IL_0397:  ldstr      "SK`1T7]RZZR]lkZ`nFcm]k0RJlcF>eN5=jEi=A^k"
  IL_039c:  stloc.0
  IL_039d:  br.s       IL_03dd
  IL_039f:  ldstr      "0@U=MkSf3niYF;8aC0U]IX=X[Y]Kjmj<4CR5:4R4"
  IL_03a4:  stloc.0
  IL_03a5:  br.s       IL_03dd
  IL_03a7:  ldstr      "4g1JY?VRdh5RYS[Z;ElS=5I`7?>OKlD3mF1;]M<O"
  IL_03ac:  stloc.0
  IL_03ad:  br.s       IL_03dd
  IL_03af:  ldstr      "EH=noQ6]]@Vj5PDW;KFeEE7j>I<Q>4243W`AGHAe"
  IL_03b4:  stloc.0
  IL_03b5:  br.s       IL_03dd
  IL_03b7:  ldstr      "?k3Amd3aFf3_4S<bJ9;UdR7WYVmbZLh[2ekHKdTM"
  IL_03bc:  stloc.0
  IL_03bd:  br.s       IL_03dd
  IL_03bf:  ldstr      "HR9nATB9C[FY7B]9iI6IbodSencFWSVlhL879C:W"
  IL_03c4:  stloc.0
  IL_03c5:  br.s       IL_03dd
  IL_03c7:  ldstr      "XPTnWmDfL^AIH];Ek6l1AV9J020j<W:V6SU9VA@D"
  IL_03cc:  stloc.0
  IL_03cd:  br.s       IL_03dd
  IL_03cf:  ldstr      "MXO]7S@eM`o>LUXfLTk^m3eP2NbAj8N^[]J7PCh9"
  IL_03d4:  stloc.0
  IL_03d5:  br.s       IL_03dd
  IL_03d7:  ldstr      "L=FTZJ_V59eFjg_REMagg4n0Sng1]3mOgEAQ]EL4"
  IL_03dc:  stloc.0
  IL_03dd:  ldloc.0
  IL_03de:  ldarg.0
  IL_03df:  call       "bool string.op_Equality(string, string)"
  IL_03e4:  ret
}
""");

            VerifySynthesizedStringHashMethod(compVerifier, expected: false);
        }

        [WorkItem(544322, "http://vstfdevdiv:8080/DevDiv2/DevDiv/_workitems/edit/544322")]
        [Fact]
        public void StringSwitch_HashTableSwitch_03()
        {
            var text = @"
using System;

class Goo
{
  public static void Main()
  {
    Console.WriteLine(M(""blah""));
  }

  static int M(string s)
  {
    byte[] bytes = {1, 3, 5, 7, 9, 11, 13, 15, 17, 19, 21};
    switch (s)
    {
      case ""blah"":
        return 1;
      case ""help"":
        return 2;
      case ""ooof"":
        return 3;
      case ""walk"":
        return 4;
      case ""bark"":
        return 5;
      case ""xblah"":
        return 1;
      case ""xhelp"":
        return 2;
      case ""xooof"":
        return 3;
      case ""xwalk"":
        return 4;
      case ""xbark"":
        return 5;
      case ""rblah"":
        return 1;
      case ""rhelp"":
        return 2;
      case ""rooof"":
        return 3;
      case ""rwalk"":
        return 4;
      case ""rbark"":
        return 5;
    }

    return bytes.Length;
  }
}         
";
            var compVerifier = CompileAndVerify(text, expectedOutput: "1", parseOptions: TestOptions.RegularPreview.WithDisableLengthBasedSwitch());
            // Verify string hash synthesized method for hash table switch
            VerifySynthesizedStringHashMethod(compVerifier, expected: true);

            compVerifier = CompileAndVerify(text, expectedOutput: "1");
            VerifySynthesizedStringHashMethod(compVerifier, expected: false);
        }

        private static void VerifySynthesizedStringHashMethod(CompilationVerifier compVerifier, bool expected)
        {
            compVerifier.VerifyMemberInIL("<PrivateImplementationDetails>." + PrivateImplementationDetails.SynthesizedStringHashFunctionName + "(string)", expected);

            if (expected)
            {
                compVerifier.VerifyIL("<PrivateImplementationDetails>." + PrivateImplementationDetails.SynthesizedStringHashFunctionName,
                    @"
{
  // Code size       44 (0x2c)
  .maxstack  2
  .locals init (uint V_0,
  int V_1)
  IL_0000:  ldarg.0
  IL_0001:  brfalse.s  IL_002a
  IL_0003:  ldc.i4     0x811c9dc5
  IL_0008:  stloc.0
  IL_0009:  ldc.i4.0
  IL_000a:  stloc.1
  IL_000b:  br.s       IL_0021
  IL_000d:  ldarg.0
  IL_000e:  ldloc.1
  IL_000f:  callvirt   ""char string.this[int].get""
  IL_0014:  ldloc.0
  IL_0015:  xor
  IL_0016:  ldc.i4     0x1000193
  IL_001b:  mul
  IL_001c:  stloc.0
  IL_001d:  ldloc.1
  IL_001e:  ldc.i4.1
  IL_001f:  add
  IL_0020:  stloc.1
  IL_0021:  ldloc.1
  IL_0022:  ldarg.0
  IL_0023:  callvirt   ""int string.Length.get""
  IL_0028:  blt.s      IL_000d
  IL_002a:  ldloc.0
  IL_002b:  ret
}
");
            }
        }

        #endregion

        #region "Implicit user defined conversion tests"

        [WorkItem(543602, "http://vstfdevdiv:8080/DevDiv2/DevDiv/_workitems/edit/543602")]
        [WorkItem(543660, "http://vstfdevdiv:8080/DevDiv2/DevDiv/_workitems/edit/543660")]
        [Fact()]
        public void ImplicitUserDefinedConversionToSwitchGoverningType_01()
        {
            // Exactly ONE user-defined implicit conversion (6.4) must exist from the type of 
            // the switch expression to one of the following possible governing types: sbyte, byte, short,
            // ushort, int, uint, long, ulong, char, string. If no such implicit conversion exists, or if 
            // more than one such implicit conversion exists, a compile-time error occurs.

            var source = @"using System;
public class Test
{
    public static implicit operator int(Test val)
    {
        return 1;
    }

    public static implicit operator float(Test val2)
    {
        return 2.1f;
    }

    public static int Main()
    {
        Test t = new Test();
        switch (t)
        {
            case 1:
                Console.WriteLine(0);
                return 0;
            default:
                Console.WriteLine(1);
                return 1;
        }
    }
}
";
            var verifier = CompileAndVerify(source, expectedOutput: @"0");
        }

        [WorkItem(543660, "http://vstfdevdiv:8080/DevDiv2/DevDiv/_workitems/edit/543660")]
        [Fact()]
        public void ImplicitUserDefinedConversionToSwitchGoverningType_02()
        {
            // Exactly ONE user-defined implicit conversion (6.4) must exist from the type of 
            // the switch expression to one of the following possible governing types: sbyte, byte, short,
            // ushort, int, uint, long, ulong, char, string. If no such implicit conversion exists, or if 
            // more than one such implicit conversion exists, a compile-time error occurs.

            var text = @"
class X {}
class Conv
{
    public static implicit operator int (Conv C)
    {
        return 1;
    }
    
    public static implicit operator X (Conv C2)
    {
        return new X();
    }
    
    public static int Main()
    {
        Conv C = new Conv();
        switch(C)
        {
            case 1:
                System.Console.WriteLine(""Pass"");
                return 0;
            default:
                System.Console.WriteLine(""Fail"");
                return 1;
        }
    }		
}
";
            CompileAndVerify(text, expectedOutput: "Pass");
        }

        [WorkItem(543660, "http://vstfdevdiv:8080/DevDiv2/DevDiv/_workitems/edit/543660")]
        [Fact()]
        public void ImplicitUserDefinedConversionToSwitchGoverningType_03()
        {
            // Exactly ONE user-defined implicit conversion (6.4) must exist from the type of 
            // the switch expression to one of the following possible governing types: sbyte, byte, short,
            // ushort, int, uint, long, ulong, char, string. If no such implicit conversion exists, or if 
            // more than one such implicit conversion exists, a compile-time error occurs.

            var text = @"
enum X { F = 0 }
class Conv
{
    // only valid operator
    public static implicit operator int (Conv C)
    {
        return 1;
    }
    
    // bool type is not valid
    public static implicit operator bool (Conv C2)
    {
        return false;
    }

    // enum type is not valid
    public static implicit operator X (Conv C3)
    {
        return X.F;
    }
    
    
    public static int Main()
    {
        Conv C = new Conv();
        switch(C)
        {
            case 1:
                System.Console.WriteLine(""Pass"");
                return 0;
            default:
                System.Console.WriteLine(""Fail"");
                return 1;
        }
    }		
}
";
            CompileAndVerify(text, expectedOutput: "Pass");
        }

        [Fact()]
        public void ImplicitUserDefinedConversionToSwitchGoverningType_04()
        {
            // Exactly ONE user-defined implicit conversion (6.4) must exist from the type of 
            // the switch expression to one of the following possible governing types: sbyte, byte, short,
            // ushort, int, uint, long, ulong, char, string. If no such implicit conversion exists, or if 
            // more than one such implicit conversion exists, a compile-time error occurs.

            var text = @"
struct Conv
{
    public static implicit operator int (Conv C)
    {
        return 1;
    }
    
    public static implicit operator int? (Conv? C2)
    {
        return null;
    }
    
    public static int Main()
    {
        Conv? D = new Conv();
        switch(D)
        {
            case 1:
                System.Console.WriteLine(""Fail"");
                return 1;
            case null:
                System.Console.WriteLine(""Pass"");
                return 0;
            default:
                System.Console.WriteLine(""Fail"");
                return 1;
        }
    }		
}
";
            CompileAndVerify(text, expectedOutput: "Pass");
        }

        [Fact()]
        public void ImplicitUserDefinedConversionToSwitchGoverningType_06()
        {
            // Exactly ONE user-defined implicit conversion (6.4) must exist from the type of 
            // the switch expression to one of the following possible governing types: sbyte, byte, short,
            // ushort, int, uint, long, ulong, char, string. If no such implicit conversion exists, or if 
            // more than one such implicit conversion exists, a compile-time error occurs.

            var text = @"
struct Conv
{
    public static implicit operator int (Conv C)
    {
        return 1;
    }
    
    public static implicit operator int? (Conv? C)
    {
        return null;
    }
    
    public static int Main()
    {
        Conv? C = new Conv();
        switch(C)
        {
            case null:
                System.Console.WriteLine(""Pass"");
                return 0;
            case 1:
                System.Console.WriteLine(""Fail"");
                return 0;
            default:
                System.Console.WriteLine(""Fail"");
                return 0;
        }
    }		
}
";
            CompileAndVerify(text, expectedOutput: "Pass");
        }

        [WorkItem(543673, "http://vstfdevdiv:8080/DevDiv2/DevDiv/_workitems/edit/543673")]
        [Fact()]
        public void ImplicitUserDefinedConversionToSwitchGoverningType_11564_2_3()
        {
            var text =
@"using System;
 
struct A
{
    public static implicit operator int?(A? a)
    {
        Console.WriteLine(""0"");
        return 0;
    }
 
    public static implicit operator int(A a)
    {
        Console.WriteLine(""1"");
        return 0;
    }
 
    class B
    {
        static void Main()
        {
            A? aNullable = new A();
            switch(aNullable)
            {
                default: break;
            }
        }
    }
}
";
            CompileAndVerify(text, expectedOutput: "0");
        }

        [WorkItem(543673, "http://vstfdevdiv:8080/DevDiv2/DevDiv/_workitems/edit/543673")]
        [Fact()]
        public void ImplicitUserDefinedConversionToSwitchGoverningType_11564_2_4()
        {
            var text =
@"using System;
 
struct A
{
    public static implicit operator int?(A a)
    {
        Console.WriteLine(""0"");
        return 0;
    }
 
    public static implicit operator int(A? a)
    {
        Console.WriteLine(""1"");
        return 0;
    }
 
    class B
    {
        static void Main()
        {
            A? aNullable = new A();
            switch(aNullable)
            {
                default: break;
            }
        }
    }
}
";
            CompileAndVerify(text, expectedOutput: "1");
        }

        [WorkItem(543673, "http://vstfdevdiv:8080/DevDiv2/DevDiv/_workitems/edit/543673")]
        [Fact()]
        public void ImplicitUserDefinedConversionToSwitchGoverningType_11564_3_1()
        {
            var text =
@"using System;
 
struct A
{
    public static implicit operator int(A a)
    {
        Console.WriteLine(""0"");
        return 0;
    }
 
    public static implicit operator int(A? a)
    {
        Console.WriteLine(""1"");
        return 0;
    }
 
    public static implicit operator int?(A a)
    {
        Console.WriteLine(""2"");
        return 0;
    }
 
    class B
    {
        static void Main()
        {
            A? aNullable = new A();
            switch(aNullable)
            {
                default: break;
            }
        }
    }
}
";
            CompileAndVerify(text, expectedOutput: "1");
        }

        [WorkItem(543673, "http://vstfdevdiv:8080/DevDiv2/DevDiv/_workitems/edit/543673")]
        [Fact()]
        public void ImplicitUserDefinedConversionToSwitchGoverningType_11564_3_3()
        {
            var text =
@"using System;
 
struct A
{
    public static implicit operator int?(A a)
    {
        Console.WriteLine(""0"");
        return 0;
    }
 
    public static implicit operator int?(A? a)
    {
        Console.WriteLine(""1"");
        return 0;
    }
 
    public static implicit operator int(A a)
    {
        Console.WriteLine(""2"");
        return 0;
    }
 
    class B
    {
        static void Main()
        {
            A? aNullable = new A();
            switch(aNullable)
            {
                default: break;
            }
        }
    }
}
";
            CompileAndVerify(text, expectedOutput: "1");
        }

        #endregion

        [WorkItem(634404, "http://vstfdevdiv:8080/DevDiv2/DevDiv/_workitems/edit/634404")]
        [Fact()]
        public void MissingCharsProperty()
        {
            var text = @"
using System;
class Program
{
    static string d = null;

    static void Main()
    {
        string s = ""hello"";

        switch (s)
        {
            case ""Hi"":
                d = "" Hi "";
                break;
            case ""Bye"":
                d = "" Bye "";
                break;
            case ""qwe"":
                d = "" qwe "";
                break;
            case ""ert"":
                d = "" ert "";
                break;
            case ""asd"":
                d = "" asd "";
                break;
            case ""hello"":
                d = "" hello "";
                break;
            case ""qrs"":
                d = "" qrs "";
                break;
            case ""tuv"":
                d = "" tuv "";
                break;
            case ""wxy"":
                d = "" wxy "";
                break;
        }
    }
}
";
            var comp = CreateEmptyCompilation(
                source: new[] { Parse(text) },
                references: new[] { AacorlibRef });

            // PEVerify:
            // Error: Assembly name contains leading spaces or path or extension.
            // Type load failed.
            var verifier = CompileAndVerify(comp, verify: Verification.FailsPEVerify);
            verifier.VerifyIL("Program.Main", @"
{
  // Code size      223 (0xdf)
  .maxstack  2
  .locals init (string V_0) //s
  IL_0000:  ldstr      ""hello""
  IL_0005:  stloc.0
  IL_0006:  ldloc.0
  IL_0007:  ldstr      ""Hi""
  IL_000c:  call       ""bool string.op_Equality(string, string)""
  IL_0011:  brtrue.s   IL_007c
  IL_0013:  ldloc.0
  IL_0014:  ldstr      ""Bye""
  IL_0019:  call       ""bool string.op_Equality(string, string)""
  IL_001e:  brtrue.s   IL_0087
  IL_0020:  ldloc.0
  IL_0021:  ldstr      ""qwe""
  IL_0026:  call       ""bool string.op_Equality(string, string)""
  IL_002b:  brtrue.s   IL_0092
  IL_002d:  ldloc.0
  IL_002e:  ldstr      ""ert""
  IL_0033:  call       ""bool string.op_Equality(string, string)""
  IL_0038:  brtrue.s   IL_009d
  IL_003a:  ldloc.0
  IL_003b:  ldstr      ""asd""
  IL_0040:  call       ""bool string.op_Equality(string, string)""
  IL_0045:  brtrue.s   IL_00a8
  IL_0047:  ldloc.0
  IL_0048:  ldstr      ""hello""
  IL_004d:  call       ""bool string.op_Equality(string, string)""
  IL_0052:  brtrue.s   IL_00b3
  IL_0054:  ldloc.0
  IL_0055:  ldstr      ""qrs""
  IL_005a:  call       ""bool string.op_Equality(string, string)""
  IL_005f:  brtrue.s   IL_00be
  IL_0061:  ldloc.0
  IL_0062:  ldstr      ""tuv""
  IL_0067:  call       ""bool string.op_Equality(string, string)""
  IL_006c:  brtrue.s   IL_00c9
  IL_006e:  ldloc.0
  IL_006f:  ldstr      ""wxy""
  IL_0074:  call       ""bool string.op_Equality(string, string)""
  IL_0079:  brtrue.s   IL_00d4
  IL_007b:  ret
  IL_007c:  ldstr      "" Hi ""
  IL_0081:  stsfld     ""string Program.d""
  IL_0086:  ret
  IL_0087:  ldstr      "" Bye ""
  IL_008c:  stsfld     ""string Program.d""
  IL_0091:  ret
  IL_0092:  ldstr      "" qwe ""
  IL_0097:  stsfld     ""string Program.d""
  IL_009c:  ret
  IL_009d:  ldstr      "" ert ""
  IL_00a2:  stsfld     ""string Program.d""
  IL_00a7:  ret
  IL_00a8:  ldstr      "" asd ""
  IL_00ad:  stsfld     ""string Program.d""
  IL_00b2:  ret
  IL_00b3:  ldstr      "" hello ""
  IL_00b8:  stsfld     ""string Program.d""
  IL_00bd:  ret
  IL_00be:  ldstr      "" qrs ""
  IL_00c3:  stsfld     ""string Program.d""
  IL_00c8:  ret
  IL_00c9:  ldstr      "" tuv ""
  IL_00ce:  stsfld     ""string Program.d""
  IL_00d3:  ret
  IL_00d4:  ldstr      "" wxy ""
  IL_00d9:  stsfld     ""string Program.d""
  IL_00de:  ret
}");
        }

        [WorkItem(642186, "http://vstfdevdiv:8080/DevDiv2/DevDiv/_workitems/edit/642186")]
        [Fact()]
        public void IsWarningSwitchEmit()
        {
            var cases = new[]
            {
                "ErrorCode.WRN_InvalidMainSig",
                "ErrorCode.WRN_UnreferencedEvent", "ErrorCode.WRN_LowercaseEllSuffix", "ErrorCode.WRN_DuplicateUsing",
                "ErrorCode.WRN_NewRequired", "ErrorCode.WRN_NewNotRequired", "ErrorCode.WRN_NewOrOverrideExpected",
                "ErrorCode.WRN_UnreachableCode", "ErrorCode.WRN_UnreferencedLabel", "ErrorCode.WRN_UnreferencedVar",
                "ErrorCode.WRN_UnreferencedField", "ErrorCode.WRN_IsAlwaysTrue", "ErrorCode.WRN_IsAlwaysFalse",
                "ErrorCode.WRN_ByRefNonAgileField", "ErrorCode.WRN_OldWarning_UnsafeProp",
                "ErrorCode.WRN_UnreferencedVarAssg", "ErrorCode.WRN_NegativeArrayIndex",
                "ErrorCode.WRN_BadRefCompareLeft", "ErrorCode.WRN_BadRefCompareRight",
                "ErrorCode.WRN_PatternIsAmbiguous", "ErrorCode.WRN_PatternStaticOrInaccessible",
                "ErrorCode.WRN_PatternBadSignature", "ErrorCode.WRN_SequentialOnPartialClass",
                "ErrorCode.WRN_MainCantBeGeneric", "ErrorCode.WRN_UnreferencedFieldAssg",
                "ErrorCode.WRN_AmbiguousXMLReference", "ErrorCode.WRN_VolatileByRef",
                "ErrorCode.WRN_IncrSwitchObsolete", "ErrorCode.WRN_UnreachableExpr",
                "ErrorCode.WRN_SameFullNameThisNsAgg", "ErrorCode.WRN_SameFullNameThisAggAgg",
                "ErrorCode.WRN_SameFullNameThisAggNs", "ErrorCode.WRN_GlobalAliasDefn",
                "ErrorCode.WRN_UnexpectedPredefTypeLoc", "ErrorCode.WRN_AlwaysNull", "ErrorCode.WRN_CmpAlwaysFalse",
                "ErrorCode.WRN_FinalizeMethod", "ErrorCode.WRN_AmbigLookupMeth", "ErrorCode.WRN_GotoCaseShouldConvert",
                "ErrorCode.WRN_NubExprIsConstBool", "ErrorCode.WRN_ExplicitImplCollision",
                "ErrorCode.WRN_FeatureDeprecated", "ErrorCode.WRN_DeprecatedSymbol",
                "ErrorCode.WRN_DeprecatedSymbolStr", "ErrorCode.WRN_ExternMethodNoImplementation",
                "ErrorCode.WRN_ProtectedInSealed", "ErrorCode.WRN_PossibleMistakenNullStatement",
                "ErrorCode.WRN_UnassignedInternalField", "ErrorCode.WRN_VacuousIntegralComp",
                "ErrorCode.WRN_AttributeLocationOnBadDeclaration", "ErrorCode.WRN_InvalidAttributeLocation",
                "ErrorCode.WRN_EqualsWithoutGetHashCode", "ErrorCode.WRN_EqualityOpWithoutEquals",
                "ErrorCode.WRN_EqualityOpWithoutGetHashCode", "ErrorCode.WRN_IncorrectBooleanAssg",
                "ErrorCode.WRN_NonObsoleteOverridingObsolete", "ErrorCode.WRN_BitwiseOrSignExtend",
                "ErrorCode.WRN_OldWarning_ProtectedInternal", "ErrorCode.WRN_OldWarning_AccessibleReadonly",
                "ErrorCode.WRN_CoClassWithoutComImport", "ErrorCode.WRN_TypeParameterSameAsOuterTypeParameter",
                "ErrorCode.WRN_AssignmentToLockOrDispose", "ErrorCode.WRN_ObsoleteOverridingNonObsolete",
                "ErrorCode.WRN_DebugFullNameTooLong", "ErrorCode.WRN_ExternCtorNoImplementation",
                "ErrorCode.WRN_WarningDirective", "ErrorCode.WRN_UnreachableGeneralCatch",
                "ErrorCode.WRN_UninitializedField", "ErrorCode.WRN_DeprecatedCollectionInitAddStr",
                "ErrorCode.WRN_DeprecatedCollectionInitAdd", "ErrorCode.WRN_DefaultValueForUnconsumedLocation",
                "ErrorCode.WRN_FeatureDeprecated2", "ErrorCode.WRN_FeatureDeprecated3",
                "ErrorCode.WRN_FeatureDeprecated4", "ErrorCode.WRN_FeatureDeprecated5",
                "ErrorCode.WRN_OldWarning_FeatureDefaultDeprecated", "ErrorCode.WRN_EmptySwitch",
                "ErrorCode.WRN_XMLParseError", "ErrorCode.WRN_DuplicateParamTag", "ErrorCode.WRN_UnmatchedParamTag",
                "ErrorCode.WRN_MissingParamTag", "ErrorCode.WRN_BadXMLRef", "ErrorCode.WRN_BadXMLRefParamType",
                "ErrorCode.WRN_BadXMLRefReturnType", "ErrorCode.WRN_BadXMLRefSyntax",
                "ErrorCode.WRN_UnprocessedXMLComment", "ErrorCode.WRN_FailedInclude", "ErrorCode.WRN_InvalidInclude",
                "ErrorCode.WRN_MissingXMLComment", "ErrorCode.WRN_XMLParseIncludeError",
                "ErrorCode.WRN_OldWarning_MultipleTypeDefs", "ErrorCode.WRN_OldWarning_DocFileGenAndIncr",
                "ErrorCode.WRN_XMLParserNotFound", "ErrorCode.WRN_ALinkWarn", "ErrorCode.WRN_DeleteAutoResFailed",
                "ErrorCode.WRN_CmdOptionConflictsSource", "ErrorCode.WRN_IllegalPragma",
                "ErrorCode.WRN_IllegalPPWarning", "ErrorCode.WRN_BadRestoreNumber", "ErrorCode.WRN_NonECMAFeature",
                "ErrorCode.WRN_ErrorOverride", "ErrorCode.WRN_OldWarning_ReservedIdentifier",
                "ErrorCode.WRN_InvalidSearchPathDir", "ErrorCode.WRN_MissingTypeNested",
                "ErrorCode.WRN_MissingTypeInSource", "ErrorCode.WRN_MissingTypeInAssembly",
                "ErrorCode.WRN_MultiplePredefTypes", "ErrorCode.WRN_TooManyLinesForDebugger",
                "ErrorCode.WRN_CallOnNonAgileField", "ErrorCode.WRN_BadWarningNumber", "ErrorCode.WRN_InvalidNumber",
                "ErrorCode.WRN_FileNameTooLong", "ErrorCode.WRN_IllegalPPChecksum", "ErrorCode.WRN_EndOfPPLineExpected",
                "ErrorCode.WRN_ConflictingChecksum", "ErrorCode.WRN_AssumedMatchThis",
                "ErrorCode.WRN_UseSwitchInsteadOfAttribute", "ErrorCode.WRN_InvalidAssemblyName",
                "ErrorCode.WRN_UnifyReferenceMajMin", "ErrorCode.WRN_UnifyReferenceBldRev",
                "ErrorCode.WRN_DelegateNewMethBind", "ErrorCode.WRN_EmptyFileName",
                "ErrorCode.WRN_DuplicateTypeParamTag", "ErrorCode.WRN_UnmatchedTypeParamTag",
                "ErrorCode.WRN_MissingTypeParamTag", "ErrorCode.WRN_AssignmentToSelf", "ErrorCode.WRN_ComparisonToSelf",
                "ErrorCode.WRN_DotOnDefault", "ErrorCode.WRN_BadXMLRefTypeVar", "ErrorCode.WRN_UnmatchedParamRefTag",
                "ErrorCode.WRN_UnmatchedTypeParamRefTag", "ErrorCode.WRN_ReferencedAssemblyReferencesLinkedPIA",
                "ErrorCode.WRN_TypeNotFoundForNoPIAWarning", "ErrorCode.WRN_CantHaveManifestForModule",
                "ErrorCode.WRN_MultipleRuntimeImplementationMatches", "ErrorCode.WRN_MultipleRuntimeOverrideMatches",
                "ErrorCode.WRN_DynamicDispatchToConditionalMethod", "ErrorCode.WRN_IsDynamicIsConfusing",
                "ErrorCode.WRN_AsyncLacksAwaits", "ErrorCode.WRN_FileAlreadyIncluded", "ErrorCode.WRN_NoSources",
                "ErrorCode.WRN_UseNewSwitch", "ErrorCode.WRN_NoConfigNotOnCommandLine",
                "ErrorCode.WRN_DefineIdentifierRequired", "ErrorCode.WRN_BadUILang", "ErrorCode.WRN_CLS_NoVarArgs",
                "ErrorCode.WRN_CLS_BadArgType", "ErrorCode.WRN_CLS_BadReturnType", "ErrorCode.WRN_CLS_BadFieldPropType",
                "ErrorCode.WRN_CLS_BadUnicode", "ErrorCode.WRN_CLS_BadIdentifierCase",
                "ErrorCode.WRN_CLS_OverloadRefOut", "ErrorCode.WRN_CLS_OverloadUnnamed",
                "ErrorCode.WRN_CLS_BadIdentifier", "ErrorCode.WRN_CLS_BadBase", "ErrorCode.WRN_CLS_BadInterfaceMember",
                "ErrorCode.WRN_CLS_NoAbstractMembers", "ErrorCode.WRN_CLS_NotOnModules",
                "ErrorCode.WRN_CLS_ModuleMissingCLS", "ErrorCode.WRN_CLS_AssemblyNotCLS",
                "ErrorCode.WRN_CLS_BadAttributeType", "ErrorCode.WRN_CLS_ArrayArgumentToAttribute",
                "ErrorCode.WRN_CLS_NotOnModules2", "ErrorCode.WRN_CLS_IllegalTrueInFalse",
                "ErrorCode.WRN_CLS_MeaninglessOnPrivateType", "ErrorCode.WRN_CLS_AssemblyNotCLS2",
                "ErrorCode.WRN_CLS_MeaninglessOnParam", "ErrorCode.WRN_CLS_MeaninglessOnReturn",
                "ErrorCode.WRN_CLS_BadTypeVar", "ErrorCode.WRN_CLS_VolatileField", "ErrorCode.WRN_CLS_BadInterface",
                "ErrorCode.WRN_UnobservedAwaitableExpression",
                "ErrorCode.WRN_CallerLineNumberParamForUnconsumedLocation",
                "ErrorCode.WRN_CallerFilePathParamForUnconsumedLocation",
                "ErrorCode.WRN_CallerMemberNameParamForUnconsumedLocation", "ErrorCode.WRN_UnknownOption",
                "ErrorCode.WRN_MetadataNameTooLong", "ErrorCode.WRN_MainIgnored", "ErrorCode.WRN_DelaySignButNoKey",
                "ErrorCode.WRN_InvalidVersionFormat", "ErrorCode.WRN_CallerFilePathPreferredOverCallerMemberName",
                "ErrorCode.WRN_CallerLineNumberPreferredOverCallerMemberName",
                "ErrorCode.WRN_CallerLineNumberPreferredOverCallerFilePath",
                "ErrorCode.WRN_AssemblyAttributeFromModuleIsOverridden", "ErrorCode.WRN_UnimplementedCommandLineSwitch",
                "ErrorCode.WRN_RefCultureMismatch", "ErrorCode.WRN_ConflictingMachineAssembly",
                "ErrorCode.WRN_CA2000_DisposeObjectsBeforeLosingScope1",
                "ErrorCode.WRN_CA2000_DisposeObjectsBeforeLosingScope2",
                "ErrorCode.WRN_CA2202_DoNotDisposeObjectsMultipleTimes",
            };
            var text = $$"""
using System;
using System.Collections.Generic;
using System.Text;
using System.Threading.Tasks;

namespace ConsoleApplication24
{
    class Program
    {
        static void Main(string[] args)
        {
            TimeIt();
            TimeIt();
            TimeIt();
            TimeIt();
            TimeIt();
            TimeIt();
            TimeIt();
        }

        private static void TimeIt()
        {
//            var sw = System.Diagnostics.Stopwatch.StartNew();
//
//            for (int i = 0; i < 100000000; i++)
//            {
//                IsWarning((ErrorCode)(i % 10002));
//            }
//
//            sw.Stop();
//            System.Console.WriteLine(sw.ElapsedMilliseconds);
        }
        public static bool IsWarning_IsExpression(ErrorCode code)
        {
            return code is {{string.Join(" or ", cases)}};
        }
        public static bool IsWarning_SwitchExpression(ErrorCode code)
        {
            return code switch
            { 
                {{string.Join(" or ", cases)}} => true,
                _ => false
            };
        }
        public static bool IsWarning(ErrorCode code)
        {
            switch (code)
            {
                case {{string.Join(":case ", cases)}}:
                    return true;
                default:
                    return false;
            }
        }


        internal enum ErrorCode
        {
            Void = InternalErrorCode.Void,
            Unknown = InternalErrorCode.Unknown,
            FTL_InternalError = 1,
            //FTL_FailedToLoadResource = 2,
            //FTL_NoMemory = 3,
            //ERR_WarningAsError = 4,
            //ERR_MissingOptionArg = 5,
            ERR_NoMetadataFile = 6,
            //FTL_ComPlusInit = 7,
            FTL_MetadataImportFailure = 8,
            FTL_MetadataCantOpenFile = 9,
            //ERR_FatalError = 10,
            //ERR_CantImportBase = 11,
            ERR_NoTypeDef = 12,
            FTL_MetadataEmitFailure = 13,
            //FTL_RequiredFileNotFound = 14,
            ERR_ClassNameTooLong = 15,
            ERR_OutputWriteFailed = 16,
            ERR_MultipleEntryPoints = 17,
            //ERR_UnimplementedOp = 18,
            ERR_BadBinaryOps = 19,
            ERR_IntDivByZero = 20,
            ERR_BadIndexLHS = 21,
            ERR_BadIndexCount = 22,
            ERR_BadUnaryOp = 23,
            //ERR_NoStdLib = 25,        not used in Roslyn
            ERR_ThisInStaticMeth = 26,
            ERR_ThisInBadContext = 27,
            WRN_InvalidMainSig = 28,
            ERR_NoImplicitConv = 29,
            ERR_NoExplicitConv = 30,
            ERR_ConstOutOfRange = 31,
            ERR_AmbigBinaryOps = 34,
            ERR_AmbigUnaryOp = 35,
            ERR_InAttrOnOutParam = 36,
            ERR_ValueCantBeNull = 37,
            //ERR_WrongNestedThis = 38,     No longer given in Roslyn. Less specific ERR_ObjectRequired ""An object reference is required for the non-static...""
            ERR_NoExplicitBuiltinConv = 39,
            //FTL_DebugInit = 40,           Not used in Roslyn. Roslyn gives FTL_DebugEmitFailure with specific error code info.
            FTL_DebugEmitFailure = 41,
            //FTL_DebugInitFile = 42,       Not used in Roslyn. Roslyn gives ERR_CantOpenFileWrite with specific error info.
            //FTL_BadPDBFormat = 43,        Not used in Roslyn. Roslyn gives FTL_DebugEmitFailure with specific error code info.
            ERR_BadVisReturnType = 50,
            ERR_BadVisParamType = 51,
            ERR_BadVisFieldType = 52,
            ERR_BadVisPropertyType = 53,
            ERR_BadVisIndexerReturn = 54,
            ERR_BadVisIndexerParam = 55,
            ERR_BadVisOpReturn = 56,
            ERR_BadVisOpParam = 57,
            ERR_BadVisDelegateReturn = 58,
            ERR_BadVisDelegateParam = 59,
            ERR_BadVisBaseClass = 60,
            ERR_BadVisBaseInterface = 61,
            ERR_EventNeedsBothAccessors = 65,
            ERR_EventNotDelegate = 66,
            WRN_UnreferencedEvent = 67,
            ERR_InterfaceEventInitializer = 68,
            ERR_EventPropertyInInterface = 69,
            ERR_BadEventUsage = 70,
            ERR_ExplicitEventFieldImpl = 71,
            ERR_CantOverrideNonEvent = 72,
            ERR_AddRemoveMustHaveBody = 73,
            ERR_AbstractEventInitializer = 74,
            ERR_PossibleBadNegCast = 75,
            ERR_ReservedEnumerator = 76,
            ERR_AsMustHaveReferenceType = 77,
            WRN_LowercaseEllSuffix = 78,
            ERR_BadEventUsageNoField = 79,
            ERR_ConstraintOnlyAllowedOnGenericDecl = 80,
            ERR_TypeParamMustBeIdentifier = 81,
            ERR_MemberReserved = 82,
            ERR_DuplicateParamName = 100,
            ERR_DuplicateNameInNS = 101,
            ERR_DuplicateNameInClass = 102,
            ERR_NameNotInContext = 103,
            ERR_AmbigContext = 104,
            WRN_DuplicateUsing = 105,
            ERR_BadMemberFlag = 106,
            ERR_BadMemberProtection = 107,
            WRN_NewRequired = 108,
            WRN_NewNotRequired = 109,
            ERR_CircConstValue = 110,
            ERR_MemberAlreadyExists = 111,
            ERR_StaticNotVirtual = 112,
            ERR_OverrideNotNew = 113,
            WRN_NewOrOverrideExpected = 114,
            ERR_OverrideNotExpected = 115,
            ERR_NamespaceUnexpected = 116,
            ERR_NoSuchMember = 117,
            ERR_BadSKknown = 118,
            ERR_BadSKunknown = 119,
            ERR_ObjectRequired = 120,
            ERR_AmbigCall = 121,
            ERR_BadAccess = 122,
            ERR_MethDelegateMismatch = 123,
            ERR_RetObjectRequired = 126,
            ERR_RetNoObjectRequired = 127,
            ERR_LocalDuplicate = 128,
            ERR_AssgLvalueExpected = 131,
            ERR_StaticConstParam = 132,
            ERR_NotConstantExpression = 133,
            ERR_NotNullConstRefField = 134,
            ERR_NameIllegallyOverrides = 135,
            ERR_LocalIllegallyOverrides = 136,
            ERR_BadUsingNamespace = 138,
            ERR_NoBreakOrCont = 139,
            ERR_DuplicateLabel = 140,
            ERR_NoConstructors = 143,
            ERR_NoNewAbstract = 144,
            ERR_ConstValueRequired = 145,
            ERR_CircularBase = 146,
            ERR_BadDelegateConstructor = 148,
            ERR_MethodNameExpected = 149,
            ERR_ConstantExpected = 150,
            // ERR_SwitchGoverningTypeValueExpected shares the same error code (CS0151) with ERR_IntegralTypeValueExpected in Dev10 compiler.
            // However ERR_IntegralTypeValueExpected is currently unused and hence being removed. If we need to generate this error in future
            // we can use error code CS0166. CS0166 was originally reserved for ERR_SwitchFallInto in Dev10, but was never used. 
            ERR_SwitchGoverningTypeValueExpected = 151,
            ERR_DuplicateCaseLabel = 152,
            ERR_InvalidGotoCase = 153,
            ERR_PropertyLacksGet = 154,
            ERR_BadExceptionType = 155,
            ERR_BadEmptyThrow = 156,
            ERR_BadFinallyLeave = 157,
            ERR_LabelShadow = 158,
            ERR_LabelNotFound = 159,
            ERR_UnreachableCatch = 160,
            ERR_ReturnExpected = 161,
            WRN_UnreachableCode = 162,
            ERR_SwitchFallThrough = 163,
            WRN_UnreferencedLabel = 164,
            ERR_UseDefViolation = 165,
            //ERR_NoInvoke = 167,
            WRN_UnreferencedVar = 168,
            WRN_UnreferencedField = 169,
            ERR_UseDefViolationField = 170,
            ERR_UnassignedThis = 171,
            ERR_AmbigQM = 172,
            ERR_InvalidQM = 173,
            ERR_NoBaseClass = 174,
            ERR_BaseIllegal = 175,
            ERR_ObjectProhibited = 176,
            ERR_ParamUnassigned = 177,
            ERR_InvalidArray = 178,
            ERR_ExternHasBody = 179,
            ERR_AbstractAndExtern = 180,
            ERR_BadAttributeParamType = 181,
            ERR_BadAttributeArgument = 182,
            WRN_IsAlwaysTrue = 183,
            WRN_IsAlwaysFalse = 184,
            ERR_LockNeedsReference = 185,
            ERR_NullNotValid = 186,
            ERR_UseDefViolationThis = 188,
            ERR_ArgsInvalid = 190,
            ERR_AssgReadonly = 191,
            ERR_RefReadonly = 192,
            ERR_PtrExpected = 193,
            ERR_PtrIndexSingle = 196,
            WRN_ByRefNonAgileField = 197,
            ERR_AssgReadonlyStatic = 198,
            ERR_RefReadonlyStatic = 199,
            ERR_AssgReadonlyProp = 200,
            ERR_IllegalStatement = 201,
            ERR_BadGetEnumerator = 202,
            ERR_TooManyLocals = 204,
            ERR_AbstractBaseCall = 205,
            ERR_RefProperty = 206,
            WRN_OldWarning_UnsafeProp = 207,    // This error code is unused, but we still need to retain it to suppress CS1691 when ""/nowarn:207"" is specified on the command line.
            ERR_ManagedAddr = 208,
            ERR_BadFixedInitType = 209,
            ERR_FixedMustInit = 210,
            ERR_InvalidAddrOp = 211,
            ERR_FixedNeeded = 212,
            ERR_FixedNotNeeded = 213,
            ERR_UnsafeNeeded = 214,
            ERR_OpTFRetType = 215,
            ERR_OperatorNeedsMatch = 216,
            ERR_BadBoolOp = 217,
            ERR_MustHaveOpTF = 218,
            WRN_UnreferencedVarAssg = 219,
            ERR_CheckedOverflow = 220,
            ERR_ConstOutOfRangeChecked = 221,
            ERR_BadVarargs = 224,
            ERR_ParamsMustBeArray = 225,
            ERR_IllegalArglist = 226,
            ERR_IllegalUnsafe = 227,
            //ERR_NoAccessibleMember = 228,
            ERR_AmbigMember = 229,
            ERR_BadForeachDecl = 230,
            ERR_ParamsLast = 231,
            ERR_SizeofUnsafe = 233,
            ERR_DottedTypeNameNotFoundInNS = 234,
            ERR_FieldInitRefNonstatic = 236,
            ERR_SealedNonOverride = 238,
            ERR_CantOverrideSealed = 239,
            //ERR_NoDefaultArgs = 241,
            ERR_VoidError = 242,
            ERR_ConditionalOnOverride = 243,
            ERR_PointerInAsOrIs = 244,
            ERR_CallingFinalizeDeprecated = 245, //Dev10: ERR_CallingFinalizeDepracated
            ERR_SingleTypeNameNotFound = 246,
            ERR_NegativeStackAllocSize = 247,
            ERR_NegativeArraySize = 248,
            ERR_OverrideFinalizeDeprecated = 249,
            ERR_CallingBaseFinalizeDeprecated = 250,
            WRN_NegativeArrayIndex = 251,
            WRN_BadRefCompareLeft = 252,
            WRN_BadRefCompareRight = 253,
            ERR_BadCastInFixed = 254,
            ERR_StackallocInCatchFinally = 255,
            ERR_VarargsLast = 257,
            ERR_MissingPartial = 260,
            ERR_PartialTypeKindConflict = 261,
            ERR_PartialModifierConflict = 262,
            ERR_PartialMultipleBases = 263,
            ERR_PartialWrongTypeParams = 264,
            ERR_PartialWrongConstraints = 265,
            ERR_NoImplicitConvCast = 266,
            ERR_PartialMisplaced = 267,
            ERR_ImportedCircularBase = 268,
            ERR_UseDefViolationOut = 269,
            ERR_ArraySizeInDeclaration = 270,
            ERR_InaccessibleGetter = 271,
            ERR_InaccessibleSetter = 272,
            ERR_InvalidPropertyAccessMod = 273,
            ERR_DuplicatePropertyAccessMods = 274,
            ERR_PropertyAccessModInInterface = 275,
            ERR_AccessModMissingAccessor = 276,
            ERR_UnimplementedInterfaceAccessor = 277,
            WRN_PatternIsAmbiguous = 278,
            WRN_PatternStaticOrInaccessible = 279,
            WRN_PatternBadSignature = 280,
            ERR_FriendRefNotEqualToThis = 281,
            WRN_SequentialOnPartialClass = 282,
            ERR_BadConstType = 283,
            ERR_NoNewTyvar = 304,
            ERR_BadArity = 305,
            ERR_BadTypeArgument = 306,
            ERR_TypeArgsNotAllowed = 307,
            ERR_HasNoTypeVars = 308,
            ERR_NewConstraintNotSatisfied = 310,
            ERR_GenericConstraintNotSatisfiedRefType = 311,
            ERR_GenericConstraintNotSatisfiedNullableEnum = 312,
            ERR_GenericConstraintNotSatisfiedNullableInterface = 313,
            ERR_GenericConstraintNotSatisfiedTyVar = 314,
            ERR_GenericConstraintNotSatisfiedValType = 315,
            ERR_DuplicateGeneratedName = 316,
            ERR_GlobalSingleTypeNameNotFound = 400,
            ERR_NewBoundMustBeLast = 401,
            WRN_MainCantBeGeneric = 402,
            ERR_TypeVarCantBeNull = 403,
            ERR_AttributeCantBeGeneric = 404,
            ERR_DuplicateBound = 405,
            ERR_ClassBoundNotFirst = 406,
            ERR_BadRetType = 407,
            ERR_DuplicateConstraintClause = 409,
            //ERR_WrongSignature = 410,     unused in Roslyn
            ERR_CantInferMethTypeArgs = 411,
            ERR_LocalSameNameAsTypeParam = 412,
            ERR_AsWithTypeVar = 413,
            WRN_UnreferencedFieldAssg = 414,
            ERR_BadIndexerNameAttr = 415,
            ERR_AttrArgWithTypeVars = 416,
            ERR_NewTyvarWithArgs = 417,
            ERR_AbstractSealedStatic = 418,
            WRN_AmbiguousXMLReference = 419,
            WRN_VolatileByRef = 420,
            WRN_IncrSwitchObsolete = 422,    // This error code is unused, but we still need to retain it to suppress CS1691 when ""/nowarn"" is specified on the command line.
            ERR_ComImportWithImpl = 423,
            ERR_ComImportWithBase = 424,
            ERR_ImplBadConstraints = 425,
            ERR_DottedTypeNameNotFoundInAgg = 426,
            ERR_MethGrpToNonDel = 428,
            WRN_UnreachableExpr = 429,       // This error code is unused, but we still need to retain it to suppress CS1691 when ""/nowarn"" is specified on the command line.
            ERR_BadExternAlias = 430,
            ERR_ColColWithTypeAlias = 431,
            ERR_AliasNotFound = 432,
            ERR_SameFullNameAggAgg = 433,
            ERR_SameFullNameNsAgg = 434,
            WRN_SameFullNameThisNsAgg = 435,
            WRN_SameFullNameThisAggAgg = 436,
            WRN_SameFullNameThisAggNs = 437,
            ERR_SameFullNameThisAggThisNs = 438,
            ERR_ExternAfterElements = 439,
            WRN_GlobalAliasDefn = 440,
            ERR_SealedStaticClass = 441,
            ERR_PrivateAbstractAccessor = 442,
            ERR_ValueExpected = 443,
            WRN_UnexpectedPredefTypeLoc = 444,  // This error code is unused, but we still need to retain it to suppress CS1691 when ""/nowarn"" is specified on the command line.
            ERR_UnboxNotLValue = 445,
            ERR_AnonMethGrpInForEach = 446,
            //ERR_AttrOnTypeArg = 447,      unused in Roslyn. The scenario for which this error exists should, and does generate a parse error.
            ERR_BadIncDecRetType = 448,
            ERR_TypeConstraintsMustBeUniqueAndFirst = 449,
            ERR_RefValBoundWithClass = 450,
            ERR_NewBoundWithVal = 451,
            ERR_RefConstraintNotSatisfied = 452,
            ERR_ValConstraintNotSatisfied = 453,
            ERR_CircularConstraint = 454,
            ERR_BaseConstraintConflict = 455,
            ERR_ConWithValCon = 456,
            ERR_AmbigUDConv = 457,
            WRN_AlwaysNull = 458,
            ERR_AddrOnReadOnlyLocal = 459,
            ERR_OverrideWithConstraints = 460,
            ERR_AmbigOverride = 462,
            ERR_DecConstError = 463,
            WRN_CmpAlwaysFalse = 464,
            WRN_FinalizeMethod = 465,
            ERR_ExplicitImplParams = 466,
            WRN_AmbigLookupMeth = 467,
            ERR_SameFullNameThisAggThisAgg = 468,
            WRN_GotoCaseShouldConvert = 469,
            ERR_MethodImplementingAccessor = 470,
            //ERR_TypeArgsNotAllowedAmbig = 471,    no longer issued in Roslyn
            WRN_NubExprIsConstBool = 472,
            WRN_ExplicitImplCollision = 473,
            ERR_AbstractHasBody = 500,
            ERR_ConcreteMissingBody = 501,
            ERR_AbstractAndSealed = 502,
            ERR_AbstractNotVirtual = 503,
            ERR_StaticConstant = 504,
            ERR_CantOverrideNonFunction = 505,
            ERR_CantOverrideNonVirtual = 506,
            ERR_CantChangeAccessOnOverride = 507,
            ERR_CantChangeReturnTypeOnOverride = 508,
            ERR_CantDeriveFromSealedType = 509,
            ERR_AbstractInConcreteClass = 513,
            ERR_StaticConstructorWithExplicitConstructorCall = 514,
            ERR_StaticConstructorWithAccessModifiers = 515,
            ERR_RecursiveConstructorCall = 516,
            ERR_ObjectCallingBaseConstructor = 517,
            ERR_PredefinedTypeNotFound = 518,
            //ERR_PredefinedTypeBadType = 520,
            ERR_StructWithBaseConstructorCall = 522,
            ERR_StructLayoutCycle = 523,
            ERR_InterfacesCannotContainTypes = 524,
            ERR_InterfacesCantContainFields = 525,
            ERR_InterfacesCantContainConstructors = 526,
            ERR_NonInterfaceInInterfaceList = 527,
            ERR_DuplicateInterfaceInBaseList = 528,
            ERR_CycleInInterfaceInheritance = 529,
            ERR_InterfaceMemberHasBody = 531,
            ERR_HidingAbstractMethod = 533,
            ERR_UnimplementedAbstractMethod = 534,
            ERR_UnimplementedInterfaceMember = 535,
            ERR_ObjectCantHaveBases = 537,
            ERR_ExplicitInterfaceImplementationNotInterface = 538,
            ERR_InterfaceMemberNotFound = 539,
            ERR_ClassDoesntImplementInterface = 540,
            ERR_ExplicitInterfaceImplementationInNonClassOrStruct = 541,
            ERR_MemberNameSameAsType = 542,
            ERR_EnumeratorOverflow = 543,
            ERR_CantOverrideNonProperty = 544,
            ERR_NoGetToOverride = 545,
            ERR_NoSetToOverride = 546,
            ERR_PropertyCantHaveVoidType = 547,
            ERR_PropertyWithNoAccessors = 548,
            ERR_NewVirtualInSealed = 549,
            ERR_ExplicitPropertyAddingAccessor = 550,
            ERR_ExplicitPropertyMissingAccessor = 551,
            ERR_ConversionWithInterface = 552,
            ERR_ConversionWithBase = 553,
            ERR_ConversionWithDerived = 554,
            ERR_IdentityConversion = 555,
            ERR_ConversionNotInvolvingContainedType = 556,
            ERR_DuplicateConversionInClass = 557,
            ERR_OperatorsMustBeStatic = 558,
            ERR_BadIncDecSignature = 559,
            ERR_BadUnaryOperatorSignature = 562,
            ERR_BadBinaryOperatorSignature = 563,
            ERR_BadShiftOperatorSignature = 564,
            ERR_InterfacesCantContainOperators = 567,
            ERR_StructsCantContainDefaultConstructor = 568,
            ERR_CantOverrideBogusMethod = 569,
            ERR_BindToBogus = 570,
            ERR_CantCallSpecialMethod = 571,
            ERR_BadTypeReference = 572,
            ERR_FieldInitializerInStruct = 573,
            ERR_BadDestructorName = 574,
            ERR_OnlyClassesCanContainDestructors = 575,
            ERR_ConflictAliasAndMember = 576,
            ERR_ConditionalOnSpecialMethod = 577,
            ERR_ConditionalMustReturnVoid = 578,
            ERR_DuplicateAttribute = 579,
            ERR_ConditionalOnInterfaceMethod = 582,
            //ERR_ICE_Culprit = 583,            No ICE in Roslyn. All of these are unused
            //ERR_ICE_Symbol = 584,
            //ERR_ICE_Node = 585,
            //ERR_ICE_File = 586,
            //ERR_ICE_Stage = 587,
            //ERR_ICE_Lexer = 588,
            //ERR_ICE_Parser = 589,
            ERR_OperatorCantReturnVoid = 590,
            ERR_InvalidAttributeArgument = 591,
            ERR_AttributeOnBadSymbolType = 592,
            ERR_FloatOverflow = 594,
            ERR_ComImportWithoutUuidAttribute = 596,
            ERR_InvalidNamedArgument = 599,
            ERR_DllImportOnInvalidMethod = 601,
            WRN_FeatureDeprecated = 602,    // This error code is unused, but we still need to retain it to suppress CS1691 when ""/nowarn:602"" is specified on the command line.
            // ERR_NameAttributeOnOverride = 609, // removed in Roslyn
            ERR_FieldCantBeRefAny = 610,
            ERR_ArrayElementCantBeRefAny = 611,
            WRN_DeprecatedSymbol = 612,
            ERR_NotAnAttributeClass = 616,
            ERR_BadNamedAttributeArgument = 617,
            WRN_DeprecatedSymbolStr = 618,
            ERR_DeprecatedSymbolStr = 619,
            ERR_IndexerCantHaveVoidType = 620,
            ERR_VirtualPrivate = 621,
            ERR_ArrayInitToNonArrayType = 622,
            ERR_ArrayInitInBadPlace = 623,
            ERR_MissingStructOffset = 625,
            WRN_ExternMethodNoImplementation = 626,
            WRN_ProtectedInSealed = 628,
            ERR_InterfaceImplementedByConditional = 629,
            ERR_IllegalRefParam = 631,
            ERR_BadArgumentToAttribute = 633,
            //ERR_MissingComTypeOrMarshaller = 635,
            ERR_StructOffsetOnBadStruct = 636,
            ERR_StructOffsetOnBadField = 637,
            ERR_AttributeUsageOnNonAttributeClass = 641,
            WRN_PossibleMistakenNullStatement = 642,
            ERR_DuplicateNamedAttributeArgument = 643,
            ERR_DeriveFromEnumOrValueType = 644,
            ERR_DefaultMemberOnIndexedType = 646,
            //ERR_CustomAttributeError = 647,
            ERR_BogusType = 648,
            WRN_UnassignedInternalField = 649,
            ERR_CStyleArray = 650,
            WRN_VacuousIntegralComp = 652,
            ERR_AbstractAttributeClass = 653,
            ERR_BadNamedAttributeArgumentType = 655,
            ERR_MissingPredefinedMember = 656,
            WRN_AttributeLocationOnBadDeclaration = 657,
            WRN_InvalidAttributeLocation = 658,
            WRN_EqualsWithoutGetHashCode = 659,
            WRN_EqualityOpWithoutEquals = 660,
            WRN_EqualityOpWithoutGetHashCode = 661,
            ERR_OutAttrOnRefParam = 662,
            ERR_OverloadRefKind = 663,
            ERR_LiteralDoubleCast = 664,
            WRN_IncorrectBooleanAssg = 665,
            ERR_ProtectedInStruct = 666,
            //ERR_FeatureDeprecated = 667,
            ERR_InconsistentIndexerNames = 668, // Named 'ERR_InconsistantIndexerNames' in native compiler
            ERR_ComImportWithUserCtor = 669,
            ERR_FieldCantHaveVoidType = 670,
            WRN_NonObsoleteOverridingObsolete = 672,
            ERR_SystemVoid = 673,
            ERR_ExplicitParamArrayOrCollection = 674,
            WRN_BitwiseOrSignExtend = 675,
            ERR_VolatileStruct = 677,
            ERR_VolatileAndReadonly = 678,
            WRN_OldWarning_ProtectedInternal = 679,    // This error code is unused, but we still need to retain it to suppress CS1691 when ""/nowarn:679"" is specified on the command line.
            WRN_OldWarning_AccessibleReadonly = 680,    // This error code is unused, but we still need to retain it to suppress CS1691 when ""/nowarn:680"" is specified on the command line.
            ERR_AbstractField = 681,
            ERR_BogusExplicitImpl = 682,
            ERR_ExplicitMethodImplAccessor = 683,
            WRN_CoClassWithoutComImport = 684,
            ERR_ConditionalWithOutParam = 685,
            ERR_AccessorImplementingMethod = 686,
            ERR_AliasQualAsExpression = 687,
            ERR_DerivingFromATyVar = 689,
            //FTL_MalformedMetadata = 690,
            ERR_DuplicateTypeParameter = 692,
            WRN_TypeParameterSameAsOuterTypeParameter = 693,
            ERR_TypeVariableSameAsParent = 694,
            ERR_UnifyingInterfaceInstantiations = 695,
            ERR_GenericDerivingFromAttribute = 698,
            ERR_TyVarNotFoundInConstraint = 699,
            ERR_BadBoundType = 701,
            ERR_SpecialTypeAsBound = 702,
            ERR_BadVisBound = 703,
            ERR_LookupInTypeVariable = 704,
            ERR_BadConstraintType = 706,
            ERR_InstanceMemberInStaticClass = 708,
            ERR_StaticBaseClass = 709,
            ERR_ConstructorInStaticClass = 710,
            ERR_DestructorInStaticClass = 711,
            ERR_InstantiatingStaticClass = 712,
            ERR_StaticDerivedFromNonObject = 713,
            ERR_StaticClassInterfaceImpl = 714,
            ERR_OperatorInStaticClass = 715,
            ERR_ConvertToStaticClass = 716,
            ERR_ConstraintIsStaticClass = 717,
            ERR_GenericArgIsStaticClass = 718,
            ERR_ArrayOfStaticClass = 719,
            ERR_IndexerInStaticClass = 720,
            ERR_ParameterIsStaticClass = 721,
            ERR_ReturnTypeIsStaticClass = 722,
            ERR_VarDeclIsStaticClass = 723,
            ERR_BadEmptyThrowInFinally = 724,
            //ERR_InvalidDecl = 725,
            //ERR_InvalidSpecifier = 726,
            //ERR_InvalidSpecifierUnk = 727,
            WRN_AssignmentToLockOrDispose = 728,
            ERR_ForwardedTypeInThisAssembly = 729,
            ERR_ForwardedTypeIsNested = 730,
            ERR_CycleInTypeForwarder = 731,
            //ERR_FwdedGeneric = 733,
            ERR_AssemblyNameOnNonModule = 734,
            ERR_InvalidFwdType = 735,
            ERR_CloseUnimplementedInterfaceMemberStatic = 736,
            ERR_CloseUnimplementedInterfaceMemberNotPublic = 737,
            ERR_CloseUnimplementedInterfaceMemberWrongReturnType = 738,
            ERR_DuplicateTypeForwarder = 739,
            ERR_ExpectedSelectOrGroup = 742,
            ERR_ExpectedContextualKeywordOn = 743,
            ERR_ExpectedContextualKeywordEquals = 744,
            ERR_ExpectedContextualKeywordBy = 745,
            ERR_InvalidAnonymousTypeMemberDeclarator = 746,
            ERR_InvalidInitializerElementInitializer = 747,
            ERR_InconsistentLambdaParameterUsage = 748,
            ERR_PartialMethodInvalidModifier = 750,
            ERR_PartialMethodOnlyInPartialClass = 751,
            ERR_PartialMethodCannotHaveOutParameters = 752,
            ERR_PartialMethodOnlyMethods = 753,
            ERR_PartialMethodNotExplicit = 754,
            ERR_PartialMethodExtensionDifference = 755,
            ERR_PartialMethodOnlyOneLatent = 756,
            ERR_PartialMethodOnlyOneActual = 757,
            ERR_PartialMethodParamsDifference = 758,
            ERR_PartialMethodMustHaveLatent = 759,
            ERR_PartialMethodInconsistentConstraints = 761,
            ERR_PartialMethodToDelegate = 762,
            ERR_PartialMethodStaticDifference = 763,
            ERR_PartialMethodUnsafeDifference = 764,
            ERR_PartialMethodInExpressionTree = 765,
            ERR_PartialMethodMustReturnVoid = 766,
            ERR_ExplicitImplCollisionOnRefOut = 767,
            //ERR_NoEmptyArrayRanges = 800,
            //ERR_IntegerSpecifierOnOneDimArrays = 801,
            //ERR_IntegerSpecifierMustBePositive = 802,
            //ERR_ArrayRangeDimensionsMustMatch = 803,
            //ERR_ArrayRangeDimensionsWrong = 804,
            //ERR_IntegerSpecifierValidOnlyOnArrays = 805,
            //ERR_ArrayRangeSpecifierValidOnlyOnArrays = 806,
            //ERR_UseAdditionalSquareBrackets = 807,
            //ERR_DotDotNotAssociative = 808,
            WRN_ObsoleteOverridingNonObsolete = 809,
            WRN_DebugFullNameTooLong = 811,                                 // Dev11 name: ERR_DebugFullNameTooLong
            ERR_ImplicitlyTypedVariableAssignedBadValue = 815,              // Dev10 name: ERR_ImplicitlyTypedLocalAssignedBadValue
            ERR_ImplicitlyTypedVariableWithNoInitializer = 818,             // Dev10 name: ERR_ImplicitlyTypedLocalWithNoInitializer
            ERR_ImplicitlyTypedVariableMultipleDeclarator = 819,            // Dev10 name: ERR_ImplicitlyTypedLocalMultipleDeclarator
            ERR_ImplicitlyTypedVariableAssignedArrayInitializer = 820,      // Dev10 name: ERR_ImplicitlyTypedLocalAssignedArrayInitializer
            ERR_ImplicitlyTypedLocalCannotBeFixed = 821,
            ERR_ImplicitlyTypedVariableCannotBeConst = 822,                 // Dev10 name: ERR_ImplicitlyTypedLocalCannotBeConst
            WRN_ExternCtorNoImplementation = 824,
            ERR_TypeVarNotFound = 825,
            ERR_ImplicitlyTypedArrayNoBestType = 826,
            ERR_AnonymousTypePropertyAssignedBadValue = 828,
            ERR_ExpressionTreeContainsBaseAccess = 831,
            ERR_ExpressionTreeContainsAssignment = 832,
            ERR_AnonymousTypeDuplicatePropertyName = 833,
            ERR_StatementLambdaToExpressionTree = 834,
            ERR_ExpressionTreeMustHaveDelegate = 835,
            ERR_AnonymousTypeNotAvailable = 836,
            ERR_LambdaInIsAs = 837,
            ERR_ExpressionTreeContainsMultiDimensionalArrayInitializer = 838,
            ERR_MissingArgument = 839,
            ERR_AutoPropertiesMustHaveBothAccessors = 840,
            ERR_VariableUsedBeforeDeclaration = 841,
            ERR_ExplicitLayoutAndAutoImplementedProperty = 842,
            ERR_UnassignedThisAutoProperty = 843,
            ERR_VariableUsedBeforeDeclarationAndHidesField = 844,
            ERR_ExpressionTreeContainsBadCoalesce = 845,
            ERR_ArrayInitializerExpected = 846,
            ERR_ArrayInitializerIncorrectLength = 847,
            // ERR_OverloadRefOutCtor = 851,                                Replaced By ERR_OverloadRefKind
            ERR_ExpressionTreeContainsNamedArgument = 853,
            ERR_ExpressionTreeContainsOptionalArgument = 854,
            ERR_ExpressionTreeContainsIndexedProperty = 855,
            ERR_IndexedPropertyRequiresParams = 856,
            ERR_IndexedPropertyMustHaveAllOptionalParams = 857,
            ERR_FusionConfigFileNameTooLong = 858,
            ERR_IdentifierExpected = 1001,
            ERR_SemicolonExpected = 1002,
            ERR_SyntaxError = 1003,
            ERR_DuplicateModifier = 1004,
            ERR_DuplicateAccessor = 1007,
            ERR_IntegralTypeExpected = 1008,
            ERR_IllegalEscape = 1009,
            ERR_NewlineInConst = 1010,
            ERR_EmptyCharConst = 1011,
            ERR_TooManyCharsInConst = 1012,
            ERR_InvalidNumber = 1013,
            ERR_GetOrSetExpected = 1014,
            ERR_ClassTypeExpected = 1015,
            ERR_NamedArgumentExpected = 1016,
            ERR_TooManyCatches = 1017,
            ERR_ThisOrBaseExpected = 1018,
            ERR_OvlUnaryOperatorExpected = 1019,
            ERR_OvlBinaryOperatorExpected = 1020,
            ERR_IntOverflow = 1021,
            ERR_EOFExpected = 1022,
            ERR_BadEmbeddedStmt = 1023,
            ERR_PPDirectiveExpected = 1024,
            ERR_EndOfPPLineExpected = 1025,
            ERR_CloseParenExpected = 1026,
            ERR_EndifDirectiveExpected = 1027,
            ERR_UnexpectedDirective = 1028,
            ERR_ErrorDirective = 1029,
            WRN_WarningDirective = 1030,
            ERR_TypeExpected = 1031,
            ERR_PPDefFollowsToken = 1032,
            //ERR_TooManyLines = 1033,      unused in Roslyn.
            //ERR_LineTooLong = 1034,       unused in Roslyn.
            ERR_OpenEndedComment = 1035,
            ERR_OvlOperatorExpected = 1037,
            ERR_EndRegionDirectiveExpected = 1038,
            ERR_UnterminatedStringLit = 1039,
            ERR_BadDirectivePlacement = 1040,
            ERR_IdentifierExpectedKW = 1041,
            ERR_SemiOrLBraceExpected = 1043,
            ERR_MultiTypeInDeclaration = 1044,
            ERR_AddOrRemoveExpected = 1055,
            ERR_UnexpectedCharacter = 1056,
            ERR_ProtectedInStatic = 1057,
            WRN_UnreachableGeneralCatch = 1058,
            ERR_IncrementLvalueExpected = 1059,
            WRN_UninitializedField = 1060,  //unused in Roslyn but preserving for the purposes of not breaking users' /nowarn settings
            ERR_NoSuchMemberOrExtension = 1061,
            WRN_DeprecatedCollectionInitAddStr = 1062,
            ERR_DeprecatedCollectionInitAddStr = 1063,
            WRN_DeprecatedCollectionInitAdd = 1064,
            ERR_DefaultValueNotAllowed = 1065,
            WRN_DefaultValueForUnconsumedLocation = 1066,
            ERR_PartialWrongTypeParamsVariance = 1067,
            ERR_GlobalSingleTypeNameNotFoundFwd = 1068,
            ERR_DottedTypeNameNotFoundInNSFwd = 1069,
            ERR_SingleTypeNameNotFoundFwd = 1070,
            //ERR_NoSuchMemberOnNoPIAType = 1071,   //EE
            // ERR_EOLExpected = 1099, // EE
            // ERR_NotSupportedinEE = 1100, // EE
            ERR_BadThisParam = 1100,
            ERR_BadRefWithThis = 1101,
            ERR_BadOutWithThis = 1102,
            ERR_BadTypeforThis = 1103,
            ERR_BadParamModThis = 1104,
            ERR_BadExtensionMeth = 1105,
            ERR_BadExtensionAgg = 1106,
            ERR_DupParamMod = 1107,
            ERR_MultiParamMod = 1108,
            ERR_ExtensionMethodsDecl = 1109,
            ERR_ExtensionAttrNotFound = 1110,
            //ERR_ExtensionTypeParam = 1111,
            ERR_ExplicitExtension = 1112,
            ERR_ValueTypeExtDelegate = 1113,
            // Below five error codes are unused, but we still need to retain them to suppress CS1691 when ""/nowarn:1200,1201,1202,1203,1204"" is specified on the command line.
            WRN_FeatureDeprecated2 = 1200,
            WRN_FeatureDeprecated3 = 1201,
            WRN_FeatureDeprecated4 = 1202,
            WRN_FeatureDeprecated5 = 1203,
            WRN_OldWarning_FeatureDefaultDeprecated = 1204,
            ERR_BadArgCount = 1501,
            //ERR_BadArgTypes = 1502,
            ERR_BadArgType = 1503,
            ERR_NoSourceFile = 1504,
            ERR_CantRefResource = 1507,
            ERR_ResourceNotUnique = 1508,
            ERR_ImportNonAssembly = 1509,
            ERR_RefLvalueExpected = 1510,
            ERR_BaseInStaticMeth = 1511,
            ERR_BaseInBadContext = 1512,
            ERR_RbraceExpected = 1513,
            ERR_LbraceExpected = 1514,
            ERR_InExpected = 1515,
            ERR_InvalidPreprocExpr = 1517,
            //ERR_BadTokenInType = 1518,    unused in Roslyn
            ERR_InvalidMemberDecl = 1519,
            ERR_MemberNeedsType = 1520,
            ERR_BadBaseType = 1521,
            WRN_EmptySwitch = 1522,
            ERR_ExpectedEndTry = 1524,
            ERR_InvalidExprTerm = 1525,
            ERR_BadNewExpr = 1526,
            ERR_NoNamespacePrivate = 1527,
            ERR_BadVarDecl = 1528,
            ERR_UsingAfterElements = 1529,
            //ERR_NoNewOnNamespaceElement = 1530, EDMAURER we now give BadMemberFlag which is only a little less specific than this.
            //ERR_DontUseInvoke = 1533,
            ERR_BadBinOpArgs = 1534,
            ERR_BadUnOpArgs = 1535,
            ERR_NoVoidParameter = 1536,
            ERR_DuplicateAlias = 1537,
            ERR_BadProtectedAccess = 1540,
            //ERR_CantIncludeDirectory = 1541,
            ERR_AddModuleAssembly = 1542,
            ERR_BindToBogusProp2 = 1545,
            ERR_BindToBogusProp1 = 1546,
            ERR_NoVoidHere = 1547,
            //ERR_CryptoFailed = 1548,
            //ERR_CryptoNotFound = 1549,
            ERR_IndexerNeedsParam = 1551,
            ERR_BadArraySyntax = 1552,
            ERR_BadOperatorSyntax = 1553,
            ERR_BadOperatorSyntax2 = 1554,
            ERR_MainClassNotFound = 1555,
            ERR_MainClassNotClass = 1556,
            ERR_MainClassWrongFile = 1557,
            ERR_NoMainInClass = 1558,
            ERR_MainClassIsImport = 1559,
            //ERR_FileNameTooLong = 1560,
            ERR_OutputFileNameTooLong = 1561,
            ERR_OutputNeedsName = 1562,
            //ERR_OutputNeedsInput = 1563,
            ERR_CantHaveWin32ResAndManifest = 1564,
            ERR_CantHaveWin32ResAndIcon = 1565,
            ERR_CantReadResource = 1566,
            //ERR_AutoResGen = 1567,
            //ERR_DocFileGen = 1569,
            WRN_XMLParseError = 1570,
            WRN_DuplicateParamTag = 1571,
            WRN_UnmatchedParamTag = 1572,
            WRN_MissingParamTag = 1573,
            WRN_BadXMLRef = 1574,
            ERR_BadStackAllocExpr = 1575,
            ERR_InvalidLineNumber = 1576,
            //ERR_ALinkFailed = 1577,               No alink usage in Roslyn
            ERR_MissingPPFile = 1578,
            ERR_ForEachMissingMember = 1579,
            WRN_BadXMLRefParamType = 1580,
            WRN_BadXMLRefReturnType = 1581,
            ERR_BadWin32Res = 1583,
            WRN_BadXMLRefSyntax = 1584,
            ERR_BadModifierLocation = 1585,
            ERR_MissingArraySize = 1586,
            WRN_UnprocessedXMLComment = 1587,
            //ERR_CantGetCORSystemDir = 1588,
            WRN_FailedInclude = 1589,
            WRN_InvalidInclude = 1590,
            WRN_MissingXMLComment = 1591,
            WRN_XMLParseIncludeError = 1592,
            ERR_BadDelArgCount = 1593,
            //ERR_BadDelArgTypes = 1594,
            WRN_OldWarning_MultipleTypeDefs = 1595,    // This error code is unused, but we still need to retain it to suppress CS1691 when ""/nowarn:1595"" is specified on the command line.
            WRN_OldWarning_DocFileGenAndIncr = 1596,    // This error code is unused, but we still need to retain it to suppress CS1691 when ""/nowarn:1596"" is specified on the command line.
            ERR_UnexpectedSemicolon = 1597,
            WRN_XMLParserNotFound = 1598, // No longer used (though, conceivably, we could report it if Linq to Xml is missing at compile time).
            ERR_MethodReturnCantBeRefAny = 1599,
            ERR_CompileCancelled = 1600,
            ERR_MethodArgCantBeRefAny = 1601,
            ERR_AssgReadonlyLocal = 1604,
            ERR_RefReadonlyLocal = 1605,
            //ERR_ALinkCloseFailed = 1606,
            WRN_ALinkWarn = 1607,     // This error code is unused, but we still need to retain it to suppress CS1691 when ""/nowarn:1607"" is specified on the command line.
            ERR_CantUseRequiredAttribute = 1608,
            ERR_NoModifiersOnAccessor = 1609,
            WRN_DeleteAutoResFailed = 1610, // Unused but preserving for /nowarn
            ERR_ParamsCantBeRefOut = 1611,
            ERR_ReturnNotLValue = 1612,
            ERR_MissingCoClass = 1613,
            ERR_AmbiguousAttribute = 1614,
            ERR_BadArgExtraRef = 1615,
            WRN_CmdOptionConflictsSource = 1616,
            ERR_BadCompatMode = 1617,
            ERR_DelegateOnConditional = 1618,
            //ERR_CantMakeTempFile = 1619,
            ERR_BadArgRef = 1620,
            ERR_YieldInAnonMeth = 1621,
            ERR_ReturnInIterator = 1622,
            ERR_BadIteratorArgType = 1623,
            ERR_BadIteratorReturn = 1624,
            ERR_BadYieldInFinally = 1625,
            ERR_BadYieldInTryOfCatch = 1626,
            ERR_EmptyYield = 1627,
            ERR_AnonDelegateCantUse = 1628,
            ERR_IllegalInnerUnsafe = 1629,
            //ERR_BadWatsonMode = 1630,
            ERR_BadYieldInCatch = 1631,
            ERR_BadDelegateLeave = 1632,
            WRN_IllegalPragma = 1633,
            WRN_IllegalPPWarning = 1634,
            WRN_BadRestoreNumber = 1635,
            ERR_VarargsIterator = 1636,
            ERR_UnsafeIteratorArgType = 1637,
            //ERR_ReservedIdentifier = 1638,
            ERR_BadCoClassSig = 1639,
            ERR_MultipleIEnumOfT = 1640,
            ERR_FixedDimsRequired = 1641,
            ERR_FixedNotInStruct = 1642,
            ERR_AnonymousReturnExpected = 1643,
            ERR_NonECMAFeature = 1644,
            WRN_NonECMAFeature = 1645,
            ERR_ExpectedVerbatimLiteral = 1646,
            //FTL_StackOverflow = 1647,
            ERR_AssgReadonly2 = 1648,
            ERR_RefReadonly2 = 1649,
            ERR_AssgReadonlyStatic2 = 1650,
            ERR_RefReadonlyStatic2 = 1651,
            ERR_AssgReadonlyLocal2Cause = 1654,
            ERR_RefReadonlyLocal2Cause = 1655,
            ERR_AssgReadonlyLocalCause = 1656,
            ERR_RefReadonlyLocalCause = 1657,
            WRN_ErrorOverride = 1658,
            WRN_OldWarning_ReservedIdentifier = 1659,    // This error code is unused, but we still need to retain it to suppress CS1691 when ""/nowarn:1659"" is specified on the command line.
            ERR_AnonMethToNonDel = 1660,
            ERR_CantConvAnonMethParams = 1661,
            ERR_CantConvAnonMethReturns = 1662,
            ERR_IllegalFixedType = 1663,
            ERR_FixedOverflow = 1664,
            ERR_InvalidFixedArraySize = 1665,
            ERR_FixedBufferNotFixed = 1666,
            ERR_AttributeNotOnAccessor = 1667,
            WRN_InvalidSearchPathDir = 1668,
            ERR_IllegalVarArgs = 1669,
            ERR_IllegalParams = 1670,
            ERR_BadModifiersOnNamespace = 1671,
            ERR_BadPlatformType = 1672,
            ERR_ThisStructNotInAnonMeth = 1673,
            ERR_NoConvToIDisp = 1674,
            // ERR_InvalidGenericEnum = 1675,    replaced with 7002
            ERR_BadParamRef = 1676,
            ERR_BadParamExtraRef = 1677,
            ERR_BadParamType = 1678,
            ERR_BadExternIdentifier = 1679,
            ERR_AliasMissingFile = 1680,
            ERR_GlobalExternAlias = 1681,
            WRN_MissingTypeNested = 1682,   //unused in Roslyn.
            // 1683 and 1684 are unused warning codes, but we still need to retain them to suppress CS1691 when ""/nowarn:1683"" is specified on the command line.
            // In Roslyn, we generate errors ERR_MissingTypeInSource and ERR_MissingTypeInAssembly instead of warnings WRN_MissingTypeInSource and WRN_MissingTypeInAssembly respectively.
            WRN_MissingTypeInSource = 1683,
            WRN_MissingTypeInAssembly = 1684,
            WRN_MultiplePredefTypes = 1685,
            ERR_LocalCantBeFixedAndHoisted = 1686,
            WRN_TooManyLinesForDebugger = 1687,
            ERR_CantConvAnonMethNoParams = 1688,
            ERR_ConditionalOnNonAttributeClass = 1689,
            WRN_CallOnNonAgileField = 1690,
            WRN_BadWarningNumber = 1691,
            WRN_InvalidNumber = 1692,
            WRN_FileNameTooLong = 1694, //unused but preserving for the sake of existing code using /nowarn:1694
            WRN_IllegalPPChecksum = 1695,
            WRN_EndOfPPLineExpected = 1696,
            WRN_ConflictingChecksum = 1697,
            WRN_AssumedMatchThis = 1698,
            WRN_UseSwitchInsteadOfAttribute = 1699,     // This error code is unused, but we still need to retain it to suppress CS1691 when ""/nowarn:1699"" is specified.
            WRN_InvalidAssemblyName = 1700,             // This error code is unused, but we still need to retain it to suppress CS1691 when ""/nowarn:1700"" is specified.
            WRN_UnifyReferenceMajMin = 1701,
            WRN_UnifyReferenceBldRev = 1702,
            ERR_DuplicateImport = 1703,
            ERR_DuplicateImportSimple = 1704,
            ERR_AssemblyMatchBadVersion = 1705,
            ERR_AnonMethNotAllowed = 1706,
            WRN_DelegateNewMethBind = 1707,             // This error code is unused, but we still need to retain it to suppress CS1691 when ""/nowarn:1707"" is specified.
            ERR_FixedNeedsLvalue = 1708,
            WRN_EmptyFileName = 1709,
            WRN_DuplicateTypeParamTag = 1710,
            WRN_UnmatchedTypeParamTag = 1711,
            WRN_MissingTypeParamTag = 1712,
            //FTL_TypeNameBuilderError = 1713,
            ERR_ImportBadBase = 1714,
            ERR_CantChangeTypeOnOverride = 1715,
            ERR_DoNotUseFixedBufferAttr = 1716,
            WRN_AssignmentToSelf = 1717,
            WRN_ComparisonToSelf = 1718,
            ERR_CantOpenWin32Res = 1719,
            WRN_DotOnDefault = 1720,
            ERR_NoMultipleInheritance = 1721,
            ERR_BaseClassMustBeFirst = 1722,
            WRN_BadXMLRefTypeVar = 1723,
            //ERR_InvalidDefaultCharSetValue = 1724,    Not used in Roslyn.
            ERR_FriendAssemblyBadArgs = 1725,
            ERR_FriendAssemblySNReq = 1726,
            //ERR_WatsonSendNotOptedIn = 1727,            We're not doing any custom Watson processing in Roslyn. In modern OSs, Watson behavior is configured with machine policy settings.
            ERR_DelegateOnNullable = 1728,
            ERR_BadCtorArgCount = 1729,
            ERR_GlobalAttributesNotFirst = 1730,
            ERR_CantConvAnonMethReturnsNoDelegate = 1731,
            //ERR_ParameterExpected = 1732,             Not used in Roslyn.
            ERR_ExpressionExpected = 1733,
            WRN_UnmatchedParamRefTag = 1734,
            WRN_UnmatchedTypeParamRefTag = 1735,
            ERR_DefaultValueMustBeConstant = 1736,
            ERR_DefaultValueBeforeRequiredValue = 1737,
            ERR_NamedArgumentSpecificationBeforeFixedArgument = 1738,
            ERR_BadNamedArgument = 1739,
            ERR_DuplicateNamedArgument = 1740,
            ERR_RefOutDefaultValue = 1741,
            ERR_NamedArgumentForArray = 1742,
            ERR_DefaultValueForExtensionParameter = 1743,
            ERR_NamedArgumentUsedInPositional = 1744,
            ERR_DefaultValueUsedWithAttributes = 1745,
            ERR_BadNamedArgumentForDelegateInvoke = 1746,
            ERR_NoPIAAssemblyMissingAttribute = 1747,
            ERR_NoCanonicalView = 1748,
            //ERR_TypeNotFoundForNoPIA = 1749,
            ERR_NoConversionForDefaultParam = 1750,
            ERR_DefaultValueForParamsParameter = 1751,
            ERR_NewCoClassOnLink = 1752,
            ERR_NoPIANestedType = 1754,
            //ERR_InvalidTypeIdentifierConstructor = 1755,
            ERR_InteropTypeMissingAttribute = 1756,
            ERR_InteropStructContainsMethods = 1757,
            ERR_InteropTypesWithSameNameAndGuid = 1758,
            ERR_NoPIAAssemblyMissingAttributes = 1759,
            ERR_AssemblySpecifiedForLinkAndRef = 1760,
            ERR_LocalTypeNameClash = 1761,
            WRN_ReferencedAssemblyReferencesLinkedPIA = 1762,
            ERR_NotNullRefDefaultParameter = 1763,
            ERR_FixedLocalInLambda = 1764,
            WRN_TypeNotFoundForNoPIAWarning = 1765,
            ERR_MissingMethodOnSourceInterface = 1766,
            ERR_MissingSourceInterface = 1767,
            ERR_GenericsUsedInNoPIAType = 1768,
            ERR_GenericsUsedAcrossAssemblies = 1769,
            ERR_NoConversionForNubDefaultParam = 1770,
            //ERR_MemberWithGenericsUsedAcrossAssemblies = 1771,
            //ERR_GenericsUsedInBaseTypeAcrossAssemblies = 1772,
            ERR_BadSubsystemVersion = 1773,
            ERR_InteropMethodWithBody = 1774,
            ERR_BadWarningLevel = 1900,
            ERR_BadDebugType = 1902,
            //ERR_UnknownTestSwitch = 1903,
            ERR_BadResourceVis = 1906,
            ERR_DefaultValueTypeMustMatch = 1908,
            //ERR_DefaultValueBadParamType = 1909, // Replaced by ERR_DefaultValueBadValueType in Roslyn.
            ERR_DefaultValueBadValueType = 1910,
            ERR_MemberAlreadyInitialized = 1912,
            ERR_MemberCannotBeInitialized = 1913,
            ERR_StaticMemberInObjectInitializer = 1914,
            ERR_ReadonlyValueTypeInObjectInitializer = 1917,
            ERR_ValueTypePropertyInObjectInitializer = 1918,
            ERR_UnsafeTypeInObjectCreation = 1919,
            ERR_EmptyElementInitializer = 1920,
            ERR_InitializerAddHasWrongSignature = 1921,
            ERR_CollectionInitRequiresIEnumerable = 1922,
            ERR_InvalidCollectionInitializerType = 1925,
            ERR_CantOpenWin32Manifest = 1926,
            WRN_CantHaveManifestForModule = 1927,
            ERR_BadExtensionArgTypes = 1928,
            ERR_BadInstanceArgType = 1929,
            ERR_QueryDuplicateRangeVariable = 1930,
            ERR_QueryRangeVariableOverrides = 1931,
            ERR_QueryRangeVariableAssignedBadValue = 1932,
            ERR_QueryNotAllowed = 1933,
            ERR_QueryNoProviderCastable = 1934,
            ERR_QueryNoProviderStandard = 1935,
            ERR_QueryNoProvider = 1936,
            ERR_QueryOuterKey = 1937,
            ERR_QueryInnerKey = 1938,
            ERR_QueryOutRefRangeVariable = 1939,
            ERR_QueryMultipleProviders = 1940,
            ERR_QueryTypeInferenceFailedMulti = 1941,
            ERR_QueryTypeInferenceFailed = 1942,
            ERR_QueryTypeInferenceFailedSelectMany = 1943,
            ERR_ExpressionTreeContainsPointerOp = 1944,
            ERR_ExpressionTreeContainsAnonymousMethod = 1945,
            ERR_AnonymousMethodToExpressionTree = 1946,
            ERR_QueryRangeVariableReadOnly = 1947,
            ERR_QueryRangeVariableSameAsTypeParam = 1948,
            ERR_TypeVarNotFoundRangeVariable = 1949,
            ERR_BadArgTypesForCollectionAdd = 1950,
            ERR_ByRefParameterInExpressionTree = 1951,
            ERR_VarArgsInExpressionTree = 1952,
            ERR_MemGroupInExpressionTree = 1953,
            ERR_InitializerAddHasParamModifiers = 1954,
            ERR_NonInvocableMemberCalled = 1955,
            WRN_MultipleRuntimeImplementationMatches = 1956,
            WRN_MultipleRuntimeOverrideMatches = 1957,
            ERR_ObjectOrCollectionInitializerWithDelegateCreation = 1958,
            ERR_InvalidConstantDeclarationType = 1959,
            ERR_IllegalVarianceSyntax = 1960,
            ERR_UnexpectedVariance = 1961,
            ERR_BadDynamicTypeof = 1962,
            ERR_ExpressionTreeContainsDynamicOperation = 1963,
            ERR_BadDynamicConversion = 1964,
            ERR_DeriveFromDynamic = 1965,
            ERR_DeriveFromConstructedDynamic = 1966,
            ERR_DynamicTypeAsBound = 1967,
            ERR_ConstructedDynamicTypeAsBound = 1968,
            ERR_DynamicRequiredTypesMissing = 1969,
            ERR_ExplicitDynamicAttr = 1970,
            ERR_NoDynamicPhantomOnBase = 1971,
            ERR_NoDynamicPhantomOnBaseIndexer = 1972,
            ERR_BadArgTypeDynamicExtension = 1973,
            WRN_DynamicDispatchToConditionalMethod = 1974,
            ERR_NoDynamicPhantomOnBaseCtor = 1975,
            ERR_BadDynamicMethodArgMemgrp = 1976,
            ERR_BadDynamicMethodArgLambda = 1977,
            ERR_BadDynamicMethodArg = 1978,
            ERR_BadDynamicQuery = 1979,
            ERR_DynamicAttributeMissing = 1980,
            WRN_IsDynamicIsConfusing = 1981,
            ERR_DynamicNotAllowedInAttribute = 1982,                    // Replaced by ERR_BadAttributeParamType in Roslyn.
            ERR_BadAsyncReturn = 1983,
            ERR_BadAwaitInFinally = 1984,
            ERR_BadAwaitInCatch = 1985,
            ERR_BadAwaitArg = 1986,
            ERR_BadAsyncArgType = 1988,
            ERR_BadAsyncExpressionTree = 1989,
            ERR_WindowsRuntimeTypesMissing = 1990,
            ERR_MixingWinRTEventWithRegular = 1991,
            ERR_BadAwaitWithoutAsync = 1992,
            ERR_MissingAsyncTypes = 1993,
            ERR_BadAsyncLacksBody = 1994,
            ERR_BadAwaitInQuery = 1995,
            ERR_BadAwaitInLock = 1996,
            ERR_TaskRetNoObjectRequired = 1997,
            WRN_AsyncLacksAwaits = 1998,
            ERR_FileNotFound = 2001,
            WRN_FileAlreadyIncluded = 2002,
            ERR_DuplicateResponseFile = 2003,
            ERR_NoFileSpec = 2005,
            ERR_SwitchNeedsString = 2006,
            ERR_BadSwitch = 2007,
            WRN_NoSources = 2008,
            ERR_OpenResponseFile = 2011,
            ERR_CantOpenFileWrite = 2012,
            ERR_BadBaseNumber = 2013,
            WRN_UseNewSwitch = 2014,    //unused but preserved to keep compat with /nowarn:2014
            ERR_BinaryFile = 2015,
            FTL_BadCodepage = 2016,
            ERR_NoMainOnDLL = 2017,
            //FTL_NoMessagesDLL = 2018,
            FTL_InvalidTarget = 2019,
            //ERR_BadTargetForSecondInputSet = 2020,    Roslyn doesn't support building two binaries at once!
            FTL_InvalidInputFileName = 2021,
            //ERR_NoSourcesInLastInputSet = 2022,       Roslyn doesn't support building two binaries at once!
            WRN_NoConfigNotOnCommandLine = 2023,
            ERR_BadFileAlignment = 2024,
            //ERR_NoDebugSwitchSourceMap = 2026,    no sourcemap support in Roslyn.
            //ERR_SourceMapFileBinary = 2027,
            WRN_DefineIdentifierRequired = 2029,
            //ERR_InvalidSourceMap = 2030,
            //ERR_NoSourceMapFile = 2031,
            ERR_IllegalOptionChar = 2032,
            FTL_OutputFileExists = 2033,
            ERR_OneAliasPerReference = 2034,
            ERR_SwitchNeedsNumber = 2035,
            ERR_MissingDebugSwitch = 2036,
            ERR_ComRefCallInExpressionTree = 2037,
            WRN_BadUILang = 2038,
            WRN_CLS_NoVarArgs = 3000,
            WRN_CLS_BadArgType = 3001,
            WRN_CLS_BadReturnType = 3002,
            WRN_CLS_BadFieldPropType = 3003,
            WRN_CLS_BadUnicode = 3004, //unused but preserved to keep compat with /nowarn:3004
            WRN_CLS_BadIdentifierCase = 3005,
            WRN_CLS_OverloadRefOut = 3006,
            WRN_CLS_OverloadUnnamed = 3007,
            WRN_CLS_BadIdentifier = 3008,
            WRN_CLS_BadBase = 3009,
            WRN_CLS_BadInterfaceMember = 3010,
            WRN_CLS_NoAbstractMembers = 3011,
            WRN_CLS_NotOnModules = 3012,
            WRN_CLS_ModuleMissingCLS = 3013,
            WRN_CLS_AssemblyNotCLS = 3014,
            WRN_CLS_BadAttributeType = 3015,
            WRN_CLS_ArrayArgumentToAttribute = 3016,
            WRN_CLS_NotOnModules2 = 3017,
            WRN_CLS_IllegalTrueInFalse = 3018,
            WRN_CLS_MeaninglessOnPrivateType = 3019,
            WRN_CLS_AssemblyNotCLS2 = 3021,
            WRN_CLS_MeaninglessOnParam = 3022,
            WRN_CLS_MeaninglessOnReturn = 3023,
            WRN_CLS_BadTypeVar = 3024,
            WRN_CLS_VolatileField = 3026,
            WRN_CLS_BadInterface = 3027,

            // Errors introduced in C# 5 are in the range 4000-4999
            // 4000 unused
            ERR_BadAwaitArgIntrinsic = 4001,
            // 4002 unused
            ERR_BadAwaitAsIdentifier = 4003,
            ERR_AwaitInUnsafeContext = 4004,
            ERR_UnsafeAsyncArgType = 4005,
            ERR_VarargsAsync = 4006,
            ERR_ByRefTypeAndAwait = 4007,
            ERR_BadAwaitArgVoidCall = 4008,
            ERR_MainCantBeAsync = 4009,
            ERR_CantConvAsyncAnonFuncReturns = 4010,
            ERR_BadAwaiterPattern = 4011,
            ERR_BadSpecialByRefLocal = 4012,
            ERR_SpecialByRefInLambda = 4013,
            WRN_UnobservedAwaitableExpression = 4014,
            ERR_SynchronizedAsyncMethod = 4015,
            ERR_BadAsyncReturnExpression = 4016,
            ERR_NoConversionForCallerLineNumberParam = 4017,
            ERR_NoConversionForCallerFilePathParam = 4018,
            ERR_NoConversionForCallerMemberNameParam = 4019,
            ERR_BadCallerLineNumberParamWithoutDefaultValue = 4020,
            ERR_BadCallerFilePathParamWithoutDefaultValue = 4021,
            ERR_BadCallerMemberNameParamWithoutDefaultValue = 4022,
            ERR_BadPrefer32OnLib = 4023,
            WRN_CallerLineNumberParamForUnconsumedLocation = 4024,
            WRN_CallerFilePathParamForUnconsumedLocation = 4025,
            WRN_CallerMemberNameParamForUnconsumedLocation = 4026,
            ERR_DoesntImplementAwaitInterface = 4027,
            ERR_BadAwaitArg_NeedSystem = 4028,
            ERR_CantReturnVoid = 4029,
            ERR_SecurityCriticalOrSecuritySafeCriticalOnAsync = 4030,
            ERR_SecurityCriticalOrSecuritySafeCriticalOnAsyncInClassOrStruct = 4031,
            ERR_BadAwaitWithoutAsyncMethod = 4032,
            ERR_BadAwaitWithoutVoidAsyncMethod = 4033,
            ERR_BadAwaitWithoutAsyncLambda = 4034,
            // ERR_BadAwaitWithoutAsyncAnonMeth = 4035,         Merged with ERR_BadAwaitWithoutAsyncLambda in Roslyn
            ERR_NoSuchMemberOrExtensionNeedUsing = 4036,


            WRN_UnknownOption = 5000,   //unused in Roslyn
            ERR_NoEntryPoint = 5001,

            // There is space in the range of error codes from 7000-8999 that
            // we can use for new errors in post-Dev10.

            ERR_UnexpectedAliasedName = 7000,
            ERR_UnexpectedGenericName = 7002,
            ERR_UnexpectedUnboundGenericName = 7003,
            ERR_GlobalStatement = 7006,
            ERR_BadUsingType = 7007,
            ERR_ReservedAssemblyName = 7008,
            ERR_PPReferenceFollowsToken = 7009,
            ERR_ExpectedPPFile = 7010,
            ERR_ReferenceDirectiveOnlyAllowedInScripts = 7011,
            ERR_NameNotInContextPossibleMissingReference = 7012,
            WRN_MetadataNameTooLong = 7013,
            ERR_AttributesNotAllowed = 7014,
            ERR_ExternAliasNotAllowed = 7015,
            ERR_ConflictingAliasAndDefinition = 7016,
            ERR_GlobalDefinitionOrStatementExpected = 7017,
            ERR_ExpectedSingleScript = 7018,
            ERR_RecursivelyTypedVariable = 7019,
            ERR_ReturnNotAllowedInScript = 7020,
            ERR_NamespaceNotAllowedInScript = 7021,
            WRN_MainIgnored = 7022,
            ERR_StaticInAsOrIs = 7023,
            ERR_InvalidDelegateType = 7024,
            ERR_BadVisEventType = 7025,
            ERR_GlobalAttributesNotAllowed = 7026,
            ERR_PublicKeyFileFailure = 7027,
            ERR_PublicKeyContainerFailure = 7028,
            ERR_FriendRefSigningMismatch = 7029,
            ERR_CannotPassNullForFriendAssembly = 7030,
            ERR_SignButNoPrivateKey = 7032,
            WRN_DelaySignButNoKey = 7033,
            ERR_InvalidVersionFormat = 7034,
            WRN_InvalidVersionFormat = 7035,
            ERR_NoCorrespondingArgument = 7036,
            // Moot: WRN_DestructorIsNotFinalizer = 7037,
            ERR_ModuleEmitFailure = 7038,
            ERR_NameIllegallyOverrides2 = 7039,
            ERR_NameIllegallyOverrides3 = 7040,
            ERR_ResourceFileNameNotUnique = 7041,
            ERR_DllImportOnGenericMethod = 7042,
            ERR_LibraryMethodNotFound = 7043,
            ERR_LibraryMethodNotUnique = 7044,
            ERR_ParameterNotValidForType = 7045,
            ERR_AttributeParameterRequired1 = 7046,
            ERR_AttributeParameterRequired2 = 7047,
            ERR_SecurityAttributeMissingAction = 7048,
            ERR_SecurityAttributeInvalidAction = 7049,
            ERR_SecurityAttributeInvalidActionAssembly = 7050,
            ERR_SecurityAttributeInvalidActionTypeOrMethod = 7051,
            ERR_PrincipalPermissionInvalidAction = 7052,
            ERR_FeatureNotValidInExpressionTree = 7053,
            ERR_MarshalUnmanagedTypeNotValidForFields = 7054,
            ERR_MarshalUnmanagedTypeOnlyValidForFields = 7055,
            ERR_PermissionSetAttributeInvalidFile = 7056,
            ERR_PermissionSetAttributeFileReadError = 7057,
            ERR_InvalidVersionFormat2 = 7058,
            ERR_InvalidAssemblyCultureForExe = 7059,
            ERR_AsyncBeforeVersionFive = 7060,
            ERR_DuplicateAttributeInNetModule = 7061,
            //WRN_PDBConstantStringValueTooLong = 7063,     gave up on this warning
            ERR_CantOpenIcon = 7064,
            ERR_ErrorBuildingWin32Resources = 7065,
            ERR_IteratorInInteractive = 7066,
            ERR_BadAttributeParamDefaultArgument = 7067,
            ERR_MissingTypeInSource = 7068,
            ERR_MissingTypeInAssembly = 7069,
            ERR_SecurityAttributeInvalidTarget = 7070,
            ERR_InvalidAssemblyName = 7071,
            ERR_PartialTypesBeforeVersionTwo = 7072,
            ERR_PartialMethodsBeforeVersionThree = 7073,
            ERR_QueryBeforeVersionThree = 7074,
            ERR_AnonymousTypeBeforeVersionThree = 7075,
            ERR_ImplicitArrayBeforeVersionThree = 7076,
            ERR_ObjectInitializerBeforeVersionThree = 7077,
            ERR_LambdaBeforeVersionThree = 7078,
            ERR_NoTypeDefFromModule = 7079,
            WRN_CallerFilePathPreferredOverCallerMemberName = 7080,
            WRN_CallerLineNumberPreferredOverCallerMemberName = 7081,
            WRN_CallerLineNumberPreferredOverCallerFilePath = 7082,
            ERR_InvalidDynamicCondition = 7083,
            ERR_WinRtEventPassedByRef = 7084,
            ERR_ByRefReturnUnsupported = 7085,
            ERR_NetModuleNameMismatch = 7086,
            ERR_BadCompilationOption = 7087,
            ERR_BadCompilationOptionValue = 7088,
            ERR_BadAppConfigPath = 7089,
            WRN_AssemblyAttributeFromModuleIsOverridden = 7090,
            ERR_CmdOptionConflictsSource = 7091,
            ERR_FixedBufferTooManyDimensions = 7092,
            ERR_CantReadConfigFile = 7093,

            ERR_NotYetImplementedInRoslyn = 8000,
            WRN_UnimplementedCommandLineSwitch = 8001,
            ERR_ReferencedAssemblyDoesNotHaveStrongName = 8002,
            ERR_InvalidSignaturePublicKey = 8003,
            ERR_ExportedTypeConflictsWithDeclaration = 8004,
            ERR_ExportedTypesConflict = 8005,
            ERR_ForwardedTypeConflictsWithDeclaration = 8006,
            ERR_ForwardedTypesConflict = 8007,
            ERR_ForwardedTypeConflictsWithExportedType = 8008,
            WRN_RefCultureMismatch = 8009,
            ERR_AgnosticToMachineModule = 8010,
            ERR_ConflictingMachineModule = 8011,
            WRN_ConflictingMachineAssembly = 8012,
            ERR_CryptoHashFailed = 8013,

            ERR_MissingNetModuleReference = 8014,

            // Values in the range 10000-14000 are used for ""Code Analysis"" issues previously reported by FXCop
            WRN_CA2000_DisposeObjectsBeforeLosingScope1 = 10000,
            WRN_CA2000_DisposeObjectsBeforeLosingScope2 = 10001,

            WRN_CA2202_DoNotDisposeObjectsMultipleTimes = 10002
        }


        /// <summary>
        /// Values for ErrorCode/ERRID that are used internally by the compiler but are not exposed.
        /// </summary>
        internal static class InternalErrorCode
        {
            /// <summary>
            /// The code has yet to be determined.
            /// </summary>
            public const int Unknown = -1;

            /// <summary>
            /// The code was lazily determined and does not need to be reported.
            /// </summary>
            public const int Void = -2;
        }
    }
}
""";
            var compVerifier = CompileAndVerify(text);
            var codeForSwitchStatement = @"
{
  // Code size     1889 (0x761)
  .maxstack  2
  IL_0000:  ldarg.0
  IL_0001:  ldc.i4     0x32b
  IL_0006:  bgt        IL_0300
  IL_000b:  ldarg.0
  IL_000c:  ldc.i4     0x1ad
  IL_0011:  bgt        IL_0154
  IL_0016:  ldarg.0
  IL_0017:  ldc.i4     0xb8
  IL_001c:  bgt        IL_00a9
  IL_0021:  ldarg.0
  IL_0022:  ldc.i4.s   109
  IL_0024:  bgt.s      IL_005f
  IL_0026:  ldarg.0
  IL_0027:  ldc.i4.s   67
  IL_0029:  bgt.s      IL_0040
  IL_002b:  ldarg.0
  IL_002c:  ldc.i4.s   28
  IL_002e:  beq        IL_075d
  IL_0033:  ldarg.0
  IL_0034:  ldc.i4.s   67
  IL_0036:  beq        IL_075d
  IL_003b:  br         IL_075f
  IL_0040:  ldarg.0
  IL_0041:  ldc.i4.s   78
  IL_0043:  beq        IL_075d
  IL_0048:  ldarg.0
  IL_0049:  ldc.i4.s   105
  IL_004b:  beq        IL_075d
  IL_0050:  ldarg.0
  IL_0051:  ldc.i4.s   108
  IL_0053:  sub
  IL_0054:  ldc.i4.1
  IL_0055:  ble.un     IL_075d
  IL_005a:  br         IL_075f
  IL_005f:  ldarg.0
  IL_0060:  ldc.i4     0xa2
  IL_0065:  bgt.s      IL_007f
  IL_0067:  ldarg.0
  IL_0068:  ldc.i4.s   114
  IL_006a:  beq        IL_075d
  IL_006f:  ldarg.0
  IL_0070:  ldc.i4     0xa2
  IL_0075:  beq        IL_075d
  IL_007a:  br         IL_075f
  IL_007f:  ldarg.0
  IL_0080:  ldc.i4     0xa4
  IL_0085:  beq        IL_075d
  IL_008a:  ldarg.0
  IL_008b:  ldc.i4     0xa8
  IL_0090:  sub
  IL_0091:  ldc.i4.1
  IL_0092:  ble.un     IL_075d
  IL_0097:  ldarg.0
  IL_0098:  ldc.i4     0xb7
  IL_009d:  sub
  IL_009e:  ldc.i4.1
  IL_009f:  ble.un     IL_075d
  IL_00a4:  br         IL_075f
  IL_00a9:  ldarg.0
  IL_00aa:  ldc.i4     0x118
  IL_00af:  bgt.s      IL_00fe
  IL_00b1:  ldarg.0
  IL_00b2:  ldc.i4     0xcf
  IL_00b7:  bgt.s      IL_00d4
  IL_00b9:  ldarg.0
  IL_00ba:  ldc.i4     0xc5
  IL_00bf:  beq        IL_075d
  IL_00c4:  ldarg.0
  IL_00c5:  ldc.i4     0xcf
  IL_00ca:  beq        IL_075d
  IL_00cf:  br         IL_075f
  IL_00d4:  ldarg.0
  IL_00d5:  ldc.i4     0xdb
  IL_00da:  beq        IL_075d
  IL_00df:  ldarg.0
  IL_00e0:  ldc.i4     0xfb
  IL_00e5:  sub
  IL_00e6:  ldc.i4.2
  IL_00e7:  ble.un     IL_075d
  IL_00ec:  ldarg.0
  IL_00ed:  ldc.i4     0x116
  IL_00f2:  sub
  IL_00f3:  ldc.i4.2
  IL_00f4:  ble.un     IL_075d
  IL_00f9:  br         IL_075f
  IL_00fe:  ldarg.0
  IL_00ff:  ldc.i4     0x19e
  IL_0104:  bgt.s      IL_012c
  IL_0106:  ldarg.0
  IL_0107:  ldc.i4     0x11a
  IL_010c:  beq        IL_075d
  IL_0111:  ldarg.0
  IL_0112:  ldc.i4     0x192
  IL_0117:  beq        IL_075d
  IL_011c:  ldarg.0
  IL_011d:  ldc.i4     0x19e
  IL_0122:  beq        IL_075d
  IL_0127:  br         IL_075f
  IL_012c:  ldarg.0
  IL_012d:  ldc.i4     0x1a3
  IL_0132:  sub
  IL_0133:  ldc.i4.1
  IL_0134:  ble.un     IL_075d
  IL_0139:  ldarg.0
  IL_013a:  ldc.i4     0x1a6
  IL_013f:  beq        IL_075d
  IL_0144:  ldarg.0
  IL_0145:  ldc.i4     0x1ad
  IL_014a:  beq        IL_075d
  IL_014f:  br         IL_075f
  IL_0154:  ldarg.0
  IL_0155:  ldc.i4     0x274
  IL_015a:  bgt        IL_0224
  IL_015f:  ldarg.0
  IL_0160:  ldc.i4     0x1d9
  IL_0165:  bgt.s      IL_01db
  IL_0167:  ldarg.0
  IL_0168:  ldc.i4     0x1b8
  IL_016d:  bgt.s      IL_018c
  IL_016f:  ldarg.0
  IL_0170:  ldc.i4     0x1b3
  IL_0175:  sub
  IL_0176:  ldc.i4.2
  IL_0177:  ble.un     IL_075d
  IL_017c:  ldarg.0
  IL_017d:  ldc.i4     0x1b8
  IL_0182:  beq        IL_075d
  IL_0187:  br         IL_075f
  IL_018c:  ldarg.0
  IL_018d:  ldc.i4     0x1bc
  IL_0192:  beq        IL_075d
  IL_0197:  ldarg.0
  IL_0198:  ldc.i4     0x1ca
  IL_019d:  beq        IL_075d
  IL_01a2:  ldarg.0
  IL_01a3:  ldc.i4     0x1d0
  IL_01a8:  sub
  IL_01a9:  switch    (
        IL_075d,
        IL_075d,
        IL_075f,
        IL_075d,
        IL_075f,
        IL_075d,
        IL_075f,
        IL_075f,
        IL_075d,
        IL_075d)
  IL_01d6:  br         IL_075f
  IL_01db:  ldarg.0
  IL_01dc:  ldc.i4     0x264
  IL_01e1:  bgt.s      IL_01fe
  IL_01e3:  ldarg.0
  IL_01e4:  ldc.i4     0x25a
  IL_01e9:  beq        IL_075d
  IL_01ee:  ldarg.0
  IL_01ef:  ldc.i4     0x264
  IL_01f4:  beq        IL_075d
  IL_01f9:  br         IL_075f
  IL_01fe:  ldarg.0
  IL_01ff:  ldc.i4     0x26a
  IL_0204:  beq        IL_075d
  IL_0209:  ldarg.0
  IL_020a:  ldc.i4     0x272
  IL_020f:  beq        IL_075d
  IL_0214:  ldarg.0
  IL_0215:  ldc.i4     0x274
  IL_021a:  beq        IL_075d
  IL_021f:  br         IL_075f
  IL_0224:  ldarg.0
  IL_0225:  ldc.i4     0x2a3
  IL_022a:  bgt.s      IL_02aa
  IL_022c:  ldarg.0
  IL_022d:  ldc.i4     0x295
  IL_0232:  bgt.s      IL_0284
  IL_0234:  ldarg.0
  IL_0235:  ldc.i4     0x282
  IL_023a:  beq        IL_075d
  IL_023f:  ldarg.0
  IL_0240:  ldc.i4     0x289
  IL_0245:  sub
  IL_0246:  switch    (
        IL_075d,
        IL_075f,
        IL_075f,
        IL_075d,
        IL_075f,
        IL_075f,
        IL_075f,
        IL_075f,
        IL_075d,
        IL_075d,
        IL_075d,
        IL_075d,
        IL_075d)
  IL_027f:  br         IL_075f
  IL_0284:  ldarg.0
  IL_0285:  ldc.i4     0x299
  IL_028a:  beq        IL_075d
  IL_028f:  ldarg.0
  IL_0290:  ldc.i4     0x2a0
  IL_0295:  beq        IL_075d
  IL_029a:  ldarg.0
  IL_029b:  ldc.i4     0x2a3
  IL_02a0:  beq        IL_075d
  IL_02a5:  br         IL_075f
  IL_02aa:  ldarg.0
  IL_02ab:  ldc.i4     0x2b5
  IL_02b0:  bgt.s      IL_02da
  IL_02b2:  ldarg.0
  IL_02b3:  ldc.i4     0x2a7
  IL_02b8:  sub
  IL_02b9:  ldc.i4.1
  IL_02ba:  ble.un     IL_075d
  IL_02bf:  ldarg.0
  IL_02c0:  ldc.i4     0x2ac
  IL_02c5:  beq        IL_075d
  IL_02ca:  ldarg.0
  IL_02cb:  ldc.i4     0x2b5
  IL_02d0:  beq        IL_075d
  IL_02d5:  br         IL_075f
  IL_02da:  ldarg.0
  IL_02db:  ldc.i4     0x2d8
  IL_02e0:  beq        IL_075d
  IL_02e5:  ldarg.0
  IL_02e6:  ldc.i4     0x329
  IL_02eb:  beq        IL_075d
  IL_02f0:  ldarg.0
  IL_02f1:  ldc.i4     0x32b
  IL_02f6:  beq        IL_075d
  IL_02fb:  br         IL_075f
  IL_0300:  ldarg.0
  IL_0301:  ldc.i4     0x7bd
  IL_0306:  bgt        IL_05d1
  IL_030b:  ldarg.0
  IL_030c:  ldc.i4     0x663
  IL_0311:  bgt        IL_0451
  IL_0316:  ldarg.0
  IL_0317:  ldc.i4     0x5f2
  IL_031c:  bgt.s      IL_038e
  IL_031e:  ldarg.0
  IL_031f:  ldc.i4     0x406
  IL_0324:  bgt.s      IL_0341
  IL_0326:  ldarg.0
  IL_0327:  ldc.i4     0x338
  IL_032c:  beq        IL_075d
  IL_0331:  ldarg.0
  IL_0332:  ldc.i4     0x406
  IL_0337:  beq        IL_075d
  IL_033c:  br         IL_075f
  IL_0341:  ldarg.0
  IL_0342:  ldc.i4     0x422
  IL_0347:  sub
  IL_0348:  switch    (
        IL_075d,
        IL_075f,
        IL_075d,
        IL_075f,
        IL_075d,
        IL_075f,
        IL_075d,
        IL_075f,
        IL_075d)
  IL_0371:  ldarg.0
  IL_0372:  ldc.i4     0x4b0
  IL_0377:  sub
  IL_0378:  ldc.i4.4
  IL_0379:  ble.un     IL_075d
  IL_037e:  ldarg.0
  IL_037f:  ldc.i4     0x5f2
  IL_0384:  beq        IL_075d
  IL_0389:  br         IL_075f
  IL_038e:  ldarg.0
  IL_038f:  ldc.i4     0x647
  IL_0394:  bgt        IL_0429
  IL_0399:  ldarg.0
  IL_039a:  ldc.i4     0x622
  IL_039f:  sub
  IL_03a0:  switch    (
        IL_075d,
        IL_075d,
        IL_075d,
        IL_075d,
        IL_075d,
        IL_075f,
        IL_075f,
        IL_075f,
        IL_075f,
        IL_075f,
        IL_075d,
        IL_075d,
        IL_075f,
        IL_075f,
        IL_075d,
        IL_075f,
        IL_075f,
        IL_075d,
        IL_075f,
        IL_075d,
        IL_075d,
        IL_075d,
        IL_075d,
        IL_075f,
        IL_075f,
        IL_075d,
        IL_075d,
        IL_075f,
        IL_075d)
  IL_0419:  ldarg.0
  IL_041a:  ldc.i4     0x647
  IL_041f:  beq        IL_075d
  IL_0424:  br         IL_075f
  IL_0429:  ldarg.0
  IL_042a:  ldc.i4     0x64a
  IL_042f:  beq        IL_075d
  IL_0434:  ldarg.0
  IL_0435:  ldc.i4     0x650
  IL_043a:  beq        IL_075d
  IL_043f:  ldarg.0
  IL_0440:  ldc.i4     0x661
  IL_0445:  sub
  IL_0446:  ldc.i4.2
  IL_0447:  ble.un     IL_075d
  IL_044c:  br         IL_075f
  IL_0451:  ldarg.0
  IL_0452:  ldc.i4     0x6c7
  IL_0457:  bgt        IL_057b
  IL_045c:  ldarg.0
  IL_045d:  ldc.i4     0x67b
  IL_0462:  bgt.s      IL_0481
  IL_0464:  ldarg.0
  IL_0465:  ldc.i4     0x66d
  IL_046a:  beq        IL_075d
  IL_046f:  ldarg.0
  IL_0470:  ldc.i4     0x67a
  IL_0475:  sub
  IL_0476:  ldc.i4.1
  IL_0477:  ble.un     IL_075d
  IL_047c:  br         IL_075f
  IL_0481:  ldarg.0
  IL_0482:  ldc.i4     0x684
  IL_0487:  sub
  IL_0488:  switch    (
        IL_075d,
        IL_075f,
        IL_075f,
        IL_075f,
        IL_075f,
        IL_075f,
        IL_075f,
        IL_075f,
        IL_075f,
        IL_075f,
        IL_075f,
        IL_075f,
        IL_075f,
        IL_075f,
        IL_075d,
        IL_075d,
        IL_075d,
        IL_075d,
        IL_075f,
        IL_075d,
        IL_075f,
        IL_075f,
        IL_075d,
        IL_075d,
        IL_075d,
        IL_075f,
        IL_075d,
        IL_075d,
        IL_075d,
        IL_075d,
        IL_075d,
        IL_075d,
        IL_075d,
        IL_075d,
        IL_075d,
        IL_075f,
        IL_075f,
        IL_075f,
        IL_075f,
        IL_075d,
        IL_075f,
        IL_075d,
        IL_075d,
        IL_075d,
        IL_075d)
  IL_0541:  ldarg.0
  IL_0542:  ldc.i4     0x6b5
  IL_0547:  sub
  IL_0548:  switch    (
        IL_075d,
        IL_075d,
        IL_075f,
        IL_075d,
        IL_075f,
        IL_075f,
        IL_075d)
  IL_0569:  ldarg.0
  IL_056a:  ldc.i4     0x6c6
  IL_056f:  sub
  IL_0570:  ldc.i4.1
  IL_0571:  ble.un     IL_075d
  IL_0576:  br         IL_075f
  IL_057b:  ldarg.0
  IL_057c:  ldc.i4     0x787
  IL_0581:  bgt.s      IL_05a9
  IL_0583:  ldarg.0
  IL_0584:  ldc.i4     0x6e2
  IL_0589:  beq        IL_075d
  IL_058e:  ldarg.0
  IL_058f:  ldc.i4     0x6e5
  IL_0594:  beq        IL_075d
  IL_0599:  ldarg.0
  IL_059a:  ldc.i4     0x787
  IL_059f:  beq        IL_075d
  IL_05a4:  br         IL_075f
  IL_05a9:  ldarg.0
  IL_05aa:  ldc.i4     0x7a4
  IL_05af:  sub
  IL_05b0:  ldc.i4.1
  IL_05b1:  ble.un     IL_075d
  IL_05b6:  ldarg.0
  IL_05b7:  ldc.i4     0x7b6
  IL_05bc:  beq        IL_075d
  IL_05c1:  ldarg.0
  IL_05c2:  ldc.i4     0x7bd
  IL_05c7:  beq        IL_075d
  IL_05cc:  br         IL_075f
  IL_05d1:  ldarg.0
  IL_05d2:  ldc.i4     0xfba
  IL_05d7:  bgt        IL_06e3
  IL_05dc:  ldarg.0
  IL_05dd:  ldc.i4     0x7e7
  IL_05e2:  bgt.s      IL_062d
  IL_05e4:  ldarg.0
  IL_05e5:  ldc.i4     0x7d2
  IL_05ea:  bgt.s      IL_0607
  IL_05ec:  ldarg.0
  IL_05ed:  ldc.i4     0x7ce
  IL_05f2:  beq        IL_075d
  IL_05f7:  ldarg.0
  IL_05f8:  ldc.i4     0x7d2
  IL_05fd:  beq        IL_075d
  IL_0602:  br         IL_075f
  IL_0607:  ldarg.0
  IL_0608:  ldc.i4     0x7d8
  IL_060d:  beq        IL_075d
  IL_0612:  ldarg.0
  IL_0613:  ldc.i4     0x7de
  IL_0618:  beq        IL_075d
  IL_061d:  ldarg.0
  IL_061e:  ldc.i4     0x7e7
  IL_0623:  beq        IL_075d
  IL_0628:  br         IL_075f
  IL_062d:  ldarg.0
  IL_062e:  ldc.i4     0x7f6
  IL_0633:  bgt.s      IL_0650
  IL_0635:  ldarg.0
  IL_0636:  ldc.i4     0x7ed
  IL_063b:  beq        IL_075d
  IL_0640:  ldarg.0
  IL_0641:  ldc.i4     0x7f6
  IL_0646:  beq        IL_075d
  IL_064b:  br         IL_075f
  IL_0650:  ldarg.0
  IL_0651:  ldc.i4     0xbb8
  IL_0656:  sub
  IL_0657:  switch    (
        IL_075d,
        IL_075d,
        IL_075d,
        IL_075d,
        IL_075d,
        IL_075d,
        IL_075d,
        IL_075d,
        IL_075d,
        IL_075d,
        IL_075d,
        IL_075d,
        IL_075d,
        IL_075d,
        IL_075d,
        IL_075d,
        IL_075d,
        IL_075d,
        IL_075d,
        IL_075d,
        IL_075f,
        IL_075d,
        IL_075d,
        IL_075d,
        IL_075d,
        IL_075f,
        IL_075d,
        IL_075d)
  IL_06cc:  ldarg.0
  IL_06cd:  ldc.i4     0xfae
  IL_06d2:  beq        IL_075d
  IL_06d7:  ldarg.0
  IL_06d8:  ldc.i4     0xfb8
  IL_06dd:  sub
  IL_06de:  ldc.i4.2
  IL_06df:  ble.un.s   IL_075d
  IL_06e1:  br.s       IL_075f
  IL_06e3:  ldarg.0
  IL_06e4:  ldc.i4     0x1b7b
  IL_06e9:  bgt.s      IL_071f
  IL_06eb:  ldarg.0
  IL_06ec:  ldc.i4     0x1b65
  IL_06f1:  bgt.s      IL_0705
  IL_06f3:  ldarg.0
  IL_06f4:  ldc.i4     0x1388
  IL_06f9:  beq.s      IL_075d
  IL_06fb:  ldarg.0
  IL_06fc:  ldc.i4     0x1b65
  IL_0701:  beq.s      IL_075d
  IL_0703:  br.s       IL_075f
  IL_0705:  ldarg.0
  IL_0706:  ldc.i4     0x1b6e
  IL_070b:  beq.s      IL_075d
  IL_070d:  ldarg.0
  IL_070e:  ldc.i4     0x1b79
  IL_0713:  beq.s      IL_075d
  IL_0715:  ldarg.0
  IL_0716:  ldc.i4     0x1b7b
  IL_071b:  beq.s      IL_075d
  IL_071d:  br.s       IL_075f
  IL_071f:  ldarg.0
  IL_0720:  ldc.i4     0x1f41
  IL_0725:  bgt.s      IL_0743
  IL_0727:  ldarg.0
  IL_0728:  ldc.i4     0x1ba8
  IL_072d:  sub
  IL_072e:  ldc.i4.2
  IL_072f:  ble.un.s   IL_075d
  IL_0731:  ldarg.0
  IL_0732:  ldc.i4     0x1bb2
  IL_0737:  beq.s      IL_075d
  IL_0739:  ldarg.0
  IL_073a:  ldc.i4     0x1f41
  IL_073f:  beq.s      IL_075d
  IL_0741:  br.s       IL_075f
  IL_0743:  ldarg.0
  IL_0744:  ldc.i4     0x1f49
  IL_0749:  beq.s      IL_075d
  IL_074b:  ldarg.0
  IL_074c:  ldc.i4     0x1f4c
  IL_0751:  beq.s      IL_075d
  IL_0753:  ldarg.0
  IL_0754:  ldc.i4     0x2710
  IL_0759:  sub
  IL_075a:  ldc.i4.2
  IL_075b:  bgt.un.s   IL_075f
  IL_075d:  ldc.i4.1
  IL_075e:  ret
  IL_075f:  ldc.i4.0
  IL_0760:  ret
}";
            compVerifier.VerifyIL("ConsoleApplication24.Program.IsWarning", codeForSwitchStatement);
            compVerifier.VerifyIL("ConsoleApplication24.Program.IsWarning_IsExpression", codeForSwitchStatement);
<<<<<<< HEAD
            compVerifier.VerifyIL("ConsoleApplication24.Program.IsWarning_SwitchExpression", codeForSwitchStatement);
=======
            compVerifier.VerifyIL("ConsoleApplication24.Program.IsWarning_SwitchExpression", codeForExpression);
>>>>>>> 00c20fc4
        }

        [Fact]
        public void StringSwitch()
        {
            var text = @"using System;

public class Test
{
    public static void Main()
    {
        Console.WriteLine(M(""Orange""));
    }
    public static int M(string s)
    {
        switch (s)
        {
            case ""Black"": return 0;
            case ""Brown"": return 1;
            case ""Red"": return 2;
            case ""Orange"": return 3;
            case ""Yellow"": return 4;
            case ""Green"": return 5;
            case ""Blue"": return 6;
            case ""Violet"": return 7;
            case ""Grey"": case ""Gray"": return 8;
            case ""White"": return 9;
            default: throw new ArgumentException(s);
        }
    }
}";
            var compVerifier = CompileAndVerify(text, parseOptions: TestOptions.RegularPreview.WithDisableLengthBasedSwitch(), expectedOutput: "3");
            compVerifier.VerifyIL("Test.M", @"
{
  // Code size      368 (0x170)
  .maxstack  2
  .locals init (uint V_0)
  IL_0000:  ldarg.0
  IL_0001:  call       ""uint <PrivateImplementationDetails>.ComputeStringHash(string)""
  IL_0006:  stloc.0
  IL_0007:  ldloc.0
  IL_0008:  ldc.i4     0x6ceb2d06
  IL_000d:  bgt.un.s   IL_0055
  IL_000f:  ldloc.0
  IL_0010:  ldc.i4     0x2b043744
  IL_0015:  bgt.un.s   IL_002f
  IL_0017:  ldloc.0
  IL_0018:  ldc.i4     0x2b8b9cf
  IL_001d:  beq        IL_00b2
  IL_0022:  ldloc.0
  IL_0023:  ldc.i4     0x2b043744
  IL_0028:  beq.s      IL_009d
  IL_002a:  br         IL_0169
  IL_002f:  ldloc.0
  IL_0030:  ldc.i4     0x32bdf8c6
  IL_0035:  beq        IL_0127
  IL_003a:  ldloc.0
  IL_003b:  ldc.i4     0x3ac6ffba
  IL_0040:  beq        IL_0136
  IL_0045:  ldloc.0
  IL_0046:  ldc.i4     0x6ceb2d06
  IL_004b:  beq        IL_0145
  IL_0050:  br         IL_0169
  IL_0055:  ldloc.0
  IL_0056:  ldc.i4     0xa953c75c
  IL_005b:  bgt.un.s   IL_007d
  IL_005d:  ldloc.0
  IL_005e:  ldc.i4     0x727b390b
  IL_0063:  beq.s      IL_00dc
  IL_0065:  ldloc.0
  IL_0066:  ldc.i4     0xa37f187c
  IL_006b:  beq.s      IL_00c7
  IL_006d:  ldloc.0
  IL_006e:  ldc.i4     0xa953c75c
  IL_0073:  beq        IL_00fa
  IL_0078:  br         IL_0169
  IL_007d:  ldloc.0
  IL_007e:  ldc.i4     0xd9cdec69
  IL_0083:  beq.s      IL_00eb
  IL_0085:  ldloc.0
  IL_0086:  ldc.i4     0xe9dd1fed
  IL_008b:  beq.s      IL_0109
  IL_008d:  ldloc.0
  IL_008e:  ldc.i4     0xf03bdf12
  IL_0093:  beq        IL_0118
  IL_0098:  br         IL_0169
  IL_009d:  ldarg.0
  IL_009e:  ldstr      ""Black""
  IL_00a3:  call       ""bool string.op_Equality(string, string)""
  IL_00a8:  brtrue     IL_0154
  IL_00ad:  br         IL_0169
  IL_00b2:  ldarg.0
  IL_00b3:  ldstr      ""Brown""
  IL_00b8:  call       ""bool string.op_Equality(string, string)""
  IL_00bd:  brtrue     IL_0156
  IL_00c2:  br         IL_0169
  IL_00c7:  ldarg.0
  IL_00c8:  ldstr      ""Red""
  IL_00cd:  call       ""bool string.op_Equality(string, string)""
  IL_00d2:  brtrue     IL_0158
  IL_00d7:  br         IL_0169
  IL_00dc:  ldarg.0
  IL_00dd:  ldstr      ""Orange""
  IL_00e2:  call       ""bool string.op_Equality(string, string)""
  IL_00e7:  brtrue.s   IL_015a
  IL_00e9:  br.s       IL_0169
  IL_00eb:  ldarg.0
  IL_00ec:  ldstr      ""Yellow""
  IL_00f1:  call       ""bool string.op_Equality(string, string)""
  IL_00f6:  brtrue.s   IL_015c
  IL_00f8:  br.s       IL_0169
  IL_00fa:  ldarg.0
  IL_00fb:  ldstr      ""Green""
  IL_0100:  call       ""bool string.op_Equality(string, string)""
  IL_0105:  brtrue.s   IL_015e
  IL_0107:  br.s       IL_0169
  IL_0109:  ldarg.0
  IL_010a:  ldstr      ""Blue""
  IL_010f:  call       ""bool string.op_Equality(string, string)""
  IL_0114:  brtrue.s   IL_0160
  IL_0116:  br.s       IL_0169
  IL_0118:  ldarg.0
  IL_0119:  ldstr      ""Violet""
  IL_011e:  call       ""bool string.op_Equality(string, string)""
  IL_0123:  brtrue.s   IL_0162
  IL_0125:  br.s       IL_0169
  IL_0127:  ldarg.0
  IL_0128:  ldstr      ""Grey""
  IL_012d:  call       ""bool string.op_Equality(string, string)""
  IL_0132:  brtrue.s   IL_0164
  IL_0134:  br.s       IL_0169
  IL_0136:  ldarg.0
  IL_0137:  ldstr      ""Gray""
  IL_013c:  call       ""bool string.op_Equality(string, string)""
  IL_0141:  brtrue.s   IL_0164
  IL_0143:  br.s       IL_0169
  IL_0145:  ldarg.0
  IL_0146:  ldstr      ""White""
  IL_014b:  call       ""bool string.op_Equality(string, string)""
  IL_0150:  brtrue.s   IL_0166
  IL_0152:  br.s       IL_0169
  IL_0154:  ldc.i4.0
  IL_0155:  ret
  IL_0156:  ldc.i4.1
  IL_0157:  ret
  IL_0158:  ldc.i4.2
  IL_0159:  ret
  IL_015a:  ldc.i4.3
  IL_015b:  ret
  IL_015c:  ldc.i4.4
  IL_015d:  ret
  IL_015e:  ldc.i4.5
  IL_015f:  ret
  IL_0160:  ldc.i4.6
  IL_0161:  ret
  IL_0162:  ldc.i4.7
  IL_0163:  ret
  IL_0164:  ldc.i4.8
  IL_0165:  ret
  IL_0166:  ldc.i4.s   9
  IL_0168:  ret
  IL_0169:  ldarg.0
  IL_016a:  newobj     ""System.ArgumentException..ctor(string)""
  IL_016f:  throw
}");
        }

        #endregion

        # region "Data flow analysis tests"

        [Fact]
        public void DefiniteAssignmentOnAllControlPaths()
        {
            var text = @"using System;
class SwitchTest
{
    public static int Main()
    {
        int n = 3;
        int goo;        // unassigned goo

        switch (n)
        {
            case 1:
            case 2:
                goo = n;
                break;
            case 3:
            default:
                goo = 0;
                break;
        }
        
        Console.Write(goo);     // goo must be definitely assigned here        
        return goo;
    }
}
";

            var compVerifier = CompileAndVerify(text, expectedOutput: "0");
            compVerifier.VerifyIL("SwitchTest.Main", @"
{
  // Code size       28 (0x1c)
  .maxstack  2
  .locals init (int V_0, //n
                int V_1) //goo
  IL_0000:  ldc.i4.3
  IL_0001:  stloc.0
  IL_0002:  ldloc.0
  IL_0003:  ldc.i4.1
  IL_0004:  sub
  IL_0005:  ldc.i4.1
  IL_0006:  ble.un.s   IL_000e
  IL_0008:  ldloc.0
  IL_0009:  ldc.i4.3
  IL_000a:  beq.s      IL_0012
  IL_000c:  br.s       IL_0012
  IL_000e:  ldloc.0
  IL_000f:  stloc.1
  IL_0010:  br.s       IL_0014
  IL_0012:  ldc.i4.0
  IL_0013:  stloc.1
  IL_0014:  ldloc.1
  IL_0015:  call       ""void System.Console.Write(int)""
  IL_001a:  ldloc.1
  IL_001b:  ret
}"
            );
        }

        [Fact]
        public void ComplexControlFlow_DefiniteAssignmentOnAllControlPaths()
        {
            var text = @"using System;
class SwitchTest
{
    public static int Main()
    {
        int n = 3;
        int cost = 0;
        int goo;        // unassigned goo

        switch (n)
        {
            case 1:
                cost = 1;
                goo = n;
                break;
            case 2:
                cost = 2;
                goto case 1;
            case 3:
                cost = 3;
                if(cost > n)
                {
                    goo = n - 1;
                }
                else
                {
                    goto case 2;
                }
                break;

            default:
                cost = 4;
                goo = n - 1;
                break;
        }

        if (goo != n)       // goo must be reported as definitely assigned
        {
            Console.Write(goo);
        }
        else
        {
            --cost;
        }

        Console.Write(cost);    // should output 0

        return cost;
    }
}
";

            var compVerifier = CompileAndVerify(text, expectedOutput: "0");
            compVerifier.VerifyIL("SwitchTest.Main",
@"{
  // Code size       78 (0x4e)
  .maxstack  2
  .locals init (int V_0, //n
                int V_1, //cost
                int V_2) //goo
  IL_0000:  ldc.i4.3
  IL_0001:  stloc.0
  IL_0002:  ldc.i4.0
  IL_0003:  stloc.1
  IL_0004:  ldloc.0
  IL_0005:  ldc.i4.1
  IL_0006:  sub
  IL_0007:  switch    (
        IL_001a,
        IL_0020,
        IL_0024)
  IL_0018:  br.s       IL_0030
  IL_001a:  ldc.i4.1
  IL_001b:  stloc.1
  IL_001c:  ldloc.0
  IL_001d:  stloc.2
  IL_001e:  br.s       IL_0036
  IL_0020:  ldc.i4.2
  IL_0021:  stloc.1
  IL_0022:  br.s       IL_001a
  IL_0024:  ldc.i4.3
  IL_0025:  stloc.1
  IL_0026:  ldloc.1
  IL_0027:  ldloc.0
  IL_0028:  ble.s      IL_0020
  IL_002a:  ldloc.0
  IL_002b:  ldc.i4.1
  IL_002c:  sub
  IL_002d:  stloc.2
  IL_002e:  br.s       IL_0036
  IL_0030:  ldc.i4.4
  IL_0031:  stloc.1
  IL_0032:  ldloc.0
  IL_0033:  ldc.i4.1
  IL_0034:  sub
  IL_0035:  stloc.2
  IL_0036:  ldloc.2
  IL_0037:  ldloc.0
  IL_0038:  beq.s      IL_0042
  IL_003a:  ldloc.2
  IL_003b:  call       ""void System.Console.Write(int)""
  IL_0040:  br.s       IL_0046
  IL_0042:  ldloc.1
  IL_0043:  ldc.i4.1
  IL_0044:  sub
  IL_0045:  stloc.1
  IL_0046:  ldloc.1
  IL_0047:  call       ""void System.Console.Write(int)""
  IL_004c:  ldloc.1
  IL_004d:  ret
}"
            );
        }

        [Fact]
        public void ComplexControlFlow_NoAssignmentOnlyOnUnreachableControlPaths()
        {
            var text = @"using System;
class SwitchTest
{
    public static int Main()
    {
        int goo;        // unassigned goo
        switch (3)
        {
            case 1:
              mylabel:
                try
                {                    
                    throw new System.ApplicationException();
                }
                catch(Exception)
                {
                    goo = 0;
                }
                break;
            case 2:
                goto mylabel;
            case 3:
                if (true)
                {
                    goto case 2;
                }
                break;
            case 4:
                break;
        }

        Console.Write(goo);    // goo should be definitely assigned here
        return goo;
    }
}
";

            var compVerifier = CompileAndVerify(text, expectedOutput: "0");

            compVerifier.VerifyDiagnostics(
            // (27,17): warning CS0162: Unreachable code detected
            //                 break;
                Diagnostic(ErrorCode.WRN_UnreachableCode, "break"),
            // (29,17): warning CS0162: Unreachable code detected
            //                 break;
                Diagnostic(ErrorCode.WRN_UnreachableCode, "break"));

            compVerifier.VerifyIL("SwitchTest.Main", @"
                {
                    // Code size       20 (0x14)
                    .maxstack  1
                    .locals init (int V_0) //goo
                    IL_0000:  nop
                    .try
                    {
                    IL_0001:  newobj     ""System.ApplicationException..ctor()""
                    IL_0006:  throw
                    }
                    catch System.Exception
                    {
                    IL_0007:  pop
                    IL_0008:  ldc.i4.0
                    IL_0009:  stloc.0
                    IL_000a:  leave.s    IL_000c
                    }
                    IL_000c:  ldloc.0
                    IL_000d:  call       ""void System.Console.Write(int)""
                    IL_0012:  ldloc.0
                    IL_0013:  ret
                }"
            );
        }

        #endregion

        #region "Control flow analysis and warning tests"

        [Fact]
        public void CS0469_NoImplicitConversionWarning()
        {
            var text = @"using System;

class A
{
    static void Goo(DayOfWeek x)
    {
        switch (x)
        {
            case DayOfWeek.Monday:
                goto case 1; // warning CS0469: The 'goto case' value is not implicitly convertible to type 'System.DayOfWeek'
        }
    }

    static void Main() {}
}
";

            var compVerifier = CompileAndVerify(text);

            compVerifier.VerifyDiagnostics(
            // (10,17): warning CS0469: The 'goto case' value is not implicitly convertible to type 'System.DayOfWeek'
            //                 goto case 1; // warning CS0469: The 'goto case' value is not implicitly convertible to type 'System.DayOfWeek'
                Diagnostic(ErrorCode.WRN_GotoCaseShouldConvert, "goto case 1;").WithArguments("System.DayOfWeek"));

            compVerifier.VerifyIL("A.Goo", @"
{
  // Code size        7 (0x7)
  .maxstack  2
  IL_0000:  ldarg.0
  IL_0001:  ldc.i4.1
  IL_0002:  bne.un.s   IL_0006
  IL_0004:  br.s       IL_0004
  IL_0006:  ret
}"
            );
        }

        [Fact]
        public void CS0162_UnreachableCodeInSwitchCase_01()
        {
            var text = @"using System;

public class Test
{
    public static int Main(string [] args)
    {
        int ret = 2;
        switch (true)
        {
            case true:
                ret = 0;
                break;
            case false:        // unreachable case label
                ret = 1;
                break;
        }

        Console.Write(ret);
        return(ret);
    }
}";
            var compVerifier = CompileAndVerify(text, expectedOutput: "0");

            compVerifier.VerifyDiagnostics(
            // (14,8): warning CS0162: Unreachable code detected
            // 			    ret = 1;
                Diagnostic(ErrorCode.WRN_UnreachableCode, "ret"));

            compVerifier.VerifyIL("Test.Main", @"
{
  // Code size       12 (0xc)
  .maxstack  1
  .locals init (int V_0) //ret
  IL_0000:  ldc.i4.2
  IL_0001:  stloc.0
  IL_0002:  ldc.i4.0
  IL_0003:  stloc.0
  IL_0004:  ldloc.0
  IL_0005:  call       ""void System.Console.Write(int)""
  IL_000a:  ldloc.0
  IL_000b:  ret
}
"
            );
        }

        [Fact]
        public void CS0162_UnreachableCodeInSwitchCase_02()
        {
            var text = @"using System;

public class Test
{
    public static int Main(string [] args)
    {
        int ret = 1;
        switch (true)
        {
            default:        // unreachable default label
                ret = 1;
                break;
            case true: 
                ret = 0;
                break;
        }

        Console.Write(ret);
        return(ret);
    }
}";
            var compVerifier = CompileAndVerify(text, expectedOutput: "0");

            compVerifier.VerifyDiagnostics(
                // (11,17): warning CS0162: Unreachable code detected
                //                 ret = 1;
                Diagnostic(ErrorCode.WRN_UnreachableCode, "ret").WithLocation(11, 17)
                );

            compVerifier.VerifyIL("Test.Main", @"
{
  // Code size       12 (0xc)
  .maxstack  1
  .locals init (int V_0) //ret
  IL_0000:  ldc.i4.1
  IL_0001:  stloc.0
  IL_0002:  ldc.i4.0
  IL_0003:  stloc.0
  IL_0004:  ldloc.0
  IL_0005:  call       ""void System.Console.Write(int)""
  IL_000a:  ldloc.0
  IL_000b:  ret
}"
            );
        }

        [Fact]
        public void CS0162_UnreachableCodeInSwitchCase_03()
        {
            var text = @"using System;

public class Test
{
  public static int Main(string [] args)
  {    
    int ret = M();
    Console.Write(ret);
    return(ret);
  }

  public static int M()
  {
    switch (1)
    {
      case 1:
        return 0;
    }
    return 1;       // unreachable code
  }
}
";
            var compVerifier = CompileAndVerify(text, expectedOutput: "0");

            compVerifier.VerifyDiagnostics(
            // (19,5): warning CS0162: Unreachable code detected
            //     return 1;       // unreachable code
                Diagnostic(ErrorCode.WRN_UnreachableCode, "return").WithLocation(19, 5));

            compVerifier.VerifyIL("Test.M", @"
                {
                    // Code size        2 (0x2)
                    .maxstack  1
                    IL_0000:  ldc.i4.0
                    IL_0001:  ret
                }"
            );
        }

        [Fact]
        public void CS0162_UnreachableCodeInSwitchCase_04()
        {
            var text = @"using System;

public class Test
{
  public static int Main(string [] args)
  {
    int ret = 0;
    switch (1)             // no matching case/default label
    {
      case 2:              // unreachable code
        ret = 1;
        break;
    }

    Console.Write(ret);
    return(ret);
  }
}
";
            var compVerifier = CompileAndVerify(text, expectedOutput: "0");

            compVerifier.VerifyDiagnostics(
                // (11,9): warning CS0162: Unreachable code detected
                //         ret = 1;
                Diagnostic(ErrorCode.WRN_UnreachableCode, "ret").WithLocation(11, 9)
                );

            compVerifier.VerifyIL("Test.Main", @"
                {
                    // Code size       10 (0xa)
                    .maxstack  1
                    .locals init (int V_0) //ret
                    IL_0000:  ldc.i4.0
                    IL_0001:  stloc.0
                    IL_0002:  ldloc.0
                    IL_0003:  call       ""void System.Console.Write(int)""
                    IL_0008:  ldloc.0
                    IL_0009:  ret
                }"
            );
        }

        [Fact]
        public void CS1522_EmptySwitch()
        {
            var text = @"using System;
public class Test
{
    public static int Main(string [] args)
    {
        int ret = 0;
        switch (true) {

        }

        Console.Write(ret);
        return(0);
    }
}";

            var compVerifier = CompileAndVerify(text, expectedOutput: "0");

            compVerifier.VerifyDiagnostics(
                // (7,23): warning CS1522: Empty switch block
                //         switch (true) {
                Diagnostic(ErrorCode.WRN_EmptySwitch, "{").WithLocation(7, 23)
                );

            compVerifier.VerifyIL("Test.Main", @"
                {
                  // Code size        8 (0x8)
                  .maxstack  1
                  IL_0000:  ldc.i4.0
                  IL_0001:  call       ""void System.Console.Write(int)""
                  IL_0006:  ldc.i4.0
                  IL_0007:  ret
                }"
            );
        }

        [WorkItem(913556, "http://vstfdevdiv:8080/DevDiv2/DevDiv/_workitems/edit/913556")]
        [Fact]
        public void DifferentStrategiesForDifferentSwitches()
        {
            var text = @"
using System;

public class Test
{
    public static void Main(string [] args)
    {
        switch(args[0])
        {
            case ""A"": Console.Write(1); break;
        }

        switch(args[1])
        {
            case ""B"": Console.Write(2); break;
            case ""C"": Console.Write(3); break;
            case ""D"": Console.Write(4); break;
            case ""E"": Console.Write(5); break;
            case ""F"": Console.Write(6); break;
            case ""G"": Console.Write(7); break;
            case ""H"": Console.Write(8); break;
            case ""I"": Console.Write(9); break;
            case ""J"": Console.Write(10); break;
        }
    }
}";

            var comp = CreateCompilation(text, parseOptions: TestOptions.RegularPreview.WithDisableLengthBasedSwitch(),
                options: TestOptions.ReleaseExe.WithModuleName("MODULE"));
            CompileAndVerify(comp).VerifyIL("Test.Main", @"
{
  // Code size      326 (0x146)
  .maxstack  2
  .locals init (string V_0,
                uint V_1)
  IL_0000:  ldarg.0
  IL_0001:  ldc.i4.0
  IL_0002:  ldelem.ref
  IL_0003:  ldstr      ""A""
  IL_0008:  call       ""bool string.op_Equality(string, string)""
  IL_000d:  brfalse.s  IL_0015
  IL_000f:  ldc.i4.1
  IL_0010:  call       ""void System.Console.Write(int)""
  IL_0015:  ldarg.0
  IL_0016:  ldc.i4.1
  IL_0017:  ldelem.ref
  IL_0018:  stloc.0
  IL_0019:  ldloc.0
  IL_001a:  call       ""uint <PrivateImplementationDetails>.ComputeStringHash(string)""
  IL_001f:  stloc.1
  IL_0020:  ldloc.1
  IL_0021:  ldc.i4     0xc30bf539
  IL_0026:  bgt.un.s   IL_0055
  IL_0028:  ldloc.1
  IL_0029:  ldc.i4     0xc10bf213
  IL_002e:  bgt.un.s   IL_0041
  IL_0030:  ldloc.1
  IL_0031:  ldc.i4     0xc00bf080
  IL_0036:  beq.s      IL_00b1
  IL_0038:  ldloc.1
  IL_0039:  ldc.i4     0xc10bf213
  IL_003e:  beq.s      IL_00a3
  IL_0040:  ret
  IL_0041:  ldloc.1
  IL_0042:  ldc.i4     0xc20bf3a6
  IL_0047:  beq        IL_00cd
  IL_004c:  ldloc.1
  IL_004d:  ldc.i4     0xc30bf539
  IL_0052:  beq.s      IL_00bf
  IL_0054:  ret
  IL_0055:  ldloc.1
  IL_0056:  ldc.i4     0xc70bfb85
  IL_005b:  bgt.un.s   IL_006e
  IL_005d:  ldloc.1
  IL_005e:  ldc.i4     0xc60bf9f2
  IL_0063:  beq.s      IL_0095
  IL_0065:  ldloc.1
  IL_0066:  ldc.i4     0xc70bfb85
  IL_006b:  beq.s      IL_0087
  IL_006d:  ret
  IL_006e:  ldloc.1
  IL_006f:  ldc.i4     0xcc0c0364
  IL_0074:  beq.s      IL_00e9
  IL_0076:  ldloc.1
  IL_0077:  ldc.i4     0xcd0c04f7
  IL_007c:  beq.s      IL_00db
  IL_007e:  ldloc.1
  IL_007f:  ldc.i4     0xcf0c081d
  IL_0084:  beq.s      IL_00f7
  IL_0086:  ret
  IL_0087:  ldloc.0
  IL_0088:  ldstr      ""B""
  IL_008d:  call       ""bool string.op_Equality(string, string)""
  IL_0092:  brtrue.s   IL_0105
  IL_0094:  ret
  IL_0095:  ldloc.0
  IL_0096:  ldstr      ""C""
  IL_009b:  call       ""bool string.op_Equality(string, string)""
  IL_00a0:  brtrue.s   IL_010c
  IL_00a2:  ret
  IL_00a3:  ldloc.0
  IL_00a4:  ldstr      ""D""
  IL_00a9:  call       ""bool string.op_Equality(string, string)""
  IL_00ae:  brtrue.s   IL_0113
  IL_00b0:  ret
  IL_00b1:  ldloc.0
  IL_00b2:  ldstr      ""E""
  IL_00b7:  call       ""bool string.op_Equality(string, string)""
  IL_00bc:  brtrue.s   IL_011a
  IL_00be:  ret
  IL_00bf:  ldloc.0
  IL_00c0:  ldstr      ""F""
  IL_00c5:  call       ""bool string.op_Equality(string, string)""
  IL_00ca:  brtrue.s   IL_0121
  IL_00cc:  ret
  IL_00cd:  ldloc.0
  IL_00ce:  ldstr      ""G""
  IL_00d3:  call       ""bool string.op_Equality(string, string)""
  IL_00d8:  brtrue.s   IL_0128
  IL_00da:  ret
  IL_00db:  ldloc.0
  IL_00dc:  ldstr      ""H""
  IL_00e1:  call       ""bool string.op_Equality(string, string)""
  IL_00e6:  brtrue.s   IL_012f
  IL_00e8:  ret
  IL_00e9:  ldloc.0
  IL_00ea:  ldstr      ""I""
  IL_00ef:  call       ""bool string.op_Equality(string, string)""
  IL_00f4:  brtrue.s   IL_0136
  IL_00f6:  ret
  IL_00f7:  ldloc.0
  IL_00f8:  ldstr      ""J""
  IL_00fd:  call       ""bool string.op_Equality(string, string)""
  IL_0102:  brtrue.s   IL_013e
  IL_0104:  ret
  IL_0105:  ldc.i4.2
  IL_0106:  call       ""void System.Console.Write(int)""
  IL_010b:  ret
  IL_010c:  ldc.i4.3
  IL_010d:  call       ""void System.Console.Write(int)""
  IL_0112:  ret
  IL_0113:  ldc.i4.4
  IL_0114:  call       ""void System.Console.Write(int)""
  IL_0119:  ret
  IL_011a:  ldc.i4.5
  IL_011b:  call       ""void System.Console.Write(int)""
  IL_0120:  ret
  IL_0121:  ldc.i4.6
  IL_0122:  call       ""void System.Console.Write(int)""
  IL_0127:  ret
  IL_0128:  ldc.i4.7
  IL_0129:  call       ""void System.Console.Write(int)""
  IL_012e:  ret
  IL_012f:  ldc.i4.8
  IL_0130:  call       ""void System.Console.Write(int)""
  IL_0135:  ret
  IL_0136:  ldc.i4.s   9
  IL_0138:  call       ""void System.Console.Write(int)""
  IL_013d:  ret
  IL_013e:  ldc.i4.s   10
  IL_0140:  call       ""void System.Console.Write(int)""
  IL_0145:  ret
}");

            comp = CreateCompilation(text, options: TestOptions.ReleaseExe.WithModuleName("MODULE"));
            CompileAndVerify(comp).VerifyIL("Test.Main", @"
{
  // Code size      161 (0xa1)
  .maxstack  2
  .locals init (string V_0,
                int V_1,
                char V_2)
  IL_0000:  ldarg.0
  IL_0001:  ldc.i4.0
  IL_0002:  ldelem.ref
  IL_0003:  ldstr      ""A""
  IL_0008:  call       ""bool string.op_Equality(string, string)""
  IL_000d:  brfalse.s  IL_0015
  IL_000f:  ldc.i4.1
  IL_0010:  call       ""void System.Console.Write(int)""
  IL_0015:  ldarg.0
  IL_0016:  ldc.i4.1
  IL_0017:  ldelem.ref
  IL_0018:  stloc.0
  IL_0019:  ldloc.0
  IL_001a:  brfalse    IL_00a0
  IL_001f:  ldloc.0
  IL_0020:  call       ""int string.Length.get""
  IL_0025:  stloc.1
  IL_0026:  ldloc.1
  IL_0027:  ldc.i4.1
  IL_0028:  bne.un.s   IL_00a0
  IL_002a:  ldloc.0
  IL_002b:  ldc.i4.0
  IL_002c:  call       ""char string.this[int].get""
  IL_0031:  stloc.2
  IL_0032:  ldloc.2
  IL_0033:  ldc.i4.s   66
  IL_0035:  sub
  IL_0036:  switch    (
        IL_0060,
        IL_0067,
        IL_006e,
        IL_0075,
        IL_007c,
        IL_0083,
        IL_008a,
        IL_0091,
        IL_0099)
  IL_005f:  ret
  IL_0060:  ldc.i4.2
  IL_0061:  call       ""void System.Console.Write(int)""
  IL_0066:  ret
  IL_0067:  ldc.i4.3
  IL_0068:  call       ""void System.Console.Write(int)""
  IL_006d:  ret
  IL_006e:  ldc.i4.4
  IL_006f:  call       ""void System.Console.Write(int)""
  IL_0074:  ret
  IL_0075:  ldc.i4.5
  IL_0076:  call       ""void System.Console.Write(int)""
  IL_007b:  ret
  IL_007c:  ldc.i4.6
  IL_007d:  call       ""void System.Console.Write(int)""
  IL_0082:  ret
  IL_0083:  ldc.i4.7
  IL_0084:  call       ""void System.Console.Write(int)""
  IL_0089:  ret
  IL_008a:  ldc.i4.8
  IL_008b:  call       ""void System.Console.Write(int)""
  IL_0090:  ret
  IL_0091:  ldc.i4.s   9
  IL_0093:  call       ""void System.Console.Write(int)""
  IL_0098:  ret
  IL_0099:  ldc.i4.s   10
  IL_009b:  call       ""void System.Console.Write(int)""
  IL_00a0:  ret
}");
        }

        [WorkItem(634404, "http://vstfdevdiv:8080/DevDiv2/DevDiv/_workitems/edit/634404")]
        [WorkItem(913556, "http://vstfdevdiv:8080/DevDiv2/DevDiv/_workitems/edit/913556")]
        [Fact]
        public void LargeStringSwitchWithoutStringChars()
        {
            var text = @"
using System;

public class Test
{
    public static void Main(string [] args)
    {
        switch(args[0])
        {
            case ""A"": Console.Write(1); break;
            case ""B"": Console.Write(2); break;
            case ""C"": Console.Write(3); break;
            case ""D"": Console.Write(4); break;
            case ""E"": Console.Write(5); break;
            case ""F"": Console.Write(6); break;
            case ""G"": Console.Write(7); break;
            case ""H"": Console.Write(8); break;
            case ""I"": Console.Write(9); break;
        }
    }
}";

            var comp = CreateCompilation(text, parseOptions: TestOptions.RegularPreview.WithDisableLengthBasedSwitch(),
                options: TestOptions.ReleaseExe.WithModuleName("MODULE"));

            // With special members available, we use a hashtable approach.
            CompileAndVerify(comp).VerifyIL("Test.Main", @"
{
  // Code size      307 (0x133)
  .maxstack  2
  .locals init (string V_0,
                uint V_1)
  IL_0000:  ldarg.0
  IL_0001:  ldc.i4.0
  IL_0002:  ldelem.ref
  IL_0003:  stloc.0
  IL_0004:  ldloc.0
  IL_0005:  call       ""uint <PrivateImplementationDetails>.ComputeStringHash(string)""
  IL_000a:  stloc.1
  IL_000b:  ldloc.1
  IL_000c:  ldc.i4     0xc30bf539
  IL_0011:  bgt.un.s   IL_0043
  IL_0013:  ldloc.1
  IL_0014:  ldc.i4     0xc10bf213
  IL_0019:  bgt.un.s   IL_002f
  IL_001b:  ldloc.1
  IL_001c:  ldc.i4     0xc00bf080
  IL_0021:  beq        IL_00ad
  IL_0026:  ldloc.1
  IL_0027:  ldc.i4     0xc10bf213
  IL_002c:  beq.s      IL_009f
  IL_002e:  ret
  IL_002f:  ldloc.1
  IL_0030:  ldc.i4     0xc20bf3a6
  IL_0035:  beq        IL_00c9
  IL_003a:  ldloc.1
  IL_003b:  ldc.i4     0xc30bf539
  IL_0040:  beq.s      IL_00bb
  IL_0042:  ret
  IL_0043:  ldloc.1
  IL_0044:  ldc.i4     0xc60bf9f2
  IL_0049:  bgt.un.s   IL_005c
  IL_004b:  ldloc.1
  IL_004c:  ldc.i4     0xc40bf6cc
  IL_0051:  beq.s      IL_0075
  IL_0053:  ldloc.1
  IL_0054:  ldc.i4     0xc60bf9f2
  IL_0059:  beq.s      IL_0091
  IL_005b:  ret
  IL_005c:  ldloc.1
  IL_005d:  ldc.i4     0xc70bfb85
  IL_0062:  beq.s      IL_0083
  IL_0064:  ldloc.1
  IL_0065:  ldc.i4     0xcc0c0364
  IL_006a:  beq.s      IL_00e5
  IL_006c:  ldloc.1
  IL_006d:  ldc.i4     0xcd0c04f7
  IL_0072:  beq.s      IL_00d7
  IL_0074:  ret
  IL_0075:  ldloc.0
  IL_0076:  ldstr      ""A""
  IL_007b:  call       ""bool string.op_Equality(string, string)""
  IL_0080:  brtrue.s   IL_00f3
  IL_0082:  ret
  IL_0083:  ldloc.0
  IL_0084:  ldstr      ""B""
  IL_0089:  call       ""bool string.op_Equality(string, string)""
  IL_008e:  brtrue.s   IL_00fa
  IL_0090:  ret
  IL_0091:  ldloc.0
  IL_0092:  ldstr      ""C""
  IL_0097:  call       ""bool string.op_Equality(string, string)""
  IL_009c:  brtrue.s   IL_0101
  IL_009e:  ret
  IL_009f:  ldloc.0
  IL_00a0:  ldstr      ""D""
  IL_00a5:  call       ""bool string.op_Equality(string, string)""
  IL_00aa:  brtrue.s   IL_0108
  IL_00ac:  ret
  IL_00ad:  ldloc.0
  IL_00ae:  ldstr      ""E""
  IL_00b3:  call       ""bool string.op_Equality(string, string)""
  IL_00b8:  brtrue.s   IL_010f
  IL_00ba:  ret
  IL_00bb:  ldloc.0
  IL_00bc:  ldstr      ""F""
  IL_00c1:  call       ""bool string.op_Equality(string, string)""
  IL_00c6:  brtrue.s   IL_0116
  IL_00c8:  ret
  IL_00c9:  ldloc.0
  IL_00ca:  ldstr      ""G""
  IL_00cf:  call       ""bool string.op_Equality(string, string)""
  IL_00d4:  brtrue.s   IL_011d
  IL_00d6:  ret
  IL_00d7:  ldloc.0
  IL_00d8:  ldstr      ""H""
  IL_00dd:  call       ""bool string.op_Equality(string, string)""
  IL_00e2:  brtrue.s   IL_0124
  IL_00e4:  ret
  IL_00e5:  ldloc.0
  IL_00e6:  ldstr      ""I""
  IL_00eb:  call       ""bool string.op_Equality(string, string)""
  IL_00f0:  brtrue.s   IL_012b
  IL_00f2:  ret
  IL_00f3:  ldc.i4.1
  IL_00f4:  call       ""void System.Console.Write(int)""
  IL_00f9:  ret
  IL_00fa:  ldc.i4.2
  IL_00fb:  call       ""void System.Console.Write(int)""
  IL_0100:  ret
  IL_0101:  ldc.i4.3
  IL_0102:  call       ""void System.Console.Write(int)""
  IL_0107:  ret
  IL_0108:  ldc.i4.4
  IL_0109:  call       ""void System.Console.Write(int)""
  IL_010e:  ret
  IL_010f:  ldc.i4.5
  IL_0110:  call       ""void System.Console.Write(int)""
  IL_0115:  ret
  IL_0116:  ldc.i4.6
  IL_0117:  call       ""void System.Console.Write(int)""
  IL_011c:  ret
  IL_011d:  ldc.i4.7
  IL_011e:  call       ""void System.Console.Write(int)""
  IL_0123:  ret
  IL_0124:  ldc.i4.8
  IL_0125:  call       ""void System.Console.Write(int)""
  IL_012a:  ret
  IL_012b:  ldc.i4.s   9
  IL_012d:  call       ""void System.Console.Write(int)""
  IL_0132:  ret
}");

            comp = CreateCompilation(text, parseOptions: TestOptions.RegularPreview.WithDisableLengthBasedSwitch());
            comp.MakeMemberMissing(SpecialMember.System_String__Chars);

            // Can't use the hash version when String.Chars is unavailable.
            CompileAndVerify(comp).VerifyIL("Test.Main", @"
{
  // Code size      186 (0xba)
  .maxstack  2
  .locals init (string V_0)
  IL_0000:  ldarg.0
  IL_0001:  ldc.i4.0
  IL_0002:  ldelem.ref
  IL_0003:  stloc.0
  IL_0004:  ldloc.0
  IL_0005:  ldstr      ""A""
  IL_000a:  call       ""bool string.op_Equality(string, string)""
  IL_000f:  brtrue.s   IL_007a
  IL_0011:  ldloc.0
  IL_0012:  ldstr      ""B""
  IL_0017:  call       ""bool string.op_Equality(string, string)""
  IL_001c:  brtrue.s   IL_0081
  IL_001e:  ldloc.0
  IL_001f:  ldstr      ""C""
  IL_0024:  call       ""bool string.op_Equality(string, string)""
  IL_0029:  brtrue.s   IL_0088
  IL_002b:  ldloc.0
  IL_002c:  ldstr      ""D""
  IL_0031:  call       ""bool string.op_Equality(string, string)""
  IL_0036:  brtrue.s   IL_008f
  IL_0038:  ldloc.0
  IL_0039:  ldstr      ""E""
  IL_003e:  call       ""bool string.op_Equality(string, string)""
  IL_0043:  brtrue.s   IL_0096
  IL_0045:  ldloc.0
  IL_0046:  ldstr      ""F""
  IL_004b:  call       ""bool string.op_Equality(string, string)""
  IL_0050:  brtrue.s   IL_009d
  IL_0052:  ldloc.0
  IL_0053:  ldstr      ""G""
  IL_0058:  call       ""bool string.op_Equality(string, string)""
  IL_005d:  brtrue.s   IL_00a4
  IL_005f:  ldloc.0
  IL_0060:  ldstr      ""H""
  IL_0065:  call       ""bool string.op_Equality(string, string)""
  IL_006a:  brtrue.s   IL_00ab
  IL_006c:  ldloc.0
  IL_006d:  ldstr      ""I""
  IL_0072:  call       ""bool string.op_Equality(string, string)""
  IL_0077:  brtrue.s   IL_00b2
  IL_0079:  ret
  IL_007a:  ldc.i4.1
  IL_007b:  call       ""void System.Console.Write(int)""
  IL_0080:  ret
  IL_0081:  ldc.i4.2
  IL_0082:  call       ""void System.Console.Write(int)""
  IL_0087:  ret
  IL_0088:  ldc.i4.3
  IL_0089:  call       ""void System.Console.Write(int)""
  IL_008e:  ret
  IL_008f:  ldc.i4.4
  IL_0090:  call       ""void System.Console.Write(int)""
  IL_0095:  ret
  IL_0096:  ldc.i4.5
  IL_0097:  call       ""void System.Console.Write(int)""
  IL_009c:  ret
  IL_009d:  ldc.i4.6
  IL_009e:  call       ""void System.Console.Write(int)""
  IL_00a3:  ret
  IL_00a4:  ldc.i4.7
  IL_00a5:  call       ""void System.Console.Write(int)""
  IL_00aa:  ret
  IL_00ab:  ldc.i4.8
  IL_00ac:  call       ""void System.Console.Write(int)""
  IL_00b1:  ret
  IL_00b2:  ldc.i4.s   9
  IL_00b4:  call       ""void System.Console.Write(int)""
  IL_00b9:  ret
}");

            comp = CreateCompilation(text, options: TestOptions.ReleaseExe.WithModuleName("MODULE"));

            CompileAndVerify(comp).VerifyIL("Test.Main", @"
{
  // Code size      139 (0x8b)
  .maxstack  2
  .locals init (string V_0,
                int V_1,
                char V_2)
  IL_0000:  ldarg.0
  IL_0001:  ldc.i4.0
  IL_0002:  ldelem.ref
  IL_0003:  stloc.0
  IL_0004:  ldloc.0
  IL_0005:  brfalse    IL_008a
  IL_000a:  ldloc.0
  IL_000b:  call       ""int string.Length.get""
  IL_0010:  stloc.1
  IL_0011:  ldloc.1
  IL_0012:  ldc.i4.1
  IL_0013:  bne.un.s   IL_008a
  IL_0015:  ldloc.0
  IL_0016:  ldc.i4.0
  IL_0017:  call       ""char string.this[int].get""
  IL_001c:  stloc.2
  IL_001d:  ldloc.2
  IL_001e:  ldc.i4.s   65
  IL_0020:  sub
  IL_0021:  switch    (
        IL_004b,
        IL_0052,
        IL_0059,
        IL_0060,
        IL_0067,
        IL_006e,
        IL_0075,
        IL_007c,
        IL_0083)
  IL_004a:  ret
  IL_004b:  ldc.i4.1
  IL_004c:  call       ""void System.Console.Write(int)""
  IL_0051:  ret
  IL_0052:  ldc.i4.2
  IL_0053:  call       ""void System.Console.Write(int)""
  IL_0058:  ret
  IL_0059:  ldc.i4.3
  IL_005a:  call       ""void System.Console.Write(int)""
  IL_005f:  ret
  IL_0060:  ldc.i4.4
  IL_0061:  call       ""void System.Console.Write(int)""
  IL_0066:  ret
  IL_0067:  ldc.i4.5
  IL_0068:  call       ""void System.Console.Write(int)""
  IL_006d:  ret
  IL_006e:  ldc.i4.6
  IL_006f:  call       ""void System.Console.Write(int)""
  IL_0074:  ret
  IL_0075:  ldc.i4.7
  IL_0076:  call       ""void System.Console.Write(int)""
  IL_007b:  ret
  IL_007c:  ldc.i4.8
  IL_007d:  call       ""void System.Console.Write(int)""
  IL_0082:  ret
  IL_0083:  ldc.i4.s   9
  IL_0085:  call       ""void System.Console.Write(int)""
  IL_008a:  ret
}");

            comp = CreateCompilation(text);
            comp.MakeMemberMissing(SpecialMember.System_String__Chars);

            // Can't use the hash version or length-based version when String.Chars is unavailable.
            CompileAndVerify(comp).VerifyIL("Test.Main", @"
{
  // Code size      186 (0xba)
  .maxstack  2
  .locals init (string V_0)
  IL_0000:  ldarg.0
  IL_0001:  ldc.i4.0
  IL_0002:  ldelem.ref
  IL_0003:  stloc.0
  IL_0004:  ldloc.0
  IL_0005:  ldstr      ""A""
  IL_000a:  call       ""bool string.op_Equality(string, string)""
  IL_000f:  brtrue.s   IL_007a
  IL_0011:  ldloc.0
  IL_0012:  ldstr      ""B""
  IL_0017:  call       ""bool string.op_Equality(string, string)""
  IL_001c:  brtrue.s   IL_0081
  IL_001e:  ldloc.0
  IL_001f:  ldstr      ""C""
  IL_0024:  call       ""bool string.op_Equality(string, string)""
  IL_0029:  brtrue.s   IL_0088
  IL_002b:  ldloc.0
  IL_002c:  ldstr      ""D""
  IL_0031:  call       ""bool string.op_Equality(string, string)""
  IL_0036:  brtrue.s   IL_008f
  IL_0038:  ldloc.0
  IL_0039:  ldstr      ""E""
  IL_003e:  call       ""bool string.op_Equality(string, string)""
  IL_0043:  brtrue.s   IL_0096
  IL_0045:  ldloc.0
  IL_0046:  ldstr      ""F""
  IL_004b:  call       ""bool string.op_Equality(string, string)""
  IL_0050:  brtrue.s   IL_009d
  IL_0052:  ldloc.0
  IL_0053:  ldstr      ""G""
  IL_0058:  call       ""bool string.op_Equality(string, string)""
  IL_005d:  brtrue.s   IL_00a4
  IL_005f:  ldloc.0
  IL_0060:  ldstr      ""H""
  IL_0065:  call       ""bool string.op_Equality(string, string)""
  IL_006a:  brtrue.s   IL_00ab
  IL_006c:  ldloc.0
  IL_006d:  ldstr      ""I""
  IL_0072:  call       ""bool string.op_Equality(string, string)""
  IL_0077:  brtrue.s   IL_00b2
  IL_0079:  ret
  IL_007a:  ldc.i4.1
  IL_007b:  call       ""void System.Console.Write(int)""
  IL_0080:  ret
  IL_0081:  ldc.i4.2
  IL_0082:  call       ""void System.Console.Write(int)""
  IL_0087:  ret
  IL_0088:  ldc.i4.3
  IL_0089:  call       ""void System.Console.Write(int)""
  IL_008e:  ret
  IL_008f:  ldc.i4.4
  IL_0090:  call       ""void System.Console.Write(int)""
  IL_0095:  ret
  IL_0096:  ldc.i4.5
  IL_0097:  call       ""void System.Console.Write(int)""
  IL_009c:  ret
  IL_009d:  ldc.i4.6
  IL_009e:  call       ""void System.Console.Write(int)""
  IL_00a3:  ret
  IL_00a4:  ldc.i4.7
  IL_00a5:  call       ""void System.Console.Write(int)""
  IL_00aa:  ret
  IL_00ab:  ldc.i4.8
  IL_00ac:  call       ""void System.Console.Write(int)""
  IL_00b1:  ret
  IL_00b2:  ldc.i4.s   9
  IL_00b4:  call       ""void System.Console.Write(int)""
  IL_00b9:  ret
}");
        }

        [WorkItem(947580, "http://vstfdevdiv:8080/DevDiv2/DevDiv/_workitems/edit/947580")]
        [Fact]
        public void Regress947580()
        {
            var text = @"
using System;

class Program {
    static string boo(int i) {
        switch (i) {
            case 42:
                var x = ""goo"";
                if (x != ""bar"")
                break;
            return x;
        }
        return null;
    }
    static void Main()
    {
        boo(42);
    }
}

";
            var compVerifier = CompileAndVerify(text, expectedOutput: "");
            compVerifier.VerifyIL("Program.boo",
@"{
  // Code size       28 (0x1c)
  .maxstack  2
  .locals init (string V_0) //x
  IL_0000:  ldarg.0
  IL_0001:  ldc.i4.s   42
  IL_0003:  bne.un.s   IL_001a
  IL_0005:  ldstr      ""goo""
  IL_000a:  stloc.0
  IL_000b:  ldloc.0
  IL_000c:  ldstr      ""bar""
  IL_0011:  call       ""bool string.op_Inequality(string, string)""
  IL_0016:  brtrue.s   IL_001a
  IL_0018:  ldloc.0
  IL_0019:  ret
  IL_001a:  ldnull
  IL_001b:  ret
}"
            );
        }

        [WorkItem(947580, "http://vstfdevdiv:8080/DevDiv2/DevDiv/_workitems/edit/947580")]
        [Fact]
        public void Regress947580a()
        {
            var text = @"
using System;

class Program {
    static string boo(int i) {
        switch (i) {
            case 42:
                var x = ""goo"";
                if (x != ""bar"")
                break;
             break;
        }
        return null;
    }
    static void Main()
    {
        boo(42);
    }
}

";
            var compVerifier = CompileAndVerify(text, expectedOutput: "");
            compVerifier.VerifyIL("Program.boo",
@"{
  // Code size       23 (0x17)
  .maxstack  2
  IL_0000:  ldarg.0
  IL_0001:  ldc.i4.s   42
  IL_0003:  bne.un.s   IL_0015
  IL_0005:  ldstr      ""goo""
  IL_000a:  ldstr      ""bar""
  IL_000f:  call       ""bool string.op_Inequality(string, string)""
  IL_0014:  pop
  IL_0015:  ldnull
  IL_0016:  ret
}"
            );
        }

        [WorkItem(1035228, "http://vstfdevdiv:8080/DevDiv2/DevDiv/_workitems/edit/1035228")]
        [Fact]
        public void Regress1035228()
        {
            var text = @"
using System;

class Program {
    static bool boo(int i) {
        var ii = i;
        switch (++ii) {
            case 42:
                var x = ""goo"";
                if (x != ""bar"")
                {
                    return false;
                }
             break;
        }
        return true;
    }
    static void Main()
    {
        boo(42);
    }
}

";
            var compVerifier = CompileAndVerify(text, expectedOutput: "");
            compVerifier.VerifyIL("Program.boo",
@"{
  // Code size       28 (0x1c)
  .maxstack  2
  IL_0000:  ldarg.0
  IL_0001:  ldc.i4.1
  IL_0002:  add
  IL_0003:  ldc.i4.s   42
  IL_0005:  bne.un.s   IL_001a
  IL_0007:  ldstr      ""goo""
  IL_000c:  ldstr      ""bar""
  IL_0011:  call       ""bool string.op_Inequality(string, string)""
  IL_0016:  brfalse.s  IL_001a
  IL_0018:  ldc.i4.0
  IL_0019:  ret
  IL_001a:  ldc.i4.1
  IL_001b:  ret
}"
            );
        }

        [WorkItem(1035228, "http://vstfdevdiv:8080/DevDiv2/DevDiv/_workitems/edit/1035228")]
        [Fact]
        public void Regress1035228a()
        {
            var text = @"
using System;

class Program {
    static bool boo(int i) {
        var ii = i;
        switch (ii++) {
            case 42:
                var x = ""goo"";
                if (x != ""bar"")
                {
                    return false;
                }
             break;
        }
        return true;
    }
    static void Main()
    {
        boo(42);
    }
}

";
            var compVerifier = CompileAndVerify(text, expectedOutput: "");
            compVerifier.VerifyIL("Program.boo",
@"{
  // Code size       26 (0x1a)
  .maxstack  2
  IL_0000:  ldarg.0
  IL_0001:  ldc.i4.s   42
  IL_0003:  bne.un.s   IL_0018
  IL_0005:  ldstr      ""goo""
  IL_000a:  ldstr      ""bar""
  IL_000f:  call       ""bool string.op_Inequality(string, string)""
  IL_0014:  brfalse.s  IL_0018
  IL_0016:  ldc.i4.0
  IL_0017:  ret
  IL_0018:  ldc.i4.1
  IL_0019:  ret
}"
            );
        }

        [WorkItem(4701, "https://github.com/dotnet/roslyn/issues/4701")]
        [Fact]
        public void Regress4701()
        {
            var text = @"
using System;

namespace ConsoleApplication1
{
    class Program
    {
        private void SwtchTest()
        {
            int? i;

            i = 1;
            switch (i)
            {
                case null:
                    Console.WriteLine(""In Null case"");
                    i = 1;
                    break;
                default:
                    Console.WriteLine(""In DEFAULT case"");
                    i = i + 2;
                    break;
        }
    }

    static void Main(string[] args)
    {
        var p = new Program();
        p.SwtchTest();
    }
}
}

";
            var compVerifier = CompileAndVerify(text, expectedOutput: "In DEFAULT case");
            compVerifier.VerifyIL("ConsoleApplication1.Program.SwtchTest",
@"
{
  // Code size       84 (0x54)
  .maxstack  2
  .locals init (int? V_0, //i
                int? V_1,
                int? V_2)
  IL_0000:  ldloca.s   V_0
  IL_0002:  ldc.i4.1
  IL_0003:  call       ""int?..ctor(int)""
  IL_0008:  ldloca.s   V_0
  IL_000a:  call       ""bool int?.HasValue.get""
  IL_000f:  brtrue.s   IL_0024
  IL_0011:  ldstr      ""In Null case""
  IL_0016:  call       ""void System.Console.WriteLine(string)""
  IL_001b:  ldloca.s   V_0
  IL_001d:  ldc.i4.1
  IL_001e:  call       ""int?..ctor(int)""
  IL_0023:  ret
  IL_0024:  ldstr      ""In DEFAULT case""
  IL_0029:  call       ""void System.Console.WriteLine(string)""
  IL_002e:  ldloc.0
  IL_002f:  stloc.1
  IL_0030:  ldloca.s   V_1
  IL_0032:  call       ""bool int?.HasValue.get""
  IL_0037:  brtrue.s   IL_0044
  IL_0039:  ldloca.s   V_2
  IL_003b:  initobj    ""int?""
  IL_0041:  ldloc.2
  IL_0042:  br.s       IL_0052
  IL_0044:  ldloca.s   V_1
  IL_0046:  call       ""int int?.GetValueOrDefault()""
  IL_004b:  ldc.i4.2
  IL_004c:  add
  IL_004d:  newobj     ""int?..ctor(int)""
  IL_0052:  stloc.0
  IL_0053:  ret
}"
            );
        }

        [WorkItem(4701, "https://github.com/dotnet/roslyn/issues/4701")]
        [Fact]
        public void Regress4701a()
        {
            var text = @"
using System;

namespace ConsoleApplication1
{
    class Program
    {
        private void SwtchTest()
        {
            string i = null;

            i = ""1"";
            switch (i)
            {
                case null:
                    Console.WriteLine(""In Null case"");
                    break;
                default:
                    Console.WriteLine(""In DEFAULT case"");
                    break;
        }
    }

    static void Main(string[] args)
    {
        var p = new Program();
        p.SwtchTest();
    }
}
}

";
            var compVerifier = CompileAndVerify(text, expectedOutput: "In DEFAULT case");
            compVerifier.VerifyIL("ConsoleApplication1.Program.SwtchTest",
@"
{
  // Code size       29 (0x1d)
  .maxstack  1
  IL_0000:  ldstr      ""1""
  IL_0005:  brtrue.s   IL_0012
  IL_0007:  ldstr      ""In Null case""
  IL_000c:  call       ""void System.Console.WriteLine(string)""
  IL_0011:  ret
  IL_0012:  ldstr      ""In DEFAULT case""
  IL_0017:  call       ""void System.Console.WriteLine(string)""
  IL_001c:  ret
}"
            );
        }

        #endregion

        #region regression tests

        [Fact, WorkItem(18859, "https://github.com/dotnet/roslyn/issues/18859")]
        public void BoxInPatternSwitch_01()
        {
            var source = @"using System;

public class Program
{
    public static void Main()
    {
        switch (StringSplitOptions.RemoveEmptyEntries)
        {
            case object o:
                Console.WriteLine(o);
                break;
        }
    }
}";
            var compVerifier = CompileAndVerify(source,
                options: TestOptions.ReleaseDll.WithOutputKind(OutputKind.ConsoleApplication),
                expectedOutput: "RemoveEmptyEntries");
            compVerifier.VerifyIL("Program.Main",
@"{
  // Code size       12 (0xc)
  .maxstack  1
  IL_0000:  ldc.i4.1
  IL_0001:  box        ""System.StringSplitOptions""
  IL_0006:  call       ""void System.Console.WriteLine(object)""
  IL_000b:  ret
}"
            );
            compVerifier = CompileAndVerify(source,
                options: TestOptions.DebugDll.WithOutputKind(OutputKind.ConsoleApplication),
                expectedOutput: "RemoveEmptyEntries");
            compVerifier.VerifyIL("Program.Main",
@"{
  // Code size       26 (0x1a)
  .maxstack  1
  .locals init (object V_0, //o
                System.StringSplitOptions V_1,
                System.StringSplitOptions V_2)
  IL_0000:  nop
  IL_0001:  ldc.i4.1
  IL_0002:  stloc.2
  IL_0003:  ldc.i4.1
  IL_0004:  stloc.1
  IL_0005:  ldloc.1
  IL_0006:  box        ""System.StringSplitOptions""
  IL_000b:  stloc.0
  IL_000c:  br.s       IL_000e
  IL_000e:  br.s       IL_0010
  IL_0010:  ldloc.0
  IL_0011:  call       ""void System.Console.WriteLine(object)""
  IL_0016:  nop
  IL_0017:  br.s       IL_0019
  IL_0019:  ret
}"
            );
        }

        [Fact, WorkItem(18859, "https://github.com/dotnet/roslyn/issues/18859")]
        public void ExplicitNullablePatternSwitch_02()
        {
            var source = @"using System;

public class Program
{
    public static void Main()
    {
        M(null);
        M(1);
    }
    public static void M(int? x)
    {
        switch (x)
        {
            case int i: // explicit nullable conversion
                Console.Write(i);
                break;
            case null:
                Console.Write(""null"");
                break;
        }
    }
}";
            var compVerifier = CompileAndVerify(source,
                options: TestOptions.ReleaseDll.WithOutputKind(OutputKind.ConsoleApplication),
                expectedOutput: "null1");
            compVerifier.VerifyIL("Program.M",
@"{
  // Code size       33 (0x21)
  .maxstack  1
  IL_0000:  ldarga.s   V_0
  IL_0002:  call       ""bool int?.HasValue.get""
  IL_0007:  brfalse.s  IL_0016
  IL_0009:  ldarga.s   V_0
  IL_000b:  call       ""int int?.GetValueOrDefault()""
  IL_0010:  call       ""void System.Console.Write(int)""
  IL_0015:  ret
  IL_0016:  ldstr      ""null""
  IL_001b:  call       ""void System.Console.Write(string)""
  IL_0020:  ret
}"
            );
            compVerifier = CompileAndVerify(source,
                options: TestOptions.DebugDll.WithOutputKind(OutputKind.ConsoleApplication),
                expectedOutput: "null1");
            compVerifier.VerifyIL("Program.M",
@"{
  // Code size       49 (0x31)
  .maxstack  1
  .locals init (int V_0, //i
                int? V_1,
                int? V_2)
  IL_0000:  nop
  IL_0001:  ldarg.0
  IL_0002:  stloc.2
  IL_0003:  ldloc.2
  IL_0004:  stloc.1
  IL_0005:  ldloca.s   V_1
  IL_0007:  call       ""bool int?.HasValue.get""
  IL_000c:  brfalse.s  IL_0023
  IL_000e:  ldloca.s   V_1
  IL_0010:  call       ""int int?.GetValueOrDefault()""
  IL_0015:  stloc.0
  IL_0016:  br.s       IL_0018
  IL_0018:  br.s       IL_001a
  IL_001a:  ldloc.0
  IL_001b:  call       ""void System.Console.Write(int)""
  IL_0020:  nop
  IL_0021:  br.s       IL_0030
  IL_0023:  ldstr      ""null""
  IL_0028:  call       ""void System.Console.Write(string)""
  IL_002d:  nop
  IL_002e:  br.s       IL_0030
  IL_0030:  ret
}"
            );
        }

        [Fact, WorkItem(18859, "https://github.com/dotnet/roslyn/issues/18859")]
        public void BoxInPatternSwitch_04()
        {
            var source = @"using System;

public class Program
{
    public static void Main()
    {
        M(1);
    }
    public static void M(int x)
    {
        switch (x)
        {
            case System.IComparable i:
                Console.Write(i);
                break;
        }
    }
}";
            var compVerifier = CompileAndVerify(source,
                options: TestOptions.ReleaseDll.WithOutputKind(OutputKind.ConsoleApplication),
                expectedOutput: "1");
            compVerifier.VerifyIL("Program.M",
@"{
  // Code size       12 (0xc)
  .maxstack  1
  IL_0000:  ldarg.0
  IL_0001:  box        ""int""
  IL_0006:  call       ""void System.Console.Write(object)""
  IL_000b:  ret
}"
            );
            compVerifier = CompileAndVerify(source,
                options: TestOptions.DebugDll.WithOutputKind(OutputKind.ConsoleApplication),
                expectedOutput: "1");
            compVerifier.VerifyIL("Program.M",
@"{
  // Code size       26 (0x1a)
  .maxstack  1
  .locals init (System.IComparable V_0, //i
                int V_1,
                int V_2)
  IL_0000:  nop
  IL_0001:  ldarg.0
  IL_0002:  stloc.2
  IL_0003:  ldloc.2
  IL_0004:  stloc.1
  IL_0005:  ldloc.1
  IL_0006:  box        ""int""
  IL_000b:  stloc.0
  IL_000c:  br.s       IL_000e
  IL_000e:  br.s       IL_0010
  IL_0010:  ldloc.0
  IL_0011:  call       ""void System.Console.Write(object)""
  IL_0016:  nop
  IL_0017:  br.s       IL_0019
  IL_0019:  ret
}"
            );
        }

        [Fact, WorkItem(18859, "https://github.com/dotnet/roslyn/issues/18859")]
        public void BoxInPatternSwitch_05()
        {
            var source = @"using System;

public class Program
{
    public static void Main()
    {
        M(1);
        M(null);
    }
    public static void M(int? x)
    {
        switch (x)
        {
            case System.IComparable i:
                Console.Write(i);
                break;
        }
    }
}";
            var compVerifier = CompileAndVerify(source,
                options: TestOptions.ReleaseDll.WithOutputKind(OutputKind.ConsoleApplication),
                expectedOutput: "1");
            compVerifier.VerifyIL("Program.M",
@"{
  // Code size       17 (0x11)
  .maxstack  1
  .locals init (System.IComparable V_0) //i
  IL_0000:  ldarg.0
  IL_0001:  box        ""int?""
  IL_0006:  stloc.0
  IL_0007:  ldloc.0
  IL_0008:  brfalse.s  IL_0010
  IL_000a:  ldloc.0
  IL_000b:  call       ""void System.Console.Write(object)""
  IL_0010:  ret
}
"
            );
            compVerifier = CompileAndVerify(source,
                options: TestOptions.DebugDll.WithOutputKind(OutputKind.ConsoleApplication),
                expectedOutput: "1");
            compVerifier.VerifyIL("Program.M",
@"{
  // Code size       29 (0x1d)
  .maxstack  1
  .locals init (System.IComparable V_0, //i
                int? V_1,
                int? V_2)
  IL_0000:  nop
  IL_0001:  ldarg.0
  IL_0002:  stloc.2
  IL_0003:  ldloc.2
  IL_0004:  stloc.1
  IL_0005:  ldloc.1
  IL_0006:  box        ""int?""
  IL_000b:  stloc.0
  IL_000c:  ldloc.0
  IL_000d:  brtrue.s   IL_0011
  IL_000f:  br.s       IL_001c
  IL_0011:  br.s       IL_0013
  IL_0013:  ldloc.0
  IL_0014:  call       ""void System.Console.Write(object)""
  IL_0019:  nop
  IL_001a:  br.s       IL_001c
  IL_001c:  ret
}
"
            );
        }

        [Fact, WorkItem(18859, "https://github.com/dotnet/roslyn/issues/18859")]
        public void UnboxInPatternSwitch_06()
        {
            var source = @"using System;

public class Program
{
    public static void Main()
    {
        M(1);
        M(null);
        M(nameof(Main));
    }
    public static void M(object x)
    {
        switch (x)
        {
            case int i:
                Console.Write(i);
                break;
        }
    }
}";
            var compVerifier = CompileAndVerify(source,
                options: TestOptions.ReleaseDll.WithOutputKind(OutputKind.ConsoleApplication),
                expectedOutput: "1");
            compVerifier.VerifyIL("Program.M",
@"{
  // Code size       20 (0x14)
  .maxstack  1
  IL_0000:  ldarg.0
  IL_0001:  isinst     ""int""
  IL_0006:  brfalse.s  IL_0013
  IL_0008:  ldarg.0
  IL_0009:  unbox.any  ""int""
  IL_000e:  call       ""void System.Console.Write(int)""
  IL_0013:  ret
}"
            );
            compVerifier = CompileAndVerify(source,
                options: TestOptions.DebugDll.WithOutputKind(OutputKind.ConsoleApplication),
                expectedOutput: "1");
            compVerifier.VerifyIL("Program.M",
@"{
  // Code size       34 (0x22)
  .maxstack  1
  .locals init (int V_0, //i
                object V_1,
                object V_2)
  IL_0000:  nop
  IL_0001:  ldarg.0
  IL_0002:  stloc.2
  IL_0003:  ldloc.2
  IL_0004:  stloc.1
  IL_0005:  ldloc.1
  IL_0006:  isinst     ""int""
  IL_000b:  brfalse.s  IL_0021
  IL_000d:  ldloc.1
  IL_000e:  unbox.any  ""int""
  IL_0013:  stloc.0
  IL_0014:  br.s       IL_0016
  IL_0016:  br.s       IL_0018
  IL_0018:  ldloc.0
  IL_0019:  call       ""void System.Console.Write(int)""
  IL_001e:  nop
  IL_001f:  br.s       IL_0021
  IL_0021:  ret
}"
            );
        }

        [Fact, WorkItem(18859, "https://github.com/dotnet/roslyn/issues/18859")]
        public void UnboxInPatternSwitch_07()
        {
            var source = @"using System;

public class Program
{
    public static void Main()
    {
        M<int>(1);
        M<int>(null);
        M<int>(10.5);
    }
    public static void M<T>(object x)
    {
        // when T is not known to be a reference type, there is an unboxing conversion from
        // the effective base class C of T to T and from any base class of C to T.
        switch (x)
        {
            case T i:
                Console.Write(i);
                break;
        }
    }
}";
            var compVerifier = CompileAndVerify(source,
                options: TestOptions.ReleaseDll.WithOutputKind(OutputKind.ConsoleApplication),
                expectedOutput: "1");
            compVerifier.VerifyIL("Program.M<T>",
@"{
  // Code size       25 (0x19)
  .maxstack  1
  IL_0000:  ldarg.0
  IL_0001:  isinst     ""T""
  IL_0006:  brfalse.s  IL_0018
  IL_0008:  ldarg.0
  IL_0009:  unbox.any  ""T""
  IL_000e:  box        ""T""
  IL_0013:  call       ""void System.Console.Write(object)""
  IL_0018:  ret
}"
            );
            compVerifier = CompileAndVerify(source,
                options: TestOptions.DebugDll.WithOutputKind(OutputKind.ConsoleApplication),
                expectedOutput: "1");
            compVerifier.VerifyIL("Program.M<T>",
@"{
  // Code size       39 (0x27)
  .maxstack  1
  .locals init (T V_0, //i
                object V_1,
                object V_2)
  IL_0000:  nop
  IL_0001:  ldarg.0
  IL_0002:  stloc.2
  IL_0003:  ldloc.2
  IL_0004:  stloc.1
  IL_0005:  ldloc.1
  IL_0006:  isinst     ""T""
  IL_000b:  brfalse.s  IL_0026
  IL_000d:  ldloc.1
  IL_000e:  unbox.any  ""T""
  IL_0013:  stloc.0
  IL_0014:  br.s       IL_0016
  IL_0016:  br.s       IL_0018
  IL_0018:  ldloc.0
  IL_0019:  box        ""T""
  IL_001e:  call       ""void System.Console.Write(object)""
  IL_0023:  nop
  IL_0024:  br.s       IL_0026
  IL_0026:  ret
}"
            );
        }

        [Fact, WorkItem(18859, "https://github.com/dotnet/roslyn/issues/18859")]
        public void UnboxInPatternSwitch_08()
        {
            var source = @"using System;

public class Program
{
    public static void Main()
    {
        M<int>(1);
        M<int>(null);
        M<int>(10.5);
    }
    public static void M<T>(IComparable x)
    {
        // when T is not known to be a reference type, there is an unboxing conversion from
        // any interface type to T.
        switch (x)
        {
            case T i:
                Console.Write(i);
                break;
        }
    }
}";
            var compVerifier = CompileAndVerify(source,
                options: TestOptions.ReleaseDll.WithOutputKind(OutputKind.ConsoleApplication),
                expectedOutput: "1");
            compVerifier.VerifyIL("Program.M<T>",
@"{
  // Code size       25 (0x19)
  .maxstack  1
  IL_0000:  ldarg.0
  IL_0001:  isinst     ""T""
  IL_0006:  brfalse.s  IL_0018
  IL_0008:  ldarg.0
  IL_0009:  unbox.any  ""T""
  IL_000e:  box        ""T""
  IL_0013:  call       ""void System.Console.Write(object)""
  IL_0018:  ret
}"
            );
            compVerifier = CompileAndVerify(source,
                options: TestOptions.DebugDll.WithOutputKind(OutputKind.ConsoleApplication),
                expectedOutput: "1");
            compVerifier.VerifyIL("Program.M<T>",
@"{
  // Code size       39 (0x27)
  .maxstack  1
  .locals init (T V_0, //i
                System.IComparable V_1,
                System.IComparable V_2)
  IL_0000:  nop
  IL_0001:  ldarg.0
  IL_0002:  stloc.2
  IL_0003:  ldloc.2
  IL_0004:  stloc.1
  IL_0005:  ldloc.1
  IL_0006:  isinst     ""T""
  IL_000b:  brfalse.s  IL_0026
  IL_000d:  ldloc.1
  IL_000e:  unbox.any  ""T""
  IL_0013:  stloc.0
  IL_0014:  br.s       IL_0016
  IL_0016:  br.s       IL_0018
  IL_0018:  ldloc.0
  IL_0019:  box        ""T""
  IL_001e:  call       ""void System.Console.Write(object)""
  IL_0023:  nop
  IL_0024:  br.s       IL_0026
  IL_0026:  ret
}"
            );
        }

        [Fact, WorkItem(18859, "https://github.com/dotnet/roslyn/issues/18859")]
        public void UnoxInPatternSwitch_09()
        {
            var source = @"using System;

public class Program
{
    public static void Main()
    {
        M<int, object>(1);
        M<int, object>(null);
        M<int, object>(10.5);
    }
    public static void M<T, U>(U x) where T : U
    {
        // when T is not known to be a reference type, there is an unboxing conversion from
        // a type parameter U to T, provided T depends on U.
        switch (x)
        {
            case T i:
                Console.Write(i);
                break;
        }
    }
}";
            var compVerifier = CompileAndVerify(source,
                options: TestOptions.ReleaseDll.WithOutputKind(OutputKind.ConsoleApplication),
                expectedOutput: "1");
            compVerifier.VerifyIL("Program.M<T, U>",
@"{
  // Code size       35 (0x23)
  .maxstack  1
  IL_0000:  ldarg.0
  IL_0001:  box        ""U""
  IL_0006:  isinst     ""T""
  IL_000b:  brfalse.s  IL_0022
  IL_000d:  ldarg.0
  IL_000e:  box        ""U""
  IL_0013:  unbox.any  ""T""
  IL_0018:  box        ""T""
  IL_001d:  call       ""void System.Console.Write(object)""
  IL_0022:  ret
}"
            );
            compVerifier = CompileAndVerify(source,
                options: TestOptions.DebugDll.WithOutputKind(OutputKind.ConsoleApplication),
                expectedOutput: "1");
            compVerifier.VerifyIL("Program.M<T, U>",
@"{
  // Code size       49 (0x31)
  .maxstack  1
  .locals init (T V_0, //i
                U V_1,
                U V_2)
  IL_0000:  nop
  IL_0001:  ldarg.0
  IL_0002:  stloc.2
  IL_0003:  ldloc.2
  IL_0004:  stloc.1
  IL_0005:  ldloc.1
  IL_0006:  box        ""U""
  IL_000b:  isinst     ""T""
  IL_0010:  brfalse.s  IL_0030
  IL_0012:  ldloc.1
  IL_0013:  box        ""U""
  IL_0018:  unbox.any  ""T""
  IL_001d:  stloc.0
  IL_001e:  br.s       IL_0020
  IL_0020:  br.s       IL_0022
  IL_0022:  ldloc.0
  IL_0023:  box        ""T""
  IL_0028:  call       ""void System.Console.Write(object)""
  IL_002d:  nop
  IL_002e:  br.s       IL_0030
  IL_0030:  ret
}"
            );
        }

        [Fact, WorkItem(18859, "https://github.com/dotnet/roslyn/issues/18859")]
        public void BoxInPatternIf_02()
        {
            var source = @"using System;

public class Program
{
    public static void Main()
    {
        if (StringSplitOptions.RemoveEmptyEntries is object o)
        {
            Console.WriteLine(o);
        }
    }
}";
            var compVerifier = CompileAndVerify(source,
                options: TestOptions.ReleaseDll.WithOutputKind(OutputKind.ConsoleApplication),
                expectedOutput: "RemoveEmptyEntries");
            compVerifier.VerifyIL("Program.Main",
@"{
  // Code size       14 (0xe)
  .maxstack  1
  .locals init (object V_0) //o
  IL_0000:  ldc.i4.1
  IL_0001:  box        ""System.StringSplitOptions""
  IL_0006:  stloc.0
  IL_0007:  ldloc.0
  IL_0008:  call       ""void System.Console.WriteLine(object)""
  IL_000d:  ret
}"
            );
            compVerifier = CompileAndVerify(source,
                options: TestOptions.DebugDll.WithOutputKind(OutputKind.ConsoleApplication),
                expectedOutput: "RemoveEmptyEntries");
            compVerifier.VerifyIL("Program.Main",
@"{
  // Code size       23 (0x17)
  .maxstack  1
  .locals init (object V_0, //o
                bool V_1)
  IL_0000:  nop
  IL_0001:  ldc.i4.1
  IL_0002:  box        ""System.StringSplitOptions""
  IL_0007:  stloc.0
  IL_0008:  ldc.i4.1
  IL_0009:  stloc.1
  IL_000a:  ldloc.1
  IL_000b:  brfalse.s  IL_0016
  IL_000d:  nop
  IL_000e:  ldloc.0
  IL_000f:  call       ""void System.Console.WriteLine(object)""
  IL_0014:  nop
  IL_0015:  nop
  IL_0016:  ret
}"
            );
        }

        [Fact, WorkItem(16195, "https://github.com/dotnet/roslyn/issues/16195")]
        public void TestMatchWithTypeParameter_01()
        {
            var source =
@"using System;
class Program
{
    public static void Main(string[] args)
    {
        Console.Write(M1<int>(2));
        Console.Write(M2<int>(3));
        Console.Write(M1<int>(1.1));
        Console.Write(M2<int>(1.1));
    }
    public static T M1<T>(ValueType o)
    {
        return o is T t ? t : default(T);
    }
    public static T M2<T>(ValueType o)
    {
        switch (o)
        {
            case T t:
                return t;
            default:
                return default(T);
        }
    }
}
";
            CreateCompilation(source, parseOptions: TestOptions.Regular7).VerifyDiagnostics(
                // (13,21): error CS8413: An expression of type 'ValueType' cannot be handled by a pattern of type 'T' in C# 7.0. Please use language version 7.1 or greater.
                //         return o is T t ? t : default(T);
                Diagnostic(ErrorCode.ERR_PatternWrongGenericTypeInVersion, "T").WithArguments("System.ValueType", "T", "7.0", "7.1").WithLocation(13, 21),
                // (19,18): error CS8413: An expression of type 'ValueType' cannot be handled by a pattern of type 'T' in C# 7.0. Please use language version 7.1 or greater.
                //             case T t:
                Diagnostic(ErrorCode.ERR_PatternWrongGenericTypeInVersion, "T").WithArguments("System.ValueType", "T", "7.0", "7.1").WithLocation(19, 18)
                );
            var compVerifier = CompileAndVerify(source,
                options: TestOptions.ReleaseDll.WithOutputKind(OutputKind.ConsoleApplication),
                parseOptions: TestOptions.Regular7_1,
                expectedOutput: "2300");
            compVerifier.VerifyIL("Program.M1<T>",
@"{
  // Code size       34 (0x22)
  .maxstack  1
  .locals init (T V_0, //t
                T V_1)
  IL_0000:  ldarg.0
  IL_0001:  isinst     ""T""
  IL_0006:  brfalse.s  IL_0016
  IL_0008:  ldarg.0
  IL_0009:  isinst     ""T""
  IL_000e:  unbox.any  ""T""
  IL_0013:  stloc.0
  IL_0014:  br.s       IL_0020
  IL_0016:  ldloca.s   V_1
  IL_0018:  initobj    ""T""
  IL_001e:  ldloc.1
  IL_001f:  ret
  IL_0020:  ldloc.0
  IL_0021:  ret
}"
            );
            compVerifier = CompileAndVerify(source,
                options: TestOptions.DebugDll.WithOutputKind(OutputKind.ConsoleApplication),
                parseOptions: TestOptions.Regular7_1,
                expectedOutput: "2300");
            compVerifier.VerifyIL("Program.M1<T>",
@"{
  // Code size       40 (0x28)
  .maxstack  1
  .locals init (T V_0, //t
                T V_1,
                T V_2)
  IL_0000:  nop
  IL_0001:  ldarg.0
  IL_0002:  isinst     ""T""
  IL_0007:  brfalse.s  IL_0017
  IL_0009:  ldarg.0
  IL_000a:  isinst     ""T""
  IL_000f:  unbox.any  ""T""
  IL_0014:  stloc.0
  IL_0015:  br.s       IL_0022
  IL_0017:  ldloca.s   V_1
  IL_0019:  initobj    ""T""
  IL_001f:  ldloc.1
  IL_0020:  br.s       IL_0023
  IL_0022:  ldloc.0
  IL_0023:  stloc.2
  IL_0024:  br.s       IL_0026
  IL_0026:  ldloc.2
  IL_0027:  ret
}"
            );
            compVerifier.VerifyIL("Program.M2<T>",
@"{
  // Code size       48 (0x30)
  .maxstack  1
  .locals init (T V_0, //t
                System.ValueType V_1,
                System.ValueType V_2,
                T V_3,
                T V_4)
  IL_0000:  nop
  IL_0001:  ldarg.0
  IL_0002:  stloc.2
  IL_0003:  ldloc.2
  IL_0004:  stloc.1
  IL_0005:  ldloc.1
  IL_0006:  isinst     ""T""
  IL_000b:  brfalse.s  IL_0021
  IL_000d:  ldloc.1
  IL_000e:  isinst     ""T""
  IL_0013:  unbox.any  ""T""
  IL_0018:  stloc.0
  IL_0019:  br.s       IL_001b
  IL_001b:  br.s       IL_001d
  IL_001d:  ldloc.0
  IL_001e:  stloc.3
  IL_001f:  br.s       IL_002e
  IL_0021:  ldloca.s   V_4
  IL_0023:  initobj    ""T""
  IL_0029:  ldloc.s    V_4
  IL_002b:  stloc.3
  IL_002c:  br.s       IL_002e
  IL_002e:  ldloc.3
  IL_002f:  ret
}"
            );
        }

        [Fact, WorkItem(16195, "https://github.com/dotnet/roslyn/issues/16195")]
        public void TestMatchWithTypeParameter_02()
        {
            var source =
@"using System;
class Program
{
    public static void Main(string[] args)
    {
        Console.Write(M1(2));
        Console.Write(M2(3));
        Console.Write(M1(1.1));
        Console.Write(M2(1.1));
    }
    public static int M1<T>(T o)
    {
        return o is int t ? t : default(int);
    }
    public static int M2<T>(T o)
    {
        switch (o)
        {
            case int t:
                return t;
            default:
                return default(int);
        }
    }
}";
            CreateCompilation(source, parseOptions: TestOptions.Regular7).VerifyDiagnostics(
                // (13,21): error CS8413: An expression of type 'T' cannot be handled by a pattern of type 'int' in C# 7.0. Please use language version 7.1 or greater.
                //         return o is int t ? t : default(int);
                Diagnostic(ErrorCode.ERR_PatternWrongGenericTypeInVersion, "int").WithArguments("T", "int", "7.0", "7.1").WithLocation(13, 21),
                // (19,18): error CS8413: An expression of type 'T' cannot be handled by a pattern of type 'int' in C# 7.0. Please use language version 7.1 or greater.
                //             case int t:
                Diagnostic(ErrorCode.ERR_PatternWrongGenericTypeInVersion, "int").WithArguments("T", "int", "7.0", "7.1").WithLocation(19, 18)
                );
            var compVerifier = CompileAndVerify(source,
                options: TestOptions.ReleaseDll.WithOutputKind(OutputKind.ConsoleApplication),
                parseOptions: TestOptions.Regular7_1,
                expectedOutput: "2300");
            compVerifier.VerifyIL("Program.M1<T>",
@"{
  // Code size       36 (0x24)
  .maxstack  1
  .locals init (int V_0) //t
  IL_0000:  ldarg.0
  IL_0001:  box        ""T""
  IL_0006:  isinst     ""int""
  IL_000b:  brfalse.s  IL_0020
  IL_000d:  ldarg.0
  IL_000e:  box        ""T""
  IL_0013:  isinst     ""int""
  IL_0018:  unbox.any  ""int""
  IL_001d:  stloc.0
  IL_001e:  br.s       IL_0022
  IL_0020:  ldc.i4.0
  IL_0021:  ret
  IL_0022:  ldloc.0
  IL_0023:  ret
}
"
            );
            compVerifier.VerifyIL("Program.M2<T>",
@"{
  // Code size       32 (0x20)
  .maxstack  1
  IL_0000:  ldarg.0
  IL_0001:  box        ""T""
  IL_0006:  isinst     ""int""
  IL_000b:  brfalse.s  IL_001e
  IL_000d:  ldarg.0
  IL_000e:  box        ""T""
  IL_0013:  isinst     ""int""
  IL_0018:  unbox.any  ""int""
  IL_001d:  ret
  IL_001e:  ldc.i4.0
  IL_001f:  ret
}
"
            );
            compVerifier = CompileAndVerify(source,
                options: TestOptions.DebugDll.WithOutputKind(OutputKind.ConsoleApplication),
                parseOptions: TestOptions.Regular7_1,
                expectedOutput: "2300");
            compVerifier.VerifyIL("Program.M1<T>",
@"{
  // Code size       42 (0x2a)
  .maxstack  1
  .locals init (int V_0, //t
                int V_1)
  IL_0000:  nop
  IL_0001:  ldarg.0
  IL_0002:  box        ""T""
  IL_0007:  isinst     ""int""
  IL_000c:  brfalse.s  IL_0021
  IL_000e:  ldarg.0
  IL_000f:  box        ""T""
  IL_0014:  isinst     ""int""
  IL_0019:  unbox.any  ""int""
  IL_001e:  stloc.0
  IL_001f:  br.s       IL_0024
  IL_0021:  ldc.i4.0
  IL_0022:  br.s       IL_0025
  IL_0024:  ldloc.0
  IL_0025:  stloc.1
  IL_0026:  br.s       IL_0028
  IL_0028:  ldloc.1
  IL_0029:  ret
}
"
            );
            compVerifier.VerifyIL("Program.M2<T>",
@"{
  // Code size       49 (0x31)
  .maxstack  1
  .locals init (int V_0, //t
                T V_1,
                T V_2,
                int V_3)
  IL_0000:  nop
  IL_0001:  ldarg.0
  IL_0002:  stloc.2
  IL_0003:  ldloc.2
  IL_0004:  stloc.1
  IL_0005:  ldloc.1
  IL_0006:  box        ""T""
  IL_000b:  isinst     ""int""
  IL_0010:  brfalse.s  IL_002b
  IL_0012:  ldloc.1
  IL_0013:  box        ""T""
  IL_0018:  isinst     ""int""
  IL_001d:  unbox.any  ""int""
  IL_0022:  stloc.0
  IL_0023:  br.s       IL_0025
  IL_0025:  br.s       IL_0027
  IL_0027:  ldloc.0
  IL_0028:  stloc.3
  IL_0029:  br.s       IL_002f
  IL_002b:  ldc.i4.0
  IL_002c:  stloc.3
  IL_002d:  br.s       IL_002f
  IL_002f:  ldloc.3
  IL_0030:  ret
}
"
            );
        }

        [Fact, WorkItem(16195, "https://github.com/dotnet/roslyn/issues/16195")]
        public void TestMatchWithTypeParameter_03()
        {
            var source =
@"using System;
class Program
{
    public static void Main(string[] args)
    {
        Console.Write(M1<int>(2));
        Console.Write(M2<int>(3));
        Console.Write(M1<int>(1.1));
        Console.Write(M2<int>(1.1));
    }
    public static T M1<T>(ValueType o) where T : struct
    {
        return o is T t ? t : default(T);
    }
    public static T M2<T>(ValueType o) where T : struct
    {
        switch (o)
        {
            case T t:
                return t;
            default:
                return default(T);
        }
    }
}
";
            var compVerifier = CompileAndVerify(source,
                options: TestOptions.DebugDll.WithOutputKind(OutputKind.ConsoleApplication),
                expectedOutput: "2300");
        }

        [Fact, WorkItem(16195, "https://github.com/dotnet/roslyn/issues/16195")]
        public void TestMatchWithTypeParameter_04()
        {
            var source =
@"using System;
class Program
{
    public static void Main(string[] args)
    {
        var x = new X();
        Console.Write(M1<B>(new A()) ?? x);
        Console.Write(M2<B>(new A()) ?? x);
        Console.Write(M1<B>(new B()) ?? x);
        Console.Write(M2<B>(new B()) ?? x);
    }
    public static T M1<T>(A o) where T : class
    {
        return o is T t ? t : default(T);
    }
    public static T M2<T>(A o) where T : class
    {
        switch (o)
        {
            case T t:
                return t;
            default:
                return default(T);
        }
    }
}
class A
{
}
class B : A
{
}
class X : B { }
";
            CreateCompilation(source, parseOptions: TestOptions.Regular7).VerifyDiagnostics(
                // (14,21): error CS8413: An expression of type 'A' cannot be handled by a pattern of type 'T' in C# 7.0. Please use language version 7.1 or greater.
                //         return o is T t ? t : default(T);
                Diagnostic(ErrorCode.ERR_PatternWrongGenericTypeInVersion, "T").WithArguments("A", "T", "7.0", "7.1").WithLocation(14, 21),
                // (20,18): error CS8413: An expression of type 'A' cannot be handled by a pattern of type 'T' in C# 7.0. Please use language version 7.1 or greater.
                //             case T t:
                Diagnostic(ErrorCode.ERR_PatternWrongGenericTypeInVersion, "T").WithArguments("A", "T", "7.0", "7.1").WithLocation(20, 18)
                );
            var compVerifier = CompileAndVerify(source,
                options: TestOptions.DebugDll.WithOutputKind(OutputKind.ConsoleApplication),
                parseOptions: TestOptions.Regular7_1,
                expectedOutput: "XXBB");
        }

        [Fact, WorkItem(16195, "https://github.com/dotnet/roslyn/issues/16195")]
        public void TestMatchWithTypeParameter_05()
        {
            var source =
@"using System;
class Program
{
    public static void Main(string[] args)
    {
        var x = new X();
        Console.Write(M1<B>(new A()) ?? x);
        Console.Write(M2<B>(new A()) ?? x);
        Console.Write(M1<B>(new B()) ?? x);
        Console.Write(M2<B>(new B()) ?? x);
    }
    public static T M1<T>(A o) where T : I1
    {
        return o is T t ? t : default(T);
    }
    public static T M2<T>(A o) where T : I1
    {
        switch (o)
        {
            case T t:
                return t;
            default:
                return default(T);
        }
    }
}
interface I1
{
}
class A : I1
{
}
class B : A
{
}
class X : B { }
";
            CreateCompilation(source, parseOptions: TestOptions.Regular7).VerifyDiagnostics(
                // (14,21): error CS8413: An expression of type 'A' cannot be handled by a pattern of type 'T' in C# 7.0. Please use language version 7.1 or greater.
                //         return o is T t ? t : default(T);
                Diagnostic(ErrorCode.ERR_PatternWrongGenericTypeInVersion, "T").WithArguments("A", "T", "7.0", "7.1").WithLocation(14, 21),
                // (20,18): error CS8413: An expression of type 'A' cannot be handled by a pattern of type 'T' in C# 7.0. Please use language version 7.1 or greater.
                //             case T t:
                Diagnostic(ErrorCode.ERR_PatternWrongGenericTypeInVersion, "T").WithArguments("A", "T", "7.0", "7.1").WithLocation(20, 18)
                );
            var compVerifier = CompileAndVerify(source,
                options: TestOptions.DebugDll.WithOutputKind(OutputKind.ConsoleApplication),
                parseOptions: TestOptions.Regular7_1,
                expectedOutput: "XXBB");
        }

        [Fact, WorkItem(16195, "https://github.com/dotnet/roslyn/issues/16195")]
        public void TestMatchWithTypeParameter_06()
        {
            var source =
@"using System;
class Program
{
    public static void Main(string[] args)
    {
        Console.Write(M1<B>(new A()));
        Console.Write(M2<B>(new A()));
        Console.Write(M1<A>(new A()));
        Console.Write(M2<A>(new A()));
    }
    public static bool M1<T>(A o) where T : I1
    {
        return o is T t;
    }
    public static bool M2<T>(A o) where T : I1
    {
        switch (o)
        {
            case T t:
                return true;
            default:
                return false;
        }
    }
}
interface I1
{
}
struct A : I1
{
}
struct B : I1
{
}
";
            CreateCompilation(source, parseOptions: TestOptions.Regular7).VerifyDiagnostics(
                // (13,21): error CS8413: An expression of type 'A' cannot be handled by a pattern of type 'T' in C# 7.0. Please use language version 7.1 or greater.
                //         return o is T t;
                Diagnostic(ErrorCode.ERR_PatternWrongGenericTypeInVersion, "T").WithArguments("A", "T", "7.0", "7.1").WithLocation(13, 21),
                // (19,18): error CS8413: An expression of type 'A' cannot be handled by a pattern of type 'T' in C# 7.0. Please use language version 7.1 or greater.
                //             case T t:
                Diagnostic(ErrorCode.ERR_PatternWrongGenericTypeInVersion, "T").WithArguments("A", "T", "7.0", "7.1").WithLocation(19, 18)
                );
            var compilation = CreateCompilation(source,
                    options: TestOptions.DebugDll.WithOutputKind(OutputKind.ConsoleApplication),
                    parseOptions: TestOptions.Regular7_1)
                .VerifyDiagnostics();
            var compVerifier = CompileAndVerify(compilation,
                expectedOutput: "FalseFalseTrueTrue");
        }

        [Fact, WorkItem(16195, "https://github.com/dotnet/roslyn/issues/16195")]
        public void TestMatchWithTypeParameter_07()
        {
            var source =
@"using System;
class Program
{
    public static void Main(string[] args)
    {
        Console.Write(M1<B>(new A()));
        Console.Write(M2<B>(new A()));
        Console.Write(M1<A>(new A()));
        Console.Write(M2<A>(new A()));
    }
    public static bool M1<T>(A o) where T : new()
    {
        return o is T t;
    }
    public static bool M2<T>(A o) where T : new()
    {
        switch (o)
        {
            case T t:
                return true;
            default:
                return false;
        }
    }
}
struct A
{
}
struct B
{
}
";
            CreateCompilation(source, parseOptions: TestOptions.Regular7).VerifyDiagnostics(
                // (13,21): error CS8413: An expression of type 'A' cannot be handled by a pattern of type 'T' in C# 7.0. Please use language version 7.1 or greater.
                //         return o is T t;
                Diagnostic(ErrorCode.ERR_PatternWrongGenericTypeInVersion, "T").WithArguments("A", "T", "7.0", "7.1").WithLocation(13, 21),
                // (19,18): error CS8413: An expression of type 'A' cannot be handled by a pattern of type 'T' in C# 7.0. Please use language version 7.1 or greater.
                //             case T t:
                Diagnostic(ErrorCode.ERR_PatternWrongGenericTypeInVersion, "T").WithArguments("A", "T", "7.0", "7.1").WithLocation(19, 18)
                );
            var compilation = CreateCompilation(source,
                    options: TestOptions.DebugDll.WithOutputKind(OutputKind.ConsoleApplication),
                    parseOptions: TestOptions.Regular7_1)
                .VerifyDiagnostics();
            var compVerifier = CompileAndVerify(compilation,
                expectedOutput: "FalseFalseTrueTrue");
            compVerifier.VerifyDiagnostics();
        }

        [Fact]
        [WorkItem(16195, "https://github.com/dotnet/roslyn/issues/31269")]
        public void TestIgnoreDynamicVsObjectAndTupleElementNames_01()
        {
            var source =
@"public class Generic<T>
{
    public enum Color { Red=1, Blue=2 }
}
class Program
{
    public static void Main(string[] args)
    {
    }
    public static void M2(object o)
    {
        switch (o)
        {
            case Generic<long>.Color c:
            case Generic<object>.Color.Red:
            case Generic<(int x, int y)>.Color.Blue:
            case Generic<string>.Color.Red:
            case Generic<dynamic>.Color.Red: // error: duplicate case
            case Generic<(int z, int w)>.Color.Blue: // error: duplicate case
            case Generic<(int z, long w)>.Color.Blue:
            default:
                break;
        }
    }
}
";
            CreateCompilation(source).VerifyDiagnostics(
                // (18,13): error CS0152: The switch statement contains multiple cases with the label value '1'
                //             case Generic<dynamic>.Color.Red: // error: duplicate case
                Diagnostic(ErrorCode.ERR_DuplicateCaseLabel, "case Generic<dynamic>.Color.Red:").WithArguments("1").WithLocation(18, 13),
                // (19,13): error CS0152: The switch statement contains multiple cases with the label value '2'
                //             case Generic<(int z, int w)>.Color.Blue: // error: duplicate case
                Diagnostic(ErrorCode.ERR_DuplicateCaseLabel, "case Generic<(int z, int w)>.Color.Blue:").WithArguments("2").WithLocation(19, 13)
                );
        }

        [Fact, WorkItem(16195, "https://github.com/dotnet/roslyn/issues/16195")]
        public void TestIgnoreDynamicVsObjectAndTupleElementNames_02()
        {
            var source =
@"using System;
public class Generic<T>
{
    public enum Color { X0, X1, X2, Green, Blue, Red }
}
class Program
{
    public static void Main(string[] args)
    {
        Console.WriteLine(M1<Generic<int>.Color>(Generic<long>.Color.Red));                      // False
        Console.WriteLine(M1<Generic<string>.Color>(Generic<object>.Color.Red));                 // False
        Console.WriteLine(M1<Generic<(int x, int y)>.Color>(Generic<(int z, int w)>.Color.Red)); // True
        Console.WriteLine(M1<Generic<object>.Color>(Generic<dynamic>.Color.Blue));               // True

        Console.WriteLine(M2(Generic<long>.Color.Red));    // Generic<long>.Color.Red
        Console.WriteLine(M2(Generic<object>.Color.Blue)); // Generic<dynamic>.Color.Blue
        Console.WriteLine(M2(Generic<int>.Color.Red));     // None
        Console.WriteLine(M2(Generic<dynamic>.Color.Red)); // Generic<object>.Color.Red
    }
    public static bool M1<T>(object o)
    {
        return o is T t;
    }
    public static string M2(object o)
    {
        switch (o)
        {
            case Generic<long>.Color c:
                return ""Generic<long>.Color."" + c;
            case Generic<object>.Color.Red:
                return ""Generic<object>.Color.Red"";
            case Generic<dynamic>.Color.Blue:
                return ""Generic<dynamic>.Color.Blue"";
            default:
                return ""None"";
        }
    }
}
";
            var compilation = CreateCompilation(source,
                    options: TestOptions.DebugDll.WithOutputKind(OutputKind.ConsoleApplication))
                .VerifyDiagnostics();
            var compVerifier = CompileAndVerify(compilation,
                expectedOutput: @"False
False
True
True
Generic<long>.Color.Red
Generic<dynamic>.Color.Blue
None
Generic<object>.Color.Red");
            compVerifier.VerifyIL("Program.M2",
@"{
  // Code size      108 (0x6c)
  .maxstack  2
  .locals init (Generic<long>.Color V_0, //c
                object V_1,
                Generic<object>.Color V_2,
                object V_3,
                string V_4)
  IL_0000:  nop
  IL_0001:  ldarg.0
  IL_0002:  stloc.3
  IL_0003:  ldloc.3
  IL_0004:  stloc.1
  IL_0005:  ldloc.1
  IL_0006:  isinst     ""Generic<long>.Color""
  IL_000b:  brfalse.s  IL_0016
  IL_000d:  ldloc.1
  IL_000e:  unbox.any  ""Generic<long>.Color""
  IL_0013:  stloc.0
  IL_0014:  br.s       IL_0031
  IL_0016:  ldloc.1
  IL_0017:  isinst     ""Generic<object>.Color""
  IL_001c:  brfalse.s  IL_0060
  IL_001e:  ldloc.1
  IL_001f:  unbox.any  ""Generic<object>.Color""
  IL_0024:  stloc.2
  IL_0025:  ldloc.2
  IL_0026:  ldc.i4.4
  IL_0027:  beq.s      IL_0057
  IL_0029:  br.s       IL_002b
  IL_002b:  ldloc.2
  IL_002c:  ldc.i4.5
  IL_002d:  beq.s      IL_004e
  IL_002f:  br.s       IL_0060
  IL_0031:  br.s       IL_0033
  IL_0033:  ldstr      ""Generic<long>.Color.""
  IL_0038:  ldloca.s   V_0
  IL_003a:  constrained. ""Generic<long>.Color""
  IL_0040:  callvirt   ""string object.ToString()""
  IL_0045:  call       ""string string.Concat(string, string)""
  IL_004a:  stloc.s    V_4
  IL_004c:  br.s       IL_0069
  IL_004e:  ldstr      ""Generic<object>.Color.Red""
  IL_0053:  stloc.s    V_4
  IL_0055:  br.s       IL_0069
  IL_0057:  ldstr      ""Generic<dynamic>.Color.Blue""
  IL_005c:  stloc.s    V_4
  IL_005e:  br.s       IL_0069
  IL_0060:  ldstr      ""None""
  IL_0065:  stloc.s    V_4
  IL_0067:  br.s       IL_0069
  IL_0069:  ldloc.s    V_4
  IL_006b:  ret
}
"
            );
        }

        [Fact, WorkItem(16129, "https://github.com/dotnet/roslyn/issues/16129")]
        public void ExactPatternMatch()
        {
            var source =
@"using System;

class C
{
    static void Main()
    {
        if (TrySomething() is ValueTuple<string, bool> v && v.Item2)
        {
            System.Console.Write(v.Item1 == null);
        }
    }

    static (string Value, bool Success) TrySomething()
    {
        return (null, true);
    }
}";
            var compilation = CreateCompilation(source,
                    options: TestOptions.ReleaseDll.WithOutputKind(OutputKind.ConsoleApplication))
                .VerifyDiagnostics();
            var compVerifier = CompileAndVerify(compilation,
                expectedOutput: @"True");
            compVerifier.VerifyIL("C.Main",
@"{
  // Code size       29 (0x1d)
  .maxstack  2
  .locals init (System.ValueTuple<string, bool> V_0) //v
  IL_0000:  call       ""System.ValueTuple<string, bool> C.TrySomething()""
  IL_0005:  stloc.0
  IL_0006:  ldloc.0
  IL_0007:  ldfld      ""bool System.ValueTuple<string, bool>.Item2""
  IL_000c:  brfalse.s  IL_001c
  IL_000e:  ldloc.0
  IL_000f:  ldfld      ""string System.ValueTuple<string, bool>.Item1""
  IL_0014:  ldnull
  IL_0015:  ceq
  IL_0017:  call       ""void System.Console.Write(bool)""
  IL_001c:  ret
}"
            );
        }

        [WorkItem(19280, "https://github.com/dotnet/roslyn/issues/19280")]
        [ConditionalFact(typeof(WindowsOnly), Reason = ConditionalSkipReason.NativePdbRequiresDesktop)]
        public void ShareLikeKindedTemps_01()
        {
            var source = @"using System;
public class Program
{
    public static void Main()
    {
    }
    static bool b = false;
    public static void M(object o)
    {
        switch (o)
        {
            case int i when b: break;
            case var _ when b: break;
            case int i when b: break;
            case var _ when b: break;
            case int i when b: break;
            case var _ when b: break;
            case int i when b: break;
            case var _ when b: break;
        }
    }
}";
            var compVerifier = CompileAndVerify(source,
                options: TestOptions.ReleaseDll.WithOutputKind(OutputKind.ConsoleApplication),
                expectedOutput: "");
            compVerifier.VerifyIL("Program.M", @"
{
  // Code size      120 (0x78)
  .maxstack  2
  .locals init (int V_0,
                int V_1, //i
                object V_2)
  IL_0000:  ldarg.0
  IL_0001:  stloc.2
  IL_0002:  ldloc.2
  IL_0003:  isinst     ""int""
  IL_0008:  brfalse.s  IL_001c
  IL_000a:  ldloc.2
  IL_000b:  unbox.any  ""int""
  IL_0010:  stloc.1
  IL_0011:  ldsfld     ""bool Program.b""
  IL_0016:  brtrue.s   IL_0077
  IL_0018:  ldc.i4.1
  IL_0019:  stloc.0
  IL_001a:  br.s       IL_001e
  IL_001c:  ldc.i4.7
  IL_001d:  stloc.0
  IL_001e:  ldsfld     ""bool Program.b""
  IL_0023:  brtrue.s   IL_0077
  IL_0025:  ldloc.0
  IL_0026:  ldc.i4.1
  IL_0027:  beq.s      IL_002e
  IL_0029:  ldloc.0
  IL_002a:  ldc.i4.7
  IL_002b:  beq.s      IL_0039
  IL_002d:  ret
  IL_002e:  ldsfld     ""bool Program.b""
  IL_0033:  brtrue.s   IL_0077
  IL_0035:  ldc.i4.3
  IL_0036:  stloc.0
  IL_0037:  br.s       IL_003b
  IL_0039:  ldc.i4.8
  IL_003a:  stloc.0
  IL_003b:  ldsfld     ""bool Program.b""
  IL_0040:  brtrue.s   IL_0077
  IL_0042:  ldloc.0
  IL_0043:  ldc.i4.3
  IL_0044:  beq.s      IL_004b
  IL_0046:  ldloc.0
  IL_0047:  ldc.i4.8
  IL_0048:  beq.s      IL_0056
  IL_004a:  ret
  IL_004b:  ldsfld     ""bool Program.b""
  IL_0050:  brtrue.s   IL_0077
  IL_0052:  ldc.i4.5
  IL_0053:  stloc.0
  IL_0054:  br.s       IL_0059
  IL_0056:  ldc.i4.s   9
  IL_0058:  stloc.0
  IL_0059:  ldsfld     ""bool Program.b""
  IL_005e:  brtrue.s   IL_0077
  IL_0060:  ldloc.0
  IL_0061:  ldc.i4.5
  IL_0062:  beq.s      IL_006a
  IL_0064:  ldloc.0
  IL_0065:  ldc.i4.s   9
  IL_0067:  beq.s      IL_0071
  IL_0069:  ret
  IL_006a:  ldsfld     ""bool Program.b""
  IL_006f:  brtrue.s   IL_0077
  IL_0071:  ldsfld     ""bool Program.b""
  IL_0076:  pop
  IL_0077:  ret
}"
            );

            compVerifier = CompileAndVerify(source,
                expectedOutput: "",
                symbolValidator: validator,
                options: TestOptions.DebugDll.WithOutputKind(OutputKind.ConsoleApplication).WithMetadataImportOptions(MetadataImportOptions.All));

            void validator(ModuleSymbol module)
            {
                var type = module.ContainingAssembly.GetTypeByMetadataName("Program");
                Assert.Null(type.GetMember(".cctor"));
            }

            compVerifier.VerifyIL(qualifiedMethodName: "Program.M", sequencePoints: "Program.M", source: source,
expectedIL: @"{
  // Code size      194 (0xc2)
  .maxstack  2
  .locals init (int V_0,
                int V_1, //i
                int V_2, //i
                int V_3, //i
                int V_4, //i
                object V_5,
                object V_6)
  // sequence point: {
  IL_0000:  nop
  // sequence point: switch (o)
  IL_0001:  ldarg.0
  IL_0002:  stloc.s    V_6
  // sequence point: <hidden>
  IL_0004:  ldloc.s    V_6
  IL_0006:  stloc.s    V_5
  // sequence point: <hidden>
  IL_0008:  ldloc.s    V_5
  IL_000a:  isinst     ""int""
  IL_000f:  brfalse.s  IL_002d
  IL_0011:  ldloc.s    V_5
  IL_0013:  unbox.any  ""int""
  IL_0018:  stloc.1
  // sequence point: <hidden>
  IL_0019:  br.s       IL_001b
  // sequence point: when b
  IL_001b:  ldsfld     ""bool Program.b""
  IL_0020:  brtrue.s   IL_0024
  // sequence point: <hidden>
  IL_0022:  br.s       IL_0029
  // sequence point: break;
  IL_0024:  br         IL_00c1
  // sequence point: <hidden>
  IL_0029:  ldc.i4.1
  IL_002a:  stloc.0
  IL_002b:  br.s       IL_0031
  IL_002d:  ldc.i4.7
  IL_002e:  stloc.0
  IL_002f:  br.s       IL_0031
  // sequence point: when b
  IL_0031:  ldsfld     ""bool Program.b""
  IL_0036:  brtrue.s   IL_0048
  // sequence point: <hidden>
  IL_0038:  ldloc.0
  IL_0039:  ldc.i4.1
  IL_003a:  beq.s      IL_0044
  IL_003c:  br.s       IL_003e
  IL_003e:  ldloc.0
  IL_003f:  ldc.i4.7
  IL_0040:  beq.s      IL_0046
  IL_0042:  br.s       IL_0048
  IL_0044:  br.s       IL_004a
  IL_0046:  br.s       IL_005b
  // sequence point: break;
  IL_0048:  br.s       IL_00c1
  // sequence point: <hidden>
  IL_004a:  ldloc.1
  IL_004b:  stloc.2
  // sequence point: when b
  IL_004c:  ldsfld     ""bool Program.b""
  IL_0051:  brtrue.s   IL_0055
  // sequence point: <hidden>
  IL_0053:  br.s       IL_0057
  // sequence point: break;
  IL_0055:  br.s       IL_00c1
  // sequence point: <hidden>
  IL_0057:  ldc.i4.3
  IL_0058:  stloc.0
  IL_0059:  br.s       IL_005f
  IL_005b:  ldc.i4.8
  IL_005c:  stloc.0
  IL_005d:  br.s       IL_005f
  // sequence point: when b
  IL_005f:  ldsfld     ""bool Program.b""
  IL_0064:  brtrue.s   IL_0076
  // sequence point: <hidden>
  IL_0066:  ldloc.0
  IL_0067:  ldc.i4.3
  IL_0068:  beq.s      IL_0072
  IL_006a:  br.s       IL_006c
  IL_006c:  ldloc.0
  IL_006d:  ldc.i4.8
  IL_006e:  beq.s      IL_0074
  IL_0070:  br.s       IL_0076
  IL_0072:  br.s       IL_0078
  IL_0074:  br.s       IL_0089
  // sequence point: break;
  IL_0076:  br.s       IL_00c1
  // sequence point: <hidden>
  IL_0078:  ldloc.1
  IL_0079:  stloc.3
  // sequence point: when b
  IL_007a:  ldsfld     ""bool Program.b""
  IL_007f:  brtrue.s   IL_0083
  // sequence point: <hidden>
  IL_0081:  br.s       IL_0085
  // sequence point: break;
  IL_0083:  br.s       IL_00c1
  // sequence point: <hidden>
  IL_0085:  ldc.i4.5
  IL_0086:  stloc.0
  IL_0087:  br.s       IL_008e
  IL_0089:  ldc.i4.s   9
  IL_008b:  stloc.0
  IL_008c:  br.s       IL_008e
  // sequence point: when b
  IL_008e:  ldsfld     ""bool Program.b""
  IL_0093:  brtrue.s   IL_00a6
  // sequence point: <hidden>
  IL_0095:  ldloc.0
  IL_0096:  ldc.i4.5
  IL_0097:  beq.s      IL_00a2
  IL_0099:  br.s       IL_009b
  IL_009b:  ldloc.0
  IL_009c:  ldc.i4.s   9
  IL_009e:  beq.s      IL_00a4
  IL_00a0:  br.s       IL_00a6
  IL_00a2:  br.s       IL_00a8
  IL_00a4:  br.s       IL_00b6
  // sequence point: break;
  IL_00a6:  br.s       IL_00c1
  // sequence point: <hidden>
  IL_00a8:  ldloc.1
  IL_00a9:  stloc.s    V_4
  // sequence point: when b
  IL_00ab:  ldsfld     ""bool Program.b""
  IL_00b0:  brtrue.s   IL_00b4
  // sequence point: <hidden>
  IL_00b2:  br.s       IL_00b6
  // sequence point: break;
  IL_00b4:  br.s       IL_00c1
  // sequence point: when b
  IL_00b6:  ldsfld     ""bool Program.b""
  IL_00bb:  brtrue.s   IL_00bf
  // sequence point: <hidden>
  IL_00bd:  br.s       IL_00c1
  // sequence point: break;
  IL_00bf:  br.s       IL_00c1
  // sequence point: }
  IL_00c1:  ret
}"
            );
            compVerifier.VerifyPdb(
@"<symbols>
  <files>
    <file id=""1"" name="""" language=""C#"" />
  </files>
  <entryPoint declaringType=""Program"" methodName=""Main"" />
  <methods>
    <method containingType=""Program"" name=""Main"">
      <customDebugInfo>
        <using>
          <namespace usingCount=""1"" />
        </using>
      </customDebugInfo>
      <sequencePoints>
        <entry offset=""0x0"" startLine=""5"" startColumn=""5"" endLine=""5"" endColumn=""6"" document=""1"" />
        <entry offset=""0x1"" startLine=""6"" startColumn=""5"" endLine=""6"" endColumn=""6"" document=""1"" />
      </sequencePoints>
      <scope startOffset=""0x0"" endOffset=""0x2"">
        <namespace name=""System"" />
      </scope>
    </method>
    <method containingType=""Program"" name=""M"" parameterNames=""o"">
      <customDebugInfo>
        <forward declaringType=""Program"" methodName=""Main"" />
        <encLocalSlotMap>
          <slot kind=""temp"" />
          <slot kind=""0"" offset=""55"" />
          <slot kind=""0"" offset=""133"" />
          <slot kind=""0"" offset=""211"" />
          <slot kind=""0"" offset=""289"" />
          <slot kind=""35"" offset=""11"" />
          <slot kind=""1"" offset=""11"" />
        </encLocalSlotMap>
      </customDebugInfo>
      <sequencePoints>
        <entry offset=""0x0"" startLine=""9"" startColumn=""5"" endLine=""9"" endColumn=""6"" document=""1"" />
        <entry offset=""0x1"" startLine=""10"" startColumn=""9"" endLine=""10"" endColumn=""19"" document=""1"" />
        <entry offset=""0x4"" hidden=""true"" document=""1"" />
        <entry offset=""0x8"" hidden=""true"" document=""1"" />
        <entry offset=""0x19"" hidden=""true"" document=""1"" />
        <entry offset=""0x1b"" startLine=""12"" startColumn=""24"" endLine=""12"" endColumn=""30"" document=""1"" />
        <entry offset=""0x22"" hidden=""true"" document=""1"" />
        <entry offset=""0x24"" startLine=""12"" startColumn=""32"" endLine=""12"" endColumn=""38"" document=""1"" />
        <entry offset=""0x29"" hidden=""true"" document=""1"" />
        <entry offset=""0x31"" startLine=""13"" startColumn=""24"" endLine=""13"" endColumn=""30"" document=""1"" />
        <entry offset=""0x38"" hidden=""true"" document=""1"" />
        <entry offset=""0x48"" startLine=""13"" startColumn=""32"" endLine=""13"" endColumn=""38"" document=""1"" />
        <entry offset=""0x4a"" hidden=""true"" document=""1"" />
        <entry offset=""0x4c"" startLine=""14"" startColumn=""24"" endLine=""14"" endColumn=""30"" document=""1"" />
        <entry offset=""0x53"" hidden=""true"" document=""1"" />
        <entry offset=""0x55"" startLine=""14"" startColumn=""32"" endLine=""14"" endColumn=""38"" document=""1"" />
        <entry offset=""0x57"" hidden=""true"" document=""1"" />
        <entry offset=""0x5f"" startLine=""15"" startColumn=""24"" endLine=""15"" endColumn=""30"" document=""1"" />
        <entry offset=""0x66"" hidden=""true"" document=""1"" />
        <entry offset=""0x76"" startLine=""15"" startColumn=""32"" endLine=""15"" endColumn=""38"" document=""1"" />
        <entry offset=""0x78"" hidden=""true"" document=""1"" />
        <entry offset=""0x7a"" startLine=""16"" startColumn=""24"" endLine=""16"" endColumn=""30"" document=""1"" />
        <entry offset=""0x81"" hidden=""true"" document=""1"" />
        <entry offset=""0x83"" startLine=""16"" startColumn=""32"" endLine=""16"" endColumn=""38"" document=""1"" />
        <entry offset=""0x85"" hidden=""true"" document=""1"" />
        <entry offset=""0x8e"" startLine=""17"" startColumn=""24"" endLine=""17"" endColumn=""30"" document=""1"" />
        <entry offset=""0x95"" hidden=""true"" document=""1"" />
        <entry offset=""0xa6"" startLine=""17"" startColumn=""32"" endLine=""17"" endColumn=""38"" document=""1"" />
        <entry offset=""0xa8"" hidden=""true"" document=""1"" />
        <entry offset=""0xab"" startLine=""18"" startColumn=""24"" endLine=""18"" endColumn=""30"" document=""1"" />
        <entry offset=""0xb2"" hidden=""true"" document=""1"" />
        <entry offset=""0xb4"" startLine=""18"" startColumn=""32"" endLine=""18"" endColumn=""38"" document=""1"" />
        <entry offset=""0xb6"" startLine=""19"" startColumn=""24"" endLine=""19"" endColumn=""30"" document=""1"" />
        <entry offset=""0xbd"" hidden=""true"" document=""1"" />
        <entry offset=""0xbf"" startLine=""19"" startColumn=""32"" endLine=""19"" endColumn=""38"" document=""1"" />
        <entry offset=""0xc1"" startLine=""21"" startColumn=""5"" endLine=""21"" endColumn=""6"" document=""1"" />
      </sequencePoints>
      <scope startOffset=""0x0"" endOffset=""0xc2"">
        <scope startOffset=""0x1b"" endOffset=""0x29"">
          <local name=""i"" il_index=""1"" il_start=""0x1b"" il_end=""0x29"" attributes=""0"" />
        </scope>
        <scope startOffset=""0x4a"" endOffset=""0x57"">
          <local name=""i"" il_index=""2"" il_start=""0x4a"" il_end=""0x57"" attributes=""0"" />
        </scope>
        <scope startOffset=""0x78"" endOffset=""0x85"">
          <local name=""i"" il_index=""3"" il_start=""0x78"" il_end=""0x85"" attributes=""0"" />
        </scope>
        <scope startOffset=""0xa8"" endOffset=""0xb6"">
          <local name=""i"" il_index=""4"" il_start=""0xa8"" il_end=""0xb6"" attributes=""0"" />
        </scope>
      </scope>
    </method>
  </methods>
</symbols>");
        }

        [Fact]
        [WorkItem(19280, "https://github.com/dotnet/roslyn/issues/19280")]
        public void TestSignificanceOfDynamicVersusObjectAndTupleNamesInUniquenessOfPatternMatchingTemps()
        {
            var source =
@"using System;
public class Generic<T,U>
{
}
class Program
{
    public static void Main(string[] args)
    {
        var g = new Generic<object, (int, int)>();
        M2(g, true, false, false);
        M2(g, false, true, false);
        M2(g, false, false, true);
    }
    public static void M2(object o, bool b1, bool b2, bool b3)
    {
        switch (o)
        {
            case Generic<object, (int a, int b)> g when b1: Console.Write(""a""); break;
            case var _ when b2: Console.Write(""b""); break;
            case Generic<dynamic, (int x, int y)> g when b3: Console.Write(""c""); break;
        }
    }
}
";
            var compilation = CreateCompilation(source,
                    options: TestOptions.DebugDll.WithOutputKind(OutputKind.ConsoleApplication))
                .VerifyDiagnostics();
            var compVerifier = CompileAndVerify(compilation, expectedOutput: "abc");
            compVerifier.VerifyIL("Program.M2",
@"{
  // Code size       98 (0x62)
  .maxstack  2
  .locals init (int V_0,
                Generic<object, System.ValueTuple<int, int>> V_1, //g
                Generic<dynamic, System.ValueTuple<int, int>> V_2, //g
                object V_3,
                object V_4)
  IL_0000:  nop
  IL_0001:  ldarg.0
  IL_0002:  stloc.s    V_4
  IL_0004:  ldloc.s    V_4
  IL_0006:  stloc.3
  IL_0007:  ldloc.3
  IL_0008:  isinst     ""Generic<object, System.ValueTuple<int, int>>""
  IL_000d:  stloc.1
  IL_000e:  ldloc.1
  IL_000f:  brtrue.s   IL_0013
  IL_0011:  br.s       IL_0029
  IL_0013:  ldarg.1
  IL_0014:  brtrue.s   IL_0018
  IL_0016:  br.s       IL_0025
  IL_0018:  ldstr      ""a""
  IL_001d:  call       ""void System.Console.Write(string)""
  IL_0022:  nop
  IL_0023:  br.s       IL_0061
  IL_0025:  ldc.i4.1
  IL_0026:  stloc.0
  IL_0027:  br.s       IL_002d
  IL_0029:  ldc.i4.3
  IL_002a:  stloc.0
  IL_002b:  br.s       IL_002d
  IL_002d:  ldarg.2
  IL_002e:  brtrue.s   IL_0040
  IL_0030:  ldloc.0
  IL_0031:  ldc.i4.1
  IL_0032:  beq.s      IL_003c
  IL_0034:  br.s       IL_0036
  IL_0036:  ldloc.0
  IL_0037:  ldc.i4.3
  IL_0038:  beq.s      IL_003e
  IL_003a:  br.s       IL_0040
  IL_003c:  br.s       IL_004d
  IL_003e:  br.s       IL_0061
  IL_0040:  ldstr      ""b""
  IL_0045:  call       ""void System.Console.Write(string)""
  IL_004a:  nop
  IL_004b:  br.s       IL_0061
  IL_004d:  ldloc.1
  IL_004e:  stloc.2
  IL_004f:  ldarg.3
  IL_0050:  brtrue.s   IL_0054
  IL_0052:  br.s       IL_0061
  IL_0054:  ldstr      ""c""
  IL_0059:  call       ""void System.Console.Write(string)""
  IL_005e:  nop
  IL_005f:  br.s       IL_0061
  IL_0061:  ret
}
"
            );
        }

        [Fact]
        [WorkItem(39564, "https://github.com/dotnet/roslyn/issues/39564")]
        public void OrderOfEvaluationOfTupleAsSwitchExpressionArgument()
        {
            var source =
@"using System;
class Program
{
    public static void Main(string[] args)
    {
        using var sr = new System.IO.StringReader(""fiz\nbar"");
        var r = (sr.ReadLine(), sr.ReadLine()) switch
        {
            (""fiz"", ""bar"") => ""Yep, all good!"",
            var (a, b) => $""Wait, what? I got ({a}, {b})!"",
        };
        Console.WriteLine(r);
    }
}
";
            var compilation = CreateCompilation(source, options: TestOptions.DebugExe)
                .VerifyDiagnostics();
            var compVerifier = CompileAndVerify(compilation, expectedOutput: "Yep, all good!");
            compVerifier.VerifyIL("Program.Main", @"
    {
      // Code size      144 (0x90)
      .maxstack  4
      .locals init (System.IO.StringReader V_0, //sr
                    string V_1, //r
                    string V_2, //a
                    string V_3, //b
                    string V_4)
      IL_0000:  nop
      IL_0001:  ldstr      ""fiz
    bar""
      IL_0006:  newobj     ""System.IO.StringReader..ctor(string)""
      IL_000b:  stloc.0
      .try
      {
        IL_000c:  ldloc.0
        IL_000d:  callvirt   ""string System.IO.TextReader.ReadLine()""
        IL_0012:  stloc.2
        IL_0013:  ldloc.0
        IL_0014:  callvirt   ""string System.IO.TextReader.ReadLine()""
        IL_0019:  stloc.3
        IL_001a:  ldc.i4.1
        IL_001b:  brtrue.s   IL_001e
        IL_001d:  nop
        IL_001e:  ldloc.2
        IL_001f:  ldstr      ""fiz""
        IL_0024:  call       ""bool string.op_Equality(string, string)""
        IL_0029:  brfalse.s  IL_0043
        IL_002b:  ldloc.3
        IL_002c:  ldstr      ""bar""
        IL_0031:  call       ""bool string.op_Equality(string, string)""
        IL_0036:  brtrue.s   IL_003a
        IL_0038:  br.s       IL_0043
        IL_003a:  ldstr      ""Yep, all good!""
        IL_003f:  stloc.s    V_4
        IL_0041:  br.s       IL_0074
        IL_0043:  br.s       IL_0045
        IL_0045:  ldc.i4.5
        IL_0046:  newarr     ""string""
        IL_004b:  dup
        IL_004c:  ldc.i4.0
        IL_004d:  ldstr      ""Wait, what? I got (""
        IL_0052:  stelem.ref
        IL_0053:  dup
        IL_0054:  ldc.i4.1
        IL_0055:  ldloc.2
        IL_0056:  stelem.ref
        IL_0057:  dup
        IL_0058:  ldc.i4.2
        IL_0059:  ldstr      "", ""
        IL_005e:  stelem.ref
        IL_005f:  dup
        IL_0060:  ldc.i4.3
        IL_0061:  ldloc.3
        IL_0062:  stelem.ref
        IL_0063:  dup
        IL_0064:  ldc.i4.4
        IL_0065:  ldstr      "")!""
        IL_006a:  stelem.ref
        IL_006b:  call       ""string string.Concat(params string[])""
        IL_0070:  stloc.s    V_4
        IL_0072:  br.s       IL_0074
        IL_0074:  ldc.i4.1
        IL_0075:  brtrue.s   IL_0078
        IL_0077:  nop
        IL_0078:  ldloc.s    V_4
        IL_007a:  stloc.1
        IL_007b:  ldloc.1
        IL_007c:  call       ""void System.Console.WriteLine(string)""
        IL_0081:  nop
        IL_0082:  leave.s    IL_008f
      }
      finally
      {
        IL_0084:  ldloc.0
        IL_0085:  brfalse.s  IL_008e
        IL_0087:  ldloc.0
        IL_0088:  callvirt   ""void System.IDisposable.Dispose()""
        IL_008d:  nop
        IL_008e:  endfinally
      }
      IL_008f:  ret
    }
");
            compilation = CreateCompilation(source, options: TestOptions.ReleaseExe)
                .VerifyDiagnostics();
            compVerifier = CompileAndVerify(compilation, expectedOutput: "Yep, all good!");
            compVerifier.VerifyIL("Program.Main", @"
    {
      // Code size      119 (0x77)
      .maxstack  4
      .locals init (System.IO.StringReader V_0, //sr
                    string V_1, //a
                    string V_2) //b
      IL_0000:  ldstr      ""fiz
    bar""
      IL_0005:  newobj     ""System.IO.StringReader..ctor(string)""
      IL_000a:  stloc.0
      .try
      {
        IL_000b:  ldloc.0
        IL_000c:  callvirt   ""string System.IO.TextReader.ReadLine()""
        IL_0011:  stloc.1
        IL_0012:  ldloc.0
        IL_0013:  callvirt   ""string System.IO.TextReader.ReadLine()""
        IL_0018:  stloc.2
        IL_0019:  ldloc.1
        IL_001a:  ldstr      ""fiz""
        IL_001f:  call       ""bool string.op_Equality(string, string)""
        IL_0024:  brfalse.s  IL_003a
        IL_0026:  ldloc.2
        IL_0027:  ldstr      ""bar""
        IL_002c:  call       ""bool string.op_Equality(string, string)""
        IL_0031:  brfalse.s  IL_003a
        IL_0033:  ldstr      ""Yep, all good!""
        IL_0038:  br.s       IL_0065
        IL_003a:  ldc.i4.5
        IL_003b:  newarr     ""string""
        IL_0040:  dup
        IL_0041:  ldc.i4.0
        IL_0042:  ldstr      ""Wait, what? I got (""
        IL_0047:  stelem.ref
        IL_0048:  dup
        IL_0049:  ldc.i4.1
        IL_004a:  ldloc.1
        IL_004b:  stelem.ref
        IL_004c:  dup
        IL_004d:  ldc.i4.2
        IL_004e:  ldstr      "", ""
        IL_0053:  stelem.ref
        IL_0054:  dup
        IL_0055:  ldc.i4.3
        IL_0056:  ldloc.2
        IL_0057:  stelem.ref
        IL_0058:  dup
        IL_0059:  ldc.i4.4
        IL_005a:  ldstr      "")!""
        IL_005f:  stelem.ref
        IL_0060:  call       ""string string.Concat(params string[])""
        IL_0065:  call       ""void System.Console.WriteLine(string)""
        IL_006a:  leave.s    IL_0076
      }
      finally
      {
        IL_006c:  ldloc.0
        IL_006d:  brfalse.s  IL_0075
        IL_006f:  ldloc.0
        IL_0070:  callvirt   ""void System.IDisposable.Dispose()""
        IL_0075:  endfinally
      }
      IL_0076:  ret
    }
");
        }

        [Fact]
        [WorkItem(41502, "https://github.com/dotnet/roslyn/issues/41502")]
        public void PatternSwitchDagReduction_01()
        {
            var source =
@"using System;
class Program
{
    public static void Main(string[] args)
    {
        M(1, 1, 6); // 1
        M(1, 2, 6); // 2
        M(1, 1, 3); // 3
        M(1, 2, 3); // 3
        M(1, 5, 3); // 3
        M(2, 5, 3); // 3
        M(1, 3, 4); // 4
        M(2, 1, 4); // 5
        M(2, 2, 2); // 6
    }
    public static void M(int a, int b, int c) => Console.Write(M2(a, b, c));
    public static int M2(int a, int b, int c) => (a, b, c) switch
    {
        (1,  1,  6) => 1,
        (1,  2,  6) => 2,
        (_,  _,  3) => 3,
        (1,  _,  _) => 4,
        (_,  1,  _) => 5,
        (_,  _,  _) => 6,
    };
}
";
            var compilation = CreateCompilation(source, options: TestOptions.DebugExe, parseOptions: TestOptions.Regular9)
                .VerifyDiagnostics();
            var compVerifier = CompileAndVerify(compilation, expectedOutput: "123333456");
            compVerifier.VerifyIL("Program.M2", @"
    {
      // Code size       76 (0x4c)
      .maxstack  2
      .locals init (int V_0)
      IL_0000:  ldc.i4.1
      IL_0001:  brtrue.s   IL_0004
      IL_0003:  nop
      IL_0004:  ldarg.0
      IL_0005:  ldc.i4.1
      IL_0006:  bne.un.s   IL_0024
      IL_0008:  ldarg.1
      IL_0009:  ldc.i4.1
      IL_000a:  beq.s      IL_0014
      IL_000c:  br.s       IL_000e
      IL_000e:  ldarg.1
      IL_000f:  ldc.i4.2
      IL_0010:  beq.s      IL_001a
      IL_0012:  br.s       IL_001e
      IL_0014:  ldarg.2
      IL_0015:  ldc.i4.6
      IL_0016:  beq.s      IL_002e
      IL_0018:  br.s       IL_001e
      IL_001a:  ldarg.2
      IL_001b:  ldc.i4.6
      IL_001c:  beq.s      IL_0032
      IL_001e:  ldarg.2
      IL_001f:  ldc.i4.3
      IL_0020:  beq.s      IL_0036
      IL_0022:  br.s       IL_003a
      IL_0024:  ldarg.2
      IL_0025:  ldc.i4.3
      IL_0026:  beq.s      IL_0036
      IL_0028:  ldarg.1
      IL_0029:  ldc.i4.1
      IL_002a:  beq.s      IL_003e
      IL_002c:  br.s       IL_0042
      IL_002e:  ldc.i4.1
      IL_002f:  stloc.0
      IL_0030:  br.s       IL_0046
      IL_0032:  ldc.i4.2
      IL_0033:  stloc.0
      IL_0034:  br.s       IL_0046
      IL_0036:  ldc.i4.3
      IL_0037:  stloc.0
      IL_0038:  br.s       IL_0046
      IL_003a:  ldc.i4.4
      IL_003b:  stloc.0
      IL_003c:  br.s       IL_0046
      IL_003e:  ldc.i4.5
      IL_003f:  stloc.0
      IL_0040:  br.s       IL_0046
      IL_0042:  ldc.i4.6
      IL_0043:  stloc.0
      IL_0044:  br.s       IL_0046
      IL_0046:  ldc.i4.1
      IL_0047:  brtrue.s   IL_004a
      IL_0049:  nop
      IL_004a:  ldloc.0
      IL_004b:  ret
    }
");
            compilation = CreateCompilation(source, options: TestOptions.ReleaseExe, parseOptions: TestOptions.Regular9)
                .VerifyDiagnostics();
            compVerifier = CompileAndVerify(compilation, expectedOutput: "123333456");
            compVerifier.VerifyIL("Program.M2", @"
    {
      // Code size       52 (0x34)
      .maxstack  2
      IL_0000:  ldarg.0
      IL_0001:  ldc.i4.1
      IL_0002:  bne.un.s   IL_001e
      IL_0004:  ldarg.1
      IL_0005:  ldc.i4.1
      IL_0006:  beq.s      IL_000e
      IL_0008:  ldarg.1
      IL_0009:  ldc.i4.2
      IL_000a:  beq.s      IL_0014
      IL_000c:  br.s       IL_0018
      IL_000e:  ldarg.2
      IL_000f:  ldc.i4.6
      IL_0010:  beq.s      IL_0028
      IL_0012:  br.s       IL_0018
      IL_0014:  ldarg.2
      IL_0015:  ldc.i4.6
      IL_0016:  beq.s      IL_002a
      IL_0018:  ldarg.2
      IL_0019:  ldc.i4.3
      IL_001a:  beq.s      IL_002c
      IL_001c:  br.s       IL_002e
      IL_001e:  ldarg.2
      IL_001f:  ldc.i4.3
      IL_0020:  beq.s      IL_002c
      IL_0022:  ldarg.1
      IL_0023:  ldc.i4.1
      IL_0024:  beq.s      IL_0030
      IL_0026:  br.s       IL_0032
      IL_0028:  ldc.i4.1
      IL_0029:  ret
      IL_002a:  ldc.i4.2
      IL_002b:  ret
      IL_002c:  ldc.i4.3
      IL_002d:  ret
      IL_002e:  ldc.i4.4
      IL_002f:  ret
      IL_0030:  ldc.i4.5
      IL_0031:  ret
      IL_0032:  ldc.i4.6
      IL_0033:  ret
    }
");
        }

        #endregion "regression tests"

        #region Code Quality tests

        [Fact]
        public void BalancedSwitchDispatch_Double()
        {
            var source = @"using System;
class C
{
    static void Main()
    {
        Console.WriteLine(M(2.1D));
        Console.WriteLine(M(3.1D));
        Console.WriteLine(M(4.1D));
        Console.WriteLine(M(5.1D));
        Console.WriteLine(M(6.1D));
        Console.WriteLine(M(7.1D));
        Console.WriteLine(M(8.1D));
        Console.WriteLine(M(9.1D));
        Console.WriteLine(M(10.1D));
        Console.WriteLine(M(11.1D));
        Console.WriteLine(M(12.1D));
        Console.WriteLine(M(13.1D));
        Console.WriteLine(M(14.1D));
        Console.WriteLine(M(15.1D));
        Console.WriteLine(M(16.1D));
        Console.WriteLine(M(17.1D));
        Console.WriteLine(M(18.1D));
        Console.WriteLine(M(19.1D));
        Console.WriteLine(M(20.1D));
        Console.WriteLine(M(21.1D));
        Console.WriteLine(M(22.1D));
        Console.WriteLine(M(23.1D));
        Console.WriteLine(M(24.1D));
        Console.WriteLine(M(25.1D));
        Console.WriteLine(M(26.1D));
        Console.WriteLine(M(27.1D));
        Console.WriteLine(M(28.1D));
        Console.WriteLine(M(29.1D));

    }
    static int M(double d)
    {
        return d switch
        {
            >= 27.1D and < 29.1D => 19,
            26.1D => 18,
            9.1D => 5,
            >= 2.1D and < 4.1D => 1,
            12.1D => 8,
            >= 21.1D and < 23.1D => 15,
            19.1D => 13,
            29.1D => 20,
            >= 13.1D and < 15.1D => 9,
            10.1D => 6,
            15.1D => 10,
            11.1D => 7,
            4.1D => 2,
            >= 16.1D and < 18.1D => 11,
            >= 23.1D and < 25.1D => 16,
            18.1D => 12,
            >= 7.1D and < 9.1D => 4,
            25.1D => 17,
            20.1D => 14,
            >= 5.1D and < 7.1D => 3,
            _ => 0,
        };
    }
}
";
            var expectedOutput =
@"1
1
2
3
3
4
4
5
6
7
8
9
9
10
11
11
12
13
14
15
15
16
16
17
18
19
19
20
";
            var compVerifier = CompileAndVerify(source,
                options: TestOptions.ReleaseExe.WithOutputKind(OutputKind.ConsoleApplication),
                parseOptions: TestOptions.RegularWithPatternCombinators,
                expectedOutput: expectedOutput);
            compVerifier.VerifyIL("C.M", @"
    {
      // Code size      436 (0x1b4)
      .maxstack  2
      IL_0000:  ldarg.0
      IL_0001:  ldc.r8     27.1
      IL_000a:  blt.un.s   IL_002f
      IL_000c:  ldarg.0
      IL_000d:  ldc.r8     29.1
      IL_0016:  blt        IL_017e
      IL_001b:  ldarg.0
      IL_001c:  ldc.r8     29.1
      IL_0025:  beq        IL_0190
      IL_002a:  br         IL_01b2
      IL_002f:  ldarg.0
      IL_0030:  ldc.r8     26.1
      IL_0039:  beq        IL_0181
      IL_003e:  ldarg.0
      IL_003f:  ldc.r8     9.1
      IL_0048:  beq        IL_0184
      IL_004d:  ldarg.0
      IL_004e:  ldc.r8     2.1
      IL_0057:  blt.un     IL_01b2
      IL_005c:  ldarg.0
      IL_005d:  ldc.r8     4.1
      IL_0066:  blt        IL_0186
      IL_006b:  ldarg.0
      IL_006c:  ldc.r8     12.1
      IL_0075:  beq        IL_0188
      IL_007a:  ldarg.0
      IL_007b:  ldc.r8     21.1
      IL_0084:  blt.un.s   IL_00b8
      IL_0086:  ldarg.0
      IL_0087:  ldc.r8     23.1
      IL_0090:  blt        IL_018a
      IL_0095:  ldarg.0
      IL_0096:  ldc.r8     25.1
      IL_009f:  blt        IL_01a2
      IL_00a4:  ldarg.0
      IL_00a5:  ldc.r8     25.1
      IL_00ae:  beq        IL_01aa
      IL_00b3:  br         IL_01b2
      IL_00b8:  ldarg.0
      IL_00b9:  ldc.r8     19.1
      IL_00c2:  beq        IL_018d
      IL_00c7:  ldarg.0
      IL_00c8:  ldc.r8     13.1
      IL_00d1:  blt.un.s   IL_0132
      IL_00d3:  ldarg.0
      IL_00d4:  ldc.r8     15.1
      IL_00dd:  blt        IL_0193
      IL_00e2:  ldarg.0
      IL_00e3:  ldc.r8     15.1
      IL_00ec:  beq        IL_0198
      IL_00f1:  ldarg.0
      IL_00f2:  ldc.r8     16.1
      IL_00fb:  blt.un     IL_01b2
      IL_0100:  ldarg.0
      IL_0101:  ldc.r8     18.1
      IL_010a:  blt        IL_019f
      IL_010f:  ldarg.0
      IL_0110:  ldc.r8     18.1
      IL_0119:  beq        IL_01a5
      IL_011e:  ldarg.0
      IL_011f:  ldc.r8     20.1
      IL_0128:  beq        IL_01ad
      IL_012d:  br         IL_01b2
      IL_0132:  ldarg.0
      IL_0133:  ldc.r8     10.1
      IL_013c:  beq.s      IL_0196
      IL_013e:  ldarg.0
      IL_013f:  ldc.r8     11.1
      IL_0148:  beq.s      IL_019b
      IL_014a:  ldarg.0
      IL_014b:  ldc.r8     4.1
      IL_0154:  beq.s      IL_019d
      IL_0156:  ldarg.0
      IL_0157:  ldc.r8     7.1
      IL_0160:  blt.un.s   IL_0170
      IL_0162:  ldarg.0
      IL_0163:  ldc.r8     9.1
      IL_016c:  blt.s      IL_01a8
      IL_016e:  br.s       IL_01b2
      IL_0170:  ldarg.0
      IL_0171:  ldc.r8     5.1
      IL_017a:  bge.s      IL_01b0
      IL_017c:  br.s       IL_01b2
      IL_017e:  ldc.i4.s   19
      IL_0180:  ret
      IL_0181:  ldc.i4.s   18
      IL_0183:  ret
      IL_0184:  ldc.i4.5
      IL_0185:  ret
      IL_0186:  ldc.i4.1
      IL_0187:  ret
      IL_0188:  ldc.i4.8
      IL_0189:  ret
      IL_018a:  ldc.i4.s   15
      IL_018c:  ret
      IL_018d:  ldc.i4.s   13
      IL_018f:  ret
      IL_0190:  ldc.i4.s   20
      IL_0192:  ret
      IL_0193:  ldc.i4.s   9
      IL_0195:  ret
      IL_0196:  ldc.i4.6
      IL_0197:  ret
      IL_0198:  ldc.i4.s   10
      IL_019a:  ret
      IL_019b:  ldc.i4.7
      IL_019c:  ret
      IL_019d:  ldc.i4.2
      IL_019e:  ret
      IL_019f:  ldc.i4.s   11
      IL_01a1:  ret
      IL_01a2:  ldc.i4.s   16
      IL_01a4:  ret
      IL_01a5:  ldc.i4.s   12
      IL_01a7:  ret
      IL_01a8:  ldc.i4.4
      IL_01a9:  ret
      IL_01aa:  ldc.i4.s   17
      IL_01ac:  ret
      IL_01ad:  ldc.i4.s   14
      IL_01af:  ret
      IL_01b0:  ldc.i4.3
      IL_01b1:  ret
      IL_01b2:  ldc.i4.0
      IL_01b3:  ret
    }
"
            );
        }

        [Fact]
        public void BalancedSwitchDispatch_Float()
        {
            var source = @"using System;
class C
{
    static void Main()
    {
        Console.WriteLine(M(2.1F));
        Console.WriteLine(M(3.1F));
        Console.WriteLine(M(4.1F));
        Console.WriteLine(M(5.1F));
        Console.WriteLine(M(6.1F));
        Console.WriteLine(M(7.1F));
        Console.WriteLine(M(8.1F));
        Console.WriteLine(M(9.1F));
        Console.WriteLine(M(10.1F));
        Console.WriteLine(M(11.1F));
        Console.WriteLine(M(12.1F));
        Console.WriteLine(M(13.1F));
        Console.WriteLine(M(14.1F));
        Console.WriteLine(M(15.1F));
        Console.WriteLine(M(16.1F));
        Console.WriteLine(M(17.1F));
        Console.WriteLine(M(18.1F));
        Console.WriteLine(M(19.1F));
        Console.WriteLine(M(20.1F));
        Console.WriteLine(M(21.1F));
        Console.WriteLine(M(22.1F));
        Console.WriteLine(M(23.1F));
        Console.WriteLine(M(24.1F));
        Console.WriteLine(M(25.1F));
        Console.WriteLine(M(26.1F));
        Console.WriteLine(M(27.1F));
        Console.WriteLine(M(28.1F));
        Console.WriteLine(M(29.1F));

    }
    static int M(float d)
    {
        return d switch
        {
            >= 27.1F and < 29.1F => 19,
            26.1F => 18,
            9.1F => 5,
            >= 2.1F and < 4.1F => 1,
            12.1F => 8,
            >= 21.1F and < 23.1F => 15,
            19.1F => 13,
            29.1F => 20,
            >= 13.1F and < 15.1F => 9,
            10.1F => 6,
            15.1F => 10,
            11.1F => 7,
            4.1F => 2,
            >= 16.1F and < 18.1F => 11,
            >= 23.1F and < 25.1F => 16,
            18.1F => 12,
            >= 7.1F and < 9.1F => 4,
            25.1F => 17,
            20.1F => 14,
            >= 5.1F and < 7.1F => 3,
            _ => 0,
        };
    }
}
";
            var expectedOutput =
@"1
1
2
3
3
4
4
5
6
7
8
9
9
10
11
11
12
13
14
15
15
16
16
17
18
19
19
20
";
            var compVerifier = CompileAndVerify(source,
                options: TestOptions.ReleaseExe.WithOutputKind(OutputKind.ConsoleApplication),
                parseOptions: TestOptions.RegularWithPatternCombinators,
                expectedOutput: expectedOutput);
            compVerifier.VerifyIL("C.M", @"
    {
      // Code size      314 (0x13a)
      .maxstack  2
      IL_0000:  ldarg.0
      IL_0001:  ldc.r4     27.1
      IL_0006:  blt.un.s   IL_0023
      IL_0008:  ldarg.0
      IL_0009:  ldc.r4     29.1
      IL_000e:  blt        IL_0104
      IL_0013:  ldarg.0
      IL_0014:  ldc.r4     29.1
      IL_0019:  beq        IL_0116
      IL_001e:  br         IL_0138
      IL_0023:  ldarg.0
      IL_0024:  ldc.r4     26.1
      IL_0029:  beq        IL_0107
      IL_002e:  ldarg.0
      IL_002f:  ldc.r4     9.1
      IL_0034:  beq        IL_010a
      IL_0039:  ldarg.0
      IL_003a:  ldc.r4     2.1
      IL_003f:  blt.un     IL_0138
      IL_0044:  ldarg.0
      IL_0045:  ldc.r4     4.1
      IL_004a:  blt        IL_010c
      IL_004f:  ldarg.0
      IL_0050:  ldc.r4     12.1
      IL_0055:  beq        IL_010e
      IL_005a:  ldarg.0
      IL_005b:  ldc.r4     21.1
      IL_0060:  blt.un.s   IL_0088
      IL_0062:  ldarg.0
      IL_0063:  ldc.r4     23.1
      IL_0068:  blt        IL_0110
      IL_006d:  ldarg.0
      IL_006e:  ldc.r4     25.1
      IL_0073:  blt        IL_0128
      IL_0078:  ldarg.0
      IL_0079:  ldc.r4     25.1
      IL_007e:  beq        IL_0130
      IL_0083:  br         IL_0138
      IL_0088:  ldarg.0
      IL_0089:  ldc.r4     19.1
      IL_008e:  beq        IL_0113
      IL_0093:  ldarg.0
      IL_0094:  ldc.r4     13.1
      IL_0099:  blt.un.s   IL_00d0
      IL_009b:  ldarg.0
      IL_009c:  ldc.r4     15.1
      IL_00a1:  blt.s      IL_0119
      IL_00a3:  ldarg.0
      IL_00a4:  ldc.r4     15.1
      IL_00a9:  beq.s      IL_011e
      IL_00ab:  ldarg.0
      IL_00ac:  ldc.r4     16.1
      IL_00b1:  blt.un     IL_0138
      IL_00b6:  ldarg.0
      IL_00b7:  ldc.r4     18.1
      IL_00bc:  blt.s      IL_0125
      IL_00be:  ldarg.0
      IL_00bf:  ldc.r4     18.1
      IL_00c4:  beq.s      IL_012b
      IL_00c6:  ldarg.0
      IL_00c7:  ldc.r4     20.1
      IL_00cc:  beq.s      IL_0133
      IL_00ce:  br.s       IL_0138
      IL_00d0:  ldarg.0
      IL_00d1:  ldc.r4     10.1
      IL_00d6:  beq.s      IL_011c
      IL_00d8:  ldarg.0
      IL_00d9:  ldc.r4     11.1
      IL_00de:  beq.s      IL_0121
      IL_00e0:  ldarg.0
      IL_00e1:  ldc.r4     4.1
      IL_00e6:  beq.s      IL_0123
      IL_00e8:  ldarg.0
      IL_00e9:  ldc.r4     7.1
      IL_00ee:  blt.un.s   IL_00fa
      IL_00f0:  ldarg.0
      IL_00f1:  ldc.r4     9.1
      IL_00f6:  blt.s      IL_012e
      IL_00f8:  br.s       IL_0138
      IL_00fa:  ldarg.0
      IL_00fb:  ldc.r4     5.1
      IL_0100:  bge.s      IL_0136
      IL_0102:  br.s       IL_0138
      IL_0104:  ldc.i4.s   19
      IL_0106:  ret
      IL_0107:  ldc.i4.s   18
      IL_0109:  ret
      IL_010a:  ldc.i4.5
      IL_010b:  ret
      IL_010c:  ldc.i4.1
      IL_010d:  ret
      IL_010e:  ldc.i4.8
      IL_010f:  ret
      IL_0110:  ldc.i4.s   15
      IL_0112:  ret
      IL_0113:  ldc.i4.s   13
      IL_0115:  ret
      IL_0116:  ldc.i4.s   20
      IL_0118:  ret
      IL_0119:  ldc.i4.s   9
      IL_011b:  ret
      IL_011c:  ldc.i4.6
      IL_011d:  ret
      IL_011e:  ldc.i4.s   10
      IL_0120:  ret
      IL_0121:  ldc.i4.7
      IL_0122:  ret
      IL_0123:  ldc.i4.2
      IL_0124:  ret
      IL_0125:  ldc.i4.s   11
      IL_0127:  ret
      IL_0128:  ldc.i4.s   16
      IL_012a:  ret
      IL_012b:  ldc.i4.s   12
      IL_012d:  ret
      IL_012e:  ldc.i4.4
      IL_012f:  ret
      IL_0130:  ldc.i4.s   17
      IL_0132:  ret
      IL_0133:  ldc.i4.s   14
      IL_0135:  ret
      IL_0136:  ldc.i4.3
      IL_0137:  ret
      IL_0138:  ldc.i4.0
      IL_0139:  ret
    }
"
            );
        }

        [Fact]
        public void BalancedSwitchDispatch_Decimal()
        {
            var source = @"using System;
class C
{
    static void Main()
    {
        Console.WriteLine(M(2.1M));
        Console.WriteLine(M(3.1M));
        Console.WriteLine(M(4.1M));
        Console.WriteLine(M(5.1M));
        Console.WriteLine(M(6.1M));
        Console.WriteLine(M(7.1M));
        Console.WriteLine(M(8.1M));
        Console.WriteLine(M(9.1M));
        Console.WriteLine(M(10.1M));
        Console.WriteLine(M(11.1M));
        Console.WriteLine(M(12.1M));
        Console.WriteLine(M(13.1M));
        Console.WriteLine(M(14.1M));
        Console.WriteLine(M(15.1M));
        Console.WriteLine(M(16.1M));
        Console.WriteLine(M(17.1M));
        Console.WriteLine(M(18.1M));
        Console.WriteLine(M(19.1M));
        Console.WriteLine(M(20.1M));
        Console.WriteLine(M(21.1M));
        Console.WriteLine(M(22.1M));
        Console.WriteLine(M(23.1M));
        Console.WriteLine(M(24.1M));
        Console.WriteLine(M(25.1M));
        Console.WriteLine(M(26.1M));
        Console.WriteLine(M(27.1M));
        Console.WriteLine(M(28.1M));
        Console.WriteLine(M(29.1M));

    }
    static int M(decimal d)
    {
        return d switch
        {
            >= 27.1M and < 29.1M => 19,
            26.1M => 18,
            9.1M => 5,
            >= 2.1M and < 4.1M => 1,
            12.1M => 8,
            >= 21.1M and < 23.1M => 15,
            19.1M => 13,
            29.1M => 20,
            >= 13.1M and < 15.1M => 9,
            10.1M => 6,
            15.1M => 10,
            11.1M => 7,
            4.1M => 2,
            >= 16.1M and < 18.1M => 11,
            >= 23.1M and < 25.1M => 16,
            18.1M => 12,
            >= 7.1M and < 9.1M => 4,
            25.1M => 17,
            20.1M => 14,
            >= 5.1M and < 7.1M => 3,
            _ => 0,
        };
    }
}
";
            var expectedOutput =
@"1
1
2
3
3
4
4
5
6
7
8
9
9
10
11
11
12
13
14
15
15
16
16
17
18
19
19
20
";
            var compVerifier = CompileAndVerify(source,
                options: TestOptions.ReleaseExe.WithOutputKind(OutputKind.ConsoleApplication),
                parseOptions: TestOptions.RegularWithPatternCombinators,
                expectedOutput: expectedOutput);
            compVerifier.VerifyIL("C.M", @"
    {
      // Code size      706 (0x2c2)
      .maxstack  6
      IL_0000:  ldarg.0
      IL_0001:  ldc.i4     0x83
      IL_0006:  ldc.i4.0
      IL_0007:  ldc.i4.0
      IL_0008:  ldc.i4.0
      IL_0009:  ldc.i4.1
      IL_000a:  newobj     ""decimal..ctor(int, int, int, bool, byte)""
      IL_000f:  call       ""bool decimal.op_GreaterThanOrEqual(decimal, decimal)""
      IL_0014:  brfalse    IL_019e
      IL_0019:  ldarg.0
      IL_001a:  ldc.i4     0xd3
      IL_001f:  ldc.i4.0
      IL_0020:  ldc.i4.0
      IL_0021:  ldc.i4.0
      IL_0022:  ldc.i4.1
      IL_0023:  newobj     ""decimal..ctor(int, int, int, bool, byte)""
      IL_0028:  call       ""bool decimal.op_GreaterThanOrEqual(decimal, decimal)""
      IL_002d:  brfalse    IL_00e8
      IL_0032:  ldarg.0
      IL_0033:  ldc.i4     0x10f
      IL_0038:  ldc.i4.0
      IL_0039:  ldc.i4.0
      IL_003a:  ldc.i4.0
      IL_003b:  ldc.i4.1
      IL_003c:  newobj     ""decimal..ctor(int, int, int, bool, byte)""
      IL_0041:  call       ""bool decimal.op_GreaterThanOrEqual(decimal, decimal)""
      IL_0046:  brfalse.s  IL_007f
      IL_0048:  ldarg.0
      IL_0049:  ldc.i4     0x123
      IL_004e:  ldc.i4.0
      IL_004f:  ldc.i4.0
      IL_0050:  ldc.i4.0
      IL_0051:  ldc.i4.1
      IL_0052:  newobj     ""decimal..ctor(int, int, int, bool, byte)""
      IL_0057:  call       ""bool decimal.op_LessThan(decimal, decimal)""
      IL_005c:  brtrue     IL_028c
      IL_0061:  ldarg.0
      IL_0062:  ldc.i4     0x123
      IL_0067:  ldc.i4.0
      IL_0068:  ldc.i4.0
      IL_0069:  ldc.i4.0
      IL_006a:  ldc.i4.1
      IL_006b:  newobj     ""decimal..ctor(int, int, int, bool, byte)""
      IL_0070:  call       ""bool decimal.op_Equality(decimal, decimal)""
      IL_0075:  brtrue     IL_029e
      IL_007a:  br         IL_02c0
      IL_007f:  ldarg.0
      IL_0080:  ldc.i4     0xe7
      IL_0085:  ldc.i4.0
      IL_0086:  ldc.i4.0
      IL_0087:  ldc.i4.0
      IL_0088:  ldc.i4.1
      IL_0089:  newobj     ""decimal..ctor(int, int, int, bool, byte)""
      IL_008e:  call       ""bool decimal.op_LessThan(decimal, decimal)""
      IL_0093:  brtrue     IL_0298
      IL_0098:  ldarg.0
      IL_0099:  ldc.i4     0xfb
      IL_009e:  ldc.i4.0
      IL_009f:  ldc.i4.0
      IL_00a0:  ldc.i4.0
      IL_00a1:  ldc.i4.1
      IL_00a2:  newobj     ""decimal..ctor(int, int, int, bool, byte)""
      IL_00a7:  call       ""bool decimal.op_LessThan(decimal, decimal)""
      IL_00ac:  brtrue     IL_02b0
      IL_00b1:  ldarg.0
      IL_00b2:  ldc.i4     0xfb
      IL_00b7:  ldc.i4.0
      IL_00b8:  ldc.i4.0
      IL_00b9:  ldc.i4.0
      IL_00ba:  ldc.i4.1
      IL_00bb:  newobj     ""decimal..ctor(int, int, int, bool, byte)""
      IL_00c0:  call       ""bool decimal.op_Equality(decimal, decimal)""
      IL_00c5:  brtrue     IL_02b8
      IL_00ca:  ldarg.0
      IL_00cb:  ldc.i4     0x105
      IL_00d0:  ldc.i4.0
      IL_00d1:  ldc.i4.0
      IL_00d2:  ldc.i4.0
      IL_00d3:  ldc.i4.1
      IL_00d4:  newobj     ""decimal..ctor(int, int, int, bool, byte)""
      IL_00d9:  call       ""bool decimal.op_Equality(decimal, decimal)""
      IL_00de:  brtrue     IL_028f
      IL_00e3:  br         IL_02c0
      IL_00e8:  ldarg.0
      IL_00e9:  ldc.i4     0xa1
      IL_00ee:  ldc.i4.0
      IL_00ef:  ldc.i4.0
      IL_00f0:  ldc.i4.0
      IL_00f1:  ldc.i4.1
      IL_00f2:  newobj     ""decimal..ctor(int, int, int, bool, byte)""
      IL_00f7:  call       ""bool decimal.op_GreaterThanOrEqual(decimal, decimal)""
      IL_00fc:  brfalse.s  IL_0167
      IL_00fe:  ldarg.0
      IL_00ff:  ldc.i4     0xb5
      IL_0104:  ldc.i4.0
      IL_0105:  ldc.i4.0
      IL_0106:  ldc.i4.0
      IL_0107:  ldc.i4.1
      IL_0108:  newobj     ""decimal..ctor(int, int, int, bool, byte)""
      IL_010d:  call       ""bool decimal.op_LessThan(decimal, decimal)""
      IL_0112:  brtrue     IL_02ad
      IL_0117:  ldarg.0
      IL_0118:  ldc.i4     0xb5
      IL_011d:  ldc.i4.0
      IL_011e:  ldc.i4.0
      IL_011f:  ldc.i4.0
      IL_0120:  ldc.i4.1
      IL_0121:  newobj     ""decimal..ctor(int, int, int, bool, byte)""
      IL_0126:  call       ""bool decimal.op_Equality(decimal, decimal)""
      IL_012b:  brtrue     IL_02b3
      IL_0130:  ldarg.0
      IL_0131:  ldc.i4     0xbf
      IL_0136:  ldc.i4.0
      IL_0137:  ldc.i4.0
      IL_0138:  ldc.i4.0
      IL_0139:  ldc.i4.1
      IL_013a:  newobj     ""decimal..ctor(int, int, int, bool, byte)""
      IL_013f:  call       ""bool decimal.op_Equality(decimal, decimal)""
      IL_0144:  brtrue     IL_029b
      IL_0149:  ldarg.0
      IL_014a:  ldc.i4     0xc9
      IL_014f:  ldc.i4.0
      IL_0150:  ldc.i4.0
      IL_0151:  ldc.i4.0
      IL_0152:  ldc.i4.1
      IL_0153:  newobj     ""decimal..ctor(int, int, int, bool, byte)""
      IL_0158:  call       ""bool decimal.op_Equality(decimal, decimal)""
      IL_015d:  brtrue     IL_02bb
      IL_0162:  br         IL_02c0
      IL_0167:  ldarg.0
      IL_0168:  ldc.i4     0x97
      IL_016d:  ldc.i4.0
      IL_016e:  ldc.i4.0
      IL_016f:  ldc.i4.0
      IL_0170:  ldc.i4.1
      IL_0171:  newobj     ""decimal..ctor(int, int, int, bool, byte)""
      IL_0176:  call       ""bool decimal.op_LessThan(decimal, decimal)""
      IL_017b:  brtrue     IL_02a1
      IL_0180:  ldarg.0
      IL_0181:  ldc.i4     0x97
      IL_0186:  ldc.i4.0
      IL_0187:  ldc.i4.0
      IL_0188:  ldc.i4.0
      IL_0189:  ldc.i4.1
      IL_018a:  newobj     ""decimal..ctor(int, int, int, bool, byte)""
      IL_018f:  call       ""bool decimal.op_Equality(decimal, decimal)""
      IL_0194:  brtrue     IL_02a6
      IL_0199:  br         IL_02c0
      IL_019e:  ldarg.0
      IL_019f:  ldc.i4.s   71
      IL_01a1:  ldc.i4.0
      IL_01a2:  ldc.i4.0
      IL_01a3:  ldc.i4.0
      IL_01a4:  ldc.i4.1
      IL_01a5:  newobj     ""decimal..ctor(int, int, int, bool, byte)""
      IL_01aa:  call       ""bool decimal.op_GreaterThanOrEqual(decimal, decimal)""
      IL_01af:  brfalse    IL_023c
      IL_01b4:  ldarg.0
      IL_01b5:  ldc.i4.s   91
      IL_01b7:  ldc.i4.0
      IL_01b8:  ldc.i4.0
      IL_01b9:  ldc.i4.0
      IL_01ba:  ldc.i4.1
      IL_01bb:  newobj     ""decimal..ctor(int, int, int, bool, byte)""
      IL_01c0:  call       ""bool decimal.op_LessThan(decimal, decimal)""
      IL_01c5:  brtrue     IL_02b6
      IL_01ca:  ldarg.0
      IL_01cb:  ldc.i4.s   101
      IL_01cd:  ldc.i4.0
      IL_01ce:  ldc.i4.0
      IL_01cf:  ldc.i4.0
      IL_01d0:  ldc.i4.1
      IL_01d1:  newobj     ""decimal..ctor(int, int, int, bool, byte)""
      IL_01d6:  call       ""bool decimal.op_LessThanOrEqual(decimal, decimal)""
      IL_01db:  brfalse.s  IL_020e
      IL_01dd:  ldarg.0
      IL_01de:  ldc.i4.s   91
      IL_01e0:  ldc.i4.0
      IL_01e1:  ldc.i4.0
      IL_01e2:  ldc.i4.0
      IL_01e3:  ldc.i4.1
      IL_01e4:  newobj     ""decimal..ctor(int, int, int, bool, byte)""
      IL_01e9:  call       ""bool decimal.op_Equality(decimal, decimal)""
      IL_01ee:  brtrue     IL_0292
      IL_01f3:  ldarg.0
      IL_01f4:  ldc.i4.s   101
      IL_01f6:  ldc.i4.0
      IL_01f7:  ldc.i4.0
      IL_01f8:  ldc.i4.0
      IL_01f9:  ldc.i4.1
      IL_01fa:  newobj     ""decimal..ctor(int, int, int, bool, byte)""
      IL_01ff:  call       ""bool decimal.op_Equality(decimal, decimal)""
      IL_0204:  brtrue     IL_02a4
      IL_0209:  br         IL_02c0
      IL_020e:  ldarg.0
      IL_020f:  ldc.i4.s   111
      IL_0211:  ldc.i4.0
      IL_0212:  ldc.i4.0
      IL_0213:  ldc.i4.0
      IL_0214:  ldc.i4.1
      IL_0215:  newobj     ""decimal..ctor(int, int, int, bool, byte)""
      IL_021a:  call       ""bool decimal.op_Equality(decimal, decimal)""
      IL_021f:  brtrue     IL_02a9
      IL_0224:  ldarg.0
      IL_0225:  ldc.i4.s   121
      IL_0227:  ldc.i4.0
      IL_0228:  ldc.i4.0
      IL_0229:  ldc.i4.0
      IL_022a:  ldc.i4.1
      IL_022b:  newobj     ""decimal..ctor(int, int, int, bool, byte)""
      IL_0230:  call       ""bool decimal.op_Equality(decimal, decimal)""
      IL_0235:  brtrue.s   IL_0296
      IL_0237:  br         IL_02c0
      IL_023c:  ldarg.0
      IL_023d:  ldc.i4.s   41
      IL_023f:  ldc.i4.0
      IL_0240:  ldc.i4.0
      IL_0241:  ldc.i4.0
      IL_0242:  ldc.i4.1
      IL_0243:  newobj     ""decimal..ctor(int, int, int, bool, byte)""
      IL_0248:  call       ""bool decimal.op_LessThan(decimal, decimal)""
      IL_024d:  brfalse.s  IL_0264
      IL_024f:  ldarg.0
      IL_0250:  ldc.i4.s   21
      IL_0252:  ldc.i4.0
      IL_0253:  ldc.i4.0
      IL_0254:  ldc.i4.0
      IL_0255:  ldc.i4.1
      IL_0256:  newobj     ""decimal..ctor(int, int, int, bool, byte)""
      IL_025b:  call       ""bool decimal.op_GreaterThanOrEqual(decimal, decimal)""
      IL_0260:  brtrue.s   IL_0294
      IL_0262:  br.s       IL_02c0
      IL_0264:  ldarg.0
      IL_0265:  ldc.i4.s   51
      IL_0267:  ldc.i4.0
      IL_0268:  ldc.i4.0
      IL_0269:  ldc.i4.0
      IL_026a:  ldc.i4.1
      IL_026b:  newobj     ""decimal..ctor(int, int, int, bool, byte)""
      IL_0270:  call       ""bool decimal.op_GreaterThanOrEqual(decimal, decimal)""
      IL_0275:  brtrue.s   IL_02be
      IL_0277:  ldarg.0
      IL_0278:  ldc.i4.s   41
      IL_027a:  ldc.i4.0
      IL_027b:  ldc.i4.0
      IL_027c:  ldc.i4.0
      IL_027d:  ldc.i4.1
      IL_027e:  newobj     ""decimal..ctor(int, int, int, bool, byte)""
      IL_0283:  call       ""bool decimal.op_Equality(decimal, decimal)""
      IL_0288:  brtrue.s   IL_02ab
      IL_028a:  br.s       IL_02c0
      IL_028c:  ldc.i4.s   19
      IL_028e:  ret
      IL_028f:  ldc.i4.s   18
      IL_0291:  ret
      IL_0292:  ldc.i4.5
      IL_0293:  ret
      IL_0294:  ldc.i4.1
      IL_0295:  ret
      IL_0296:  ldc.i4.8
      IL_0297:  ret
      IL_0298:  ldc.i4.s   15
      IL_029a:  ret
      IL_029b:  ldc.i4.s   13
      IL_029d:  ret
      IL_029e:  ldc.i4.s   20
      IL_02a0:  ret
      IL_02a1:  ldc.i4.s   9
      IL_02a3:  ret
      IL_02a4:  ldc.i4.6
      IL_02a5:  ret
      IL_02a6:  ldc.i4.s   10
      IL_02a8:  ret
      IL_02a9:  ldc.i4.7
      IL_02aa:  ret
      IL_02ab:  ldc.i4.2
      IL_02ac:  ret
      IL_02ad:  ldc.i4.s   11
      IL_02af:  ret
      IL_02b0:  ldc.i4.s   16
      IL_02b2:  ret
      IL_02b3:  ldc.i4.s   12
      IL_02b5:  ret
      IL_02b6:  ldc.i4.4
      IL_02b7:  ret
      IL_02b8:  ldc.i4.s   17
      IL_02ba:  ret
      IL_02bb:  ldc.i4.s   14
      IL_02bd:  ret
      IL_02be:  ldc.i4.3
      IL_02bf:  ret
      IL_02c0:  ldc.i4.0
      IL_02c1:  ret
    }
"
            );
        }

        [Fact]
        public void BalancedSwitchDispatch_Uint32()
        {
            // We do not currently detect that the set of values that we are dispatching on is a compact set,
            // which would enable us to use the IL switch instruction even though the input was expressed using
            // a set of relational comparisons.
            var source = @"using System;
class C
{
    static void Main()
    {
        Console.WriteLine(M(2U));
        Console.WriteLine(M(3U));
        Console.WriteLine(M(4U));
        Console.WriteLine(M(5U));
        Console.WriteLine(M(6U));
        Console.WriteLine(M(7U));
        Console.WriteLine(M(8U));
        Console.WriteLine(M(9U));
        Console.WriteLine(M(10U));
        Console.WriteLine(M(11U));
        Console.WriteLine(M(12U));
        Console.WriteLine(M(13U));
        Console.WriteLine(M(14U));
        Console.WriteLine(M(15U));
        Console.WriteLine(M(16U));
        Console.WriteLine(M(17U));
        Console.WriteLine(M(18U));
        Console.WriteLine(M(19U));
        Console.WriteLine(M(20U));
        Console.WriteLine(M(21U));
        Console.WriteLine(M(22U));
        Console.WriteLine(M(23U));
        Console.WriteLine(M(24U));
        Console.WriteLine(M(25U));
        Console.WriteLine(M(26U));
        Console.WriteLine(M(27U));
        Console.WriteLine(M(28U));
        Console.WriteLine(M(29U));

    }
    static int M(uint d)
    {
        return d switch
        {
            >= 27U and < 29U => 19,
            26U => 18,
            9U => 5,
            >= 2U and < 4U => 1,
            12U => 8,
            >= 21U and < 23U => 15,
            19U => 13,
            29U => 20,
            >= 13U and < 15U => 9,
            10U => 6,
            15U => 10,
            11U => 7,
            4U => 2,
            >= 16U and < 18U => 11,
            >= 23U and < 25U => 16,
            18U => 12,
            >= 7U and < 9U => 4,
            25U => 17,
            20U => 14,
            >= 5U and < 7U => 3,
            _ => 0,
        };
    }
}
";
            var expectedOutput =
@"1
1
2
3
3
4
4
5
6
7
8
9
9
10
11
11
12
13
14
15
15
16
16
17
18
19
19
20
";
            var compVerifier = CompileAndVerify(source,
                options: TestOptions.ReleaseExe.WithOutputKind(OutputKind.ConsoleApplication),
                parseOptions: TestOptions.RegularWithPatternCombinators,
                expectedOutput: expectedOutput);
            compVerifier.VerifyIL("C.M", @"
    {
      // Code size      177 (0xb1)
      .maxstack  2
      IL_0000:  ldarg.0
      IL_0001:  ldc.i4.s   21
      IL_0003:  blt.un.s   IL_002a
      IL_0005:  ldarg.0
      IL_0006:  ldc.i4.s   27
      IL_0008:  blt.un.s   IL_0019
      IL_000a:  ldarg.0
      IL_000b:  ldc.i4.s   29
      IL_000d:  blt.un.s   IL_007b
      IL_000f:  ldarg.0
      IL_0010:  ldc.i4.s   29
      IL_0012:  beq.s      IL_008d
      IL_0014:  br         IL_00af
      IL_0019:  ldarg.0
      IL_001a:  ldc.i4.s   23
      IL_001c:  blt.un.s   IL_0087
      IL_001e:  ldarg.0
      IL_001f:  ldc.i4.s   25
      IL_0021:  blt.un.s   IL_009f
      IL_0023:  ldarg.0
      IL_0024:  ldc.i4.s   26
      IL_0026:  beq.s      IL_007e
      IL_0028:  br.s       IL_00a7
      IL_002a:  ldarg.0
      IL_002b:  ldc.i4.s   13
      IL_002d:  blt.un.s   IL_004c
      IL_002f:  ldarg.0
      IL_0030:  ldc.i4.s   15
      IL_0032:  blt.un.s   IL_0090
      IL_0034:  ldarg.0
      IL_0035:  ldc.i4.s   18
      IL_0037:  bge.un.s   IL_0040
      IL_0039:  ldarg.0
      IL_003a:  ldc.i4.s   15
      IL_003c:  beq.s      IL_0095
      IL_003e:  br.s       IL_009c
      IL_0040:  ldarg.0
      IL_0041:  ldc.i4.s   18
      IL_0043:  beq.s      IL_00a2
      IL_0045:  ldarg.0
      IL_0046:  ldc.i4.s   19
      IL_0048:  beq.s      IL_008a
      IL_004a:  br.s       IL_00aa
      IL_004c:  ldarg.0
      IL_004d:  ldc.i4.4
      IL_004e:  bge.un.s   IL_0056
      IL_0050:  ldarg.0
      IL_0051:  ldc.i4.2
      IL_0052:  bge.un.s   IL_0083
      IL_0054:  br.s       IL_00af
      IL_0056:  ldarg.0
      IL_0057:  ldc.i4.7
      IL_0058:  blt.un.s   IL_0075
      IL_005a:  ldarg.0
      IL_005b:  ldc.i4.s   9
      IL_005d:  sub
      IL_005e:  switch    (
            IL_0081,
            IL_0093,
            IL_0098,
            IL_0085)
      IL_0073:  br.s       IL_00a5
      IL_0075:  ldarg.0
      IL_0076:  ldc.i4.4
      IL_0077:  beq.s      IL_009a
      IL_0079:  br.s       IL_00ad
      IL_007b:  ldc.i4.s   19
      IL_007d:  ret
      IL_007e:  ldc.i4.s   18
      IL_0080:  ret
      IL_0081:  ldc.i4.5
      IL_0082:  ret
      IL_0083:  ldc.i4.1
      IL_0084:  ret
      IL_0085:  ldc.i4.8
      IL_0086:  ret
      IL_0087:  ldc.i4.s   15
      IL_0089:  ret
      IL_008a:  ldc.i4.s   13
      IL_008c:  ret
      IL_008d:  ldc.i4.s   20
      IL_008f:  ret
      IL_0090:  ldc.i4.s   9
      IL_0092:  ret
      IL_0093:  ldc.i4.6
      IL_0094:  ret
      IL_0095:  ldc.i4.s   10
      IL_0097:  ret
      IL_0098:  ldc.i4.7
      IL_0099:  ret
      IL_009a:  ldc.i4.2
      IL_009b:  ret
      IL_009c:  ldc.i4.s   11
      IL_009e:  ret
      IL_009f:  ldc.i4.s   16
      IL_00a1:  ret
      IL_00a2:  ldc.i4.s   12
      IL_00a4:  ret
      IL_00a5:  ldc.i4.4
      IL_00a6:  ret
      IL_00a7:  ldc.i4.s   17
      IL_00a9:  ret
      IL_00aa:  ldc.i4.s   14
      IL_00ac:  ret
      IL_00ad:  ldc.i4.3
      IL_00ae:  ret
      IL_00af:  ldc.i4.0
      IL_00b0:  ret
    }
"
            );
        }

        #endregion Code Quality tests
    }
}<|MERGE_RESOLUTION|>--- conflicted
+++ resolved
@@ -6556,11 +6556,7 @@
 }";
             compVerifier.VerifyIL("ConsoleApplication24.Program.IsWarning", codeForSwitchStatement);
             compVerifier.VerifyIL("ConsoleApplication24.Program.IsWarning_IsExpression", codeForSwitchStatement);
-<<<<<<< HEAD
             compVerifier.VerifyIL("ConsoleApplication24.Program.IsWarning_SwitchExpression", codeForSwitchStatement);
-=======
-            compVerifier.VerifyIL("ConsoleApplication24.Program.IsWarning_SwitchExpression", codeForExpression);
->>>>>>> 00c20fc4
         }
 
         [Fact]
