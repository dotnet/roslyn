﻿// Licensed to the .NET Foundation under one or more agreements.
// The .NET Foundation licenses this file to you under the MIT license.
// See the LICENSE file in the project root for more information.

using Microsoft.CodeAnalysis.CSharp.Test.Utilities;
using Microsoft.CodeAnalysis.Test.Utilities;
using Roslyn.Test.Utilities;
using Xunit;

namespace Microsoft.CodeAnalysis.CSharp.UnitTests.CodeGen
{
    public class CodeGenShortCircuitOperatorTests : CSharpTestBase
    {
        [Fact]
        public void TestShortCircuitAnd()
        {
            var source = @"
class C 
{ 
    public static bool Test(char ch, bool result)
    {
        System.Console.WriteLine(ch);
        return result;
    }

    public static void Main() 
    { 
        const bool c1 = true;
        const bool c2 = false;
        bool v1 = true;
        bool v2 = false;

        System.Console.WriteLine(true && true);
        System.Console.WriteLine(true && false);
        System.Console.WriteLine(false && true);
        System.Console.WriteLine(false && false);

        System.Console.WriteLine(c1 && c1);
        System.Console.WriteLine(c1 && c2);
        System.Console.WriteLine(c2 && c1);
        System.Console.WriteLine(c2 && c2);

        System.Console.WriteLine(v1 && v1);
        System.Console.WriteLine(v1 && v2);
        System.Console.WriteLine(v2 && v1);
        System.Console.WriteLine(v2 && v2);

        System.Console.WriteLine(Test('L', true) && Test('R', true));
        System.Console.WriteLine(Test('L', true) && Test('R', false));
        System.Console.WriteLine(Test('L', false) && Test('R', true));
        System.Console.WriteLine(Test('L', false) && Test('R', false));
    }
}
";
            var compilation = CompileAndVerify(source, expectedOutput: @"
True
False
False
False
True
False
False
False
True
False
False
False
L
R
True
L
R
False
L
False
L
False
");

            compilation.VerifyIL("C.Main", @"
{
  // Code size      189 (0xbd)
  .maxstack  2
  .locals init (bool V_0, //v1
                bool V_1) //v2
  IL_0000:  ldc.i4.1
  IL_0001:  stloc.0
  IL_0002:  ldc.i4.0
  IL_0003:  stloc.1
  IL_0004:  ldc.i4.1
  IL_0005:  call       ""void System.Console.WriteLine(bool)""
  IL_000a:  ldc.i4.0
  IL_000b:  call       ""void System.Console.WriteLine(bool)""
  IL_0010:  ldc.i4.0
  IL_0011:  call       ""void System.Console.WriteLine(bool)""
  IL_0016:  ldc.i4.0
  IL_0017:  call       ""void System.Console.WriteLine(bool)""
  IL_001c:  ldc.i4.1
  IL_001d:  call       ""void System.Console.WriteLine(bool)""
  IL_0022:  ldc.i4.0
  IL_0023:  call       ""void System.Console.WriteLine(bool)""
  IL_0028:  ldc.i4.0
  IL_0029:  call       ""void System.Console.WriteLine(bool)""
  IL_002e:  ldc.i4.0
  IL_002f:  call       ""void System.Console.WriteLine(bool)""
  IL_0034:  ldloc.0
  IL_0035:  ldloc.0
  IL_0036:  and
  IL_0037:  call       ""void System.Console.WriteLine(bool)""
  IL_003c:  ldloc.0
  IL_003d:  ldloc.1
  IL_003e:  and
  IL_003f:  call       ""void System.Console.WriteLine(bool)""
  IL_0044:  ldloc.1
  IL_0045:  ldloc.0
  IL_0046:  and
  IL_0047:  call       ""void System.Console.WriteLine(bool)""
  IL_004c:  ldloc.1
  IL_004d:  ldloc.1
  IL_004e:  and
  IL_004f:  call       ""void System.Console.WriteLine(bool)""
  IL_0054:  ldc.i4.s   76
  IL_0056:  ldc.i4.1
  IL_0057:  call       ""bool C.Test(char, bool)""
  IL_005c:  brfalse.s  IL_0068
  IL_005e:  ldc.i4.s   82
  IL_0060:  ldc.i4.1
  IL_0061:  call       ""bool C.Test(char, bool)""
  IL_0066:  br.s       IL_0069
  IL_0068:  ldc.i4.0
  IL_0069:  call       ""void System.Console.WriteLine(bool)""
  IL_006e:  ldc.i4.s   76
  IL_0070:  ldc.i4.1
  IL_0071:  call       ""bool C.Test(char, bool)""
  IL_0076:  brfalse.s  IL_0082
  IL_0078:  ldc.i4.s   82
  IL_007a:  ldc.i4.0
  IL_007b:  call       ""bool C.Test(char, bool)""
  IL_0080:  br.s       IL_0083
  IL_0082:  ldc.i4.0
  IL_0083:  call       ""void System.Console.WriteLine(bool)""
  IL_0088:  ldc.i4.s   76
  IL_008a:  ldc.i4.0
  IL_008b:  call       ""bool C.Test(char, bool)""
  IL_0090:  brfalse.s  IL_009c
  IL_0092:  ldc.i4.s   82
  IL_0094:  ldc.i4.1
  IL_0095:  call       ""bool C.Test(char, bool)""
  IL_009a:  br.s       IL_009d
  IL_009c:  ldc.i4.0
  IL_009d:  call       ""void System.Console.WriteLine(bool)""
  IL_00a2:  ldc.i4.s   76
  IL_00a4:  ldc.i4.0
  IL_00a5:  call       ""bool C.Test(char, bool)""
  IL_00aa:  brfalse.s  IL_00b6
  IL_00ac:  ldc.i4.s   82
  IL_00ae:  ldc.i4.0
  IL_00af:  call       ""bool C.Test(char, bool)""
  IL_00b4:  br.s       IL_00b7
  IL_00b6:  ldc.i4.0
  IL_00b7:  call       ""void System.Console.WriteLine(bool)""
  IL_00bc:  ret
}");
        }

        [Fact]
        public void TestShortCircuitOr()
        {
            var source = @"
class C 
{ 
    public static bool Test(char ch, bool result)
    {
        System.Console.WriteLine(ch);
        return result;
    }

    public static void Main() 
    { 
        const bool c1 = true;
        const bool c2 = false;
        bool v1 = true;
        bool v2 = false;

        System.Console.WriteLine(true || true);
        System.Console.WriteLine(true || false);
        System.Console.WriteLine(false || true);
        System.Console.WriteLine(false || false);

        System.Console.WriteLine(c1 || c1);
        System.Console.WriteLine(c1 || c2);
        System.Console.WriteLine(c2 || c1);
        System.Console.WriteLine(c2 || c2);

        System.Console.WriteLine(v1 || v1);
        System.Console.WriteLine(v1 || v2);
        System.Console.WriteLine(v2 || v1);
        System.Console.WriteLine(v2 || v2);

        System.Console.WriteLine(Test('L', true) || Test('R', true));
        System.Console.WriteLine(Test('L', true) || Test('R', false));
        System.Console.WriteLine(Test('L', false) || Test('R', true));
        System.Console.WriteLine(Test('L', false) || Test('R', false));
    }
}
";
            var compilation = CompileAndVerify(source, expectedOutput: @"
True
True
True
False
True
True
True
False
True
True
True
False
L
True
L
True
L
R
True
L
R
False
");

            compilation.VerifyIL("C.Main", @"
{
  // Code size      189 (0xbd)
  .maxstack  2
  .locals init (bool V_0, //v1
                bool V_1) //v2
  IL_0000:  ldc.i4.1
  IL_0001:  stloc.0
  IL_0002:  ldc.i4.0
  IL_0003:  stloc.1
  IL_0004:  ldc.i4.1
  IL_0005:  call       ""void System.Console.WriteLine(bool)""
  IL_000a:  ldc.i4.1
  IL_000b:  call       ""void System.Console.WriteLine(bool)""
  IL_0010:  ldc.i4.1
  IL_0011:  call       ""void System.Console.WriteLine(bool)""
  IL_0016:  ldc.i4.0
  IL_0017:  call       ""void System.Console.WriteLine(bool)""
  IL_001c:  ldc.i4.1
  IL_001d:  call       ""void System.Console.WriteLine(bool)""
  IL_0022:  ldc.i4.1
  IL_0023:  call       ""void System.Console.WriteLine(bool)""
  IL_0028:  ldc.i4.1
  IL_0029:  call       ""void System.Console.WriteLine(bool)""
  IL_002e:  ldc.i4.0
  IL_002f:  call       ""void System.Console.WriteLine(bool)""
  IL_0034:  ldloc.0
  IL_0035:  ldloc.0
  IL_0036:  or
  IL_0037:  call       ""void System.Console.WriteLine(bool)""
  IL_003c:  ldloc.0
  IL_003d:  ldloc.1
  IL_003e:  or
  IL_003f:  call       ""void System.Console.WriteLine(bool)""
  IL_0044:  ldloc.1
  IL_0045:  ldloc.0
  IL_0046:  or
  IL_0047:  call       ""void System.Console.WriteLine(bool)""
  IL_004c:  ldloc.1
  IL_004d:  ldloc.1
  IL_004e:  or
  IL_004f:  call       ""void System.Console.WriteLine(bool)""
  IL_0054:  ldc.i4.s   76
  IL_0056:  ldc.i4.1
  IL_0057:  call       ""bool C.Test(char, bool)""
  IL_005c:  brtrue.s   IL_0068
  IL_005e:  ldc.i4.s   82
  IL_0060:  ldc.i4.1
  IL_0061:  call       ""bool C.Test(char, bool)""
  IL_0066:  br.s       IL_0069
  IL_0068:  ldc.i4.1
  IL_0069:  call       ""void System.Console.WriteLine(bool)""
  IL_006e:  ldc.i4.s   76
  IL_0070:  ldc.i4.1
  IL_0071:  call       ""bool C.Test(char, bool)""
  IL_0076:  brtrue.s   IL_0082
  IL_0078:  ldc.i4.s   82
  IL_007a:  ldc.i4.0
  IL_007b:  call       ""bool C.Test(char, bool)""
  IL_0080:  br.s       IL_0083
  IL_0082:  ldc.i4.1
  IL_0083:  call       ""void System.Console.WriteLine(bool)""
  IL_0088:  ldc.i4.s   76
  IL_008a:  ldc.i4.0
  IL_008b:  call       ""bool C.Test(char, bool)""
  IL_0090:  brtrue.s   IL_009c
  IL_0092:  ldc.i4.s   82
  IL_0094:  ldc.i4.1
  IL_0095:  call       ""bool C.Test(char, bool)""
  IL_009a:  br.s       IL_009d
  IL_009c:  ldc.i4.1
  IL_009d:  call       ""void System.Console.WriteLine(bool)""
  IL_00a2:  ldc.i4.s   76
  IL_00a4:  ldc.i4.0
  IL_00a5:  call       ""bool C.Test(char, bool)""
  IL_00aa:  brtrue.s   IL_00b6
  IL_00ac:  ldc.i4.s   82
  IL_00ae:  ldc.i4.0
  IL_00af:  call       ""bool C.Test(char, bool)""
  IL_00b4:  br.s       IL_00b7
  IL_00b6:  ldc.i4.1
  IL_00b7:  call       ""void System.Console.WriteLine(bool)""
  IL_00bc:  ret
}");
        }

        [Fact]
        public void TestChainedShortCircuitOperators()
        {
            var source = @"
class C 
{ 
    public static bool Test(char ch, bool result)
    {
        System.Console.WriteLine(ch);
        return result;
    }

    public static void Main() 
    { 
        // AND AND
        System.Console.WriteLine(Test('A', true) && Test('B', true) && Test('C' , true));
        System.Console.WriteLine(Test('A', true) && Test('B', true) && Test('C' , false));
        System.Console.WriteLine(Test('A', true) && Test('B', false) && Test('C' , true));
        System.Console.WriteLine(Test('A', true) && Test('B', false) && Test('C' , false));
        System.Console.WriteLine(Test('A', false) && Test('B', true) && Test('C' , true));
        System.Console.WriteLine(Test('A', false) && Test('B', true) && Test('C' , false));
        System.Console.WriteLine(Test('A', false) && Test('B', false) && Test('C' , true));
        System.Console.WriteLine(Test('A', false) && Test('B', false) && Test('C' , false));

        // AND OR
        System.Console.WriteLine(Test('A', true) && Test('B', true) || Test('C' , true));
        System.Console.WriteLine(Test('A', true) && Test('B', true) || Test('C' , false));
        System.Console.WriteLine(Test('A', true) && Test('B', false) || Test('C' , true));
        System.Console.WriteLine(Test('A', true) && Test('B', false) || Test('C' , false));
        System.Console.WriteLine(Test('A', false) && Test('B', true) || Test('C' , true));
        System.Console.WriteLine(Test('A', false) && Test('B', true) || Test('C' , false));
        System.Console.WriteLine(Test('A', false) && Test('B', false) || Test('C' , true));
        System.Console.WriteLine(Test('A', false) && Test('B', false) || Test('C' , false));

        // OR AND
        System.Console.WriteLine(Test('A', true) || Test('B', true) && Test('C' , true));
        System.Console.WriteLine(Test('A', true) || Test('B', true) && Test('C' , false));
        System.Console.WriteLine(Test('A', true) || Test('B', false) && Test('C' , true));
        System.Console.WriteLine(Test('A', true) || Test('B', false) && Test('C' , false));
        System.Console.WriteLine(Test('A', false) || Test('B', true) && Test('C' , true));
        System.Console.WriteLine(Test('A', false) || Test('B', true) && Test('C' , false));
        System.Console.WriteLine(Test('A', false) || Test('B', false) && Test('C' , true));
        System.Console.WriteLine(Test('A', false) || Test('B', false) && Test('C' , false));

        // OR OR
        System.Console.WriteLine(Test('A', true) || Test('B', true) || Test('C' , true));
        System.Console.WriteLine(Test('A', true) || Test('B', true) || Test('C' , false));
        System.Console.WriteLine(Test('A', true) || Test('B', false) || Test('C' , true));
        System.Console.WriteLine(Test('A', true) || Test('B', false) || Test('C' , false));
        System.Console.WriteLine(Test('A', false) || Test('B', true) || Test('C' , true));
        System.Console.WriteLine(Test('A', false) || Test('B', true) || Test('C' , false));
        System.Console.WriteLine(Test('A', false) || Test('B', false) || Test('C' , true));
        System.Console.WriteLine(Test('A', false) || Test('B', false) || Test('C' , false));
    }
}
";
            var compilation = CompileAndVerify(source, expectedOutput: @"
A
B
C
True
A
B
C
False
A
B
False
A
B
False
A
False
A
False
A
False
A
False
A
B
True
A
B
True
A
B
C
True
A
B
C
False
A
C
True
A
C
False
A
C
True
A
C
False
A
True
A
True
A
True
A
True
A
B
C
True
A
B
C
False
A
B
False
A
B
False
A
True
A
True
A
True
A
True
A
B
True
A
B
True
A
B
C
True
A
B
C
False
");

            compilation.VerifyIL("C.Main", @"{
  // Code size     1177 (0x499)
  .maxstack  2
  IL_0000:  ldc.i4.s   65
  IL_0002:  ldc.i4.1  
  IL_0003:  call       ""bool C.Test(char, bool)""
  IL_0008:  brfalse.s  IL_001e
  IL_000a:  ldc.i4.s   66
  IL_000c:  ldc.i4.1  
  IL_000d:  call       ""bool C.Test(char, bool)""
  IL_0012:  brfalse.s  IL_001e
  IL_0014:  ldc.i4.s   67
  IL_0016:  ldc.i4.1  
  IL_0017:  call       ""bool C.Test(char, bool)""
  IL_001c:  br.s       IL_001f
  IL_001e:  ldc.i4.0  
  IL_001f:  call       ""void System.Console.WriteLine(bool)""
  IL_0024:  ldc.i4.s   65
  IL_0026:  ldc.i4.1  
  IL_0027:  call       ""bool C.Test(char, bool)""
  IL_002c:  brfalse.s  IL_0042
  IL_002e:  ldc.i4.s   66
  IL_0030:  ldc.i4.1  
  IL_0031:  call       ""bool C.Test(char, bool)""
  IL_0036:  brfalse.s  IL_0042
  IL_0038:  ldc.i4.s   67
  IL_003a:  ldc.i4.0  
  IL_003b:  call       ""bool C.Test(char, bool)""
  IL_0040:  br.s       IL_0043
  IL_0042:  ldc.i4.0  
  IL_0043:  call       ""void System.Console.WriteLine(bool)""
  IL_0048:  ldc.i4.s   65
  IL_004a:  ldc.i4.1  
  IL_004b:  call       ""bool C.Test(char, bool)""
  IL_0050:  brfalse.s  IL_0066
  IL_0052:  ldc.i4.s   66
  IL_0054:  ldc.i4.0  
  IL_0055:  call       ""bool C.Test(char, bool)""
  IL_005a:  brfalse.s  IL_0066
  IL_005c:  ldc.i4.s   67
  IL_005e:  ldc.i4.1  
  IL_005f:  call       ""bool C.Test(char, bool)""
  IL_0064:  br.s       IL_0067
  IL_0066:  ldc.i4.0  
  IL_0067:  call       ""void System.Console.WriteLine(bool)""
  IL_006c:  ldc.i4.s   65
  IL_006e:  ldc.i4.1  
  IL_006f:  call       ""bool C.Test(char, bool)""
  IL_0074:  brfalse.s  IL_008a
  IL_0076:  ldc.i4.s   66
  IL_0078:  ldc.i4.0  
  IL_0079:  call       ""bool C.Test(char, bool)""
  IL_007e:  brfalse.s  IL_008a
  IL_0080:  ldc.i4.s   67
  IL_0082:  ldc.i4.0  
  IL_0083:  call       ""bool C.Test(char, bool)""
  IL_0088:  br.s       IL_008b
  IL_008a:  ldc.i4.0  
  IL_008b:  call       ""void System.Console.WriteLine(bool)""
  IL_0090:  ldc.i4.s   65
  IL_0092:  ldc.i4.0  
  IL_0093:  call       ""bool C.Test(char, bool)""
  IL_0098:  brfalse.s  IL_00ae
  IL_009a:  ldc.i4.s   66
  IL_009c:  ldc.i4.1  
  IL_009d:  call       ""bool C.Test(char, bool)""
  IL_00a2:  brfalse.s  IL_00ae
  IL_00a4:  ldc.i4.s   67
  IL_00a6:  ldc.i4.1  
  IL_00a7:  call       ""bool C.Test(char, bool)""
  IL_00ac:  br.s       IL_00af
  IL_00ae:  ldc.i4.0  
  IL_00af:  call       ""void System.Console.WriteLine(bool)""
  IL_00b4:  ldc.i4.s   65
  IL_00b6:  ldc.i4.0  
  IL_00b7:  call       ""bool C.Test(char, bool)""
  IL_00bc:  brfalse.s  IL_00d2
  IL_00be:  ldc.i4.s   66
  IL_00c0:  ldc.i4.1  
  IL_00c1:  call       ""bool C.Test(char, bool)""
  IL_00c6:  brfalse.s  IL_00d2
  IL_00c8:  ldc.i4.s   67
  IL_00ca:  ldc.i4.0  
  IL_00cb:  call       ""bool C.Test(char, bool)""
  IL_00d0:  br.s       IL_00d3
  IL_00d2:  ldc.i4.0  
  IL_00d3:  call       ""void System.Console.WriteLine(bool)""
  IL_00d8:  ldc.i4.s   65
  IL_00da:  ldc.i4.0  
  IL_00db:  call       ""bool C.Test(char, bool)""
  IL_00e0:  brfalse.s  IL_00f6
  IL_00e2:  ldc.i4.s   66
  IL_00e4:  ldc.i4.0  
  IL_00e5:  call       ""bool C.Test(char, bool)""
  IL_00ea:  brfalse.s  IL_00f6
  IL_00ec:  ldc.i4.s   67
  IL_00ee:  ldc.i4.1  
  IL_00ef:  call       ""bool C.Test(char, bool)""
  IL_00f4:  br.s       IL_00f7
  IL_00f6:  ldc.i4.0  
  IL_00f7:  call       ""void System.Console.WriteLine(bool)""
  IL_00fc:  ldc.i4.s   65
  IL_00fe:  ldc.i4.0  
  IL_00ff:  call       ""bool C.Test(char, bool)""
  IL_0104:  brfalse.s  IL_011a
  IL_0106:  ldc.i4.s   66
  IL_0108:  ldc.i4.0  
  IL_0109:  call       ""bool C.Test(char, bool)""
  IL_010e:  brfalse.s  IL_011a
  IL_0110:  ldc.i4.s   67
  IL_0112:  ldc.i4.0  
  IL_0113:  call       ""bool C.Test(char, bool)""
  IL_0118:  br.s       IL_011b
  IL_011a:  ldc.i4.0  
  IL_011b:  call       ""void System.Console.WriteLine(bool)""
  IL_0120:  ldc.i4.s   65
  IL_0122:  ldc.i4.1  
  IL_0123:  call       ""bool C.Test(char, bool)""
  IL_0128:  brfalse.s  IL_0134
  IL_012a:  ldc.i4.s   66
  IL_012c:  ldc.i4.1  
  IL_012d:  call       ""bool C.Test(char, bool)""
  IL_0132:  brtrue.s   IL_013e
  IL_0134:  ldc.i4.s   67
  IL_0136:  ldc.i4.1  
  IL_0137:  call       ""bool C.Test(char, bool)""
  IL_013c:  br.s       IL_013f
  IL_013e:  ldc.i4.1  
  IL_013f:  call       ""void System.Console.WriteLine(bool)""
  IL_0144:  ldc.i4.s   65
  IL_0146:  ldc.i4.1  
  IL_0147:  call       ""bool C.Test(char, bool)""
  IL_014c:  brfalse.s  IL_0158
  IL_014e:  ldc.i4.s   66
  IL_0150:  ldc.i4.1  
  IL_0151:  call       ""bool C.Test(char, bool)""
  IL_0156:  brtrue.s   IL_0162
  IL_0158:  ldc.i4.s   67
  IL_015a:  ldc.i4.0  
  IL_015b:  call       ""bool C.Test(char, bool)""
  IL_0160:  br.s       IL_0163
  IL_0162:  ldc.i4.1  
  IL_0163:  call       ""void System.Console.WriteLine(bool)""
  IL_0168:  ldc.i4.s   65
  IL_016a:  ldc.i4.1  
  IL_016b:  call       ""bool C.Test(char, bool)""
  IL_0170:  brfalse.s  IL_017c
  IL_0172:  ldc.i4.s   66
  IL_0174:  ldc.i4.0  
  IL_0175:  call       ""bool C.Test(char, bool)""
  IL_017a:  brtrue.s   IL_0186
  IL_017c:  ldc.i4.s   67
  IL_017e:  ldc.i4.1  
  IL_017f:  call       ""bool C.Test(char, bool)""
  IL_0184:  br.s       IL_0187
  IL_0186:  ldc.i4.1  
  IL_0187:  call       ""void System.Console.WriteLine(bool)""
  IL_018c:  ldc.i4.s   65
  IL_018e:  ldc.i4.1  
  IL_018f:  call       ""bool C.Test(char, bool)""
  IL_0194:  brfalse.s  IL_01a0
  IL_0196:  ldc.i4.s   66
  IL_0198:  ldc.i4.0  
  IL_0199:  call       ""bool C.Test(char, bool)""
  IL_019e:  brtrue.s   IL_01aa
  IL_01a0:  ldc.i4.s   67
  IL_01a2:  ldc.i4.0  
  IL_01a3:  call       ""bool C.Test(char, bool)""
  IL_01a8:  br.s       IL_01ab
  IL_01aa:  ldc.i4.1  
  IL_01ab:  call       ""void System.Console.WriteLine(bool)""
  IL_01b0:  ldc.i4.s   65
  IL_01b2:  ldc.i4.0  
  IL_01b3:  call       ""bool C.Test(char, bool)""
  IL_01b8:  brfalse.s  IL_01c4
  IL_01ba:  ldc.i4.s   66
  IL_01bc:  ldc.i4.1  
  IL_01bd:  call       ""bool C.Test(char, bool)""
  IL_01c2:  brtrue.s   IL_01ce
  IL_01c4:  ldc.i4.s   67
  IL_01c6:  ldc.i4.1  
  IL_01c7:  call       ""bool C.Test(char, bool)""
  IL_01cc:  br.s       IL_01cf
  IL_01ce:  ldc.i4.1  
  IL_01cf:  call       ""void System.Console.WriteLine(bool)""
  IL_01d4:  ldc.i4.s   65
  IL_01d6:  ldc.i4.0  
  IL_01d7:  call       ""bool C.Test(char, bool)""
  IL_01dc:  brfalse.s  IL_01e8
  IL_01de:  ldc.i4.s   66
  IL_01e0:  ldc.i4.1  
  IL_01e1:  call       ""bool C.Test(char, bool)""
  IL_01e6:  brtrue.s   IL_01f2
  IL_01e8:  ldc.i4.s   67
  IL_01ea:  ldc.i4.0  
  IL_01eb:  call       ""bool C.Test(char, bool)""
  IL_01f0:  br.s       IL_01f3
  IL_01f2:  ldc.i4.1  
  IL_01f3:  call       ""void System.Console.WriteLine(bool)""
  IL_01f8:  ldc.i4.s   65
  IL_01fa:  ldc.i4.0  
  IL_01fb:  call       ""bool C.Test(char, bool)""
  IL_0200:  brfalse.s  IL_020c
  IL_0202:  ldc.i4.s   66
  IL_0204:  ldc.i4.0  
  IL_0205:  call       ""bool C.Test(char, bool)""
  IL_020a:  brtrue.s   IL_0216
  IL_020c:  ldc.i4.s   67
  IL_020e:  ldc.i4.1  
  IL_020f:  call       ""bool C.Test(char, bool)""
  IL_0214:  br.s       IL_0217
  IL_0216:  ldc.i4.1  
  IL_0217:  call       ""void System.Console.WriteLine(bool)""
  IL_021c:  ldc.i4.s   65
  IL_021e:  ldc.i4.0  
  IL_021f:  call       ""bool C.Test(char, bool)""
  IL_0224:  brfalse.s  IL_0230
  IL_0226:  ldc.i4.s   66
  IL_0228:  ldc.i4.0  
  IL_0229:  call       ""bool C.Test(char, bool)""
  IL_022e:  brtrue.s   IL_023a
  IL_0230:  ldc.i4.s   67
  IL_0232:  ldc.i4.0  
  IL_0233:  call       ""bool C.Test(char, bool)""
  IL_0238:  br.s       IL_023b
  IL_023a:  ldc.i4.1  
  IL_023b:  call       ""void System.Console.WriteLine(bool)""
  IL_0240:  ldc.i4.s   65
  IL_0242:  ldc.i4.1  
  IL_0243:  call       ""bool C.Test(char, bool)""
  IL_0248:  brtrue.s   IL_0261
  IL_024a:  ldc.i4.s   66
  IL_024c:  ldc.i4.1  
  IL_024d:  call       ""bool C.Test(char, bool)""
  IL_0252:  brfalse.s  IL_025e
  IL_0254:  ldc.i4.s   67
  IL_0256:  ldc.i4.1  
  IL_0257:  call       ""bool C.Test(char, bool)""
  IL_025c:  br.s       IL_0262
  IL_025e:  ldc.i4.0  
  IL_025f:  br.s       IL_0262
  IL_0261:  ldc.i4.1  
  IL_0262:  call       ""void System.Console.WriteLine(bool)""
  IL_0267:  ldc.i4.s   65
  IL_0269:  ldc.i4.1  
  IL_026a:  call       ""bool C.Test(char, bool)""
  IL_026f:  brtrue.s   IL_0288
  IL_0271:  ldc.i4.s   66
  IL_0273:  ldc.i4.1  
  IL_0274:  call       ""bool C.Test(char, bool)""
  IL_0279:  brfalse.s  IL_0285
  IL_027b:  ldc.i4.s   67
  IL_027d:  ldc.i4.0  
  IL_027e:  call       ""bool C.Test(char, bool)""
  IL_0283:  br.s       IL_0289
  IL_0285:  ldc.i4.0  
  IL_0286:  br.s       IL_0289
  IL_0288:  ldc.i4.1  
  IL_0289:  call       ""void System.Console.WriteLine(bool)""
  IL_028e:  ldc.i4.s   65
  IL_0290:  ldc.i4.1  
  IL_0291:  call       ""bool C.Test(char, bool)""
  IL_0296:  brtrue.s   IL_02af
  IL_0298:  ldc.i4.s   66
  IL_029a:  ldc.i4.0  
  IL_029b:  call       ""bool C.Test(char, bool)""
  IL_02a0:  brfalse.s  IL_02ac
  IL_02a2:  ldc.i4.s   67
  IL_02a4:  ldc.i4.1  
  IL_02a5:  call       ""bool C.Test(char, bool)""
  IL_02aa:  br.s       IL_02b0
  IL_02ac:  ldc.i4.0  
  IL_02ad:  br.s       IL_02b0
  IL_02af:  ldc.i4.1  
  IL_02b0:  call       ""void System.Console.WriteLine(bool)""
  IL_02b5:  ldc.i4.s   65
  IL_02b7:  ldc.i4.1  
  IL_02b8:  call       ""bool C.Test(char, bool)""
  IL_02bd:  brtrue.s   IL_02d6
  IL_02bf:  ldc.i4.s   66
  IL_02c1:  ldc.i4.0  
  IL_02c2:  call       ""bool C.Test(char, bool)""
  IL_02c7:  brfalse.s  IL_02d3
  IL_02c9:  ldc.i4.s   67
  IL_02cb:  ldc.i4.0  
  IL_02cc:  call       ""bool C.Test(char, bool)""
  IL_02d1:  br.s       IL_02d7
  IL_02d3:  ldc.i4.0  
  IL_02d4:  br.s       IL_02d7
  IL_02d6:  ldc.i4.1  
  IL_02d7:  call       ""void System.Console.WriteLine(bool)""
  IL_02dc:  ldc.i4.s   65
  IL_02de:  ldc.i4.0  
  IL_02df:  call       ""bool C.Test(char, bool)""
  IL_02e4:  brtrue.s   IL_02fd
  IL_02e6:  ldc.i4.s   66
  IL_02e8:  ldc.i4.1  
  IL_02e9:  call       ""bool C.Test(char, bool)""
  IL_02ee:  brfalse.s  IL_02fa
  IL_02f0:  ldc.i4.s   67
  IL_02f2:  ldc.i4.1  
  IL_02f3:  call       ""bool C.Test(char, bool)""
  IL_02f8:  br.s       IL_02fe
  IL_02fa:  ldc.i4.0  
  IL_02fb:  br.s       IL_02fe
  IL_02fd:  ldc.i4.1  
  IL_02fe:  call       ""void System.Console.WriteLine(bool)""
  IL_0303:  ldc.i4.s   65
  IL_0305:  ldc.i4.0  
  IL_0306:  call       ""bool C.Test(char, bool)""
  IL_030b:  brtrue.s   IL_0324
  IL_030d:  ldc.i4.s   66
  IL_030f:  ldc.i4.1  
  IL_0310:  call       ""bool C.Test(char, bool)""
  IL_0315:  brfalse.s  IL_0321
  IL_0317:  ldc.i4.s   67
  IL_0319:  ldc.i4.0  
  IL_031a:  call       ""bool C.Test(char, bool)""
  IL_031f:  br.s       IL_0325
  IL_0321:  ldc.i4.0  
  IL_0322:  br.s       IL_0325
  IL_0324:  ldc.i4.1  
  IL_0325:  call       ""void System.Console.WriteLine(bool)""
  IL_032a:  ldc.i4.s   65
  IL_032c:  ldc.i4.0  
  IL_032d:  call       ""bool C.Test(char, bool)""
  IL_0332:  brtrue.s   IL_034b
  IL_0334:  ldc.i4.s   66
  IL_0336:  ldc.i4.0  
  IL_0337:  call       ""bool C.Test(char, bool)""
  IL_033c:  brfalse.s  IL_0348
  IL_033e:  ldc.i4.s   67
  IL_0340:  ldc.i4.1  
  IL_0341:  call       ""bool C.Test(char, bool)""
  IL_0346:  br.s       IL_034c
  IL_0348:  ldc.i4.0  
  IL_0349:  br.s       IL_034c
  IL_034b:  ldc.i4.1  
  IL_034c:  call       ""void System.Console.WriteLine(bool)""
  IL_0351:  ldc.i4.s   65
  IL_0353:  ldc.i4.0  
  IL_0354:  call       ""bool C.Test(char, bool)""
  IL_0359:  brtrue.s   IL_0372
  IL_035b:  ldc.i4.s   66
  IL_035d:  ldc.i4.0  
  IL_035e:  call       ""bool C.Test(char, bool)""
  IL_0363:  brfalse.s  IL_036f
  IL_0365:  ldc.i4.s   67
  IL_0367:  ldc.i4.0  
  IL_0368:  call       ""bool C.Test(char, bool)""
  IL_036d:  br.s       IL_0373
  IL_036f:  ldc.i4.0  
  IL_0370:  br.s       IL_0373
  IL_0372:  ldc.i4.1  
  IL_0373:  call       ""void System.Console.WriteLine(bool)""
  IL_0378:  ldc.i4.s   65
  IL_037a:  ldc.i4.1  
  IL_037b:  call       ""bool C.Test(char, bool)""
  IL_0380:  brtrue.s   IL_0396
  IL_0382:  ldc.i4.s   66
  IL_0384:  ldc.i4.1  
  IL_0385:  call       ""bool C.Test(char, bool)""
  IL_038a:  brtrue.s   IL_0396
  IL_038c:  ldc.i4.s   67
  IL_038e:  ldc.i4.1  
  IL_038f:  call       ""bool C.Test(char, bool)""
  IL_0394:  br.s       IL_0397
  IL_0396:  ldc.i4.1  
  IL_0397:  call       ""void System.Console.WriteLine(bool)""
  IL_039c:  ldc.i4.s   65
  IL_039e:  ldc.i4.1  
  IL_039f:  call       ""bool C.Test(char, bool)""
  IL_03a4:  brtrue.s   IL_03ba
  IL_03a6:  ldc.i4.s   66
  IL_03a8:  ldc.i4.1  
  IL_03a9:  call       ""bool C.Test(char, bool)""
  IL_03ae:  brtrue.s   IL_03ba
  IL_03b0:  ldc.i4.s   67
  IL_03b2:  ldc.i4.0  
  IL_03b3:  call       ""bool C.Test(char, bool)""
  IL_03b8:  br.s       IL_03bb
  IL_03ba:  ldc.i4.1  
  IL_03bb:  call       ""void System.Console.WriteLine(bool)""
  IL_03c0:  ldc.i4.s   65
  IL_03c2:  ldc.i4.1  
  IL_03c3:  call       ""bool C.Test(char, bool)""
  IL_03c8:  brtrue.s   IL_03de
  IL_03ca:  ldc.i4.s   66
  IL_03cc:  ldc.i4.0  
  IL_03cd:  call       ""bool C.Test(char, bool)""
  IL_03d2:  brtrue.s   IL_03de
  IL_03d4:  ldc.i4.s   67
  IL_03d6:  ldc.i4.1  
  IL_03d7:  call       ""bool C.Test(char, bool)""
  IL_03dc:  br.s       IL_03df
  IL_03de:  ldc.i4.1  
  IL_03df:  call       ""void System.Console.WriteLine(bool)""
  IL_03e4:  ldc.i4.s   65
  IL_03e6:  ldc.i4.1  
  IL_03e7:  call       ""bool C.Test(char, bool)""
  IL_03ec:  brtrue.s   IL_0402
  IL_03ee:  ldc.i4.s   66
  IL_03f0:  ldc.i4.0  
  IL_03f1:  call       ""bool C.Test(char, bool)""
  IL_03f6:  brtrue.s   IL_0402
  IL_03f8:  ldc.i4.s   67
  IL_03fa:  ldc.i4.0  
  IL_03fb:  call       ""bool C.Test(char, bool)""
  IL_0400:  br.s       IL_0403
  IL_0402:  ldc.i4.1  
  IL_0403:  call       ""void System.Console.WriteLine(bool)""
  IL_0408:  ldc.i4.s   65
  IL_040a:  ldc.i4.0  
  IL_040b:  call       ""bool C.Test(char, bool)""
  IL_0410:  brtrue.s   IL_0426
  IL_0412:  ldc.i4.s   66
  IL_0414:  ldc.i4.1  
  IL_0415:  call       ""bool C.Test(char, bool)""
  IL_041a:  brtrue.s   IL_0426
  IL_041c:  ldc.i4.s   67
  IL_041e:  ldc.i4.1  
  IL_041f:  call       ""bool C.Test(char, bool)""
  IL_0424:  br.s       IL_0427
  IL_0426:  ldc.i4.1  
  IL_0427:  call       ""void System.Console.WriteLine(bool)""
  IL_042c:  ldc.i4.s   65
  IL_042e:  ldc.i4.0  
  IL_042f:  call       ""bool C.Test(char, bool)""
  IL_0434:  brtrue.s   IL_044a
  IL_0436:  ldc.i4.s   66
  IL_0438:  ldc.i4.1  
  IL_0439:  call       ""bool C.Test(char, bool)""
  IL_043e:  brtrue.s   IL_044a
  IL_0440:  ldc.i4.s   67
  IL_0442:  ldc.i4.0  
  IL_0443:  call       ""bool C.Test(char, bool)""
  IL_0448:  br.s       IL_044b
  IL_044a:  ldc.i4.1  
  IL_044b:  call       ""void System.Console.WriteLine(bool)""
  IL_0450:  ldc.i4.s   65
  IL_0452:  ldc.i4.0  
  IL_0453:  call       ""bool C.Test(char, bool)""
  IL_0458:  brtrue.s   IL_046e
  IL_045a:  ldc.i4.s   66
  IL_045c:  ldc.i4.0  
  IL_045d:  call       ""bool C.Test(char, bool)""
  IL_0462:  brtrue.s   IL_046e
  IL_0464:  ldc.i4.s   67
  IL_0466:  ldc.i4.1  
  IL_0467:  call       ""bool C.Test(char, bool)""
  IL_046c:  br.s       IL_046f
  IL_046e:  ldc.i4.1  
  IL_046f:  call       ""void System.Console.WriteLine(bool)""
  IL_0474:  ldc.i4.s   65
  IL_0476:  ldc.i4.0  
  IL_0477:  call       ""bool C.Test(char, bool)""
  IL_047c:  brtrue.s   IL_0492
  IL_047e:  ldc.i4.s   66
  IL_0480:  ldc.i4.0  
  IL_0481:  call       ""bool C.Test(char, bool)""
  IL_0486:  brtrue.s   IL_0492
  IL_0488:  ldc.i4.s   67
  IL_048a:  ldc.i4.0  
  IL_048b:  call       ""bool C.Test(char, bool)""
  IL_0490:  br.s       IL_0493
  IL_0492:  ldc.i4.1  
  IL_0493:  call       ""void System.Console.WriteLine(bool)""
  IL_0498:  ret       
}
");
        }

        [Fact]
        public void TestConditionalMemberAccess001()
        {
            var source = @"

public class C
{
    static void Main()
    {
        Test(null);
        System.Console.Write('#');
        int[] a = new int[] { };
        Test(a);
    }

    static void Test(int[] x)
    {
        System.Console.Write(x?.ToString().ToString().ToString() ?? ""NULL"");
    }
}";

            var comp = CompileAndVerify(source, expectedOutput: "NULL#System.Int32[]");
            comp.VerifyIL("C.Test", @"
{
  // Code size       37 (0x25)
  .maxstack  2
  IL_0000:  ldarg.0
  IL_0001:  brtrue.s   IL_0006
  IL_0003:  ldnull
  IL_0004:  br.s       IL_0016
  IL_0006:  ldarg.0
  IL_0007:  callvirt   ""string object.ToString()""
  IL_000c:  callvirt   ""string object.ToString()""
  IL_0011:  callvirt   ""string object.ToString()""
  IL_0016:  dup
  IL_0017:  brtrue.s   IL_001f
  IL_0019:  pop
  IL_001a:  ldstr      ""NULL""
  IL_001f:  call       ""void System.Console.Write(string)""
  IL_0024:  ret
}
");
        }

        [Fact]
        public void TestConditionalMemberAccess001ext()
        {
            var source = @"

public static class C
{
    static void Main()
    {
        Test(null);
        System.Console.Write('#');
        int[] a = new int[] { };
        Test(a);
    }

    static void Test(int[] x)
    {
        System.Console.Write(x?.ToStr().ToStr().ToStr() ?? ""NULL"");
    }

    static string ToStr(this object arg)
    {
        return arg.ToString();
    }
}";

            var comp = CompileAndVerify(source, expectedOutput: "NULL#System.Int32[]");
            comp.VerifyIL("C.Test", @"
{
  // Code size       37 (0x25)
  .maxstack  2
  IL_0000:  ldarg.0
  IL_0001:  brtrue.s   IL_0006
  IL_0003:  ldnull
  IL_0004:  br.s       IL_0016
  IL_0006:  ldarg.0
  IL_0007:  call       ""string C.ToStr(object)""
  IL_000c:  call       ""string C.ToStr(object)""
  IL_0011:  call       ""string C.ToStr(object)""
  IL_0016:  dup
  IL_0017:  brtrue.s   IL_001f
  IL_0019:  pop
  IL_001a:  ldstr      ""NULL""
  IL_001f:  call       ""void System.Console.Write(string)""
  IL_0024:  ret
}
");
        }

        [Fact]
        public void TestConditionalMemberAccess001dyn()
        {
            var source = @"

public static class C
{
    static void Main()
    {
        Test(null);
        System.Console.Write('#');
        int[] a = new int[] { };
        Test(a);
    }

    static void Test(dynamic x)
    {
        System.Console.Write(x?.ToString().ToString()?.ToString() ?? ""NULL"");
    }
}";

            var comp = CompileAndVerify(source, references: new[] { CSharpRef }, expectedOutput: "NULL#System.Int32[]");
            comp.VerifyIL("C.Test", @"
{
  // Code size      355 (0x163)
  .maxstack  14
  .locals init (object V_0,
                object V_1)
  IL_0000:  ldsfld     ""System.Runtime.CompilerServices.CallSite<System.Action<System.Runtime.CompilerServices.CallSite, System.Type, dynamic>> C.<>o__1.<>p__3""
  IL_0005:  brtrue.s   IL_0046
  IL_0007:  ldc.i4     0x100
  IL_000c:  ldstr      ""Write""
  IL_0011:  ldnull
  IL_0012:  ldtoken    ""C""
  IL_0017:  call       ""System.Type System.Type.GetTypeFromHandle(System.RuntimeTypeHandle)""
  IL_001c:  ldc.i4.2
  IL_001d:  newarr     ""Microsoft.CSharp.RuntimeBinder.CSharpArgumentInfo""
  IL_0022:  dup
  IL_0023:  ldc.i4.0
  IL_0024:  ldc.i4.s   33
  IL_0026:  ldnull
  IL_0027:  call       ""Microsoft.CSharp.RuntimeBinder.CSharpArgumentInfo Microsoft.CSharp.RuntimeBinder.CSharpArgumentInfo.Create(Microsoft.CSharp.RuntimeBinder.CSharpArgumentInfoFlags, string)""
  IL_002c:  stelem.ref
  IL_002d:  dup
  IL_002e:  ldc.i4.1
  IL_002f:  ldc.i4.0
  IL_0030:  ldnull
  IL_0031:  call       ""Microsoft.CSharp.RuntimeBinder.CSharpArgumentInfo Microsoft.CSharp.RuntimeBinder.CSharpArgumentInfo.Create(Microsoft.CSharp.RuntimeBinder.CSharpArgumentInfoFlags, string)""
  IL_0036:  stelem.ref
  IL_0037:  call       ""System.Runtime.CompilerServices.CallSiteBinder Microsoft.CSharp.RuntimeBinder.Binder.InvokeMember(Microsoft.CSharp.RuntimeBinder.CSharpBinderFlags, string, System.Collections.Generic.IEnumerable<System.Type>, System.Type, System.Collections.Generic.IEnumerable<Microsoft.CSharp.RuntimeBinder.CSharpArgumentInfo>)""
  IL_003c:  call       ""System.Runtime.CompilerServices.CallSite<System.Action<System.Runtime.CompilerServices.CallSite, System.Type, dynamic>> System.Runtime.CompilerServices.CallSite<System.Action<System.Runtime.CompilerServices.CallSite, System.Type, dynamic>>.Create(System.Runtime.CompilerServices.CallSiteBinder)""
  IL_0041:  stsfld     ""System.Runtime.CompilerServices.CallSite<System.Action<System.Runtime.CompilerServices.CallSite, System.Type, dynamic>> C.<>o__1.<>p__3""
  IL_0046:  ldsfld     ""System.Runtime.CompilerServices.CallSite<System.Action<System.Runtime.CompilerServices.CallSite, System.Type, dynamic>> C.<>o__1.<>p__3""
  IL_004b:  ldfld      ""System.Action<System.Runtime.CompilerServices.CallSite, System.Type, dynamic> System.Runtime.CompilerServices.CallSite<System.Action<System.Runtime.CompilerServices.CallSite, System.Type, dynamic>>.Target""
  IL_0050:  ldsfld     ""System.Runtime.CompilerServices.CallSite<System.Action<System.Runtime.CompilerServices.CallSite, System.Type, dynamic>> C.<>o__1.<>p__3""
  IL_0055:  ldtoken    ""System.Console""
  IL_005a:  call       ""System.Type System.Type.GetTypeFromHandle(System.RuntimeTypeHandle)""
  IL_005f:  ldarg.0
  IL_0060:  stloc.0
  IL_0061:  ldloc.0
  IL_0062:  brtrue.s   IL_006a
  IL_0064:  ldnull
  IL_0065:  br         IL_0154
  IL_006a:  ldsfld     ""System.Runtime.CompilerServices.CallSite<System.Func<System.Runtime.CompilerServices.CallSite, dynamic, dynamic>> C.<>o__1.<>p__1""
  IL_006f:  brtrue.s   IL_00a1
  IL_0071:  ldc.i4.0
  IL_0072:  ldstr      ""ToString""
  IL_0077:  ldnull
  IL_0078:  ldtoken    ""C""
  IL_007d:  call       ""System.Type System.Type.GetTypeFromHandle(System.RuntimeTypeHandle)""
  IL_0082:  ldc.i4.1
  IL_0083:  newarr     ""Microsoft.CSharp.RuntimeBinder.CSharpArgumentInfo""
  IL_0088:  dup
  IL_0089:  ldc.i4.0
  IL_008a:  ldc.i4.0
  IL_008b:  ldnull
  IL_008c:  call       ""Microsoft.CSharp.RuntimeBinder.CSharpArgumentInfo Microsoft.CSharp.RuntimeBinder.CSharpArgumentInfo.Create(Microsoft.CSharp.RuntimeBinder.CSharpArgumentInfoFlags, string)""
  IL_0091:  stelem.ref
  IL_0092:  call       ""System.Runtime.CompilerServices.CallSiteBinder Microsoft.CSharp.RuntimeBinder.Binder.InvokeMember(Microsoft.CSharp.RuntimeBinder.CSharpBinderFlags, string, System.Collections.Generic.IEnumerable<System.Type>, System.Type, System.Collections.Generic.IEnumerable<Microsoft.CSharp.RuntimeBinder.CSharpArgumentInfo>)""
  IL_0097:  call       ""System.Runtime.CompilerServices.CallSite<System.Func<System.Runtime.CompilerServices.CallSite, dynamic, dynamic>> System.Runtime.CompilerServices.CallSite<System.Func<System.Runtime.CompilerServices.CallSite, dynamic, dynamic>>.Create(System.Runtime.CompilerServices.CallSiteBinder)""
  IL_009c:  stsfld     ""System.Runtime.CompilerServices.CallSite<System.Func<System.Runtime.CompilerServices.CallSite, dynamic, dynamic>> C.<>o__1.<>p__1""
  IL_00a1:  ldsfld     ""System.Runtime.CompilerServices.CallSite<System.Func<System.Runtime.CompilerServices.CallSite, dynamic, dynamic>> C.<>o__1.<>p__1""
  IL_00a6:  ldfld      ""System.Func<System.Runtime.CompilerServices.CallSite, dynamic, dynamic> System.Runtime.CompilerServices.CallSite<System.Func<System.Runtime.CompilerServices.CallSite, dynamic, dynamic>>.Target""
  IL_00ab:  ldsfld     ""System.Runtime.CompilerServices.CallSite<System.Func<System.Runtime.CompilerServices.CallSite, dynamic, dynamic>> C.<>o__1.<>p__1""
  IL_00b0:  ldsfld     ""System.Runtime.CompilerServices.CallSite<System.Func<System.Runtime.CompilerServices.CallSite, dynamic, dynamic>> C.<>o__1.<>p__0""
  IL_00b5:  brtrue.s   IL_00e7
  IL_00b7:  ldc.i4.0
  IL_00b8:  ldstr      ""ToString""
  IL_00bd:  ldnull
  IL_00be:  ldtoken    ""C""
  IL_00c3:  call       ""System.Type System.Type.GetTypeFromHandle(System.RuntimeTypeHandle)""
  IL_00c8:  ldc.i4.1
  IL_00c9:  newarr     ""Microsoft.CSharp.RuntimeBinder.CSharpArgumentInfo""
  IL_00ce:  dup
  IL_00cf:  ldc.i4.0
  IL_00d0:  ldc.i4.0
  IL_00d1:  ldnull
  IL_00d2:  call       ""Microsoft.CSharp.RuntimeBinder.CSharpArgumentInfo Microsoft.CSharp.RuntimeBinder.CSharpArgumentInfo.Create(Microsoft.CSharp.RuntimeBinder.CSharpArgumentInfoFlags, string)""
  IL_00d7:  stelem.ref
  IL_00d8:  call       ""System.Runtime.CompilerServices.CallSiteBinder Microsoft.CSharp.RuntimeBinder.Binder.InvokeMember(Microsoft.CSharp.RuntimeBinder.CSharpBinderFlags, string, System.Collections.Generic.IEnumerable<System.Type>, System.Type, System.Collections.Generic.IEnumerable<Microsoft.CSharp.RuntimeBinder.CSharpArgumentInfo>)""
  IL_00dd:  call       ""System.Runtime.CompilerServices.CallSite<System.Func<System.Runtime.CompilerServices.CallSite, dynamic, dynamic>> System.Runtime.CompilerServices.CallSite<System.Func<System.Runtime.CompilerServices.CallSite, dynamic, dynamic>>.Create(System.Runtime.CompilerServices.CallSiteBinder)""
  IL_00e2:  stsfld     ""System.Runtime.CompilerServices.CallSite<System.Func<System.Runtime.CompilerServices.CallSite, dynamic, dynamic>> C.<>o__1.<>p__0""
  IL_00e7:  ldsfld     ""System.Runtime.CompilerServices.CallSite<System.Func<System.Runtime.CompilerServices.CallSite, dynamic, dynamic>> C.<>o__1.<>p__0""
  IL_00ec:  ldfld      ""System.Func<System.Runtime.CompilerServices.CallSite, dynamic, dynamic> System.Runtime.CompilerServices.CallSite<System.Func<System.Runtime.CompilerServices.CallSite, dynamic, dynamic>>.Target""
  IL_00f1:  ldsfld     ""System.Runtime.CompilerServices.CallSite<System.Func<System.Runtime.CompilerServices.CallSite, dynamic, dynamic>> C.<>o__1.<>p__0""
  IL_00f6:  ldloc.0
  IL_00f7:  callvirt   ""dynamic System.Func<System.Runtime.CompilerServices.CallSite, dynamic, dynamic>.Invoke(System.Runtime.CompilerServices.CallSite, dynamic)""
  IL_00fc:  callvirt   ""dynamic System.Func<System.Runtime.CompilerServices.CallSite, dynamic, dynamic>.Invoke(System.Runtime.CompilerServices.CallSite, dynamic)""
  IL_0101:  stloc.1
  IL_0102:  ldloc.1
  IL_0103:  brtrue.s   IL_0108
  IL_0105:  ldnull
  IL_0106:  br.s       IL_0154
  IL_0108:  ldsfld     ""System.Runtime.CompilerServices.CallSite<System.Func<System.Runtime.CompilerServices.CallSite, dynamic, dynamic>> C.<>o__1.<>p__2""
  IL_010d:  brtrue.s   IL_013f
  IL_010f:  ldc.i4.0
  IL_0110:  ldstr      ""ToString""
  IL_0115:  ldnull
  IL_0116:  ldtoken    ""C""
  IL_011b:  call       ""System.Type System.Type.GetTypeFromHandle(System.RuntimeTypeHandle)""
  IL_0120:  ldc.i4.1
  IL_0121:  newarr     ""Microsoft.CSharp.RuntimeBinder.CSharpArgumentInfo""
  IL_0126:  dup
  IL_0127:  ldc.i4.0
  IL_0128:  ldc.i4.0
  IL_0129:  ldnull
  IL_012a:  call       ""Microsoft.CSharp.RuntimeBinder.CSharpArgumentInfo Microsoft.CSharp.RuntimeBinder.CSharpArgumentInfo.Create(Microsoft.CSharp.RuntimeBinder.CSharpArgumentInfoFlags, string)""
  IL_012f:  stelem.ref
  IL_0130:  call       ""System.Runtime.CompilerServices.CallSiteBinder Microsoft.CSharp.RuntimeBinder.Binder.InvokeMember(Microsoft.CSharp.RuntimeBinder.CSharpBinderFlags, string, System.Collections.Generic.IEnumerable<System.Type>, System.Type, System.Collections.Generic.IEnumerable<Microsoft.CSharp.RuntimeBinder.CSharpArgumentInfo>)""
  IL_0135:  call       ""System.Runtime.CompilerServices.CallSite<System.Func<System.Runtime.CompilerServices.CallSite, dynamic, dynamic>> System.Runtime.CompilerServices.CallSite<System.Func<System.Runtime.CompilerServices.CallSite, dynamic, dynamic>>.Create(System.Runtime.CompilerServices.CallSiteBinder)""
  IL_013a:  stsfld     ""System.Runtime.CompilerServices.CallSite<System.Func<System.Runtime.CompilerServices.CallSite, dynamic, dynamic>> C.<>o__1.<>p__2""
  IL_013f:  ldsfld     ""System.Runtime.CompilerServices.CallSite<System.Func<System.Runtime.CompilerServices.CallSite, dynamic, dynamic>> C.<>o__1.<>p__2""
  IL_0144:  ldfld      ""System.Func<System.Runtime.CompilerServices.CallSite, dynamic, dynamic> System.Runtime.CompilerServices.CallSite<System.Func<System.Runtime.CompilerServices.CallSite, dynamic, dynamic>>.Target""
  IL_0149:  ldsfld     ""System.Runtime.CompilerServices.CallSite<System.Func<System.Runtime.CompilerServices.CallSite, dynamic, dynamic>> C.<>o__1.<>p__2""
  IL_014e:  ldloc.1
  IL_014f:  callvirt   ""dynamic System.Func<System.Runtime.CompilerServices.CallSite, dynamic, dynamic>.Invoke(System.Runtime.CompilerServices.CallSite, dynamic)""
  IL_0154:  dup
  IL_0155:  brtrue.s   IL_015d
  IL_0157:  pop
  IL_0158:  ldstr      ""NULL""
  IL_015d:  callvirt   ""void System.Action<System.Runtime.CompilerServices.CallSite, System.Type, dynamic>.Invoke(System.Runtime.CompilerServices.CallSite, System.Type, dynamic)""
  IL_0162:  ret
}
");
        }

        [Fact]
        public void TestConditionalMemberAccess001dyn1()
        {
            var source = @"

public static class C
{
    static void Main()
    {
        Test(null);
        System.Console.Write('#');
        int[] a = new int[] { };
        Test(a);
    }

    static void Test(dynamic x)
    {
        System.Console.Write(x?.ToString()?[1].ToString() ?? ""NULL"");
    }
}";

            var comp = CompileAndVerify(source, references: new[] { CSharpRef }, expectedOutput: "NULL#y");
        }

        [Fact]
        public void TestConditionalMemberAccess001dyn2()
        {
            var source = @"

public static class C
{
    static void Main()
    {
        Test(null, ""aa"");
        System.Console.Write('#');
        Test(""aa"", ""bb"");
    }

    static void Test(string s, dynamic ds)
    {
        System.Console.Write(s?.CompareTo(ds) ?? ""NULL"");
    }
}";

            var comp = CompileAndVerify(source, references: new[] { CSharpRef }, expectedOutput: "NULL#-1");
        }

        [Fact]
        public void TestConditionalMemberAccess001dyn3()
        {
            var source = @"

public static class C
{
    static void Main()
    {
        Test(null, 1);
        System.Console.Write('#');
        int[] a = new int[] { };
        Test(a, 1);
    }

    static void Test(int[] x, dynamic i)
    {
        System.Console.Write(x?.ToString()?[i].ToString() ?? ""NULL"");
    }
}";

            var comp = CompileAndVerify(source, references: new[] { CSharpRef }, expectedOutput: "NULL#y");
        }

        [Fact]
        public void TestConditionalMemberAccess001dyn4()
        {
            var source = @"

public static class C
{
    static void Main()
    {
        Test(null);
        System.Console.Write('#');
        int[] a = new int[] {1,2,3};
        Test(a);
    }

    static void Test(dynamic x)
    {
        System.Console.Write(x?.Length.ToString() ?? ""NULL"");
    }
}";

            var comp = CompileAndVerify(source, references: new[] { CSharpRef }, expectedOutput: "NULL#3");
        }

        [Fact]
        public void TestConditionalMemberAccess001dyn5()
        {
            var source = @"

public static class C
{
    static void Main()
    {
        Test(null);
        System.Console.Write('#');
        int[] a = new int[] {1,2,3};
        Test(a);
    }

    static void Test(dynamic x)
    {
        System.Console.Write(x?.Length?.ToString() ?? ""NULL"");
    }
}";

            var comp = CompileAndVerify(source, references: new[] { CSharpRef }, expectedOutput: "NULL#3");
        }

        [Fact]
        public void TestConditionalMemberAccessUnused()
        {
            var source = @"

public class C
{
    static void Main()
    {
        var dummy1 = ((string)null)?.ToString();
        var dummy2 = ""qqq""?.ToString();
        var dummy3 = 1.ToString()?.ToString();
    }
}";

            var comp = CompileAndVerify(source, expectedOutput: "");
            comp.VerifyIL("C.Main", @"
{
  // Code size       32 (0x20)
  .maxstack  2
  .locals init (int V_0)
  IL_0000:  ldstr      ""qqq""
  IL_0005:  callvirt   ""string object.ToString()""
  IL_000a:  pop
  IL_000b:  ldc.i4.1
  IL_000c:  stloc.0
  IL_000d:  ldloca.s   V_0
  IL_000f:  call       ""string int.ToString()""
  IL_0014:  dup
  IL_0015:  brtrue.s   IL_0019
  IL_0017:  pop
  IL_0018:  ret
  IL_0019:  callvirt   ""string object.ToString()""
  IL_001e:  pop
  IL_001f:  ret
}
");
        }

        [Fact]
        public void TestConditionalMemberAccessUsed()
        {
            var source = @"

public class C
{
    static void Main()
    {
        var dummy1 = ((string)null)?.ToString();
        var dummy2 = ""qqq""?.ToString();
        var dummy3 = 1.ToString()?.ToString();
        dummy1 += dummy2 += dummy3;
    }
}";

            var comp = CompileAndVerify(source, expectedOutput: "");
            comp.VerifyIL("C.Main", @"
{
  // Code size       50 (0x32)
  .maxstack  3
  .locals init (string V_0, //dummy2
  string V_1, //dummy3
  int V_2)
  IL_0000:  ldnull
  IL_0001:  ldstr      ""qqq""
  IL_0006:  callvirt   ""string object.ToString()""
  IL_000b:  stloc.0
  IL_000c:  ldc.i4.1
  IL_000d:  stloc.2
  IL_000e:  ldloca.s   V_2
  IL_0010:  call       ""string int.ToString()""
  IL_0015:  dup
  IL_0016:  brtrue.s   IL_001c
  IL_0018:  pop
  IL_0019:  ldnull
  IL_001a:  br.s       IL_0021
  IL_001c:  callvirt   ""string object.ToString()""
  IL_0021:  stloc.1
  IL_0022:  ldloc.0
  IL_0023:  ldloc.1
  IL_0024:  call       ""string string.Concat(string, string)""
  IL_0029:  dup
  IL_002a:  stloc.0
  IL_002b:  call       ""string string.Concat(string, string)""
  IL_0030:  pop
  IL_0031:  ret
}
");
        }

        [Fact]
        public void TestConditionalMemberAccessUnused1()
        {
            var source = @"

public class C
{
    static void Main()
    {
        var dummy1 = ((string)null)?.ToString().Length;
        var dummy2 = ""qqq""?.ToString().Length;
        var dummy3 = 1.ToString()?.ToString().Length;
    }
}";

            var comp = CompileAndVerify(source, expectedOutput: "");
            comp.VerifyIL("C.Main", @"
{
  // Code size       42 (0x2a)
  .maxstack  2
  .locals init (int V_0)
  IL_0000:  ldstr      ""qqq""
  IL_0005:  callvirt   ""string object.ToString()""
  IL_000a:  callvirt   ""int string.Length.get""
  IL_000f:  pop
  IL_0010:  ldc.i4.1
  IL_0011:  stloc.0
  IL_0012:  ldloca.s   V_0
  IL_0014:  call       ""string int.ToString()""
  IL_0019:  dup
  IL_001a:  brtrue.s   IL_001e
  IL_001c:  pop
  IL_001d:  ret
  IL_001e:  callvirt   ""string object.ToString()""
  IL_0023:  callvirt   ""int string.Length.get""
  IL_0028:  pop
  IL_0029:  ret
}
");
        }

        [Fact]
        public void TestConditionalMemberAccessUsed1()
        {
            var source = @"

public class C
{
    static void Main()
    {
        var dummy1 = ((string)null)?.ToString().Length;
        System.Console.WriteLine(dummy1);

        var dummy2 = ""qqq""?.ToString().Length;
        System.Console.WriteLine(dummy2);

        var dummy3 = 1.ToString()?.ToString().Length;
        System.Console.WriteLine(dummy3);
    }
}";

            var comp = CompileAndVerify(source, expectedOutput: @"3
1");
            comp.VerifyIL("C.Main", @"
{
  // Code size       99 (0x63)
  .maxstack  2
  .locals init (int? V_0,
  int V_1)
  IL_0000:  ldloca.s   V_0
  IL_0002:  initobj    ""int?""
  IL_0008:  ldloc.0
  IL_0009:  box        ""int?""
  IL_000e:  call       ""void System.Console.WriteLine(object)""
  IL_0013:  ldstr      ""qqq""
  IL_0018:  callvirt   ""string object.ToString()""
  IL_001d:  callvirt   ""int string.Length.get""
  IL_0022:  newobj     ""int?..ctor(int)""
  IL_0027:  box        ""int?""
  IL_002c:  call       ""void System.Console.WriteLine(object)""
  IL_0031:  ldc.i4.1
  IL_0032:  stloc.1
  IL_0033:  ldloca.s   V_1
  IL_0035:  call       ""string int.ToString()""
  IL_003a:  dup
  IL_003b:  brtrue.s   IL_0049
  IL_003d:  pop
  IL_003e:  ldloca.s   V_0
  IL_0040:  initobj    ""int?""
  IL_0046:  ldloc.0
  IL_0047:  br.s       IL_0058
  IL_0049:  callvirt   ""string object.ToString()""
  IL_004e:  callvirt   ""int string.Length.get""
  IL_0053:  newobj     ""int?..ctor(int)""
  IL_0058:  box        ""int?""
  IL_005d:  call       ""void System.Console.WriteLine(object)""
  IL_0062:  ret
}
");
        }

        [Fact]
        public void TestConditionalMemberAccessUnused2()
        {
            var source = @"

public class C
{
    static void Main()
    {
        var dummy1 = ((string)null)?.ToString().NullableLength()?.ToString();
        var dummy2 = ""qqq""?.ToString().NullableLength().ToString();
        var dummy3 = 1.ToString()?.ToString().NullableLength()?.ToString();
        }
    }

    public static class C1
    {
        public static int? NullableLength(this string self)
        {
            return self.Length;
        }
    }
";

            var comp = CompileAndVerify(source, references: new[] { CSharpRef }, expectedOutput: "");
            comp.VerifyIL("C.Main", @"
{
  // Code size       82 (0x52)
  .maxstack  2
  .locals init (int? V_0,
                int V_1)
  IL_0000:  ldstr      ""qqq""
  IL_0005:  callvirt   ""string object.ToString()""
  IL_000a:  call       ""int? C1.NullableLength(string)""
  IL_000f:  stloc.0
  IL_0010:  ldloca.s   V_0
  IL_0012:  constrained. ""int?""
  IL_0018:  callvirt   ""string object.ToString()""
  IL_001d:  pop
  IL_001e:  ldc.i4.1
  IL_001f:  stloc.1
  IL_0020:  ldloca.s   V_1
  IL_0022:  call       ""string int.ToString()""
  IL_0027:  dup
  IL_0028:  brtrue.s   IL_002c
  IL_002a:  pop
  IL_002b:  ret
  IL_002c:  callvirt   ""string object.ToString()""
  IL_0031:  call       ""int? C1.NullableLength(string)""
  IL_0036:  stloc.0
  IL_0037:  ldloca.s   V_0
  IL_0039:  dup
  IL_003a:  call       ""bool int?.HasValue.get""
  IL_003f:  brtrue.s   IL_0043
  IL_0041:  pop
  IL_0042:  ret
  IL_0043:  call       ""int int?.GetValueOrDefault()""
  IL_0048:  stloc.1
  IL_0049:  ldloca.s   V_1
  IL_004b:  call       ""string int.ToString()""
  IL_0050:  pop
  IL_0051:  ret
}
");
        }

        [Fact]
        public void TestConditionalMemberAccessUnused2a()
        {
            var source = @"

public class C
{
    static void Main()
    {
        var dummy1 = ((string)null)?.ToString()?.Length.ToString();
        var dummy2 = ""qqq""?.ToString().Length.ToString();
        var dummy3 = 1.ToString()?.ToString().Length.ToString();
    }
}";

            var comp = CompileAndVerify(source, expectedOutput: "");
            comp.VerifyIL("C.Main", @"
{
  // Code size       58 (0x3a)
  .maxstack  2
  .locals init (int V_0)
  IL_0000:  ldstr      ""qqq""
  IL_0005:  callvirt   ""string object.ToString()""
  IL_000a:  callvirt   ""int string.Length.get""
  IL_000f:  stloc.0
  IL_0010:  ldloca.s   V_0
  IL_0012:  call       ""string int.ToString()""
  IL_0017:  pop
  IL_0018:  ldc.i4.1
  IL_0019:  stloc.0
  IL_001a:  ldloca.s   V_0
  IL_001c:  call       ""string int.ToString()""
  IL_0021:  dup
  IL_0022:  brtrue.s   IL_0026
  IL_0024:  pop
  IL_0025:  ret
  IL_0026:  callvirt   ""string object.ToString()""
  IL_002b:  callvirt   ""int string.Length.get""
  IL_0030:  stloc.0
  IL_0031:  ldloca.s   V_0
  IL_0033:  call       ""string int.ToString()""
  IL_0038:  pop
  IL_0039:  ret
}

");
        }

        [Fact]
        public void TestConditionalMemberAccessUsed2()
        {
            var source = @"

public class C
{
    static void Main()
    {
        var dummy1 = ((string)null)?.ToString().NullableLength()?.ToString();
        System.Console.WriteLine(dummy1);

        var dummy2 = ""qqq""?.ToString().NullableLength()?.ToString();
        System.Console.WriteLine(dummy2);

        var dummy3 = 1.ToString()?.ToString().NullableLength()?.ToString();
        System.Console.WriteLine(dummy3);
    }
}

public static class C1
{
    public static int? NullableLength(this string self)
    {
        return self.Length;
    }
}";

            var comp = CompileAndVerify(source, references: new[] { CSharpRef }, expectedOutput: @"3
1");
            comp.VerifyIL("C.Main", @"
{
  // Code size      114 (0x72)
  .maxstack  2
  .locals init (int? V_0,
                int V_1)
  IL_0000:  ldnull
  IL_0001:  call       ""void System.Console.WriteLine(string)""
  IL_0006:  ldstr      ""qqq""
  IL_000b:  callvirt   ""string object.ToString()""
  IL_0010:  call       ""int? C1.NullableLength(string)""
  IL_0015:  stloc.0
  IL_0016:  ldloca.s   V_0
  IL_0018:  dup
  IL_0019:  call       ""bool int?.HasValue.get""
  IL_001e:  brtrue.s   IL_0024
  IL_0020:  pop
  IL_0021:  ldnull
  IL_0022:  br.s       IL_0031
  IL_0024:  call       ""int int?.GetValueOrDefault()""
  IL_0029:  stloc.1
  IL_002a:  ldloca.s   V_1
  IL_002c:  call       ""string int.ToString()""
  IL_0031:  call       ""void System.Console.WriteLine(string)""
  IL_0036:  ldc.i4.1
  IL_0037:  stloc.1
  IL_0038:  ldloca.s   V_1
  IL_003a:  call       ""string int.ToString()""
  IL_003f:  dup
  IL_0040:  brtrue.s   IL_0046
  IL_0042:  pop
  IL_0043:  ldnull
  IL_0044:  br.s       IL_006c
  IL_0046:  callvirt   ""string object.ToString()""
  IL_004b:  call       ""int? C1.NullableLength(string)""
  IL_0050:  stloc.0
  IL_0051:  ldloca.s   V_0
  IL_0053:  dup
  IL_0054:  call       ""bool int?.HasValue.get""
  IL_0059:  brtrue.s   IL_005f
  IL_005b:  pop
  IL_005c:  ldnull
  IL_005d:  br.s       IL_006c
  IL_005f:  call       ""int int?.GetValueOrDefault()""
  IL_0064:  stloc.1
  IL_0065:  ldloca.s   V_1
  IL_0067:  call       ""string int.ToString()""
  IL_006c:  call       ""void System.Console.WriteLine(string)""
  IL_0071:  ret
}
");
        }

        [Fact]
        public void TestConditionalMemberAccessUsed2a()
        {
            var source = @"

public class C
{
    static void Main()
    {
        var dummy1 = ((string)null)?.ToString()?.Length.ToString();
        System.Console.WriteLine(dummy1);

        var dummy2 = ""qqq""?.ToString()?.Length.ToString();
        System.Console.WriteLine(dummy2);

        var dummy3 = 1.ToString()?.ToString()?.Length.ToString();
        System.Console.WriteLine(dummy3);
    }
}";

            var comp = CompileAndVerify(source, expectedOutput: @"3
1");
            comp.VerifyIL("C.Main", @"
{
  // Code size       88 (0x58)
  .maxstack  2
  .locals init (int V_0)
  IL_0000:  ldnull
  IL_0001:  call       ""void System.Console.WriteLine(string)""
  IL_0006:  ldstr      ""qqq""
  IL_000b:  callvirt   ""string object.ToString()""
  IL_0010:  dup
  IL_0011:  brtrue.s   IL_0017
  IL_0013:  pop
  IL_0014:  ldnull
  IL_0015:  br.s       IL_0024
  IL_0017:  call       ""int string.Length.get""
  IL_001c:  stloc.0
  IL_001d:  ldloca.s   V_0
  IL_001f:  call       ""string int.ToString()""
  IL_0024:  call       ""void System.Console.WriteLine(string)""
  IL_0029:  ldc.i4.1
  IL_002a:  stloc.0
  IL_002b:  ldloca.s   V_0
  IL_002d:  call       ""string int.ToString()""
  IL_0032:  dup
  IL_0033:  brtrue.s   IL_0039
  IL_0035:  pop
  IL_0036:  ldnull
  IL_0037:  br.s       IL_0052
  IL_0039:  callvirt   ""string object.ToString()""
  IL_003e:  dup
  IL_003f:  brtrue.s   IL_0045
  IL_0041:  pop
  IL_0042:  ldnull
  IL_0043:  br.s       IL_0052
  IL_0045:  call       ""int string.Length.get""
  IL_004a:  stloc.0
  IL_004b:  ldloca.s   V_0
  IL_004d:  call       ""string int.ToString()""
  IL_0052:  call       ""void System.Console.WriteLine(string)""
  IL_0057:  ret
}
");
        }

        [Fact]
        [WorkItem(976765, "http://vstfdevdiv:8080/DevDiv2/DevDiv/_workitems/edit/976765")]
        public void ConditionalMemberAccessConstrained()
        {
            var source = @"
class Program
{
    static void M<T>(T x) where T: System.Exception
    {
        object s = x?.ToString();
        System.Console.WriteLine(s);

        s = x?.GetType();
        System.Console.WriteLine(s);
    }
 
    static void Main()
    {
        M(new System.Exception(""a""));
    }
}
";
            var comp = CompileAndVerify(source, expectedOutput: @"System.Exception: a
System.Exception");
            comp.VerifyIL("Program.M<T>", @"
{
  // Code size       47 (0x2f)
  .maxstack  2
  IL_0000:  ldarg.0
  IL_0001:  box        ""T""
  IL_0006:  dup
  IL_0007:  brtrue.s   IL_000d
  IL_0009:  pop
  IL_000a:  ldnull
  IL_000b:  br.s       IL_0012
  IL_000d:  callvirt   ""string object.ToString()""
  IL_0012:  call       ""void System.Console.WriteLine(object)""
  IL_0017:  ldarg.0
  IL_0018:  box        ""T""
  IL_001d:  dup
  IL_001e:  brtrue.s   IL_0024
  IL_0020:  pop
  IL_0021:  ldnull
  IL_0022:  br.s       IL_0029
  IL_0024:  callvirt   ""System.Type System.Exception.GetType()""
  IL_0029:  call       ""void System.Console.WriteLine(object)""
  IL_002e:  ret
}
");
        }

        [Fact]
        [WorkItem(991400, "http://vstfdevdiv:8080/DevDiv2/DevDiv/_workitems/edit/991400")]
        public void ConditionalMemberAccessStatement()
        {
            var source = @"
class Program
{
    class C1
    {
        public void Print0()
        {
            System.Console.WriteLine(""print0"");
        }

        public int Print1()
        {
            System.Console.WriteLine(""print1"");
            return 1;
        }

        public object Print2()
        {
            System.Console.WriteLine(""print2"");
            return 1;
        }
    }

    static void M(C1 x)
    {
        x?.Print0();
        x?.Print1();
        x?.Print2();
    }
 
    static void Main()
    {
        M(null);
        M(new C1());
    }
}
";
            var comp = CompileAndVerify(source, expectedOutput: @"print0
print1
print2");
            comp.VerifyIL("Program.M(Program.C1)", @"
{
  // Code size       30 (0x1e)
  .maxstack  1
  IL_0000:  ldarg.0
  IL_0001:  brfalse.s  IL_0009
  IL_0003:  ldarg.0
  IL_0004:  call       ""void Program.C1.Print0()""
  IL_0009:  ldarg.0
  IL_000a:  brfalse.s  IL_0013
  IL_000c:  ldarg.0
  IL_000d:  call       ""int Program.C1.Print1()""
  IL_0012:  pop
  IL_0013:  ldarg.0
  IL_0014:  brfalse.s  IL_001d
  IL_0016:  ldarg.0
  IL_0017:  call       ""object Program.C1.Print2()""
  IL_001c:  pop
  IL_001d:  ret
}
");
        }

        [Fact]
        [WorkItem(991400, "http://vstfdevdiv:8080/DevDiv2/DevDiv/_workitems/edit/991400")]
        public void ConditionalMemberAccessStatement01()
        {
            var source = @"
class Program
{
    struct S1
    {
        public void Print0()
        {
            System.Console.WriteLine(""print0"");
        }

        public int Print1()
        {
            System.Console.WriteLine(""print1"");
            return 1;
        }

        public object Print2()
        {
            System.Console.WriteLine(""print2"");
            return 1;
        }
    }

    static void M(S1? x)
    {
        x?.Print0();
        x?.Print1();
        x?.Print2()?.ToString().ToString()?.ToString();
    }
 
    static void Main()
    {
        M(null);
        M(new S1());
    }
}
";
            var comp = CompileAndVerify(source, expectedOutput: @"print0
print1
print2");
            comp.VerifyIL("Program.M(Program.S1?)", @"
{
  // Code size      100 (0x64)
  .maxstack  2
  .locals init (Program.S1 V_0)
  IL_0000:  ldarga.s   V_0
  IL_0002:  call       ""bool Program.S1?.HasValue.get""
  IL_0007:  brfalse.s  IL_0018
  IL_0009:  ldarga.s   V_0
  IL_000b:  call       ""Program.S1 Program.S1?.GetValueOrDefault()""
  IL_0010:  stloc.0
  IL_0011:  ldloca.s   V_0
  IL_0013:  call       ""void Program.S1.Print0()""
  IL_0018:  ldarga.s   V_0
  IL_001a:  call       ""bool Program.S1?.HasValue.get""
  IL_001f:  brfalse.s  IL_0031
  IL_0021:  ldarga.s   V_0
  IL_0023:  call       ""Program.S1 Program.S1?.GetValueOrDefault()""
  IL_0028:  stloc.0
  IL_0029:  ldloca.s   V_0
  IL_002b:  call       ""int Program.S1.Print1()""
  IL_0030:  pop
  IL_0031:  ldarga.s   V_0
  IL_0033:  call       ""bool Program.S1?.HasValue.get""
  IL_0038:  brfalse.s  IL_0063
  IL_003a:  ldarga.s   V_0
  IL_003c:  call       ""Program.S1 Program.S1?.GetValueOrDefault()""
  IL_0041:  stloc.0
  IL_0042:  ldloca.s   V_0
  IL_0044:  call       ""object Program.S1.Print2()""
  IL_0049:  dup
  IL_004a:  brtrue.s   IL_004e
  IL_004c:  pop
  IL_004d:  ret
  IL_004e:  callvirt   ""string object.ToString()""
  IL_0053:  callvirt   ""string object.ToString()""
  IL_0058:  dup
  IL_0059:  brtrue.s   IL_005d
  IL_005b:  pop
  IL_005c:  ret
  IL_005d:  callvirt   ""string object.ToString()""
  IL_0062:  pop
  IL_0063:  ret
}
");
        }

        [ConditionalFact(typeof(DesktopOnly))]
        [WorkItem(991400, "http://vstfdevdiv:8080/DevDiv2/DevDiv/_workitems/edit/991400")]
        public void ConditionalMemberAccessStatement02()
        {
            var source = @"
using System;
using System.Collections.Generic;
using System.Threading.Tasks;

class Program
{
    class C1
    {
        public void Print0(int i)
        {
            System.Console.WriteLine(""print0"");
        }

        public int Print1(int i)
        {
            System.Console.WriteLine(""print1"");
            return 1;
        }

        public object Print2(int i)
        {
            System.Console.WriteLine(""print2"");
            return 1;
        }
    }

    static async Task<int> Val()
    {
        await Task.Yield();
        return 1;
    }

    static async Task<int> M(C1 x)
    {
        x?.Print0(await Val());
        x?.Print1(await Val());
        x?.Print2(await Val());
        return 1;
    }

    static void Main()
    {
        M(null).Wait();
        M(new C1()).Wait();
    }
}
";
            var comp = CompileAndVerify(source, targetFramework: TargetFramework.Empty, references: new[] { MscorlibRef_v4_0_30316_17626 }, expectedOutput: @"print0
print1
print2");
        }

        [ConditionalFact(typeof(DesktopOnly))]
        [WorkItem(991400, "http://vstfdevdiv:8080/DevDiv2/DevDiv/_workitems/edit/991400")]
        public void ConditionalMemberAccessStatement03()
        {
            var source = @"
using System;
using System.Collections.Generic;
using System.Threading.Tasks;

class Program
{
    struct C1
    {
        public void Print0(int i)
        {
            System.Console.WriteLine(""print0"");
        }

        public int Print1(int i)
        {
            System.Console.WriteLine(""print1"");
            return 1;
        }

        public object Print2(int i)
        {
            System.Console.WriteLine(""print2"");
            return 1;
        }
    }

    static async Task<int> Val()
    {
        await Task.Yield();
        return 1;
    }

    static async Task<int> M(C1? x)
    {
        x?.Print0(await Val());
        x?.Print1(await Val());
        x?.Print2(await Val());
        return 1;
    }

    static void Main()
    {
        M(null).Wait();
        M(new C1()).Wait();
    }
}
";
            var comp = CompileAndVerify(source, targetFramework: TargetFramework.Empty, references: new[] { MscorlibRef_v4_0_30316_17626 }, expectedOutput: @"print0
print1
print2");
        }

        [Fact]
        public void ConditionalMemberAccessUnConstrained()
        {
            var source = @"
using System;
using System.Collections.Generic;

class Program
{
    class C1 : IDisposable
    {
        private bool disposed;

        public void Dispose()
        {
            System.Console.WriteLine(disposed);
            disposed = true;
        }
    }

    struct S1 : IDisposable
    {
        private bool disposed;

        public void Dispose()
        {
            System.Console.WriteLine(disposed);
            disposed = true;
        }
    }

    static void Main(string[] args)
    {
        C1 c = new C1();
        Test(ref c, ref c);

        S1 s = new S1();
        Test(ref s, ref s);
    }

    static void Test<T>(ref T x, ref T y) where T : IDisposable
    {
        x?.Dispose();
        y?.Dispose();
    }
}
";
            var comp = CompileAndVerify(source, expectedOutput: @"False
True
False
True");
            comp.VerifyIL("Program.Test<T>(ref T, ref T)", @"
{
  // Code size       94 (0x5e)
  .maxstack  2
  .locals init (T V_0)
  IL_0000:  ldarg.0
  IL_0001:  ldloca.s   V_0
  IL_0003:  initobj    ""T""
  IL_0009:  ldloc.0
  IL_000a:  box        ""T""
  IL_000f:  brtrue.s   IL_0024
  IL_0011:  ldobj      ""T""
  IL_0016:  stloc.0
  IL_0017:  ldloca.s   V_0
  IL_0019:  ldloc.0
  IL_001a:  box        ""T""
  IL_001f:  brtrue.s   IL_0024
  IL_0021:  pop
  IL_0022:  br.s       IL_002f
  IL_0024:  constrained. ""T""
  IL_002a:  callvirt   ""void System.IDisposable.Dispose()""
  IL_002f:  ldarg.1
  IL_0030:  ldloca.s   V_0
  IL_0032:  initobj    ""T""
  IL_0038:  ldloc.0
  IL_0039:  box        ""T""
  IL_003e:  brtrue.s   IL_0052
  IL_0040:  ldobj      ""T""
  IL_0045:  stloc.0
  IL_0046:  ldloca.s   V_0
  IL_0048:  ldloc.0
  IL_0049:  box        ""T""
  IL_004e:  brtrue.s   IL_0052
  IL_0050:  pop
  IL_0051:  ret
  IL_0052:  constrained. ""T""
  IL_0058:  callvirt   ""void System.IDisposable.Dispose()""
  IL_005d:  ret
}");
        }

        [Fact]
        public void ConditionalMemberAccessUnConstrained1()
        {
            var source = @"
using System;
using System.Collections.Generic;

class Program
{
    class C1 : IDisposable
    {
        private bool disposed;

        public void Dispose()
        {
            System.Console.WriteLine(disposed);
            disposed = true;
        }
    }

    struct S1 : IDisposable
    {
        private bool disposed;

        public void Dispose()
        {
            System.Console.WriteLine(disposed);
            disposed = true;
        }
    }

    static void Main(string[] args)
    {
        var c = new C1[] {new C1()};
        Test(c, c);

        var s = new S1[] {new S1()};
        Test(s, s);
    }

    static void Test<T>(T[] x, T[] y) where T : IDisposable
    {
        x[0]?.Dispose();
        y[0]?.Dispose();
    }
}
";
            var comp = CompileAndVerify(source, expectedOutput: @"False
True
False
True");
            comp.VerifyIL("Program.Test<T>(T[], T[])", @"
{
  // Code size      110 (0x6e)
  .maxstack  2
  .locals init (T V_0)
  IL_0000:  ldarg.0
  IL_0001:  ldc.i4.0
  IL_0002:  readonly.
  IL_0004:  ldelema    ""T""
  IL_0009:  ldloca.s   V_0
  IL_000b:  initobj    ""T""
  IL_0011:  ldloc.0
  IL_0012:  box        ""T""
  IL_0017:  brtrue.s   IL_002c
  IL_0019:  ldobj      ""T""
  IL_001e:  stloc.0
  IL_001f:  ldloca.s   V_0
  IL_0021:  ldloc.0
  IL_0022:  box        ""T""
  IL_0027:  brtrue.s   IL_002c
  IL_0029:  pop
  IL_002a:  br.s       IL_0037
  IL_002c:  constrained. ""T""
  IL_0032:  callvirt   ""void System.IDisposable.Dispose()""
  IL_0037:  ldarg.1
  IL_0038:  ldc.i4.0
  IL_0039:  readonly.
  IL_003b:  ldelema    ""T""
  IL_0040:  ldloca.s   V_0
  IL_0042:  initobj    ""T""
  IL_0048:  ldloc.0
  IL_0049:  box        ""T""
  IL_004e:  brtrue.s   IL_0062
  IL_0050:  ldobj      ""T""
  IL_0055:  stloc.0
  IL_0056:  ldloca.s   V_0
  IL_0058:  ldloc.0
  IL_0059:  box        ""T""
  IL_005e:  brtrue.s   IL_0062
  IL_0060:  pop
  IL_0061:  ret
  IL_0062:  constrained. ""T""
  IL_0068:  callvirt   ""void System.IDisposable.Dispose()""
  IL_006d:  ret
}
");
        }

        [Fact]
        public void ConditionalMemberAccessConstrained1()
        {
            var source = @"
using System;
using System.Collections.Generic;

class Program
{
    class C1 : IDisposable
    {
        private bool disposed;

        public void Dispose()
        {
            System.Console.WriteLine(disposed);
            disposed = true;
        }
    }

    struct S1 : IDisposable
    {
        private bool disposed;

        public void Dispose()
        {
            System.Console.WriteLine(disposed);
            disposed = true;
        }
    }

    static void Main(string[] args)
    {
        var c = new C1[] {new C1()};
        Test(c, c);
    }

    static void Test<T>(T[] x, T[] y) where T : class, IDisposable
    {
        x[0]?.Dispose();
        y[0]?.Dispose();
    }
}
";
            var comp = CompileAndVerify(source, expectedOutput: @"False
True
");
            comp.VerifyIL("Program.Test<T>(T[], T[])", @"
{
  // Code size       46 (0x2e)
  .maxstack  2
  IL_0000:  ldarg.0
  IL_0001:  ldc.i4.0
  IL_0002:  ldelem     ""T""
  IL_0007:  box        ""T""
  IL_000c:  dup
  IL_000d:  brtrue.s   IL_0012
  IL_000f:  pop
  IL_0010:  br.s       IL_0017
  IL_0012:  callvirt   ""void System.IDisposable.Dispose()""
  IL_0017:  ldarg.1
  IL_0018:  ldc.i4.0
  IL_0019:  ldelem     ""T""
  IL_001e:  box        ""T""
  IL_0023:  dup
  IL_0024:  brtrue.s   IL_0028
  IL_0026:  pop
  IL_0027:  ret
  IL_0028:  callvirt   ""void System.IDisposable.Dispose()""
  IL_002d:  ret
}
");
        }

        [Fact]
        public void ConditionalMemberAccessUnConstrainedVal()
        {
            var source = @"
using System;
using System.Collections.Generic;

class Program
{
    class C1 : IDisposable
    {
        private bool disposed;

        public void Dispose()
        {
            System.Console.WriteLine(disposed);
            disposed = true;
        }
    }

    struct S1 : IDisposable
    {
        private bool disposed;

        public void Dispose()
        {
            System.Console.WriteLine(disposed);
            disposed = true;
        }
    }

    static void Main(string[] args)
    {
        C1 c = new C1();
        Test(c);

        S1 s = new S1();
        Test(s);
    }

    static void Test<T>(T x) where T : IDisposable
    {
        x?.Dispose();
        x?.Dispose();
    }
}
";
            var comp = CompileAndVerify(source, expectedOutput: @"False
True
False
True");
            comp.VerifyIL("Program.Test<T>(T)", @"
{
  // Code size       43 (0x2b)
  .maxstack  1
  IL_0000:  ldarg.0
  IL_0001:  box        ""T""
  IL_0006:  brfalse.s  IL_0015
  IL_0008:  ldarga.s   V_0
  IL_000a:  constrained. ""T""
  IL_0010:  callvirt   ""void System.IDisposable.Dispose()""
  IL_0015:  ldarg.0
  IL_0016:  box        ""T""
  IL_001b:  brfalse.s  IL_002a
  IL_001d:  ldarga.s   V_0
  IL_001f:  constrained. ""T""
  IL_0025:  callvirt   ""void System.IDisposable.Dispose()""
  IL_002a:  ret
}
");
        }

        [Fact]
        public void ConditionalMemberAccessUnConstrainedVal001()
        {
            var source = @"
using System;
using System.Collections.Generic;

class Program
{
    class C1 : IDisposable
    {
        private bool disposed;

        public void Dispose()
        {
            System.Console.WriteLine(disposed);
            disposed = true;
        }
    }

    struct S1 : IDisposable
    {
        private bool disposed;

        public void Dispose()
        {
            System.Console.WriteLine(disposed);
            disposed = true;
        }
    }

    static void Main(string[] args)
    {
        C1 c = new C1();
        Test(() => c);

        S1 s = new S1();
        Test(() => s);
    }

    static void Test<T>(Func<T> x) where T : IDisposable
    {
        x()?.Dispose();
        x()?.Dispose();
    }
}
";
            var comp = CompileAndVerify(source, expectedOutput: @"False
True
False
False");
            comp.VerifyIL("Program.Test<T>(System.Func<T>)", @"
{
<<<<<<< HEAD
  // Code size       72 (0x48)
=======
  // Code size      110 (0x6e)
>>>>>>> 5858196e
  .maxstack  2
  .locals init (T V_0,
                T V_1)
  IL_0000:  ldarg.0
  IL_0001:  callvirt   ""T System.Func<T>.Invoke()""
  IL_0006:  stloc.0
  IL_0007:  ldloca.s   V_0
<<<<<<< HEAD
  IL_0009:  dup
  IL_000a:  ldobj      ""T""
  IL_000f:  box        ""T""
  IL_0014:  brtrue.s   IL_0019
  IL_0016:  pop
  IL_0017:  br.s       IL_0024
  IL_0019:  constrained. ""T""
  IL_001f:  callvirt   ""void System.IDisposable.Dispose()""
  IL_0024:  ldarg.0
  IL_0025:  callvirt   ""T System.Func<T>.Invoke()""
  IL_002a:  stloc.0
  IL_002b:  ldloca.s   V_0
  IL_002d:  dup
  IL_002e:  ldobj      ""T""
  IL_0033:  box        ""T""
  IL_0038:  brtrue.s   IL_003c
  IL_003a:  pop
  IL_003b:  ret
  IL_003c:  constrained. ""T""
  IL_0042:  callvirt   ""void System.IDisposable.Dispose()""
  IL_0047:  ret
=======
  IL_0009:  ldloca.s   V_1
  IL_000b:  initobj    ""T""
  IL_0011:  ldloc.1
  IL_0012:  box        ""T""
  IL_0017:  brtrue.s   IL_002c
  IL_0019:  ldobj      ""T""
  IL_001e:  stloc.1
  IL_001f:  ldloca.s   V_1
  IL_0021:  ldloc.1
  IL_0022:  box        ""T""
  IL_0027:  brtrue.s   IL_002c
  IL_0029:  pop
  IL_002a:  br.s       IL_0037
  IL_002c:  constrained. ""T""
  IL_0032:  callvirt   ""void System.IDisposable.Dispose()""
  IL_0037:  ldarg.0
  IL_0038:  callvirt   ""T System.Func<T>.Invoke()""
  IL_003d:  stloc.0
  IL_003e:  ldloca.s   V_0
  IL_0040:  ldloca.s   V_1
  IL_0042:  initobj    ""T""
  IL_0048:  ldloc.1
  IL_0049:  box        ""T""
  IL_004e:  brtrue.s   IL_0062
  IL_0050:  ldobj      ""T""
  IL_0055:  stloc.1
  IL_0056:  ldloca.s   V_1
  IL_0058:  ldloc.1
  IL_0059:  box        ""T""
  IL_005e:  brtrue.s   IL_0062
  IL_0060:  pop
  IL_0061:  ret
  IL_0062:  constrained. ""T""
  IL_0068:  callvirt   ""void System.IDisposable.Dispose()""
  IL_006d:  ret
>>>>>>> 5858196e
}
");
        }

        [Fact]
        public void ConditionalMemberAccessConstrainedVal001()
        {
            var source = @"
using System;
using System.Collections.Generic;

class Program
{
    class C1 : IDisposable
    {
        private bool disposed;

        public void Dispose()
        {
            System.Console.WriteLine(disposed);
            disposed = true;
        }
    }

    struct S1 : IDisposable
    {
        private bool disposed;

        public void Dispose()
        {
            System.Console.WriteLine(disposed);
            disposed = true;
        }
    }

    static void Main(string[] args)
    {
        C1 c = new C1();
        Test(() => c);
    }

    static void Test<T>(Func<T> x) where T : class, IDisposable
    {
        x()?.Dispose();
        x()?.Dispose();
    }
}
";
            var comp = CompileAndVerify(source, expectedOutput: @"False
True");
            comp.VerifyIL("Program.Test<T>(System.Func<T>)", @"
{
  // Code size       44 (0x2c)
  .maxstack  2
  IL_0000:  ldarg.0
  IL_0001:  callvirt   ""T System.Func<T>.Invoke()""
  IL_0006:  box        ""T""
  IL_000b:  dup
  IL_000c:  brtrue.s   IL_0011
  IL_000e:  pop
  IL_000f:  br.s       IL_0016
  IL_0011:  callvirt   ""void System.IDisposable.Dispose()""
  IL_0016:  ldarg.0
  IL_0017:  callvirt   ""T System.Func<T>.Invoke()""
  IL_001c:  box        ""T""
  IL_0021:  dup
  IL_0022:  brtrue.s   IL_0026
  IL_0024:  pop
  IL_0025:  ret
  IL_0026:  callvirt   ""void System.IDisposable.Dispose()""
  IL_002b:  ret
}
");
        }


        [Fact]
        public void ConditionalMemberAccessUnConstrainedDyn()
        {
            var source = @"
using System;
using System.Collections.Generic;

class Program
{
    interface IDisposable1
    {
        void Dispose(int i);
    }

    class C1 : IDisposable1
    {
        private bool disposed;

        public void Dispose(int i)
        {
            System.Console.WriteLine(disposed);
            disposed = true;
        }
    }

    struct S1 : IDisposable1
    {
        private bool disposed;

        public void Dispose(int i)
        {
            System.Console.WriteLine(disposed);
            disposed = true;
        }
    }

    static void Main(string[] args)
    {
        C1 c = new C1();
        Test(ref c, ref c);

        S1 s = new S1();
        Test(ref s, ref s);
    }

    static void Test<T>(ref T x, ref T y) where T : IDisposable1
    {
        dynamic d = 1;
        x?.Dispose(d);
        y?.Dispose(d);
    }
}
";
            var comp = CompileAndVerify(source, references: new MetadataReference[] { CSharpRef }, expectedOutput: @"False
True
False
False");
        }

        [Fact]
        public void ConditionalMemberAccessUnConstrainedDynVal()
        {
            var source = @"
using System;
using System.Collections.Generic;

class Program
{
    interface IDisposable1
    {
        void Dispose(int i);
    }

    class C1 : IDisposable1
    {
        private bool disposed;

        public void Dispose(int i)
        {
            System.Console.WriteLine(disposed);
            disposed = true;
        }
    }

    struct S1 : IDisposable1
    {
        private bool disposed;

        public void Dispose(int i)
        {
            System.Console.WriteLine(disposed);
            disposed = true;
        }
    }

    static void Main(string[] args)
    {
        C1 c = new C1();
        Test(c, c);

        S1 s = new S1();
        Test(s, s);
    }

    static void Test<T>(T x, T y) where T : IDisposable1
    {
        dynamic d = 1;
        x?.Dispose(d);
        y?.Dispose(d);
    }
}
";
            var comp = CompileAndVerify(source, references: new MetadataReference[] { CSharpRef }, expectedOutput: @"False
True
False
False");
        }

        [Fact]
        public void ConditionalMemberAccessUnConstrainedAsync()
        {
            var source = @"
using System;
using System.Collections.Generic;
using System.Threading.Tasks;

class Program
{
    interface IDisposable1
    {
        void Dispose(int i);
    }

    class C1 : IDisposable1
    {
        private bool disposed;

        public void Dispose(int i)
        {
            System.Console.WriteLine(disposed);
            disposed = true;
        }
    }

    struct S1 : IDisposable1
    {
        private bool disposed;

        public void Dispose(int i)
        {
            System.Console.WriteLine(disposed);
            disposed = true;
        }
    }

    static void Main(string[] args)
    {
        C1[] c = new C1[] { new C1() };
        Test(c, c).Wait();

        S1[] s = new S1[] { new S1() };
        Test(s, s).Wait();
    }

    static async Task<int> Val()
    {
        await Task.Yield();
        return 0;
    }

    static async Task<int> Test<T>(T[] x, T[] y) where T : IDisposable1
    {
        x[0]?.Dispose(await Val());
        y[0]?.Dispose(await Val());
        return 1;
    }
}";
            var c = CreateCompilationWithMscorlib45(source, new[] { SystemRef_v4_0_30319_17929, SystemCoreRef_v4_0_30319_17929, CSharpRef }, TestOptions.ReleaseExe);
            var comp = CompileAndVerify(c, expectedOutput: @"False
True
False
True");
        }

        [Fact]
        public void ConditionalMemberAccessUnConstrainedAsyncVal()
        {
            var source = @"
using System;
using System.Collections.Generic;
using System.Threading.Tasks;

class Program
{
    interface IDisposable1
    {
        int Dispose(int i);
    }

    class C1 : IDisposable1
    {
        private bool disposed;

        public int Dispose(int i)
        {
            System.Console.WriteLine(disposed);
            disposed = true;
            return 1;
        }
    }

    struct S1 : IDisposable1
    {
        private bool disposed;

        public int Dispose(int i)
        {
            System.Console.WriteLine(disposed);
            disposed = true;
            return 1;
        }
    }

    static void Main(string[] args)
    {
        C1 c = new C1();
        Test(c, c).Wait();

        S1 s = new S1();
        Test(s, s).Wait();
    }

    static async Task<int> Val()
    {
        await Task.Yield();
        return 0;
    }

    static async Task<int> Test<T>(T x, T y) where T : IDisposable1
    {
        x?.Dispose(await Val());
        y?.Dispose(await Val());
        return 1;
    }
}
";
            var c = CreateCompilationWithMscorlib45(source, new[] { SystemRef_v4_0_30319_17929, SystemCoreRef_v4_0_30319_17929, CSharpRef }, TestOptions.ReleaseExe);
            var comp = CompileAndVerify(c, expectedOutput: @"False
True
False
False");
        }

        [Fact]
        public void ConditionalMemberAccessUnConstrainedAsyncValExt()
        {
            var source = @"
using System;
using System.Collections.Generic;
using System.Threading.Tasks;
using DE;

namespace DE
{
    public static class IDispExt
    {
        public static void DisposeExt(this Program.IDisposable1 d, int i)
        {
            d.Dispose(i);
        }
    }
}

public class Program
{
    public interface IDisposable1
    {
        int Dispose(int i);
    }

    class C1 : IDisposable1
    {
        private bool disposed;

        public int Dispose(int i)
        {
            System.Console.WriteLine(disposed);
            disposed = true;
            return 1;
        }
    }

    struct S1 : IDisposable1
    {
        private bool disposed;

        public int Dispose(int i)
        {
            System.Console.WriteLine(disposed);
            disposed = true;
            return 1;
        }
    }

    static void Main(string[] args)
    {
        C1 c = new C1();
        Test(c, c).Wait();

        S1 s = new S1();
        Test(s, s).Wait();
    }

    static async Task<int> Val()
    {
        await Task.Yield();
        return 0;
    }

    static async Task<int> Test<T>(T x, T y) where T : IDisposable1
    {
        x?.DisposeExt(await Val());
        y?.DisposeExt(await Val());
        return 1;
    }
}
";
            var c = CreateCompilationWithMscorlib45(source, new[] { SystemRef_v4_0_30319_17929, SystemCoreRef_v4_0_30319_17929, CSharpRef }, TestOptions.ReleaseExe);
            var comp = CompileAndVerify(c, expectedOutput: @"False
True
False
False");
        }

        [Fact]
        public void ConditionalMemberAccessUnConstrainedAsyncNested()
        {
            var source = @"
using System;
using System.Collections.Generic;
using System.Threading.Tasks;

class Program
{
    interface IDisposable1
    {
        IDisposable1 Dispose(int i);
    }

    class C1 : IDisposable1
    { 
        private bool disposed;

        public IDisposable1 Dispose(int i)
        {
            System.Console.WriteLine(disposed);
            disposed ^= true;
            return this;
        }
    }

    struct S1 : IDisposable1
    {
        private bool disposed;

        public IDisposable1 Dispose(int i)
        {
            System.Console.WriteLine(disposed);
            disposed ^= true;
            return this;
        }
    }

    static void Main(string[] args)
    {
        C1[] c = new C1[] { new C1() };
        Test(c, c).Wait();

        System.Console.WriteLine();

        S1[] s = new S1[] { new S1() };
        Test(s, s).Wait();
    }

    static async Task<int> Val()
    {
        await Task.Yield();
        return 0;
    }

    static async Task<int> Test<T>(T[] x, T[] y) where T : IDisposable1
    {
        x[0]?.Dispose(await Val())?.Dispose(await Val())?.Dispose(await Val())?.Dispose(await Val());
        y[0]?.Dispose(await Val())?.Dispose(await Val())?.Dispose(await Val())?.Dispose(await Val());
        return 1;
    }
}";
            var c = CreateCompilationWithMscorlib45(source, new[] { SystemRef_v4_0_30319_17929, SystemCoreRef_v4_0_30319_17929, CSharpRef }, TestOptions.ReleaseExe);
            var comp = CompileAndVerify(c, expectedOutput: @"False
True
False
True
False
True
False
True

False
True
False
True
True
False
True
False");
        }

        [Fact]
        public void ConditionalMemberAccessUnConstrainedAsyncNestedArr()
        {
            var source = @"
using System;
using System.Collections.Generic;
using System.Threading.Tasks;

class Program
{
    interface IDisposable1
    {
        IDisposable1[] Dispose(int i);
    }

    class C1 : IDisposable1
    {
        private bool disposed;

        public IDisposable1[] Dispose(int i)
        {
            System.Console.WriteLine(disposed);
            disposed ^= true;
            return new IDisposable1[] { this };
        }
    }

    struct S1 : IDisposable1
    {
        private bool disposed;

        public IDisposable1[] Dispose(int i)
        {
            System.Console.WriteLine(disposed);
            disposed ^= true;
            return new IDisposable1[]{this};
        }
    }

    static void Main(string[] args)
    {
        C1[] c = new C1[] { new C1() };
        Test(c, c).Wait();

        System.Console.WriteLine();

        S1[] s = new S1[] { new S1() };
        Test(s, s).Wait();
    }

    static async Task<int> Val()
    {
        await Task.Yield();
        return 0;
    }

    static async Task<int> Test<T>(T[] x, T[] y) where T : IDisposable1
    {
        x[0]?.Dispose(await Val())[0]?.Dispose(await Val())[0]?.Dispose(await Val())[0]?.Dispose(await Val());
        y[0]?.Dispose(await Val())[0]?.Dispose(await Val())[0]?.Dispose(await Val())[0]?.Dispose(await Val());
        return 1;
    }
}";
            var c = CreateCompilationWithMscorlib45(source, new[] { SystemRef_v4_0_30319_17929, SystemCoreRef_v4_0_30319_17929, CSharpRef }, TestOptions.ReleaseExe);
            var comp = CompileAndVerify(c, expectedOutput: @"False
True
False
True
False
True
False
True

False
True
False
True
True
False
True
False");
        }

        [Fact]
        public void ConditionalMemberAccessUnConstrainedAsyncSuperNested()
        {
            var source = @"
using System;
using System.Collections.Generic;
using System.Threading.Tasks;

class Program
{
    interface IDisposable1
    {
        Task<int> Dispose(int i);
    }

    class C1 : IDisposable1
    {
        private bool disposed;

        public Task<int> Dispose(int i)
        {
            System.Console.WriteLine(disposed);
            disposed ^= true;
            return Task.FromResult(i);
        }
    }

    struct S1 : IDisposable1
    {
        private bool disposed;

        public Task<int> Dispose(int i)
        {
            System.Console.WriteLine(disposed);
            disposed ^= true;
            return Task.FromResult(i);
        }
    }

    static void Main(string[] args)
    {
        C1[] c = new C1[] { new C1() };
        Test(c, c).Wait();

        System.Console.WriteLine();

        S1[] s = new S1[] { new S1() };
        Test(s, s).Wait();
    }

    static async Task<int> Val()
    {
        await Task.Yield();
        return 0;
    }

    static async Task<int> Test<T>(T[] x, T[] y) where T : IDisposable1
    {
        x[0]?.Dispose(await x[0]?.Dispose(await x[0]?.Dispose(await x[0]?.Dispose(await Val()))));
        y[0]?.Dispose(await y[0]?.Dispose(await y[0]?.Dispose(await y[0]?.Dispose(await Val()))));
        return 1;
    }
}";
            var c = CreateCompilationWithMscorlib45(source, new[] { SystemRef_v4_0_30319_17929, SystemCoreRef_v4_0_30319_17929, CSharpRef }, TestOptions.ReleaseExe);
            var comp = CompileAndVerify(c, expectedOutput: @"False
True
False
True
False
True
False
True

False
True
False
True
False
True
False
True");
        }


        [Fact]
        public void ConditionalExtensionAccessGeneric001()
        {
            var source = @"
using System;
using System.Collections.Generic;

class Test
{
    static void Main()
    {
        long? x = 1;
        Test0(x);
        return;
    }
    static void Test0<T>(T x) 
    {
        x?.CheckT();
    }
}
static class Ext
{
    public static void CheckT<T>(this T x)
    {
        System.Console.WriteLine(typeof(T));
        return;
    }
}

";
            var comp = CompileAndVerify(source, references: new[] { CSharpRef }, expectedOutput: @"System.Nullable`1[System.Int64]");
            comp.VerifyIL("Test.Test0<T>(T)", @"
{
  // Code size       21 (0x15)
  .maxstack  1
  IL_0000:  ldarg.0
  IL_0001:  box        ""T""
  IL_0006:  brfalse.s  IL_0014
  IL_0008:  ldarga.s   V_0
  IL_000a:  ldobj      ""T""
  IL_000f:  call       ""void Ext.CheckT<T>(T)""
  IL_0014:  ret
}
");
        }

        [Fact]
        public void ConditionalExtensionAccessGeneric002()
        {
            var source = @"
using System;
using System.Collections.Generic;

class Test
{
    static void Main()
    {
        long? x = 1;
        Test0(ref x);
        return;
    }
    static void Test0<T>(ref T x) 
    {
        x?.CheckT();
    }
}
static class Ext
{
    public static void CheckT<T>(this T x)
    {
        System.Console.WriteLine(typeof(T));
        return;
    }
}

";
            var comp = CompileAndVerify(source, references: new[] { CSharpRef }, expectedOutput: @"System.Nullable`1[System.Int64]");
            comp.VerifyIL("Test.Test0<T>(ref T)", @"
{
  // Code size       46 (0x2e)
  .maxstack  2
  .locals init (T V_0)
  IL_0000:  ldarg.0
  IL_0001:  ldloca.s   V_0
  IL_0003:  initobj    ""T""
  IL_0009:  ldloc.0
  IL_000a:  box        ""T""
  IL_000f:  brtrue.s   IL_0023
  IL_0011:  ldobj      ""T""
  IL_0016:  stloc.0
  IL_0017:  ldloca.s   V_0
  IL_0019:  ldloc.0
  IL_001a:  box        ""T""
  IL_001f:  brtrue.s   IL_0023
  IL_0021:  pop
  IL_0022:  ret
  IL_0023:  ldobj      ""T""
  IL_0028:  call       ""void Ext.CheckT<T>(T)""
  IL_002d:  ret
}
");
        }

        [Fact]
        public void ConditionalExtensionAccessGeneric003()
        {
            var source = @"
using System;
using System.Linq;
using System.Collections.Generic;

class Test
{
    static void Main()
    {
        Test0(""qqq"");
    }

    static void Test0<T>(T x) where T:IEnumerable<char>
    {
        x?.Count();
    }

    static void Test1<T>(ref T x) where T:IEnumerable<char>
    {
        x?.Count();
    }
}

";
            var comp = CompileAndVerify(source, references: new[] { CSharpRef }, expectedOutput: @"");
            comp.VerifyIL("Test.Test0<T>(T)", @"
{
  // Code size       27 (0x1b)
  .maxstack  1
  IL_0000:  ldarg.0
  IL_0001:  box        ""T""
  IL_0006:  brfalse.s  IL_001a
  IL_0008:  ldarga.s   V_0
  IL_000a:  ldobj      ""T""
  IL_000f:  box        ""T""
  IL_0014:  call       ""int System.Linq.Enumerable.Count<char>(System.Collections.Generic.IEnumerable<char>)""
  IL_0019:  pop
  IL_001a:  ret
}
").VerifyIL("Test.Test1<T>(ref T)", @"
{
  // Code size       52 (0x34)
  .maxstack  2
  .locals init (T V_0)
  IL_0000:  ldarg.0
  IL_0001:  ldloca.s   V_0
  IL_0003:  initobj    ""T""
  IL_0009:  ldloc.0
  IL_000a:  box        ""T""
  IL_000f:  brtrue.s   IL_0023
  IL_0011:  ldobj      ""T""
  IL_0016:  stloc.0
  IL_0017:  ldloca.s   V_0
  IL_0019:  ldloc.0
  IL_001a:  box        ""T""
  IL_001f:  brtrue.s   IL_0023
  IL_0021:  pop
  IL_0022:  ret
  IL_0023:  ldobj      ""T""
  IL_0028:  box        ""T""
  IL_002d:  call       ""int System.Linq.Enumerable.Count<char>(System.Collections.Generic.IEnumerable<char>)""
  IL_0032:  pop
  IL_0033:  ret
}
");
        }

        [Fact]
        public void ConditionalExtensionAccessGenericAsync001()
        {
            var source = @"
using System.Threading.Tasks;
class Test
{
    static void Main()
    {

    }
    async Task<int?> TestAsync<T>(T[] x) where T : I1
    {
        return x[0]?.CallAsync(await PassAsync());
    }
    static async Task<int> PassAsync()
    {
        await Task.Yield();
        return 1;
    }
}
interface I1
{
    int CallAsync(int x);
}


";
            var comp = CreateCompilationWithMscorlib45(source, references: new[] { CSharpRef });
            base.CompileAndVerify(comp);
        }

        [Fact]
        public void ConditionalExtensionAccessGenericAsyncNullable001()
        {
            var source = @"
using System;
using System.Threading.Tasks;
class Test
{
    static void Main()
    {
        var arr = new S1?[] { new S1(), new S1()};
        TestAsync(arr).Wait();

        System.Console.WriteLine(arr[1].Value.called);
    }
    static async Task<int?> TestAsync<T>(T?[] x)
            where T : struct, I1
    {
        return x[await PassAsync()]?.CallAsync(await PassAsync());
    }

    static async Task<int> PassAsync()
    {
        await Task.Yield();
        return 1;
    }
}

struct S1 : I1
{
    public int called;

    public int CallAsync(int x)
    {
        called++;
        System.Console.Write(called + 41);
        return called;
    }
}

interface I1
{
    int CallAsync(int x);
}
";
            var comp = CreateCompilationWithMscorlib45(source, references: new[] { CSharpRef }, options: TestOptions.ReleaseExe);
            base.CompileAndVerify(comp, expectedOutput: "420");
        }

        [Fact]
        public void ConditionalMemberAccessCoalesce001()
        {
            var source = @"
class Program
{
    class C1
    {
        public int x{get; set;}
        public int? y{get; set;}
    }

    static void Main()
    {
        var c = new C1();
        System.Console.WriteLine(Test1(c));
        System.Console.WriteLine(Test1(null));

        System.Console.WriteLine(Test2(c));
        System.Console.WriteLine(Test2(null));
    }

    static int Test1(C1 c)
    {
        return c?.x ?? 42;
    }

    static int Test2(C1 c)
    {
        return c?.y ?? 42;
    }
}
";
            var comp = CompileAndVerify(source, expectedOutput: @"0
42
42
42");
            comp.VerifyIL("Program.Test1(Program.C1)", @"
{
  // Code size       13 (0xd)
  .maxstack  1
  IL_0000:  ldarg.0
  IL_0001:  brtrue.s   IL_0006
  IL_0003:  ldc.i4.s   42
  IL_0005:  ret
  IL_0006:  ldarg.0
  IL_0007:  call       ""int Program.C1.x.get""
  IL_000c:  ret
}
").VerifyIL("Program.Test2(Program.C1)", @"
{
  // Code size       41 (0x29)
  .maxstack  1
  .locals init (int? V_0,
                int? V_1)
  IL_0000:  ldarg.0
  IL_0001:  brtrue.s   IL_000e
  IL_0003:  ldloca.s   V_1
  IL_0005:  initobj    ""int?""
  IL_000b:  ldloc.1
  IL_000c:  br.s       IL_0014
  IL_000e:  ldarg.0
  IL_000f:  call       ""int? Program.C1.y.get""
  IL_0014:  stloc.0
  IL_0015:  ldloca.s   V_0
  IL_0017:  call       ""bool int?.HasValue.get""
  IL_001c:  brtrue.s   IL_0021
  IL_001e:  ldc.i4.s   42
  IL_0020:  ret
  IL_0021:  ldloca.s   V_0
  IL_0023:  call       ""int int?.GetValueOrDefault()""
  IL_0028:  ret
}
");
        }

        [Fact]
        public void ConditionalMemberAccessCoalesce001n()
        {
            var source = @"
class Program
{
    class C1
    {
        public int x{get; set;}
        public int? y{get; set;}
    }

    static void Main()
    {
        var c = new C1();
        System.Console.WriteLine(Test1(c));
        System.Console.WriteLine(Test1(null));

        System.Console.WriteLine(Test2(c));
        System.Console.WriteLine(Test2(null));
    }

    static int? Test1(C1 c)
    {
        return c?.x ?? (int?)42;
    }

    static int? Test2(C1 c)
    {
        return c?.y ?? (int?)42;
    }
}
";
            var comp = CompileAndVerify(source, expectedOutput: @"0
42
42
42");
            comp.VerifyIL("Program.Test1(Program.C1)", @"
{
  // Code size       23 (0x17)
  .maxstack  1
  IL_0000:  ldarg.0
  IL_0001:  brtrue.s   IL_000b
  IL_0003:  ldc.i4.s   42
  IL_0005:  newobj     ""int?..ctor(int)""
  IL_000a:  ret
  IL_000b:  ldarg.0
  IL_000c:  call       ""int Program.C1.x.get""
  IL_0011:  newobj     ""int?..ctor(int)""
  IL_0016:  ret
}
").VerifyIL("Program.Test2(Program.C1)", @"
{
  // Code size       40 (0x28)
  .maxstack  1
  .locals init (int? V_0,
                int? V_1)
  IL_0000:  ldarg.0
  IL_0001:  brtrue.s   IL_000e
  IL_0003:  ldloca.s   V_1
  IL_0005:  initobj    ""int?""
  IL_000b:  ldloc.1
  IL_000c:  br.s       IL_0014
  IL_000e:  ldarg.0
  IL_000f:  call       ""int? Program.C1.y.get""
  IL_0014:  stloc.0
  IL_0015:  ldloca.s   V_0
  IL_0017:  call       ""bool int?.HasValue.get""
  IL_001c:  brtrue.s   IL_0026
  IL_001e:  ldc.i4.s   42
  IL_0020:  newobj     ""int?..ctor(int)""
  IL_0025:  ret
  IL_0026:  ldloc.0
  IL_0027:  ret
}");
        }

        [Fact]
        public void ConditionalMemberAccessCoalesce001r()
        {
            var source = @"
class Program
{
    class C1
    {
        public int x {get; set;}
        public int? y {get; set;}
    }

    static void Main()
    {
        var c = new C1();
        C1 n = null;

        System.Console.WriteLine(Test1(ref c));
        System.Console.WriteLine(Test1(ref n));

        System.Console.WriteLine(Test2(ref c));
        System.Console.WriteLine(Test2(ref n));
    }

    static int Test1(ref C1 c)
    {
        return c?.x ?? 42;
    }

    static int Test2(ref C1 c)
    {
        return c?.y ?? 42;
    }
}
";
            var comp = CompileAndVerify(source, expectedOutput: @"0
42
42
42");
            comp.VerifyIL("Program.Test1(ref Program.C1)", @"
{
  // Code size       15 (0xf)
  .maxstack  2
  IL_0000:  ldarg.0
  IL_0001:  ldind.ref
  IL_0002:  dup
  IL_0003:  brtrue.s   IL_0009
  IL_0005:  pop
  IL_0006:  ldc.i4.s   42
  IL_0008:  ret
  IL_0009:  call       ""int Program.C1.x.get""
  IL_000e:  ret
}
").VerifyIL("Program.Test2(ref Program.C1)", @"
{
  // Code size       43 (0x2b)
  .maxstack  2
  .locals init (int? V_0,
                int? V_1)
  IL_0000:  ldarg.0
  IL_0001:  ldind.ref
  IL_0002:  dup
  IL_0003:  brtrue.s   IL_0011
  IL_0005:  pop
  IL_0006:  ldloca.s   V_1
  IL_0008:  initobj    ""int?""
  IL_000e:  ldloc.1
  IL_000f:  br.s       IL_0016
  IL_0011:  call       ""int? Program.C1.y.get""
  IL_0016:  stloc.0
  IL_0017:  ldloca.s   V_0
  IL_0019:  call       ""bool int?.HasValue.get""
  IL_001e:  brtrue.s   IL_0023
  IL_0020:  ldc.i4.s   42
  IL_0022:  ret
  IL_0023:  ldloca.s   V_0
  IL_0025:  call       ""int int?.GetValueOrDefault()""
  IL_002a:  ret
}
");
        }

        [Fact]
        public void ConditionalMemberAccessCoalesce002()
        {
            var source = @"
class Program
{
    struct C1
    {
        public int x{get; set;}
        public int? y{get; set;}
    }

    static void Main()
    {
        var c = new C1();
        System.Console.WriteLine(Test1(c));
        System.Console.WriteLine(Test1(null));

        System.Console.WriteLine(Test2(c));
        System.Console.WriteLine(Test2(null));
    }

    static int Test1(C1? c)
    {
        return c?.x ?? 42;
    }

    static int Test2(C1? c)
    {
        return c?.y ?? 42;
    }
}
";
            var comp = CompileAndVerify(source, expectedOutput: @"0
42
42
42");
            comp.VerifyIL("Program.Test1(Program.C1?)", @"
{
  // Code size       28 (0x1c)
  .maxstack  1
  .locals init (Program.C1 V_0)
  IL_0000:  ldarga.s   V_0
  IL_0002:  call       ""bool Program.C1?.HasValue.get""
  IL_0007:  brtrue.s   IL_000c
  IL_0009:  ldc.i4.s   42
  IL_000b:  ret
  IL_000c:  ldarga.s   V_0
  IL_000e:  call       ""Program.C1 Program.C1?.GetValueOrDefault()""
  IL_0013:  stloc.0
  IL_0014:  ldloca.s   V_0
  IL_0016:  call       ""readonly int Program.C1.x.get""
  IL_001b:  ret
}
").VerifyIL("Program.Test2(Program.C1?)", @"
{
  // Code size       56 (0x38)
  .maxstack  1
  .locals init (int? V_0,
                int? V_1,
                Program.C1 V_2)
  IL_0000:  ldarga.s   V_0
  IL_0002:  call       ""bool Program.C1?.HasValue.get""
  IL_0007:  brtrue.s   IL_0014
  IL_0009:  ldloca.s   V_1
  IL_000b:  initobj    ""int?""
  IL_0011:  ldloc.1
  IL_0012:  br.s       IL_0023
  IL_0014:  ldarga.s   V_0
  IL_0016:  call       ""Program.C1 Program.C1?.GetValueOrDefault()""
  IL_001b:  stloc.2
  IL_001c:  ldloca.s   V_2
  IL_001e:  call       ""readonly int? Program.C1.y.get""
  IL_0023:  stloc.0
  IL_0024:  ldloca.s   V_0
  IL_0026:  call       ""bool int?.HasValue.get""
  IL_002b:  brtrue.s   IL_0030
  IL_002d:  ldc.i4.s   42
  IL_002f:  ret
  IL_0030:  ldloca.s   V_0
  IL_0032:  call       ""int int?.GetValueOrDefault()""
  IL_0037:  ret
}
");
        }

        [Fact]
        public void ConditionalMemberAccessCoalesce002r()
        {
            var source = @"
class Program
{
    struct C1
    {
        public int x{get; set;}
        public int? y{get; set;}
    }

    static void Main()
    {
        C1? c = new C1();
        C1? n = null;

        System.Console.WriteLine(Test1(ref c));
        System.Console.WriteLine(Test1(ref n));

        System.Console.WriteLine(Test2(ref c));
        System.Console.WriteLine(Test2(ref n));
    }

    static int Test1(ref C1? c)
    {
        return c?.x ?? 42;
    }

    static int Test2(ref C1? c)
    {
        return c?.y ?? 42;
    }
}
";
            var comp = CompileAndVerify(source, expectedOutput: @"0
42
42
42");
            comp.VerifyIL("Program.Test1(ref Program.C1?)", @"
{
  // Code size       27 (0x1b)
  .maxstack  2
  .locals init (Program.C1 V_0)
  IL_0000:  ldarg.0
  IL_0001:  dup
  IL_0002:  call       ""bool Program.C1?.HasValue.get""
  IL_0007:  brtrue.s   IL_000d
  IL_0009:  pop
  IL_000a:  ldc.i4.s   42
  IL_000c:  ret
  IL_000d:  call       ""Program.C1 Program.C1?.GetValueOrDefault()""
  IL_0012:  stloc.0
  IL_0013:  ldloca.s   V_0
  IL_0015:  call       ""readonly int Program.C1.x.get""
  IL_001a:  ret
}

").VerifyIL("Program.Test2(ref Program.C1?)", @"
{
  // Code size       55 (0x37)
  .maxstack  2
  .locals init (int? V_0,
                int? V_1,
                Program.C1 V_2)
  IL_0000:  ldarg.0
  IL_0001:  dup
  IL_0002:  call       ""bool Program.C1?.HasValue.get""
  IL_0007:  brtrue.s   IL_0015
  IL_0009:  pop
  IL_000a:  ldloca.s   V_1
  IL_000c:  initobj    ""int?""
  IL_0012:  ldloc.1
  IL_0013:  br.s       IL_0022
  IL_0015:  call       ""Program.C1 Program.C1?.GetValueOrDefault()""
  IL_001a:  stloc.2
  IL_001b:  ldloca.s   V_2
  IL_001d:  call       ""readonly int? Program.C1.y.get""
  IL_0022:  stloc.0
  IL_0023:  ldloca.s   V_0
  IL_0025:  call       ""bool int?.HasValue.get""
  IL_002a:  brtrue.s   IL_002f
  IL_002c:  ldc.i4.s   42
  IL_002e:  ret
  IL_002f:  ldloca.s   V_0
  IL_0031:  call       ""int int?.GetValueOrDefault()""
  IL_0036:  ret
}
");
        }

        [Fact]
        public void ConditionalMemberAccessCoalesceDefault()
        {
            var source = @"
class Program
{
    class C1
    {
        public int x { get; set; }
    }

    static void Main()
    {
        var c = new C1() { x = 42 };
        System.Console.WriteLine(Test(c));
        System.Console.WriteLine(Test(null));
    }

    static int Test(C1 c)
    {
        return c?.x ?? 0;
    }
}
";
            var comp = CompileAndVerify(source, expectedOutput: @"
42
0");
            comp.VerifyIL("Program.Test(Program.C1)", @"
{
  // Code size       12 (0xc)
  .maxstack  1
  IL_0000:  ldarg.0
  IL_0001:  brtrue.s   IL_0005
  IL_0003:  ldc.i4.0
  IL_0004:  ret
  IL_0005:  ldarg.0
  IL_0006:  call       ""int Program.C1.x.get""
  IL_000b:  ret
}
");
        }

        [Fact]
        public void ConditionalMemberAccessNullCheck001()
        {
            var source = @"
class Program
{
    class C1
    {
        public int x{get; set;}
    }

    static void Main()
    {
        var c = new C1();
        System.Console.WriteLine(Test1(c));
        System.Console.WriteLine(Test1(null));

        System.Console.WriteLine(Test2(c));
        System.Console.WriteLine(Test2(null));

        System.Console.WriteLine(Test3(c));
        System.Console.WriteLine(Test3(null));
    }

    static bool Test1(C1 c)
    {
        return c?.x == null;
    }

    static bool Test2(C1 c)
    {
        return c?.x != null;
    }

    static bool Test3(C1 c)
    {
        return c?.x > null;
    }
}
";
            var comp = CompileAndVerify(source, expectedOutput: @"False
True
True
False
False
False");
            comp.VerifyIL("Program.Test1(Program.C1)", @"
{
  // Code size       14 (0xe)
  .maxstack  1
  IL_0000:  ldarg.0
  IL_0001:  brtrue.s   IL_0005
  IL_0003:  ldc.i4.1
  IL_0004:  ret
  IL_0005:  ldarg.0
  IL_0006:  call       ""int Program.C1.x.get""
  IL_000b:  pop
  IL_000c:  ldc.i4.0
  IL_000d:  ret
}
").VerifyIL("Program.Test2(Program.C1)", @"
{
  // Code size       14 (0xe)
  .maxstack  1
  IL_0000:  ldarg.0
  IL_0001:  brtrue.s   IL_0005
  IL_0003:  ldc.i4.0
  IL_0004:  ret
  IL_0005:  ldarg.0
  IL_0006:  call       ""int Program.C1.x.get""
  IL_000b:  pop
  IL_000c:  ldc.i4.1
  IL_000d:  ret
}
").VerifyIL("Program.Test3(Program.C1)", @"
{
  // Code size       14 (0xe)
  .maxstack  1
  IL_0000:  ldarg.0
  IL_0001:  brtrue.s   IL_0005
  IL_0003:  ldc.i4.0
  IL_0004:  ret
  IL_0005:  ldarg.0
  IL_0006:  call       ""int Program.C1.x.get""
  IL_000b:  pop
  IL_000c:  ldc.i4.0
  IL_000d:  ret
}
");
        }

        [Fact]
        public void ConditionalMemberAccessBinary001()
        {
            var source = @"
public enum N
{
    zero = 0,
    one = 1,
    mone = -1
}

class Program
{
    class C1
    {
        public N x{get; set;}
    }

    static void Main()
    {
        var c = new C1();
        System.Console.WriteLine(Test1(c));
        System.Console.WriteLine(Test1(null));

        System.Console.WriteLine(Test2(c));
        System.Console.WriteLine(Test2(null));

        System.Console.WriteLine(Test3(c));
        System.Console.WriteLine(Test3(null));
    }

    static bool Test1(C1 c)
    {
        return c?.x == N.zero;
    }

    static bool Test2(C1 c)
    {
        return c?.x != N.one;
    }

    static bool Test3(C1 c)
    {
        return c?.x > N.mone;
    }
}
";
            var comp = CompileAndVerify(source, expectedOutput: @"True
False
True
True
True
False");
            comp.VerifyIL("Program.Test1(Program.C1)", @"
{
  // Code size       15 (0xf)
  .maxstack  2
  IL_0000:  ldarg.0
  IL_0001:  brtrue.s   IL_0005
  IL_0003:  ldc.i4.0
  IL_0004:  ret
  IL_0005:  ldarg.0
  IL_0006:  call       ""N Program.C1.x.get""
  IL_000b:  ldc.i4.0
  IL_000c:  ceq
  IL_000e:  ret
}
").VerifyIL("Program.Test2(Program.C1)", @"
{
  // Code size       18 (0x12)
  .maxstack  2
  IL_0000:  ldarg.0
  IL_0001:  brtrue.s   IL_0005
  IL_0003:  ldc.i4.1
  IL_0004:  ret
  IL_0005:  ldarg.0
  IL_0006:  call       ""N Program.C1.x.get""
  IL_000b:  ldc.i4.1
  IL_000c:  ceq
  IL_000e:  ldc.i4.0
  IL_000f:  ceq
  IL_0011:  ret
}
").VerifyIL("Program.Test3(Program.C1)", @"
{
  // Code size       15 (0xf)
  .maxstack  2
  IL_0000:  ldarg.0
  IL_0001:  brtrue.s   IL_0005
  IL_0003:  ldc.i4.0
  IL_0004:  ret
  IL_0005:  ldarg.0
  IL_0006:  call       ""N Program.C1.x.get""
  IL_000b:  ldc.i4.m1
  IL_000c:  cgt
  IL_000e:  ret
}
");
        }

        [Fact]
        public void ConditionalMemberAccessBinary002()
        {
            var source = @"

static class ext
{
    public static Program.C1.S1 y(this Program.C1 self)
    {
        return self.x;
    }
}

class Program
{
    public class C1
    {
        public struct S1
        {
            public static bool operator <(S1 s1, int s2)
            {
                System.Console.WriteLine('<');
                return true;
            }
            public static bool operator >(S1 s1, int s2)
            {
                System.Console.WriteLine('>');
                return false;
            }
        }

        public S1 x { get; set; }
    }

    static void Main()
    {
        C1 c = new C1();
        C1 n = null;
        System.Console.WriteLine(Test1(c));
        System.Console.WriteLine(Test1(n));

        System.Console.WriteLine(Test2(ref c));
        System.Console.WriteLine(Test2(ref n));

        System.Console.WriteLine(Test3(c));
        System.Console.WriteLine(Test3(n));

        System.Console.WriteLine(Test4(ref c));
        System.Console.WriteLine(Test4(ref n));
     }

    static bool Test1(C1 c)
    {
        return c?.x > -1;
    }

    static bool Test2(ref C1 c)
    {
        return c?.x < -1;
    }

    static bool Test3(C1 c)
    {
        return c?.y() > -1;
    }

    static bool Test4(ref C1 c)
    {
        return c?.y() < -1;
    }
}
";
            var comp = CompileAndVerify(source, references: new[] { CSharpRef }, expectedOutput: @"   >
False
False
<
True
False
>
False
False
<
True
False");
            comp.VerifyIL("Program.Test1(Program.C1)", @"
{
  // Code size       18 (0x12)
  .maxstack  2
  IL_0000:  ldarg.0
  IL_0001:  brtrue.s   IL_0005
  IL_0003:  ldc.i4.0
  IL_0004:  ret
  IL_0005:  ldarg.0
  IL_0006:  call       ""Program.C1.S1 Program.C1.x.get""
  IL_000b:  ldc.i4.m1
  IL_000c:  call       ""bool Program.C1.S1.op_GreaterThan(Program.C1.S1, int)""
  IL_0011:  ret
}
").VerifyIL("Program.Test2(ref Program.C1)", @"
{
  // Code size       20 (0x14)
  .maxstack  2
  IL_0000:  ldarg.0
  IL_0001:  ldind.ref
  IL_0002:  dup
  IL_0003:  brtrue.s   IL_0008
  IL_0005:  pop
  IL_0006:  ldc.i4.0
  IL_0007:  ret
  IL_0008:  call       ""Program.C1.S1 Program.C1.x.get""
  IL_000d:  ldc.i4.m1
  IL_000e:  call       ""bool Program.C1.S1.op_LessThan(Program.C1.S1, int)""
  IL_0013:  ret
}
").VerifyIL("Program.Test3(Program.C1)", @"
{
  // Code size       18 (0x12)
  .maxstack  2
  IL_0000:  ldarg.0
  IL_0001:  brtrue.s   IL_0005
  IL_0003:  ldc.i4.0
  IL_0004:  ret
  IL_0005:  ldarg.0
  IL_0006:  call       ""Program.C1.S1 ext.y(Program.C1)""
  IL_000b:  ldc.i4.m1
  IL_000c:  call       ""bool Program.C1.S1.op_GreaterThan(Program.C1.S1, int)""
  IL_0011:  ret
}
").VerifyIL("Program.Test4(ref Program.C1)", @"
{
  // Code size       20 (0x14)
  .maxstack  2
  IL_0000:  ldarg.0
  IL_0001:  ldind.ref
  IL_0002:  dup
  IL_0003:  brtrue.s   IL_0008
  IL_0005:  pop
  IL_0006:  ldc.i4.0
  IL_0007:  ret
  IL_0008:  call       ""Program.C1.S1 ext.y(Program.C1)""
  IL_000d:  ldc.i4.m1
  IL_000e:  call       ""bool Program.C1.S1.op_LessThan(Program.C1.S1, int)""
  IL_0013:  ret
}
");
        }

        [Fact]
        public void ConditionalMemberAccessOptimizedLocal001()
        {
            var source = @"
using System;

class Program
{
    class C1 : System.IDisposable
    {
        public bool disposed;
        public void Dispose()
        {
            disposed = true;
        }
    }

    static void Main()
    {
        Test1();
        Test2<C1>();
    }

    static void Test1()
    {
        var c = new C1();
        c?.Dispose();
    }

    static void Test2<T>() where T : IDisposable, new()
    {
        var c = new T();
        c?.Dispose();
    }
}
";
            var comp = CompileAndVerify(source, expectedOutput: @"");
            comp.VerifyIL("Program.Test1()", @"
{
  // Code size       16 (0x10)
  .maxstack  2
  IL_0000:  newobj     ""Program.C1..ctor()""
  IL_0005:  dup
  IL_0006:  brtrue.s   IL_000a
  IL_0008:  pop
  IL_0009:  ret
  IL_000a:  call       ""void Program.C1.Dispose()""
  IL_000f:  ret
}
").VerifyIL("Program.Test2<T>()", @"
{
  // Code size       28 (0x1c)
  .maxstack  1
  .locals init (T V_0) //c
  IL_0000:  call       ""T System.Activator.CreateInstance<T>()""
  IL_0005:  stloc.0
  IL_0006:  ldloc.0
  IL_0007:  box        ""T""
  IL_000c:  brfalse.s  IL_001b
  IL_000e:  ldloca.s   V_0
  IL_0010:  constrained. ""T""
  IL_0016:  callvirt   ""void System.IDisposable.Dispose()""
  IL_001b:  ret
}
");
        }

        [Fact]
        public void ConditionalMemberAccessOptimizedLocal002()
        {
            var source = @"
using System;

class Program
{
    interface I1
    {
        void Goo(I1 arg);
    }

    class C1 : I1
    {
        public void Goo(I1 arg)
        {
        }
    }

    static void Main()
    {
        Test1();
        Test2<C1>();
    }

    static void Test1()
    {
        var c = new C1();
        c?.Goo(c);
    }

    static void Test2<T>() where T : I1, new()
    {
        var c = new T();
        c?.Goo(c);
    }
}
";
            var comp = CompileAndVerify(source, expectedOutput: @"");
            comp.VerifyIL("Program.Test1()", @"
{
  // Code size       17 (0x11)
  .maxstack  2
  .locals init (Program.C1 V_0) //c
  IL_0000:  newobj     ""Program.C1..ctor()""
  IL_0005:  stloc.0
  IL_0006:  ldloc.0
  IL_0007:  brfalse.s  IL_0010
  IL_0009:  ldloc.0
  IL_000a:  ldloc.0
  IL_000b:  call       ""void Program.C1.Goo(Program.I1)""
  IL_0010:  ret
}
").VerifyIL("Program.Test2<T>()", @"
{
  // Code size       34 (0x22)
  .maxstack  2
  .locals init (T V_0) //c
  IL_0000:  call       ""T System.Activator.CreateInstance<T>()""
  IL_0005:  stloc.0
  IL_0006:  ldloc.0
  IL_0007:  box        ""T""
  IL_000c:  brfalse.s  IL_0021
  IL_000e:  ldloca.s   V_0
  IL_0010:  ldloc.0
  IL_0011:  box        ""T""
  IL_0016:  constrained. ""T""
  IL_001c:  callvirt   ""void Program.I1.Goo(Program.I1)""
  IL_0021:  ret
}
");
        }

        [Fact]
        public void ConditionalMemberAccessRace001()
        {
            var source = @"
using System.Threading;
using System.Threading.Tasks;

class Program
{
    static void Main()
    {
        string s = ""hello"";

        System.Action a = () =>
        {
            for (int i = 0; i < 1000000; i++)
            {
                try
                {
                    s = s?.Length.ToString();
                    s = null;
                    Thread.Yield();
                } 
                catch (System.Exception ex)
                {
                    System.Console.WriteLine(ex);
                }
                finally
                {
                    s = s ?? ""hello"";
                }
            }
        };

        Task.Factory.StartNew(a);
        Task.Factory.StartNew(a);
        Task.Factory.StartNew(a);
        Task.Factory.StartNew(a);
        Task.Factory.StartNew(a);
        Task.Factory.StartNew(a);
        Task.Factory.StartNew(a);
        Task.Factory.StartNew(a);
        Task.Factory.StartNew(a);
        Task.Factory.StartNew(a);
        Task.Factory.StartNew(a);
        Task.Factory.StartNew(a);
        Task.Factory.StartNew(a);
        Task.Factory.StartNew(a);
        Task.Factory.StartNew(a);
        Task.Factory.StartNew(a);

        a();
        System.Console.WriteLine(""Success"");
    }
}
";
            var comp = CompileAndVerify(source, expectedOutput: @"Success");
        }

        [Fact(), WorkItem(836, "GitHub")]
        public void ConditionalMemberAccessRace002()
        {
            var source = @"
using System;
using System.Collections.Generic;
using System.Threading;
using System.Threading.Tasks;

class Program
{
    static void Main()
    {
        string s = ""hello"";

        Test(s);
    }

    private static void Test<T>(T s) where T : IEnumerable<char>
    {
        Action a = () =>
        {
            for (int i = 0; i < 1000000; i++)
            {
                var temp = s;
                try
                {
                    s?.GetEnumerator();
                    s = default(T);
                    Thread.Yield();
                }
                catch (System.Exception ex)
                {
                    System.Console.WriteLine(ex);
                }
                finally
                {
                    s = temp;
                }
            }
        };

        var tasks = new List<Task>();
        tasks.Add(Task.Factory.StartNew(a));
        tasks.Add(Task.Factory.StartNew(a));
        tasks.Add(Task.Factory.StartNew(a));
        tasks.Add(Task.Factory.StartNew(a));
        tasks.Add(Task.Factory.StartNew(a));
        tasks.Add(Task.Factory.StartNew(a));
        tasks.Add(Task.Factory.StartNew(a));
        tasks.Add(Task.Factory.StartNew(a));
        tasks.Add(Task.Factory.StartNew(a));
        tasks.Add(Task.Factory.StartNew(a));
        tasks.Add(Task.Factory.StartNew(a));
        tasks.Add(Task.Factory.StartNew(a));
        tasks.Add(Task.Factory.StartNew(a));
        tasks.Add(Task.Factory.StartNew(a));
        tasks.Add(Task.Factory.StartNew(a));
        tasks.Add(Task.Factory.StartNew(a));

        a();

        // wait for all tasks to exit or we may have
        // test issues when unloading ApDomain while threads still running in it
        Task.WaitAll(tasks.ToArray());

        System.Console.WriteLine(""Success"");
    }
}
";
            var comp = CompileAndVerify(source, expectedOutput: @"Success");
        }


        [Fact]
        public void ConditionalMemberAccessConditional001()
        {
            var source = @"
using System;

class Program
{
    static void Main()
    {
        Test1<string>(null);
        Test2<string>(null);
    }

    static string Test1<T>(T[] arr)
    {
        if (arr != null && arr.Length > 0)
        {
            return arr[0].ToString();
        }

        return ""none"";
    }

    static string Test2<T>(T[] arr)
    {
        if (arr?.Length > 0)
        {
            return arr[0].ToString();
        }

        return ""none"";
    }
}
";
            var comp = CompileAndVerify(source, expectedOutput: @"");
            comp.VerifyIL("Program.Test1<T>(T[])", @"
{
  // Code size       34 (0x22)
  .maxstack  2
  IL_0000:  ldarg.0
  IL_0001:  brfalse.s  IL_001c
  IL_0003:  ldarg.0
  IL_0004:  ldlen
  IL_0005:  brfalse.s  IL_001c
  IL_0007:  ldarg.0
  IL_0008:  ldc.i4.0
  IL_0009:  readonly.
  IL_000b:  ldelema    ""T""
  IL_0010:  constrained. ""T""
  IL_0016:  callvirt   ""string object.ToString()""
  IL_001b:  ret
  IL_001c:  ldstr      ""none""
  IL_0021:  ret
}
").VerifyIL("Program.Test2<T>(T[])", @"
{
  // Code size       34 (0x22)
  .maxstack  2
  IL_0000:  ldarg.0
  IL_0001:  brfalse.s  IL_001c
  IL_0003:  ldarg.0
  IL_0004:  ldlen
  IL_0005:  brfalse.s  IL_001c
  IL_0007:  ldarg.0
  IL_0008:  ldc.i4.0
  IL_0009:  readonly.
  IL_000b:  ldelema    ""T""
  IL_0010:  constrained. ""T""
  IL_0016:  callvirt   ""string object.ToString()""
  IL_001b:  ret
  IL_001c:  ldstr      ""none""
  IL_0021:  ret
}
");
        }

        [Fact]
        public void ConditionalMemberAccessConditional002()
        {
            var source = @"
using System;

class Program
{
    static void Main()
    {
        Test1<string>(null);
        Test2<string>(null);
    }

    static string Test1<T>(T[] arr)
    {
        if (!(arr != null && arr.Length > 0))
        {
            return ""none"";
        }

        return arr[0].ToString();
    }

    static string Test2<T>(T[] arr)
    {
        if (!(arr?.Length > 0))
        {
            return ""none"";
        }

        return arr[0].ToString();
    }
}
";
            var comp = CompileAndVerify(source, expectedOutput: @"");
            comp.VerifyIL("Program.Test1<T>(T[])", @"
{
  // Code size       34 (0x22)
  .maxstack  2
  IL_0000:  ldarg.0
  IL_0001:  brfalse.s  IL_0007
  IL_0003:  ldarg.0
  IL_0004:  ldlen
  IL_0005:  brtrue.s   IL_000d
  IL_0007:  ldstr      ""none""
  IL_000c:  ret
  IL_000d:  ldarg.0
  IL_000e:  ldc.i4.0
  IL_000f:  readonly.
  IL_0011:  ldelema    ""T""
  IL_0016:  constrained. ""T""
  IL_001c:  callvirt   ""string object.ToString()""
  IL_0021:  ret
}
").VerifyIL("Program.Test2<T>(T[])", @"
{
  // Code size       34 (0x22)
  .maxstack  2
  IL_0000:  ldarg.0
  IL_0001:  brfalse.s  IL_0007
  IL_0003:  ldarg.0
  IL_0004:  ldlen
  IL_0005:  brtrue.s   IL_000d
  IL_0007:  ldstr      ""none""
  IL_000c:  ret
  IL_000d:  ldarg.0
  IL_000e:  ldc.i4.0
  IL_000f:  readonly.
  IL_0011:  ldelema    ""T""
  IL_0016:  constrained. ""T""
  IL_001c:  callvirt   ""string object.ToString()""
  IL_0021:  ret
}
");
        }

        [Fact]
        public void ConditionalMemberAccessConditional003()
        {
            var source = @"
using System;

class Program
{
    static void Main()
    {
        System.Console.WriteLine(Test1<string>(null));
        System.Console.WriteLine(Test2<string>(null));
        System.Console.WriteLine(Test1<string>(new string[] {}));
        System.Console.WriteLine(Test2<string>(new string[] {}));
        System.Console.WriteLine(Test1<string>(new string[] { System.String.Empty }));
        System.Console.WriteLine(Test2<string>(new string[] { System.String.Empty }));
    }

    static string Test1<T>(T[] arr1)
    {
        var arr = arr1;
        if (arr != null && arr.Length == 0)
        {
            return ""empty"";
        }

        return ""not empty"";
    }

    static string Test2<T>(T[] arr1)
    {
        var arr = arr1;
        if (!(arr?.Length != 0))
        {
            return ""empty"";
        }

        return ""not empty"";
    }
}
";
            var comp = CompileAndVerify(source, expectedOutput: @"not empty
not empty
empty
empty
not empty
not empty");
            comp.VerifyIL("Program.Test1<T>(T[])", @"
{
  // Code size       21 (0x15)
  .maxstack  1
  .locals init (T[] V_0) //arr
  IL_0000:  ldarg.0
  IL_0001:  stloc.0
  IL_0002:  ldloc.0
  IL_0003:  brfalse.s  IL_000f
  IL_0005:  ldloc.0
  IL_0006:  ldlen
  IL_0007:  brtrue.s   IL_000f
  IL_0009:  ldstr      ""empty""
  IL_000e:  ret
  IL_000f:  ldstr      ""not empty""
  IL_0014:  ret
}
").VerifyIL("Program.Test2<T>(T[])", @"
{
  // Code size       26 (0x1a)
  .maxstack  2
  IL_0000:  ldarg.0
  IL_0001:  dup
  IL_0002:  brtrue.s   IL_0008
  IL_0004:  pop
  IL_0005:  ldc.i4.1
  IL_0006:  br.s       IL_000c
  IL_0008:  ldlen
  IL_0009:  ldc.i4.0
  IL_000a:  cgt.un
  IL_000c:  brtrue.s   IL_0014
  IL_000e:  ldstr      ""empty""
  IL_0013:  ret
  IL_0014:  ldstr      ""not empty""
  IL_0019:  ret
}
");
        }

        [Fact]
        public void ConditionalMemberAccessConditional004()
        {
            var source = @"
using System;

class Program
{
    static void Main()
    {
        var w = new WeakReference<string>(null);
        Test0(ref w);
        Test1(ref w);
        Test2(ref w);
        Test3(ref w);
    }

    static string Test0(ref WeakReference<string> slot)
    {
        string value = null;
        WeakReference<string> weak = slot;
        if (weak != null && weak.TryGetTarget(out value)) 
        {
            return value;
        }

        return ""hello"";
    }

    static string Test1(ref WeakReference<string> slot)
    {
        string value = null;
        WeakReference<string> weak = slot;
        if (weak?.TryGetTarget(out value) == true) 
        {
            return value;
        }

        return ""hello"";
    }

    static string Test2(ref WeakReference<string> slot)
    {

        string value = null;
        if (slot?.TryGetTarget(out value) == true) 
        {
            return value;
        }

        return ""hello"";
    }

    static string Test3(ref WeakReference<string> slot)
    {

        string value = null;
        if (slot?.TryGetTarget(out value) ?? false) 
        {
            return value;
        }

        return ""hello"";
    }
}
";
            var comp = CreateCompilationWithMscorlib45(source, options: TestOptions.ReleaseExe);
            CompileAndVerify(comp, expectedOutput: "").
                VerifyIL("Program.Test0(ref System.WeakReference<string>)", @"
{
  // Code size       26 (0x1a)
  .maxstack  2
  .locals init (string V_0, //value
                System.WeakReference<string> V_1) //weak
  IL_0000:  ldnull
  IL_0001:  stloc.0
  IL_0002:  ldarg.0
  IL_0003:  ldind.ref
  IL_0004:  stloc.1
  IL_0005:  ldloc.1
  IL_0006:  brfalse.s  IL_0014
  IL_0008:  ldloc.1
  IL_0009:  ldloca.s   V_0
  IL_000b:  callvirt   ""bool System.WeakReference<string>.TryGetTarget(out string)""
  IL_0010:  brfalse.s  IL_0014
  IL_0012:  ldloc.0
  IL_0013:  ret
  IL_0014:  ldstr      ""hello""
  IL_0019:  ret
}
").VerifyIL("Program.Test1(ref System.WeakReference<string>)", @"
{
  // Code size       28 (0x1c)
  .maxstack  2
  .locals init (string V_0) //value
  IL_0000:  ldnull
  IL_0001:  stloc.0
  IL_0002:  ldarg.0
  IL_0003:  ldind.ref
  IL_0004:  dup
  IL_0005:  brtrue.s   IL_000b
  IL_0007:  pop
  IL_0008:  ldc.i4.0
  IL_0009:  br.s       IL_0012
  IL_000b:  ldloca.s   V_0
  IL_000d:  call       ""bool System.WeakReference<string>.TryGetTarget(out string)""
  IL_0012:  brfalse.s  IL_0016
  IL_0014:  ldloc.0
  IL_0015:  ret
  IL_0016:  ldstr      ""hello""
  IL_001b:  ret
}
").VerifyIL("Program.Test2(ref System.WeakReference<string>)", @"
{
  // Code size       28 (0x1c)
  .maxstack  2
  .locals init (string V_0) //value
  IL_0000:  ldnull
  IL_0001:  stloc.0
  IL_0002:  ldarg.0
  IL_0003:  ldind.ref
  IL_0004:  dup
  IL_0005:  brtrue.s   IL_000b
  IL_0007:  pop
  IL_0008:  ldc.i4.0
  IL_0009:  br.s       IL_0012
  IL_000b:  ldloca.s   V_0
  IL_000d:  call       ""bool System.WeakReference<string>.TryGetTarget(out string)""
  IL_0012:  brfalse.s  IL_0016
  IL_0014:  ldloc.0
  IL_0015:  ret
  IL_0016:  ldstr      ""hello""
  IL_001b:  ret
}
").VerifyIL("Program.Test3(ref System.WeakReference<string>)", @"
{
  // Code size       28 (0x1c)
  .maxstack  2
  .locals init (string V_0) //value
  IL_0000:  ldnull
  IL_0001:  stloc.0
  IL_0002:  ldarg.0
  IL_0003:  ldind.ref
  IL_0004:  dup
  IL_0005:  brtrue.s   IL_000b
  IL_0007:  pop
  IL_0008:  ldc.i4.0
  IL_0009:  br.s       IL_0012
  IL_000b:  ldloca.s   V_0
  IL_000d:  call       ""bool System.WeakReference<string>.TryGetTarget(out string)""
  IL_0012:  brfalse.s  IL_0016
  IL_0014:  ldloc.0
  IL_0015:  ret
  IL_0016:  ldstr      ""hello""
  IL_001b:  ret
}
");
        }

        [WorkItem(1042288, "http://vstfdevdiv:8080/DevDiv2/DevDiv/_workitems/edit/1042288")]
        [Fact]
        public void Bug1042288()
        {
            var source = @"
using System;

class Test
{
    static void Main()
    {
        var c1 = new C1();
        System.Console.WriteLine(c1?.M1() ?? (long)1000);
        return;
    }
}
class C1
{
    public int M1()
    {
        return 1;
    }
}

";
            var comp = CompileAndVerify(source, expectedOutput: @"1");
            comp.VerifyIL("Test.Main", @"
{
  // Code size       62 (0x3e)
  .maxstack  2
  .locals init (int? V_0,
                int? V_1)
  IL_0000:  newobj     ""C1..ctor()""
  IL_0005:  dup
  IL_0006:  brtrue.s   IL_0014
  IL_0008:  pop
  IL_0009:  ldloca.s   V_1
  IL_000b:  initobj    ""int?""
  IL_0011:  ldloc.1
  IL_0012:  br.s       IL_001e
  IL_0014:  call       ""int C1.M1()""
  IL_0019:  newobj     ""int?..ctor(int)""
  IL_001e:  stloc.0
  IL_001f:  ldloca.s   V_0
  IL_0021:  call       ""bool int?.HasValue.get""
  IL_0026:  brtrue.s   IL_0030
  IL_0028:  ldc.i4     0x3e8
  IL_002d:  conv.i8
  IL_002e:  br.s       IL_0038
  IL_0030:  ldloca.s   V_0
  IL_0032:  call       ""int int?.GetValueOrDefault()""
  IL_0037:  conv.i8
  IL_0038:  call       ""void System.Console.WriteLine(long)""
  IL_003d:  ret
}
");
        }

        [WorkItem(470, "CodPlex")]
        [Fact]
        public void CodPlexBug470_01()
        {
            var source = @"
class C 
{ 
    public static void Main() 
    { 
        System.Console.WriteLine(MyMethod(null));
        System.Console.WriteLine(MyMethod(new MyType()));
    }

    public static decimal MyMethod(MyType myObject)
    {
        return myObject?.MyField ?? 0m;
    }
}

public class MyType
{
    public decimal MyField = 123;
}
";
            var verifier = CompileAndVerify(source, expectedOutput: @"0
123");

            verifier.VerifyIL("C.MyMethod", @"
{
  // Code size       16 (0x10)
  .maxstack  1
  IL_0000:  ldarg.0
  IL_0001:  brtrue.s   IL_0009
  IL_0003:  ldsfld     ""decimal decimal.Zero""
  IL_0008:  ret
  IL_0009:  ldarg.0
  IL_000a:  ldfld      ""decimal MyType.MyField""
  IL_000f:  ret
}");
        }

        [WorkItem(470, "CodPlex")]
        [Fact]
        public void CodPlexBug470_02()
        {
            var source = @"
class C 
{ 
    public static void Main() 
    { 
        System.Console.WriteLine(MyMethod(null));
        System.Console.WriteLine(MyMethod(new MyType()));
    }

    public static decimal MyMethod(MyType myObject)
    {
        return myObject?.MyField ?? default(decimal);
    }
}

public class MyType
{
    public decimal MyField = 123;
}
";
            var verifier = CompileAndVerify(source, expectedOutput: @"0
123");

            verifier.VerifyIL("C.MyMethod", @"
{
  // Code size       16 (0x10)
  .maxstack  1
  IL_0000:  ldarg.0
  IL_0001:  brtrue.s   IL_0009
  IL_0003:  ldsfld     ""decimal decimal.Zero""
  IL_0008:  ret
  IL_0009:  ldarg.0
  IL_000a:  ldfld      ""decimal MyType.MyField""
  IL_000f:  ret
}");
        }

        [WorkItem(470, "CodPlex")]
        [Fact]
        public void CodPlexBug470_03()
        {
            var source = @"
using System;

class C 
{ 
    public static void Main() 
    { 
        System.Console.WriteLine(String.Format(System.Globalization.CultureInfo.InvariantCulture, ""{0}"", MyMethod(null)));
        System.Console.WriteLine(String.Format(System.Globalization.CultureInfo.InvariantCulture, ""{0}"", MyMethod(new MyType())));
    }

    public static DateTime MyMethod(MyType myObject)
    {
        return myObject?.MyField ?? default(DateTime);
    }
}

public class MyType
{
    public DateTime MyField = new DateTime(100000000);
}
";
            var verifier = CompileAndVerify(source, expectedOutput: @"01/01/0001 00:00:00
01/01/0001 00:00:10");

            verifier.VerifyIL("C.MyMethod", @"
{
  // Code size       20 (0x14)
  .maxstack  1
  .locals init (System.DateTime V_0)
  IL_0000:  ldarg.0
  IL_0001:  brtrue.s   IL_000d
  IL_0003:  ldloca.s   V_0
  IL_0005:  initobj    ""System.DateTime""
  IL_000b:  ldloc.0
  IL_000c:  ret
  IL_000d:  ldarg.0
  IL_000e:  ldfld      ""System.DateTime MyType.MyField""
  IL_0013:  ret
}");
        }

        [WorkItem(470, "CodPlex")]
        [Fact]
        public void CodPlexBug470_04()
        {
            var source = @"
class C 
{ 
    public static void Main() 
    { 
        System.Console.WriteLine(MyMethod(null).F);
        System.Console.WriteLine(MyMethod(new MyType()).F);
    }

    public static MyStruct MyMethod(MyType myObject)
    {
        return myObject?.MyField ?? default(MyStruct);
    }
}

public class MyType
{
    public MyStruct MyField = new MyStruct() {F = 123};
}

public struct MyStruct
{
    public int F;
}
";
            var verifier = CompileAndVerify(source, expectedOutput: @"0
123");

            verifier.VerifyIL("C.MyMethod", @"
{
  // Code size       20 (0x14)
  .maxstack  1
  .locals init (MyStruct V_0)
  IL_0000:  ldarg.0
  IL_0001:  brtrue.s   IL_000d
  IL_0003:  ldloca.s   V_0
  IL_0005:  initobj    ""MyStruct""
  IL_000b:  ldloc.0
  IL_000c:  ret
  IL_000d:  ldarg.0
  IL_000e:  ldfld      ""MyStruct MyType.MyField""
  IL_0013:  ret
}");
        }

        [WorkItem(1103294, "http://vstfdevdiv:8080/DevDiv2/DevDiv/_workitems/edit/1103294")]
        [Fact]
        public void Bug1103294_01()
        {
            var source = @"
class C
{
    static void Main()
    {
        System.Console.WriteLine(""---"");
        Goo<int>(new C<int>());
        System.Console.WriteLine(""---"");
        Goo<int>(null);
        System.Console.WriteLine(""---"");
    }

    static void Goo<T>(C<T> x)
    {
        x?.M();
    }
}
 
class C<T>
{
    public T M()
    {
        System.Console.WriteLine(""M"");
        return default(T);
    }
}";
            var verifier = CompileAndVerify(source, expectedOutput: @"---
M
---
---");

            verifier.VerifyIL("C.Goo<T>", @"
{
  // Code size       11 (0xb)
  .maxstack  1
  IL_0000:  ldarg.0
  IL_0001:  brfalse.s  IL_000a
  IL_0003:  ldarg.0
  IL_0004:  call       ""T C<T>.M()""
  IL_0009:  pop
  IL_000a:  ret
}");
        }

        [WorkItem(1103294, "http://vstfdevdiv:8080/DevDiv2/DevDiv/_workitems/edit/1103294")]
        [Fact]
        public void Bug1103294_02()
        {
            var source = @"
unsafe class C
{
    static void Main()
    {
        System.Console.WriteLine(""---"");
        Goo(new C());
        System.Console.WriteLine(""---"");
        Goo(null);
        System.Console.WriteLine(""---"");
    }

    static void Goo(C x)
    {
        x?.M();
    }

    public int* M()
    {
        System.Console.WriteLine(""M"");
        return null;
    }
}
";
            var verifier = CompileAndVerify(source, options: TestOptions.DebugExe.WithAllowUnsafe(true), verify: Verification.Fails, expectedOutput: @"---
M
---
---");

            verifier.VerifyIL("C.Goo", @"
{
  // Code size       14 (0xe)
  .maxstack  1
  IL_0000:  nop
  IL_0001:  ldarg.0
  IL_0002:  brtrue.s   IL_0006
  IL_0004:  br.s       IL_000d
  IL_0006:  ldarg.0
  IL_0007:  call       ""int* C.M()""
  IL_000c:  pop
  IL_000d:  ret
}");
        }

        [WorkItem(23422, "https://github.com/dotnet/roslyn/issues/23422")]
        [Fact]
        public void ConditionalRefLike()
        {
            var source = @"
class C
{
    static void Main()
    {
        System.Console.WriteLine(""---"");
        Goo(new C());
        System.Console.WriteLine(""---"");
        Goo(null);
        System.Console.WriteLine(""---"");
    }

    static void Goo(C x)
    {
        x?.M();
    }

    public RefLike M()
    {
        System.Console.WriteLine(""M"");
        return default;
    }

    public ref struct RefLike{}
}
";
            var verifier = CompileAndVerify(source, options: TestOptions.DebugExe.WithAllowUnsafe(true), expectedOutput: @"---
M
---
---");

            verifier.VerifyIL("C.Goo", @"
{
  // Code size       14 (0xe)
  .maxstack  1
  IL_0000:  nop
  IL_0001:  ldarg.0
  IL_0002:  brtrue.s   IL_0006
  IL_0004:  br.s       IL_000d
  IL_0006:  ldarg.0
  IL_0007:  call       ""C.RefLike C.M()""
  IL_000c:  pop
  IL_000d:  ret
}");
        }

        [WorkItem(1109164, "http://vstfdevdiv:8080/DevDiv2/DevDiv/_workitems/edit/1109164")]
        [Fact]
        public void Bug1109164_01()
        {
            var source = @"
using System;

class Test
{
    static void Main()
    {
        System.Console.WriteLine(""---"");
        C.F1(null);
        System.Console.WriteLine(""---"");
        C.F1(new C());
        System.Console.WriteLine(""---"");
        C.F2(null);
        System.Console.WriteLine(""---"");
        C.F2(new C());
        System.Console.WriteLine(""---"");
    }
}

class C 
{
    static public void F1(C c) 
    {
        System.Console.WriteLine(""F1"");
        Action a = () => c?.M();
        a();
    }

    static public void F2(C c) => c?.M();

    void M() => System.Console.WriteLine(""M"");
}
";
            var verifier = CompileAndVerify(source, options: TestOptions.DebugExe, expectedOutput: @"---
F1
---
F1
M
---
---
M
---");

            verifier.VerifyIL("C.<>c__DisplayClass0_0.<F1>b__0", @"
{
  // Code size       19 (0x13)
  .maxstack  2
  IL_0000:  ldarg.0
  IL_0001:  ldfld      ""C C.<>c__DisplayClass0_0.c""
  IL_0006:  dup
  IL_0007:  brtrue.s   IL_000c
  IL_0009:  pop
  IL_000a:  br.s       IL_0012
  IL_000c:  call       ""void C.M()""
  IL_0011:  nop
  IL_0012:  ret
}");

            verifier.VerifyIL("C.F2", @"
{
  // Code size       13 (0xd)
  .maxstack  1
  IL_0000:  ldarg.0
  IL_0001:  brtrue.s   IL_0005
  IL_0003:  br.s       IL_000c
  IL_0005:  ldarg.0
  IL_0006:  call       ""void C.M()""
  IL_000b:  nop
  IL_000c:  ret
}");
        }

        [WorkItem(1109164, "http://vstfdevdiv:8080/DevDiv2/DevDiv/_workitems/edit/1109164")]
        [Fact]
        public void Bug1109164_02()
        {
            var source = @"
using System;

class Test
{
    static void Main()
    {
    }
}

class C 
{
    static public void F1(C c) 
    {
        System.Console.WriteLine(""F1"");
        Func<object> a = () => c?.M();
    }

    static public object F2(C c) => c?.M();

    static public object P1 => (new C())?.M();

    void M() => System.Console.WriteLine(""M"");
}
";
            var compilation = CreateCompilation(source);

            compilation.VerifyDiagnostics(
    // (16,32): error CS0029: Cannot implicitly convert type 'void' to 'object'
    //         Func<object> a = () => c?.M();
    Diagnostic(ErrorCode.ERR_NoImplicitConv, "c?.M()").WithArguments("void", "object").WithLocation(16, 32),
    // (16,32): error CS1662: Cannot convert lambda expression to intended delegate type because some of the return types in the block are not implicitly convertible to the delegate return type
    //         Func<object> a = () => c?.M();
    Diagnostic(ErrorCode.ERR_CantConvAnonMethReturns, "c?.M()").WithArguments("lambda expression").WithLocation(16, 32),
    // (19,37): error CS0029: Cannot implicitly convert type 'void' to 'object'
    //     static public object F2(C c) => c?.M();
    Diagnostic(ErrorCode.ERR_NoImplicitConv, "c?.M()").WithArguments("void", "object").WithLocation(19, 37),
    // (21,32): error CS0029: Cannot implicitly convert type 'void' to 'object'
    //     static public object P1 => (new C())?.M();
    Diagnostic(ErrorCode.ERR_NoImplicitConv, "(new C())?.M()").WithArguments("void", "object").WithLocation(21, 32)
                );
        }

        [WorkItem(1109164, "http://vstfdevdiv:8080/DevDiv2/DevDiv/_workitems/edit/1109164")]
        [Fact]
        public void Bug1109164_03()
        {
            var source = @"
using System;

class Test
{
    static void Main()
    {
        System.Console.WriteLine(""---"");
        C<int>.F1(null);
        System.Console.WriteLine(""---"");
        C<int>.F1(new C<int>());
        System.Console.WriteLine(""---"");
        C<int>.F2(null);
        System.Console.WriteLine(""---"");
        C<int>.F2(new C<int>());
        System.Console.WriteLine(""---"");
    }
}

class C<T> 
{
    static public void F1(C<T> c) 
    {
        System.Console.WriteLine(""F1"");
        Action a = () => c?.M();
        a();
    }

    static public void F2(C<T> c) => c?.M();

    T M() 
    {
        System.Console.WriteLine(""M"");
        return default(T);
    }
}
";
            var verifier = CompileAndVerify(source, options: TestOptions.DebugExe, expectedOutput: @"---
F1
---
F1
M
---
---
M
---");

            verifier.VerifyIL("C<T>.<>c__DisplayClass0_0.<F1>b__0()", @"
{
  // Code size       19 (0x13)
  .maxstack  2
  IL_0000:  ldarg.0
  IL_0001:  ldfld      ""C<T> C<T>.<>c__DisplayClass0_0.c""
  IL_0006:  dup
  IL_0007:  brtrue.s   IL_000c
  IL_0009:  pop
  IL_000a:  br.s       IL_0012
  IL_000c:  call       ""T C<T>.M()""
  IL_0011:  pop
  IL_0012:  ret
}");

            verifier.VerifyIL("C<T>.F2", @"
{
  // Code size       13 (0xd)
  .maxstack  1
  IL_0000:  ldarg.0
  IL_0001:  brtrue.s   IL_0005
  IL_0003:  br.s       IL_000c
  IL_0005:  ldarg.0
  IL_0006:  call       ""T C<T>.M()""
  IL_000b:  pop
  IL_000c:  ret
}");
        }

        [WorkItem(1109164, "http://vstfdevdiv:8080/DevDiv2/DevDiv/_workitems/edit/1109164")]
        [Fact]
        public void Bug1109164_04()
        {
            var source = @"
using System;

class Test
{
    static void Main()
    {
    }
}

class C<T> 
{
    static public void F1(C<T> c) 
    {
        Func<object> a = () => c?.M();
    }

    static public object F2(C<T> c) => c?.M();

    static public object P1 => (new C<T>())?.M();

    T M() 
    {
        return default(T);
    }
}
";

            var compilation = CreateCompilation(source);

            compilation.VerifyDiagnostics(
    // (15,33): error CS0023: Operator '?' cannot be applied to operand of type 'T'
    //         Func<object> a = () => c?.M();
    Diagnostic(ErrorCode.ERR_BadUnaryOp, "?").WithArguments("?", "T").WithLocation(15, 33),
    // (18,41): error CS0023: Operator '?' cannot be applied to operand of type 'T'
    //     static public object F2(C<T> c) => c?.M();
    Diagnostic(ErrorCode.ERR_BadUnaryOp, "?").WithArguments("?", "T").WithLocation(18, 41),
    // (20,44): error CS0023: Operator '?' cannot be applied to operand of type 'T'
    //     static public object P1 => (new C<T>())?.M();
    Diagnostic(ErrorCode.ERR_BadUnaryOp, "?").WithArguments("?", "T").WithLocation(20, 44)
                );
        }

        [WorkItem(1109164, "http://vstfdevdiv:8080/DevDiv2/DevDiv/_workitems/edit/1109164")]
        [Fact]
        public void Bug1109164_05()
        {
            var source = @"
using System;

class Test
{
    static void Main()
    {
        System.Console.WriteLine(""---"");
        C.F1(null);
        System.Console.WriteLine(""---"");
        C.F1(new C());
        System.Console.WriteLine(""---"");
        C.F2(null);
        System.Console.WriteLine(""---"");
        C.F2(new C());
        System.Console.WriteLine(""---"");
    }
}

unsafe class C 
{
    static public void F1(C c) 
    {
        System.Console.WriteLine(""F1"");
        Action<object> a = o => c?.M();
        a(null);
    }

    static public void F2(C c) => c?.M();

    void* M() 
    {
        System.Console.WriteLine(""M"");
        return null;
    }
}
";
            var verifier = CompileAndVerify(source, options: TestOptions.DebugExe.WithAllowUnsafe(true), verify: Verification.Fails, expectedOutput: @"---
F1
---
F1
M
---
---
M
---");

            verifier.VerifyIL("C.<>c__DisplayClass0_0.<F1>b__0", @"
{
  // Code size       19 (0x13)
  .maxstack  2
  IL_0000:  ldarg.0
  IL_0001:  ldfld      ""C C.<>c__DisplayClass0_0.c""
  IL_0006:  dup
  IL_0007:  brtrue.s   IL_000c
  IL_0009:  pop
  IL_000a:  br.s       IL_0012
  IL_000c:  call       ""void* C.M()""
  IL_0011:  pop
  IL_0012:  ret
}");

            verifier.VerifyIL("C.F2", @"
{
  // Code size       13 (0xd)
  .maxstack  1
  IL_0000:  ldarg.0
  IL_0001:  brtrue.s   IL_0005
  IL_0003:  br.s       IL_000c
  IL_0005:  ldarg.0
  IL_0006:  call       ""void* C.M()""
  IL_000b:  pop
  IL_000c:  ret
}");
        }

        [WorkItem(1109164, "http://vstfdevdiv:8080/DevDiv2/DevDiv/_workitems/edit/1109164")]
        [Fact]
        public void Bug1109164_06()
        {
            var source = @"
using System;

class Test
{
    static void Main()
    {
    }
}

unsafe class C 
{
    static public void F1(C c) 
    {
        System.Console.WriteLine(""F1"");
        Func<object, object> a = o => c?.M();
    }

    static public object F2(C c) => c?.M();

    static public object P1 => (new C())?.M();

    void* M() 
    {
        System.Console.WriteLine(""M"");
        return null;
    }
}
";

            var compilation = CreateCompilation(source, options: TestOptions.DebugExe.WithAllowUnsafe(true));

            compilation.VerifyDiagnostics(
    // (16,40): error CS0023: Operator '?' cannot be applied to operand of type 'void*'
    //         Func<object, object> a = o => c?.M();
    Diagnostic(ErrorCode.ERR_BadUnaryOp, "?").WithArguments("?", "void*").WithLocation(16, 40),
    // (19,38): error CS0023: Operator '?' cannot be applied to operand of type 'void*'
    //     static public object F2(C c) => c?.M();
    Diagnostic(ErrorCode.ERR_BadUnaryOp, "?").WithArguments("?", "void*").WithLocation(19, 38),
    // (21,41): error CS0023: Operator '?' cannot be applied to operand of type 'void*'
    //     static public object P1 => (new C())?.M();
    Diagnostic(ErrorCode.ERR_BadUnaryOp, "?").WithArguments("?", "void*").WithLocation(21, 41)
                );
        }

        [WorkItem(1109164, "http://vstfdevdiv:8080/DevDiv2/DevDiv/_workitems/edit/1109164")]
        [Fact]
        public void Bug1109164_07()
        {
            var source = @"
using System;

class Test
{
    static void Main()
    {
        C<int>.Test();
    }
}

class C<T> 
{
    public static void Test()
    {
        var x = new [] {null, new C<T>()};

        for (int i = 0; i < 2; x[i-1]?.M())
        {
            System.Console.WriteLine(""---"");
            System.Console.WriteLine(""Loop"");
            i++;
        }

        System.Console.WriteLine(""---"");
    }

    public T M() 
    {
        System.Console.WriteLine(""M"");
        return default(T);
    }
}
";
            var verifier = CompileAndVerify(source, options: TestOptions.DebugExe, expectedOutput: @" ---
Loop
---
Loop
M
---");
        }

        [WorkItem(1109164, "http://vstfdevdiv:8080/DevDiv2/DevDiv/_workitems/edit/1109164")]
        [Fact]
        public void Bug1109164_08()
        {
            var source = @"
using System;

class Test
{
    static void Main()
    {
        C<int>.Test();
    }
}

class C<T> 
{
    public static void Test()
    {
        var x = new [] {null, new C<T>()};
        
        System.Console.WriteLine(""---"");
        for (x[0]?.M(); false;)
        {
        }

        System.Console.WriteLine(""---"");
        for (x[1]?.M(); false;)
        {
        }

        System.Console.WriteLine(""---"");
    }

    public T M() 
    {
        System.Console.WriteLine(""M"");
        return default(T);
    }
}
";
            var verifier = CompileAndVerify(source, options: TestOptions.DebugExe, expectedOutput: @"---
---
M
---");
        }

        [WorkItem(1109164, "http://vstfdevdiv:8080/DevDiv2/DevDiv/_workitems/edit/1109164")]
        [Fact]
        public void Bug1109164_09()
        {
            var source = @"
class Test
{
    static void Main()
    {
    }
}

class C<T> 
{
    public static void Test()
    {
        C<T> x = null;
        
        for (; x?.M();)
        {
        }
    }

    public T M() 
    {
        return default(T);
    }
}
";
            var compilation = CreateCompilation(source);

            compilation.VerifyDiagnostics(
    // (15,17): error CS0023: Operator '?' cannot be applied to operand of type 'T'
    //         for (; x?.M();)
    Diagnostic(ErrorCode.ERR_BadUnaryOp, "?").WithArguments("?", "T").WithLocation(15, 17)
                );
        }

        [WorkItem(1109164, "http://vstfdevdiv:8080/DevDiv2/DevDiv/_workitems/edit/1109164")]
        [Fact]
        public void Bug1109164_10()
        {
            var source = @"
using System;

class Test
{
    static void Main()
    {
        C<int>.Test();
    }
}

class C<T> 
{
    public static void Test()
    {
        System.Console.WriteLine(""---"");
        M1(a => a?.M(), null);
        System.Console.WriteLine(""---"");
        M1((a) => a?.M(), new C<T>());
        System.Console.WriteLine(""---"");
    }

    static void M1(Action<C<T>> x, C<T> y)
    {
        System.Console.WriteLine(""M1(Action<C<T>> x)"");
        x(y);
    }

    static void M1(Func<C<T>, object> x, C<T> y)
    {
        System.Console.WriteLine(""M1(Func<C<T>, object> x)"");
        x(y);
    }

    public T M() 
    {
        System.Console.WriteLine(""M"");
        return default(T);
    }
}
";
            var verifier = CompileAndVerify(source, options: TestOptions.DebugExe, expectedOutput: @"---
M1(Action<C<T>> x)
---
M1(Action<C<T>> x)
M
---");
        }

        [WorkItem(74, "https://github.com/dotnet/roslyn/issues/74")]
        [Fact]
        public void ConditionalInAsyncTask()
        {
            var source = @"
#pragma warning disable CS1998 // suppress 'no await in async' warning
using System;
using System.Threading.Tasks;

class Goo<T>
{
    public T Method(int i)
    {
        Console.Write(i);
        return default(T); // returns value of unconstrained type parameter type
    }
    public void M1(Goo<T> x) => x?.Method(4);
    public async void M2(Goo<T> x) => x?.Method(5);
    public async Task M3(Goo<T> x) => x?.Method(6);
    public async Task M4() {
        Goo<T> a = new Goo<T>();
        Goo<T> b = null;

        Action f1 = async () => a?.Method(1);
        f1();
        f1 = async () => b?.Method(0);
        f1();

        Func<Task> f2 = async () => a?.Method(2);
        await f2();
        Func<Task> f3 = async () => b?.Method(3);
        await f3();

        M1(a); M1(b);
        M2(a); M2(b);
        await M3(a);
        await M3(b);
    }
}
class Program
{
    public static void Main()
    {
        // this will complete synchronously as there are no truly async ops.
        new Goo<int>().M4();
    }
}";
            var compilation = CreateCompilationWithMscorlib45(
                source, references: new[] { SystemRef_v4_0_30319_17929, SystemCoreRef_v4_0_30319_17929, CSharpRef }, options: TestOptions.DebugExe);
            CompileAndVerify(compilation, expectedOutput: "12456");
        }

        [WorkItem(825, "https://github.com/dotnet/roslyn/issues/825")]
        [Fact]
        public void ConditionalBoolExpr01()
        {
            var source = @"
class C 
{ 
    public static void Main() 
    { 
        System.Console.WriteLine(HasLength(null, 0));
    }

    static bool HasLength(string s, int len)
    {
        return s?.Length == len;
    }
}

";
            var verifier = CompileAndVerify(source, expectedOutput: @"False");

            verifier.VerifyIL("C.HasLength", @"
{
  // Code size       15 (0xf)
  .maxstack  2
  IL_0000:  ldarg.0
  IL_0001:  brtrue.s   IL_0005
  IL_0003:  ldc.i4.0
  IL_0004:  ret
  IL_0005:  ldarg.0
  IL_0006:  call       ""int string.Length.get""
  IL_000b:  ldarg.1
  IL_000c:  ceq
  IL_000e:  ret
}");
        }

        [WorkItem(825, "https://github.com/dotnet/roslyn/issues/825")]
        [Fact]
        public void ConditionalBoolExpr01a()
        {
            var source = @"
class C 
{ 
    public static void Main() 
    { 
        System.Console.WriteLine(HasLength(null, 0));
    }

    static bool HasLength(string s, byte len)
    {
        return s?.Length == len;
    }
}

";
            var verifier = CompileAndVerify(source, expectedOutput: @"False");

            verifier.VerifyIL("C.HasLength", @"
{
  // Code size       15 (0xf)
  .maxstack  2
  IL_0000:  ldarg.0
  IL_0001:  brtrue.s   IL_0005
  IL_0003:  ldc.i4.0
  IL_0004:  ret
  IL_0005:  ldarg.0
  IL_0006:  call       ""int string.Length.get""
  IL_000b:  ldarg.1
  IL_000c:  ceq
  IL_000e:  ret
}");
        }

        [WorkItem(825, "https://github.com/dotnet/roslyn/issues/825")]
        [WorkItem(5662, "https://github.com/dotnet/roslyn/issues/5662")]
        [Fact]
        public void ConditionalBoolExpr01b()
        {
            var source = @"
class C 
{ 
    public static void Main() 
    { 
        System.Console.WriteLine(HasLength(null, long.MaxValue));
        try
        {
            System.Console.WriteLine(HasLengthChecked(null, long.MaxValue));
        } 
        catch (System.Exception ex)
        {
            System.Console.WriteLine(ex.GetType().Name);
        }        
    }

    static bool HasLength(string s, long len)
    {
        return s?.Length == (int)(byte)len;
    }

    static bool HasLengthChecked(string s, long len)
    {
        checked
        {
            return s?.Length == (int)(byte)len;
        }
    }
}

";
            var verifier = CompileAndVerify(source, expectedOutput: @"False
OverflowException");

            verifier.VerifyIL("C.HasLength", @"
{
  // Code size       16 (0x10)
  .maxstack  2
  IL_0000:  ldarg.0
  IL_0001:  brtrue.s   IL_0005
  IL_0003:  ldc.i4.0
  IL_0004:  ret
  IL_0005:  ldarg.0
  IL_0006:  call       ""int string.Length.get""
  IL_000b:  ldarg.1
  IL_000c:  conv.u1
  IL_000d:  ceq
  IL_000f:  ret
}").VerifyIL("C.HasLengthChecked", @"
{
  // Code size       48 (0x30)
  .maxstack  2
  .locals init (int? V_0,
                int V_1,
                int? V_2)
  IL_0000:  ldarg.0
  IL_0001:  brtrue.s   IL_000e
  IL_0003:  ldloca.s   V_2
  IL_0005:  initobj    ""int?""
  IL_000b:  ldloc.2
  IL_000c:  br.s       IL_0019
  IL_000e:  ldarg.0
  IL_000f:  call       ""int string.Length.get""
  IL_0014:  newobj     ""int?..ctor(int)""
  IL_0019:  stloc.0
  IL_001a:  ldarg.1
  IL_001b:  conv.ovf.u1
  IL_001c:  stloc.1
  IL_001d:  ldloca.s   V_0
  IL_001f:  call       ""int int?.GetValueOrDefault()""
  IL_0024:  ldloc.1
  IL_0025:  ceq
  IL_0027:  ldloca.s   V_0
  IL_0029:  call       ""bool int?.HasValue.get""
  IL_002e:  and
  IL_002f:  ret
}");
        }

        [Fact]
        public void ConditionalBoolExpr02()
        {
            var source = @"
class C 
{ 
    public static void Main() 
    { 
        System.Console.Write(HasLength(null, 0));
        System.Console.Write(HasLength(null, 3));
        System.Console.Write(HasLength(""q"", 2));
    }

    static bool HasLength(string s, int len)
    {
        return (s?.Length ?? 2) + 1 == len;
    }
}

";
            var verifier = CompileAndVerify(source, expectedOutput: @"FalseTrueTrue");

            verifier.VerifyIL("C.HasLength", @"
{
  // Code size       18 (0x12)
  .maxstack  2
  IL_0000:  ldarg.0
  IL_0001:  brtrue.s   IL_0006
  IL_0003:  ldc.i4.2
  IL_0004:  br.s       IL_000c
  IL_0006:  ldarg.0
  IL_0007:  call       ""int string.Length.get""
  IL_000c:  ldc.i4.1
  IL_000d:  add
  IL_000e:  ldarg.1
  IL_000f:  ceq
  IL_0011:  ret
}");
        }

        [Fact]
        public void ConditionalBoolExpr02a()
        {
            var source = @"
class C 
{ 
    public static void Main() 
    { 
        System.Console.Write(NotHasLength(null, 0));
        System.Console.Write(NotHasLength(null, 3));
        System.Console.Write(NotHasLength(""q"", 2));
    }

    static bool NotHasLength(string s, int len)
    {
        return s?.Length + 1 != len;
    }
}

";
            var verifier = CompileAndVerify(source, expectedOutput: @"TrueTrueFalse");

            verifier.VerifyIL("C.NotHasLength", @"
{
  // Code size       20 (0x14)
  .maxstack  2
  IL_0000:  ldarg.0
  IL_0001:  brtrue.s   IL_0005
  IL_0003:  ldc.i4.1
  IL_0004:  ret
  IL_0005:  ldarg.0
  IL_0006:  call       ""int string.Length.get""
  IL_000b:  ldc.i4.1
  IL_000c:  add
  IL_000d:  ldarg.1
  IL_000e:  ceq
  IL_0010:  ldc.i4.0
  IL_0011:  ceq
  IL_0013:  ret
}");
        }

        [Fact]
        public void ConditionalBoolExpr02b()
        {
            var source = @"
class C 
{ 
    public static void Main() 
    { 
        System.Console.Write(NotHasLength(null, 0));
        System.Console.Write(NotHasLength(null, 3));
        System.Console.Write(NotHasLength(""q"", 2));
        System.Console.Write(NotHasLength(null, null));
    }

    static bool NotHasLength(string s, int? len)
    {
        return s?.Length + 1 != len;
    }
}

";
            var verifier = CompileAndVerify(source, expectedOutput: @"TrueTrueFalseFalse");

            verifier.VerifyIL("C.NotHasLength", @"
{
  // Code size       42 (0x2a)
  .maxstack  2
  .locals init (int? V_0)
  IL_0000:  ldarg.0
  IL_0001:  brtrue.s   IL_000b
  IL_0003:  ldarga.s   V_1
  IL_0005:  call       ""bool int?.HasValue.get""
  IL_000a:  ret
  IL_000b:  ldarg.0
  IL_000c:  call       ""int string.Length.get""
  IL_0011:  ldc.i4.1
  IL_0012:  add
  IL_0013:  ldarg.1
  IL_0014:  stloc.0
  IL_0015:  ldloca.s   V_0
  IL_0017:  call       ""int int?.GetValueOrDefault()""
  IL_001c:  ceq
  IL_001e:  ldloca.s   V_0
  IL_0020:  call       ""bool int?.HasValue.get""
  IL_0025:  and
  IL_0026:  ldc.i4.0
  IL_0027:  ceq
  IL_0029:  ret
}");
        }

        [Fact]
        public void ConditionalBoolExpr03()
        {
            var source = @"
    using System.Threading.Tasks;
    static class C
    {
        public static void Main()
        {
            System.Console.Write(HasLength(null, 0).Result);
            System.Console.Write(HasLength(null, 3).Result);
            System.Console.Write(HasLength(""q"", 2).Result);
        }

        static async Task<bool> HasLength(string s, int len)
        {
            return (s?.Goo(await Bar()) ?? await Bar() + await Bar()) + 1 == len;
        }

        static int Goo(this string s, int arg)
        {
            return s.Length;
        }

        static async Task<int> Bar()
        {
            await Task.Yield();
            return 1;
        }
    }


";
            var c = CreateCompilationWithMscorlib45(source, new[] { SystemRef_v4_0_30319_17929, SystemCoreRef_v4_0_30319_17929, CSharpRef }, TestOptions.ReleaseExe);
            var comp = CompileAndVerify(c, expectedOutput: @"FalseTrueTrue");
        }

        [Fact]
        public void ConditionalBoolExpr04()
        {
            var source = @"
    using System.Threading.Tasks;
    static class C
    {
       public static void Main()
        {
            System.Console.Write(HasLength((string)null, 0).Result);
            System.Console.Write(HasLength((string)null, 3).Result);
            System.Console.Write(HasLength(""q"", 2).Result);
        }

        static async Task<bool> HasLength<T>(T s, int len)
        {
            return (s?.Goo(await Bar()) ?? 2) + 1 == len;
        }

        static int Goo<T>(this T s, int arg)
        {
            return ((string)(object)s).Length;
        }

        static async Task<int> Bar()
        {
            await Task.Yield();
            return 1;
        }
    }


";
            var c = CreateCompilationWithMscorlib45(source, new[] { SystemRef_v4_0_30319_17929, SystemCoreRef_v4_0_30319_17929, CSharpRef }, TestOptions.ReleaseExe);
            var comp = CompileAndVerify(c, expectedOutput: @"FalseTrueTrue");
        }

        [Fact]
        public void ConditionalBoolExpr05()
        {
            var source = @"
    using System.Threading.Tasks;
    static class C
    {
       public static void Main()
        {
            System.Console.Write(HasLength((string)null, 0).Result);
            System.Console.Write(HasLength((string)null, 3).Result);
            System.Console.Write(HasLength(""q"", 2).Result);
        }

        static async Task<bool> HasLength<T>(T s, int len)
        {
            return (s?.Goo(await Bar(await Bar())) ?? 2) + 1 == len;
        }

        static int Goo<T>(this T s, int arg)
        {
            return ((string)(object)s).Length;
        }

        static async Task<int> Bar()
        {
            await Task.Yield();
            return 1;
        }

        static async Task<int> Bar(int arg)
        {
            await Task.Yield();
            return arg;
        }
    }


";
            var c = CreateCompilationWithMscorlib45(source, new[] { SystemRef_v4_0_30319_17929, SystemCoreRef_v4_0_30319_17929, CSharpRef }, TestOptions.ReleaseExe);
            var comp = CompileAndVerify(c, expectedOutput: @"FalseTrueTrue");
        }


        [Fact]
        public void ConditionalBoolExpr06()
        {
            var source = @"
    using System.Threading.Tasks;
    static class C
    {
        public static void Main()
        {
            System.Console.Write(HasLength(null, 0).Result);
            System.Console.Write(HasLength(null, 7).Result);
            System.Console.Write(HasLength(""q"", 7).Result);
        }

        static async Task<bool> HasLength(string s, int len)
        {
            System.Console.WriteLine(s?.Goo(await Bar())?.Goo(await Bar()) + ""#"");
            return s?.Goo(await Bar())?.Goo(await Bar()).Length == len;
        }

        static string Goo(this string s, string arg)
        {
            return s + arg;
        }

        static async Task<string> Bar()
        {
            await Task.Yield();
            return ""Bar"";
        }
    }
";
            var c = CreateCompilationWithMscorlib45(source, new[] { SystemRef_v4_0_30319_17929, SystemCoreRef_v4_0_30319_17929, CSharpRef }, TestOptions.ReleaseExe);
            var comp = CompileAndVerify(c, expectedOutput: @"#
False#
FalseqBarBar#
True");
        }

        [Fact]
        public void ConditionalBoolExpr07()
        {
            var source = @"
    using System.Threading.Tasks;
    static class C
    {
        public static void Main()
        {
            System.Console.WriteLine(Test(null).Result);
            System.Console.WriteLine(Test(""q"").Result);
        }

        static async Task<bool> Test(string s)
        {
            return (await Bar(s))?.Goo(await Bar())?.ToString()?.Length > 1;
        }

        static string Goo(this string s, string arg1)
        {
            return s + arg1;
        }

        static async Task<string> Bar()
        {
            await Task.Yield();
            return ""Bar"";
        }

        static async Task<string> Bar(string arg)
        {
            await Task.Yield();
            return arg;
        }
    }
";
            var c = CreateCompilationWithMscorlib45(source, new[] { SystemRef_v4_0_30319_17929, SystemCoreRef_v4_0_30319_17929, CSharpRef }, TestOptions.ReleaseExe);
            var comp = CompileAndVerify(c, expectedOutput: @"False
True");
        }

        [Fact]
        public void ConditionalBoolExpr08()
        {
            var source = @"
    using System.Threading.Tasks;
    static class C
    {
        public static void Main()
        {
            System.Console.WriteLine(Test(null).Result);
            System.Console.WriteLine(Test(""q"").Result);
        }

        static async Task<bool> Test(string s)
        {
            return (await Bar(s))?.Insert(0, await Bar())?.ToString()?.Length > 1;
        }

        static async Task<string> Bar()
        {
            await Task.Yield();
            return ""Bar"";
        }

        static async Task<dynamic> Bar(string arg)
        {
            await Task.Yield();
            return arg;
        }
    }";
            var c = CreateCompilationWithMscorlib45(source, new[] { SystemRef_v4_0_30319_17929, SystemCoreRef_v4_0_30319_17929, CSharpRef }, TestOptions.ReleaseExe);
            var comp = CompileAndVerify(c, expectedOutput: @"False
True");
        }

        [Fact]
        public void ConditionalUserDef01()
        {
            var source = @"
class C
{
    struct S1
    {
        public static bool operator ==(S1? x, S1?y)
        {
            System.Console.Write(""=="");
            return true;
        }

        public static bool operator !=(S1? x, S1? y)
        {
            System.Console.Write(""!="");
            return false;
        }

    }

    class C1
    {
        public S1 Goo()
        {
            return new S1();
        }
    }

    public static void Main()
    {
        System.Console.WriteLine(TestEq(null, new S1()));
        System.Console.WriteLine(TestEq(new C1(), new S1()));

        System.Console.WriteLine(TestNeq(null, new S1()));
        System.Console.WriteLine(TestNeq(new C1(), new S1()));
    }

    static bool TestEq(C1 c, S1 arg)
    {
        return c?.Goo() == arg;
    }

    static bool TestNeq(C1 c, S1 arg)
    {
        return c?.Goo() != arg;
    }

}
";
            var verifier = CompileAndVerify(source, expectedOutput: @"==True
==True
!=False
!=False");

            verifier.VerifyIL("C.TestNeq", @"
{
  // Code size       37 (0x25)
  .maxstack  2
  .locals init (C.S1? V_0)
  IL_0000:  ldarg.0
  IL_0001:  brtrue.s   IL_000e
  IL_0003:  ldloca.s   V_0
  IL_0005:  initobj    ""C.S1?""
  IL_000b:  ldloc.0
  IL_000c:  br.s       IL_0019
  IL_000e:  ldarg.0
  IL_000f:  call       ""C.S1 C.C1.Goo()""
  IL_0014:  newobj     ""C.S1?..ctor(C.S1)""
  IL_0019:  ldarg.1
  IL_001a:  newobj     ""C.S1?..ctor(C.S1)""
  IL_001f:  call       ""bool C.S1.op_Inequality(C.S1?, C.S1?)""
  IL_0024:  ret
}");
        }

        [Fact]
        public void ConditionalUserDef01n()
        {
            var source = @"
class C
{
    struct S1
    {
        public static bool operator ==(S1? x, S1?y)
        {
            System.Console.Write(""=="");
            return true;
        }

        public static bool operator !=(S1? x, S1? y)
        {
            System.Console.Write(""!="");
            return false;
        }

    }

    class C1
    {
        public S1 Goo()
        {
            return new S1();
        }
    }

    public static void Main()
    {
        System.Console.WriteLine(TestEq(null, new S1()));
        System.Console.WriteLine(TestEq(new C1(), new S1()));
        System.Console.WriteLine(TestEq(new C1(), null));

        System.Console.WriteLine(TestNeq(null, new S1()));
        System.Console.WriteLine(TestNeq(new C1(), new S1()));
        System.Console.WriteLine(TestNeq(new C1(), null));
    }

    static bool TestEq(C1 c, S1? arg)
    {
        return c?.Goo() == arg;
    }

    static bool TestNeq(C1 c, S1? arg)
    {
        return c?.Goo() != arg;
    }

}
";
            var verifier = CompileAndVerify(source, expectedOutput: @"==True
==True
==True
!=False
!=False
!=False");

            verifier.VerifyIL("C.TestNeq", @"
{
  // Code size       32 (0x20)
  .maxstack  2
  .locals init (C.S1? V_0)
  IL_0000:  ldarg.0
  IL_0001:  brtrue.s   IL_000e
  IL_0003:  ldloca.s   V_0
  IL_0005:  initobj    ""C.S1?""
  IL_000b:  ldloc.0
  IL_000c:  br.s       IL_0019
  IL_000e:  ldarg.0
  IL_000f:  call       ""C.S1 C.C1.Goo()""
  IL_0014:  newobj     ""C.S1?..ctor(C.S1)""
  IL_0019:  ldarg.1
  IL_001a:  call       ""bool C.S1.op_Inequality(C.S1?, C.S1?)""
  IL_001f:  ret
}");
        }

        [Fact]
        public void ConditionalUserDef02()
        {
            var source = @"
class C
{
    struct S1
    {
        public static bool operator ==(S1 x, S1 y)
        {
            System.Console.Write(""=="");
            return true;
        }

        public static bool operator !=(S1 x, S1 y)
        {
            System.Console.Write(""!="");
            return false;
        }

    }

    class C1
    {
        public S1 Goo()
        {
            return new S1();
        }
    }

    public static void Main()
    {
        System.Console.WriteLine(TestEq(null, new S1()));
        System.Console.WriteLine(TestEq(new C1(), new S1()));

        System.Console.WriteLine(TestNeq(null, new S1()));
        System.Console.WriteLine(TestNeq(new C1(), new S1()));
    }

    static bool TestEq(C1 c, S1 arg)
    {
        return c?.Goo() == arg;
    }

    static bool TestNeq(C1 c, S1 arg)
    {
        return c?.Goo() != arg;
    }

}
";
            var verifier = CompileAndVerify(source, expectedOutput: @"False
==True
True
!=False");

            verifier.VerifyIL("C.TestNeq", @"
{
  // Code size       18 (0x12)
  .maxstack  2
  IL_0000:  ldarg.0
  IL_0001:  brtrue.s   IL_0005
  IL_0003:  ldc.i4.1
  IL_0004:  ret
  IL_0005:  ldarg.0
  IL_0006:  call       ""C.S1 C.C1.Goo()""
  IL_000b:  ldarg.1
  IL_000c:  call       ""bool C.S1.op_Inequality(C.S1, C.S1)""
  IL_0011:  ret
}");
        }

        [Fact]
        public void ConditionalUserDef02n()
        {
            var source = @"
class C
{
    struct S1
    {
        public static bool operator ==(S1 x, S1 y)
        {
            System.Console.Write(""=="");
            return true;
        }

        public static bool operator !=(S1 x, S1 y)
        {
            System.Console.Write(""!="");
            return false;
        }

    }

    class C1
    {
        public S1 Goo()
        {
            return new S1();
        }
    }

    public static void Main()
    {
        System.Console.WriteLine(TestEq(null, new S1()));
        System.Console.WriteLine(TestEq(new C1(), new S1()));
        System.Console.WriteLine(TestEq(new C1(), null));

        System.Console.WriteLine(TestNeq(null, new S1()));
        System.Console.WriteLine(TestNeq(new C1(), new S1()));
        System.Console.WriteLine(TestNeq(new C1(), null));
    }

    static bool TestEq(C1 c, S1? arg)
    {
        return c?.Goo() == arg;
    }

    static bool TestNeq(C1 c, S1? arg)
    {
        return c?.Goo() != arg;
    }

}
";
            var verifier = CompileAndVerify(source, expectedOutput: @"False
==True
False
True
!=False
True");

            verifier.VerifyIL("C.TestNeq", @"
{
  // Code size       45 (0x2d)
  .maxstack  2
  .locals init (C.S1 V_0,
                C.S1? V_1)
  IL_0000:  ldarg.0
  IL_0001:  brtrue.s   IL_000b
  IL_0003:  ldarga.s   V_1
  IL_0005:  call       ""bool C.S1?.HasValue.get""
  IL_000a:  ret
  IL_000b:  ldarg.0
  IL_000c:  call       ""C.S1 C.C1.Goo()""
  IL_0011:  stloc.0
  IL_0012:  ldarg.1
  IL_0013:  stloc.1
  IL_0014:  ldloca.s   V_1
  IL_0016:  call       ""bool C.S1?.HasValue.get""
  IL_001b:  brtrue.s   IL_001f
  IL_001d:  ldc.i4.1
  IL_001e:  ret
  IL_001f:  ldloc.0
  IL_0020:  ldloca.s   V_1
  IL_0022:  call       ""C.S1 C.S1?.GetValueOrDefault()""
  IL_0027:  call       ""bool C.S1.op_Inequality(C.S1, C.S1)""
  IL_002c:  ret
}");
        }

        [Fact]
        public void Bug1()
        {
            var source = @"
using System;

class Test
{
    static void Main()
    {
        var c1 = new C1();
        M1(c1);
        M2(c1);
    }
    static void M1(C1 c1)
    {
        if (c1?.P == 1) Console.WriteLine(1);
    }
    static void M2(C1 c1)
    {
        if (c1 != null && c1.P == 1) Console.WriteLine(1);
    }
}
class C1
{
    public int P => 1;
}

";
            var comp = CompileAndVerify(source, expectedOutput: @"1
1");
            comp.VerifyIL("Test.M1", @"
{
  // Code size       19 (0x13)
  .maxstack  2
  IL_0000:  ldarg.0
  IL_0001:  brfalse.s  IL_0012
  IL_0003:  ldarg.0
  IL_0004:  call       ""int C1.P.get""
  IL_0009:  ldc.i4.1
  IL_000a:  bne.un.s   IL_0012
  IL_000c:  ldc.i4.1
  IL_000d:  call       ""void System.Console.WriteLine(int)""
  IL_0012:  ret
}
");
            comp.VerifyIL("Test.M2", @"
{
  // Code size       19 (0x13)
  .maxstack  2
  IL_0000:  ldarg.0
  IL_0001:  brfalse.s  IL_0012
  IL_0003:  ldarg.0
  IL_0004:  callvirt   ""int C1.P.get""
  IL_0009:  ldc.i4.1
  IL_000a:  bne.un.s   IL_0012
  IL_000c:  ldc.i4.1
  IL_000d:  call       ""void System.Console.WriteLine(int)""
  IL_0012:  ret
}
");
        }
        [Fact]
        public void ConditionalBoolExpr02ba()
        {
            var source = @"
class C
{
    public static void Main()
    {
        System.Console.Write(NotHasLength(null, 0));
        System.Console.Write(NotHasLength(null, 3));
        System.Console.Write(NotHasLength(1, 2));
    }

    static bool NotHasLength(int? s, int len)
    {
        return s?.GetHashCode() + 1 != len;
    }
}

";
            var verifier = CompileAndVerify(source, expectedOutput: @"TrueTrueFalse");

            verifier.VerifyIL("C.NotHasLength", @"
{
  // Code size       35 (0x23)
  .maxstack  2
  .locals init (int V_0)
  IL_0000:  ldarga.s   V_0
  IL_0002:  call       ""bool int?.HasValue.get""
  IL_0007:  brtrue.s   IL_000b
  IL_0009:  ldc.i4.1
  IL_000a:  ret
  IL_000b:  ldarga.s   V_0
  IL_000d:  call       ""int int?.GetValueOrDefault()""
  IL_0012:  stloc.0
  IL_0013:  ldloca.s   V_0
  IL_0015:  call       ""int int.GetHashCode()""
  IL_001a:  ldc.i4.1
  IL_001b:  add
  IL_001c:  ldarg.1
  IL_001d:  ceq
  IL_001f:  ldc.i4.0
  IL_0020:  ceq
  IL_0022:  ret
}
");
        }

        [Fact]
        public void ConditionalBoolExpr02bb()
        {
            var source = @"
class C
{
    public static void Main()
    {
        System.Console.Write(NotHasLength(null, 0));
        System.Console.Write(NotHasLength(null, 3));
        System.Console.Write(NotHasLength(1, 2));
        System.Console.Write(NotHasLength(null, null));
    }

    static bool NotHasLength(int? s, int? len)
    {
        return s?.GetHashCode() + 1 != len;
    }
}

";
            var verifier = CompileAndVerify(source, expectedOutput: @"TrueTrueFalseFalse");

            verifier.VerifyIL("C.NotHasLength", @"
{
  // Code size       57 (0x39)
  .maxstack  2
  .locals init (int? V_0,
                int V_1)
  IL_0000:  ldarga.s   V_0
  IL_0002:  call       ""bool int?.HasValue.get""
  IL_0007:  brtrue.s   IL_0011
  IL_0009:  ldarga.s   V_1
  IL_000b:  call       ""bool int?.HasValue.get""
  IL_0010:  ret
  IL_0011:  ldarga.s   V_0
  IL_0013:  call       ""int int?.GetValueOrDefault()""
  IL_0018:  stloc.1
  IL_0019:  ldloca.s   V_1
  IL_001b:  call       ""int int.GetHashCode()""
  IL_0020:  ldc.i4.1
  IL_0021:  add
  IL_0022:  ldarg.1
  IL_0023:  stloc.0
  IL_0024:  ldloca.s   V_0
  IL_0026:  call       ""int int?.GetValueOrDefault()""
  IL_002b:  ceq
  IL_002d:  ldloca.s   V_0
  IL_002f:  call       ""bool int?.HasValue.get""
  IL_0034:  and
  IL_0035:  ldc.i4.0
  IL_0036:  ceq
  IL_0038:  ret
}");
        }

        [Fact]
        public void ConditionalUnary()
        {
            var source = @"
class C 
{ 
    public static void Main() 
    { 
        var x = - - -((string)null)?.Length  ??  - - -string.Empty?.Length;

        System.Console.WriteLine(x);
    }
}

";
            var verifier = CompileAndVerify(source, expectedOutput: @"0");

            verifier.VerifyIL("C.Main", @"
{
  // Code size       44 (0x2c)
  .maxstack  2
  .locals init (int? V_0)
  IL_0000:  ldsfld     ""string string.Empty""
  IL_0005:  dup
  IL_0006:  brtrue.s   IL_0014
  IL_0008:  pop
  IL_0009:  ldloca.s   V_0
  IL_000b:  initobj    ""int?""
  IL_0011:  ldloc.0
  IL_0012:  br.s       IL_0021
  IL_0014:  call       ""int string.Length.get""
  IL_0019:  neg
  IL_001a:  neg
  IL_001b:  neg
  IL_001c:  newobj     ""int?..ctor(int)""
  IL_0021:  box        ""int?""
  IL_0026:  call       ""void System.Console.WriteLine(object)""
  IL_002b:  ret
}
");
        }

        [WorkItem(7388, "https://github.com/dotnet/roslyn/issues/7388")]
        [Fact]
        public void ConditionalClassConstrained001()
        {
            var source = @"
using System;

namespace ConsoleApplication9
{
    class Program
    {
        static void Main(string[] args)
        {
            var v = new A<object>();
            System.Console.WriteLine(A<object>.Test(v));
        }

        public class A<T> : object where T : class
        {
            public T Value { get { return (T)(object)42; }}

            public static T Test(A<T> val)
            {
                return val?.Value;
            }
        }
    }
}


";
            var verifier = CompileAndVerify(source, expectedOutput: @"42");

            verifier.VerifyIL("ConsoleApplication9.Program.A<T>.Test(ConsoleApplication9.Program.A<T>)", @"
{
  // Code size       20 (0x14)
  .maxstack  1
  .locals init (T V_0)
  IL_0000:  ldarg.0
  IL_0001:  brtrue.s   IL_000d
  IL_0003:  ldloca.s   V_0
  IL_0005:  initobj    ""T""
  IL_000b:  ldloc.0
  IL_000c:  ret
  IL_000d:  ldarg.0
  IL_000e:  call       ""T ConsoleApplication9.Program.A<T>.Value.get""
  IL_0013:  ret
}");
        }

        [Fact, WorkItem(15670, "https://github.com/dotnet/roslyn/issues/15670")]
        public void ConditionalAccessOffOfUnconstrainedDefault1()
        {
            var source = @"
using System;

public class Test<T>
{
    public string Run()
    {
        return default(T)?.ToString();
    }
}

class Program
{
    static void Main()
    {
        Console.WriteLine(""--"");
        Console.WriteLine(new Test<string>().Run());
        Console.WriteLine(""--"");
        Console.WriteLine(new Test<int>().Run());
        Console.WriteLine(""--"");
    }
}
";
            var verifier = CompileAndVerify(source, options: TestOptions.DebugExe, expectedOutput:
@"--

--
0
--");

            verifier.VerifyIL("Test<T>.Run", @"
{
  // Code size       45 (0x2d)
  .maxstack  2
  .locals init (T V_0,
                string V_1)
  IL_0000:  nop
  IL_0001:  ldloca.s   V_0
  IL_0003:  initobj    ""T""
  IL_0009:  ldloc.0
  IL_000a:  box        ""T""
  IL_000f:  brtrue.s   IL_0014
  IL_0011:  ldnull
  IL_0012:  br.s       IL_0028
  IL_0014:  ldloca.s   V_0
  IL_0016:  dup
  IL_0017:  initobj    ""T""
  IL_001d:  constrained. ""T""
  IL_0023:  callvirt   ""string object.ToString()""
  IL_0028:  stloc.1
  IL_0029:  br.s       IL_002b
  IL_002b:  ldloc.1
  IL_002c:  ret
}");
        }

        [Fact, WorkItem(15670, "https://github.com/dotnet/roslyn/issues/15670")]
        public void ConditionalAccessOffOfUnconstrainedDefault2()
        {
            var source = @"
using System;

public class Test<T>
{
    public string Run()
    {
        var v = default(T);
        return v?.ToString();
    }
}

class Program
{
    static void Main()
    {
        Console.WriteLine(""--"");
        Console.WriteLine(new Test<string>().Run());
        Console.WriteLine(""--"");
        Console.WriteLine(new Test<int>().Run());
        Console.WriteLine(""--"");
    }
}
";
            var verifier = CompileAndVerify(source, options: TestOptions.DebugExe, expectedOutput:
@"--

--
0
--");

            verifier.VerifyIL("Test<T>.Run", @"
{
  // Code size       38 (0x26)
  .maxstack  1
  .locals init (T V_0, //v
                string V_1)
  IL_0000:  nop
  IL_0001:  ldloca.s   V_0
  IL_0003:  initobj    ""T""
  IL_0009:  ldloc.0
  IL_000a:  box        ""T""
  IL_000f:  brtrue.s   IL_0014
  IL_0011:  ldnull
  IL_0012:  br.s       IL_0021
  IL_0014:  ldloca.s   V_0
  IL_0016:  constrained. ""T""
  IL_001c:  callvirt   ""string object.ToString()""
  IL_0021:  stloc.1
  IL_0022:  br.s       IL_0024
  IL_0024:  ldloc.1
  IL_0025:  ret
}");
        }

        [Fact, WorkItem(15670, "https://github.com/dotnet/roslyn/issues/15670")]
        public void ConditionalAccessOffOfInterfaceConstrainedDefault1()
        {
            var source = @"
using System;

public class Test<T> where T : IComparable
{
    public string Run()
    {
        return default(T)?.ToString();
    }
}

class Program
{
    static void Main()
    {
        Console.WriteLine(""--"");
        Console.WriteLine(new Test<string>().Run());
        Console.WriteLine(""--"");
        Console.WriteLine(new Test<int>().Run());
        Console.WriteLine(""--"");
    }
}
";
            var verifier = CompileAndVerify(source, options: TestOptions.DebugExe, expectedOutput:
@"--

--
0
--");

            verifier.VerifyIL("Test<T>.Run", @"
{
  // Code size       45 (0x2d)
  .maxstack  2
  .locals init (T V_0,
                string V_1)
  IL_0000:  nop
  IL_0001:  ldloca.s   V_0
  IL_0003:  initobj    ""T""
  IL_0009:  ldloc.0
  IL_000a:  box        ""T""
  IL_000f:  brtrue.s   IL_0014
  IL_0011:  ldnull
  IL_0012:  br.s       IL_0028
  IL_0014:  ldloca.s   V_0
  IL_0016:  dup
  IL_0017:  initobj    ""T""
  IL_001d:  constrained. ""T""
  IL_0023:  callvirt   ""string object.ToString()""
  IL_0028:  stloc.1
  IL_0029:  br.s       IL_002b
  IL_002b:  ldloc.1
  IL_002c:  ret
}");
        }

        [Fact, WorkItem(15670, "https://github.com/dotnet/roslyn/issues/15670")]
        public void ConditionalAccessOffOfInterfaceConstrainedDefault2()
        {
            var source = @"
using System;

public class Test<T> where T : IComparable
{
    public string Run()
    {
        var v = default(T);
        return v?.ToString();
    }
}

class Program
{
    static void Main()
    {
        Console.WriteLine(""--"");
        Console.WriteLine(new Test<string>().Run());
        Console.WriteLine(""--"");
        Console.WriteLine(new Test<int>().Run());
        Console.WriteLine(""--"");
    }
}
";
            var verifier = CompileAndVerify(source, options: TestOptions.DebugExe, expectedOutput:
@"--

--
0
--");

            verifier.VerifyIL("Test<T>.Run", @"
{
  // Code size       38 (0x26)
  .maxstack  1
  .locals init (T V_0, //v
                string V_1)
  IL_0000:  nop
  IL_0001:  ldloca.s   V_0
  IL_0003:  initobj    ""T""
  IL_0009:  ldloc.0
  IL_000a:  box        ""T""
  IL_000f:  brtrue.s   IL_0014
  IL_0011:  ldnull
  IL_0012:  br.s       IL_0021
  IL_0014:  ldloca.s   V_0
  IL_0016:  constrained. ""T""
  IL_001c:  callvirt   ""string object.ToString()""
  IL_0021:  stloc.1
  IL_0022:  br.s       IL_0024
  IL_0024:  ldloc.1
  IL_0025:  ret
}");
        }

        [Fact, WorkItem(15670, "https://github.com/dotnet/roslyn/issues/15670")]
        public void ConditionalAccessOffOfClassConstrainedDefault1()
        {
            var source = @"
using System;

public class Test<T> where T : class
{
    public string Run()
    {
        return default(T)?.ToString();
    }
}

class Program
{
    static void Main()
    {
        Console.WriteLine(""--"");
        Console.WriteLine(new Test<string>().Run());
        Console.WriteLine(""--"");
    }
}
";
            var verifier = CompileAndVerify(source, options: TestOptions.DebugExe, expectedOutput:
@"--

--");

            verifier.VerifyIL("Test<T>.Run", @"
{
  // Code size        7 (0x7)
  .maxstack  1
  .locals init (string V_0)
  IL_0000:  nop
  IL_0001:  ldnull
  IL_0002:  stloc.0
  IL_0003:  br.s       IL_0005
  IL_0005:  ldloc.0
  IL_0006:  ret
}");
        }

        [Fact, WorkItem(15670, "https://github.com/dotnet/roslyn/issues/15670")]
        public void ConditionalAccessOffOfClassConstrainedDefault2()
        {
            var source = @"
using System;

public class Test<T> where T : class
{
    public string Run()
    {
        var v = default(T);
        return v?.ToString();
    }
}

class Program
{
    static void Main()
    {
        Console.WriteLine(""--"");
        Console.WriteLine(new Test<string>().Run());
        Console.WriteLine(""--"");
    }
}
";
            var verifier = CompileAndVerify(source, options: TestOptions.DebugExe, expectedOutput:
@"--

--");

            verifier.VerifyIL("Test<T>.Run", @"
{
  // Code size       32 (0x20)
  .maxstack  2
  .locals init (T V_0, //v
                string V_1)
  IL_0000:  nop
  IL_0001:  ldloca.s   V_0
  IL_0003:  initobj    ""T""
  IL_0009:  ldloc.0
  IL_000a:  box        ""T""
  IL_000f:  dup
  IL_0010:  brtrue.s   IL_0016
  IL_0012:  pop
  IL_0013:  ldnull
  IL_0014:  br.s       IL_001b
  IL_0016:  callvirt   ""string object.ToString()""
  IL_001b:  stloc.1
  IL_001c:  br.s       IL_001e
  IL_001e:  ldloc.1
  IL_001f:  ret
}");
        }

        [Fact]
        [CompilerTrait(CompilerFeature.PEVerifyCompat)]
        public void ConditionalAccessOffReadOnlyNullable1()
        {
            var source = @"
using System;

class Program
{
    private static readonly Guid? g = null;

    static void Main()
    {
        Console.WriteLine(g?.ToString());
    }
}
";
            var comp = CompileAndVerify(source, options: TestOptions.DebugExe, expectedOutput: @"", verify: Verification.Fails);

            comp.VerifyIL("Program.Main", @"
{
  // Code size       44 (0x2c)
  .maxstack  2
  .locals init (System.Guid V_0)
  IL_0000:  nop
  IL_0001:  ldsflda    ""System.Guid? Program.g""
  IL_0006:  dup
  IL_0007:  call       ""bool System.Guid?.HasValue.get""
  IL_000c:  brtrue.s   IL_0012
  IL_000e:  pop
  IL_000f:  ldnull
  IL_0010:  br.s       IL_0025
  IL_0012:  call       ""System.Guid System.Guid?.GetValueOrDefault()""
  IL_0017:  stloc.0
  IL_0018:  ldloca.s   V_0
  IL_001a:  constrained. ""System.Guid""
  IL_0020:  callvirt   ""string object.ToString()""
  IL_0025:  call       ""void System.Console.WriteLine(string)""
  IL_002a:  nop
  IL_002b:  ret
}");

            comp = CompileAndVerify(source, options: TestOptions.DebugExe, expectedOutput: @"", parseOptions: TestOptions.Regular.WithPEVerifyCompatFeature(), verify: Verification.Passes);

            comp.VerifyIL("Program.Main", @"
{
	// Code size       47 (0x2f)
	.maxstack  2
	.locals init (System.Guid? V_0,
	            System.Guid V_1)
	IL_0000:  nop
	IL_0001:  ldsfld     ""System.Guid? Program.g""
	IL_0006:  stloc.0
	IL_0007:  ldloca.s   V_0
	IL_0009:  dup
	IL_000a:  call       ""bool System.Guid?.HasValue.get""
	IL_000f:  brtrue.s   IL_0015
	IL_0011:  pop
	IL_0012:  ldnull
	IL_0013:  br.s       IL_0028
	IL_0015:  call       ""System.Guid System.Guid?.GetValueOrDefault()""
	IL_001a:  stloc.1
	IL_001b:  ldloca.s   V_1
	IL_001d:  constrained. ""System.Guid""
	IL_0023:  callvirt   ""string object.ToString()""
	IL_0028:  call       ""void System.Console.WriteLine(string)""
	IL_002d:  nop
	IL_002e:  ret
}");
        }

        [Fact]
        public void ConditionalAccessOffReadOnlyNullable2()
        {
            var source = @"
using System;

class Program
{
    static void Main()
    {
        Console.WriteLine(default(Guid?)?.ToString());
    }
}
";
            var verifier = CompileAndVerify(source, options: TestOptions.DebugExe, expectedOutput: @"");

            verifier.VerifyIL("Program.Main", @"
{
  // Code size       55 (0x37)
  .maxstack  2
  .locals init (System.Guid? V_0,
                System.Guid V_1)
  IL_0000:  nop
  IL_0001:  ldloca.s   V_0
  IL_0003:  dup
  IL_0004:  initobj    ""System.Guid?""
  IL_000a:  call       ""bool System.Guid?.HasValue.get""
  IL_000f:  brtrue.s   IL_0014
  IL_0011:  ldnull
  IL_0012:  br.s       IL_0030
  IL_0014:  ldloca.s   V_0
  IL_0016:  dup
  IL_0017:  initobj    ""System.Guid?""
  IL_001d:  call       ""System.Guid System.Guid?.GetValueOrDefault()""
  IL_0022:  stloc.1
  IL_0023:  ldloca.s   V_1
  IL_0025:  constrained. ""System.Guid""
  IL_002b:  callvirt   ""string object.ToString()""
  IL_0030:  call       ""void System.Console.WriteLine(string)""
  IL_0035:  nop
  IL_0036:  ret
}");
        }

        [Fact]
        [WorkItem(23351, "https://github.com/dotnet/roslyn/issues/23351")]
        public void ConditionalAccessOffConstrainedTypeParameter_Property()
        {
            var source = @"
using System;

class Program
{
    static void Main(string[] args)
    {
        var obj1 = new MyObject1 { MyDate = new DateTime(636461511000000000L) };
        var obj2 = new MyObject2<MyObject1>(obj1);

        System.Console.WriteLine(obj1.MyDate.Ticks);
        System.Console.WriteLine(obj2.CurrentDate.Value.Ticks);
        System.Console.WriteLine(new MyObject2<MyObject1>(null).CurrentDate.HasValue);
    }
}

abstract class MyBaseObject1
{
    public DateTime MyDate { get; set; }
}

class MyObject1 : MyBaseObject1
{ }

class MyObject2<MyObjectType> where MyObjectType : MyBaseObject1, new()
{
    public MyObject2(MyObjectType obj)
    {
        m_CurrentObject1 = obj;
    }

    private MyObjectType m_CurrentObject1 = null;
    public MyObjectType CurrentObject1 => m_CurrentObject1;
    public DateTime? CurrentDate => CurrentObject1?.MyDate;
}
";

            var expectedOutput =
@"
636461511000000000
636461511000000000
False
";
            CompileAndVerify(source, options: TestOptions.DebugExe, expectedOutput: expectedOutput);
            CompileAndVerify(source, options: TestOptions.ReleaseExe, expectedOutput: expectedOutput);
        }

        [Fact]
        [WorkItem(23351, "https://github.com/dotnet/roslyn/issues/23351")]
        public void ConditionalAccessOffConstrainedTypeParameter_Field()
        {
            var source = @"
using System;

class Program
{
    static void Main(string[] args)
    {
        var obj1 = new MyObject1 { MyDate = new DateTime(636461511000000000L) };
        var obj2 = new MyObject2<MyObject1>(obj1);

        System.Console.WriteLine(obj1.MyDate.Ticks);
        System.Console.WriteLine(obj2.CurrentDate.Value.Ticks);
        System.Console.WriteLine(new MyObject2<MyObject1>(null).CurrentDate.HasValue);
    }
}

abstract class MyBaseObject1
{
    public DateTime MyDate;
}

class MyObject1 : MyBaseObject1
{ }

class MyObject2<MyObjectType> where MyObjectType : MyBaseObject1, new()
{
    public MyObject2(MyObjectType obj)
    {
        m_CurrentObject1 = obj;
    }

    private MyObjectType m_CurrentObject1 = null;
    public MyObjectType CurrentObject1 => m_CurrentObject1;
    public DateTime? CurrentDate => CurrentObject1?.MyDate;
}
";

            var expectedOutput =
@"
636461511000000000
636461511000000000
False
";
            CompileAndVerify(source, options: TestOptions.DebugExe, expectedOutput: expectedOutput);
            CompileAndVerify(source, options: TestOptions.ReleaseExe, expectedOutput: expectedOutput);
        }
    }
}<|MERGE_RESOLUTION|>--- conflicted
+++ resolved
@@ -2463,19 +2463,13 @@
 False");
             comp.VerifyIL("Program.Test<T>(System.Func<T>)", @"
 {
-<<<<<<< HEAD
   // Code size       72 (0x48)
-=======
-  // Code size      110 (0x6e)
->>>>>>> 5858196e
   .maxstack  2
-  .locals init (T V_0,
-                T V_1)
+  .locals init (T V_0)
   IL_0000:  ldarg.0
   IL_0001:  callvirt   ""T System.Func<T>.Invoke()""
   IL_0006:  stloc.0
   IL_0007:  ldloca.s   V_0
-<<<<<<< HEAD
   IL_0009:  dup
   IL_000a:  ldobj      ""T""
   IL_000f:  box        ""T""
@@ -2497,43 +2491,6 @@
   IL_003c:  constrained. ""T""
   IL_0042:  callvirt   ""void System.IDisposable.Dispose()""
   IL_0047:  ret
-=======
-  IL_0009:  ldloca.s   V_1
-  IL_000b:  initobj    ""T""
-  IL_0011:  ldloc.1
-  IL_0012:  box        ""T""
-  IL_0017:  brtrue.s   IL_002c
-  IL_0019:  ldobj      ""T""
-  IL_001e:  stloc.1
-  IL_001f:  ldloca.s   V_1
-  IL_0021:  ldloc.1
-  IL_0022:  box        ""T""
-  IL_0027:  brtrue.s   IL_002c
-  IL_0029:  pop
-  IL_002a:  br.s       IL_0037
-  IL_002c:  constrained. ""T""
-  IL_0032:  callvirt   ""void System.IDisposable.Dispose()""
-  IL_0037:  ldarg.0
-  IL_0038:  callvirt   ""T System.Func<T>.Invoke()""
-  IL_003d:  stloc.0
-  IL_003e:  ldloca.s   V_0
-  IL_0040:  ldloca.s   V_1
-  IL_0042:  initobj    ""T""
-  IL_0048:  ldloc.1
-  IL_0049:  box        ""T""
-  IL_004e:  brtrue.s   IL_0062
-  IL_0050:  ldobj      ""T""
-  IL_0055:  stloc.1
-  IL_0056:  ldloca.s   V_1
-  IL_0058:  ldloc.1
-  IL_0059:  box        ""T""
-  IL_005e:  brtrue.s   IL_0062
-  IL_0060:  pop
-  IL_0061:  ret
-  IL_0062:  constrained. ""T""
-  IL_0068:  callvirt   ""void System.IDisposable.Dispose()""
-  IL_006d:  ret
->>>>>>> 5858196e
 }
 ");
         }
