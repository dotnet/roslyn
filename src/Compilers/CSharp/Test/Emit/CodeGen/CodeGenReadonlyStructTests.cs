﻿// Copyright (c) Microsoft Open Technologies, Inc.  All Rights Reserved.  Licensed under the Apache License, Version 2.0.  See License.txt in the project root for license information.

using System;
using System.Collections.Generic;
using System.Collections.Immutable;
using System.Linq;
using Microsoft.CodeAnalysis.CSharp.Symbols;
using Microsoft.CodeAnalysis.CSharp.Symbols.Metadata.PE;
using Microsoft.CodeAnalysis.CSharp.Syntax;
using Microsoft.CodeAnalysis.CSharp.Test.Utilities;
using Microsoft.CodeAnalysis.Test.Utilities;
using Roslyn.Test.Utilities;
using Xunit;

namespace Microsoft.CodeAnalysis.CSharp.UnitTests
{
    [CompilerTrait(CompilerFeature.ReadOnlyReferences)]
    public class CodeGenReadOnlyStructTests : CompilingTestBase
    {
        [Fact]
        [CompilerTrait(CompilerFeature.PEVerifyCompat)]
        public void InvokeOnReadOnlyStaticField()
        {
            var text = @"
class Program
{
    static readonly S1 sf;
    static void Main()
    {
        System.Console.Write(sf.M1());
        System.Console.Write(sf.ToString());
    }
    readonly struct S1
    {
        public string M1()
        {
            return ""1"";
        }
        public override string ToString()
        {
            return ""2"";
        }
    }
}
";

            var comp = CompileAndVerify(text, parseOptions: TestOptions.Regular, verify: Verification.Fails, expectedOutput: @"12");

            comp.VerifyIL("Program.Main", @"
{
  // Code size       37 (0x25)
  .maxstack  1
  IL_0000:  ldsflda    ""Program.S1 Program.sf""
  IL_0005:  call       ""string Program.S1.M1()""
  IL_000a:  call       ""void System.Console.Write(string)""
  IL_000f:  ldsflda    ""Program.S1 Program.sf""
  IL_0014:  constrained. ""Program.S1""
  IL_001a:  callvirt   ""string object.ToString()""
  IL_001f:  call       ""void System.Console.Write(string)""
  IL_0024:  ret
}");

            comp = CompileAndVerify(text, parseOptions: TestOptions.Regular.WithPEVerifyCompatFeature(), verify: Verification.Passes, expectedOutput: @"12");

            comp.VerifyIL("Program.Main", @"
{
  // Code size       43 (0x2b)
  .maxstack  1
  .locals init (Program.S1 V_0)
  IL_0000:  ldsfld     ""Program.S1 Program.sf""
  IL_0005:  stloc.0
  IL_0006:  ldloca.s   V_0
  IL_0008:  call       ""string Program.S1.M1()""
  IL_000d:  call       ""void System.Console.Write(string)""
  IL_0012:  ldsfld     ""Program.S1 Program.sf""
  IL_0017:  stloc.0
  IL_0018:  ldloca.s   V_0
  IL_001a:  constrained. ""Program.S1""
  IL_0020:  callvirt   ""string object.ToString()""
  IL_0025:  call       ""void System.Console.Write(string)""
  IL_002a:  ret
}");
        }

        [Fact]
        [CompilerTrait(CompilerFeature.PEVerifyCompat)]
        public void InvokeOnReadOnlyStaticFieldMetadata()
        {
            var text1 = @"
    public readonly struct S1
    {
        public string M1()
        {
            return ""1"";
        }
        public override string ToString()
        {
            return ""2"";
        }
    }
";

            var comp1 = CreateCompilation(text1, assemblyName: "A");
            var ref1 = comp1.EmitToImageReference();

            var text = @"
class Program
{
    static readonly S1 sf;
    static void Main()
    {
        System.Console.Write(sf.M1());
        System.Console.Write(sf.ToString());
    }
}
";

            var comp = CompileAndVerify(text, new[] { ref1 }, parseOptions: TestOptions.Regular, verify: Verification.Fails, expectedOutput: @"12");

            comp.VerifyIL("Program.Main", @"
{
  // Code size       37 (0x25)
  .maxstack  1
  IL_0000:  ldsflda    ""S1 Program.sf""
  IL_0005:  call       ""string S1.M1()""
  IL_000a:  call       ""void System.Console.Write(string)""
  IL_000f:  ldsflda    ""S1 Program.sf""
  IL_0014:  constrained. ""S1""
  IL_001a:  callvirt   ""string object.ToString()""
  IL_001f:  call       ""void System.Console.Write(string)""
  IL_0024:  ret
}");

            comp = CompileAndVerify(text, new[] { ref1 }, parseOptions: TestOptions.Regular.WithPEVerifyCompatFeature(), verify: Verification.Passes, expectedOutput: @"12");

            comp.VerifyIL("Program.Main", @"
{
  // Code size       43 (0x2b)
  .maxstack  1
  .locals init (S1 V_0)
  IL_0000:  ldsfld     ""S1 Program.sf""
  IL_0005:  stloc.0
  IL_0006:  ldloca.s   V_0
  IL_0008:  call       ""string S1.M1()""
  IL_000d:  call       ""void System.Console.Write(string)""
  IL_0012:  ldsfld     ""S1 Program.sf""
  IL_0017:  stloc.0
  IL_0018:  ldloca.s   V_0
  IL_001a:  constrained. ""S1""
  IL_0020:  callvirt   ""string object.ToString()""
  IL_0025:  call       ""void System.Console.Write(string)""
  IL_002a:  ret
}");
        }

        [Fact]
        [CompilerTrait(CompilerFeature.PEVerifyCompat)]
        public void InvokeOnReadOnlyInstanceField()
        {
            var text = @"
class Program
{
    readonly S1 f;
    static void Main()
    {
        var p = new Program();
        System.Console.Write(p.f.M1());
        System.Console.Write(p.f.ToString());
    }
    readonly struct S1
    {
        public string M1()
        {
            return ""1"";
        }
        public override string ToString()
        {
            return ""2"";
        }
    }
}
";

            var comp = CompileAndVerify(text, parseOptions: TestOptions.Regular, verify: Verification.Fails, expectedOutput: @"12");

            comp.VerifyIL("Program.Main", @"
{
  // Code size       43 (0x2b)
  .maxstack  2
  IL_0000:  newobj     ""Program..ctor()""
  IL_0005:  dup
  IL_0006:  ldflda     ""Program.S1 Program.f""
  IL_000b:  call       ""string Program.S1.M1()""
  IL_0010:  call       ""void System.Console.Write(string)""
  IL_0015:  ldflda     ""Program.S1 Program.f""
  IL_001a:  constrained. ""Program.S1""
  IL_0020:  callvirt   ""string object.ToString()""
  IL_0025:  call       ""void System.Console.Write(string)""
  IL_002a:  ret
}");

            comp = CompileAndVerify(text, parseOptions: TestOptions.Regular.WithPEVerifyCompatFeature(), verify: Verification.Passes, expectedOutput: @"12");

            comp.VerifyIL("Program.Main", @"
{
  // Code size       49 (0x31)
  .maxstack  2
  .locals init (Program.S1 V_0)
  IL_0000:  newobj     ""Program..ctor()""
  IL_0005:  dup
  IL_0006:  ldfld      ""Program.S1 Program.f""
  IL_000b:  stloc.0
  IL_000c:  ldloca.s   V_0
  IL_000e:  call       ""string Program.S1.M1()""
  IL_0013:  call       ""void System.Console.Write(string)""
  IL_0018:  ldfld      ""Program.S1 Program.f""
  IL_001d:  stloc.0
  IL_001e:  ldloca.s   V_0
  IL_0020:  constrained. ""Program.S1""
  IL_0026:  callvirt   ""string object.ToString()""
  IL_002b:  call       ""void System.Console.Write(string)""
  IL_0030:  ret
}");
        }

        [Fact]
        [CompilerTrait(CompilerFeature.PEVerifyCompat)]
        public void InvokeOnReadOnlyInstanceFieldGeneric()
        {
            var text = @"
class Program
{
    readonly S1<string> f;

    static void Main()
    {
        var p = new Program();
        System.Console.Write(p.f.M1(""hello""));
        System.Console.Write(p.f.ToString());
    }

    readonly struct S1<T>
    {
        public T M1(T arg)
        {
            return arg;
        }

        public override string ToString()
        {
            return ""2"";
        }
    }
}
";

            var comp = CompileAndVerify(text, parseOptions: TestOptions.Regular, verify: Verification.Fails, expectedOutput: @"hello2");

            comp.VerifyIL("Program.Main", @"
{
  // Code size       48 (0x30)
  .maxstack  3
  IL_0000:  newobj     ""Program..ctor()""
  IL_0005:  dup
  IL_0006:  ldflda     ""Program.S1<string> Program.f""
  IL_000b:  ldstr      ""hello""
  IL_0010:  call       ""string Program.S1<string>.M1(string)""
  IL_0015:  call       ""void System.Console.Write(string)""
  IL_001a:  ldflda     ""Program.S1<string> Program.f""
  IL_001f:  constrained. ""Program.S1<string>""
  IL_0025:  callvirt   ""string object.ToString()""
  IL_002a:  call       ""void System.Console.Write(string)""
  IL_002f:  ret
}");

            comp = CompileAndVerify(text, parseOptions: TestOptions.Regular.WithPEVerifyCompatFeature(), verify: Verification.Passes, expectedOutput: @"hello2");

            comp.VerifyIL("Program.Main", @"
{
  // Code size       54 (0x36)
  .maxstack  3
  .locals init (Program.S1<string> V_0)
  IL_0000:  newobj     ""Program..ctor()""
  IL_0005:  dup
  IL_0006:  ldfld      ""Program.S1<string> Program.f""
  IL_000b:  stloc.0
  IL_000c:  ldloca.s   V_0
  IL_000e:  ldstr      ""hello""
  IL_0013:  call       ""string Program.S1<string>.M1(string)""
  IL_0018:  call       ""void System.Console.Write(string)""
  IL_001d:  ldfld      ""Program.S1<string> Program.f""
  IL_0022:  stloc.0
  IL_0023:  ldloca.s   V_0
  IL_0025:  constrained. ""Program.S1<string>""
  IL_002b:  callvirt   ""string object.ToString()""
  IL_0030:  call       ""void System.Console.Write(string)""
  IL_0035:  ret
}");
        }

        [Fact]
        [CompilerTrait(CompilerFeature.PEVerifyCompat)]
        public void InvokeOnReadOnlyInstanceFieldGenericMetadata()
        {
            var text1 = @"
    readonly public struct S1<T>
    {
        public T M1(T arg)
        {
            return arg;
        }

        public override string ToString()
        {
            return ""2"";
        }
    }
";

            var comp1 = CreateCompilation(text1, assemblyName: "A");
            var ref1 = comp1.EmitToImageReference();

            var text = @"
class Program
{
    readonly S1<string> f;

    static void Main()
    {
        var p = new Program();
        System.Console.Write(p.f.M1(""hello""));
        System.Console.Write(p.f.ToString());
    }
}
";

            var comp = CompileAndVerify(text, new[] { ref1 }, parseOptions: TestOptions.Regular, verify: Verification.Fails, expectedOutput: @"hello2");

            comp.VerifyIL("Program.Main", @"
{
  // Code size       48 (0x30)
  .maxstack  3
  IL_0000:  newobj     ""Program..ctor()""
  IL_0005:  dup
  IL_0006:  ldflda     ""S1<string> Program.f""
  IL_000b:  ldstr      ""hello""
  IL_0010:  call       ""string S1<string>.M1(string)""
  IL_0015:  call       ""void System.Console.Write(string)""
  IL_001a:  ldflda     ""S1<string> Program.f""
  IL_001f:  constrained. ""S1<string>""
  IL_0025:  callvirt   ""string object.ToString()""
  IL_002a:  call       ""void System.Console.Write(string)""
  IL_002f:  ret
}");

            comp = CompileAndVerify(text, new[] { ref1 }, parseOptions: TestOptions.Regular.WithPEVerifyCompatFeature(), verify: Verification.Passes, expectedOutput: @"hello2");

            comp.VerifyIL("Program.Main", @"
{
  // Code size       54 (0x36)
  .maxstack  3
  .locals init (S1<string> V_0)
  IL_0000:  newobj     ""Program..ctor()""
  IL_0005:  dup
  IL_0006:  ldfld      ""S1<string> Program.f""
  IL_000b:  stloc.0
  IL_000c:  ldloca.s   V_0
  IL_000e:  ldstr      ""hello""
  IL_0013:  call       ""string S1<string>.M1(string)""
  IL_0018:  call       ""void System.Console.Write(string)""
  IL_001d:  ldfld      ""S1<string> Program.f""
  IL_0022:  stloc.0
  IL_0023:  ldloca.s   V_0
  IL_0025:  constrained. ""S1<string>""
  IL_002b:  callvirt   ""string object.ToString()""
  IL_0030:  call       ""void System.Console.Write(string)""
  IL_0035:  ret
}");
        }

        [Fact]
        public void InvokeOnReadOnlyThis()
        {
            var text = @"
class Program
{
    static void Main()
    {
        Test(default(S1));
    }
    static void Test(in S1 arg)
    {
        System.Console.Write(arg.M1());
        System.Console.Write(arg.ToString());
    }
    readonly struct S1
    {
        public string M1()
        {
            return ""1"";
        }
        public override string ToString()
        {
            return ""2"";
        }
    }
}
";

            var comp = CompileAndVerify(text, parseOptions: TestOptions.Regular, verify: Verification.Passes, expectedOutput: @"12");

            comp.VerifyIL("Program.Test", @"
{
  // Code size       29 (0x1d)
  .maxstack  1
  IL_0000:  ldarg.0
  IL_0001:  call       ""string Program.S1.M1()""
  IL_0006:  call       ""void System.Console.Write(string)""
  IL_000b:  ldarg.0
  IL_000c:  constrained. ""Program.S1""
  IL_0012:  callvirt   ""string object.ToString()""
  IL_0017:  call       ""void System.Console.Write(string)""
  IL_001c:  ret
}");
        }

        [Fact]
        public void InvokeOnThis()
        {
            var text = @"
class Program
{
    static void Main()
    {
        default(S1).Test();
    }
    readonly struct S1
    {
        public void Test()
        {
            System.Console.Write(this.M1());
            System.Console.Write(ToString());
        }
        public string M1()
        {
            return ""1"";
        }
        public override string ToString()
        {
            return ""2"";
        }
    }
}
";

            var comp = CompileAndVerify(text, parseOptions: TestOptions.Regular, verify: Verification.Passes, expectedOutput: @"12");

            comp.VerifyIL("Program.S1.Test()", @"
{
  // Code size       29 (0x1d)
  .maxstack  1
  IL_0000:  ldarg.0
  IL_0001:  call       ""string Program.S1.M1()""
  IL_0006:  call       ""void System.Console.Write(string)""
  IL_000b:  ldarg.0
  IL_000c:  constrained. ""Program.S1""
  IL_0012:  callvirt   ""string object.ToString()""
  IL_0017:  call       ""void System.Console.Write(string)""
  IL_001c:  ret
}");

            comp.VerifyIL("Program.Main()", @"
{
  // Code size       15 (0xf)
  .maxstack  2
  .locals init (Program.S1 V_0)
  IL_0000:  ldloca.s   V_0
  IL_0002:  dup
  IL_0003:  initobj    ""Program.S1""
  IL_0009:  call       ""void Program.S1.Test()""
  IL_000e:  ret
}");

        }

        [Fact]
        public void InvokeOnThisBaseMethods()
        {
            var text = @"
class Program
{
    static void Main()
    {
        default(S1).Test();
    }
    readonly struct S1
    {
        public void Test()
        {
            System.Console.Write(this.GetType());
            System.Console.Write(ToString());
        }
    }
}
";

            var comp = CompileAndVerify(text, parseOptions: TestOptions.Regular, verify: Verification.Passes, expectedOutput: @"Program+S1Program+S1");

            comp.VerifyIL("Program.S1.Test()", @"
{
  // Code size       39 (0x27)
  .maxstack  1
  IL_0000:  ldarg.0
  IL_0001:  ldobj      ""Program.S1""
  IL_0006:  box        ""Program.S1""
  IL_000b:  call       ""System.Type object.GetType()""
  IL_0010:  call       ""void System.Console.Write(object)""
  IL_0015:  ldarg.0
  IL_0016:  constrained. ""Program.S1""
  IL_001c:  callvirt   ""string object.ToString()""
  IL_0021:  call       ""void System.Console.Write(string)""
  IL_0026:  ret
}");
        }

        [Fact]
        public void AssignThis()
        {
            var text = @"
class Program
{
    static void Main()
    {
        S1 v = new S1(42);
        System.Console.Write(v.x);

        S1 v2 = new S1(v);
        System.Console.Write(v2.x);
    }

    readonly struct S1
    {
        public readonly int x;

        public S1(int i)
        {            
            x = i; // OK
        }

        public S1(S1 arg)
        {
            this = arg; // OK
        }
    }
}
";

            var comp = CompileAndVerify(text, parseOptions: TestOptions.Regular, verify: Verification.Passes, expectedOutput: @"4242");

            comp.VerifyIL("Program.S1..ctor(int)", @"
{
  // Code size        8 (0x8)
  .maxstack  2
  IL_0000:  ldarg.0
  IL_0001:  ldarg.1
  IL_0002:  stfld      ""int Program.S1.x""
  IL_0007:  ret
}");

            comp.VerifyIL("Program.S1..ctor(Program.S1)", @"
{
  // Code size        8 (0x8)
  .maxstack  2
  IL_0000:  ldarg.0
  IL_0001:  ldarg.1
  IL_0002:  stobj      ""Program.S1""
  IL_0007:  ret
}");
        }

        [Fact]
        public void AssignThisErr()
        {
            var text = @"
class Program
{
    static void Main()
    {
    }

    static void TakesRef(ref S1 arg){}
    static void TakesRef(ref int arg){}

    readonly struct S1
    {
        readonly int x;

        public S1(int i)
        {            
            x = i; // OK
        }

        public S1(S1 arg)
        {
            this = arg; // OK
        }

        public void Test1()
        {            
            this = default; // error
        }

        public void Test2()
        {           
            TakesRef(ref this); // error
        }

        public void Test3()
        {            
            TakesRef(ref this.x); // error
        }
    }
}
";

            var comp = CreateCompilation(text);
            comp.VerifyDiagnostics(
                // (27,13): error CS1604: Cannot assign to 'this' because it is read-only
                //             this = default; // error
                Diagnostic(ErrorCode.ERR_AssgReadonlyLocal, "this").WithArguments("this").WithLocation(27, 13),
                // (32,26): error CS1605: Cannot use 'this' as a ref or out value because it is read-only
                //             TakesRef(ref this); // error
                Diagnostic(ErrorCode.ERR_RefReadonlyLocal, "this").WithArguments("this").WithLocation(32, 26),
                // (37,26): error CS0192: A readonly field cannot be used as a ref or out value (except in a constructor)
                //             TakesRef(ref this.x); // error
                Diagnostic(ErrorCode.ERR_RefReadonly, "this.x").WithLocation(37, 26)
                );

        }

        [Fact]
        public void AssignThisNestedMethods()
        {
            var text = @"
using System;

class Program
{
    static void Main()
    {
    }

    static void TakesRef(ref S1 arg){}
    static void TakesRef(ref int arg){}

    readonly struct S1
    {
        readonly int x;

        public S1(int i)
        {            
            void F() { x = i;} // Error           
            Action a = () => { x = i;}; // Error 
            F();
        }

        public S1(S1 arg)
        {
            void F() { this = arg;} // Error
            Action a = () => { this = arg;}; // Error 
            F();
        }

        public void Test1()
        {            
            void F() { this = default;} // Error
            Action a = () => { this = default;}; // Error 
            F();
        }

        public void Test2()
        {           
            void F() { TakesRef(ref this);} // Error
            Action a = () => { TakesRef(ref this);}; // Error 
            F();
        }

        public void Test3()
        {            
            void F() { TakesRef(ref this.x);} // Error
            Action a = () => { TakesRef(ref this.x);}; // Error 
            F();
        }
    }
}
";

            var comp = CreateCompilation(text);
            comp.VerifyDiagnostics(
                // (19,24): error CS1673: Anonymous methods, lambda expressions, and query expressions inside structs cannot access instance members of 'this'. Consider copying 'this' to a local variable outside the anonymous method, lambda expression or query expression and using the local instead.
                //             void F() { x = i;} // Error           
                Diagnostic(ErrorCode.ERR_ThisStructNotInAnonMeth, "x").WithLocation(19, 24),
                // (20,32): error CS1673: Anonymous methods, lambda expressions, and query expressions inside structs cannot access instance members of 'this'. Consider copying 'this' to a local variable outside the anonymous method, lambda expression or query expression and using the local instead.
                //             Action a = () => { x = i;}; // Error 
                Diagnostic(ErrorCode.ERR_ThisStructNotInAnonMeth, "x").WithLocation(20, 32),
                // (26,24): error CS1673: Anonymous methods, lambda expressions, and query expressions inside structs cannot access instance members of 'this'. Consider copying 'this' to a local variable outside the anonymous method, lambda expression or query expression and using the local instead.
                //             void F() { this = arg;} // Error
                Diagnostic(ErrorCode.ERR_ThisStructNotInAnonMeth, "this").WithLocation(26, 24),
                // (27,32): error CS1673: Anonymous methods, lambda expressions, and query expressions inside structs cannot access instance members of 'this'. Consider copying 'this' to a local variable outside the anonymous method, lambda expression or query expression and using the local instead.
                //             Action a = () => { this = arg;}; // Error 
                Diagnostic(ErrorCode.ERR_ThisStructNotInAnonMeth, "this").WithLocation(27, 32),
                // (33,24): error CS1673: Anonymous methods, lambda expressions, and query expressions inside structs cannot access instance members of 'this'. Consider copying 'this' to a local variable outside the anonymous method, lambda expression or query expression and using the local instead.
                //             void F() { this = default;} // Error
                Diagnostic(ErrorCode.ERR_ThisStructNotInAnonMeth, "this").WithLocation(33, 24),
                // (34,32): error CS1673: Anonymous methods, lambda expressions, and query expressions inside structs cannot access instance members of 'this'. Consider copying 'this' to a local variable outside the anonymous method, lambda expression or query expression and using the local instead.
                //             Action a = () => { this = default;}; // Error 
                Diagnostic(ErrorCode.ERR_ThisStructNotInAnonMeth, "this").WithLocation(34, 32),
                // (40,37): error CS1673: Anonymous methods, lambda expressions, and query expressions inside structs cannot access instance members of 'this'. Consider copying 'this' to a local variable outside the anonymous method, lambda expression or query expression and using the local instead.
                //             void F() { TakesRef(ref this);} // Error
                Diagnostic(ErrorCode.ERR_ThisStructNotInAnonMeth, "this").WithLocation(40, 37),
                // (41,45): error CS1673: Anonymous methods, lambda expressions, and query expressions inside structs cannot access instance members of 'this'. Consider copying 'this' to a local variable outside the anonymous method, lambda expression or query expression and using the local instead.
                //             Action a = () => { TakesRef(ref this);}; // Error 
                Diagnostic(ErrorCode.ERR_ThisStructNotInAnonMeth, "this").WithLocation(41, 45),
                // (47,37): error CS1673: Anonymous methods, lambda expressions, and query expressions inside structs cannot access instance members of 'this'. Consider copying 'this' to a local variable outside the anonymous method, lambda expression or query expression and using the local instead.
                //             void F() { TakesRef(ref this.x);} // Error
                Diagnostic(ErrorCode.ERR_ThisStructNotInAnonMeth, "this").WithLocation(47, 37),
                // (48,45): error CS1673: Anonymous methods, lambda expressions, and query expressions inside structs cannot access instance members of 'this'. Consider copying 'this' to a local variable outside the anonymous method, lambda expression or query expression and using the local instead.
                //             Action a = () => { TakesRef(ref this.x);}; // Error 
                Diagnostic(ErrorCode.ERR_ThisStructNotInAnonMeth, "this").WithLocation(48, 45)
                );

        }

        [Fact]
        public void ReadOnlyStructApi()
        {
            var text = @"
class Program
{
    readonly struct S1
    {
        public S1(int dummy)
        {
        }

        public string M1()
        {
            return ""1"";
        }

        public override string ToString()
        {
            return ""2"";
        }
    }

    readonly struct S1<T>
    {
        public S1(int dummy)
        {
        }

        public string M1()
        {
            return ""1"";
        }

        public override string ToString()
        {
            return ""2"";
        }
    }

    struct S2
    {
        public S2(int dummy)
        {
        }

        public string M1()
        {
            return ""1"";
        }

        public override string ToString()
        {
            return ""2"";
        }
    }

    class C1
    {
        public C1(int dummy)
        {
        }

        public string M1()
        {
            return ""1"";
        }

        public override string ToString()
        {
            return ""2"";
        }
    }  

    delegate int D1();
}
";

            var comp = CreateCompilation(text, parseOptions: TestOptions.Regular);

            // S1
            NamedTypeSymbol namedType = comp.GetTypeByMetadataName("Program+S1");
            Assert.True(namedType.IsReadOnly);
            Assert.Equal(RefKind.Out, namedType.Constructors[0].ThisParameter.RefKind);
            Assert.Equal(RefKind.In, namedType.GetMethod("M1").ThisParameter.RefKind);
            Assert.Equal(RefKind.In, namedType.GetMethod("ToString").ThisParameter.RefKind);

            void validate(ModuleSymbol module)
            {
                var test = module.ContainingAssembly.GetTypeByMetadataName("Program+S1");

                var peModule = (PEModuleSymbol)module;
                Assert.True(peModule.Module.HasIsReadOnlyAttribute(((PENamedTypeSymbol)test).Handle));
                AssertDeclaresType(peModule, WellKnownType.System_Runtime_CompilerServices_IsReadOnlyAttribute, Accessibility.Internal);
            }
            CompileAndVerify(comp, symbolValidator: validate);

            // S1<T>
            namedType = comp.GetTypeByMetadataName("Program+S1`1");
            Assert.True(namedType.IsReadOnly);
            Assert.Equal(RefKind.Out, namedType.Constructors[0].ThisParameter.RefKind);
            Assert.Equal(RefKind.In, namedType.GetMethod("M1").ThisParameter.RefKind);
            Assert.Equal(RefKind.In, namedType.GetMethod("ToString").ThisParameter.RefKind);

            // T
            TypeSymbol type = namedType.TypeParameters[0];
            Assert.True(namedType.IsReadOnly);
            Assert.Equal(RefKind.Out, namedType.Constructors[0].ThisParameter.RefKind);
            Assert.Equal(RefKind.In, namedType.GetMethod("M1").ThisParameter.RefKind);
            Assert.Equal(RefKind.In, namedType.GetMethod("ToString").ThisParameter.RefKind);

            // S1<object>
            namedType = namedType.Construct(comp.ObjectType);
            Assert.True(namedType.IsReadOnly);
            Assert.Equal(RefKind.Out, namedType.Constructors[0].ThisParameter.RefKind);
            Assert.Equal(RefKind.In, namedType.GetMethod("M1").ThisParameter.RefKind);
            Assert.Equal(RefKind.In, namedType.GetMethod("ToString").ThisParameter.RefKind);

            // S2
            namedType = comp.GetTypeByMetadataName("Program+S2");
            Assert.False(namedType.IsReadOnly);
            Assert.Equal(RefKind.Out, namedType.Constructors[0].ThisParameter.RefKind);
            Assert.Equal(RefKind.Ref, namedType.GetMethod("M1").ThisParameter.RefKind);
            Assert.Equal(RefKind.Ref, namedType.GetMethod("ToString").ThisParameter.RefKind);

            // C1
            namedType = comp.GetTypeByMetadataName("Program+C1");
            Assert.False(namedType.IsReadOnly);
            Assert.Equal(RefKind.None, namedType.Constructors[0].ThisParameter.RefKind);
            Assert.Equal(RefKind.None, namedType.GetMethod("M1").ThisParameter.RefKind);
            Assert.Equal(RefKind.None, namedType.GetMethod("ToString").ThisParameter.RefKind);

            // D1
            namedType = comp.GetTypeByMetadataName("Program+D1");
            Assert.False(namedType.IsReadOnly);
            Assert.Equal(RefKind.None, namedType.Constructors[0].ThisParameter.RefKind);
            Assert.Equal(RefKind.None, namedType.GetMethod("Invoke").ThisParameter.RefKind);

            // object[]
            type = comp.CreateArrayTypeSymbol(comp.ObjectType);
            Assert.False(type.IsReadOnly);

            // dynamic
            type = comp.DynamicType;
            Assert.False(type.IsReadOnly);

            // object
            type = comp.ObjectType;
            Assert.False(type.IsReadOnly);

            // anonymous type
            type = (TypeSymbol)comp.CreateAnonymousTypeSymbol(ImmutableArray.Create<ITypeSymbol>(comp.ObjectType), ImmutableArray.Create("qq"));
            Assert.False(type.IsReadOnly);

            // pointer type
            type = (TypeSymbol)comp.CreatePointerTypeSymbol(comp.ObjectType);
            Assert.False(type.IsReadOnly);

            // tuple type
            type = (TypeSymbol)comp.CreateTupleTypeSymbol(ImmutableArray.Create<ITypeSymbol>(comp.ObjectType, comp.ObjectType));
            Assert.False(type.IsReadOnly);

            // S1 from image
            var clientComp = CreateCompilation("", references: new[] { comp.EmitToImageReference() });
            NamedTypeSymbol s1 = clientComp.GetTypeByMetadataName("Program+S1");
            Assert.True(s1.IsReadOnly);
            Assert.Empty(s1.GetAttributes());
            Assert.Equal(RefKind.Out, s1.Constructors[0].ThisParameter.RefKind);
            Assert.Equal(RefKind.In, s1.GetMethod("M1").ThisParameter.RefKind);
            Assert.Equal(RefKind.In, s1.GetMethod("ToString").ThisParameter.RefKind);
        }

        [Fact]
        public void ReadOnlyStructApiMetadata()
        {
            var text1 = @"
class Program
{
    readonly struct S1
    {
        public S1(int dummy)
        {
        }

        public string M1()
        {
            return ""1"";
        }

        public override string ToString()
        {
            return ""2"";
        }
    }

    readonly struct S1<T>
    {
        public S1(int dummy)
        {
        }

        public string M1()
        {
            return ""1"";
        }

        public override string ToString()
        {
            return ""2"";
        }
    }

    struct S2
    {
        public S2(int dummy)
        {
        }

        public string M1()
        {
            return ""1"";
        }

        public override string ToString()
        {
            return ""2"";
        }
    }

    class C1
    {
        public C1(int dummy)
        {
        }

        public string M1()
        {
            return ""1"";
        }

        public override string ToString()
        {
            return ""2"";
        }
    }  

    delegate int D1();
}
";
            var comp1 = CreateCompilation(text1, assemblyName: "A");
            var ref1 = comp1.EmitToImageReference();

            var comp = CreateCompilation("//NO CODE HERE", new[] { ref1 }, parseOptions: TestOptions.Regular);

            // S1
            NamedTypeSymbol namedType = comp.GetTypeByMetadataName("Program+S1");
            Assert.True(namedType.IsReadOnly);
            Assert.Equal(RefKind.Out, namedType.Constructors[0].ThisParameter.RefKind);
            Assert.Equal(RefKind.In, namedType.GetMethod("M1").ThisParameter.RefKind);
            Assert.Equal(RefKind.In, namedType.GetMethod("ToString").ThisParameter.RefKind);

            // S1<T>
            namedType = comp.GetTypeByMetadataName("Program+S1`1");
            Assert.True(namedType.IsReadOnly);
            Assert.Equal(RefKind.Out, namedType.Constructors[0].ThisParameter.RefKind);
            Assert.Equal(RefKind.In, namedType.GetMethod("M1").ThisParameter.RefKind);
            Assert.Equal(RefKind.In, namedType.GetMethod("ToString").ThisParameter.RefKind);

            // T
            TypeSymbol type = namedType.TypeParameters[0];
            Assert.True(namedType.IsReadOnly);
            Assert.Equal(RefKind.Out, namedType.Constructors[0].ThisParameter.RefKind);
            Assert.Equal(RefKind.In, namedType.GetMethod("M1").ThisParameter.RefKind);
            Assert.Equal(RefKind.In, namedType.GetMethod("ToString").ThisParameter.RefKind);

            // S1<object>
            namedType = namedType.Construct(comp.ObjectType);
            Assert.True(namedType.IsReadOnly);
            Assert.Equal(RefKind.Out, namedType.Constructors[0].ThisParameter.RefKind);
            Assert.Equal(RefKind.In, namedType.GetMethod("M1").ThisParameter.RefKind);
            Assert.Equal(RefKind.In, namedType.GetMethod("ToString").ThisParameter.RefKind);

            // S2
            namedType = comp.GetTypeByMetadataName("Program+S2");
            Assert.False(namedType.IsReadOnly);
            Assert.Equal(RefKind.Out, namedType.Constructors[0].ThisParameter.RefKind);
            Assert.Equal(RefKind.Ref, namedType.GetMethod("M1").ThisParameter.RefKind);
            Assert.Equal(RefKind.Ref, namedType.GetMethod("ToString").ThisParameter.RefKind);

            // C1
            namedType = comp.GetTypeByMetadataName("Program+C1");
            Assert.False(namedType.IsReadOnly);
            Assert.Equal(RefKind.None, namedType.Constructors[0].ThisParameter.RefKind);
            Assert.Equal(RefKind.None, namedType.GetMethod("M1").ThisParameter.RefKind);
            Assert.Equal(RefKind.None, namedType.GetMethod("ToString").ThisParameter.RefKind);

            // D1
            namedType = comp.GetTypeByMetadataName("Program+D1");
            Assert.False(namedType.IsReadOnly);
            Assert.Equal(RefKind.None, namedType.Constructors[0].ThisParameter.RefKind);
            Assert.Equal(RefKind.None, namedType.GetMethod("Invoke").ThisParameter.RefKind);

            // object[]
            type = comp.CreateArrayTypeSymbol(comp.ObjectType);
            Assert.False(type.IsReadOnly);

            // dynamic
            type = comp.DynamicType;
            Assert.False(type.IsReadOnly);

            // object
            type = comp.ObjectType;
            Assert.False(type.IsReadOnly);

            // anonymous type
            type = (TypeSymbol)comp.CreateAnonymousTypeSymbol(ImmutableArray.Create<ITypeSymbol>(comp.ObjectType), ImmutableArray.Create("qq"));
            Assert.False(type.IsReadOnly);

            // pointer type
            type = (TypeSymbol)comp.CreatePointerTypeSymbol(comp.ObjectType);
            Assert.False(type.IsReadOnly);

            // tuple type
            type = (TypeSymbol)comp.CreateTupleTypeSymbol(ImmutableArray.Create<ITypeSymbol>(comp.ObjectType, comp.ObjectType));
            Assert.False(type.IsReadOnly);
        }

        [Fact]
        public void CorrectOverloadOfStackAllocSpanChosen()
        {
            var comp = CreateCompilationWithMscorlibAndSpan(@"
using System;
class Test
{
    unsafe public static void Main()
    {
        bool condition = false;

        var span1 = condition ? stackalloc int[1] : new Span<int>(null, 2);
        Console.Write(span1.Length);

        var span2 = condition ? stackalloc int[1] : stackalloc int[4];
        Console.Write(span2.Length);
    }
}", TestOptions.UnsafeReleaseExe);

            CompileAndVerify(comp, expectedOutput: "24", verify: Verification.Fails);
        }

        [Fact]
        public void StackAllocExpressionIL()
        {
            var comp = CreateCompilationWithMscorlibAndSpan(@"
using System;
class Test
{
    public static void Main()
    {
        Span<int> x = stackalloc int[10];
        Console.WriteLine(x.Length);
    }
}", TestOptions.ReleaseExe);

            CompileAndVerify(comp, expectedOutput: "10", verify: Verification.Fails).VerifyIL("Test.Main", @"
{
  // Code size       26 (0x1a)
  .maxstack  2
  .locals init (System.Span<int> V_0) //x
  IL_0000:  ldc.i4.s   40
  IL_0002:  conv.u
  IL_0003:  localloc
  IL_0005:  ldc.i4.s   10
  IL_0007:  newobj     ""System.Span<int>..ctor(void*, int)""
  IL_000c:  stloc.0
  IL_000d:  ldloca.s   V_0
  IL_000f:  call       ""int System.Span<int>.Length.get""
  IL_0014:  call       ""void System.Console.WriteLine(int)""
  IL_0019:  ret
}");
        }

        [Fact]
        public void StackAllocSpanLengthNotEvaluatedTwice()
        {
            var comp = CreateCompilationWithMscorlibAndSpan(@"
using System;
class Test
{
    private static int length = 0;

    private static int GetLength()
    {
        return ++length;
    }

    public static void Main()
    {       
        for (int i = 0; i < 5; i++)
        {
            Span<int> x = stackalloc int[GetLength()];
            Console.Write(x.Length);
        }
    }
}", TestOptions.ReleaseExe);

            CompileAndVerify(comp, expectedOutput: "12345", verify: Verification.Fails).VerifyIL("Test.Main", @"
{
  // Code size       44 (0x2c)
  .maxstack  2
  .locals init (int V_0, //i
                System.Span<int> V_1, //x
                int V_2)
  IL_0000:  ldc.i4.0
  IL_0001:  stloc.0
  IL_0002:  br.s       IL_0027
  IL_0004:  call       ""int Test.GetLength()""
  IL_0009:  stloc.2
  IL_000a:  ldloc.2
  IL_000b:  conv.u
  IL_000c:  ldc.i4.4
  IL_000d:  mul.ovf.un
  IL_000e:  localloc
  IL_0010:  ldloc.2
  IL_0011:  newobj     ""System.Span<int>..ctor(void*, int)""
  IL_0016:  stloc.1
  IL_0017:  ldloca.s   V_1
  IL_0019:  call       ""int System.Span<int>.Length.get""
  IL_001e:  call       ""void System.Console.Write(int)""
  IL_0023:  ldloc.0
  IL_0024:  ldc.i4.1
  IL_0025:  add
  IL_0026:  stloc.0
  IL_0027:  ldloc.0
  IL_0028:  ldc.i4.5
  IL_0029:  blt.s      IL_0004
  IL_002b:  ret
}");
        }

        [Fact]
        public void StackAllocSpanLengthConstantFolding()
        {
            var comp = CreateCompilationWithMscorlibAndSpan(@"
using System;
class Test
{
    public static void Main()
    {
        const int a = 5, b = 6;
        Span<int> x = stackalloc int[a * b];
        Console.Write(x.Length);
    }
}", TestOptions.ReleaseExe);

            CompileAndVerify(comp, expectedOutput: "30", verify: Verification.Fails).VerifyIL("Test.Main", @"
{
  // Code size       26 (0x1a)
  .maxstack  2
  .locals init (System.Span<int> V_0) //x
  IL_0000:  ldc.i4.s   120
  IL_0002:  conv.u
  IL_0003:  localloc
  IL_0005:  ldc.i4.s   30
  IL_0007:  newobj     ""System.Span<int>..ctor(void*, int)""
  IL_000c:  stloc.0
  IL_000d:  ldloca.s   V_0
  IL_000f:  call       ""int System.Span<int>.Length.get""
  IL_0014:  call       ""void System.Console.Write(int)""
  IL_0019:  ret
}");
        }

        [Fact]
        public void StackAllocSpanLengthOverflow()
        {
            var comp = CreateCompilationWithMscorlibAndSpan(@"
using System;
class Test
{
    static void M()
    {
        Span<int> x = stackalloc int[int.MaxValue];
    }

    public static void Main()
    {
        try
        {
            M();
        }
        catch (OverflowException)
        {
            Console.WriteLine(""overflow"");
        }
    }
}", TestOptions.ReleaseExe);

            var expectedIL = @"
{
  // Code size       22 (0x16)
  .maxstack  2
  IL_0000:  ldc.i4     0x7fffffff
  IL_0005:  conv.u
  IL_0006:  ldc.i4.4
  IL_0007:  mul.ovf.un
  IL_0008:  localloc
  IL_000a:  ldc.i4     0x7fffffff
  IL_000f:  newobj     ""System.Span<int>..ctor(void*, int)""
  IL_0014:  pop
  IL_0015:  ret
}";

            var isx86 = (IntPtr.Size == 4);
            if (isx86)
            {
                CompileAndVerify(comp, expectedOutput: "overflow", verify: Verification.Fails).VerifyIL("Test.M", expectedIL);
            }
            else
            {
                // On 64bit the native int does not overflow, so we get StackOverflow instead
                // therefore we will just check the IL
                CompileAndVerify(comp, verify: Verification.Fails).VerifyIL("Test.M", expectedIL);
            }
        }

        [Fact]
        public void ImplicitCastOperatorOnStackAllocIsLoweredCorrectly()
        {
            var comp = CreateCompilationWithMscorlibAndSpan(@"
using System;
unsafe class Test
{
    public static void Main()
    {
        Test obj1 = stackalloc int[10];
        Console.Write(""|"");
        Test obj2 = stackalloc double[10];
    }
    
    public static implicit operator Test(Span<int> value) 
    {
        Console.Write(""SpanOpCalled"");
        return default(Test);
    }
    
    public static implicit operator Test(double* value) 
    {
        Console.Write(""PointerOpCalled"");
        return default(Test);
    }
}", TestOptions.UnsafeReleaseExe);

            CompileAndVerify(comp, expectedOutput: "SpanOpCalled|PointerOpCalled", verify: Verification.Fails);
        }

        [Fact]
        public void ExplicitCastOperatorOnStackAllocIsLoweredCorrectly()
        {
            var comp = CreateCompilationWithMscorlibAndSpan(@"
using System;
unsafe class Test
{
    public static void Main()
    {
        Test obj1 = (Test)stackalloc int[10];
    }
    
    public static explicit operator Test(Span<int> value) 
    {
        Console.Write(""SpanOpCalled"");
        return default(Test);
    }
}", TestOptions.UnsafeReleaseExe);

            CompileAndVerify(comp, expectedOutput: "SpanOpCalled", verify: Verification.Fails);
        }

        [Fact]
        public void ReadOnlyMembers_Metadata()
        {
            var csharp = @"
public struct S
{
    public void M1() {}
    public readonly void M2() {}

    public int P1 { get; set; }
    public readonly int P2 => 42;
    public int P3 { readonly get => 123; set {} }
    public int P4 { get => 123; readonly set {} }
    public static int P5 { get; set; }
}
";
            CompileAndVerify(csharp, symbolValidator: validate);

            void validate(ModuleSymbol module)
            {
                var type = module.ContainingAssembly.GetTypeByMetadataName("S");
                var m1 = type.GetMethod("M1");
                var m2 = type.GetMethod("M2");

                var p1 = type.GetProperty("P1");
                var p2 = type.GetProperty("P2");
                var p3 = type.GetProperty("P3");
                var p4 = type.GetProperty("P4");
                var p5 = type.GetProperty("P5");

                var peModule = (PEModuleSymbol)module;

                Assert.False(peModule.Module.HasIsReadOnlyAttribute(((PEMethodSymbol)m1).Handle));
                Assert.False(peModule.Module.HasIsReadOnlyAttribute(((PEMethodSymbol)m1).Signature.ReturnParam.Handle));
                Assert.True(peModule.Module.HasIsReadOnlyAttribute(((PEMethodSymbol)m2).Handle));
                Assert.False(peModule.Module.HasIsReadOnlyAttribute(((PEMethodSymbol)m2).Signature.ReturnParam.Handle));

                Assert.False(peModule.Module.HasIsReadOnlyAttribute(((PEPropertySymbol)p1).Handle));
                Assert.True(peModule.Module.HasIsReadOnlyAttribute(((PEMethodSymbol)p1.GetMethod).Handle));
                Assert.False(peModule.Module.HasIsReadOnlyAttribute(((PEMethodSymbol)p1.GetMethod).Signature.ReturnParam.Handle));
                Assert.False(peModule.Module.HasIsReadOnlyAttribute(((PEMethodSymbol)p1.SetMethod).Handle));
                Assert.False(peModule.Module.HasIsReadOnlyAttribute(((PEMethodSymbol)p1.SetMethod).Signature.ReturnParam.Handle));

                Assert.False(peModule.Module.HasIsReadOnlyAttribute(((PEPropertySymbol)p2).Handle));
                Assert.True(peModule.Module.HasIsReadOnlyAttribute(((PEMethodSymbol)p2.GetMethod).Handle));
                Assert.False(peModule.Module.HasIsReadOnlyAttribute(((PEMethodSymbol)p2.GetMethod).Signature.ReturnParam.Handle));

                Assert.False(peModule.Module.HasIsReadOnlyAttribute(((PEPropertySymbol)p3).Handle));
                Assert.True(peModule.Module.HasIsReadOnlyAttribute(((PEMethodSymbol)p3.GetMethod).Handle));
                Assert.False(peModule.Module.HasIsReadOnlyAttribute(((PEMethodSymbol)p3.GetMethod).Signature.ReturnParam.Handle));
                Assert.False(peModule.Module.HasIsReadOnlyAttribute(((PEMethodSymbol)p3.SetMethod).Handle));
                Assert.False(peModule.Module.HasIsReadOnlyAttribute(((PEMethodSymbol)p3.SetMethod).Signature.ReturnParam.Handle));

                Assert.False(peModule.Module.HasIsReadOnlyAttribute(((PEPropertySymbol)p4).Handle));
                Assert.False(peModule.Module.HasIsReadOnlyAttribute(((PEMethodSymbol)p4.GetMethod).Handle));
                Assert.False(peModule.Module.HasIsReadOnlyAttribute(((PEMethodSymbol)p4.GetMethod).Signature.ReturnParam.Handle));
                Assert.True(peModule.Module.HasIsReadOnlyAttribute(((PEMethodSymbol)p4.SetMethod).Handle));
                Assert.False(peModule.Module.HasIsReadOnlyAttribute(((PEMethodSymbol)p4.SetMethod).Signature.ReturnParam.Handle));

                Assert.False(peModule.Module.HasIsReadOnlyAttribute(((PEPropertySymbol)p5).Handle));
                Assert.False(peModule.Module.HasIsReadOnlyAttribute(((PEMethodSymbol)p5.GetMethod).Handle));
                Assert.False(peModule.Module.HasIsReadOnlyAttribute(((PEMethodSymbol)p5.GetMethod).Signature.ReturnParam.Handle));
                Assert.False(peModule.Module.HasIsReadOnlyAttribute(((PEMethodSymbol)p5.SetMethod).Handle));
                Assert.False(peModule.Module.HasIsReadOnlyAttribute(((PEMethodSymbol)p5.SetMethod).Signature.ReturnParam.Handle));

                AssertDeclaresType(peModule, WellKnownType.System_Runtime_CompilerServices_IsReadOnlyAttribute, Accessibility.Internal);
            }
        }

        [Fact]
        public void ReadOnlyMembers_RefReturn_Metadata()
        {
            var csharp = @"
public struct S
{
    static int i;

    public ref int M1() => ref i;
    public readonly ref int M2() => ref i;
    public ref readonly int M3() => ref i;
    public readonly ref readonly int M4() => ref i;

    public ref int P1 { get => ref i; }
    public readonly ref int P2 { get => ref i; }
    public ref readonly int P3 { get => ref i; }
    public readonly ref readonly int P4 { get => ref i; }
}
";
            CompileAndVerify(csharp, symbolValidator: validate);

            void validate(ModuleSymbol module)
            {
                var type = module.ContainingAssembly.GetTypeByMetadataName("S");
                var m1 = type.GetMethod("M1");
                var m2 = type.GetMethod("M2");
                var m3 = type.GetMethod("M3");
                var m4 = type.GetMethod("M4");

                var p1 = type.GetProperty("P1");
                var p2 = type.GetProperty("P2");
                var p3 = type.GetProperty("P3");
                var p4 = type.GetProperty("P4");

                var peModule = (PEModuleSymbol)module;

                Assert.False(peModule.Module.HasIsReadOnlyAttribute(((PEMethodSymbol)m1).Handle));
                Assert.False(peModule.Module.HasIsReadOnlyAttribute(((PEMethodSymbol)m1).Signature.ReturnParam.Handle));

                Assert.True(peModule.Module.HasIsReadOnlyAttribute(((PEMethodSymbol)m2).Handle));
                Assert.False(peModule.Module.HasIsReadOnlyAttribute(((PEMethodSymbol)m2).Signature.ReturnParam.Handle));

                Assert.False(peModule.Module.HasIsReadOnlyAttribute(((PEMethodSymbol)m3).Handle));
                Assert.True(peModule.Module.HasIsReadOnlyAttribute(((PEMethodSymbol)m3).Signature.ReturnParam.Handle));

                Assert.True(peModule.Module.HasIsReadOnlyAttribute(((PEMethodSymbol)m4).Handle));
                Assert.True(peModule.Module.HasIsReadOnlyAttribute(((PEMethodSymbol)m4).Signature.ReturnParam.Handle));

                Assert.False(peModule.Module.HasIsReadOnlyAttribute(((PEPropertySymbol)p1).Handle));
                Assert.False(peModule.Module.HasIsReadOnlyAttribute(((PEMethodSymbol)p1.GetMethod).Handle));
                Assert.False(peModule.Module.HasIsReadOnlyAttribute(((PEMethodSymbol)p1.GetMethod).Signature.ReturnParam.Handle));

                Assert.False(peModule.Module.HasIsReadOnlyAttribute(((PEPropertySymbol)p2).Handle));
                Assert.True(peModule.Module.HasIsReadOnlyAttribute(((PEMethodSymbol)p2.GetMethod).Handle));
                Assert.False(peModule.Module.HasIsReadOnlyAttribute(((PEMethodSymbol)p2.GetMethod).Signature.ReturnParam.Handle));

                Assert.True(peModule.Module.HasIsReadOnlyAttribute(((PEPropertySymbol)p3).Handle));
                Assert.False(peModule.Module.HasIsReadOnlyAttribute(((PEMethodSymbol)p3.GetMethod).Handle));
                Assert.True(peModule.Module.HasIsReadOnlyAttribute(((PEMethodSymbol)p3.GetMethod).Signature.ReturnParam.Handle));

                Assert.True(peModule.Module.HasIsReadOnlyAttribute(((PEPropertySymbol)p4).Handle));
                Assert.True(peModule.Module.HasIsReadOnlyAttribute(((PEMethodSymbol)p4.GetMethod).Handle));
                Assert.True(peModule.Module.HasIsReadOnlyAttribute(((PEMethodSymbol)p4.GetMethod).Signature.ReturnParam.Handle));

                AssertDeclaresType(peModule, WellKnownType.System_Runtime_CompilerServices_IsReadOnlyAttribute, Accessibility.Internal);
            }
        }

        [Fact]
        public void ReadOnlyStruct_ReadOnlyMembers_Metadata()
        {
            var csharp = @"
// note that both the type and member declarations are marked 'readonly'
public readonly struct S
{
    public void M1() {}
    public readonly void M2() {}

    public int P1 { get; }
    public readonly int P2 => 42;
    public int P3 { readonly get => 123; set {} }
    public int P4 { get => 123; readonly set {} }
    public static int P5 { get; set; }
}
";
            CompileAndVerify(csharp, symbolValidator: validate);

            void validate(ModuleSymbol module)
            {
                var type = module.ContainingAssembly.GetTypeByMetadataName("S");
                var m1 = type.GetMethod("M1");
                var m2 = type.GetMethod("M2");

                var p1 = type.GetProperty("P1");
                var p2 = type.GetProperty("P2");
                var p3 = type.GetProperty("P3");
                var p4 = type.GetProperty("P4");
                var p5 = type.GetProperty("P5");

                var peModule = (PEModuleSymbol)module;

                Assert.False(peModule.Module.HasIsReadOnlyAttribute(((PEMethodSymbol)m1).Handle));
                Assert.False(peModule.Module.HasIsReadOnlyAttribute(((PEMethodSymbol)m1).Signature.ReturnParam.Handle));
                Assert.True(peModule.Module.HasIsReadOnlyAttribute(((PEMethodSymbol)m2).Handle));
                Assert.False(peModule.Module.HasIsReadOnlyAttribute(((PEMethodSymbol)m2).Signature.ReturnParam.Handle));

                Assert.False(peModule.Module.HasIsReadOnlyAttribute(((PEPropertySymbol)p1).Handle));
                Assert.True(peModule.Module.HasIsReadOnlyAttribute(((PEMethodSymbol)p1.GetMethod).Handle));
                Assert.False(peModule.Module.HasIsReadOnlyAttribute(((PEMethodSymbol)p1.GetMethod).Signature.ReturnParam.Handle));

                Assert.False(peModule.Module.HasIsReadOnlyAttribute(((PEPropertySymbol)p2).Handle));
                Assert.True(peModule.Module.HasIsReadOnlyAttribute(((PEMethodSymbol)p2.GetMethod).Handle));
                Assert.False(peModule.Module.HasIsReadOnlyAttribute(((PEMethodSymbol)p2.GetMethod).Signature.ReturnParam.Handle));

                Assert.False(peModule.Module.HasIsReadOnlyAttribute(((PEPropertySymbol)p3).Handle));
                Assert.True(peModule.Module.HasIsReadOnlyAttribute(((PEMethodSymbol)p3.GetMethod).Handle));
                Assert.False(peModule.Module.HasIsReadOnlyAttribute(((PEMethodSymbol)p3.GetMethod).Signature.ReturnParam.Handle));
                Assert.False(peModule.Module.HasIsReadOnlyAttribute(((PEMethodSymbol)p3.SetMethod).Handle));
                Assert.False(peModule.Module.HasIsReadOnlyAttribute(((PEMethodSymbol)p3.SetMethod).Signature.ReturnParam.Handle));

                Assert.False(peModule.Module.HasIsReadOnlyAttribute(((PEPropertySymbol)p4).Handle));
                Assert.False(peModule.Module.HasIsReadOnlyAttribute(((PEMethodSymbol)p4.GetMethod).Handle));
                Assert.False(peModule.Module.HasIsReadOnlyAttribute(((PEMethodSymbol)p4.GetMethod).Signature.ReturnParam.Handle));
                Assert.True(peModule.Module.HasIsReadOnlyAttribute(((PEMethodSymbol)p4.SetMethod).Handle));
                Assert.False(peModule.Module.HasIsReadOnlyAttribute(((PEMethodSymbol)p4.SetMethod).Signature.ReturnParam.Handle));

                Assert.False(peModule.Module.HasIsReadOnlyAttribute(((PEPropertySymbol)p5).Handle));
                Assert.False(peModule.Module.HasIsReadOnlyAttribute(((PEMethodSymbol)p5.GetMethod).Handle));
                Assert.False(peModule.Module.HasIsReadOnlyAttribute(((PEMethodSymbol)p5.GetMethod).Signature.ReturnParam.Handle));
                Assert.False(peModule.Module.HasIsReadOnlyAttribute(((PEMethodSymbol)p5.SetMethod).Handle));
                Assert.False(peModule.Module.HasIsReadOnlyAttribute(((PEMethodSymbol)p5.SetMethod).Signature.ReturnParam.Handle));

                AssertDeclaresType(peModule, WellKnownType.System_Runtime_CompilerServices_IsReadOnlyAttribute, Accessibility.Internal);
            }
        }

        [Fact]
        public void ReadOnlyMembers_MetadataRoundTrip()
        {
            var external = @"
using System;

public struct S1
{
    public void M1() {}
    public readonly void M2() {}

    public int P1 { get; set; }
    public readonly int P2 => 42;
    public int P3 { readonly get => 123; set {} }
    public int P4 { get => 123; readonly set {} }
    public static int P5 { get; set; }
    public readonly event Action<EventArgs> E { add {} remove {} }
}

public readonly struct S2
{
    public void M1() {}
    public int P1 { get; }
    public int P2 => 42;
    public int P3 { set {} }
    public static int P4 { get; set; }
    public event Action<EventArgs> E { add {} remove {} }
}
";
            var externalComp = CreateCompilation(external);
            externalComp.VerifyDiagnostics();
            verify(externalComp);

            var comp = CreateCompilation("", references: new[] { externalComp.EmitToImageReference() });
            verify(comp);

            var comp2 = CreateCompilation("", references: new[] { externalComp.ToMetadataReference() });
            verify(comp2);

            void verify(CSharpCompilation comp)
            {
                var s1 = comp.GetMember<NamedTypeSymbol>("S1");

                verifyReadOnly(s1.GetMethod("M1"), false, false, RefKind.Ref);
                verifyReadOnly(s1.GetMethod("M2"), true, true, RefKind.RefReadOnly);

                verifyReadOnly(s1.GetProperty("P1").GetMethod, true, true, RefKind.RefReadOnly);
                verifyReadOnly(s1.GetProperty("P1").SetMethod, false, false, RefKind.Ref);

                verifyReadOnly(s1.GetProperty("P2").GetMethod, true, true, RefKind.RefReadOnly);

                verifyReadOnly(s1.GetProperty("P3").GetMethod, true, true, RefKind.RefReadOnly);
                verifyReadOnly(s1.GetProperty("P3").SetMethod, false, false, RefKind.Ref);

                verifyReadOnly(s1.GetProperty("P4").GetMethod, false, false, RefKind.Ref);
                verifyReadOnly(s1.GetProperty("P4").SetMethod, true, true, RefKind.RefReadOnly);

                verifyReadOnly(s1.GetProperty("P5").GetMethod, false, false, null);
                verifyReadOnly(s1.GetProperty("P5").SetMethod, false, false, null);

                verifyReadOnly(s1.GetEvent("E").AddMethod, true, true, RefKind.RefReadOnly);
                verifyReadOnly(s1.GetEvent("E").RemoveMethod, true, true, RefKind.RefReadOnly);

                var s2 = comp.GetMember<NamedTypeSymbol>("S2");

                verifyReadOnly(s2.GetMethod("M1"), false, true, RefKind.RefReadOnly);

                verifyReadOnly(s2.GetProperty("P1").GetMethod, true, true, RefKind.RefReadOnly);
                verifyReadOnly(s2.GetProperty("P2").GetMethod, false, true, RefKind.RefReadOnly);
                verifyReadOnly(s2.GetProperty("P3").SetMethod, false, true, RefKind.RefReadOnly);

                verifyReadOnly(s2.GetProperty("P4").GetMethod, false, false, null);
                verifyReadOnly(s2.GetProperty("P4").SetMethod, false, false, null);

                verifyReadOnly(s2.GetEvent("E").AddMethod, false, true, RefKind.RefReadOnly);
                verifyReadOnly(s2.GetEvent("E").RemoveMethod, false, true, RefKind.RefReadOnly);

                void verifyReadOnly(MethodSymbol method, bool declared, bool effective, RefKind? refKind)
                {
                    Assert.Equal(declared, method.IsDeclaredReadOnly);
                    Assert.Equal(effective, method.IsEffectivelyReadOnly);
                    Assert.Equal(refKind, method.ThisParameter?.RefKind);
                }
            }
        }

        [Fact]
        public void StaticReadOnlyMethod_FromMetadata()
        {
            var il = @"
.class private auto ansi '<Module>'
{
} // end of class <Module>

.class public auto ansi beforefieldinit System.Runtime.CompilerServices.IsReadOnlyAttribute
    extends [mscorlib]System.Attribute
{
    // Methods
    .method public hidebysig specialname rtspecialname
        instance void .ctor () cil managed
    {
        // Method begins at RVA 0x2050
        // Code size 7 (0x7)
        .maxstack 8

        IL_0000: ldarg.0
        IL_0001: call instance void [mscorlib]System.Attribute::.ctor()
        IL_0006: ret
    } // end of method IsReadOnlyAttribute::.ctor

} // end of class System.Runtime.CompilerServices.IsReadOnlyAttribute

.class public sequential ansi sealed beforefieldinit S
	extends [mscorlib]System.ValueType
{
	.pack 0
	.size 1
	// Methods
	.method public hidebysig
		instance void M1 () cil managed
	{
		.custom instance void System.Runtime.CompilerServices.IsReadOnlyAttribute::.ctor() = (
			01 00 00 00
		)
		// Method begins at RVA 0x2058
		// Code size 1 (0x1)
		.maxstack 8
		IL_0000: ret
	} // end of method S::M1

	// Methods
	.method public hidebysig static
		void M2 () cil managed
	{
		.custom instance void System.Runtime.CompilerServices.IsReadOnlyAttribute::.ctor() = (
			01 00 00 00
		)
		// Method begins at RVA 0x2058
		// Code size 1 (0x1)
		.maxstack 8
		IL_0000: ret
	} // end of method S::M2
} // end of class S
";
            var ilRef = CompileIL(il);

            var comp = CreateCompilation("", references: new[] { ilRef });
            var s = comp.GetMember<NamedTypeSymbol>("S");

            var m1 = s.GetMethod("M1");
            Assert.True(m1.IsDeclaredReadOnly);
            Assert.True(m1.IsEffectivelyReadOnly);

            // even though the IsReadOnlyAttribute is in metadata,
            // we ruled out the possibility of the method being readonly because it's static
            var m2 = s.GetMethod("M2");
            Assert.False(m2.IsDeclaredReadOnly);
            Assert.False(m2.IsEffectivelyReadOnly);
        }

        [Fact]
        public void ReadOnlyMethod_CallNormalMethod()
        {
            var csharp = @"
public struct S
{
    public int i;

    public readonly void M1()
    {
        // should create local copy
        M2();
        System.Console.Write(i);

        // explicit local copy, no warning
        var copy = this;
        copy.M2();
        System.Console.Write(copy.i);
    }

    void M2()
    {
        i = 23;
    }

    static void Main()
    {
        var s = new S { i = 1 };
        s.M1();
    }
}
";

            var verifier = CompileAndVerify(csharp, expectedOutput: "123");

            verifier.VerifyDiagnostics(
                // (9,9): warning CS8655: Call to non-readonly member 'S.M2()' from a 'readonly' member results in an implicit copy of 'this'.
                //         M2();
                Diagnostic(ErrorCode.WRN_ImplicitCopyInReadOnlyMember, "M2").WithArguments("S.M2()", "this").WithLocation(9, 9));

            verifier.VerifyIL("S.M1", @"
{
  // Code size       51 (0x33)
  .maxstack  1
  .locals init (S V_0, //copy
                S V_1)
  IL_0000:  ldarg.0
  IL_0001:  ldobj      ""S""
  IL_0006:  stloc.1
  IL_0007:  ldloca.s   V_1
  IL_0009:  call       ""void S.M2()""
  IL_000e:  ldarg.0
  IL_000f:  ldfld      ""int S.i""
  IL_0014:  call       ""void System.Console.Write(int)""
  IL_0019:  ldarg.0
  IL_001a:  ldobj      ""S""
  IL_001f:  stloc.0
  IL_0020:  ldloca.s   V_0
  IL_0022:  call       ""void S.M2()""
  IL_0027:  ldloc.0
  IL_0028:  ldfld      ""int S.i""
  IL_002d:  call       ""void System.Console.Write(int)""
  IL_0032:  ret
}");
        }

        [Fact]
        public void InMethod_CallNormalMethod()
        {
            var csharp = @"
public struct S
{
    public int i;

    public static void M1(in S s)
    {
        // should create local copy
        s.M2();
        System.Console.Write(s.i);

        // explicit local copy, no warning
        var copy = s;
        copy.M2();
        System.Console.Write(copy.i);
    }

    void M2()
    {
        i = 23;
    }

    static void Main()
    {
        var s = new S { i = 1 };
        M1(in s);
    }
}
";

            var verifier = CompileAndVerify(csharp, expectedOutput: "123");
            // should warn about calling s.M2 in warning wave (see https://github.com/dotnet/roslyn/issues/33968)
            verifier.VerifyDiagnostics();
            verifier.VerifyIL("S.M1", @"
{
  // Code size       51 (0x33)
  .maxstack  1
  .locals init (S V_0, //copy
                S V_1)
  IL_0000:  ldarg.0
  IL_0001:  ldobj      ""S""
  IL_0006:  stloc.1
  IL_0007:  ldloca.s   V_1
  IL_0009:  call       ""void S.M2()""
  IL_000e:  ldarg.0
  IL_000f:  ldfld      ""int S.i""
  IL_0014:  call       ""void System.Console.Write(int)""
  IL_0019:  ldarg.0
  IL_001a:  ldobj      ""S""
  IL_001f:  stloc.0
  IL_0020:  ldloca.s   V_0
  IL_0022:  call       ""void S.M2()""
  IL_0027:  ldloc.0
  IL_0028:  ldfld      ""int S.i""
  IL_002d:  call       ""void System.Console.Write(int)""
  IL_0032:  ret
}");
        }

        [Fact]
        public void InMethod_CallMethodFromMetadata()
        {
            var external = @"
public struct S
{
    public int i;

    public readonly void M1() {}

    public void M2()
    {
        i = 23;
    }
}
";
            var image = CreateCompilation(external).EmitToImageReference();

            var csharp = @"
public static class C
{
    public static void M1(in S s)
    {
        // should not copy, no warning
        s.M1();
        System.Console.Write(s.i);

        // should create local copy, warn in warning wave
        s.M2();
        System.Console.Write(s.i);

        // explicit local copy, no warning
        var copy = s;
        copy.M2();
        System.Console.Write(copy.i);
    }

    static void Main()
    {
        var s = new S { i = 1 };
        M1(in s);
    }
}
";

            var verifier = CompileAndVerify(csharp, references: new[] { image }, expectedOutput: "1123");
            // should warn about calling s.M2 in warning wave (see https://github.com/dotnet/roslyn/issues/33968)
            verifier.VerifyDiagnostics();
            verifier.VerifyIL("C.M1", @"
{
  // Code size       68 (0x44)
  .maxstack  1
  .locals init (S V_0, //copy
                S V_1)
  IL_0000:  ldarg.0
  IL_0001:  call       ""void S.M1()""
  IL_0006:  ldarg.0
  IL_0007:  ldfld      ""int S.i""
  IL_000c:  call       ""void System.Console.Write(int)""
  IL_0011:  ldarg.0
  IL_0012:  ldobj      ""S""
  IL_0017:  stloc.1
  IL_0018:  ldloca.s   V_1
  IL_001a:  call       ""void S.M2()""
  IL_001f:  ldarg.0
  IL_0020:  ldfld      ""int S.i""
  IL_0025:  call       ""void System.Console.Write(int)""
  IL_002a:  ldarg.0
  IL_002b:  ldobj      ""S""
  IL_0030:  stloc.0
  IL_0031:  ldloca.s   V_0
  IL_0033:  call       ""void S.M2()""
  IL_0038:  ldloc.0
  IL_0039:  ldfld      ""int S.i""
  IL_003e:  call       ""void System.Console.Write(int)""
  IL_0043:  ret
}");
        }

        [Fact]
        public void InMethod_CallGetAccessorFromMetadata()
        {
            var external = @"
public struct S
{
    public int i;

    public readonly int P1 => 42;

    public int P2 => i = 23;
}
";
            var image = CreateCompilation(external).EmitToImageReference();

            var csharp = @"
public static class C
{
    public static void M1(in S s)
    {
        // should not copy, no warning
        _ = s.P1;
        System.Console.Write(s.i);

        // should create local copy, warn in warning wave
        _ = s.P2;
        System.Console.Write(s.i);

        // explicit local copy, no warning
        var copy = s;
        _ = copy.P2;
        System.Console.Write(copy.i);
    }

    static void Main()
    {
        var s = new S { i = 1 };
        M1(in s);
    }
}
";

            var verifier = CompileAndVerify(csharp, references: new[] { image }, expectedOutput: "1123");
            // should warn about calling s.M2 in warning wave (see https://github.com/dotnet/roslyn/issues/33968)
            verifier.VerifyDiagnostics();
            verifier.VerifyIL("C.M1", @"
{
  // Code size       71 (0x47)
  .maxstack  1
  .locals init (S V_0, //copy
                S V_1)
  IL_0000:  ldarg.0
  IL_0001:  call       ""int S.P1.get""
  IL_0006:  pop
  IL_0007:  ldarg.0
  IL_0008:  ldfld      ""int S.i""
  IL_000d:  call       ""void System.Console.Write(int)""
  IL_0012:  ldarg.0
  IL_0013:  ldobj      ""S""
  IL_0018:  stloc.1
  IL_0019:  ldloca.s   V_1
  IL_001b:  call       ""int S.P2.get""
  IL_0020:  pop
  IL_0021:  ldarg.0
  IL_0022:  ldfld      ""int S.i""
  IL_0027:  call       ""void System.Console.Write(int)""
  IL_002c:  ldarg.0
  IL_002d:  ldobj      ""S""
  IL_0032:  stloc.0
  IL_0033:  ldloca.s   V_0
  IL_0035:  call       ""int S.P2.get""
  IL_003a:  pop
  IL_003b:  ldloc.0
  IL_003c:  ldfld      ""int S.i""
  IL_0041:  call       ""void System.Console.Write(int)""
  IL_0046:  ret
}");
        }

        [Fact]
        public void ReadOnlyMethod_CallReadOnlyMethod()
        {
            var csharp = @"
public struct S
{
    public int i;
    public readonly int M1() => M2() + 1;
    public readonly int M2() => i;
}
";
            var comp = CompileAndVerify(csharp);
            comp.VerifyIL("S.M1", @"
{
  // Code size        9 (0x9)
  .maxstack  2
  IL_0000:  ldarg.0
  IL_0001:  call       ""int S.M2()""
  IL_0006:  ldc.i4.1
  IL_0007:  add
  IL_0008:  ret
}
");
            comp.VerifyDiagnostics();
        }

        [Fact]
        public void ReadOnlyGetAccessor_CallReadOnlyGetAccessor()
        {
            var csharp = @"
public struct S
{
    public int i;
    public readonly int P1 { get => P2 + 1; }
    public readonly int P2 { get => i; }
}
";
            var comp = CompileAndVerify(csharp);
            comp.VerifyIL("S.P1.get", @"
{
  // Code size        9 (0x9)
  .maxstack  2
  IL_0000:  ldarg.0
  IL_0001:  call       ""int S.P2.get""
  IL_0006:  ldc.i4.1
  IL_0007:  add
  IL_0008:  ret
}
");
            comp.VerifyDiagnostics();
        }

        [Fact]
        public void ReadOnlyGetAccessor_CallAutoGetAccessor()
        {
            var csharp = @"
public struct S
{
    public readonly int P1 { get => P2 + 1; }
    public int P2 { get; }
}
";
            var comp = CompileAndVerify(csharp);
            comp.VerifyIL("S.P1.get", @"
{
  // Code size        9 (0x9)
  .maxstack  2
  IL_0000:  ldarg.0
  IL_0001:  call       ""int S.P2.get""
  IL_0006:  ldc.i4.1
  IL_0007:  add
  IL_0008:  ret
}
");
            comp.VerifyDiagnostics();
        }

        [Fact]
        public void InParam_CallReadOnlyMethod()
        {
            var csharp = @"
public struct S
{
    public int i;
    public static int M1(in S s) => s.M2() + 1;
    public readonly int M2() => i;
}
";
            var comp = CompileAndVerify(csharp);
            comp.VerifyIL("S.M1", @"
{
  // Code size        9 (0x9)
  .maxstack  2
  IL_0000:  ldarg.0
  IL_0001:  call       ""int S.M2()""
  IL_0006:  ldc.i4.1
  IL_0007:  add
  IL_0008:  ret
}
");
            comp.VerifyDiagnostics();
        }

        [Fact]
        public void ReadOnlyMethod_CallReadOnlyMethodOnField()
        {
            var csharp = @"
public struct S1
{
    public readonly void M1() {}
}

public struct S2
{
    S1 s1;

    public readonly void M2()
    {
        s1.M1();
    }
}
";
            var comp = CompileAndVerify(csharp);

            comp.VerifyIL("S2.M2", @"
{
  // Code size       12 (0xc)
  .maxstack  1
  IL_0000:  ldarg.0
  IL_0001:  ldflda     ""S1 S2.s1""
  IL_0006:  call       ""void S1.M1()""
  IL_000b:  ret
}");

            comp.VerifyDiagnostics();
        }

        [Fact]
        public void ReadOnlyMethod_CallNormalMethodOnField()
        {
            var csharp = @"
public struct S1
{
    public void M1() {}
}

public struct S2
{
    S1 s1;

    public readonly void M2()
    {
        s1.M1();
    }
}
";
            var comp = CompileAndVerify(csharp);

            comp.VerifyIL("S2.M2", @"
{
  // Code size       15 (0xf)
  .maxstack  1
  .locals init (S1 V_0)
  IL_0000:  ldarg.0
  IL_0001:  ldfld      ""S1 S2.s1""
  IL_0006:  stloc.0
  IL_0007:  ldloca.s   V_0
  IL_0009:  call       ""void S1.M1()""
  IL_000e:  ret
}");

            // should warn about calling s2.M2 in warning wave (see https://github.com/dotnet/roslyn/issues/33968)
            comp.VerifyDiagnostics();
        }

        [Fact]
        public void ReadOnlyMethod_CallBaseMethod()
        {
            var csharp = @"
public struct S
{
    readonly void M()
    {
        // no warnings for calls to base members
        GetType();
        ToString();
        GetHashCode();
        Equals(null);
    }
}
";
            var comp = CompileAndVerify(csharp);
            comp.VerifyDiagnostics();

            // ToString/GetHashCode/Equals should pass the address of 'this' (not a temp). GetType should box 'this'.
            comp.VerifyIL("S.M", @"
{
  // Code size       58 (0x3a)
  .maxstack  2
  IL_0000:  ldarg.0
  IL_0001:  ldobj      ""S""
  IL_0006:  box        ""S""
  IL_000b:  call       ""System.Type object.GetType()""
  IL_0010:  pop
  IL_0011:  ldarg.0
  IL_0012:  constrained. ""S""
  IL_0018:  callvirt   ""string object.ToString()""
  IL_001d:  pop
  IL_001e:  ldarg.0
  IL_001f:  constrained. ""S""
  IL_0025:  callvirt   ""int object.GetHashCode()""
  IL_002a:  pop
  IL_002b:  ldarg.0
  IL_002c:  ldnull
  IL_002d:  constrained. ""S""
  IL_0033:  callvirt   ""bool object.Equals(object)""
  IL_0038:  pop
  IL_0039:  ret
}");
        }

        [Fact]
        public void ReadOnlyMethod_OverrideBaseMethod()
        {
            var csharp = @"
public struct S
{
    // note: GetType can't be overridden
    public override string ToString() => throw null;
    public override int GetHashCode() => throw null;
    public override bool Equals(object o) => throw null;

    readonly void M()
    {
        // should warn--non-readonly invocation
        ToString();
        GetHashCode();
        Equals(null);

        // ok
        base.ToString();
        base.GetHashCode();
        base.Equals(null);
    }
}
";
            var verifier = CompileAndVerify(csharp);

            verifier.VerifyDiagnostics(
                // (12,9): warning CS8655: Call to non-readonly member 'S.ToString()' from a 'readonly' member results in an implicit copy of 'this'.
                //         ToString();
                Diagnostic(ErrorCode.WRN_ImplicitCopyInReadOnlyMember, "ToString").WithArguments("S.ToString()", "this").WithLocation(12, 9),
                // (13,9): warning CS8655: Call to non-readonly member 'S.GetHashCode()' from a 'readonly' member results in an implicit copy of 'this'.
                //         GetHashCode();
                Diagnostic(ErrorCode.WRN_ImplicitCopyInReadOnlyMember, "GetHashCode").WithArguments("S.GetHashCode()", "this").WithLocation(13, 9),
                // (14,9): warning CS8655: Call to non-readonly member 'S.Equals(object)' from a 'readonly' member results in an implicit copy of 'this'.
                //         Equals(null);
                Diagnostic(ErrorCode.WRN_ImplicitCopyInReadOnlyMember, "Equals").WithArguments("S.Equals(object)", "this").WithLocation(14, 9));

            // Verify that calls to non-readonly overrides pass the address of a temp, not the address of 'this'
            verifier.VerifyIL("S.M", @"
{
  // Code size      117 (0x75)
  .maxstack  2
  .locals init (S V_0)
  IL_0000:  ldarg.0
  IL_0001:  ldobj      ""S""
  IL_0006:  stloc.0
  IL_0007:  ldloca.s   V_0
  IL_0009:  constrained. ""S""
  IL_000f:  callvirt   ""string object.ToString()""
  IL_0014:  pop
  IL_0015:  ldarg.0
  IL_0016:  ldobj      ""S""
  IL_001b:  stloc.0
  IL_001c:  ldloca.s   V_0
  IL_001e:  constrained. ""S""
  IL_0024:  callvirt   ""int object.GetHashCode()""
  IL_0029:  pop
  IL_002a:  ldarg.0
  IL_002b:  ldobj      ""S""
  IL_0030:  stloc.0
  IL_0031:  ldloca.s   V_0
  IL_0033:  ldnull
  IL_0034:  constrained. ""S""
  IL_003a:  callvirt   ""bool object.Equals(object)""
  IL_003f:  pop
  IL_0040:  ldarg.0
  IL_0041:  ldobj      ""S""
  IL_0046:  box        ""S""
  IL_004b:  call       ""string System.ValueType.ToString()""
  IL_0050:  pop
  IL_0051:  ldarg.0
  IL_0052:  ldobj      ""S""
  IL_0057:  box        ""S""
  IL_005c:  call       ""int System.ValueType.GetHashCode()""
  IL_0061:  pop
  IL_0062:  ldarg.0
  IL_0063:  ldobj      ""S""
  IL_0068:  box        ""S""
  IL_006d:  ldnull
  IL_006e:  call       ""bool System.ValueType.Equals(object)""
  IL_0073:  pop
  IL_0074:  ret
}");
        }

        [Fact]
        public void ReadOnlyMethod_ReadOnlyOverrideBaseMethod()
        {
            var csharp = @"
public struct S
{
    // note: GetType can't be overridden
    public readonly override string ToString() => throw null;
    public readonly override int GetHashCode() => throw null;
    public readonly override bool Equals(object o) => throw null;

    readonly void M()
    {
        // no warnings
        ToString();
        GetHashCode();
        Equals(null);

        base.ToString();
        base.GetHashCode();
        base.Equals(null);
    }
}
";
            var verifier = CompileAndVerify(csharp);
            verifier.VerifyDiagnostics();

            // Verify that calls to readonly override members pass the address of 'this' (not a temp)
            verifier.VerifyIL("S.M", @"
{
  // Code size       93 (0x5d)
  .maxstack  2
  IL_0000:  ldarg.0
  IL_0001:  constrained. ""S""
  IL_0007:  callvirt   ""string object.ToString()""
  IL_000c:  pop
  IL_000d:  ldarg.0
  IL_000e:  constrained. ""S""
  IL_0014:  callvirt   ""int object.GetHashCode()""
  IL_0019:  pop
  IL_001a:  ldarg.0
  IL_001b:  ldnull
  IL_001c:  constrained. ""S""
  IL_0022:  callvirt   ""bool object.Equals(object)""
  IL_0027:  pop
  IL_0028:  ldarg.0
  IL_0029:  ldobj      ""S""
  IL_002e:  box        ""S""
  IL_0033:  call       ""string System.ValueType.ToString()""
  IL_0038:  pop
  IL_0039:  ldarg.0
  IL_003a:  ldobj      ""S""
  IL_003f:  box        ""S""
  IL_0044:  call       ""int System.ValueType.GetHashCode()""
  IL_0049:  pop
  IL_004a:  ldarg.0
  IL_004b:  ldobj      ""S""
  IL_0050:  box        ""S""
  IL_0055:  ldnull
  IL_0056:  call       ""bool System.ValueType.Equals(object)""
  IL_005b:  pop
  IL_005c:  ret
}");
        }

        [Fact]
        public void ReadOnlyMethod_NewBaseMethod()
        {
            var csharp = @"
public struct S
{
    public new System.Type GetType() => throw null;
    public new string ToString() => throw null;
    public new int GetHashCode() => throw null;
    public new bool Equals(object o) => throw null;

    readonly void M()
    {
        // should warn--non-readonly invocation
        GetType();
        ToString();
        GetHashCode();
        Equals(null);

        // ok
        base.GetType();
        base.ToString();
        base.GetHashCode();
        base.Equals(null);
    }
}
";
            var verifier = CompileAndVerify(csharp);

            verifier.VerifyDiagnostics(
                // (12,9): warning CS8655: Call to non-readonly member 'S.GetType()' from a 'readonly' member results in an implicit copy of 'this'.
                //         GetType();
                Diagnostic(ErrorCode.WRN_ImplicitCopyInReadOnlyMember, "GetType").WithArguments("S.GetType()", "this").WithLocation(12, 9),
                // (13,9): warning CS8655: Call to non-readonly member 'S.ToString()' from a 'readonly' member results in an implicit copy of 'this'.
                //         ToString();
                Diagnostic(ErrorCode.WRN_ImplicitCopyInReadOnlyMember, "ToString").WithArguments("S.ToString()", "this").WithLocation(13, 9),
                // (14,9): warning CS8655: Call to non-readonly member 'S.GetHashCode()' from a 'readonly' member results in an implicit copy of 'this'.
                //         GetHashCode();
                Diagnostic(ErrorCode.WRN_ImplicitCopyInReadOnlyMember, "GetHashCode").WithArguments("S.GetHashCode()", "this").WithLocation(14, 9),
                // (15,9): warning CS8655: Call to non-readonly member 'S.Equals(object)' from a 'readonly' member results in an implicit copy of 'this'.
                //         Equals(null);
                Diagnostic(ErrorCode.WRN_ImplicitCopyInReadOnlyMember, "Equals").WithArguments("S.Equals(object)", "this").WithLocation(15, 9));

            // Verify that calls to new non-readonly members pass an address to a temp and that calls to base members use a box.
            verifier.VerifyIL("S.M", @"
{
  // Code size      131 (0x83)
  .maxstack  2
  .locals init (S V_0)
  IL_0000:  ldarg.0
  IL_0001:  ldobj      ""S""
  IL_0006:  stloc.0
  IL_0007:  ldloca.s   V_0
  IL_0009:  call       ""System.Type S.GetType()""
  IL_000e:  pop
  IL_000f:  ldarg.0
  IL_0010:  ldobj      ""S""
  IL_0015:  stloc.0
  IL_0016:  ldloca.s   V_0
  IL_0018:  call       ""string S.ToString()""
  IL_001d:  pop
  IL_001e:  ldarg.0
  IL_001f:  ldobj      ""S""
  IL_0024:  stloc.0
  IL_0025:  ldloca.s   V_0
  IL_0027:  call       ""int S.GetHashCode()""
  IL_002c:  pop
  IL_002d:  ldarg.0
  IL_002e:  ldobj      ""S""
  IL_0033:  stloc.0
  IL_0034:  ldloca.s   V_0
  IL_0036:  ldnull
  IL_0037:  call       ""bool S.Equals(object)""
  IL_003c:  pop
  IL_003d:  ldarg.0
  IL_003e:  ldobj      ""S""
  IL_0043:  box        ""S""
  IL_0048:  call       ""System.Type object.GetType()""
  IL_004d:  pop
  IL_004e:  ldarg.0
  IL_004f:  ldobj      ""S""
  IL_0054:  box        ""S""
  IL_0059:  call       ""string System.ValueType.ToString()""
  IL_005e:  pop
  IL_005f:  ldarg.0
  IL_0060:  ldobj      ""S""
  IL_0065:  box        ""S""
  IL_006a:  call       ""int System.ValueType.GetHashCode()""
  IL_006f:  pop
  IL_0070:  ldarg.0
  IL_0071:  ldobj      ""S""
  IL_0076:  box        ""S""
  IL_007b:  ldnull
  IL_007c:  call       ""bool System.ValueType.Equals(object)""
  IL_0081:  pop
  IL_0082:  ret
}");
        }

        [Fact]
        public void ReadOnlyMethod_ReadOnlyNewBaseMethod()
        {
            var csharp = @"
public struct S
{
    public readonly new System.Type GetType() => throw null;
    public readonly new string ToString() => throw null;
    public readonly new int GetHashCode() => throw null;
    public readonly new bool Equals(object o) => throw null;

    readonly void M()
    {
        // no warnings
        GetType();
        ToString();
        GetHashCode();
        Equals(null);

        base.GetType();
        base.ToString();
        base.GetHashCode();
        base.Equals(null);
    }
}
";
            var verifier = CompileAndVerify(csharp);
            verifier.VerifyDiagnostics();

            // Verify that calls to readonly new members pass the address of 'this' (not a temp) and that calls to base members use a box.
            verifier.VerifyIL("S.M", @"
{
  // Code size       99 (0x63)
  .maxstack  2
  IL_0000:  ldarg.0
  IL_0001:  call       ""System.Type S.GetType()""
  IL_0006:  pop
  IL_0007:  ldarg.0
  IL_0008:  call       ""string S.ToString()""
  IL_000d:  pop
  IL_000e:  ldarg.0
  IL_000f:  call       ""int S.GetHashCode()""
  IL_0014:  pop
  IL_0015:  ldarg.0
  IL_0016:  ldnull
  IL_0017:  call       ""bool S.Equals(object)""
  IL_001c:  pop
  IL_001d:  ldarg.0
  IL_001e:  ldobj      ""S""
  IL_0023:  box        ""S""
  IL_0028:  call       ""System.Type object.GetType()""
  IL_002d:  pop
  IL_002e:  ldarg.0
  IL_002f:  ldobj      ""S""
  IL_0034:  box        ""S""
  IL_0039:  call       ""string System.ValueType.ToString()""
  IL_003e:  pop
  IL_003f:  ldarg.0
  IL_0040:  ldobj      ""S""
  IL_0045:  box        ""S""
  IL_004a:  call       ""int System.ValueType.GetHashCode()""
  IL_004f:  pop
  IL_0050:  ldarg.0
  IL_0051:  ldobj      ""S""
  IL_0056:  box        ""S""
  IL_005b:  ldnull
  IL_005c:  call       ""bool System.ValueType.Equals(object)""
  IL_0061:  pop
  IL_0062:  ret
}");
        }

        [Fact]
        public void ReadOnlyMethod_FixedThis()
        {
            var csharp = @"
struct S
{
    int i;

    readonly unsafe void M()
    {
        fixed (S* sp = &this)
        {
			sp->i = 42;
        }
    }

    static void Main()
    {
        var s = new S();
        s.M();
        System.Console.Write(s.i);
    }
}
";
            CompileAndVerify(csharp, options: TestOptions.UnsafeReleaseExe, verify: Verification.Fails, expectedOutput: "42");
        }

<<<<<<< HEAD
        [Fact]
        public void ReadOnlyEvent_Emit()
        {
            var csharp = @"
public struct S
{
    public readonly event System.Action E { add { } remove { } }
}
";
            CompileAndVerify(csharp, symbolValidator: validate).VerifyDiagnostics();

            void validate(ModuleSymbol module)
            {
                var testStruct = module.ContainingAssembly.GetTypeByMetadataName("S");

                var peModule = (PEModuleSymbol)module;
                Assert.True(peModule.Module.HasIsReadOnlyAttribute(((PEMethodSymbol)testStruct.GetEvent("E").AddMethod).Handle));
                Assert.True(peModule.Module.HasIsReadOnlyAttribute(((PEMethodSymbol)testStruct.GetEvent("E").RemoveMethod).Handle));
                AssertDeclaresType(peModule, WellKnownType.System_Runtime_CompilerServices_IsReadOnlyAttribute, Accessibility.Internal);
            }
=======

        public static TheoryData<bool, CSharpParseOptions, Verification> ReadOnlyGetter_LangVersion_Data() =>
            new TheoryData<bool, CSharpParseOptions, Verification>
            {
                {  false, TestOptions.Regular7_3, Verification.Passes },
                {  true, null, Verification.Fails }
            };

        [Theory]
        [MemberData(nameof(ReadOnlyGetter_LangVersion_Data))]
        public void ReadOnlyGetter_LangVersion(bool isReadOnly, CSharpParseOptions parseOptions, Verification verify)
        {
            var csharp = @"
struct S
{
    public int P { get; }

    static readonly S Field = default;
    static void M()
    {
        _ = Field.P;
    }
}
";
            var verifier = CompileAndVerify(csharp, parseOptions: parseOptions, verify: verify);
            var type = verifier.Compilation.GetMember<NamedTypeSymbol>("S");
            Assert.Equal(isReadOnly, type.GetProperty("P").GetMethod.IsDeclaredReadOnly);
            Assert.Equal(isReadOnly, type.GetProperty("P").GetMethod.IsEffectivelyReadOnly);
>>>>>>> 27c0e5d5
        }
    }
}<|MERGE_RESOLUTION|>--- conflicted
+++ resolved
@@ -2529,29 +2529,6 @@
             CompileAndVerify(csharp, options: TestOptions.UnsafeReleaseExe, verify: Verification.Fails, expectedOutput: "42");
         }
 
-<<<<<<< HEAD
-        [Fact]
-        public void ReadOnlyEvent_Emit()
-        {
-            var csharp = @"
-public struct S
-{
-    public readonly event System.Action E { add { } remove { } }
-}
-";
-            CompileAndVerify(csharp, symbolValidator: validate).VerifyDiagnostics();
-
-            void validate(ModuleSymbol module)
-            {
-                var testStruct = module.ContainingAssembly.GetTypeByMetadataName("S");
-
-                var peModule = (PEModuleSymbol)module;
-                Assert.True(peModule.Module.HasIsReadOnlyAttribute(((PEMethodSymbol)testStruct.GetEvent("E").AddMethod).Handle));
-                Assert.True(peModule.Module.HasIsReadOnlyAttribute(((PEMethodSymbol)testStruct.GetEvent("E").RemoveMethod).Handle));
-                AssertDeclaresType(peModule, WellKnownType.System_Runtime_CompilerServices_IsReadOnlyAttribute, Accessibility.Internal);
-            }
-=======
-
         public static TheoryData<bool, CSharpParseOptions, Verification> ReadOnlyGetter_LangVersion_Data() =>
             new TheoryData<bool, CSharpParseOptions, Verification>
             {
@@ -2579,7 +2556,28 @@
             var type = verifier.Compilation.GetMember<NamedTypeSymbol>("S");
             Assert.Equal(isReadOnly, type.GetProperty("P").GetMethod.IsDeclaredReadOnly);
             Assert.Equal(isReadOnly, type.GetProperty("P").GetMethod.IsEffectivelyReadOnly);
->>>>>>> 27c0e5d5
+        }
+
+        [Fact]
+        public void ReadOnlyEvent_Emit()
+        {
+            var csharp = @"
+public struct S
+{
+    public readonly event System.Action E { add { } remove { } }
+}
+";
+            CompileAndVerify(csharp, symbolValidator: validate).VerifyDiagnostics();
+
+            void validate(ModuleSymbol module)
+            {
+                var testStruct = module.ContainingAssembly.GetTypeByMetadataName("S");
+
+                var peModule = (PEModuleSymbol)module;
+                Assert.True(peModule.Module.HasIsReadOnlyAttribute(((PEMethodSymbol)testStruct.GetEvent("E").AddMethod).Handle));
+                Assert.True(peModule.Module.HasIsReadOnlyAttribute(((PEMethodSymbol)testStruct.GetEvent("E").RemoveMethod).Handle));
+                AssertDeclaresType(peModule, WellKnownType.System_Runtime_CompilerServices_IsReadOnlyAttribute, Accessibility.Internal);
+            }
         }
     }
 }