--- conflicted
+++ resolved
@@ -9114,7 +9114,51 @@
 }");
         }
 
-<<<<<<< HEAD
+        [Fact, WorkItem(46562, "https://github.com/dotnet/roslyn/issues/46562")]
+        public void CompoundAssignment()
+        {
+            string source = @"
+class C
+{
+    void M()
+    {
+        decimal x = 0;
+        (var y, _) += 0.00m;
+        (int z, _) += z;
+        (var t, _) += (1, 2);
+    }
+}
+";
+
+            var comp = CreateCompilation(source);
+            comp.VerifyEmitDiagnostics(
+                // (6,17): warning CS0219: The variable 'x' is assigned but its value is never used
+                //         decimal x = 0;
+                Diagnostic(ErrorCode.WRN_UnreferencedVarAssg, "x").WithArguments("x").WithLocation(6, 17),
+                // (7,10): error CS8185: A declaration is not allowed in this context.
+                //         (var y, _) += 0.00m;
+                Diagnostic(ErrorCode.ERR_DeclarationExpressionNotPermitted, "var y").WithLocation(7, 10),
+                // (7,17): error CS0103: The name '_' does not exist in the current context
+                //         (var y, _) += 0.00m;
+                Diagnostic(ErrorCode.ERR_NameNotInContext, "_").WithArguments("_").WithLocation(7, 17),
+                // (8,10): error CS8185: A declaration is not allowed in this context.
+                //         (int z, _) += z;
+                Diagnostic(ErrorCode.ERR_DeclarationExpressionNotPermitted, "int z").WithLocation(8, 10),
+                // (8,10): error CS0165: Use of unassigned local variable 'z'
+                //         (int z, _) += z;
+                Diagnostic(ErrorCode.ERR_UseDefViolation, "int z").WithArguments("z").WithLocation(8, 10),
+                // (8,17): error CS0103: The name '_' does not exist in the current context
+                //         (int z, _) += z;
+                Diagnostic(ErrorCode.ERR_NameNotInContext, "_").WithArguments("_").WithLocation(8, 17),
+                // (9,10): error CS8185: A declaration is not allowed in this context.
+                //         (var t, _) += (1, 2);
+                Diagnostic(ErrorCode.ERR_DeclarationExpressionNotPermitted, "var t").WithLocation(9, 10),
+                // (9,17): error CS0103: The name '_' does not exist in the current context
+                //         (var t, _) += (1, 2);
+                Diagnostic(ErrorCode.ERR_NameNotInContext, "_").WithArguments("_").WithLocation(9, 17)
+                );
+        }
+
         [Fact]
         public void MixDeclarationAndAssignmentPermutationsOf2()
         {
@@ -10217,51 +10261,6 @@
   IL_027a:  call       ""void System.Console.WriteLine(string)""
   IL_027f:  ret
 }");
-=======
-        [Fact, WorkItem(46562, "https://github.com/dotnet/roslyn/issues/46562")]
-        public void CompoundAssignment()
-        {
-            string source = @"
-class C
-{
-    void M()
-    {
-        decimal x = 0;
-        (var y, _) += 0.00m;
-        (int z, _) += z;
-        (var t, _) += (1, 2);
-    }
-}
-";
-
-            var comp = CreateCompilation(source);
-            comp.VerifyEmitDiagnostics(
-                // (6,17): warning CS0219: The variable 'x' is assigned but its value is never used
-                //         decimal x = 0;
-                Diagnostic(ErrorCode.WRN_UnreferencedVarAssg, "x").WithArguments("x").WithLocation(6, 17),
-                // (7,10): error CS8185: A declaration is not allowed in this context.
-                //         (var y, _) += 0.00m;
-                Diagnostic(ErrorCode.ERR_DeclarationExpressionNotPermitted, "var y").WithLocation(7, 10),
-                // (7,17): error CS0103: The name '_' does not exist in the current context
-                //         (var y, _) += 0.00m;
-                Diagnostic(ErrorCode.ERR_NameNotInContext, "_").WithArguments("_").WithLocation(7, 17),
-                // (8,10): error CS8185: A declaration is not allowed in this context.
-                //         (int z, _) += z;
-                Diagnostic(ErrorCode.ERR_DeclarationExpressionNotPermitted, "int z").WithLocation(8, 10),
-                // (8,10): error CS0165: Use of unassigned local variable 'z'
-                //         (int z, _) += z;
-                Diagnostic(ErrorCode.ERR_UseDefViolation, "int z").WithArguments("z").WithLocation(8, 10),
-                // (8,17): error CS0103: The name '_' does not exist in the current context
-                //         (int z, _) += z;
-                Diagnostic(ErrorCode.ERR_NameNotInContext, "_").WithArguments("_").WithLocation(8, 17),
-                // (9,10): error CS8185: A declaration is not allowed in this context.
-                //         (var t, _) += (1, 2);
-                Diagnostic(ErrorCode.ERR_DeclarationExpressionNotPermitted, "var t").WithLocation(9, 10),
-                // (9,17): error CS0103: The name '_' does not exist in the current context
-                //         (var t, _) += (1, 2);
-                Diagnostic(ErrorCode.ERR_NameNotInContext, "_").WithArguments("_").WithLocation(9, 17)
-                );
->>>>>>> 5721ea69
         }
     }
 }